﻿// Licensed to the .NET Foundation under one or more agreements.
// The .NET Foundation licenses this file to you under the MIT license.
// See the LICENSE file in the project root for more information.

using System.Collections.Immutable;
using System.Reflection.Metadata;
using Microsoft.CodeAnalysis.RuntimeMembers;

namespace Microsoft.CodeAnalysis
{
    internal static class WellKnownMembers
    {
        private static readonly ImmutableArray<MemberDescriptor> s_descriptors;

        static WellKnownMembers()
        {
            byte[] initializationBytes = new byte[]
            {
                // System_Math__RoundDouble
                (byte)(MemberFlags.Method | MemberFlags.Static),                                                            // Flags
                (byte)WellKnownType.System_Math,                                                                            // DeclaringTypeId
                0,                                                                                                          // Arity
                    1,                                                                                                      // Method Signature
                    (byte)SignatureTypeCode.TypeHandle, (byte)SpecialType.System_Double, // Return Type
                    (byte)SignatureTypeCode.TypeHandle, (byte)SpecialType.System_Double,

                // System_Math__PowDoubleDouble
                (byte)(MemberFlags.Method | MemberFlags.Static),                                                            // Flags
                (byte)WellKnownType.System_Math,                                                                            // DeclaringTypeId
                0,                                                                                                          // Arity
                    2,                                                                                                      // Method Signature
                    (byte)SignatureTypeCode.TypeHandle, (byte)SpecialType.System_Double, // Return Type
                    (byte)SignatureTypeCode.TypeHandle, (byte)SpecialType.System_Double,
                    (byte)SignatureTypeCode.TypeHandle, (byte)SpecialType.System_Double,

                // System_Array__get_Length
                (byte)MemberFlags.PropertyGet,                                                                              // Flags
                (byte)WellKnownType.System_Array,                                                                           // DeclaringTypeId
                0,                                                                                                          // Arity
                    0,                                                                                                      // Method Signature
                    (byte)SignatureTypeCode.TypeHandle, (byte)SpecialType.System_Int32, // Return Type

                // System_Array__Empty
                (byte)(MemberFlags.Method | MemberFlags.Static),                                                            // Flags
                (byte)WellKnownType.System_Array,                                                                           // DeclaringTypeId
                1,                                                                                                          // Arity
                    0,                                                                                                      // Method Signature
                    (byte)SignatureTypeCode.SZArray, (byte)SignatureTypeCode.GenericMethodParameter, 0, // Return Type

                // System_Convert__ToBooleanDecimal
                (byte)(MemberFlags.Method | MemberFlags.Static),                                                            // Flags
                (byte)WellKnownType.System_Convert,                                                                         // DeclaringTypeId
                0,                                                                                                          // Arity
                    1,                                                                                                      // Method Signature
                    (byte)SignatureTypeCode.TypeHandle, (byte)SpecialType.System_Boolean, // Return Type
                    (byte)SignatureTypeCode.TypeHandle, (byte)SpecialType.System_Decimal,

                // System_Convert__ToBooleanInt32
                (byte)(MemberFlags.Method | MemberFlags.Static),                                                            // Flags
                (byte)WellKnownType.System_Convert,                                                                         // DeclaringTypeId
                0,                                                                                                          // Arity
                    1,                                                                                                      // Method Signature
                    (byte)SignatureTypeCode.TypeHandle, (byte)SpecialType.System_Boolean, // Return Type
                    (byte)SignatureTypeCode.TypeHandle, (byte)SpecialType.System_Int32,

                // System_Convert__ToBooleanUInt32
                (byte)(MemberFlags.Method | MemberFlags.Static),                                                            // Flags
                (byte)WellKnownType.System_Convert,                                                                         // DeclaringTypeId
                0,                                                                                                          // Arity
                    1,                                                                                                      // Method Signature
                    (byte)SignatureTypeCode.TypeHandle, (byte)SpecialType.System_Boolean, // Return Type
                    (byte)SignatureTypeCode.TypeHandle, (byte)SpecialType.System_UInt32,

                // System_Convert__ToBooleanInt64
                (byte)(MemberFlags.Method | MemberFlags.Static),                                                            // Flags
                (byte)WellKnownType.System_Convert,                                                                         // DeclaringTypeId
                0,                                                                                                          // Arity
                    1,                                                                                                      // Method Signature
                    (byte)SignatureTypeCode.TypeHandle, (byte)SpecialType.System_Boolean, // Return Type
                    (byte)SignatureTypeCode.TypeHandle, (byte)SpecialType.System_Int64,

                // System_Convert__ToBooleanUInt64
                (byte)(MemberFlags.Method | MemberFlags.Static),                                                            // Flags
                (byte)WellKnownType.System_Convert,                                                                         // DeclaringTypeId
                0,                                                                                                          // Arity
                    1,                                                                                                      // Method Signature
                    (byte)SignatureTypeCode.TypeHandle, (byte)SpecialType.System_Boolean, // Return Type
                    (byte)SignatureTypeCode.TypeHandle, (byte)SpecialType.System_UInt64,

                // System_Convert__ToBooleanSingle
                (byte)(MemberFlags.Method | MemberFlags.Static),                                                            // Flags
                (byte)WellKnownType.System_Convert,                                                                         // DeclaringTypeId
                0,                                                                                                          // Arity
                    1,                                                                                                      // Method Signature
                    (byte)SignatureTypeCode.TypeHandle, (byte)SpecialType.System_Boolean, // Return Type
                    (byte)SignatureTypeCode.TypeHandle, (byte)SpecialType.System_Single,

                // System_Convert__ToBooleanDouble
                (byte)(MemberFlags.Method | MemberFlags.Static),                                                            // Flags
                (byte)WellKnownType.System_Convert,                                                                         // DeclaringTypeId
                0,                                                                                                          // Arity
                    1,                                                                                                      // Method Signature
                    (byte)SignatureTypeCode.TypeHandle, (byte)SpecialType.System_Boolean, // Return Type
                    (byte)SignatureTypeCode.TypeHandle, (byte)SpecialType.System_Double,

                // System_Convert__ToSByteDecimal
                (byte)(MemberFlags.Method | MemberFlags.Static),                                                            // Flags
                (byte)WellKnownType.System_Convert,                                                                         // DeclaringTypeId
                0,                                                                                                          // Arity
                    1,                                                                                                      // Method Signature
                    (byte)SignatureTypeCode.TypeHandle, (byte)SpecialType.System_SByte, // Return Type
                    (byte)SignatureTypeCode.TypeHandle, (byte)SpecialType.System_Decimal,

                // System_Convert__ToSByteDouble
                (byte)(MemberFlags.Method | MemberFlags.Static),                                                            // Flags
                (byte)WellKnownType.System_Convert,                                                                         // DeclaringTypeId
                0,                                                                                                          // Arity
                    1,                                                                                                      // Method Signature
                    (byte)SignatureTypeCode.TypeHandle, (byte)SpecialType.System_SByte, // Return Type
                    (byte)SignatureTypeCode.TypeHandle, (byte)SpecialType.System_Double,

                // System_Convert__ToSByteSingle
                (byte)(MemberFlags.Method | MemberFlags.Static),                                                            // Flags
                (byte)WellKnownType.System_Convert,                                                                         // DeclaringTypeId
                0,                                                                                                          // Arity
                    1,                                                                                                      // Method Signature
                    (byte)SignatureTypeCode.TypeHandle, (byte)SpecialType.System_SByte, // Return Type
                    (byte)SignatureTypeCode.TypeHandle, (byte)SpecialType.System_Single,

                // System_Convert__ToByteDecimal
                (byte)(MemberFlags.Method | MemberFlags.Static),                                                            // Flags
                (byte)WellKnownType.System_Convert,                                                                         // DeclaringTypeId
                0,                                                                                                          // Arity
                    1,                                                                                                      // Method Signature
                    (byte)SignatureTypeCode.TypeHandle, (byte)SpecialType.System_Byte, // Return Type
                    (byte)SignatureTypeCode.TypeHandle, (byte)SpecialType.System_Decimal,

                // System_Convert__ToByteDouble
                (byte)(MemberFlags.Method | MemberFlags.Static),                                                            // Flags
                (byte)WellKnownType.System_Convert,                                                                         // DeclaringTypeId
                0,                                                                                                          // Arity
                    1,                                                                                                      // Method Signature
                    (byte)SignatureTypeCode.TypeHandle, (byte)SpecialType.System_Byte, // Return Type
                    (byte)SignatureTypeCode.TypeHandle, (byte)SpecialType.System_Double,

                // System_Convert__ToByteSingle
                (byte)(MemberFlags.Method | MemberFlags.Static),                                                            // Flags
                (byte)WellKnownType.System_Convert,                                                                         // DeclaringTypeId
                0,                                                                                                          // Arity
                    1,                                                                                                      // Method Signature
                    (byte)SignatureTypeCode.TypeHandle, (byte)SpecialType.System_Byte, // Return Type
                    (byte)SignatureTypeCode.TypeHandle, (byte)SpecialType.System_Single,

                // System_Convert__ToInt16Decimal
                (byte)(MemberFlags.Method | MemberFlags.Static),                                                            // Flags
                (byte)WellKnownType.System_Convert,                                                                         // DeclaringTypeId
                0,                                                                                                          // Arity
                    1,                                                                                                      // Method Signature
                    (byte)SignatureTypeCode.TypeHandle, (byte)SpecialType.System_Int16, // Return Type
                    (byte)SignatureTypeCode.TypeHandle, (byte)SpecialType.System_Decimal,

                // System_Convert__ToInt16Double
                (byte)(MemberFlags.Method | MemberFlags.Static),                                                            // Flags
                (byte)WellKnownType.System_Convert,                                                                         // DeclaringTypeId
                0,                                                                                                          // Arity
                    1,                                                                                                      // Method Signature
                    (byte)SignatureTypeCode.TypeHandle, (byte)SpecialType.System_Int16, // Return Type
                    (byte)SignatureTypeCode.TypeHandle, (byte)SpecialType.System_Double,

                // System_Convert__ToInt16Single
                (byte)(MemberFlags.Method | MemberFlags.Static),                                                            // Flags
                (byte)WellKnownType.System_Convert,                                                                         // DeclaringTypeId
                0,                                                                                                          // Arity
                    1,                                                                                                      // Method Signature
                    (byte)SignatureTypeCode.TypeHandle, (byte)SpecialType.System_Int16, // Return Type
                    (byte)SignatureTypeCode.TypeHandle, (byte)SpecialType.System_Single,

                // System_Convert__ToUInt16Decimal
                (byte)(MemberFlags.Method | MemberFlags.Static),                                                            // Flags
                (byte)WellKnownType.System_Convert,                                                                         // DeclaringTypeId
                0,                                                                                                          // Arity
                    1,                                                                                                      // Method Signature
                    (byte)SignatureTypeCode.TypeHandle, (byte)SpecialType.System_UInt16, // Return Type
                    (byte)SignatureTypeCode.TypeHandle, (byte)SpecialType.System_Decimal,

                // System_Convert__ToUInt16Double
                (byte)(MemberFlags.Method | MemberFlags.Static),                                                            // Flags
                (byte)WellKnownType.System_Convert,                                                                         // DeclaringTypeId
                0,                                                                                                          // Arity
                    1,                                                                                                      // Method Signature
                    (byte)SignatureTypeCode.TypeHandle, (byte)SpecialType.System_UInt16, // Return Type
                    (byte)SignatureTypeCode.TypeHandle, (byte)SpecialType.System_Double,

                // System_Convert__ToUInt16Single
                (byte)(MemberFlags.Method | MemberFlags.Static),                                                            // Flags
                (byte)WellKnownType.System_Convert,                                                                         // DeclaringTypeId
                0,                                                                                                          // Arity
                    1,                                                                                                      // Method Signature
                    (byte)SignatureTypeCode.TypeHandle, (byte)SpecialType.System_UInt16, // Return Type
                    (byte)SignatureTypeCode.TypeHandle, (byte)SpecialType.System_Single,

                // System_Convert__ToInt32Decimal
                (byte)(MemberFlags.Method | MemberFlags.Static),                                                            // Flags
                (byte)WellKnownType.System_Convert,                                                                         // DeclaringTypeId
                0,                                                                                                          // Arity
                    1,                                                                                                      // Method Signature
                    (byte)SignatureTypeCode.TypeHandle, (byte)SpecialType.System_Int32, // Return Type
                    (byte)SignatureTypeCode.TypeHandle, (byte)SpecialType.System_Decimal,

                // System_Convert__ToInt32Double
                (byte)(MemberFlags.Method | MemberFlags.Static),                                                            // Flags
                (byte)WellKnownType.System_Convert,                                                                         // DeclaringTypeId
                0,                                                                                                          // Arity
                    1,                                                                                                      // Method Signature
                    (byte)SignatureTypeCode.TypeHandle, (byte)SpecialType.System_Int32, // Return Type
                    (byte)SignatureTypeCode.TypeHandle, (byte)SpecialType.System_Double,

                // System_Convert__ToInt32Single
                (byte)(MemberFlags.Method | MemberFlags.Static),                                                            // Flags
                (byte)WellKnownType.System_Convert,                                                                         // DeclaringTypeId
                0,                                                                                                          // Arity
                    1,                                                                                                      // Method Signature
                    (byte)SignatureTypeCode.TypeHandle, (byte)SpecialType.System_Int32, // Return Type
                    (byte)SignatureTypeCode.TypeHandle, (byte)SpecialType.System_Single,

                // System_Convert__ToUInt32Decimal
                (byte)(MemberFlags.Method | MemberFlags.Static),                                                            // Flags
                (byte)WellKnownType.System_Convert,                                                                         // DeclaringTypeId
                0,                                                                                                          // Arity
                    1,                                                                                                      // Method Signature
                    (byte)SignatureTypeCode.TypeHandle, (byte)SpecialType.System_UInt32, // Return Type
                    (byte)SignatureTypeCode.TypeHandle, (byte)SpecialType.System_Decimal,

                // System_Convert__ToUInt32Double
                (byte)(MemberFlags.Method | MemberFlags.Static),                                                            // Flags
                (byte)WellKnownType.System_Convert,                                                                         // DeclaringTypeId
                0,                                                                                                          // Arity
                    1,                                                                                                      // Method Signature
                    (byte)SignatureTypeCode.TypeHandle, (byte)SpecialType.System_UInt32, // Return Type
                    (byte)SignatureTypeCode.TypeHandle, (byte)SpecialType.System_Double,

                // System_Convert__ToUInt32Single
                (byte)(MemberFlags.Method | MemberFlags.Static),                                                            // Flags
                (byte)WellKnownType.System_Convert,                                                                         // DeclaringTypeId
                0,                                                                                                          // Arity
                    1,                                                                                                      // Method Signature
                    (byte)SignatureTypeCode.TypeHandle, (byte)SpecialType.System_UInt32, // Return Type
                    (byte)SignatureTypeCode.TypeHandle, (byte)SpecialType.System_Single,

                // System_Convert__ToInt64Decimal
                (byte)(MemberFlags.Method | MemberFlags.Static),                                                            // Flags
                (byte)WellKnownType.System_Convert,                                                                         // DeclaringTypeId
                0,                                                                                                          // Arity
                    1,                                                                                                      // Method Signature
                    (byte)SignatureTypeCode.TypeHandle, (byte)SpecialType.System_Int64, // Return Type
                    (byte)SignatureTypeCode.TypeHandle, (byte)SpecialType.System_Decimal,

                // System_Convert__ToInt64Double
                (byte)(MemberFlags.Method | MemberFlags.Static),                                                            // Flags
                (byte)WellKnownType.System_Convert,                                                                         // DeclaringTypeId
                0,                                                                                                          // Arity
                    1,                                                                                                      // Method Signature
                    (byte)SignatureTypeCode.TypeHandle, (byte)SpecialType.System_Int64, // Return Type
                    (byte)SignatureTypeCode.TypeHandle, (byte)SpecialType.System_Double,

                // System_Convert__ToInt64Single
                (byte)(MemberFlags.Method | MemberFlags.Static),                                                            // Flags
                (byte)WellKnownType.System_Convert,                                                                         // DeclaringTypeId
                0,                                                                                                          // Arity
                    1,                                                                                                      // Method Signature
                    (byte)SignatureTypeCode.TypeHandle, (byte)SpecialType.System_Int64, // Return Type
                    (byte)SignatureTypeCode.TypeHandle, (byte)SpecialType.System_Single,

                // System_Convert__ToUInt64Decimal
                (byte)(MemberFlags.Method | MemberFlags.Static),                                                            // Flags
                (byte)WellKnownType.System_Convert,                                                                         // DeclaringTypeId
                0,                                                                                                          // Arity
                    1,                                                                                                      // Method Signature
                    (byte)SignatureTypeCode.TypeHandle, (byte)SpecialType.System_UInt64, // Return Type
                    (byte)SignatureTypeCode.TypeHandle, (byte)SpecialType.System_Decimal,

                // System_Convert__ToUInt64Double
                (byte)(MemberFlags.Method | MemberFlags.Static),                                                            // Flags
                (byte)WellKnownType.System_Convert,                                                                         // DeclaringTypeId
                0,                                                                                                          // Arity
                    1,                                                                                                      // Method Signature
                    (byte)SignatureTypeCode.TypeHandle, (byte)SpecialType.System_UInt64, // Return Type
                    (byte)SignatureTypeCode.TypeHandle, (byte)SpecialType.System_Double,

                // System_Convert__ToUInt64Single
                (byte)(MemberFlags.Method | MemberFlags.Static),                                                            // Flags
                (byte)WellKnownType.System_Convert,                                                                         // DeclaringTypeId
                0,                                                                                                          // Arity
                    1,                                                                                                      // Method Signature
                    (byte)SignatureTypeCode.TypeHandle, (byte)SpecialType.System_UInt64, // Return Type
                    (byte)SignatureTypeCode.TypeHandle, (byte)SpecialType.System_Single,

                // System_Convert__ToSingleDecimal
                (byte)(MemberFlags.Method | MemberFlags.Static),                                                            // Flags
                (byte)WellKnownType.System_Convert,                                                                         // DeclaringTypeId
                0,                                                                                                          // Arity
                    1,                                                                                                      // Method Signature
                    (byte)SignatureTypeCode.TypeHandle, (byte)SpecialType.System_Single, // Return Type
                    (byte)SignatureTypeCode.TypeHandle, (byte)SpecialType.System_Decimal,

                // System_Convert__ToDoubleDecimal
                (byte)(MemberFlags.Method | MemberFlags.Static),                                                            // Flags
                (byte)WellKnownType.System_Convert,                                                                         // DeclaringTypeId
                0,                                                                                                          // Arity
                    1,                                                                                                      // Method Signature
                    (byte)SignatureTypeCode.TypeHandle, (byte)SpecialType.System_Double, // Return Type
                    (byte)SignatureTypeCode.TypeHandle, (byte)SpecialType.System_Decimal,

                // System_CLSCompliantAttribute__ctor
                (byte)MemberFlags.Constructor,                                                                              // Flags
                (byte)WellKnownType.System_CLSCompliantAttribute,                                                           // DeclaringTypeId
                0,                                                                                                          // Arity
                    1,                                                                                                      // Method Signature
                    (byte)SignatureTypeCode.TypeHandle, (byte)SpecialType.System_Void, // Return Type
                    (byte)SignatureTypeCode.TypeHandle, (byte)SpecialType.System_Boolean,

                // System_FlagsAttribute__ctor
                (byte)MemberFlags.Constructor,                                                                              // Flags
                (byte)WellKnownType.System_FlagsAttribute,                                                                  // DeclaringTypeId
                0,                                                                                                          // Arity
                    0,                                                                                                      // Method Signature
                    (byte)SignatureTypeCode.TypeHandle, (byte)SpecialType.System_Void, // Return Type

                // System_Guid__ctor
                (byte)MemberFlags.Constructor,                                                                              // Flags
                (byte)WellKnownType.System_Guid,                                                                            // DeclaringTypeId
                0,                                                                                                          // Arity
                    1,                                                                                                      // Method Signature
                    (byte)SignatureTypeCode.TypeHandle, (byte)SpecialType.System_Void, // Return Type
                    (byte)SignatureTypeCode.TypeHandle, (byte)SpecialType.System_String,

                // System_Type__GetTypeFromCLSID
                (byte)(MemberFlags.Method | MemberFlags.Static),                                                            // Flags
                (byte)WellKnownType.System_Type,                                                                            // DeclaringTypeId
                0,                                                                                                          // Arity
                    1,                                                                                                      // Method Signature
                    (byte)SignatureTypeCode.TypeHandle, (byte)WellKnownType.System_Type, // Return Type
                    (byte)SignatureTypeCode.TypeHandle, (byte)WellKnownType.System_Guid,

                // System_Type__GetTypeFromHandle
                (byte)(MemberFlags.Method | MemberFlags.Static),                                                            // Flags
                (byte)WellKnownType.System_Type,                                                                            // DeclaringTypeId
                0,                                                                                                          // Arity
                    1,                                                                                                      // Method Signature
                    (byte)SignatureTypeCode.TypeHandle, (byte)WellKnownType.System_Type, // Return Type
                    (byte)SignatureTypeCode.TypeHandle, (byte)WellKnownType.System_RuntimeTypeHandle,

                // System_Type__Missing
                (byte)(MemberFlags.Field | MemberFlags.Static),                                                             // Flags
                (byte)WellKnownType.System_Type,                                                                            // DeclaringTypeId
                0,                                                                                                          // Arity
                    (byte)SignatureTypeCode.TypeHandle, (byte)SpecialType.System_Object,                                    // Field Signature

                // System_Type__op_Equality
                (byte)(MemberFlags.Method | MemberFlags.Static),                                                            // Flags
                (byte)WellKnownType.System_Type,                                                                            // DeclaringTypeId
                0,                                                                                                          // Arity
                    2,                                                                                                      // Method Signature
                    (byte)SignatureTypeCode.TypeHandle, (byte)SpecialType.System_Boolean, // Return Type
                    (byte)SignatureTypeCode.TypeHandle, (byte)WellKnownType.System_Type,
                    (byte)SignatureTypeCode.TypeHandle, (byte)WellKnownType.System_Type,

                // System_Reflection_AssemblyKeyFileAttribute__ctor
                (byte)MemberFlags.Constructor,                                                                              // Flags
                (byte)WellKnownType.System_Reflection_AssemblyKeyFileAttribute,                                             // DeclaringTypeId
                0,                                                                                                          // Arity
                    1,                                                                                                      // Method Signature
                    (byte)SignatureTypeCode.TypeHandle, (byte)SpecialType.System_Void, // Return Type
                    (byte)SignatureTypeCode.TypeHandle, (byte)SpecialType.System_String,

                // System_Reflection_AssemblyKeyNameAttribute__ctor
                (byte)MemberFlags.Constructor,                                                                              // Flags
                (byte)WellKnownType.System_Reflection_AssemblyKeyNameAttribute,                                             // DeclaringTypeId
                0,                                                                                                          // Arity
                    1,                                                                                                      // Method Signature
                    (byte)SignatureTypeCode.TypeHandle, (byte)SpecialType.System_Void,
                    (byte)SignatureTypeCode.TypeHandle, (byte)SpecialType.System_String,

                // System_Reflection_MethodBase__GetMethodFromHandle
                (byte)(MemberFlags.Method | MemberFlags.Static),                                                            // Flags
                (byte)WellKnownType.System_Reflection_MethodBase,                                                           // DeclaringTypeId
                0,                                                                                                          // Arity
                    1,                                                                                                      // Method Signature
                    (byte)SignatureTypeCode.TypeHandle, (byte)WellKnownType.System_Reflection_MethodBase, // Return Type
                    (byte)SignatureTypeCode.TypeHandle, (byte)WellKnownType.System_RuntimeMethodHandle,

                // System_Reflection_MethodBase__GetMethodFromHandle2
                (byte)(MemberFlags.Method | MemberFlags.Static),                                                            // Flags
                (byte)WellKnownType.System_Reflection_MethodBase,                                                           // DeclaringTypeId
                0,                                                                                                          // Arity
                    2,                                                                                                      // Method Signature
                    (byte)SignatureTypeCode.TypeHandle, (byte)WellKnownType.System_Reflection_MethodBase, // Return Type
                    (byte)SignatureTypeCode.TypeHandle, (byte)WellKnownType.System_RuntimeMethodHandle,
                    (byte)SignatureTypeCode.TypeHandle, (byte)WellKnownType.System_RuntimeTypeHandle,

                // System_Reflection_MethodInfo__CreateDelegate
                (byte)(MemberFlags.Method | MemberFlags.Virtual),                                                           // Flags
                (byte)WellKnownType.System_Reflection_MethodInfo,                                                           // DeclaringTypeId
                0,                                                                                                          // Arity
                    2,                                                                                                      // Method Signature
                    (byte)SignatureTypeCode.TypeHandle, (byte)SpecialType.System_Delegate, // Return Type
                    (byte)SignatureTypeCode.TypeHandle, (byte)WellKnownType.System_Type,
                    (byte)SignatureTypeCode.TypeHandle, (byte)SpecialType.System_Object,

                // System_Delegate__CreateDelegate
                (byte)(MemberFlags.Method | MemberFlags.Static),                                                            // Flags
                (byte)SpecialType.System_Delegate,                                                                          // DeclaringTypeId
                0,                                                                                                          // Arity
                    3,                                                                                                      // Method Signature
                    (byte)SignatureTypeCode.TypeHandle, (byte)SpecialType.System_Delegate, // Return Type
                    (byte)SignatureTypeCode.TypeHandle, (byte)WellKnownType.System_Type,
                    (byte)SignatureTypeCode.TypeHandle, (byte)SpecialType.System_Object,
                    (byte)SignatureTypeCode.TypeHandle, (byte)WellKnownType.System_Reflection_MethodInfo,

                // System_Delegate__CreateDelegate4
                (byte)(MemberFlags.Method | MemberFlags.Static),                                                            // Flags
                (byte)SpecialType.System_Delegate,                                                                          // DeclaringTypeId
                0,                                                                                                          // Arity
                    4,                                                                                                      // Method Signature
                    (byte)SignatureTypeCode.TypeHandle, (byte)SpecialType.System_Delegate, // Return Type
                    (byte)SignatureTypeCode.TypeHandle, (byte)WellKnownType.System_Type,
                    (byte)SignatureTypeCode.TypeHandle, (byte)SpecialType.System_Object,
                    (byte)SignatureTypeCode.TypeHandle, (byte)WellKnownType.System_Reflection_MethodInfo,
                    (byte)SignatureTypeCode.TypeHandle, (byte)SpecialType.System_Boolean,

                // System_Reflection_FieldInfo__GetFieldFromHandle
                (byte)(MemberFlags.Method | MemberFlags.Static),                                                            // Flags
                (byte)WellKnownType.System_Reflection_FieldInfo,                                                            // DeclaringTypeId
                0,                                                                                                          // Arity
                    1,                                                                                                      // Method Signature
                    (byte)SignatureTypeCode.TypeHandle, (byte)WellKnownType.System_Reflection_FieldInfo, // Return Type
                    (byte)SignatureTypeCode.TypeHandle, (byte)WellKnownType.System_RuntimeFieldHandle,

                // System_Reflection_FieldInfo__GetFieldFromHandle2
                (byte)(MemberFlags.Method | MemberFlags.Static),                                                            // Flags
                (byte)WellKnownType.System_Reflection_FieldInfo,                                                            // DeclaringTypeId
                0,                                                                                                          // Arity
                    2,                                                                                                      // Method Signature
                    (byte)SignatureTypeCode.TypeHandle, (byte)WellKnownType.System_Reflection_FieldInfo, // Return Type
                    (byte)SignatureTypeCode.TypeHandle, (byte)WellKnownType.System_RuntimeFieldHandle,
                    (byte)SignatureTypeCode.TypeHandle, (byte)WellKnownType.System_RuntimeTypeHandle,

                // System_Reflection_Missing__Value
                (byte)(MemberFlags.Field | MemberFlags.Static),                                                             // Flags
                (byte)WellKnownType.System_Reflection_Missing,                                                              // DeclaringTypeId
                0,                                                                                                          // Arity
                    (byte)SignatureTypeCode.TypeHandle, (byte)WellKnownType.System_Reflection_Missing,                      // Field Signature

                // System_IEquatable_T__Equals
                (byte)(MemberFlags.Method | MemberFlags.Virtual),                                                           // Flags
                (byte)WellKnownType.System_IEquatable_T,                                                                    // DeclaringTypeId
                0,                                                                                                          // Arity
                    1,                                                                                                      // Method Signature
                    (byte)SignatureTypeCode.TypeHandle, (byte)SpecialType.System_Boolean, // Return Type
                    (byte)SignatureTypeCode.GenericTypeParameter, 0,

                // System_Collections_Generic_IEqualityComparer_T__Equals
                (byte)(MemberFlags.Method | MemberFlags.Virtual),                                                           // Flags
                (byte)WellKnownType.ExtSentinel, (byte)(WellKnownType.System_Collections_Generic_IEqualityComparer_T - WellKnownType.ExtSentinel), // DeclaringTypeId
                0,                                                                                                          // Arity
                    2,                                                                                                      // Method Signature
                    (byte)SignatureTypeCode.TypeHandle, (byte)SpecialType.System_Boolean, // Return Type
                    (byte)SignatureTypeCode.GenericTypeParameter, 0,
                    (byte)SignatureTypeCode.GenericTypeParameter, 0,

                // System_Collections_Generic_EqualityComparer_T__Equals
                (byte)(MemberFlags.Method | MemberFlags.Virtual),                                                           // Flags
                (byte)WellKnownType.System_Collections_Generic_EqualityComparer_T,                                          // DeclaringTypeId
                0,                                                                                                          // Arity
                    2,                                                                                                      // Method Signature
                    (byte)SignatureTypeCode.TypeHandle, (byte)SpecialType.System_Boolean, // Return Type
                    (byte)SignatureTypeCode.GenericTypeParameter, 0,
                    (byte)SignatureTypeCode.GenericTypeParameter, 0,

                // System_Collections_Generic_EqualityComparer_T__GetHashCode
                (byte)(MemberFlags.Method | MemberFlags.Virtual),                                                           // Flags
                (byte)WellKnownType.System_Collections_Generic_EqualityComparer_T,                                          // DeclaringTypeId
                0,                                                                                                          // Arity
                    1,                                                                                                      // Method Signature
                    (byte)SignatureTypeCode.TypeHandle, (byte)SpecialType.System_Int32, // Return Type
                    (byte)SignatureTypeCode.GenericTypeParameter, 0,

                // System_Collections_Generic_EqualityComparer_T__get_Default
                (byte)(MemberFlags.PropertyGet | MemberFlags.Static),                                                       // Flags
                (byte)WellKnownType.System_Collections_Generic_EqualityComparer_T,                                          // DeclaringTypeId
                0,                                                                                                          // Arity
                    0,                                                                                                      // Method Signature
                    (byte)SignatureTypeCode.TypeHandle, (byte)WellKnownType.System_Collections_Generic_EqualityComparer_T,// Return Type

                // System_AttributeUsageAttribute__ctor
                (byte)MemberFlags.Constructor,                                                                              // Flags
                (byte)WellKnownType.System_AttributeUsageAttribute,                                                         // DeclaringTypeId
                0,                                                                                                          // Arity
                    1,                                                                                                      // Method Signature
                    (byte)SignatureTypeCode.TypeHandle, (byte)SpecialType.System_Void, // Return Type
                    (byte)SignatureTypeCode.TypeHandle, 0,

                // System_AttributeUsageAttribute__AllowMultiple
                (byte)MemberFlags.Property,                                                                                 // Flags
                (byte)WellKnownType.System_AttributeUsageAttribute,                                                         // DeclaringTypeId
                0,                                                                                                          // Arity
                    0,                                                                                                      // Method Signature
                    (byte)SignatureTypeCode.TypeHandle, (byte)SpecialType.System_Boolean, // Return Type

                // System_AttributeUsageAttribute__Inherited
                (byte)MemberFlags.Property,                                                                                 // Flags
                (byte)WellKnownType.System_AttributeUsageAttribute,                                                         // DeclaringTypeId
                0,                                                                                                          // Arity
                    0,                                                                                                      // Method Signature
                    (byte)SignatureTypeCode.TypeHandle, (byte)SpecialType.System_Boolean, // Return Type

                // System_ParamArrayAttribute__ctor
                (byte)MemberFlags.Constructor,                                                                              // Flags
                (byte)WellKnownType.System_ParamArrayAttribute,                                                             // DeclaringTypeId
                0,                                                                                                          // Arity
                    0,                                                                                                      // Method Signature
                    (byte)SignatureTypeCode.TypeHandle, (byte)SpecialType.System_Void, // Return Type

                // System_STAThreadAttribute__ctor
                (byte)MemberFlags.Constructor,                                                                              // Flags
                (byte)WellKnownType.System_STAThreadAttribute,                                                              // DeclaringTypeId
                0,                                                                                                          // Arity
                    0,                                                                                                      // Method Signature
                    (byte)SignatureTypeCode.TypeHandle, (byte)SpecialType.System_Void, // Return Type

                // System_Reflection_DefaultMemberAttribute__ctor
                (byte)MemberFlags.Constructor,                                                                              // Flags
                (byte)WellKnownType.System_Reflection_DefaultMemberAttribute,                                               // DeclaringTypeId
                0,                                                                                                          // Arity
                    1,                                                                                                      // Method Signature
                    (byte)SignatureTypeCode.TypeHandle, (byte)SpecialType.System_Void, // Return Type
                    (byte)SignatureTypeCode.TypeHandle, (byte)SpecialType.System_String,

                // System_Diagnostics_Debugger__Break
                (byte)(MemberFlags.Method | MemberFlags.Static),                                                            // Flags
                (byte)WellKnownType.System_Diagnostics_Debugger,                                                            // DeclaringTypeId
                0,                                                                                                          // Arity
                    0,                                                                                                      // Method Signature
                    (byte)SignatureTypeCode.TypeHandle, (byte)SpecialType.System_Void, // Return Type

                // System_Diagnostics_DebuggerDisplayAttribute__ctor
                (byte)MemberFlags.Constructor,                                                                              // Flags
                (byte)WellKnownType.System_Diagnostics_DebuggerDisplayAttribute,                                            // DeclaringTypeId
                0,                                                                                                          // Arity
                    1,                                                                                                      // Method Signature
                    (byte)SignatureTypeCode.TypeHandle, (byte)SpecialType.System_Void, // Return Type
                    (byte)SignatureTypeCode.TypeHandle, (byte)SpecialType.System_String,

                // System_Diagnostics_DebuggerDisplayAttribute__Type
                (byte)MemberFlags.Property,                                                                                 // Flags
                (byte)WellKnownType.System_Diagnostics_DebuggerDisplayAttribute,                                            // DeclaringTypeId
                0,                                                                                                          // Arity
                    0,                                                                                                      // Method Signature
                    (byte)SignatureTypeCode.TypeHandle, (byte)SpecialType.System_String, // Return Type

                // System_Diagnostics_DebuggerNonUserCodeAttribute__ctor
                (byte)MemberFlags.Constructor,                                                                              // Flags
                (byte)WellKnownType.System_Diagnostics_DebuggerNonUserCodeAttribute,                                        // DeclaringTypeId
                0,                                                                                                          // Arity
                    0,                                                                                                      // Method Signature
                    (byte)SignatureTypeCode.TypeHandle, (byte)SpecialType.System_Void, // Return Type

                // System_Diagnostics_DebuggerHiddenAttribute__ctor
                (byte)MemberFlags.Constructor,                                                                              // Flags
                (byte)WellKnownType.System_Diagnostics_DebuggerHiddenAttribute,                                             // DeclaringTypeId
                0,                                                                                                          // Arity
                    0,                                                                                                      // Method Signature
                    (byte)SignatureTypeCode.TypeHandle, (byte)SpecialType.System_Void, // Return Type

                // System_Diagnostics_DebuggerBrowsableAttribute__ctor
                (byte)MemberFlags.Constructor,                                                                              // Flags
                (byte)WellKnownType.System_Diagnostics_DebuggerBrowsableAttribute,                                          // DeclaringTypeId
                0,                                                                                                          // Arity
                    1,                                                                                                      // Method Signature
                    (byte)SignatureTypeCode.TypeHandle, (byte)SpecialType.System_Void, // Return Type
                    (byte)SignatureTypeCode.TypeHandle, (byte)WellKnownType.System_Diagnostics_DebuggerBrowsableState,

                // System_Diagnostics_DebuggerStepThroughAttribute__ctor
                (byte)MemberFlags.Constructor,                                                                              // Flags
                (byte)WellKnownType.System_Diagnostics_DebuggerStepThroughAttribute,                                        // DeclaringTypeId
                0,                                                                                                          // Arity
                    0,                                                                                                      // Method Signature
                    (byte)SignatureTypeCode.TypeHandle, (byte)SpecialType.System_Void, // Return Type

                // System_Diagnostics_DebuggableAttribute__ctorDebuggingModes
                (byte)MemberFlags.Constructor,                                                                              // Flags
                (byte)WellKnownType.System_Diagnostics_DebuggableAttribute,                                                 // DeclaringTypeId
                0,                                                                                                          // Arity
                    1,                                                                                                      // Method Signature
                    (byte)SignatureTypeCode.TypeHandle, (byte)SpecialType.System_Void, // Return Type
                    (byte)SignatureTypeCode.TypeHandle, (byte)WellKnownType.System_Diagnostics_DebuggableAttribute__DebuggingModes,

                // System_Diagnostics_DebuggableAttribute_DebuggingModes__Default
                (byte)(MemberFlags.Field | MemberFlags.Static),                                                             // Flags
                (byte)WellKnownType.System_Diagnostics_DebuggableAttribute__DebuggingModes,                                 // DeclaringTypeId
                0,                                                                                                          // Arity
                    (byte)SignatureTypeCode.TypeHandle, (byte)WellKnownType.System_Diagnostics_DebuggableAttribute__DebuggingModes, // Field Signature

                // System_Diagnostics_DebuggableAttribute_DebuggingModes__DisableOptimizations
                (byte)(MemberFlags.Field | MemberFlags.Static),                                                             // Flags
                (byte)WellKnownType.System_Diagnostics_DebuggableAttribute__DebuggingModes,                                 // DeclaringTypeId
                0,                                                                                                          // Arity
                    (byte)SignatureTypeCode.TypeHandle, (byte)WellKnownType.System_Diagnostics_DebuggableAttribute__DebuggingModes, // Field Signature

                // System_Diagnostics_DebuggableAttribute_DebuggingModes__EnableEditAndContinue
                (byte)(MemberFlags.Field | MemberFlags.Static),                                                             // Flags
                (byte)WellKnownType.System_Diagnostics_DebuggableAttribute__DebuggingModes,                                 // DeclaringTypeId
                0,                                                                                                          // Arity
                    (byte)SignatureTypeCode.TypeHandle, (byte)WellKnownType.System_Diagnostics_DebuggableAttribute__DebuggingModes, // Field Signature

                // System_Diagnostics_DebuggableAttribute_DebuggingModes__IgnoreSymbolStoreSequencePoints
                (byte)(MemberFlags.Field | MemberFlags.Static),                                                             // Flags
                (byte)WellKnownType.System_Diagnostics_DebuggableAttribute__DebuggingModes,                                 // DeclaringTypeId
                0,                                                                                                          // Arity
                    (byte)SignatureTypeCode.TypeHandle, (byte)WellKnownType.System_Diagnostics_DebuggableAttribute__DebuggingModes, // Field Signature

                // System_Runtime_InteropServices_UnknownWrapper__ctor
                (byte)MemberFlags.Constructor,                                                                              // Flags
                (byte)WellKnownType.System_Runtime_InteropServices_UnknownWrapper,                                          // DeclaringTypeId
                0,                                                                                                          // Arity
                    1,                                                                                                      // Method Signature
                    (byte)SignatureTypeCode.TypeHandle, (byte)SpecialType.System_Void, // Return Type
                    (byte)SignatureTypeCode.TypeHandle, (byte)SpecialType.System_Object,

                // System_Runtime_InteropServices_DispatchWrapper__ctor
                (byte)MemberFlags.Constructor,                                                                              // Flags
                (byte)WellKnownType.System_Runtime_InteropServices_DispatchWrapper,                                         // DeclaringTypeId
                0,                                                                                                          // Arity
                    1,                                                                                                      // Method Signature
                    (byte)SignatureTypeCode.TypeHandle, (byte)SpecialType.System_Void, // Return Type
                    (byte)SignatureTypeCode.TypeHandle, (byte)SpecialType.System_Object,

                // System_Runtime_InteropServices_ClassInterfaceAttribute__ctorClassInterfaceType
                (byte)MemberFlags.Constructor,                                                                              // Flags
                (byte)WellKnownType.System_Runtime_InteropServices_ClassInterfaceAttribute,                                 // DeclaringTypeId
                0,                                                                                                          // Arity
                    1,                                                                                                      // Method Signature
                    (byte)SignatureTypeCode.TypeHandle, (byte)SpecialType.System_Void, // Return Type
                    (byte)SignatureTypeCode.TypeHandle, (byte)WellKnownType.System_Runtime_InteropServices_ClassInterfaceType,

                // System_Runtime_InteropServices_CoClassAttribute__ctor
                (byte)MemberFlags.Constructor,                                                                              // Flags
                (byte)WellKnownType.System_Runtime_InteropServices_CoClassAttribute,                                        // DeclaringTypeId
                0,                                                                                                          // Arity
                    1,                                                                                                      // Method Signature
                    (byte)SignatureTypeCode.TypeHandle, (byte)SpecialType.System_Void, // Return Type
                    (byte)SignatureTypeCode.TypeHandle, (byte)WellKnownType.System_Type,

                // System_Runtime_InteropServices_ComAwareEventInfo__ctor
                (byte)MemberFlags.Constructor,                                                                              // Flags
                (byte)WellKnownType.System_Runtime_InteropServices_ComAwareEventInfo,                                       // DeclaringTypeId
                0,                                                                                                          // Arity
                    2,                                                                                                      // Method Signature
                    (byte)SignatureTypeCode.TypeHandle, (byte)SpecialType.System_Void, // Return Type
                    (byte)SignatureTypeCode.TypeHandle, (byte)WellKnownType.System_Type,
                    (byte)SignatureTypeCode.TypeHandle, (byte)SpecialType.System_String,

                // System_Runtime_InteropServices_ComAwareEventInfo__AddEventHandler
                (byte)(MemberFlags.Method | MemberFlags.Virtual),                                                           // Flags
                (byte)WellKnownType.System_Runtime_InteropServices_ComAwareEventInfo,                                       // DeclaringTypeId
                0,                                                                                                          // Arity
                    2,                                                                                                      // Method Signature
                    (byte)SignatureTypeCode.TypeHandle, (byte)SpecialType.System_Void, // Return Type
                    (byte)SignatureTypeCode.TypeHandle, (byte)SpecialType.System_Object,
                    (byte)SignatureTypeCode.TypeHandle, (byte)SpecialType.System_Delegate,

                // System_Runtime_InteropServices_ComAwareEventInfo__RemoveEventHandler
                (byte)(MemberFlags.Method | MemberFlags.Virtual),                                                           // Flags
                (byte)WellKnownType.System_Runtime_InteropServices_ComAwareEventInfo,                                       // DeclaringTypeId
                0,                                                                                                          // Arity
                    2,                                                                                                      // Method Signature
                    (byte)SignatureTypeCode.TypeHandle, (byte)SpecialType.System_Void, // Return Type
                    (byte)SignatureTypeCode.TypeHandle, (byte)SpecialType.System_Object,
                    (byte)SignatureTypeCode.TypeHandle, (byte)SpecialType.System_Delegate,

                // System_Runtime_InteropServices_ComEventInterfaceAttribute__ctor
                (byte)MemberFlags.Constructor,                                                                              // Flags
                (byte)WellKnownType.System_Runtime_InteropServices_ComEventInterfaceAttribute,                              // DeclaringTypeId
                0,                                                                                                          // Arity
                    2,                                                                                                      // Method Signature
                    (byte)SignatureTypeCode.TypeHandle, (byte)SpecialType.System_Void, // Return Type
                    (byte)SignatureTypeCode.TypeHandle, (byte)WellKnownType.System_Type,
                    (byte)SignatureTypeCode.TypeHandle, (byte)WellKnownType.System_Type,

                // System_Runtime_InteropServices_ComSourceInterfacesAttribute__ctorString
                (byte)MemberFlags.Constructor,                                                                              // Flags
                (byte)WellKnownType.System_Runtime_InteropServices_ComSourceInterfacesAttribute,                            // DeclaringTypeId
                0,                                                                                                          // Arity
                    1,                                                                                                      // Method Signature
                    (byte)SignatureTypeCode.TypeHandle, (byte)SpecialType.System_Void, // Return Type
                    (byte)SignatureTypeCode.TypeHandle, (byte)SpecialType.System_String,

                // System_Runtime_InteropServices_ComVisibleAttribute__ctor
                (byte)MemberFlags.Constructor,                                                                              // Flags
                (byte)WellKnownType.System_Runtime_InteropServices_ComVisibleAttribute,                                     // DeclaringTypeId
                0,                                                                                                          // Arity
                    1,                                                                                                      // Method Signature
                    (byte)SignatureTypeCode.TypeHandle, (byte)SpecialType.System_Void, // Return Type
                    (byte)SignatureTypeCode.TypeHandle, (byte)SpecialType.System_Boolean,

                // System_Runtime_InteropServices_DispIdAttribute__ctor
                (byte)MemberFlags.Constructor,                                                                              // Flags
                (byte)WellKnownType.System_Runtime_InteropServices_DispIdAttribute,                                         // DeclaringTypeId
                0,                                                                                                          // Arity
                    1,                                                                                                      // Method Signature
                    (byte)SignatureTypeCode.TypeHandle, (byte)SpecialType.System_Void, // Return Type
                    (byte)SignatureTypeCode.TypeHandle, (byte)SpecialType.System_Int32,

                // System_Runtime_InteropServices_GuidAttribute__ctor
                (byte)MemberFlags.Constructor,                                                                              // Flags
                (byte)WellKnownType.System_Runtime_InteropServices_GuidAttribute,                                           // DeclaringTypeId
                0,                                                                                                          // Arity
                    1,                                                                                                      // Method Signature
                    (byte)SignatureTypeCode.TypeHandle, (byte)SpecialType.System_Void, // Return Type
                    (byte)SignatureTypeCode.TypeHandle, (byte)SpecialType.System_String,

                // System_Runtime_InteropServices_InterfaceTypeAttribute__ctorComInterfaceType
                (byte)MemberFlags.Constructor,                                                                              // Flags
                (byte)WellKnownType.System_Runtime_InteropServices_InterfaceTypeAttribute,                                  // DeclaringTypeId
                0,                                                                                                          // Arity
                    1,                                                                                                      // Method Signature
                    (byte)SignatureTypeCode.TypeHandle, (byte)SpecialType.System_Void, // Return Type
                    (byte)SignatureTypeCode.TypeHandle, (byte)WellKnownType.System_Runtime_InteropServices_ComInterfaceType,

                // System_Runtime_InteropServices_InterfaceTypeAttribute__ctorInt16
                (byte)MemberFlags.Constructor,                                                                              // Flags
                (byte)WellKnownType.System_Runtime_InteropServices_InterfaceTypeAttribute,                                  // DeclaringTypeId
                0,                                                                                                          // Arity
                    1,                                                                                                      // Method Signature
                    (byte)SignatureTypeCode.TypeHandle, (byte)SpecialType.System_Void, // Return Type
                    (byte)SignatureTypeCode.TypeHandle, (byte)SpecialType.System_Int16,

                // System_Runtime_InteropServices_Marshal__GetTypeFromCLSID
                (byte)(MemberFlags.Method | MemberFlags.Static),                                                            // Flags
                (byte)WellKnownType.System_Runtime_InteropServices_Marshal,                                                 // DeclaringTypeId
                0,                                                                                                          // Arity
                    1,                                                                                                      // Method Signature
                    (byte)SignatureTypeCode.TypeHandle, (byte)WellKnownType.System_Type, // Return Type
                    (byte)SignatureTypeCode.TypeHandle, (byte)WellKnownType.System_Guid,

                // System_Runtime_InteropServices_TypeIdentifierAttribute__ctor
                (byte)MemberFlags.Constructor,                                                                              // Flags
                (byte)WellKnownType.System_Runtime_InteropServices_TypeIdentifierAttribute,                                 // DeclaringTypeId
                0,                                                                                                          // Arity
                    0,                                                                                                      // Method Signature
                    (byte)SignatureTypeCode.TypeHandle, (byte)SpecialType.System_Void, // Return Type

                // System_Runtime_InteropServices_TypeIdentifierAttribute__ctorStringString
                (byte)MemberFlags.Constructor,                                                                              // Flags
                (byte)WellKnownType.System_Runtime_InteropServices_TypeIdentifierAttribute,                                 // DeclaringTypeId
                0,                                                                                                          // Arity
                    2,                                                                                                      // Method Signature
                    (byte)SignatureTypeCode.TypeHandle, (byte)SpecialType.System_Void, // Return Type
                    (byte)SignatureTypeCode.TypeHandle, (byte)SpecialType.System_String,
                    (byte)SignatureTypeCode.TypeHandle, (byte)SpecialType.System_String,

                // System_Runtime_InteropServices_BestFitMappingAttribute__ctor
                (byte)MemberFlags.Constructor,                                                                              // Flags
                (byte)WellKnownType.System_Runtime_InteropServices_BestFitMappingAttribute,                                 // DeclaringTypeId
                0,                                                                                                          // Arity
                    1,                                                                                                      // Method Signature
                    (byte)SignatureTypeCode.TypeHandle, (byte)SpecialType.System_Void, // Return Type
                    (byte)SignatureTypeCode.TypeHandle, (byte)SpecialType.System_Boolean,

                // System_Runtime_InteropServices_DefaultParameterValueAttribute__ctor
                (byte)MemberFlags.Constructor,                                                                              // Flags
                (byte)WellKnownType.System_Runtime_InteropServices_DefaultParameterValueAttribute,                          // DeclaringTypeId
                0,                                                                                                          // Arity
                    1,                                                                                                      // Method Signature
                    (byte)SignatureTypeCode.TypeHandle, (byte)SpecialType.System_Void, // Return Type
                    (byte)SignatureTypeCode.TypeHandle, (byte)SpecialType.System_Object,

                // System_Runtime_InteropServices_LCIDConversionAttribute__ctor
                (byte)MemberFlags.Constructor,                                                                              // Flags
                (byte)WellKnownType.System_Runtime_InteropServices_LCIDConversionAttribute,                                 // DeclaringTypeId
                0,                                                                                                          // Arity
                    1,                                                                                                      // Method Signature
                    (byte)SignatureTypeCode.TypeHandle, (byte)SpecialType.System_Void, // Return Type
                    (byte)SignatureTypeCode.TypeHandle, (byte)SpecialType.System_Int32,

                // System_Runtime_InteropServices_UnmanagedFunctionPointerAttribute__ctor
                (byte)MemberFlags.Constructor,                                                                              // Flags
                (byte)WellKnownType.System_Runtime_InteropServices_UnmanagedFunctionPointerAttribute,                       // DeclaringTypeId
                0,                                                                                                          // Arity
                    1,                                                                                                      // Method Signature
                    (byte)SignatureTypeCode.TypeHandle, (byte)SpecialType.System_Void, // Return Type
                    (byte)SignatureTypeCode.TypeHandle, (byte)WellKnownType.System_Runtime_InteropServices_CallingConvention,

                // System_Runtime_InteropServices_WindowsRuntime_EventRegistrationTokenTable_T__AddEventHandler
                (byte)MemberFlags.Method,                                                                                   // Flags
                (byte)WellKnownType.System_Runtime_InteropServices_WindowsRuntime_EventRegistrationTokenTable_T,            // DeclaringTypeId
                0,                                                                                                          // Arity
                    1,                                                                                                      // Method Signature
                    (byte)SignatureTypeCode.TypeHandle, (byte)WellKnownType.System_Runtime_InteropServices_WindowsRuntime_EventRegistrationToken,
                    (byte)SignatureTypeCode.GenericTypeParameter, 0,

                // System_Runtime_InteropServices_WindowsRuntime_EventRegistrationTokenTable_T__GetOrCreateEventRegistrationTokenTable
                (byte)(MemberFlags.Method | MemberFlags.Static),                                                            // Flags
                (byte)WellKnownType.System_Runtime_InteropServices_WindowsRuntime_EventRegistrationTokenTable_T,            // DeclaringTypeId
                0,                                                                                                          // Arity
                    1,                                                                                                      // Method Signature
                    (byte)SignatureTypeCode.GenericTypeInstance, // Return Type
                    (byte)SignatureTypeCode.TypeHandle, (byte)WellKnownType.System_Runtime_InteropServices_WindowsRuntime_EventRegistrationTokenTable_T,
                    1,
                    (byte)SignatureTypeCode.GenericTypeParameter, 0,
                    (byte)SignatureTypeCode.ByReference, (byte)SignatureTypeCode.GenericTypeInstance,
                    (byte)SignatureTypeCode.TypeHandle, (byte)WellKnownType.System_Runtime_InteropServices_WindowsRuntime_EventRegistrationTokenTable_T,
                    1,
                    (byte)SignatureTypeCode.GenericTypeParameter, 0,

                // System_Runtime_InteropServices_WindowsRuntime_EventRegistrationTokenTable_T__InvocationList
                (byte)MemberFlags.Property,                                                                                 // Flags
                (byte)WellKnownType.System_Runtime_InteropServices_WindowsRuntime_EventRegistrationTokenTable_T,            // DeclaringTypeId
                0,                                                                                                          // Arity
                    0,                                                                                                      // Method Signature
                    (byte)SignatureTypeCode.GenericTypeParameter, 0,

                // System_Runtime_InteropServices_WindowsRuntime_EventRegistrationTokenTable_T__RemoveEventHandler
                (byte)MemberFlags.Method,                                                                                   // Flags
                (byte)WellKnownType.System_Runtime_InteropServices_WindowsRuntime_EventRegistrationTokenTable_T,            // DeclaringTypeId
                0,                                                                                                          // Arity
                    1,                                                                                                      // Method Signature
                    (byte)SignatureTypeCode.TypeHandle, (byte)SpecialType.System_Void, // Return Type
                    (byte)SignatureTypeCode.TypeHandle, (byte)WellKnownType.System_Runtime_InteropServices_WindowsRuntime_EventRegistrationToken,

                // System_Runtime_InteropServices_WindowsRuntime_WindowsRuntimeMarshal__AddEventHandler_T
                (byte)(MemberFlags.Method | MemberFlags.Static),                                                            // Flags
                (byte)WellKnownType.System_Runtime_InteropServices_WindowsRuntime_WindowsRuntimeMarshal,                    // DeclaringTypeId
                1,                                                                                                          // Arity
                    3,                                                                                                      // Method Signature
                    (byte)SignatureTypeCode.TypeHandle, (byte)SpecialType.System_Void, // Return Type
                    (byte)SignatureTypeCode.GenericTypeInstance,
                    (byte)SignatureTypeCode.TypeHandle, (byte)WellKnownType.System_Func_T2,
                    2,
                    (byte)SignatureTypeCode.GenericMethodParameter, 0,
                    (byte)SignatureTypeCode.TypeHandle, (byte)WellKnownType.System_Runtime_InteropServices_WindowsRuntime_EventRegistrationToken,
                    (byte)SignatureTypeCode.GenericTypeInstance,
                    (byte)SignatureTypeCode.TypeHandle, (byte)WellKnownType.System_Action_T,
                    1,
                    (byte)SignatureTypeCode.TypeHandle, (byte)WellKnownType.System_Runtime_InteropServices_WindowsRuntime_EventRegistrationToken,
                    (byte)SignatureTypeCode.GenericMethodParameter, 0,

                // System_Runtime_InteropServices_WindowsRuntime_WindowsRuntimeMarshal__RemoveAllEventHandlers
                (byte)(MemberFlags.Method | MemberFlags.Static),                                                            // Flags
                (byte)WellKnownType.System_Runtime_InteropServices_WindowsRuntime_WindowsRuntimeMarshal,                    // DeclaringTypeId
                0,                                                                                                          // Arity
                    1,                                                                                                      // Method Signature
                    (byte)SignatureTypeCode.TypeHandle, (byte)SpecialType.System_Void, // Return Type
                    (byte)SignatureTypeCode.GenericTypeInstance,
                    (byte)SignatureTypeCode.TypeHandle, (byte)WellKnownType.System_Action_T,
                    1,
                    (byte)SignatureTypeCode.TypeHandle, (byte)WellKnownType.System_Runtime_InteropServices_WindowsRuntime_EventRegistrationToken,

                // System_Runtime_InteropServices_WindowsRuntime_WindowsRuntimeMarshal__RemoveEventHandler_T
                (byte)(MemberFlags.Method | MemberFlags.Static),                                                            // Flags
                (byte)WellKnownType.System_Runtime_InteropServices_WindowsRuntime_WindowsRuntimeMarshal,                    // DeclaringTypeId
                1,                                                                                                          // Arity
                    2,                                                                                                      // Method Signature
                    (byte)SignatureTypeCode.TypeHandle, (byte)SpecialType.System_Void,
                    (byte)SignatureTypeCode.GenericTypeInstance,
                    (byte)SignatureTypeCode.TypeHandle, (byte)WellKnownType.System_Action_T,
                    1,
                    (byte)SignatureTypeCode.TypeHandle, (byte)WellKnownType.System_Runtime_InteropServices_WindowsRuntime_EventRegistrationToken,
                    (byte)SignatureTypeCode.GenericMethodParameter, 0,

                // System_Runtime_CompilerServices_DateTimeConstantAttribute__ctor
                (byte)MemberFlags.Constructor,                                                                              // Flags
                (byte)WellKnownType.System_Runtime_CompilerServices_DateTimeConstantAttribute,                              // DeclaringTypeId
                0,                                                                                                          // Arity
                    1,                                                                                                      // Method Signature
                    (byte)SignatureTypeCode.TypeHandle, (byte)SpecialType.System_Void, // Return Type
                    (byte)SignatureTypeCode.TypeHandle, (byte)SpecialType.System_Int64,

                // System_Runtime_CompilerServices_DecimalConstantAttribute__ctor
                (byte)MemberFlags.Constructor,                                                                              // Flags
                (byte)WellKnownType.System_Runtime_CompilerServices_DecimalConstantAttribute,                               // DeclaringTypeId
                0,                                                                                                          // Arity
                    5,                                                                                                      // Method Signature
                    (byte)SignatureTypeCode.TypeHandle, (byte)SpecialType.System_Void, // Return Type
                    (byte)SignatureTypeCode.TypeHandle, (byte)SpecialType.System_Byte,
                    (byte)SignatureTypeCode.TypeHandle, (byte)SpecialType.System_Byte,
                    (byte)SignatureTypeCode.TypeHandle, (byte)SpecialType.System_UInt32,
                    (byte)SignatureTypeCode.TypeHandle, (byte)SpecialType.System_UInt32,
                    (byte)SignatureTypeCode.TypeHandle, (byte)SpecialType.System_UInt32,

                // System_Runtime_CompilerServices_DecimalConstantAttribute__ctorByteByteInt32Int32Int32
                (byte)MemberFlags.Constructor,                                                                              // Flags
                (byte)WellKnownType.System_Runtime_CompilerServices_DecimalConstantAttribute,                               // DeclaringTypeId
                0,                                                                                                          // Arity
                    5,                                                                                                      // Method Signature
                    (byte)SignatureTypeCode.TypeHandle, (byte)SpecialType.System_Void, // Return Type
                    (byte)SignatureTypeCode.TypeHandle, (byte)SpecialType.System_Byte,
                    (byte)SignatureTypeCode.TypeHandle, (byte)SpecialType.System_Byte,
                    (byte)SignatureTypeCode.TypeHandle, (byte)SpecialType.System_Int32,
                    (byte)SignatureTypeCode.TypeHandle, (byte)SpecialType.System_Int32,
                    (byte)SignatureTypeCode.TypeHandle, (byte)SpecialType.System_Int32,

                // System_Runtime_CompilerServices_ExtensionAttribute__ctor
                (byte)MemberFlags.Constructor,                                                                              // Flags
                (byte)WellKnownType.System_Runtime_CompilerServices_ExtensionAttribute,                                     // DeclaringTypeId
                0,                                                                                                          // Arity
                    0,                                                                                                      // Method Signature
                    (byte)SignatureTypeCode.TypeHandle, (byte)SpecialType.System_Void, // Return Type

                // System_Runtime_CompilerServices_CompilerGeneratedAttribute__ctor
                (byte)MemberFlags.Constructor,                                                                              // Flags
                (byte)WellKnownType.System_Runtime_CompilerServices_CompilerGeneratedAttribute,                             // DeclaringTypeId
                0,                                                                                                          // Arity
                    0,                                                                                                      // Method Signature
                    (byte)SignatureTypeCode.TypeHandle, (byte)SpecialType.System_Void, // Return Type

                // System_Runtime_CompilerServices_AccessedThroughPropertyAttribute__ctor
                (byte)MemberFlags.Constructor,                                                                              // Flags
                (byte)WellKnownType.System_Runtime_CompilerServices_AccessedThroughPropertyAttribute,                       // DeclaringTypeId
                0,                                                                                                          // Arity
                    1,                                                                                                      // Method Signature
                    (byte)SignatureTypeCode.TypeHandle, (byte)SpecialType.System_Void, // Return Type
                    (byte)SignatureTypeCode.TypeHandle, (byte)SpecialType.System_String,

                // System_Runtime_CompilerServices_CompilationRelaxationsAttribute__ctorInt32
                (byte)MemberFlags.Constructor,                                                                              // Flags
                (byte)WellKnownType.System_Runtime_CompilerServices_CompilationRelaxationsAttribute,                        // DeclaringTypeId
                0,                                                                                                          // Arity
                    1,                                                                                                      // Method Signature
                    (byte)SignatureTypeCode.TypeHandle, (byte)SpecialType.System_Void, // Return Type
                    (byte)SignatureTypeCode.TypeHandle, (byte)SpecialType.System_Int32,

                // System_Runtime_CompilerServices_RuntimeCompatibilityAttribute__ctor
                (byte)MemberFlags.Constructor,                                                                              // Flags
                (byte)WellKnownType.System_Runtime_CompilerServices_RuntimeCompatibilityAttribute,                          // DeclaringTypeId
                0,                                                                                                          // Arity
                    0,                                                                                                      // Method Signature
                    (byte)SignatureTypeCode.TypeHandle, (byte)SpecialType.System_Void, // Return Type

                // System_Runtime_CompilerServices_RuntimeCompatibilityAttribute__WrapNonExceptionThrows
                (byte)MemberFlags.Property,                                                                                 // Flags
                (byte)WellKnownType.System_Runtime_CompilerServices_RuntimeCompatibilityAttribute,                          // DeclaringTypeId
                0,                                                                                                          // Arity
                    0,                                                                                                      // Method Signature
                    (byte)SignatureTypeCode.TypeHandle, (byte)SpecialType.System_Boolean, // Return Type

                // System_Runtime_CompilerServices_UnsafeValueTypeAttribute__ctor
                (byte)MemberFlags.Constructor,                                                                              // Flags
                (byte)WellKnownType.System_Runtime_CompilerServices_UnsafeValueTypeAttribute,                               // DeclaringTypeId
                0,                                                                                                          // Arity
                    0,                                                                                                      // Method Signature
                    (byte)SignatureTypeCode.TypeHandle, (byte)SpecialType.System_Void, // Return Type

                // System_Runtime_CompilerServices_FixedBufferAttribute__ctor
                (byte)MemberFlags.Constructor,                                                                              // Flags
                (byte)WellKnownType.System_Runtime_CompilerServices_FixedBufferAttribute,                                   // DeclaringTypeId
                0,                                                                                                          // Arity
                    2,                                                                                                      // Method Signature
                    (byte)SignatureTypeCode.TypeHandle, (byte)SpecialType.System_Void, // Return Type
                    (byte)SignatureTypeCode.TypeHandle, (byte)WellKnownType.System_Type,
                    (byte)SignatureTypeCode.TypeHandle, (byte)SpecialType.System_Int32,

                // System_Runtime_CompilerServices_DynamicAttribute__ctor
                (byte)MemberFlags.Constructor,                                                                              // Flags
                (byte)WellKnownType.System_Runtime_CompilerServices_DynamicAttribute,                                       // DeclaringTypeId
                0,                                                                                                          // Arity
                    0,                                                                                                      // Method Signature
                    (byte)SignatureTypeCode.TypeHandle, (byte)SpecialType.System_Void, // Return Type

                // System_Runtime_CompilerServices_DynamicAttribute__ctorTransformFlags
                (byte)MemberFlags.Constructor,                                                                              // Flags
                (byte)WellKnownType.System_Runtime_CompilerServices_DynamicAttribute,                                       // DeclaringTypeId
                0,                                                                                                          // Arity
                    1,                                                                                                      // Method Signature
                    (byte)SignatureTypeCode.TypeHandle, (byte)SpecialType.System_Void, // Return Type
                    (byte)SignatureTypeCode.SZArray, (byte)SignatureTypeCode.TypeHandle, (byte)SpecialType.System_Boolean,

                // System_Runtime_CompilerServices_CallSite_T__Create
                (byte)(MemberFlags.Method | MemberFlags.Static),                                                            // Flags
                (byte)WellKnownType.System_Runtime_CompilerServices_CallSite_T,                                             // DeclaringTypeId
                0,                                                                                                          // Arity
                    1,                                                                                                      // Method Signature
                    (byte)SignatureTypeCode.GenericTypeInstance, // Return Type
                    (byte)SignatureTypeCode.TypeHandle, (byte)WellKnownType.System_Runtime_CompilerServices_CallSite_T,
                    1,
                    (byte)SignatureTypeCode.GenericTypeParameter, 0,
                    (byte)SignatureTypeCode.TypeHandle, (byte)WellKnownType.System_Runtime_CompilerServices_CallSiteBinder,

                // System_Runtime_CompilerServices_CallSite_T__Target
                (byte)MemberFlags.Field,                                                                                    // Flags
                (byte)WellKnownType.System_Runtime_CompilerServices_CallSite_T,                                             // DeclaringTypeId
                0,                                                                                                          // Arity
                    (byte)SignatureTypeCode.GenericTypeParameter, 0,                                                        // Field Signature

                // System_Runtime_CompilerServices_RuntimeHelpers__GetObjectValueObject
                (byte)(MemberFlags.Method | MemberFlags.Static),                                                            // Flags
                (byte)WellKnownType.System_Runtime_CompilerServices_RuntimeHelpers,                                         // DeclaringTypeId
                0,                                                                                                          // Arity
                    1,                                                                                                      // Method Signature
                    (byte)SignatureTypeCode.TypeHandle, (byte)SpecialType.System_Object, // Return Type
                    (byte)SignatureTypeCode.TypeHandle, (byte)SpecialType.System_Object,

                // System_Runtime_CompilerServices_RuntimeHelpers__InitializeArrayArrayRuntimeFieldHandle
                (byte)(MemberFlags.Method | MemberFlags.Static),                                                            // Flags
                (byte)WellKnownType.System_Runtime_CompilerServices_RuntimeHelpers,                                         // DeclaringTypeId
                0,                                                                                                          // Arity
                    2,                                                                                                      // Method Signature
                    (byte)SignatureTypeCode.TypeHandle, (byte)SpecialType.System_Void, // Return Type
                    (byte)SignatureTypeCode.TypeHandle, (byte)SpecialType.System_Array,
                    (byte)SignatureTypeCode.TypeHandle, (byte)WellKnownType.System_RuntimeFieldHandle,

                // System_Runtime_CompilerServices_RuntimeHelpers__get_OffsetToStringData
                (byte)(MemberFlags.PropertyGet | MemberFlags.Static),                                                       // Flags
                (byte)WellKnownType.System_Runtime_CompilerServices_RuntimeHelpers,                                         // DeclaringTypeId
                0,                                                                                                          // Arity
                    0,                                                                                                      // Method Signature
                    (byte)SignatureTypeCode.TypeHandle, (byte)SpecialType.System_Int32, // Return Type

                // System_Runtime_CompilerServices__GetSubArray_T
                (byte)(MemberFlags.Method | MemberFlags.Static),                                                            // Flags
                (byte)WellKnownType.System_Runtime_CompilerServices_RuntimeHelpers,                                         // DeclaringTypeId
                1,                                                                                                          // Arity
                    2,                                                                                                      // Method Signature
                    (byte)SignatureTypeCode.SZArray, (byte)SignatureTypeCode.GenericMethodParameter, 0, // Return type
                    (byte)SignatureTypeCode.SZArray, (byte)SignatureTypeCode.GenericMethodParameter, 0,
                    (byte)SignatureTypeCode.TypeHandle, (byte)WellKnownType.ExtSentinel, (byte)(WellKnownType.System_Range - WellKnownType.ExtSentinel),

                // System_Runtime_CompilerServices__EnsureSufficientExecutionStack
                (byte)(MemberFlags.Method | MemberFlags.Static),                                                            // Flags
                (byte)WellKnownType.System_Runtime_CompilerServices_RuntimeHelpers,                                         // DeclaringTypeId
                0,                                                                                                          // Arity
                    0,                                                                                                      // Method Signature
                    (byte)SignatureTypeCode.TypeHandle, (byte)SpecialType.System_Void, // Return Type

                // System_Runtime_ExceptionServices_ExceptionDispatchInfo__Capture
                (byte)(MemberFlags.Method | MemberFlags.Static),                                                            // Flags
                (byte)WellKnownType.System_Runtime_ExceptionServices_ExceptionDispatchInfo,                                 // DeclaringTypeId
                0,                                                                                                          // Arity
                    1,                                                                                                      // Method Signature
                    (byte)SignatureTypeCode.TypeHandle, (byte)WellKnownType.System_Runtime_ExceptionServices_ExceptionDispatchInfo,
                    (byte)SignatureTypeCode.TypeHandle, (byte)WellKnownType.System_Exception,

                // System_Runtime_ExceptionServices_ExceptionDispatchInfo__Throw
                (byte)MemberFlags.Method,                                                                                   // Flags
                (byte)WellKnownType.System_Runtime_ExceptionServices_ExceptionDispatchInfo,                                 // DeclaringTypeId
                0,                                                                                                          // Arity
                    0,                                                                                                      // Method Signature
                    (byte)SignatureTypeCode.TypeHandle, (byte)SpecialType.System_Void, // Return Type

                // System_Security_UnverifiableCodeAttribute__ctor
                (byte)MemberFlags.Constructor,                                                                              // Flags
                (byte)WellKnownType.System_Security_UnverifiableCodeAttribute,                                              // DeclaringTypeId
                0,                                                                                                          // Arity
                    0,                                                                                                      // Method Signature
                    (byte)SignatureTypeCode.TypeHandle, (byte)SpecialType.System_Void, // Return Type

                // System_Security_Permissions_SecurityAction__RequestMinimum
                (byte)(MemberFlags.Field | MemberFlags.Static),                                                             // Flags
                (byte)WellKnownType.System_Security_Permissions_SecurityAction,                                             // DeclaringTypeId
                0,                                                                                                          // Arity
                    (byte)SignatureTypeCode.TypeHandle, (byte)WellKnownType.System_Security_Permissions_SecurityAction,     // Field Signature

                // System_Security_Permissions_SecurityPermissionAttribute__ctor
                (byte)MemberFlags.Constructor,                                                                              // Flags
                (byte)WellKnownType.System_Security_Permissions_SecurityPermissionAttribute,                                // DeclaringTypeId
                0,                                                                                                          // Arity
                    1,                                                                                                      // Method Signature
                    (byte)SignatureTypeCode.TypeHandle, (byte)SpecialType.System_Void, // Return Type
                    (byte)SignatureTypeCode.TypeHandle, (byte)WellKnownType.System_Security_Permissions_SecurityAction,

                // System_Security_Permissions_SecurityPermissionAttribute__SkipVerification
                (byte)MemberFlags.Property,                                                                                 // Flags
                (byte)WellKnownType.System_Security_Permissions_SecurityPermissionAttribute,                                // DeclaringTypeId
                0,                                                                                                          // Arity
                    0,                                                                                                      // Method Signature
                    (byte)SignatureTypeCode.TypeHandle, (byte)SpecialType.System_Boolean, // Return Type

                // System_Activator__CreateInstance
                (byte)(MemberFlags.Method | MemberFlags.Static),                                                            // Flags
                (byte)WellKnownType.System_Activator,                                                                       // DeclaringTypeId
                0,                                                                                                          // Arity
                    1,                                                                                                      // Method Signature
                    (byte)SignatureTypeCode.TypeHandle, (byte)SpecialType.System_Object, // Return Type
                    (byte)SignatureTypeCode.TypeHandle, (byte)WellKnownType.System_Type,

                // System_Activator__CreateInstance_T
                (byte)(MemberFlags.Method | MemberFlags.Static),                                                            // Flags
                (byte)WellKnownType.System_Activator,                                                                       // DeclaringTypeId
                1,                                                                                                          // Arity
                    0,                                                                                                      // Method Signature
                    (byte)SignatureTypeCode.GenericMethodParameter, 0, // Return Type

                // System_Threading_Interlocked__CompareExchange
                (byte)(MemberFlags.Method | MemberFlags.Static),                                                            // Flags
                (byte)WellKnownType.System_Threading_Interlocked,                                                           // DeclaringTypeId
                0,                                                                                                          // Arity
                    3,                                                                                                      // Method Signature
                    (byte)SignatureTypeCode.TypeHandle, (byte)SpecialType.System_Object, // Return Type
                    (byte)SignatureTypeCode.ByReference, (byte)SignatureTypeCode.TypeHandle, (byte)SpecialType.System_Object,
                    (byte)SignatureTypeCode.TypeHandle, (byte)SpecialType.System_Object,
                    (byte)SignatureTypeCode.TypeHandle, (byte)SpecialType.System_Object,

                // System_Threading_Interlocked__CompareExchange_T
                (byte)(MemberFlags.Method | MemberFlags.Static),                                                            // Flags
                (byte)WellKnownType.System_Threading_Interlocked,                                                           // DeclaringTypeId
                1,                                                                                                          // Arity
                    3,                                                                                                      // Method Signature
                    (byte)SignatureTypeCode.GenericMethodParameter, 0, // Return Type
                    (byte)SignatureTypeCode.ByReference, (byte)SignatureTypeCode.GenericMethodParameter, 0,
                    (byte)SignatureTypeCode.GenericMethodParameter, 0,
                    (byte)SignatureTypeCode.GenericMethodParameter, 0,

                // System_Threading_Monitor__Enter
                (byte)(MemberFlags.Method | MemberFlags.Static),                                                            // Flags
                (byte)WellKnownType.System_Threading_Monitor,                                                               // DeclaringTypeId
                0,                                                                                                          // Arity
                    1,                                                                                                      // Method Signature
                    (byte)SignatureTypeCode.TypeHandle, (byte)SpecialType.System_Void, // Return Type
                    (byte)SignatureTypeCode.TypeHandle, (byte)SpecialType.System_Object,

                // System_Threading_Monitor__Enter2
                (byte)(MemberFlags.Method | MemberFlags.Static),                                                            // Flags
                (byte)WellKnownType.System_Threading_Monitor,                                                               // DeclaringTypeId
                0,                                                                                                          // Arity
                    2,                                                                                                      // Method Signature
                    (byte)SignatureTypeCode.TypeHandle, (byte)SpecialType.System_Void, // Return Type
                    (byte)SignatureTypeCode.TypeHandle, (byte)SpecialType.System_Object,
                    (byte)SignatureTypeCode.ByReference, (byte)SignatureTypeCode.TypeHandle, (byte)SpecialType.System_Boolean,

                // System_Threading_Monitor__Exit
                (byte)(MemberFlags.Method | MemberFlags.Static),                                                            // Flags
                (byte)WellKnownType.System_Threading_Monitor,                                                               // DeclaringTypeId
                0,                                                                                                          // Arity
                    1,                                                                                                      // Method Signature
                    (byte)SignatureTypeCode.TypeHandle, (byte)SpecialType.System_Void, // Return Type
                    (byte)SignatureTypeCode.TypeHandle, (byte)SpecialType.System_Object,

                // System_Threading_Thread__CurrentThread
                (byte)(MemberFlags.Property | MemberFlags.Static),                                                          // Flags
                (byte)WellKnownType.System_Threading_Thread,                                                                // DeclaringTypeId
                0,                                                                                                          // Arity
                    0,                                                                                                      // Method Signature
                    (byte)SignatureTypeCode.TypeHandle, (byte)WellKnownType.System_Threading_Thread, // Return Type

                // System_Threading_Thread__ManagedThreadId
                (byte)MemberFlags.Property,                                                                                 // Flags
                (byte)WellKnownType.System_Threading_Thread,                                                                // DeclaringTypeId
                0,                                                                                                          // Arity
                    0,                                                                                                      // Method Signature
                    (byte)SignatureTypeCode.TypeHandle, (byte)SpecialType.System_Int32, // Return Type

                // Microsoft_CSharp_RuntimeBinder_Binder__BinaryOperation
                (byte)(MemberFlags.Method | MemberFlags.Static),                                                            // Flags
                (byte)WellKnownType.Microsoft_CSharp_RuntimeBinder_Binder,                                                  // DeclaringTypeId
                0,                                                                                                          // Arity
                    4,                                                                                                      // Method Signature
                    (byte)SignatureTypeCode.TypeHandle, (byte)WellKnownType.System_Runtime_CompilerServices_CallSiteBinder,
                    (byte)SignatureTypeCode.TypeHandle, (byte)WellKnownType.Microsoft_CSharp_RuntimeBinder_CSharpBinderFlags,
                    (byte)SignatureTypeCode.TypeHandle, (byte)WellKnownType.System_Linq_Expressions_ExpressionType,
                    (byte)SignatureTypeCode.TypeHandle, (byte)WellKnownType.System_Type,
                    (byte)SignatureTypeCode.GenericTypeInstance,
                    (byte)SignatureTypeCode.TypeHandle, (byte)SpecialType.System_Collections_Generic_IEnumerable_T,
                    1,
                    (byte)SignatureTypeCode.TypeHandle, (byte)WellKnownType.Microsoft_CSharp_RuntimeBinder_CSharpArgumentInfo,

                // Microsoft_CSharp_RuntimeBinder_Binder__Convert
                (byte)(MemberFlags.Method | MemberFlags.Static),                                                            // Flags
                (byte)WellKnownType.Microsoft_CSharp_RuntimeBinder_Binder,                                                  // DeclaringTypeId
                0,                                                                                                          // Arity
                    3,                                                                                                      // Method Signature
                    (byte)SignatureTypeCode.TypeHandle, (byte)WellKnownType.System_Runtime_CompilerServices_CallSiteBinder,
                    (byte)SignatureTypeCode.TypeHandle, (byte)WellKnownType.Microsoft_CSharp_RuntimeBinder_CSharpBinderFlags,
                    (byte)SignatureTypeCode.TypeHandle, (byte)WellKnownType.System_Type,
                    (byte)SignatureTypeCode.TypeHandle, (byte)WellKnownType.System_Type,

                // Microsoft_CSharp_RuntimeBinder_Binder__GetIndex
                (byte)(MemberFlags.Method | MemberFlags.Static),                                                            // Flags
                (byte)WellKnownType.Microsoft_CSharp_RuntimeBinder_Binder,                                                  // DeclaringTypeId
                0,                                                                                                          // Arity
                    3,                                                                                                      // Method Signature
                    (byte)SignatureTypeCode.TypeHandle, (byte)WellKnownType.System_Runtime_CompilerServices_CallSiteBinder,
                    (byte)SignatureTypeCode.TypeHandle, (byte)WellKnownType.Microsoft_CSharp_RuntimeBinder_CSharpBinderFlags,
                    (byte)SignatureTypeCode.TypeHandle, (byte)WellKnownType.System_Type,
                    (byte)SignatureTypeCode.GenericTypeInstance,
                    (byte)SignatureTypeCode.TypeHandle, (byte)SpecialType.System_Collections_Generic_IEnumerable_T,
                    1,
                    (byte)SignatureTypeCode.TypeHandle, (byte)WellKnownType.Microsoft_CSharp_RuntimeBinder_CSharpArgumentInfo,

                // Microsoft_CSharp_RuntimeBinder_Binder__GetMember
                (byte)(MemberFlags.Method | MemberFlags.Static),                                                            // Flags
                (byte)WellKnownType.Microsoft_CSharp_RuntimeBinder_Binder,                                                  // DeclaringTypeId
                0,                                                                                                          // Arity
                    4,                                                                                                      // Method Signature
                    (byte)SignatureTypeCode.TypeHandle, (byte)WellKnownType.System_Runtime_CompilerServices_CallSiteBinder,
                    (byte)SignatureTypeCode.TypeHandle, (byte)WellKnownType.Microsoft_CSharp_RuntimeBinder_CSharpBinderFlags,
                    (byte)SignatureTypeCode.TypeHandle, (byte)SpecialType.System_String,
                    (byte)SignatureTypeCode.TypeHandle, (byte)WellKnownType.System_Type,
                    (byte)SignatureTypeCode.GenericTypeInstance,
                    (byte)SignatureTypeCode.TypeHandle, (byte)SpecialType.System_Collections_Generic_IEnumerable_T,
                    1,
                    (byte)SignatureTypeCode.TypeHandle, (byte)WellKnownType.Microsoft_CSharp_RuntimeBinder_CSharpArgumentInfo,

                // Microsoft_CSharp_RuntimeBinder_Binder__Invoke
                (byte)(MemberFlags.Method | MemberFlags.Static),                                                            // Flags
                (byte)WellKnownType.Microsoft_CSharp_RuntimeBinder_Binder,                                                  // DeclaringTypeId
                0,                                                                                                          // Arity
                    3,                                                                                                      // Method Signature
                    (byte)SignatureTypeCode.TypeHandle, (byte)WellKnownType.System_Runtime_CompilerServices_CallSiteBinder,
                    (byte)SignatureTypeCode.TypeHandle, (byte)WellKnownType.Microsoft_CSharp_RuntimeBinder_CSharpBinderFlags,
                    (byte)SignatureTypeCode.TypeHandle, (byte)WellKnownType.System_Type,
                    (byte)SignatureTypeCode.GenericTypeInstance,
                    (byte)SignatureTypeCode.TypeHandle, (byte)SpecialType.System_Collections_Generic_IEnumerable_T,
                    1,
                    (byte)SignatureTypeCode.TypeHandle, (byte)WellKnownType.Microsoft_CSharp_RuntimeBinder_CSharpArgumentInfo,

                // Microsoft_CSharp_RuntimeBinder_Binder__InvokeConstructor
                (byte)(MemberFlags.Method | MemberFlags.Static),                                                            // Flags
                (byte)WellKnownType.Microsoft_CSharp_RuntimeBinder_Binder,                                                  // DeclaringTypeId
                0,                                                                                                          // Arity
                    3,                                                                                                      // Method Signature
                    (byte)SignatureTypeCode.TypeHandle, (byte)WellKnownType.System_Runtime_CompilerServices_CallSiteBinder,
                    (byte)SignatureTypeCode.TypeHandle, (byte)WellKnownType.Microsoft_CSharp_RuntimeBinder_CSharpBinderFlags,
                    (byte)SignatureTypeCode.TypeHandle, (byte)WellKnownType.System_Type,
                    (byte)SignatureTypeCode.GenericTypeInstance,
                    (byte)SignatureTypeCode.TypeHandle, (byte)SpecialType.System_Collections_Generic_IEnumerable_T,
                    1,
                    (byte)SignatureTypeCode.TypeHandle, (byte)WellKnownType.Microsoft_CSharp_RuntimeBinder_CSharpArgumentInfo,

                // Microsoft_CSharp_RuntimeBinder_Binder__InvokeMember
                (byte)(MemberFlags.Method | MemberFlags.Static),                                                            // Flags
                (byte)WellKnownType.Microsoft_CSharp_RuntimeBinder_Binder,                                                  // DeclaringTypeId
                0,                                                                                                          // Arity
                    5,                                                                                                      // Method Signature
                    (byte)SignatureTypeCode.TypeHandle, (byte)WellKnownType.System_Runtime_CompilerServices_CallSiteBinder,
                    (byte)SignatureTypeCode.TypeHandle, (byte)WellKnownType.Microsoft_CSharp_RuntimeBinder_CSharpBinderFlags,
                    (byte)SignatureTypeCode.TypeHandle, (byte)SpecialType.System_String,
                    (byte)SignatureTypeCode.GenericTypeInstance,
                    (byte)SignatureTypeCode.TypeHandle, (byte)SpecialType.System_Collections_Generic_IEnumerable_T,
                    1,
                    (byte)SignatureTypeCode.TypeHandle, (byte)WellKnownType.System_Type,
                    (byte)SignatureTypeCode.TypeHandle, (byte)WellKnownType.System_Type,
                    (byte)SignatureTypeCode.GenericTypeInstance,
                    (byte)SignatureTypeCode.TypeHandle, (byte)SpecialType.System_Collections_Generic_IEnumerable_T,
                    1,
                    (byte)SignatureTypeCode.TypeHandle, (byte)WellKnownType.Microsoft_CSharp_RuntimeBinder_CSharpArgumentInfo,

                // Microsoft_CSharp_RuntimeBinder_Binder__IsEvent
                (byte)(MemberFlags.Method | MemberFlags.Static),                                                            // Flags
                (byte)WellKnownType.Microsoft_CSharp_RuntimeBinder_Binder,                                                  // DeclaringTypeId
                0,                                                                                                          // Arity
                    3,                                                                                                      // Method Signature
                    (byte)SignatureTypeCode.TypeHandle, (byte)WellKnownType.System_Runtime_CompilerServices_CallSiteBinder,
                    (byte)SignatureTypeCode.TypeHandle, (byte)WellKnownType.Microsoft_CSharp_RuntimeBinder_CSharpBinderFlags,
                    (byte)SignatureTypeCode.TypeHandle, (byte)SpecialType.System_String,
                    (byte)SignatureTypeCode.TypeHandle, (byte)WellKnownType.System_Type,

                // Microsoft_CSharp_RuntimeBinder_Binder__SetIndex
                (byte)(MemberFlags.Method | MemberFlags.Static),                                                            // Flags
                (byte)WellKnownType.Microsoft_CSharp_RuntimeBinder_Binder,                                                  // DeclaringTypeId
                0,                                                                                                          // Arity
                    3,                                                                                                      // Method Signature
                    (byte)SignatureTypeCode.TypeHandle, (byte)WellKnownType.System_Runtime_CompilerServices_CallSiteBinder,
                    (byte)SignatureTypeCode.TypeHandle, (byte)WellKnownType.Microsoft_CSharp_RuntimeBinder_CSharpBinderFlags,
                    (byte)SignatureTypeCode.TypeHandle, (byte)WellKnownType.System_Type,
                    (byte)SignatureTypeCode.GenericTypeInstance,
                    (byte)SignatureTypeCode.TypeHandle, (byte)SpecialType.System_Collections_Generic_IEnumerable_T,
                    1,
                    (byte)SignatureTypeCode.TypeHandle, (byte)WellKnownType.Microsoft_CSharp_RuntimeBinder_CSharpArgumentInfo,

                // Microsoft_CSharp_RuntimeBinder_Binder__SetMember
                (byte)(MemberFlags.Method | MemberFlags.Static),                                                            // Flags
                (byte)WellKnownType.Microsoft_CSharp_RuntimeBinder_Binder,                                                  // DeclaringTypeId
                0,                                                                                                          // Arity
                    4,                                                                                                      // Method Signature
                    (byte)SignatureTypeCode.TypeHandle, (byte)WellKnownType.System_Runtime_CompilerServices_CallSiteBinder,
                    (byte)SignatureTypeCode.TypeHandle, (byte)WellKnownType.Microsoft_CSharp_RuntimeBinder_CSharpBinderFlags,
                    (byte)SignatureTypeCode.TypeHandle, (byte)SpecialType.System_String,
                    (byte)SignatureTypeCode.TypeHandle, (byte)WellKnownType.System_Type,
                    (byte)SignatureTypeCode.GenericTypeInstance,
                    (byte)SignatureTypeCode.TypeHandle, (byte)SpecialType.System_Collections_Generic_IEnumerable_T,
                    1,
                    (byte)SignatureTypeCode.TypeHandle, (byte)WellKnownType.Microsoft_CSharp_RuntimeBinder_CSharpArgumentInfo,

                // Microsoft_CSharp_RuntimeBinder_Binder__UnaryOperation
                (byte)(MemberFlags.Method | MemberFlags.Static),                                                            // Flags
                (byte)WellKnownType.Microsoft_CSharp_RuntimeBinder_Binder,                                                  // DeclaringTypeId
                0,                                                                                                          // Arity
                    4,                                                                                                      // Method Signature
                    (byte)SignatureTypeCode.TypeHandle, (byte)WellKnownType.System_Runtime_CompilerServices_CallSiteBinder,
                    (byte)SignatureTypeCode.TypeHandle, (byte)WellKnownType.Microsoft_CSharp_RuntimeBinder_CSharpBinderFlags,
                    (byte)SignatureTypeCode.TypeHandle, (byte)WellKnownType.System_Linq_Expressions_ExpressionType,
                    (byte)SignatureTypeCode.TypeHandle, (byte)WellKnownType.System_Type,
                    (byte)SignatureTypeCode.GenericTypeInstance,
                    (byte)SignatureTypeCode.TypeHandle, (byte)SpecialType.System_Collections_Generic_IEnumerable_T,
                    1,
                    (byte)SignatureTypeCode.TypeHandle, (byte)WellKnownType.Microsoft_CSharp_RuntimeBinder_CSharpArgumentInfo,

                // Microsoft_CSharp_RuntimeBinder_CSharpArgumentInfo__Create
                (byte)(MemberFlags.Method | MemberFlags.Static),                                                            // Flags
                (byte)WellKnownType.Microsoft_CSharp_RuntimeBinder_CSharpArgumentInfo,                                      // DeclaringTypeId
                0,                                                                                                          // Arity
                    2,                                                                                                      // Method Signature
                    (byte)SignatureTypeCode.TypeHandle, (byte)WellKnownType.Microsoft_CSharp_RuntimeBinder_CSharpArgumentInfo,
                    (byte)SignatureTypeCode.TypeHandle, (byte)WellKnownType.Microsoft_CSharp_RuntimeBinder_CSharpArgumentInfoFlags,
                    (byte)SignatureTypeCode.TypeHandle, (byte)SpecialType.System_String,

                // Microsoft_VisualBasic_CompilerServices_Conversions__ToDecimalBoolean
                (byte)(MemberFlags.Method | MemberFlags.Static),                                                            // Flags
                (byte)WellKnownType.Microsoft_VisualBasic_CompilerServices_Conversions,                                     // DeclaringTypeId
                0,                                                                                                          // Arity
                    1,                                                                                                      // Method Signature
                    (byte)SignatureTypeCode.TypeHandle, (byte)SpecialType.System_Decimal, // Return Type
                    (byte)SignatureTypeCode.TypeHandle, (byte)SpecialType.System_Boolean,

                // Microsoft_VisualBasic_CompilerServices_Conversions__ToBooleanString
                (byte)(MemberFlags.Method | MemberFlags.Static),                                                            // Flags
                (byte)WellKnownType.Microsoft_VisualBasic_CompilerServices_Conversions,                                     // DeclaringTypeId
                0,                                                                                                          // Arity
                    1,                                                                                                      // Method Signature
                    (byte)SignatureTypeCode.TypeHandle, (byte)SpecialType.System_Boolean, // Return Type
                    (byte)SignatureTypeCode.TypeHandle, (byte)SpecialType.System_String,

                // Microsoft_VisualBasic_CompilerServices_Conversions__ToSByteString
                (byte)(MemberFlags.Method | MemberFlags.Static),                                                            // Flags
                (byte)WellKnownType.Microsoft_VisualBasic_CompilerServices_Conversions,                                     // DeclaringTypeId
                0,                                                                                                          // Arity
                    1,                                                                                                      // Method Signature
                    (byte)SignatureTypeCode.TypeHandle, (byte)SpecialType.System_SByte, // Return Type
                    (byte)SignatureTypeCode.TypeHandle, (byte)SpecialType.System_String,

                // Microsoft_VisualBasic_CompilerServices_Conversions__ToByteString
                (byte)(MemberFlags.Method | MemberFlags.Static),                                                            // Flags
                (byte)WellKnownType.Microsoft_VisualBasic_CompilerServices_Conversions,                                     // DeclaringTypeId
                0,                                                                                                          // Arity
                    1,                                                                                                      // Method Signature
                    (byte)SignatureTypeCode.TypeHandle, (byte)SpecialType.System_Byte, // Return Type
                    (byte)SignatureTypeCode.TypeHandle, (byte)SpecialType.System_String,

                // Microsoft_VisualBasic_CompilerServices_Conversions__ToShortString
                (byte)(MemberFlags.Method | MemberFlags.Static),                                                            // Flags
                (byte)WellKnownType.Microsoft_VisualBasic_CompilerServices_Conversions,                                     // DeclaringTypeId
                0,                                                                                                          // Arity
                    1,                                                                                                      // Method Signature
                    (byte)SignatureTypeCode.TypeHandle, (byte)SpecialType.System_Int16, // Return Type
                    (byte)SignatureTypeCode.TypeHandle, (byte)SpecialType.System_String,

                // Microsoft_VisualBasic_CompilerServices_Conversions__ToUShortString
                (byte)(MemberFlags.Method | MemberFlags.Static),                                                            // Flags
                (byte)WellKnownType.Microsoft_VisualBasic_CompilerServices_Conversions,                                     // DeclaringTypeId
                0,                                                                                                          // Arity
                    1,                                                                                                      // Method Signature
                    (byte)SignatureTypeCode.TypeHandle, (byte)SpecialType.System_UInt16, // Return Type
                    (byte)SignatureTypeCode.TypeHandle, (byte)SpecialType.System_String,

                // Microsoft_VisualBasic_CompilerServices_Conversions__ToIntegerString
                (byte)(MemberFlags.Method | MemberFlags.Static),                                                            // Flags
                (byte)WellKnownType.Microsoft_VisualBasic_CompilerServices_Conversions,                                     // DeclaringTypeId
                0,                                                                                                          // Arity
                    1,                                                                                                      // Method Signature
                    (byte)SignatureTypeCode.TypeHandle, (byte)SpecialType.System_Int32, // Return Type
                    (byte)SignatureTypeCode.TypeHandle, (byte)SpecialType.System_String,

                // Microsoft_VisualBasic_CompilerServices_Conversions__ToUIntegerString
                (byte)(MemberFlags.Method | MemberFlags.Static),                                                            // Flags
                (byte)WellKnownType.Microsoft_VisualBasic_CompilerServices_Conversions,                                     // DeclaringTypeId
                0,                                                                                                          // Arity
                    1,                                                                                                      // Method Signature
                    (byte)SignatureTypeCode.TypeHandle, (byte)SpecialType.System_UInt32, // Return Type
                    (byte)SignatureTypeCode.TypeHandle, (byte)SpecialType.System_String,

                // Microsoft_VisualBasic_CompilerServices_Conversions__ToLongString
                (byte)(MemberFlags.Method | MemberFlags.Static),                                                            // Flags
                (byte)WellKnownType.Microsoft_VisualBasic_CompilerServices_Conversions,                                     // DeclaringTypeId
                0,                                                                                                          // Arity
                    1,                                                                                                      // Method Signature
                    (byte)SignatureTypeCode.TypeHandle, (byte)SpecialType.System_Int64, // Return Type
                    (byte)SignatureTypeCode.TypeHandle, (byte)SpecialType.System_String,

                // Microsoft_VisualBasic_CompilerServices_Conversions__ToULongString
                (byte)(MemberFlags.Method | MemberFlags.Static),                                                            // Flags
                (byte)WellKnownType.Microsoft_VisualBasic_CompilerServices_Conversions,                                     // DeclaringTypeId
                0,                                                                                                          // Arity
                    1,                                                                                                      // Method Signature
                    (byte)SignatureTypeCode.TypeHandle, (byte)SpecialType.System_UInt64, // Return Type
                    (byte)SignatureTypeCode.TypeHandle, (byte)SpecialType.System_String,

                // Microsoft_VisualBasic_CompilerServices_Conversions__ToSingleString
                (byte)(MemberFlags.Method | MemberFlags.Static),                                                            // Flags
                (byte)WellKnownType.Microsoft_VisualBasic_CompilerServices_Conversions,                                     // DeclaringTypeId
                0,                                                                                                          // Arity
                    1,                                                                                                      // Method Signature
                    (byte)SignatureTypeCode.TypeHandle, (byte)SpecialType.System_Single, // Return Type
                    (byte)SignatureTypeCode.TypeHandle, (byte)SpecialType.System_String,

                // Microsoft_VisualBasic_CompilerServices_Conversions__ToDoubleString
                (byte)(MemberFlags.Method | MemberFlags.Static),                                                            // Flags
                (byte)WellKnownType.Microsoft_VisualBasic_CompilerServices_Conversions,                                     // DeclaringTypeId
                0,                                                                                                          // Arity
                    1,                                                                                                      // Method Signature
                    (byte)SignatureTypeCode.TypeHandle, (byte)SpecialType.System_Double, // Return Type
                    (byte)SignatureTypeCode.TypeHandle, (byte)SpecialType.System_String,

                // Microsoft_VisualBasic_CompilerServices_Conversions__ToDecimalString
                (byte)(MemberFlags.Method | MemberFlags.Static),                                                            // Flags
                (byte)WellKnownType.Microsoft_VisualBasic_CompilerServices_Conversions,                                     // DeclaringTypeId
                0,                                                                                                          // Arity
                    1,                                                                                                      // Method Signature
                    (byte)SignatureTypeCode.TypeHandle, (byte)SpecialType.System_Decimal, // Return Type
                    (byte)SignatureTypeCode.TypeHandle, (byte)SpecialType.System_String,

                // Microsoft_VisualBasic_CompilerServices_Conversions__ToDateString
                (byte)(MemberFlags.Method | MemberFlags.Static),                                                            // Flags
                (byte)WellKnownType.Microsoft_VisualBasic_CompilerServices_Conversions,                                     // DeclaringTypeId
                0,                                                                                                          // Arity
                    1,                                                                                                      // Method Signature
                    (byte)SignatureTypeCode.TypeHandle, (byte)SpecialType.System_DateTime, // Return Type
                    (byte)SignatureTypeCode.TypeHandle, (byte)SpecialType.System_String,

                // Microsoft_VisualBasic_CompilerServices_Conversions__ToCharString
                (byte)(MemberFlags.Method | MemberFlags.Static),                                                            // Flags
                (byte)WellKnownType.Microsoft_VisualBasic_CompilerServices_Conversions,                                     // DeclaringTypeId
                0,                                                                                                          // Arity
                    1,                                                                                                      // Method Signature
                    (byte)SignatureTypeCode.TypeHandle, (byte)SpecialType.System_Char, // Return Type
                    (byte)SignatureTypeCode.TypeHandle, (byte)SpecialType.System_String,

                // Microsoft_VisualBasic_CompilerServices_Conversions__ToCharArrayRankOneString
                (byte)(MemberFlags.Method | MemberFlags.Static),                                                            // Flags
                (byte)WellKnownType.Microsoft_VisualBasic_CompilerServices_Conversions,                                     // DeclaringTypeId
                0,                                                                                                          // Arity
                    1,                                                                                                      // Method Signature
                    (byte)SignatureTypeCode.SZArray, (byte)SignatureTypeCode.TypeHandle, (byte)SpecialType.System_Char,
                    (byte)SignatureTypeCode.TypeHandle, (byte)SpecialType.System_String,

                // Microsoft_VisualBasic_CompilerServices_Conversions__ToStringBoolean
                (byte)(MemberFlags.Method | MemberFlags.Static),                                                            // Flags
                (byte)WellKnownType.Microsoft_VisualBasic_CompilerServices_Conversions,                                     // DeclaringTypeId
                0,                                                                                                          // Arity
                    1,                                                                                                      // Method Signature
                    (byte)SignatureTypeCode.TypeHandle, (byte)SpecialType.System_String, // Return Type
                    (byte)SignatureTypeCode.TypeHandle, (byte)SpecialType.System_Boolean,

                // Microsoft_VisualBasic_CompilerServices_Conversions__ToStringInt32
                (byte)(MemberFlags.Method | MemberFlags.Static),                                                            // Flags
                (byte)WellKnownType.Microsoft_VisualBasic_CompilerServices_Conversions,                                     // DeclaringTypeId
                0,                                                                                                          // Arity
                    1,                                                                                                      // Method Signature
                    (byte)SignatureTypeCode.TypeHandle, (byte)SpecialType.System_String, // Return Type
                    (byte)SignatureTypeCode.TypeHandle, (byte)SpecialType.System_Int32,

                // Microsoft_VisualBasic_CompilerServices_Conversions__ToStringByte
                (byte)(MemberFlags.Method | MemberFlags.Static),                                                            // Flags
                (byte)WellKnownType.Microsoft_VisualBasic_CompilerServices_Conversions,                                     // DeclaringTypeId
                0,                                                                                                          // Arity
                    1,                                                                                                      // Method Signature
                    (byte)SignatureTypeCode.TypeHandle, (byte)SpecialType.System_String, // Return Type
                    (byte)SignatureTypeCode.TypeHandle, (byte)SpecialType.System_Byte,

                // Microsoft_VisualBasic_CompilerServices_Conversions__ToStringUInt32
                (byte)(MemberFlags.Method | MemberFlags.Static),                                                            // Flags
                (byte)WellKnownType.Microsoft_VisualBasic_CompilerServices_Conversions,                                     // DeclaringTypeId
                0,                                                                                                          // Arity
                    1,                                                                                                      // Method Signature
                    (byte)SignatureTypeCode.TypeHandle, (byte)SpecialType.System_String, // Return Type
                    (byte)SignatureTypeCode.TypeHandle, (byte)SpecialType.System_UInt32,

                // Microsoft_VisualBasic_CompilerServices_Conversions__ToStringInt64
                (byte)(MemberFlags.Method | MemberFlags.Static),                                                            // Flags
                (byte)WellKnownType.Microsoft_VisualBasic_CompilerServices_Conversions,                                     // DeclaringTypeId
                0,                                                                                                          // Arity
                    1,                                                                                                      // Method Signature
                    (byte)SignatureTypeCode.TypeHandle, (byte)SpecialType.System_String, // Return Type
                    (byte)SignatureTypeCode.TypeHandle, (byte)SpecialType.System_Int64,

                // Microsoft_VisualBasic_CompilerServices_Conversions__ToStringUInt64
                (byte)(MemberFlags.Method | MemberFlags.Static),                                                            // Flags
                (byte)WellKnownType.Microsoft_VisualBasic_CompilerServices_Conversions,                                     // DeclaringTypeId
                0,                                                                                                          // Arity
                    1,                                                                                                      // Method Signature
                    (byte)SignatureTypeCode.TypeHandle, (byte)SpecialType.System_String, // Return Type
                    (byte)SignatureTypeCode.TypeHandle, (byte)SpecialType.System_UInt64,

                // Microsoft_VisualBasic_CompilerServices_Conversions__ToStringSingle
                (byte)(MemberFlags.Method | MemberFlags.Static),                                                            // Flags
                (byte)WellKnownType.Microsoft_VisualBasic_CompilerServices_Conversions,                                     // DeclaringTypeId
                0,                                                                                                          // Arity
                    1,                                                                                                      // Method Signature
                    (byte)SignatureTypeCode.TypeHandle, (byte)SpecialType.System_String, // Return Type
                    (byte)SignatureTypeCode.TypeHandle, (byte)SpecialType.System_Single,

                // Microsoft_VisualBasic_CompilerServices_Conversions__ToStringDouble
                (byte)(MemberFlags.Method | MemberFlags.Static),                                                            // Flags
                (byte)WellKnownType.Microsoft_VisualBasic_CompilerServices_Conversions,                                     // DeclaringTypeId
                0,                                                                                                          // Arity
                    1,                                                                                                      // Method Signature
                    (byte)SignatureTypeCode.TypeHandle, (byte)SpecialType.System_String, // Return Type
                    (byte)SignatureTypeCode.TypeHandle, (byte)SpecialType.System_Double,

                // Microsoft_VisualBasic_CompilerServices_Conversions__ToStringDecimal
                (byte)(MemberFlags.Method | MemberFlags.Static),                                                            // Flags
                (byte)WellKnownType.Microsoft_VisualBasic_CompilerServices_Conversions,                                     // DeclaringTypeId
                0,                                                                                                          // Arity
                    1,                                                                                                      // Method Signature
                    (byte)SignatureTypeCode.TypeHandle, (byte)SpecialType.System_String, // Return Type
                    (byte)SignatureTypeCode.TypeHandle, (byte)SpecialType.System_Decimal,

                // Microsoft_VisualBasic_CompilerServices_Conversions__ToStringDateTime
                (byte)(MemberFlags.Method | MemberFlags.Static),                                                            // Flags
                (byte)WellKnownType.Microsoft_VisualBasic_CompilerServices_Conversions,                                     // DeclaringTypeId
                0,                                                                                                          // Arity
                    1,                                                                                                      // Method Signature
                    (byte)SignatureTypeCode.TypeHandle, (byte)SpecialType.System_String, // Return Type
                    (byte)SignatureTypeCode.TypeHandle, (byte)SpecialType.System_DateTime,

                // Microsoft_VisualBasic_CompilerServices_Conversions__ToStringChar
                (byte)(MemberFlags.Method | MemberFlags.Static),                                                            // Flags
                (byte)WellKnownType.Microsoft_VisualBasic_CompilerServices_Conversions,                                     // DeclaringTypeId
                0,                                                                                                          // Arity
                    1,                                                                                                      // Method Signature
                    (byte)SignatureTypeCode.TypeHandle, (byte)SpecialType.System_String, // Return Type
                    (byte)SignatureTypeCode.TypeHandle, (byte)SpecialType.System_Char,

                // Microsoft_VisualBasic_CompilerServices_Conversions__ToStringObject
                (byte)(MemberFlags.Method | MemberFlags.Static),                                                            // Flags
                (byte)WellKnownType.Microsoft_VisualBasic_CompilerServices_Conversions,                                     // DeclaringTypeId
                0,                                                                                                          // Arity
                    1,                                                                                                      // Method Signature
                    (byte)SignatureTypeCode.TypeHandle, (byte)SpecialType.System_String, // Return Type
                    (byte)SignatureTypeCode.TypeHandle, (byte)SpecialType.System_Object,

                // Microsoft_VisualBasic_CompilerServices_Conversions__ToBooleanObject
                (byte)(MemberFlags.Method | MemberFlags.Static),                                                            // Flags
                (byte)WellKnownType.Microsoft_VisualBasic_CompilerServices_Conversions,                                     // DeclaringTypeId
                0,                                                                                                          // Arity
                    1,                                                                                                      // Method Signature
                    (byte)SignatureTypeCode.TypeHandle, (byte)SpecialType.System_Boolean, // Return Type
                    (byte)SignatureTypeCode.TypeHandle, (byte)SpecialType.System_Object,

                // Microsoft_VisualBasic_CompilerServices_Conversions__ToSByteObject
                (byte)(MemberFlags.Method | MemberFlags.Static),                                                            // Flags
                (byte)WellKnownType.Microsoft_VisualBasic_CompilerServices_Conversions,                                     // DeclaringTypeId
                0,                                                                                                          // Arity
                    1,                                                                                                      // Method Signature
                    (byte)SignatureTypeCode.TypeHandle, (byte)SpecialType.System_SByte, // Return Type
                    (byte)SignatureTypeCode.TypeHandle, (byte)SpecialType.System_Object,

                // Microsoft_VisualBasic_CompilerServices_Conversions__ToByteObject
                (byte)(MemberFlags.Method | MemberFlags.Static),                                                            // Flags
                (byte)WellKnownType.Microsoft_VisualBasic_CompilerServices_Conversions,                                     // DeclaringTypeId
                0,                                                                                                          // Arity
                    1,                                                                                                      // Method Signature
                    (byte)SignatureTypeCode.TypeHandle, (byte)SpecialType.System_Byte, // Return Type
                    (byte)SignatureTypeCode.TypeHandle, (byte)SpecialType.System_Object,

                // Microsoft_VisualBasic_CompilerServices_Conversions__ToShortObject
                (byte)(MemberFlags.Method | MemberFlags.Static),                                                            // Flags
                (byte)WellKnownType.Microsoft_VisualBasic_CompilerServices_Conversions,                                     // DeclaringTypeId
                0,                                                                                                          // Arity
                    1,                                                                                                      // Method Signature
                    (byte)SignatureTypeCode.TypeHandle, (byte)SpecialType.System_Int16, // Return Type
                    (byte)SignatureTypeCode.TypeHandle, (byte)SpecialType.System_Object,

                // Microsoft_VisualBasic_CompilerServices_Conversions__ToUShortObject
                (byte)(MemberFlags.Method | MemberFlags.Static),                                                            // Flags
                (byte)WellKnownType.Microsoft_VisualBasic_CompilerServices_Conversions,                                     // DeclaringTypeId
                0,                                                                                                          // Arity
                    1,                                                                                                      // Method Signature
                    (byte)SignatureTypeCode.TypeHandle, (byte)SpecialType.System_UInt16, // Return Type
                    (byte)SignatureTypeCode.TypeHandle, (byte)SpecialType.System_Object,

                // Microsoft_VisualBasic_CompilerServices_Conversions__ToIntegerObject
                (byte)(MemberFlags.Method | MemberFlags.Static),                                                            // Flags
                (byte)WellKnownType.Microsoft_VisualBasic_CompilerServices_Conversions,                                     // DeclaringTypeId
                0,                                                                                                          // Arity
                    1,                                                                                                      // Method Signature
                    (byte)SignatureTypeCode.TypeHandle, (byte)SpecialType.System_Int32, // Return Type
                    (byte)SignatureTypeCode.TypeHandle, (byte)SpecialType.System_Object,

                // Microsoft_VisualBasic_CompilerServices_Conversions__ToUIntegerObject
                (byte)(MemberFlags.Method | MemberFlags.Static),                                                            // Flags
                (byte)WellKnownType.Microsoft_VisualBasic_CompilerServices_Conversions,                                     // DeclaringTypeId
                0,                                                                                                          // Arity
                    1,                                                                                                      // Method Signature
                    (byte)SignatureTypeCode.TypeHandle, (byte)SpecialType.System_UInt32, // Return Type
                    (byte)SignatureTypeCode.TypeHandle, (byte)SpecialType.System_Object,

                // Microsoft_VisualBasic_CompilerServices_Conversions__ToLongObject
                (byte)(MemberFlags.Method | MemberFlags.Static),                                                            // Flags
                (byte)WellKnownType.Microsoft_VisualBasic_CompilerServices_Conversions,                                     // DeclaringTypeId
                0,                                                                                                          // Arity
                    1,                                                                                                      // Method Signature
                    (byte)SignatureTypeCode.TypeHandle, (byte)SpecialType.System_Int64, // Return Type
                    (byte)SignatureTypeCode.TypeHandle, (byte)SpecialType.System_Object,

                // Microsoft_VisualBasic_CompilerServices_Conversions__ToULongObject
                (byte)(MemberFlags.Method | MemberFlags.Static),                                                            // Flags
                (byte)WellKnownType.Microsoft_VisualBasic_CompilerServices_Conversions,                                     // DeclaringTypeId
                0,                                                                                                          // Arity
                    1,                                                                                                      // Method Signature
                    (byte)SignatureTypeCode.TypeHandle, (byte)SpecialType.System_UInt64, // Return Type
                    (byte)SignatureTypeCode.TypeHandle, (byte)SpecialType.System_Object,

                // Microsoft_VisualBasic_CompilerServices_Conversions__ToSingleObject
                (byte)(MemberFlags.Method | MemberFlags.Static),                                                            // Flags
                (byte)WellKnownType.Microsoft_VisualBasic_CompilerServices_Conversions,                                     // DeclaringTypeId
                0,                                                                                                          // Arity
                    1,                                                                                                      // Method Signature
                    (byte)SignatureTypeCode.TypeHandle, (byte)SpecialType.System_Single, // Return Type
                    (byte)SignatureTypeCode.TypeHandle, (byte)SpecialType.System_Object,

                // Microsoft_VisualBasic_CompilerServices_Conversions__ToDoubleObject
                (byte)(MemberFlags.Method | MemberFlags.Static),                                                            // Flags
                (byte)WellKnownType.Microsoft_VisualBasic_CompilerServices_Conversions,                                     // DeclaringTypeId
                0,                                                                                                          // Arity
                    1,                                                                                                      // Method Signature
                    (byte)SignatureTypeCode.TypeHandle, (byte)SpecialType.System_Double, // Return Type
                    (byte)SignatureTypeCode.TypeHandle, (byte)SpecialType.System_Object,

                // Microsoft_VisualBasic_CompilerServices_Conversions__ToDecimalObject
                (byte)(MemberFlags.Method | MemberFlags.Static),                                                            // Flags
                (byte)WellKnownType.Microsoft_VisualBasic_CompilerServices_Conversions,                                     // DeclaringTypeId
                0,                                                                                                          // Arity
                    1,                                                                                                      // Method Signature
                    (byte)SignatureTypeCode.TypeHandle, (byte)SpecialType.System_Decimal, // Return Type
                    (byte)SignatureTypeCode.TypeHandle, (byte)SpecialType.System_Object,

                // Microsoft_VisualBasic_CompilerServices_Conversions__ToDateObject
                (byte)(MemberFlags.Method | MemberFlags.Static),                                                            // Flags
                (byte)WellKnownType.Microsoft_VisualBasic_CompilerServices_Conversions,                                     // DeclaringTypeId
                0,                                                                                                          // Arity
                    1,                                                                                                      // Method Signature
                    (byte)SignatureTypeCode.TypeHandle, (byte)SpecialType.System_DateTime, // Return Type
                    (byte)SignatureTypeCode.TypeHandle, (byte)SpecialType.System_Object,

                // Microsoft_VisualBasic_CompilerServices_Conversions__ToCharObject
                (byte)(MemberFlags.Method | MemberFlags.Static),                                                            // Flags
                (byte)WellKnownType.Microsoft_VisualBasic_CompilerServices_Conversions,                                     // DeclaringTypeId
                0,                                                                                                          // Arity
                    1,                                                                                                      // Method Signature
                    (byte)SignatureTypeCode.TypeHandle, (byte)SpecialType.System_Char, // Return Type
                    (byte)SignatureTypeCode.TypeHandle, (byte)SpecialType.System_Object,

                // Microsoft_VisualBasic_CompilerServices_Conversions__ToCharArrayRankOneObject
                (byte)(MemberFlags.Method | MemberFlags.Static),                                                            // Flags
                (byte)WellKnownType.Microsoft_VisualBasic_CompilerServices_Conversions,                                     // DeclaringTypeId
                0,                                                                                                          // Arity
                    1,                                                                                                      // Method Signature
                    (byte)SignatureTypeCode.SZArray, (byte)SignatureTypeCode.TypeHandle, (byte)SpecialType.System_Char,
                    (byte)SignatureTypeCode.TypeHandle, (byte)SpecialType.System_Object,

                // Microsoft_VisualBasic_CompilerServices_Conversions__ToGenericParameter_T_Object
                (byte)(MemberFlags.Method | MemberFlags.Static),                                                            // Flags
                (byte)WellKnownType.Microsoft_VisualBasic_CompilerServices_Conversions,                                     // DeclaringTypeId
                1,                                                                                                          // Arity
                    1,                                                                                                      // Method Signature
                    (byte)SignatureTypeCode.GenericMethodParameter, 0, // Return Type
                    (byte)SignatureTypeCode.TypeHandle, (byte)SpecialType.System_Object,

                // Microsoft_VisualBasic_CompilerServices_Conversions__ChangeType
                (byte)(MemberFlags.Method | MemberFlags.Static),                                                            // Flags
                (byte)WellKnownType.Microsoft_VisualBasic_CompilerServices_Conversions,                                     // DeclaringTypeId
                0,                                                                                                          // Arity
                    2,                                                                                                      // Method Signature
                    (byte)SignatureTypeCode.TypeHandle, (byte)SpecialType.System_Object, // Return Type
                    (byte)SignatureTypeCode.TypeHandle, (byte)SpecialType.System_Object,
                    (byte)SignatureTypeCode.TypeHandle, (byte)WellKnownType.System_Type,

                // Microsoft_VisualBasic_CompilerServices_Operators__PlusObjectObject
                (byte)(MemberFlags.Method | MemberFlags.Static),                                                            // Flags
                (byte)WellKnownType.Microsoft_VisualBasic_CompilerServices_Operators,                                       // DeclaringTypeId
                0,                                                                                                          // Arity
                    1,                                                                                                      // Method Signature
                    (byte)SignatureTypeCode.TypeHandle, (byte)SpecialType.System_Object, // Return Type
                    (byte)SignatureTypeCode.TypeHandle, (byte)SpecialType.System_Object,

                // Microsoft_VisualBasic_CompilerServices_Operators__NegateObjectObject
                (byte)(MemberFlags.Method | MemberFlags.Static),                                                            // Flags
                (byte)WellKnownType.Microsoft_VisualBasic_CompilerServices_Operators,                                       // DeclaringTypeId
                0,                                                                                                          // Arity
                    1,                                                                                                      // Method Signature
                    (byte)SignatureTypeCode.TypeHandle, (byte)SpecialType.System_Object, // Return Type
                    (byte)SignatureTypeCode.TypeHandle, (byte)SpecialType.System_Object,

                // Microsoft_VisualBasic_CompilerServices_Operators__NotObjectObject
                (byte)(MemberFlags.Method | MemberFlags.Static),                                                            // Flags
                (byte)WellKnownType.Microsoft_VisualBasic_CompilerServices_Operators,                                       // DeclaringTypeId
                0,                                                                                                          // Arity
                    1,                                                                                                      // Method Signature
                    (byte)SignatureTypeCode.TypeHandle, (byte)SpecialType.System_Object, // Return Type
                    (byte)SignatureTypeCode.TypeHandle, (byte)SpecialType.System_Object,

                // Microsoft_VisualBasic_CompilerServices_Operators__AndObjectObjectObject
                (byte)(MemberFlags.Method | MemberFlags.Static),                                                            // Flags
                (byte)WellKnownType.Microsoft_VisualBasic_CompilerServices_Operators,                                       // DeclaringTypeId
                0,                                                                                                          // Arity
                    2,                                                                                                      // Method Signature
                    (byte)SignatureTypeCode.TypeHandle, (byte)SpecialType.System_Object, // Return Type
                    (byte)SignatureTypeCode.TypeHandle, (byte)SpecialType.System_Object,
                    (byte)SignatureTypeCode.TypeHandle, (byte)SpecialType.System_Object,

                // Microsoft_VisualBasic_CompilerServices_Operators__OrObjectObjectObject
                (byte)(MemberFlags.Method | MemberFlags.Static),                                                            // Flags
                (byte)WellKnownType.Microsoft_VisualBasic_CompilerServices_Operators,                                       // DeclaringTypeId
                0,                                                                                                          // Arity
                    2,                                                                                                      // Method Signature
                    (byte)SignatureTypeCode.TypeHandle, (byte)SpecialType.System_Object, // Return Type
                    (byte)SignatureTypeCode.TypeHandle, (byte)SpecialType.System_Object,
                    (byte)SignatureTypeCode.TypeHandle, (byte)SpecialType.System_Object,

                // Microsoft_VisualBasic_CompilerServices_Operators__XorObjectObjectObject
                (byte)(MemberFlags.Method | MemberFlags.Static),                                                            // Flags
                (byte)WellKnownType.Microsoft_VisualBasic_CompilerServices_Operators,                                       // DeclaringTypeId
                0,                                                                                                          // Arity
                    2,                                                                                                      // Method Signature
                    (byte)SignatureTypeCode.TypeHandle, (byte)SpecialType.System_Object, // Return Type
                    (byte)SignatureTypeCode.TypeHandle, (byte)SpecialType.System_Object,
                    (byte)SignatureTypeCode.TypeHandle, (byte)SpecialType.System_Object,

                // Microsoft_VisualBasic_CompilerServices_Operators__AddObjectObjectObject
                (byte)(MemberFlags.Method | MemberFlags.Static),                                                            // Flags
                (byte)WellKnownType.Microsoft_VisualBasic_CompilerServices_Operators,                                       // DeclaringTypeId
                0,                                                                                                          // Arity
                    2,                                                                                                      // Method Signature
                    (byte)SignatureTypeCode.TypeHandle, (byte)SpecialType.System_Object, // Return Type
                    (byte)SignatureTypeCode.TypeHandle, (byte)SpecialType.System_Object,
                    (byte)SignatureTypeCode.TypeHandle, (byte)SpecialType.System_Object,

                // Microsoft_VisualBasic_CompilerServices_Operators__SubtractObjectObjectObject
                (byte)(MemberFlags.Method | MemberFlags.Static),                                                            // Flags
                (byte)WellKnownType.Microsoft_VisualBasic_CompilerServices_Operators,                                       // DeclaringTypeId
                0,                                                                                                          // Arity
                    2,                                                                                                      // Method Signature
                    (byte)SignatureTypeCode.TypeHandle, (byte)SpecialType.System_Object, // Return Type
                    (byte)SignatureTypeCode.TypeHandle, (byte)SpecialType.System_Object,
                    (byte)SignatureTypeCode.TypeHandle, (byte)SpecialType.System_Object,

                // Microsoft_VisualBasic_CompilerServices_Operators__MultiplyObjectObjectObject
                (byte)(MemberFlags.Method | MemberFlags.Static),                                                            // Flags
                (byte)WellKnownType.Microsoft_VisualBasic_CompilerServices_Operators,                                       // DeclaringTypeId
                0,                                                                                                          // Arity
                    2,                                                                                                      // Method Signature
                    (byte)SignatureTypeCode.TypeHandle, (byte)SpecialType.System_Object, // Return Type
                    (byte)SignatureTypeCode.TypeHandle, (byte)SpecialType.System_Object,
                    (byte)SignatureTypeCode.TypeHandle, (byte)SpecialType.System_Object,

                // Microsoft_VisualBasic_CompilerServices_Operators__DivideObjectObjectObject
                (byte)(MemberFlags.Method | MemberFlags.Static),                                                            // Flags
                (byte)WellKnownType.Microsoft_VisualBasic_CompilerServices_Operators,                                       // DeclaringTypeId
                0,                                                                                                          // Arity
                    2,                                                                                                      // Method Signature
                    (byte)SignatureTypeCode.TypeHandle, (byte)SpecialType.System_Object, // Return Type
                    (byte)SignatureTypeCode.TypeHandle, (byte)SpecialType.System_Object,
                    (byte)SignatureTypeCode.TypeHandle, (byte)SpecialType.System_Object,

                // Microsoft_VisualBasic_CompilerServices_Operators__ExponentObjectObjectObject
                (byte)(MemberFlags.Method | MemberFlags.Static),                                                            // Flags
                (byte)WellKnownType.Microsoft_VisualBasic_CompilerServices_Operators,                                       // DeclaringTypeId
                0,                                                                                                          // Arity
                    2,                                                                                                      // Method Signature
                    (byte)SignatureTypeCode.TypeHandle, (byte)SpecialType.System_Object, // Return Type
                    (byte)SignatureTypeCode.TypeHandle, (byte)SpecialType.System_Object,
                    (byte)SignatureTypeCode.TypeHandle, (byte)SpecialType.System_Object,

                // Microsoft_VisualBasic_CompilerServices_Operators__ModObjectObjectObject
                (byte)(MemberFlags.Method | MemberFlags.Static),                                                            // Flags
                (byte)WellKnownType.Microsoft_VisualBasic_CompilerServices_Operators,                                       // DeclaringTypeId
                0,                                                                                                          // Arity
                    2,                                                                                                      // Method Signature
                    (byte)SignatureTypeCode.TypeHandle, (byte)SpecialType.System_Object, // Return Type
                    (byte)SignatureTypeCode.TypeHandle, (byte)SpecialType.System_Object,
                    (byte)SignatureTypeCode.TypeHandle, (byte)SpecialType.System_Object,

                // Microsoft_VisualBasic_CompilerServices_Operators__IntDivideObjectObjectObject
                (byte)(MemberFlags.Method | MemberFlags.Static),                                                            // Flags
                (byte)WellKnownType.Microsoft_VisualBasic_CompilerServices_Operators,                                       // DeclaringTypeId
                0,                                                                                                          // Arity
                    2,                                                                                                      // Method Signature
                    (byte)SignatureTypeCode.TypeHandle, (byte)SpecialType.System_Object, // Return Type
                    (byte)SignatureTypeCode.TypeHandle, (byte)SpecialType.System_Object,
                    (byte)SignatureTypeCode.TypeHandle, (byte)SpecialType.System_Object,

                // Microsoft_VisualBasic_CompilerServices_Operators__LeftShiftObjectObjectObject
                (byte)(MemberFlags.Method | MemberFlags.Static),                                                            // Flags
                (byte)WellKnownType.Microsoft_VisualBasic_CompilerServices_Operators,                                       // DeclaringTypeId
                0,                                                                                                          // Arity
                    2,                                                                                                      // Method Signature
                    (byte)SignatureTypeCode.TypeHandle, (byte)SpecialType.System_Object, // Return Type
                    (byte)SignatureTypeCode.TypeHandle, (byte)SpecialType.System_Object,
                    (byte)SignatureTypeCode.TypeHandle, (byte)SpecialType.System_Object,

                // Microsoft_VisualBasic_CompilerServices_Operators__RightShiftObjectObjectObject
                (byte)(MemberFlags.Method | MemberFlags.Static),                                                            // Flags
                (byte)WellKnownType.Microsoft_VisualBasic_CompilerServices_Operators,                                       // DeclaringTypeId
                0,                                                                                                          // Arity
                    2,                                                                                                      // Method Signature
                    (byte)SignatureTypeCode.TypeHandle, (byte)SpecialType.System_Object, // Return Type
                    (byte)SignatureTypeCode.TypeHandle, (byte)SpecialType.System_Object,
                    (byte)SignatureTypeCode.TypeHandle, (byte)SpecialType.System_Object,

                // Microsoft_VisualBasic_CompilerServices_Operators__ConcatenateObjectObjectObject
                (byte)(MemberFlags.Method | MemberFlags.Static),                                                            // Flags
                (byte)WellKnownType.Microsoft_VisualBasic_CompilerServices_Operators,                                       // DeclaringTypeId
                0,                                                                                                          // Arity
                    2,                                                                                                      // Method Signature
                    (byte)SignatureTypeCode.TypeHandle, (byte)SpecialType.System_Object, // Return Type
                    (byte)SignatureTypeCode.TypeHandle, (byte)SpecialType.System_Object,
                    (byte)SignatureTypeCode.TypeHandle, (byte)SpecialType.System_Object,

                // Microsoft_VisualBasic_CompilerServices_Operators__CompareObjectEqualObjectObjectBoolean
                (byte)(MemberFlags.Method | MemberFlags.Static),                                                            // Flags
                (byte)WellKnownType.Microsoft_VisualBasic_CompilerServices_Operators,                                       // DeclaringTypeId
                0,                                                                                                          // Arity
                    3,                                                                                                      // Method Signature
                    (byte)SignatureTypeCode.TypeHandle, (byte)SpecialType.System_Object, // Return Type
                    (byte)SignatureTypeCode.TypeHandle, (byte)SpecialType.System_Object,
                    (byte)SignatureTypeCode.TypeHandle, (byte)SpecialType.System_Object,
                    (byte)SignatureTypeCode.TypeHandle, (byte)SpecialType.System_Boolean,

                // Microsoft_VisualBasic_CompilerServices_Operators__CompareObjectNotEqualObjectObjectBoolean
                (byte)(MemberFlags.Method | MemberFlags.Static),                                                            // Flags
                (byte)WellKnownType.Microsoft_VisualBasic_CompilerServices_Operators,                                       // DeclaringTypeId
                0,                                                                                                          // Arity
                    3,                                                                                                      // Method Signature
                    (byte)SignatureTypeCode.TypeHandle, (byte)SpecialType.System_Object, // Return Type
                    (byte)SignatureTypeCode.TypeHandle, (byte)SpecialType.System_Object,
                    (byte)SignatureTypeCode.TypeHandle, (byte)SpecialType.System_Object,
                    (byte)SignatureTypeCode.TypeHandle, (byte)SpecialType.System_Boolean,

                // Microsoft_VisualBasic_CompilerServices_Operators__CompareObjectLessObjectObjectBoolean
                (byte)(MemberFlags.Method | MemberFlags.Static),                                                            // Flags
                (byte)WellKnownType.Microsoft_VisualBasic_CompilerServices_Operators,                                       // DeclaringTypeId
                0,                                                                                                          // Arity
                    3,                                                                                                      // Method Signature
                    (byte)SignatureTypeCode.TypeHandle, (byte)SpecialType.System_Object,
                    (byte)SignatureTypeCode.TypeHandle, (byte)SpecialType.System_Object,
                    (byte)SignatureTypeCode.TypeHandle, (byte)SpecialType.System_Object,
                    (byte)SignatureTypeCode.TypeHandle, (byte)SpecialType.System_Boolean,

                // Microsoft_VisualBasic_CompilerServices_Operators__CompareObjectLessEqualObjectObjectBoolean
                (byte)(MemberFlags.Method | MemberFlags.Static),                                                            // Flags
                (byte)WellKnownType.Microsoft_VisualBasic_CompilerServices_Operators,                                       // DeclaringTypeId
                0,                                                                                                          // Arity
                    3,                                                                                                      // Method Signature
                    (byte)SignatureTypeCode.TypeHandle, (byte)SpecialType.System_Object, // Return Type
                    (byte)SignatureTypeCode.TypeHandle, (byte)SpecialType.System_Object,
                    (byte)SignatureTypeCode.TypeHandle, (byte)SpecialType.System_Object,
                    (byte)SignatureTypeCode.TypeHandle, (byte)SpecialType.System_Boolean,

                // Microsoft_VisualBasic_CompilerServices_Operators__CompareObjectGreaterEqualObjectObjectBoolean
                (byte)(MemberFlags.Method | MemberFlags.Static),                                                            // Flags
                (byte)WellKnownType.Microsoft_VisualBasic_CompilerServices_Operators,                                       // DeclaringTypeId
                0,                                                                                                          // Arity
                    3,                                                                                                      // Method Signature
                    (byte)SignatureTypeCode.TypeHandle, (byte)SpecialType.System_Object, // Return Type
                    (byte)SignatureTypeCode.TypeHandle, (byte)SpecialType.System_Object,
                    (byte)SignatureTypeCode.TypeHandle, (byte)SpecialType.System_Object,
                    (byte)SignatureTypeCode.TypeHandle, (byte)SpecialType.System_Boolean,

                // Microsoft_VisualBasic_CompilerServices_Operators__CompareObjectGreaterObjectObjectBoolean
                (byte)(MemberFlags.Method | MemberFlags.Static),                                                            // Flags
                (byte)WellKnownType.Microsoft_VisualBasic_CompilerServices_Operators,                                       // DeclaringTypeId
                0,                                                                                                          // Arity
                    3,                                                                                                      // Method Signature
                    (byte)SignatureTypeCode.TypeHandle, (byte)SpecialType.System_Object, // Return Type
                    (byte)SignatureTypeCode.TypeHandle, (byte)SpecialType.System_Object,
                    (byte)SignatureTypeCode.TypeHandle, (byte)SpecialType.System_Object,
                    (byte)SignatureTypeCode.TypeHandle, (byte)SpecialType.System_Boolean,

                // Microsoft_VisualBasic_CompilerServices_Operators__ConditionalCompareObjectEqualObjectObjectBoolean
                (byte)(MemberFlags.Method | MemberFlags.Static),                                                            // Flags
                (byte)WellKnownType.Microsoft_VisualBasic_CompilerServices_Operators,                                       // DeclaringTypeId
                0,                                                                                                          // Arity
                    3,                                                                                                      // Method Signature
                    (byte)SignatureTypeCode.TypeHandle, (byte)SpecialType.System_Boolean, // Return Type
                    (byte)SignatureTypeCode.TypeHandle, (byte)SpecialType.System_Object,
                    (byte)SignatureTypeCode.TypeHandle, (byte)SpecialType.System_Object,
                    (byte)SignatureTypeCode.TypeHandle, (byte)SpecialType.System_Boolean,

                // Microsoft_VisualBasic_CompilerServices_Operators__ConditionalCompareObjectNotEqualObjectObjectBoolean
                (byte)(MemberFlags.Method | MemberFlags.Static),                                                            // Flags
                (byte)WellKnownType.Microsoft_VisualBasic_CompilerServices_Operators,                                       // DeclaringTypeId
                0,                                                                                                          // Arity
                    3,                                                                                                      // Method Signature
                    (byte)SignatureTypeCode.TypeHandle, (byte)SpecialType.System_Boolean, // Return Type
                    (byte)SignatureTypeCode.TypeHandle, (byte)SpecialType.System_Object,
                    (byte)SignatureTypeCode.TypeHandle, (byte)SpecialType.System_Object,
                    (byte)SignatureTypeCode.TypeHandle, (byte)SpecialType.System_Boolean,

                // Microsoft_VisualBasic_CompilerServices_Operators__ConditionalCompareObjectLessObjectObjectBoolean
                (byte)(MemberFlags.Method | MemberFlags.Static),                                                            // Flags
                (byte)WellKnownType.Microsoft_VisualBasic_CompilerServices_Operators,                                       // DeclaringTypeId
                0,                                                                                                          // Arity
                    3,                                                                                                      // Method Signature
                    (byte)SignatureTypeCode.TypeHandle, (byte)SpecialType.System_Boolean, // Return Type
                    (byte)SignatureTypeCode.TypeHandle, (byte)SpecialType.System_Object,
                    (byte)SignatureTypeCode.TypeHandle, (byte)SpecialType.System_Object,
                    (byte)SignatureTypeCode.TypeHandle, (byte)SpecialType.System_Boolean,

                // Microsoft_VisualBasic_CompilerServices_Operators__ConditionalCompareObjectLessEqualObjectObjectBoolean
                (byte)(MemberFlags.Method | MemberFlags.Static),                                                            // Flags
                (byte)WellKnownType.Microsoft_VisualBasic_CompilerServices_Operators,                                       // DeclaringTypeId
                0,                                                                                                          // Arity
                    3,                                                                                                      // Method Signature
                    (byte)SignatureTypeCode.TypeHandle, (byte)SpecialType.System_Boolean, // Return Type
                    (byte)SignatureTypeCode.TypeHandle, (byte)SpecialType.System_Object,
                    (byte)SignatureTypeCode.TypeHandle, (byte)SpecialType.System_Object,
                    (byte)SignatureTypeCode.TypeHandle, (byte)SpecialType.System_Boolean,

                // Microsoft_VisualBasic_CompilerServices_Operators__ConditionalCompareObjectGreaterEqualObjectObjectBoolean
                (byte)(MemberFlags.Method | MemberFlags.Static),                                                            // Flags
                (byte)WellKnownType.Microsoft_VisualBasic_CompilerServices_Operators,                                       // DeclaringTypeId
                0,                                                                                                          // Arity
                    3,                                                                                                      // Method Signature
                    (byte)SignatureTypeCode.TypeHandle, (byte)SpecialType.System_Boolean, // Return Type
                    (byte)SignatureTypeCode.TypeHandle, (byte)SpecialType.System_Object,
                    (byte)SignatureTypeCode.TypeHandle, (byte)SpecialType.System_Object,
                    (byte)SignatureTypeCode.TypeHandle, (byte)SpecialType.System_Boolean,

                // Microsoft_VisualBasic_CompilerServices_Operators__ConditionalCompareObjectGreaterObjectObjectBoolean
                (byte)(MemberFlags.Method | MemberFlags.Static),                                                            // Flags
                (byte)WellKnownType.Microsoft_VisualBasic_CompilerServices_Operators,                                       // DeclaringTypeId
                0,                                                                                                          // Arity
                    3,                                                                                                      // Method Signature
                    (byte)SignatureTypeCode.TypeHandle, (byte)SpecialType.System_Boolean, // Return Type
                    (byte)SignatureTypeCode.TypeHandle, (byte)SpecialType.System_Object,
                    (byte)SignatureTypeCode.TypeHandle, (byte)SpecialType.System_Object,
                    (byte)SignatureTypeCode.TypeHandle, (byte)SpecialType.System_Boolean,

                // Microsoft_VisualBasic_CompilerServices_Operators__CompareStringStringStringBoolean
                (byte)(MemberFlags.Method | MemberFlags.Static),                                                            // Flags
                (byte)WellKnownType.Microsoft_VisualBasic_CompilerServices_Operators,                                       // DeclaringTypeId
                0,                                                                                                          // Arity
                    3,                                                                                                      // Method Signature
                    (byte)SignatureTypeCode.TypeHandle, (byte)SpecialType.System_Int32, // Return Type
                    (byte)SignatureTypeCode.TypeHandle, (byte)SpecialType.System_String,
                    (byte)SignatureTypeCode.TypeHandle, (byte)SpecialType.System_String,
                    (byte)SignatureTypeCode.TypeHandle, (byte)SpecialType.System_Boolean,

                // Microsoft_VisualBasic_CompilerServices_EmbeddedOperators__CompareStringStringStringBoolean
                (byte)(MemberFlags.Method | MemberFlags.Static),                                                            // Flags
                (byte)WellKnownType.Microsoft_VisualBasic_CompilerServices_EmbeddedOperators,                               // DeclaringTypeId
                0,                                                                                                          // Arity
                    3,                                                                                                      // Method Signature
                    (byte)SignatureTypeCode.TypeHandle, (byte)SpecialType.System_Int32, // Return Type
                    (byte)SignatureTypeCode.TypeHandle, (byte)SpecialType.System_String,
                    (byte)SignatureTypeCode.TypeHandle, (byte)SpecialType.System_String,
                    (byte)SignatureTypeCode.TypeHandle, (byte)SpecialType.System_Boolean,

                // Microsoft_VisualBasic_CompilerServices_NewLateBinding__LateCall
                (byte)(MemberFlags.Method | MemberFlags.Static),                                                            // Flags
                (byte)WellKnownType.Microsoft_VisualBasic_CompilerServices_NewLateBinding,                                  // DeclaringTypeId
                0,                                                                                                          // Arity
                    8,                                                                                                      // Method Signature
                    (byte)SignatureTypeCode.TypeHandle, (byte)SpecialType.System_Object,
                    (byte)SignatureTypeCode.TypeHandle, (byte)SpecialType.System_Object,
                    (byte)SignatureTypeCode.TypeHandle, (byte)WellKnownType.System_Type,
                    (byte)SignatureTypeCode.TypeHandle, (byte)SpecialType.System_String,
                    (byte)SignatureTypeCode.SZArray, (byte)SignatureTypeCode.TypeHandle, (byte)SpecialType.System_Object,
                    (byte)SignatureTypeCode.SZArray, (byte)SignatureTypeCode.TypeHandle, (byte)SpecialType.System_String,
                    (byte)SignatureTypeCode.SZArray, (byte)SignatureTypeCode.TypeHandle, (byte)WellKnownType.System_Type,
                    (byte)SignatureTypeCode.SZArray, (byte)SignatureTypeCode.TypeHandle, (byte)SpecialType.System_Boolean,
                    (byte)SignatureTypeCode.TypeHandle, (byte)SpecialType.System_Boolean,

                // Microsoft_VisualBasic_CompilerServices_NewLateBinding__LateGet
                (byte)(MemberFlags.Method | MemberFlags.Static),                                                            // Flags
                (byte)WellKnownType.Microsoft_VisualBasic_CompilerServices_NewLateBinding,                                  // DeclaringTypeId
                0,                                                                                                          // Arity
                    7,                                                                                                      // Method Signature
                    (byte)SignatureTypeCode.TypeHandle, (byte)SpecialType.System_Object, // Return Type
                    (byte)SignatureTypeCode.TypeHandle, (byte)SpecialType.System_Object,
                    (byte)SignatureTypeCode.TypeHandle, (byte)WellKnownType.System_Type,
                    (byte)SignatureTypeCode.TypeHandle, (byte)SpecialType.System_String,
                    (byte)SignatureTypeCode.SZArray, (byte)SignatureTypeCode.TypeHandle, (byte)SpecialType.System_Object,
                    (byte)SignatureTypeCode.SZArray, (byte)SignatureTypeCode.TypeHandle, (byte)SpecialType.System_String,
                    (byte)SignatureTypeCode.SZArray, (byte)SignatureTypeCode.TypeHandle, (byte)WellKnownType.System_Type,
                    (byte)SignatureTypeCode.SZArray, (byte)SignatureTypeCode.TypeHandle, (byte)SpecialType.System_Boolean,

                // Microsoft_VisualBasic_CompilerServices_NewLateBinding__LateSet
                (byte)(MemberFlags.Method | MemberFlags.Static),                                                            // Flags
                (byte)WellKnownType.Microsoft_VisualBasic_CompilerServices_NewLateBinding,                                  // DeclaringTypeId
                0,                                                                                                          // Arity
                    6,                                                                                                      // Method Signature
                    (byte)SignatureTypeCode.TypeHandle, (byte)SpecialType.System_Void, // Return Type
                    (byte)SignatureTypeCode.TypeHandle, (byte)SpecialType.System_Object,
                    (byte)SignatureTypeCode.TypeHandle, (byte)WellKnownType.System_Type,
                    (byte)SignatureTypeCode.TypeHandle, (byte)SpecialType.System_String,
                    (byte)SignatureTypeCode.SZArray, (byte)SignatureTypeCode.TypeHandle, (byte)SpecialType.System_Object,
                    (byte)SignatureTypeCode.SZArray, (byte)SignatureTypeCode.TypeHandle, (byte)SpecialType.System_String,
                    (byte)SignatureTypeCode.SZArray, (byte)SignatureTypeCode.TypeHandle, (byte)WellKnownType.System_Type,

                // Microsoft_VisualBasic_CompilerServices_NewLateBinding__LateSetComplex
                (byte)(MemberFlags.Method | MemberFlags.Static),                                                            // Flags
                (byte)WellKnownType.Microsoft_VisualBasic_CompilerServices_NewLateBinding,                                  // DeclaringTypeId
                0,                                                                                                          // Arity
                    8,                                                                                                      // Method Signature
                    (byte)SignatureTypeCode.TypeHandle, (byte)SpecialType.System_Void, // Return Type
                    (byte)SignatureTypeCode.TypeHandle, (byte)SpecialType.System_Object,
                    (byte)SignatureTypeCode.TypeHandle, (byte)WellKnownType.System_Type,
                    (byte)SignatureTypeCode.TypeHandle, (byte)SpecialType.System_String,
                    (byte)SignatureTypeCode.SZArray, (byte)SignatureTypeCode.TypeHandle, (byte)SpecialType.System_Object,
                    (byte)SignatureTypeCode.SZArray, (byte)SignatureTypeCode.TypeHandle, (byte)SpecialType.System_String,
                    (byte)SignatureTypeCode.SZArray, (byte)SignatureTypeCode.TypeHandle, (byte)WellKnownType.System_Type,
                    (byte)SignatureTypeCode.TypeHandle, (byte)SpecialType.System_Boolean,
                    (byte)SignatureTypeCode.TypeHandle, (byte)SpecialType.System_Boolean,

                // Microsoft_VisualBasic_CompilerServices_NewLateBinding__LateIndexGet
                (byte)(MemberFlags.Method | MemberFlags.Static),                                                            // Flags
                (byte)WellKnownType.Microsoft_VisualBasic_CompilerServices_NewLateBinding,                                  // DeclaringTypeId
                0,                                                                                                          // Arity
                    3,                                                                                                      // Method Signature
                    (byte)SignatureTypeCode.TypeHandle, (byte)SpecialType.System_Object, // Return Type
                    (byte)SignatureTypeCode.TypeHandle, (byte)SpecialType.System_Object,
                    (byte)SignatureTypeCode.SZArray, (byte)SignatureTypeCode.TypeHandle, (byte)SpecialType.System_Object,
                    (byte)SignatureTypeCode.SZArray, (byte)SignatureTypeCode.TypeHandle, (byte)SpecialType.System_String,

                // Microsoft_VisualBasic_CompilerServices_NewLateBinding__LateIndexSet
                (byte)(MemberFlags.Method | MemberFlags.Static),                                                            // Flags
                (byte)WellKnownType.Microsoft_VisualBasic_CompilerServices_NewLateBinding,                                  // DeclaringTypeId
                0,                                                                                                          // Arity
                    3,                                                                                                      // Method Signature
                    (byte)SignatureTypeCode.TypeHandle, (byte)SpecialType.System_Void, // Return Type
                    (byte)SignatureTypeCode.TypeHandle, (byte)SpecialType.System_Object,
                    (byte)SignatureTypeCode.SZArray, (byte)SignatureTypeCode.TypeHandle, (byte)SpecialType.System_Object,
                    (byte)SignatureTypeCode.SZArray, (byte)SignatureTypeCode.TypeHandle, (byte)SpecialType.System_String,

                // Microsoft_VisualBasic_CompilerServices_NewLateBinding__LateIndexSetComplex
                (byte)(MemberFlags.Method | MemberFlags.Static),                                                            // Flags
                (byte)WellKnownType.Microsoft_VisualBasic_CompilerServices_NewLateBinding,                                  // DeclaringTypeId
                0,                                                                                                          // Arity
                    5,                                                                                                      // Method Signature
                    (byte)SignatureTypeCode.TypeHandle, (byte)SpecialType.System_Void, // Return Type
                    (byte)SignatureTypeCode.TypeHandle, (byte)SpecialType.System_Object,
                    (byte)SignatureTypeCode.SZArray, (byte)SignatureTypeCode.TypeHandle, (byte)SpecialType.System_Object,
                    (byte)SignatureTypeCode.SZArray, (byte)SignatureTypeCode.TypeHandle, (byte)SpecialType.System_String,
                    (byte)SignatureTypeCode.TypeHandle, (byte)SpecialType.System_Boolean,
                    (byte)SignatureTypeCode.TypeHandle, (byte)SpecialType.System_Boolean,

                // Microsoft_VisualBasic_CompilerServices_StandardModuleAttribute__ctor
                (byte)MemberFlags.Constructor,                                                                              // Flags
                (byte)WellKnownType.Microsoft_VisualBasic_CompilerServices_StandardModuleAttribute,                         // DeclaringTypeId
                0,                                                                                                          // Arity
                    0,                                                                                                      // Method Signature
                    (byte)SignatureTypeCode.TypeHandle, (byte)SpecialType.System_Void, // Return Type

                // Microsoft_VisualBasic_CompilerServices_StaticLocalInitFlag__ctor
                (byte)MemberFlags.Constructor,                                                                              // Flags
                (byte)WellKnownType.Microsoft_VisualBasic_CompilerServices_StaticLocalInitFlag,                             // DeclaringTypeId
                0,                                                                                                          // Arity
                    0,                                                                                                      // Method Signature
                    (byte)SignatureTypeCode.TypeHandle, (byte)SpecialType.System_Void, // Return Type

                // Microsoft_VisualBasic_CompilerServices_StaticLocalInitFlag__State
                (byte)MemberFlags.Field,                                                                                    // Flags
                (byte)WellKnownType.Microsoft_VisualBasic_CompilerServices_StaticLocalInitFlag,                             // DeclaringTypeId
                0,                                                                                                          // Arity
                    (byte)SignatureTypeCode.TypeHandle, (byte)SpecialType.System_Int16,                                     // Field Signature

                // Microsoft_VisualBasic_CompilerServices_StringType__MidStmtStr
                (byte)(MemberFlags.Method | MemberFlags.Static),                                                            // Flags
                (byte)WellKnownType.Microsoft_VisualBasic_CompilerServices_StringType,                                      // DeclaringTypeId
                0,                                                                                                          // Arity
                    4,                                                                                                      // Method Signature
                    (byte)SignatureTypeCode.TypeHandle, (byte)SpecialType.System_Void, // Return Type
                    (byte)SignatureTypeCode.ByReference, (byte)SignatureTypeCode.TypeHandle, (byte)SpecialType.System_String,
                    (byte)SignatureTypeCode.TypeHandle, (byte)SpecialType.System_Int32,
                    (byte)SignatureTypeCode.TypeHandle, (byte)SpecialType.System_Int32,
                    (byte)SignatureTypeCode.TypeHandle, (byte)SpecialType.System_String,

                // Microsoft_VisualBasic_CompilerServices_IncompleteInitialization__ctor
                (byte)MemberFlags.Constructor,                                                                              // Flags
                (byte)WellKnownType.Microsoft_VisualBasic_CompilerServices_IncompleteInitialization,                        // DeclaringTypeId
                0,                                                                                                          // Arity
                    0,                                                                                                      // Method Signature
                    (byte)SignatureTypeCode.TypeHandle, (byte)SpecialType.System_Void, // Return Type

                // Microsoft_VisualBasic_Embedded__ctor
                (byte)MemberFlags.Constructor,                                                                              // Flags
                (byte)WellKnownType.Microsoft_VisualBasic_Embedded,                                                         // DeclaringTypeId
                0,                                                                                                          // Arity
                    0,                                                                                                      // Method Signature
                    (byte)SignatureTypeCode.TypeHandle, (byte)SpecialType.System_Void, // Return Type

                // Microsoft_VisualBasic_CompilerServices_Utils__CopyArray
                (byte)(MemberFlags.Method | MemberFlags.Static),                                                            // Flags
                (byte)WellKnownType.Microsoft_VisualBasic_CompilerServices_Utils,                                           // DeclaringTypeId
                0,                                                                                                          // Arity
                    2,                                                                                                      // Method Signature
                    (byte)SignatureTypeCode.TypeHandle, (byte)SpecialType.System_Array, // Return Type
                    (byte)SignatureTypeCode.TypeHandle, (byte)SpecialType.System_Array,
                    (byte)SignatureTypeCode.TypeHandle, (byte)SpecialType.System_Array,

                // Microsoft_VisualBasic_CompilerServices_LikeOperator__LikeStringStringStringCompareMethod
                (byte)(MemberFlags.Method | MemberFlags.Static),                                                            // Flags
                (byte)WellKnownType.Microsoft_VisualBasic_CompilerServices_LikeOperator,                                    // DeclaringTypeId
                0,                                                                                                          // Arity
                    3,                                                                                                      // Method Signature
                    (byte)SignatureTypeCode.TypeHandle, (byte)SpecialType.System_Boolean, // Return Type
                    (byte)SignatureTypeCode.TypeHandle, (byte)SpecialType.System_String,
                    (byte)SignatureTypeCode.TypeHandle, (byte)SpecialType.System_String,
                    (byte)SignatureTypeCode.TypeHandle, (byte)WellKnownType.Microsoft_VisualBasic_CompareMethod,

                // Microsoft_VisualBasic_CompilerServices_LikeOperator__LikeObjectObjectObjectCompareMethod
                (byte)(MemberFlags.Method | MemberFlags.Static),                                                            // Flags
                (byte)WellKnownType.Microsoft_VisualBasic_CompilerServices_LikeOperator,                                    // DeclaringTypeId
                0,                                                                                                          // Arity
                    3,                                                                                                      // Method Signature
                    (byte)SignatureTypeCode.TypeHandle, (byte)SpecialType.System_Object, // Return Type
                    (byte)SignatureTypeCode.TypeHandle, (byte)SpecialType.System_Object,
                    (byte)SignatureTypeCode.TypeHandle, (byte)SpecialType.System_Object,
                    (byte)SignatureTypeCode.TypeHandle, (byte)WellKnownType.Microsoft_VisualBasic_CompareMethod,

                // Microsoft_VisualBasic_CompilerServices_ProjectData__CreateProjectError
                (byte)(MemberFlags.Method | MemberFlags.Static),                                                            // Flags
                (byte)WellKnownType.Microsoft_VisualBasic_CompilerServices_ProjectData,                                     // DeclaringTypeId
                0,                                                                                                          // Arity
                    1,                                                                                                      // Method Signature
                    (byte)SignatureTypeCode.TypeHandle, (byte)WellKnownType.System_Exception, // Return Type
                    (byte)SignatureTypeCode.TypeHandle, (byte)SpecialType.System_Int32,

                // Microsoft_VisualBasic_CompilerServices_ProjectData__SetProjectError
                (byte)(MemberFlags.Method | MemberFlags.Static),                                                            // Flags
                (byte)WellKnownType.Microsoft_VisualBasic_CompilerServices_ProjectData,                                     // DeclaringTypeId
                0,                                                                                                          // Arity
                    1,                                                                                                      // Method Signature
                    (byte)SignatureTypeCode.TypeHandle, (byte)SpecialType.System_Void, // Return Type
                    (byte)SignatureTypeCode.TypeHandle, (byte)WellKnownType.System_Exception,

                // Microsoft_VisualBasic_CompilerServices_ProjectData__SetProjectError_Int32
                (byte)(MemberFlags.Method | MemberFlags.Static),                                                            // Flags
                (byte)WellKnownType.Microsoft_VisualBasic_CompilerServices_ProjectData,                                     // DeclaringTypeId
                0,                                                                                                          // Arity
                    2,                                                                                                      // Method Signature
                    (byte)SignatureTypeCode.TypeHandle, (byte)SpecialType.System_Void, // Return Type
                    (byte)SignatureTypeCode.TypeHandle, (byte)WellKnownType.System_Exception,
                    (byte)SignatureTypeCode.TypeHandle, (byte)SpecialType.System_Int32,

                // Microsoft_VisualBasic_CompilerServices_ProjectData__ClearProjectError
                (byte)(MemberFlags.Method | MemberFlags.Static),                                                            // Flags
                (byte)WellKnownType.Microsoft_VisualBasic_CompilerServices_ProjectData,                                     // DeclaringTypeId
                0,                                                                                                          // Arity
                    0,                                                                                                      // Method Signature
                    (byte)SignatureTypeCode.TypeHandle, (byte)SpecialType.System_Void, // Return Type

                // Microsoft_VisualBasic_CompilerServices_ProjectData__EndApp
                (byte)(MemberFlags.Method | MemberFlags.Static),                                                            // Flags
                (byte)WellKnownType.Microsoft_VisualBasic_CompilerServices_ProjectData,                                     // DeclaringTypeId
                0,                                                                                                          // Arity
                    0,                                                                                                      // Method Signature
                    (byte)SignatureTypeCode.TypeHandle, (byte)SpecialType.System_Void, // Return Type

                // Microsoft_VisualBasic_CompilerServices_ObjectFlowControl_ForLoopControl__ForLoopInitObj
                (byte)(MemberFlags.Method | MemberFlags.Static),                                                            // Flags
                (byte)WellKnownType.Microsoft_VisualBasic_CompilerServices_ObjectFlowControl_ForLoopControl,                // DeclaringTypeId
                0,                                                                                                          // Arity
                    6,                                                                                                      // Method Signature
                    (byte)SignatureTypeCode.TypeHandle, (byte)SpecialType.System_Boolean, // Return Type
                    (byte)SignatureTypeCode.TypeHandle, (byte)SpecialType.System_Object,
                    (byte)SignatureTypeCode.TypeHandle, (byte)SpecialType.System_Object,
                    (byte)SignatureTypeCode.TypeHandle, (byte)SpecialType.System_Object,
                    (byte)SignatureTypeCode.TypeHandle, (byte)SpecialType.System_Object,
                    (byte)SignatureTypeCode.ByReference, (byte)SignatureTypeCode.TypeHandle, (byte)SpecialType.System_Object,
                    (byte)SignatureTypeCode.ByReference, (byte)SignatureTypeCode.TypeHandle, (byte)SpecialType.System_Object,

                // Microsoft_VisualBasic_CompilerServices_ObjectFlowControl_ForLoopControl__ForNextCheckObj
                (byte)(MemberFlags.Method | MemberFlags.Static),                                                            // Flags
                (byte)WellKnownType.Microsoft_VisualBasic_CompilerServices_ObjectFlowControl_ForLoopControl,                // DeclaringTypeId
                0,                                                                                                          // Arity
                    3,                                                                                                      // Method Signature
                    (byte)SignatureTypeCode.TypeHandle, (byte)SpecialType.System_Boolean, // Return Type
                    (byte)SignatureTypeCode.TypeHandle, (byte)SpecialType.System_Object,
                    (byte)SignatureTypeCode.TypeHandle, (byte)SpecialType.System_Object,
                    (byte)SignatureTypeCode.ByReference, (byte)SignatureTypeCode.TypeHandle, (byte)SpecialType.System_Object,

                // Microsoft_VisualBasic_CompilerServices_ObjectFlowControl__CheckForSyncLockOnValueType
                (byte)(MemberFlags.Method | MemberFlags.Static),                                                            // Flags
                (byte)WellKnownType.Microsoft_VisualBasic_CompilerServices_ObjectFlowControl,                               // DeclaringTypeId
                0,                                                                                                          // Arity
                    1,                                                                                                      // Method Signature
                    (byte)SignatureTypeCode.TypeHandle, (byte)SpecialType.System_Void, // Return Type
                    (byte)SignatureTypeCode.TypeHandle, (byte)SpecialType.System_Object,

                // Microsoft_VisualBasic_CompilerServices_Versioned__CallByName
                (byte)(MemberFlags.Method | MemberFlags.Static),                                                            // Flags
                (byte)WellKnownType.Microsoft_VisualBasic_CompilerServices_Versioned,                                       // DeclaringTypeId
                0,                                                                                                          // Arity
                    4,                                                                                                      // Method Signature
                    (byte)SignatureTypeCode.TypeHandle, (byte)SpecialType.System_Object, // Return Type
                    (byte)SignatureTypeCode.TypeHandle, (byte)SpecialType.System_Object,
                    (byte)SignatureTypeCode.TypeHandle, (byte)SpecialType.System_String,
                    (byte)SignatureTypeCode.TypeHandle, (byte)WellKnownType.Microsoft_VisualBasic_CallType,
                    (byte)SignatureTypeCode.SZArray, (byte)SignatureTypeCode.TypeHandle, (byte)SpecialType.System_Object,

                // Microsoft_VisualBasic_CompilerServices_Versioned__IsNumeric
                (byte)(MemberFlags.Method | MemberFlags.Static),                                                            // Flags
                (byte)WellKnownType.Microsoft_VisualBasic_CompilerServices_Versioned,                                       // DeclaringTypeId
                0,                                                                                                          // Arity
                    1,                                                                                                      // Method Signature
                    (byte)SignatureTypeCode.TypeHandle, (byte)SpecialType.System_Boolean, // Return Type
                    (byte)SignatureTypeCode.TypeHandle, (byte)SpecialType.System_Object,

                // Microsoft_VisualBasic_CompilerServices_Versioned__SystemTypeName
                (byte)(MemberFlags.Method | MemberFlags.Static),                                                            // Flags
                (byte)WellKnownType.Microsoft_VisualBasic_CompilerServices_Versioned,                                       // DeclaringTypeId
                0,                                                                                                          // Arity
                    1,                                                                                                      // Method Signature
                    (byte)SignatureTypeCode.TypeHandle, (byte)SpecialType.System_String, // Return Type
                    (byte)SignatureTypeCode.TypeHandle, (byte)SpecialType.System_String,

                // Microsoft_VisualBasic_CompilerServices_Versioned__TypeName
                (byte)(MemberFlags.Method | MemberFlags.Static),                                                            // Flags
                (byte)WellKnownType.Microsoft_VisualBasic_CompilerServices_Versioned,                                       // DeclaringTypeId
                0,                                                                                                          // Arity
                    1,                                                                                                      // Method Signature
                    (byte)SignatureTypeCode.TypeHandle, (byte)SpecialType.System_String, // Return Type
                    (byte)SignatureTypeCode.TypeHandle, (byte)SpecialType.System_Object,

                // Microsoft_VisualBasic_CompilerServices_Versioned__VbTypeName
                (byte)(MemberFlags.Method | MemberFlags.Static),                                                            // Flags
                (byte)WellKnownType.Microsoft_VisualBasic_CompilerServices_Versioned,                                       // DeclaringTypeId
                0,                                                                                                          // Arity
                    1,                                                                                                      // Method Signature
                    (byte)SignatureTypeCode.TypeHandle, (byte)SpecialType.System_String, // Return Type
                    (byte)SignatureTypeCode.TypeHandle, (byte)SpecialType.System_String,

                // Microsoft_VisualBasic_Information__IsNumeric
                (byte)(MemberFlags.Method | MemberFlags.Static),                                                            // Flags
                (byte)WellKnownType.Microsoft_VisualBasic_Information,                                                      // DeclaringTypeId
                0,                                                                                                          // Arity
                    1,                                                                                                      // Method Signature
                    (byte)SignatureTypeCode.TypeHandle, (byte)SpecialType.System_Boolean, // Return Type
                    (byte)SignatureTypeCode.TypeHandle, (byte)SpecialType.System_Object,

                // Microsoft_VisualBasic_Information__SystemTypeName
                (byte)(MemberFlags.Method | MemberFlags.Static),                                                            // Flags
                (byte)WellKnownType.Microsoft_VisualBasic_Information,                                                      // DeclaringTypeId
                0,                                                                                                          // Arity
                    1,                                                                                                      // Method Signature
                    (byte)SignatureTypeCode.TypeHandle, (byte)SpecialType.System_String, // Return Type
                    (byte)SignatureTypeCode.TypeHandle, (byte)SpecialType.System_String,

                // Microsoft_VisualBasic_Information__TypeName
                (byte)(MemberFlags.Method | MemberFlags.Static),                                                            // Flags
                (byte)WellKnownType.Microsoft_VisualBasic_Information,                                                      // DeclaringTypeId
                0,                                                                                                          // Arity
                    1,                                                                                                      // Method Signature
                    (byte)SignatureTypeCode.TypeHandle, (byte)SpecialType.System_String, // Return Type
                    (byte)SignatureTypeCode.TypeHandle, (byte)SpecialType.System_Object,

                // Microsoft_VisualBasic_Information__VbTypeName
                (byte)(MemberFlags.Method | MemberFlags.Static),                                                            // Flags
                (byte)WellKnownType.Microsoft_VisualBasic_Information,                                                      // DeclaringTypeId
                0,                                                                                                          // Arity
                    1,                                                                                                      // Method Signature
                    (byte)SignatureTypeCode.TypeHandle, (byte)SpecialType.System_String, // Return Type
                    (byte)SignatureTypeCode.TypeHandle, (byte)SpecialType.System_String,

                // Microsoft_VisualBasic_Interaction__CallByName
                (byte)(MemberFlags.Method | MemberFlags.Static),                                                            // Flags
                (byte)WellKnownType.Microsoft_VisualBasic_Interaction,                                                      // DeclaringTypeId
                0,                                                                                                          // Arity
                    4,                                                                                                      // Method Signature
                    (byte)SignatureTypeCode.TypeHandle, (byte)SpecialType.System_Object, // Return Type
                    (byte)SignatureTypeCode.TypeHandle, (byte)SpecialType.System_Object,
                    (byte)SignatureTypeCode.TypeHandle, (byte)SpecialType.System_String,
                    (byte)SignatureTypeCode.TypeHandle, (byte)WellKnownType.Microsoft_VisualBasic_CallType,
                    (byte)SignatureTypeCode.SZArray, (byte)SignatureTypeCode.TypeHandle, (byte)SpecialType.System_Object,

                // System_Runtime_CompilerServices_IAsyncStateMachine_MoveNext
                (byte)(MemberFlags.Method | MemberFlags.Virtual),                                                           // Flags
                (byte)WellKnownType.System_Runtime_CompilerServices_IAsyncStateMachine,                                     // DeclaringTypeId
                0,                                                                                                          // Arity
                    0,                                                                                                      // Method Signature
                    (byte)SignatureTypeCode.TypeHandle, (byte)SpecialType.System_Void, // Return Type

                // System_Runtime_CompilerServices_IAsyncStateMachine_SetStateMachine
                (byte)(MemberFlags.Method | MemberFlags.Virtual),                                                           // Flags
                (byte)WellKnownType.System_Runtime_CompilerServices_IAsyncStateMachine,                                     // DeclaringTypeId
                0,                                                                                                          // Arity
                    1,                                                                                                      // Method Signature
                    (byte)SignatureTypeCode.TypeHandle, (byte)SpecialType.System_Void, // Return Type
                    (byte)SignatureTypeCode.TypeHandle, (byte)WellKnownType.System_Runtime_CompilerServices_IAsyncStateMachine,

                // System_Runtime_CompilerServices_AsyncVoidMethodBuilder__Create
                (byte)(MemberFlags.Method | MemberFlags.Static),                                                            // Flags
                (byte)WellKnownType.System_Runtime_CompilerServices_AsyncVoidMethodBuilder,                                 // DeclaringTypeId
                0,                                                                                                          // Arity
                    0,                                                                                                      // Method Signature
                    (byte)SignatureTypeCode.TypeHandle, (byte)WellKnownType.System_Runtime_CompilerServices_AsyncVoidMethodBuilder,

                // System_Runtime_CompilerServices_AsyncVoidMethodBuilder__SetException
                (byte)MemberFlags.Method,                                                                                   // Flags
                (byte)WellKnownType.System_Runtime_CompilerServices_AsyncVoidMethodBuilder,                                 // DeclaringTypeId
                0,                                                                                                          // Arity
                    1,                                                                                                      // Method Signature
                    (byte)SignatureTypeCode.TypeHandle, (byte)SpecialType.System_Void, // Return Type
                    (byte)SignatureTypeCode.TypeHandle, (byte)WellKnownType.System_Exception,

                // System_Runtime_CompilerServices_AsyncVoidMethodBuilder__SetResult
                (byte)MemberFlags.Method,                                                                                   // Flags
                (byte)WellKnownType.System_Runtime_CompilerServices_AsyncVoidMethodBuilder,                                 // DeclaringTypeId
                0,                                                                                                          // Arity
                    0,                                                                                                      // Method Signature
                    (byte)SignatureTypeCode.TypeHandle, (byte)SpecialType.System_Void, // Return Type

                // System_Runtime_CompilerServices_AsyncVoidMethodBuilder__AwaitOnCompleted
                (byte)MemberFlags.Method,                                                                                   // Flags
                (byte)WellKnownType.System_Runtime_CompilerServices_AsyncVoidMethodBuilder,                                 // DeclaringTypeId
                2,                                                                                                          // Arity
                    2,                                                                                                      // Method Signature
                    (byte)SignatureTypeCode.TypeHandle, (byte)SpecialType.System_Void, // Return Type
                    (byte)SignatureTypeCode.ByReference, (byte)SignatureTypeCode.GenericMethodParameter, 0,
                    (byte)SignatureTypeCode.ByReference, (byte)SignatureTypeCode.GenericMethodParameter, (byte)SpecialType.System_Object,

                // System_Runtime_CompilerServices_AsyncVoidMethodBuilder__AwaitUnsafeOnCompleted
                (byte)MemberFlags.Method,                                                                                   // Flags
                (byte)WellKnownType.System_Runtime_CompilerServices_AsyncVoidMethodBuilder,                                 // DeclaringTypeId
                2,                                                                                                          // Arity
                    2,                                                                                                      // Method Signature
                    (byte)SignatureTypeCode.TypeHandle, (byte)SpecialType.System_Void, // Return Type
                    (byte)SignatureTypeCode.ByReference, (byte)SignatureTypeCode.GenericMethodParameter, 0,
                    (byte)SignatureTypeCode.ByReference, (byte)SignatureTypeCode.GenericMethodParameter, (byte)SpecialType.System_Object,

                // System_Runtime_CompilerServices_AsyncVoidMethodBuilder__Start_T
                (byte)MemberFlags.Method,                                                                                   // Flags
                (byte)WellKnownType.System_Runtime_CompilerServices_AsyncVoidMethodBuilder,                                 // DeclaringTypeId
                1,                                                                                                          // Arity
                    1,                                                                                                      // Method Signature
                    (byte)SignatureTypeCode.TypeHandle, (byte)SpecialType.System_Void, // Return Type
                    (byte)SignatureTypeCode.ByReference, (byte)SignatureTypeCode.GenericMethodParameter, 0,

                // System_Runtime_CompilerServices_AsyncVoidMethodBuilder__SetStateMachine
                (byte)MemberFlags.Method,                                                                                   // Flags
                (byte)WellKnownType.System_Runtime_CompilerServices_AsyncVoidMethodBuilder,                                 // DeclaringTypeId
                0,                                                                                                          // Arity
                    1,                                                                                                      // Method Signature
                    (byte)SignatureTypeCode.TypeHandle, (byte)SpecialType.System_Void, // Return Type
                    (byte)SignatureTypeCode.TypeHandle, (byte)WellKnownType.System_Runtime_CompilerServices_IAsyncStateMachine,

                // System_Runtime_CompilerServices_AsyncTaskMethodBuilder__Create
                (byte)(MemberFlags.Method | MemberFlags.Static),                                                            // Flags
                (byte)WellKnownType.System_Runtime_CompilerServices_AsyncTaskMethodBuilder,                                 // DeclaringTypeId
                0,                                                                                                          // Arity
                    0,                                                                                                      // Method Signature
                    (byte)SignatureTypeCode.TypeHandle, (byte)WellKnownType.System_Runtime_CompilerServices_AsyncTaskMethodBuilder,

                // System_Runtime_CompilerServices_AsyncTaskMethodBuilder__SetException
                (byte)MemberFlags.Method,                                                                                   // Flags
                (byte)WellKnownType.System_Runtime_CompilerServices_AsyncTaskMethodBuilder,                                 // DeclaringTypeId
                0,                                                                                                          // Arity
                    1,                                                                                                      // Method Signature
                    (byte)SignatureTypeCode.TypeHandle, (byte)SpecialType.System_Void, // Return Type
                    (byte)SignatureTypeCode.TypeHandle, (byte)WellKnownType.System_Exception,

                // System_Runtime_CompilerServices_AsyncTaskMethodBuilder__SetResult
                (byte)MemberFlags.Method,                                                                                   // Flags
                (byte)WellKnownType.System_Runtime_CompilerServices_AsyncTaskMethodBuilder,                                 // DeclaringTypeId
                0,                                                                                                          // Arity
                    0,                                                                                                      // Method Signature
                    (byte)SignatureTypeCode.TypeHandle, (byte)SpecialType.System_Void, // Return Type

                // System_Runtime_CompilerServices_AsyncTaskMethodBuilder__AwaitOnCompleted
                (byte)MemberFlags.Method,                                                                                   // Flags
                (byte)WellKnownType.System_Runtime_CompilerServices_AsyncTaskMethodBuilder,                                 // DeclaringTypeId
                2,                                                                                                          // Arity
                    2,                                                                                                      // Method Signature
                    (byte)SignatureTypeCode.TypeHandle, (byte)SpecialType.System_Void, // Return Type
                    (byte)SignatureTypeCode.ByReference, (byte)SignatureTypeCode.GenericMethodParameter, 0,
                    (byte)SignatureTypeCode.ByReference, (byte)SignatureTypeCode.GenericMethodParameter, (byte)SpecialType.System_Object,

                // System_Runtime_CompilerServices_AsyncTaskMethodBuilder__AwaitUnsafeOnCompleted
                (byte)MemberFlags.Method,                                                                                   // Flags
                (byte)WellKnownType.System_Runtime_CompilerServices_AsyncTaskMethodBuilder,                                 // DeclaringTypeId
                2,                                                                                                          // Arity
                    2,                                                                                                      // Method Signature
                    (byte)SignatureTypeCode.TypeHandle, (byte)SpecialType.System_Void, // Return Type
                    (byte)SignatureTypeCode.ByReference, (byte)SignatureTypeCode.GenericMethodParameter, 0,
                    (byte)SignatureTypeCode.ByReference, (byte)SignatureTypeCode.GenericMethodParameter, (byte)SpecialType.System_Object,

                // System_Runtime_CompilerServices_AsyncTaskMethodBuilder__Start_T
                (byte)MemberFlags.Method,                                                                                   // Flags
                (byte)WellKnownType.System_Runtime_CompilerServices_AsyncTaskMethodBuilder,                                 // DeclaringTypeId
                1,                                                                                                          // Arity
                    1,                                                                                                      // Method Signature
                    (byte)SignatureTypeCode.TypeHandle, (byte)SpecialType.System_Void, // Return Type
                    (byte)SignatureTypeCode.ByReference, (byte)SignatureTypeCode.GenericMethodParameter, 0,

                // System_Runtime_CompilerServices_AsyncTaskMethodBuilder__SetStateMachine
                (byte)MemberFlags.Method,                                                                                   // Flags
                (byte)WellKnownType.System_Runtime_CompilerServices_AsyncTaskMethodBuilder,                                 // DeclaringTypeId
                0,                                                                                                          // Arity
                    1,                                                                                                      // Method Signature
                    (byte)SignatureTypeCode.TypeHandle, (byte)SpecialType.System_Void, // Return Type
                    (byte)SignatureTypeCode.TypeHandle, (byte)WellKnownType.System_Runtime_CompilerServices_IAsyncStateMachine,

                // System_Runtime_CompilerServices_AsyncTaskMethodBuilder__Task
                (byte)MemberFlags.Property,                                                                                 // Flags
                (byte)WellKnownType.System_Runtime_CompilerServices_AsyncTaskMethodBuilder,                                 // DeclaringTypeId
                0,                                                                                                          // Arity
                    0,                                                                                                      // Method Signature
                    (byte)SignatureTypeCode.TypeHandle, (byte)WellKnownType.System_Threading_Tasks_Task, // Return Type

                // System_Runtime_CompilerServices_AsyncTaskMethodBuilder_T__Create
                (byte)(MemberFlags.Method | MemberFlags.Static),                                                            // Flags
                (byte)WellKnownType.System_Runtime_CompilerServices_AsyncTaskMethodBuilder_T,                               // DeclaringTypeId
                0,                                                                                                          // Arity
                    0,                                                                                                      // Method Signature
                    (byte)SignatureTypeCode.TypeHandle, (byte)WellKnownType.System_Runtime_CompilerServices_AsyncTaskMethodBuilder_T,

                // System_Runtime_CompilerServices_AsyncTaskMethodBuilder_T__SetException
                (byte)MemberFlags.Method,                                                                                   // Flags
                (byte)WellKnownType.System_Runtime_CompilerServices_AsyncTaskMethodBuilder_T,                               // DeclaringTypeId
                0,                                                                                                          // Arity
                    1,                                                                                                      // Method Signature
                    (byte)SignatureTypeCode.TypeHandle, (byte)SpecialType.System_Void, // Return Type
                    (byte)SignatureTypeCode.TypeHandle, (byte)WellKnownType.System_Exception,

                // System_Runtime_CompilerServices_AsyncTaskMethodBuilder_T__SetResult
                (byte)MemberFlags.Method,                                                                                   // Flags
                (byte)WellKnownType.System_Runtime_CompilerServices_AsyncTaskMethodBuilder_T,                               // DeclaringTypeId
                0,                                                                                                          // Arity
                    1,                                                                                                      // Method Signature
                    (byte)SignatureTypeCode.TypeHandle, (byte)SpecialType.System_Void, // Return Type
                    (byte)SignatureTypeCode.GenericTypeParameter, 0,

                // System_Runtime_CompilerServices_AsyncTaskMethodBuilder_T__AwaitOnCompleted
                (byte)MemberFlags.Method,                                                                                   // Flags
                (byte)WellKnownType.System_Runtime_CompilerServices_AsyncTaskMethodBuilder_T,                               // DeclaringTypeId
                2,                                                                                                          // Arity
                    2,                                                                                                      // Method Signature
                    (byte)SignatureTypeCode.TypeHandle, (byte)SpecialType.System_Void, // Return Type
                    (byte)SignatureTypeCode.ByReference, (byte)SignatureTypeCode.GenericMethodParameter, 0,
                    (byte)SignatureTypeCode.ByReference, (byte)SignatureTypeCode.GenericMethodParameter, (byte)SpecialType.System_Object,

                // System_Runtime_CompilerServices_AsyncTaskMethodBuilder_T__AwaitUnsafeOnCompleted
                (byte)MemberFlags.Method,                                                                                   // Flags
                (byte)WellKnownType.System_Runtime_CompilerServices_AsyncTaskMethodBuilder_T,                               // DeclaringTypeId
                2,                                                                                                          // Arity
                    2,                                                                                                      // Method Signature
                    (byte)SignatureTypeCode.TypeHandle, (byte)SpecialType.System_Void, // Return Type
                    (byte)SignatureTypeCode.ByReference, (byte)SignatureTypeCode.GenericMethodParameter, 0,
                    (byte)SignatureTypeCode.ByReference, (byte)SignatureTypeCode.GenericMethodParameter, (byte)SpecialType.System_Object,

                // System_Runtime_CompilerServices_AsyncTaskMethodBuilder_T__Start_T
                (byte)MemberFlags.Method,                                                                                   // Flags
                (byte)WellKnownType.System_Runtime_CompilerServices_AsyncTaskMethodBuilder_T,                               // DeclaringTypeId
                1,                                                                                                          // Arity
                    1,                                                                                                      // Method Signature
                    (byte)SignatureTypeCode.TypeHandle, (byte)SpecialType.System_Void, // Return Type
                    (byte)SignatureTypeCode.ByReference, (byte)SignatureTypeCode.GenericMethodParameter, 0,

                // System_Runtime_CompilerServices_AsyncTaskMethodBuilder_T__SetStateMachine
                (byte)MemberFlags.Method,                                                                                   // Flags
                (byte)WellKnownType.System_Runtime_CompilerServices_AsyncTaskMethodBuilder_T,                               // DeclaringTypeId
                0,                                                                                                          // Arity
                    1,                                                                                                      // Method Signature
                    (byte)SignatureTypeCode.TypeHandle, (byte)SpecialType.System_Void, // Return Type
                    (byte)SignatureTypeCode.TypeHandle, (byte)WellKnownType.System_Runtime_CompilerServices_IAsyncStateMachine,

                // System_Runtime_CompilerServices_AsyncTaskMethodBuilder_T__Task
                (byte)MemberFlags.Property,                                                                                 // Flags
                (byte)WellKnownType.System_Runtime_CompilerServices_AsyncTaskMethodBuilder_T,                               // DeclaringTypeId
                0,                                                                                                          // Arity
                    0,                                                                                                      // Method Signature
                    (byte)SignatureTypeCode.GenericTypeInstance, // Return Type
                    (byte)SignatureTypeCode.TypeHandle, (byte)WellKnownType.System_Threading_Tasks_Task_T,
                    1,
                    (byte)SignatureTypeCode.GenericTypeParameter, 0,

                // System_Runtime_CompilerServices_AsyncStateMachineAttribute__ctor
                (byte)MemberFlags.Constructor,                                                                              // Flags
                (byte)WellKnownType.System_Runtime_CompilerServices_AsyncStateMachineAttribute,                             // DeclaringTypeId
                0,                                                                                                          // Arity
                    1,                                                                                                      // Method Signature
                    (byte)SignatureTypeCode.TypeHandle, (byte)SpecialType.System_Void, // Return Type
                    (byte)SignatureTypeCode.TypeHandle, (byte)WellKnownType.System_Type,

                // System_Runtime_CompilerServices_IteratorStateMachineAttribute__ctor
                (byte)MemberFlags.Constructor,                                                                              // Flags
                (byte)WellKnownType.System_Runtime_CompilerServices_IteratorStateMachineAttribute,                          // DeclaringTypeId
                0,                                                                                                          // Arity
                    1,                                                                                                      // Method Signature
                    (byte)SignatureTypeCode.TypeHandle, (byte)SpecialType.System_Void, // Return Type
                    (byte)SignatureTypeCode.TypeHandle, (byte)WellKnownType.System_Type,

                // Microsoft_VisualBasic_Strings__AscCharInt32
                (byte)(MemberFlags.Method | MemberFlags.Static),                                                            // Flags
                (byte)WellKnownType.Microsoft_VisualBasic_Strings,                                                          // DeclaringTypeId
                0,                                                                                                          // Arity
                    1,                                                                                                      // Method Signature
                    (byte)SignatureTypeCode.TypeHandle, (byte)SpecialType.System_Int32, // Return Type
                    (byte)SignatureTypeCode.TypeHandle, (byte)SpecialType.System_Char,

                // Microsoft_VisualBasic_Strings__AscStringInt32
                (byte)(MemberFlags.Method | MemberFlags.Static),                                                            // Flags
                (byte)WellKnownType.Microsoft_VisualBasic_Strings,                                                          // DeclaringTypeId
                0,                                                                                                          // Arity
                    1,                                                                                                      // Method Signature
                    (byte)SignatureTypeCode.TypeHandle, (byte)SpecialType.System_Int32, // Return Type
                    (byte)SignatureTypeCode.TypeHandle, (byte)SpecialType.System_String,

                // Microsoft_VisualBasic_Strings__AscWCharInt32
                (byte)(MemberFlags.Method | MemberFlags.Static),                                                            // Flags
                (byte)WellKnownType.Microsoft_VisualBasic_Strings,                                                          // DeclaringTypeId
                0,                                                                                                          // Arity
                    1,                                                                                                      // Method Signature
                    (byte)SignatureTypeCode.TypeHandle, (byte)SpecialType.System_Int32, // Return Type
                    (byte)SignatureTypeCode.TypeHandle, (byte)SpecialType.System_Char,

                // Microsoft_VisualBasic_Strings__AscWStringInt32
                (byte)(MemberFlags.Method | MemberFlags.Static),                                                            // Flags
                (byte)WellKnownType.Microsoft_VisualBasic_Strings,                                                          // DeclaringTypeId
                0,                                                                                                          // Arity
                    1,                                                                                                      // Method Signature
                    (byte)SignatureTypeCode.TypeHandle, (byte)SpecialType.System_Int32, // Return Type
                    (byte)SignatureTypeCode.TypeHandle, (byte)SpecialType.System_String,

                // Microsoft_VisualBasic_Strings__ChrInt32Char
                (byte)(MemberFlags.Method | MemberFlags.Static),                                                            // Flags
                (byte)WellKnownType.Microsoft_VisualBasic_Strings,                                                          // DeclaringTypeId
                0,                                                                                                          // Arity
                    1,                                                                                                      // Method Signature
                    (byte)SignatureTypeCode.TypeHandle, (byte)SpecialType.System_Char,
                    (byte)SignatureTypeCode.TypeHandle, (byte)SpecialType.System_Int32,

                // Microsoft_VisualBasic_Strings__ChrWInt32Char
                (byte)(MemberFlags.Method | MemberFlags.Static),                                                            // Flags
                (byte)WellKnownType.Microsoft_VisualBasic_Strings,                                                          // DeclaringTypeId
                0,                                                                                                          // Arity
                    1,                                                                                                      // Method Signature
                    (byte)SignatureTypeCode.TypeHandle, (byte)SpecialType.System_Char, // Return Type
                    (byte)SignatureTypeCode.TypeHandle, (byte)SpecialType.System_Int32,

                // System_Xml_Linq_XElement__ctor
                (byte)MemberFlags.Constructor,                                                                              // Flags
                (byte)WellKnownType.System_Xml_Linq_XElement,                                                               // DeclaringTypeId
                0,                                                                                                          // Arity
                    2,                                                                                                      // Method Signature
                    (byte)SignatureTypeCode.TypeHandle, (byte)SpecialType.System_Void, // Return Type
                    (byte)SignatureTypeCode.TypeHandle, (byte)WellKnownType.System_Xml_Linq_XName,
                    (byte)SignatureTypeCode.TypeHandle, (byte)SpecialType.System_Object,

                // System_Xml_Linq_XElement__ctor2
                (byte)MemberFlags.Constructor,                                                                              // Flags
                (byte)WellKnownType.System_Xml_Linq_XElement,                                                               // DeclaringTypeId
                0,                                                                                                          // Arity
                    2,                                                                                                      // Method Signature
                    (byte)SignatureTypeCode.TypeHandle, (byte)SpecialType.System_Void, // Return Type
                    (byte)SignatureTypeCode.TypeHandle, (byte)WellKnownType.System_Xml_Linq_XName,
                    (byte)SignatureTypeCode.SZArray, (byte)SignatureTypeCode.TypeHandle, (byte)SpecialType.System_Object,

                // System_Xml_Linq_XNamespace__Get
                (byte)(MemberFlags.Method | MemberFlags.Static),                                                            // Flags
                (byte)WellKnownType.System_Xml_Linq_XNamespace,                                                             // DeclaringTypeId
                0,                                                                                                          // Arity
                    1,                                                                                                      // Method Signature
                    (byte)SignatureTypeCode.TypeHandle, (byte)WellKnownType.System_Xml_Linq_XNamespace, // Return Type
                    (byte)SignatureTypeCode.TypeHandle, (byte)SpecialType.System_String,

                // System_Windows_Forms_Application__RunForm
                (byte)(MemberFlags.Method | MemberFlags.Static),                                                            // Flags
                (byte)WellKnownType.System_Windows_Forms_Application,                                                       // DeclaringTypeId
                0,                                                                                                          // Arity
                    1,                                                                                                      // Method Signature
                    (byte)SignatureTypeCode.TypeHandle, (byte)SpecialType.System_Void, // Return Type
                    (byte)SignatureTypeCode.TypeHandle, (byte)WellKnownType.System_Windows_Forms_Form,

                // System_Environment__CurrentManagedThreadId
                (byte)(MemberFlags.Property | MemberFlags.Static),                                                          // Flags
                (byte)WellKnownType.System_Environment,                                                                     // DeclaringTypeId
                0,                                                                                                          // Arity
                    0,                                                                                                      // Method Signature
                    (byte)SignatureTypeCode.TypeHandle, (byte)SpecialType.System_Int32, // Return Type

                // System_ComponentModel_EditorBrowsableAttribute__ctor
                (byte)MemberFlags.Constructor,                                                                              // Flags
                (byte)WellKnownType.System_ComponentModel_EditorBrowsableAttribute,                                         // DeclaringTypeId
                0,                                                                                                          // Arity
                    1,                                                                                                      // Method Signature
                    (byte)SignatureTypeCode.TypeHandle, (byte)SpecialType.System_Void, // Return Type
                    (byte)SignatureTypeCode.TypeHandle, (byte)WellKnownType.System_ComponentModel_EditorBrowsableState,

                // System_Runtime_GCLatencyMode__SustainedLowLatency
                (byte)(MemberFlags.Field | MemberFlags.Static),                                                             // Flags
                (byte)WellKnownType.System_Runtime_GCLatencyMode,                                                           // DeclaringTypeId
                0,                                                                                                          // Arity
                    (byte)SignatureTypeCode.TypeHandle, (byte)WellKnownType.System_Runtime_GCLatencyMode,                   // Field Signature

                // System_ValueTuple_T1__Item1
                (byte)MemberFlags.Field,                                                                                    // Flags
                (byte)WellKnownType.System_ValueTuple_T1,                                                                   // DeclaringTypeId
                0,                                                                                                          // Arity
                    (byte)SignatureTypeCode.GenericTypeParameter, 0,                                                        // Field Signature

                // System_ValueTuple_T2__Item1
                (byte)MemberFlags.Field,                                                                                    // Flags
                (byte)WellKnownType.System_ValueTuple_T2,                                                                   // DeclaringTypeId
                0,                                                                                                          // Arity
                    (byte)SignatureTypeCode.GenericTypeParameter, 0,                                                        // Field Signature

                // System_ValueTuple_T2__Item2
                (byte)MemberFlags.Field,                                                                                    // Flags
                (byte)WellKnownType.System_ValueTuple_T2,                                                                   // DeclaringTypeId
                0,                                                                                                          // Arity
                    (byte)SignatureTypeCode.GenericTypeParameter, 1,                                                        // Field Signature

                // System_ValueTuple_T3__Item1
                (byte)MemberFlags.Field,                                                                                    // Flags
                (byte)WellKnownType.System_ValueTuple_T3,                                                                   // DeclaringTypeId
                0,                                                                                                          // Arity
                    (byte)SignatureTypeCode.GenericTypeParameter, 0,                                                        // Field Signature

                // System_ValueTuple_T3__Item2
                (byte)MemberFlags.Field,                                                                                    // Flags
                (byte)WellKnownType.System_ValueTuple_T3,                                                                   // DeclaringTypeId
                0,                                                                                                          // Arity
                    (byte)SignatureTypeCode.GenericTypeParameter, 1,                                                        // Field Signature

                // System_ValueTuple_T3__Item3
                (byte)MemberFlags.Field,                                                                                    // Flags
                (byte)WellKnownType.System_ValueTuple_T3,                                                                   // DeclaringTypeId
                0,                                                                                                          // Arity
                    (byte)SignatureTypeCode.GenericTypeParameter, 2,                                                        // Field Signature

                // System_ValueTuple_T4__Item1
                (byte)MemberFlags.Field,                                                                                    // Flags
                (byte)WellKnownType.ExtSentinel, (byte)(WellKnownType.System_ValueTuple_T4 - WellKnownType.ExtSentinel),    // DeclaringTypeId
                0,                                                                                                          // Arity
                    (byte)SignatureTypeCode.GenericTypeParameter, 0,                                                        // Field Signature

                // System_ValueTuple_T4__Item2
                (byte)MemberFlags.Field,                                                                                    // Flags
                (byte)WellKnownType.ExtSentinel, (byte)(WellKnownType.System_ValueTuple_T4 - WellKnownType.ExtSentinel),    // DeclaringTypeId
                0,                                                                                                          // Arity
                    (byte)SignatureTypeCode.GenericTypeParameter, 1,                                                        // Field Signature

                // System_ValueTuple_T4__Item3
                (byte)MemberFlags.Field,                                                                                    // Flags
                (byte)WellKnownType.ExtSentinel, (byte)(WellKnownType.System_ValueTuple_T4 - WellKnownType.ExtSentinel),    // DeclaringTypeId
                0,                                                                                                          // Arity
                    (byte)SignatureTypeCode.GenericTypeParameter, 2,                                                        // Field Signature

                // System_ValueTuple_T4__Item4
                (byte)MemberFlags.Field,                                                                                    // Flags
                (byte)WellKnownType.ExtSentinel, (byte)(WellKnownType.System_ValueTuple_T4 - WellKnownType.ExtSentinel),    // DeclaringTypeId
                0,                                                                                                          // Arity
                    (byte)SignatureTypeCode.GenericTypeParameter, 3,                                                        // Field Signature

                // System_ValueTuple_T5__Item1
                (byte)MemberFlags.Field,                                                                                    // Flags
                (byte)WellKnownType.ExtSentinel, (byte)(WellKnownType.System_ValueTuple_T5 - WellKnownType.ExtSentinel),    // DeclaringTypeId
                0,                                                                                                          // Arity
                    (byte)SignatureTypeCode.GenericTypeParameter, 0,                                                        // Field Signature

                // System_ValueTuple_T5__Item2
                (byte)MemberFlags.Field,                                                                                    // Flags
                (byte)WellKnownType.ExtSentinel, (byte)(WellKnownType.System_ValueTuple_T5 - WellKnownType.ExtSentinel),    // DeclaringTypeId
                0,                                                                                                          // Arity
                    (byte)SignatureTypeCode.GenericTypeParameter, 1,                                                        // Field Signature

                // System_ValueTuple_T5__Item3
                (byte)MemberFlags.Field,                                                                                    // Flags
                (byte)WellKnownType.ExtSentinel, (byte)(WellKnownType.System_ValueTuple_T5 - WellKnownType.ExtSentinel),    // DeclaringTypeId
                0,                                                                                                          // Arity
                    (byte)SignatureTypeCode.GenericTypeParameter, 2,                                                        // Field Signature

                // System_ValueTuple_T5__Item4
                (byte)MemberFlags.Field,                                                                                    // Flags
                (byte)WellKnownType.ExtSentinel, (byte)(WellKnownType.System_ValueTuple_T5 - WellKnownType.ExtSentinel),    // DeclaringTypeId
                0,                                                                                                          // Arity
                    (byte)SignatureTypeCode.GenericTypeParameter, 3,                                                        // Field Signature

                // System_ValueTuple_T5__Item5
                (byte)MemberFlags.Field,                                                                                    // Flags
                (byte)WellKnownType.ExtSentinel, (byte)(WellKnownType.System_ValueTuple_T5 - WellKnownType.ExtSentinel),    // DeclaringTypeId
                0,                                                                                                          // Arity
                    (byte)SignatureTypeCode.GenericTypeParameter, 4,                                                        // Field Signature

                // System_ValueTuple_T6__Item1
                (byte)MemberFlags.Field,                                                                                    // Flags
                (byte)WellKnownType.ExtSentinel, (byte)(WellKnownType.System_ValueTuple_T6 - WellKnownType.ExtSentinel),    // DeclaringTypeId
                0,                                                                                                          // Arity
                    (byte)SignatureTypeCode.GenericTypeParameter, 0,                                                        // Field Signature

                // System_ValueTuple_T6__Item2
                (byte)MemberFlags.Field,                                                                                    // Flags
                (byte)WellKnownType.ExtSentinel, (byte)(WellKnownType.System_ValueTuple_T6 - WellKnownType.ExtSentinel),    // DeclaringTypeId
                0,                                                                                                          // Arity
                    (byte)SignatureTypeCode.GenericTypeParameter, 1,                                                        // Field Signature

                // System_ValueTuple_T6__Item3
                (byte)MemberFlags.Field,                                                                                    // Flags
                (byte)WellKnownType.ExtSentinel, (byte)(WellKnownType.System_ValueTuple_T6 - WellKnownType.ExtSentinel),    // DeclaringTypeId
                0,                                                                                                          // Arity
                    (byte)SignatureTypeCode.GenericTypeParameter, 2,                                                        // Field Signature

                // System_ValueTuple_T6__Item4
                (byte)MemberFlags.Field,                                                                                    // Flags
                (byte)WellKnownType.ExtSentinel, (byte)(WellKnownType.System_ValueTuple_T6 - WellKnownType.ExtSentinel),    // DeclaringTypeId
                0,                                                                                                          // Arity
                    (byte)SignatureTypeCode.GenericTypeParameter, 3,                                                        // Field Signature

                // System_ValueTuple_T6__Item5
                (byte)MemberFlags.Field,                                                                                    // Flags
                (byte)WellKnownType.ExtSentinel, (byte)(WellKnownType.System_ValueTuple_T6 - WellKnownType.ExtSentinel),    // DeclaringTypeId
                0,                                                                                                          // Arity
                    (byte)SignatureTypeCode.GenericTypeParameter, 4,                                                        // Field Signature

                // System_ValueTuple_T6__Item6
                (byte)MemberFlags.Field,                                                                                    // Flags
                (byte)WellKnownType.ExtSentinel, (byte)(WellKnownType.System_ValueTuple_T6 - WellKnownType.ExtSentinel),    // DeclaringTypeId
                0,                                                                                                          // Arity
                    (byte)SignatureTypeCode.GenericTypeParameter, 5,                                                        // Field Signature

                // System_ValueTuple_T7__Item1
                (byte)MemberFlags.Field,                                                                                    // Flags
                (byte)WellKnownType.ExtSentinel, (byte)(WellKnownType.System_ValueTuple_T7 - WellKnownType.ExtSentinel),    // DeclaringTypeId
                0,                                                                                                          // Arity
                    (byte)SignatureTypeCode.GenericTypeParameter, 0,                                                        // Field Signature

                // System_ValueTuple_T7__Item2
                (byte)MemberFlags.Field,                                                                                    // Flags
                (byte)WellKnownType.ExtSentinel, (byte)(WellKnownType.System_ValueTuple_T7 - WellKnownType.ExtSentinel),    // DeclaringTypeId
                0,                                                                                                          // Arity
                    (byte)SignatureTypeCode.GenericTypeParameter, 1,                                                        // Field Signature

                // System_ValueTuple_T7__Item3
                (byte)MemberFlags.Field,                                                                                    // Flags
                (byte)WellKnownType.ExtSentinel, (byte)(WellKnownType.System_ValueTuple_T7 - WellKnownType.ExtSentinel),    // DeclaringTypeId
                0,                                                                                                          // Arity
                    (byte)SignatureTypeCode.GenericTypeParameter, 2,                                                        // Field Signature

                // System_ValueTuple_T7__Item4
                (byte)MemberFlags.Field,                                                                                    // Flags
                (byte)WellKnownType.ExtSentinel, (byte)(WellKnownType.System_ValueTuple_T7 - WellKnownType.ExtSentinel),    // DeclaringTypeId
                0,                                                                                                          // Arity
                    (byte)SignatureTypeCode.GenericTypeParameter, 3,                                                        // Field Signature

                // System_ValueTuple_T7__Item5
                (byte)MemberFlags.Field,                                                                                    // Flags
                (byte)WellKnownType.ExtSentinel, (byte)(WellKnownType.System_ValueTuple_T7 - WellKnownType.ExtSentinel),    // DeclaringTypeId
                0,                                                                                                          // Arity
                    (byte)SignatureTypeCode.GenericTypeParameter, 4,                                                        // Field Signature

                // System_ValueTuple_T7__Item6
                (byte)MemberFlags.Field,                                                                                    // Flags
                (byte)WellKnownType.ExtSentinel, (byte)(WellKnownType.System_ValueTuple_T7 - WellKnownType.ExtSentinel),    // DeclaringTypeId
                0,                                                                                                          // Arity
                    (byte)SignatureTypeCode.GenericTypeParameter, 5,                                                        // Field Signature

                // System_ValueTuple_T7__Item7
                (byte)MemberFlags.Field,                                                                                    // Flags
                (byte)WellKnownType.ExtSentinel, (byte)(WellKnownType.System_ValueTuple_T7 - WellKnownType.ExtSentinel),    // DeclaringTypeId
                0,                                                                                                          // Arity
                    (byte)SignatureTypeCode.GenericTypeParameter, 6,                                                        // Field Signature

                // System_ValueTuple_TRest__Item1
                (byte)MemberFlags.Field,                                                                                    // Flags
                (byte)WellKnownType.ExtSentinel, (byte)(WellKnownType.System_ValueTuple_TRest - WellKnownType.ExtSentinel), // DeclaringTypeId
                0,                                                                                                          // Arity
                    (byte)SignatureTypeCode.GenericTypeParameter, 0,                                                        // Field Signature

                // System_ValueTuple_TRest__Item2
                (byte)MemberFlags.Field,                                                                                    // Flags
                (byte)WellKnownType.ExtSentinel, (byte)(WellKnownType.System_ValueTuple_TRest - WellKnownType.ExtSentinel), // DeclaringTypeId
                0,                                                                                                          // Arity
                    (byte)SignatureTypeCode.GenericTypeParameter, 1,                                                        // Field Signature

                // System_ValueTuple_TRest__Item3
                (byte)MemberFlags.Field,                                                                                    // Flags
                (byte)WellKnownType.ExtSentinel, (byte)(WellKnownType.System_ValueTuple_TRest - WellKnownType.ExtSentinel), // DeclaringTypeId
                0,                                                                                                          // Arity
                    (byte)SignatureTypeCode.GenericTypeParameter, 2,                                                        // Field Signature

                // System_ValueTuple_TRest__Item4
                (byte)MemberFlags.Field,                                                                                    // Flags
                (byte)WellKnownType.ExtSentinel, (byte)(WellKnownType.System_ValueTuple_TRest - WellKnownType.ExtSentinel), // DeclaringTypeId
                0,                                                                                                          // Arity
                    (byte)SignatureTypeCode.GenericTypeParameter, 3,                                                        // Field Signature

                // System_ValueTuple_TRest__Item5
                (byte)MemberFlags.Field,                                                                                    // Flags
                (byte)WellKnownType.ExtSentinel, (byte)(WellKnownType.System_ValueTuple_TRest - WellKnownType.ExtSentinel), // DeclaringTypeId
                0,                                                                                                          // Arity
                    (byte)SignatureTypeCode.GenericTypeParameter, 4,                                                        // Field Signature

                // System_ValueTuple_TRest__Item6
                (byte)MemberFlags.Field,                                                                                    // Flags
                (byte)WellKnownType.ExtSentinel, (byte)(WellKnownType.System_ValueTuple_TRest - WellKnownType.ExtSentinel), // DeclaringTypeId
                0,                                                                                                          // Arity
                    (byte)SignatureTypeCode.GenericTypeParameter, 5,                                                        // Field Signature

                // System_ValueTuple_TRest__Item7
                (byte)MemberFlags.Field,                                                                                    // Flags
                (byte)WellKnownType.ExtSentinel, (byte)(WellKnownType.System_ValueTuple_TRest - WellKnownType.ExtSentinel), // DeclaringTypeId
                0,                                                                                                          // Arity
                    (byte)SignatureTypeCode.GenericTypeParameter, 6,                                                        // Field Signature

                // System_ValueTuple_TRest__Rest
                (byte)MemberFlags.Field,                                                                                    // Flags
                (byte)WellKnownType.ExtSentinel, (byte)(WellKnownType.System_ValueTuple_TRest - WellKnownType.ExtSentinel), // DeclaringTypeId
                0,                                                                                                          // Arity
                    (byte)SignatureTypeCode.GenericTypeParameter, 7,                                                        // Field Signature

                // System_ValueTuple_T1__ctor
                (byte)MemberFlags.Constructor,                                                                              // Flags
                (byte)WellKnownType.System_ValueTuple_T1,                                                                   // DeclaringTypeId
                0,                                                                                                          // Arity
                    1,                                                                                                      // Method Signature
                    (byte)SignatureTypeCode.TypeHandle, (byte)SpecialType.System_Void, // Return Type
                    (byte)SignatureTypeCode.GenericTypeParameter, 0,

                // System_ValueTuple_T2__ctor
                (byte)MemberFlags.Constructor,                                                                              // Flags
                (byte)WellKnownType.System_ValueTuple_T2,                                                                   // DeclaringTypeId
                0,                                                                                                          // Arity
                    2,                                                                                                      // Method Signature
                    (byte)SignatureTypeCode.TypeHandle, (byte)SpecialType.System_Void, // Return Type
                    (byte)SignatureTypeCode.GenericTypeParameter, 0,
                    (byte)SignatureTypeCode.GenericTypeParameter, 1,

                // System_ValueTuple_T3__ctor
                (byte)MemberFlags.Constructor,                                                                              // Flags
                (byte)WellKnownType.System_ValueTuple_T3,                                                                   // DeclaringTypeId
                0,                                                                                                          // Arity
                    3,                                                                                                      // Method Signature
                    (byte)SignatureTypeCode.TypeHandle, (byte)SpecialType.System_Void, // Return Type
                    (byte)SignatureTypeCode.GenericTypeParameter, 0,
                    (byte)SignatureTypeCode.GenericTypeParameter, 1,
                    (byte)SignatureTypeCode.GenericTypeParameter, 2,

                 // System_ValueTuple_T4__ctor
                (byte)MemberFlags.Constructor,                                                                              // Flags
                (byte)WellKnownType.ExtSentinel, (byte)(WellKnownType.System_ValueTuple_T4 - WellKnownType.ExtSentinel),    // DeclaringTypeId
                0,                                                                                                          // Arity
                    4,                                                                                                      // Method Signature
                    (byte)SignatureTypeCode.TypeHandle, (byte)SpecialType.System_Void, // Return Type
                    (byte)SignatureTypeCode.GenericTypeParameter, 0,
                    (byte)SignatureTypeCode.GenericTypeParameter, 1,
                    (byte)SignatureTypeCode.GenericTypeParameter, 2,
                    (byte)SignatureTypeCode.GenericTypeParameter, 3,

                // System_ValueTuple_T_T2_T3_T4_T5__ctor
                (byte)MemberFlags.Constructor,                                                                              // Flags
                (byte)WellKnownType.ExtSentinel, (byte)(WellKnownType.System_ValueTuple_T5 - WellKnownType.ExtSentinel),    // DeclaringTypeId
                0,                                                                                                          // Arity
                    5,                                                                                                      // Method Signature
                    (byte)SignatureTypeCode.TypeHandle, (byte)SpecialType.System_Void, // Return Type
                    (byte)SignatureTypeCode.GenericTypeParameter, 0,
                    (byte)SignatureTypeCode.GenericTypeParameter, 1,
                    (byte)SignatureTypeCode.GenericTypeParameter, 2,
                    (byte)SignatureTypeCode.GenericTypeParameter, 3,
                    (byte)SignatureTypeCode.GenericTypeParameter, 4,

                // System_ValueTuple_T6__ctor
                (byte)MemberFlags.Constructor,                                                                              // Flags
                (byte)WellKnownType.ExtSentinel, (byte)(WellKnownType.System_ValueTuple_T6 - WellKnownType.ExtSentinel),    // DeclaringTypeId
                0,                                                                                                          // Arity
                    6,                                                                                                      // Method Signature
                    (byte)SignatureTypeCode.TypeHandle, (byte)SpecialType.System_Void, // Return Type
                    (byte)SignatureTypeCode.GenericTypeParameter, 0,
                    (byte)SignatureTypeCode.GenericTypeParameter, 1,
                    (byte)SignatureTypeCode.GenericTypeParameter, 2,
                    (byte)SignatureTypeCode.GenericTypeParameter, 3,
                    (byte)SignatureTypeCode.GenericTypeParameter, 4,
                    (byte)SignatureTypeCode.GenericTypeParameter, 5,

                // System_ValueTuple_T7__ctor
                (byte)MemberFlags.Constructor,                                                                              // Flags
                (byte)WellKnownType.ExtSentinel, (byte)(WellKnownType.System_ValueTuple_T7 - WellKnownType.ExtSentinel),    // DeclaringTypeId
                0,                                                                                                          // Arity
                    7,                                                                                                      // Method Signature
                    (byte)SignatureTypeCode.TypeHandle, (byte)SpecialType.System_Void, // Return Type
                    (byte)SignatureTypeCode.GenericTypeParameter, 0,
                    (byte)SignatureTypeCode.GenericTypeParameter, 1,
                    (byte)SignatureTypeCode.GenericTypeParameter, 2,
                    (byte)SignatureTypeCode.GenericTypeParameter, 3,
                    (byte)SignatureTypeCode.GenericTypeParameter, 4,
                    (byte)SignatureTypeCode.GenericTypeParameter, 5,
                    (byte)SignatureTypeCode.GenericTypeParameter, 6,

                // System_ValueTuple_TRest__ctor
                (byte)MemberFlags.Constructor,                                                                              // Flags
                (byte)WellKnownType.ExtSentinel, (byte)(WellKnownType.System_ValueTuple_TRest - WellKnownType.ExtSentinel),  // DeclaringTypeId
                0,                                                                                                          // Arity
                    8,                                                                                                      // Method Signature
                    (byte)SignatureTypeCode.TypeHandle, (byte)SpecialType.System_Void, // Return Type
                    (byte)SignatureTypeCode.GenericTypeParameter, 0,
                    (byte)SignatureTypeCode.GenericTypeParameter, 1,
                    (byte)SignatureTypeCode.GenericTypeParameter, 2,
                    (byte)SignatureTypeCode.GenericTypeParameter, 3,
                    (byte)SignatureTypeCode.GenericTypeParameter, 4,
                    (byte)SignatureTypeCode.GenericTypeParameter, 5,
                    (byte)SignatureTypeCode.GenericTypeParameter, 6,
                    (byte)SignatureTypeCode.GenericTypeParameter, 7,

                // System_Runtime_CompilerServices_TupleElementNamesAttribute__ctorTransformNames
                (byte)MemberFlags.Constructor,                                                                                   // Flags
                (byte)WellKnownType.ExtSentinel, (byte)(WellKnownType.System_Runtime_CompilerServices_TupleElementNamesAttribute // DeclaringTypeId
                                                        - WellKnownType.ExtSentinel),
                0,                                                                                                               // Arity
                    1,                                                                                                           // Method Signature
                    (byte)SignatureTypeCode.TypeHandle, (byte)SpecialType.System_Void, // Return Type
                    (byte)SignatureTypeCode.SZArray, (byte)SignatureTypeCode.TypeHandle, (byte)SpecialType.System_String,

                // System_String__Format_IFormatProvider
                (byte)(MemberFlags.Method | MemberFlags.Static),                                                            // Flags
                (byte)SpecialType.System_String,                                                                            // DeclaringTypeId
                0,                                                                                                          // Arity
                    3,                                                                                                      // Method Signature
                    (byte)SignatureTypeCode.TypeHandle, (byte)SpecialType.System_String, // Return Type
                    (byte)SignatureTypeCode.TypeHandle, (byte)WellKnownType.System_IFormatProvider,
                    (byte)SignatureTypeCode.TypeHandle, (byte)SpecialType.System_String,
                    (byte)SignatureTypeCode.SZArray, (byte)SignatureTypeCode.TypeHandle, (byte)SpecialType.System_Object,

                // Microsoft_CodeAnalysis_Runtime_Instrumentation__CreatePayloadForMethodsSpanningSingleFile
                (byte)(MemberFlags.Method | MemberFlags.Static),                                                                                    // Flags
                (byte)WellKnownType.ExtSentinel, (byte)(WellKnownType.Microsoft_CodeAnalysis_Runtime_Instrumentation - WellKnownType.ExtSentinel),  // DeclaringTypeId
                0,                                                                                                                                  // Arity
                    5,                                                                                                                              // Method Signature
                    (byte)SignatureTypeCode.SZArray, (byte)SignatureTypeCode.TypeHandle, (byte)SpecialType.System_Boolean, // Return Type
                    (byte)SignatureTypeCode.TypeHandle, (byte)WellKnownType.System_Guid,
                    (byte)SignatureTypeCode.TypeHandle, (byte)SpecialType.System_Int32,
                    (byte)SignatureTypeCode.TypeHandle, (byte)SpecialType.System_Int32,
                    (byte)SignatureTypeCode.ByReference, (byte)SignatureTypeCode.SZArray, (byte)SignatureTypeCode.TypeHandle, (byte)SpecialType.System_Boolean,
                    (byte)SignatureTypeCode.TypeHandle, (byte)SpecialType.System_Int32,

                // Microsoft_CodeAnalysis_Runtime_Instrumentation__CreatePayloadForMethodsSpanningMultipleFiles
                (byte)(MemberFlags.Method | MemberFlags.Static),                                                                                    // Flags
                (byte)WellKnownType.ExtSentinel, (byte)(WellKnownType.Microsoft_CodeAnalysis_Runtime_Instrumentation - WellKnownType.ExtSentinel),  // DeclaringTypeId
                0,                                                                                                                                  // Arity
                    5,                                                                                                                              // Method Signature
                    (byte)SignatureTypeCode.SZArray, (byte)SignatureTypeCode.TypeHandle, (byte)SpecialType.System_Boolean, // Return Type
                    (byte)SignatureTypeCode.TypeHandle, (byte)WellKnownType.System_Guid,
                    (byte)SignatureTypeCode.TypeHandle, (byte)SpecialType.System_Int32,
                    (byte)SignatureTypeCode.SZArray, (byte)SignatureTypeCode.TypeHandle, (byte)SpecialType.System_Int32,
                    (byte)SignatureTypeCode.ByReference, (byte)SignatureTypeCode.SZArray, (byte)SignatureTypeCode.TypeHandle, (byte)SpecialType.System_Boolean,
                    (byte)SignatureTypeCode.TypeHandle, (byte)SpecialType.System_Int32,

                // System_Runtime_CompilerServices_NullableAttribute__ctorByte
                (byte)MemberFlags.Constructor,                                                                              // Flags
                (byte)WellKnownType.ExtSentinel, (byte)(WellKnownType.System_Runtime_CompilerServices_NullableAttribute - WellKnownType.ExtSentinel),                                       // DeclaringTypeId
                0,                                                                                                          // Arity
                    1,                                                                                                      // Method Signature
                    (byte)SignatureTypeCode.TypeHandle, (byte)SpecialType.System_Void,
                    (byte)SignatureTypeCode.TypeHandle, (byte)SpecialType.System_Byte,

                // System_Runtime_CompilerServices_NullableAttribute__ctorTransformFlags
                (byte)MemberFlags.Constructor,                                                                              // Flags
                (byte)WellKnownType.ExtSentinel, (byte)(WellKnownType.System_Runtime_CompilerServices_NullableAttribute - WellKnownType.ExtSentinel),                                       // DeclaringTypeId
                0,                                                                                                          // Arity
                    1,                                                                                                      // Method Signature
                    (byte)SignatureTypeCode.TypeHandle, (byte)SpecialType.System_Void,
                    (byte)SignatureTypeCode.SZArray, (byte)SignatureTypeCode.TypeHandle, (byte)SpecialType.System_Byte,
                    
                // System_Runtime_CompilerServices_NullableContextAttribute__ctor
                (byte)MemberFlags.Constructor,                                                                              // Flags
                (byte)WellKnownType.ExtSentinel, (byte)(WellKnownType.System_Runtime_CompilerServices_NullableContextAttribute - WellKnownType.ExtSentinel), // DeclaringTypeId
                0,                                                                                                          // Arity
                    1,                                                                                                      // Method Signature
                    (byte)SignatureTypeCode.TypeHandle, (byte)SpecialType.System_Void,
                    (byte)SignatureTypeCode.TypeHandle, (byte)SpecialType.System_Byte,

                    
                // System_Runtime_CompilerServices_NullablePublicOnlyAttribute__ctor
                (byte)MemberFlags.Constructor,                                                                              // Flags
                (byte)WellKnownType.ExtSentinel, (byte)(WellKnownType.System_Runtime_CompilerServices_NullablePublicOnlyAttribute - WellKnownType.ExtSentinel), // DeclaringTypeId
                0,                                                                                                          // Arity
                    1,                                                                                                      // Method Signature
                    (byte)SignatureTypeCode.TypeHandle, (byte)SpecialType.System_Void,
                     (byte)SignatureTypeCode.TypeHandle, (byte)SpecialType.System_Boolean,

                // System_Runtime_CompilerServices_ReferenceAssemblyAttribute__ctor
                (byte)MemberFlags.Constructor,                                                                                                                  // Flags
                (byte)WellKnownType.ExtSentinel, (byte)(WellKnownType.System_Runtime_CompilerServices_ReferenceAssemblyAttribute - WellKnownType.ExtSentinel),  // DeclaringTypeId
                0,                                                                                                                                              // Arity
                    0,                                                                                                                                          // Method Signature
                    (byte)SignatureTypeCode.TypeHandle, (byte)SpecialType.System_Void, // Return Type

                 // System_Runtime_CompilerServices_IsReadOnlyAttribute__ctor
                 (byte)(MemberFlags.Constructor),                                                                                                               // Flags
                 (byte)WellKnownType.ExtSentinel, (byte)(WellKnownType.System_Runtime_CompilerServices_IsReadOnlyAttribute - WellKnownType.ExtSentinel),        // DeclaringTypeId
                 0,                                                                                                                                             // Arity
                     0,                                                                                                                                         // Method Signature
                     (byte)SignatureTypeCode.TypeHandle, (byte)SpecialType.System_Void, // Return Type

                 // System_Runtime_CompilerServices_IsByRefLikeAttribute__ctor
                 (byte)(MemberFlags.Constructor),                                                                                                               // Flags
                 (byte)WellKnownType.ExtSentinel, (byte)(WellKnownType.System_Runtime_CompilerServices_IsByRefLikeAttribute - WellKnownType.ExtSentinel),       // DeclaringTypeId
                 0,                                                                                                                                             // Arity
                     0,                                                                                                                                         // Method Signature
                     (byte)SignatureTypeCode.TypeHandle, (byte)SpecialType.System_Void, // Return Type

                 // System_ObsoleteAttribute__ctor
                 (byte)(MemberFlags.Constructor),                                                                                                               // Flags
                 (byte)WellKnownType.ExtSentinel, (byte)(WellKnownType.System_ObsoleteAttribute - WellKnownType.ExtSentinel),                                   // DeclaringTypeId
                 0,                                                                                                                                             // Arity
                     2,                                                                                                                                         // Method Signature
                     (byte)SignatureTypeCode.TypeHandle, (byte)SpecialType.System_Void, // Return Type
                     (byte)SignatureTypeCode.TypeHandle, (byte)SpecialType.System_String,
                     (byte)SignatureTypeCode.TypeHandle, (byte)SpecialType.System_Boolean,
                     
                 // System_Span_T__ctor_Pointer
                 (byte)(MemberFlags.Constructor),                                                                                                               // Flags
                 (byte)WellKnownType.ExtSentinel, (byte)(WellKnownType.System_Span_T - WellKnownType.ExtSentinel),                                              // DeclaringTypeId
                 0,                                                                                                                                             // Arity
                     2,                                                                                                                                         // Method Signature
                     (byte)SignatureTypeCode.TypeHandle, (byte)SpecialType.System_Void, // Return Type
                     (byte)SignatureTypeCode.Pointer, (byte)SignatureTypeCode.TypeHandle, (byte)SpecialType.System_Void,
                     (byte)SignatureTypeCode.TypeHandle, (byte)SpecialType.System_Int32,
                     
                 // System_Span_T__ctor_Array
                 (byte)(MemberFlags.Constructor),                                                                                                               // Flags
                 (byte)WellKnownType.ExtSentinel, (byte)(WellKnownType.System_Span_T - WellKnownType.ExtSentinel),                                              // DeclaringTypeId
                 0,                                                                                                                                             // Arity
                     1,                                                                                                                                         // Method Signature
                     (byte)SignatureTypeCode.TypeHandle, (byte)SpecialType.System_Void, // Return Type
                     (byte)SignatureTypeCode.SZArray, (byte)SignatureTypeCode.GenericTypeParameter, 0,

                 // System_Span_T__get_Item
                 (byte)(MemberFlags.PropertyGet),                                                                                                               // Flags
                 (byte)WellKnownType.ExtSentinel, (byte)(WellKnownType.System_Span_T - WellKnownType.ExtSentinel),                                              // DeclaringTypeId
                 0,                                                                                                                                             // Arity
                    1,                                                                                                                                          // Method Signature
                    (byte)SignatureTypeCode.ByReference, (byte)SignatureTypeCode.GenericTypeParameter, 0, // Return Type
                    (byte)SignatureTypeCode.TypeHandle, (byte)SpecialType.System_Int32,

                 // System_Span_T__get_Length
                 (byte)(MemberFlags.PropertyGet),                                                                                                               // Flags
                 (byte)WellKnownType.ExtSentinel, (byte)(WellKnownType.System_Span_T - WellKnownType.ExtSentinel),                                              // DeclaringTypeId
                 0,                                                                                                                                             // Arity
                    0,                                                                                                                                          // Method Signature
                    (byte)SignatureTypeCode.TypeHandle, (byte)SpecialType.System_Int32, // Return Type

                 // System_ReadOnlySpan_T__ctor_Pointer
                 (byte)(MemberFlags.Constructor),                                                                                                               // Flags
                 (byte)WellKnownType.ExtSentinel, (byte)(WellKnownType.System_ReadOnlySpan_T - WellKnownType.ExtSentinel),                                      // DeclaringTypeId
                 0,                                                                                                                                             // Arity
                     2,                                                                                                                                         // Method Signature
                     (byte)SignatureTypeCode.TypeHandle, (byte)SpecialType.System_Void, // Return Type
                     (byte)SignatureTypeCode.Pointer, (byte)SignatureTypeCode.TypeHandle, (byte)SpecialType.System_Void,
                     (byte)SignatureTypeCode.TypeHandle, (byte)SpecialType.System_Int32,

                 // System_ReadOnlySpan_T__ctor_Array
                 (byte)(MemberFlags.Constructor),                                                                                                               // Flags
                 (byte)WellKnownType.ExtSentinel, (byte)(WellKnownType.System_ReadOnlySpan_T - WellKnownType.ExtSentinel),                                      // DeclaringTypeId
                 0,                                                                                                                                             // Arity
                     1,                                                                                                                                         // Method Signature
                     (byte)SignatureTypeCode.TypeHandle, (byte)SpecialType.System_Void, // Return Type
                     (byte)SignatureTypeCode.SZArray, (byte)SignatureTypeCode.GenericTypeParameter, 0,

                 // System_ReadOnlySpan_T__get_Item
                 (byte)(MemberFlags.PropertyGet),                                                                                                               // Flags
                 (byte)WellKnownType.ExtSentinel, (byte)(WellKnownType.System_ReadOnlySpan_T - WellKnownType.ExtSentinel),                                      // DeclaringTypeId
                 0,                                                                                                                                             // Arity
                    1,                                                                                                                                          // Method Signature
                    (byte)SignatureTypeCode.ByReference, (byte)SignatureTypeCode.GenericTypeParameter, 0, // Return Type
                    (byte)SignatureTypeCode.TypeHandle, (byte)SpecialType.System_Int32,

                 // System_ReadOnlySpan_T__get_Length
                 (byte)(MemberFlags.PropertyGet),                                                                                                               // Flags
                 (byte)WellKnownType.ExtSentinel, (byte)(WellKnownType.System_ReadOnlySpan_T - WellKnownType.ExtSentinel),                                      // DeclaringTypeId
                 0,                                                                                                                                             // Arity
                    0,                                                                                                                                          // Method Signature
                    (byte)SignatureTypeCode.TypeHandle, (byte)SpecialType.System_Int32, // Return Type

                // System_Runtime_CompilerServices_IsUnmanagedAttribute__ctor
                 (byte)(MemberFlags.Constructor),                                                                                                               // Flags
                 (byte)WellKnownType.ExtSentinel, (byte)(WellKnownType.System_Runtime_CompilerServices_IsUnmanagedAttribute - WellKnownType.ExtSentinel),       // DeclaringTypeId
                 0,                                                                                                                                             // Arity
                     0,                                                                                                                                         // Method Signature
                     (byte)SignatureTypeCode.TypeHandle, (byte)SpecialType.System_Void, // Return Type

                 // Microsoft_VisualBasic_Conversion__FixSingle
                (byte)(MemberFlags.Method | MemberFlags.Static),                                                                                    // Flags
                (byte)WellKnownType.ExtSentinel, (byte)(WellKnownType.Microsoft_VisualBasic_Conversion - WellKnownType.ExtSentinel),                // DeclaringTypeId
                0,                                                                                                                                  // Arity
                    1,                                                                                                                              // Method Signature
                    (byte)SignatureTypeCode.TypeHandle, (byte)SpecialType.System_Single, // Return type
                    (byte)SignatureTypeCode.TypeHandle, (byte)SpecialType.System_Single, // Number As System.Single

                // Microsoft_VisualBasic_Conversion__FixDouble
                (byte)(MemberFlags.Method | MemberFlags.Static),                                                                                    // Flags
                (byte)WellKnownType.ExtSentinel, (byte)(WellKnownType.Microsoft_VisualBasic_Conversion - WellKnownType.ExtSentinel),                // DeclaringTypeId
                0,                                                                                                                                  // Arity
                    1,                                                                                                                              // Method Signature
                    (byte)SignatureTypeCode.TypeHandle, (byte)SpecialType.System_Double, // Return type
                    (byte)SignatureTypeCode.TypeHandle, (byte)SpecialType.System_Double, // Number As System.Double

                 // Microsoft_VisualBasic_Conversion__IntSingle
                (byte)(MemberFlags.Method | MemberFlags.Static),                                                                                    // Flags
                (byte)WellKnownType.ExtSentinel, (byte)(WellKnownType.Microsoft_VisualBasic_Conversion - WellKnownType.ExtSentinel),                // DeclaringTypeId
                0,                                                                                                                                  // Arity
                    1,                                                                                                                              // Method Signature
                    (byte)SignatureTypeCode.TypeHandle, (byte)SpecialType.System_Single, // Return type
                    (byte)SignatureTypeCode.TypeHandle, (byte)SpecialType.System_Single, // Number As System.Single

                // Microsoft_VisualBasic_Conversion__IntDouble
                (byte)(MemberFlags.Method | MemberFlags.Static),                                                                                    // Flags
                (byte)WellKnownType.ExtSentinel, (byte)(WellKnownType.Microsoft_VisualBasic_Conversion - WellKnownType.ExtSentinel),                // DeclaringTypeId
                0,                                                                                                                                  // Arity
                    1,                                                                                                                              // Method Signature
                    (byte)SignatureTypeCode.TypeHandle, (byte)SpecialType.System_Double, // Return type
                    (byte)SignatureTypeCode.TypeHandle, (byte)SpecialType.System_Double, // Number As System.Double

                // System_Math__CeilingDouble
                (byte)(MemberFlags.Method | MemberFlags.Static),                                                            // Flags
                (byte)WellKnownType.System_Math,                                                                            // DeclaringTypeId
                0,                                                                                                          // Arity
                    1,                                                                                                      // Method Signature
                    (byte)SignatureTypeCode.TypeHandle, (byte)SpecialType.System_Double, // Return Type
                    (byte)SignatureTypeCode.TypeHandle, (byte)SpecialType.System_Double,

                // System_Math__FloorDouble
                (byte)(MemberFlags.Method | MemberFlags.Static),                                                            // Flags
                (byte)WellKnownType.System_Math,                                                                            // DeclaringTypeId
                0,                                                                                                          // Arity
                    1,                                                                                                      // Method Signature
                    (byte)SignatureTypeCode.TypeHandle, (byte)SpecialType.System_Double, // Return Type
                    (byte)SignatureTypeCode.TypeHandle, (byte)SpecialType.System_Double,

                // System_Math__TruncateDouble
                (byte)(MemberFlags.Method | MemberFlags.Static),                                                            // Flags
                (byte)WellKnownType.System_Math,                                                                            // DeclaringTypeId
                0,                                                                                                          // Arity
                    1,                                                                                                      // Method Signature
                    (byte)SignatureTypeCode.TypeHandle, (byte)SpecialType.System_Double, // Return Type
                    (byte)SignatureTypeCode.TypeHandle, (byte)SpecialType.System_Double,

                 // System_Index__ctor
                 (byte)(MemberFlags.Constructor),                                                                                                               // Flags
                 (byte)WellKnownType.ExtSentinel, (byte)(WellKnownType.System_Index - WellKnownType.ExtSentinel),                                               // DeclaringTypeId
                 0,                                                                                                                                             // Arity
                     2,                                                                                                                                         // Method Signature
                     (byte)SignatureTypeCode.TypeHandle, (byte)SpecialType.System_Void,
                     (byte)SignatureTypeCode.TypeHandle, (byte)SpecialType.System_Int32,
                     (byte)SignatureTypeCode.TypeHandle, (byte)SpecialType.System_Boolean,

                 // System_Index__GetOffset
                 (byte)MemberFlags.Method,                                                                                                                      // Flags
                 (byte)WellKnownType.ExtSentinel, (byte)(WellKnownType.System_Index - WellKnownType.ExtSentinel),                                               // DeclaringTypeId
                 0,                                                                                                                                             // Arity
                     1,                                                                                                                                         // Method Signature
                     (byte)SignatureTypeCode.TypeHandle, (byte)SpecialType.System_Int32,
                     (byte)SignatureTypeCode.TypeHandle, (byte)SpecialType.System_Int32,

                 // System_Range__ctor
                 (byte)(MemberFlags.Constructor),
                 (byte)WellKnownType.ExtSentinel, (byte)(WellKnownType.System_Range - WellKnownType.ExtSentinel),                                               // DeclaringTypeId
                 0,                                                                                                                                             // Arity
                     2,                                                                                                                                         // Method Signature
                     (byte)SignatureTypeCode.TypeHandle, (byte)SpecialType.System_Void,
                     (byte)SignatureTypeCode.TypeHandle, (byte)WellKnownType.ExtSentinel, (byte)(WellKnownType.System_Index - WellKnownType.ExtSentinel),
                     (byte)SignatureTypeCode.TypeHandle, (byte)WellKnownType.ExtSentinel, (byte)(WellKnownType.System_Index - WellKnownType.ExtSentinel),

                 // System_Range__StartAt
                 (byte)(MemberFlags.Method | MemberFlags.Static),
                 (byte)WellKnownType.ExtSentinel, (byte)(WellKnownType.System_Range - WellKnownType.ExtSentinel),                                               // DeclaringTypeId
                 0,                                                                                                                                             // Arity
                     1,                                                                                                                                         // Method Signature
                     (byte)SignatureTypeCode.TypeHandle, (byte)WellKnownType.ExtSentinel, (byte)(WellKnownType.System_Range - WellKnownType.ExtSentinel),
                     (byte)SignatureTypeCode.TypeHandle, (byte)WellKnownType.ExtSentinel, (byte)(WellKnownType.System_Index - WellKnownType.ExtSentinel),

                 // System_Range__EndAt
                 (byte)(MemberFlags.Method | MemberFlags.Static),
                 (byte)WellKnownType.ExtSentinel, (byte)(WellKnownType.System_Range - WellKnownType.ExtSentinel),                                               // DeclaringTypeId
                 0,                                                                                                                                             // Arity
                     1,                                                                                                                                         // Method Signature
                     (byte)SignatureTypeCode.TypeHandle, (byte)WellKnownType.ExtSentinel, (byte)(WellKnownType.System_Range - WellKnownType.ExtSentinel),
                     (byte)SignatureTypeCode.TypeHandle, (byte)WellKnownType.ExtSentinel, (byte)(WellKnownType.System_Index - WellKnownType.ExtSentinel),

                 // System_Range__get_All
                 (byte)(MemberFlags.PropertyGet | MemberFlags.Static),
                 (byte)WellKnownType.ExtSentinel, (byte)(WellKnownType.System_Range - WellKnownType.ExtSentinel),                                               // DeclaringTypeId
                 0,                                                                                                                                             // Arity
                     0,                                                                                                                                         // Method Signature
                     (byte)SignatureTypeCode.TypeHandle, (byte)WellKnownType.ExtSentinel, (byte)(WellKnownType.System_Range - WellKnownType.ExtSentinel),

                 // System_Range__get_Start
                 (byte)MemberFlags.PropertyGet,
                 (byte)WellKnownType.ExtSentinel, (byte)(WellKnownType.System_Range - WellKnownType.ExtSentinel),                                               // DeclaringTypeId
                 0,                                                                                                                                             // Arity
                     0,                                                                                                                                         // Method Signature
                     (byte)SignatureTypeCode.TypeHandle, (byte)WellKnownType.ExtSentinel, (byte)(WellKnownType.System_Index - WellKnownType.ExtSentinel),

                 // System_Range__get_End
                 (byte)MemberFlags.PropertyGet,
                 (byte)WellKnownType.ExtSentinel, (byte)(WellKnownType.System_Range - WellKnownType.ExtSentinel),                                               // DeclaringTypeId
                 0,                                                                                                                                             // Arity
                     0,                                                                                                                                         // Method Signature
                     (byte)SignatureTypeCode.TypeHandle, (byte)WellKnownType.ExtSentinel, (byte)(WellKnownType.System_Index - WellKnownType.ExtSentinel),

                // System_Runtime_CompilerServices_AsyncIteratorStateMachineAttribute__ctor
                (byte)MemberFlags.Constructor,                                                                              // Flags
                (byte)WellKnownType.ExtSentinel, (byte)(WellKnownType.System_Runtime_CompilerServices_AsyncIteratorStateMachineAttribute - WellKnownType.ExtSentinel), // DeclaringTypeId
                0,                                                                                                          // Arity
                    1,                                                                                                      // Method Signature
                    (byte)SignatureTypeCode.TypeHandle, (byte)SpecialType.System_Void, // Return Type
                    (byte)SignatureTypeCode.TypeHandle, (byte)WellKnownType.System_Type,

                // System_IAsyncDisposable__DisposeAsync
                (byte)(MemberFlags.Method | MemberFlags.Virtual),                                                                                              // Flags
                (byte)WellKnownType.ExtSentinel, (byte)(WellKnownType.System_IAsyncDisposable - WellKnownType.ExtSentinel),                                    // DeclaringTypeId
                0,                                                                                                                                             // Arity
                    0,                                                                                                                                         // Method Signature
                    (byte)SignatureTypeCode.TypeHandle, (byte)WellKnownType.ExtSentinel, (byte)(WellKnownType.System_Threading_Tasks_ValueTask - WellKnownType.ExtSentinel), // Return Type: ValueTask

                // System_Collections_Generic_IAsyncEnumerable_T__GetAsyncEnumerator
                (byte)(MemberFlags.Method | MemberFlags.Virtual),                                                                                               // Flags
                (byte)WellKnownType.ExtSentinel, (byte)(WellKnownType.System_Collections_Generic_IAsyncEnumerable_T - WellKnownType.ExtSentinel),               // DeclaringTypeId
                0,                                                                                                                                              // Arity
                    1,                                                                                                                                          // Method Signature
                    (byte)SignatureTypeCode.GenericTypeInstance, // Return Type: IAsyncEnumerator<T>
                        (byte)SignatureTypeCode.TypeHandle, (byte)WellKnownType.ExtSentinel, (byte)(WellKnownType.System_Collections_Generic_IAsyncEnumerator_T - WellKnownType.ExtSentinel),
                        1,
                        (byte)SignatureTypeCode.GenericTypeParameter, 0,
                    (byte)SignatureTypeCode.TypeHandle, // Argument: CancellationToken
                        (byte)WellKnownType.ExtSentinel, (byte)(WellKnownType.System_Threading_CancellationToken - WellKnownType.ExtSentinel),

                // System_Collections_Generic_IAsyncEnumerator_T__MoveNextAsync
                (byte)(MemberFlags.Method | MemberFlags.Virtual),                                                                                               // Flags
                (byte)WellKnownType.ExtSentinel, (byte)(WellKnownType.System_Collections_Generic_IAsyncEnumerator_T - WellKnownType.ExtSentinel),               // DeclaringTypeId
                0,                                                                                                                                              // Arity
                    0,                                                                                                                                          // Method Signature
                    (byte)SignatureTypeCode.GenericTypeInstance, // Return Type: ValueTask<bool>
                    (byte)SignatureTypeCode.TypeHandle, (byte)WellKnownType.ExtSentinel, (byte)(WellKnownType.System_Threading_Tasks_ValueTask_T - WellKnownType.ExtSentinel),
                    1,
                    (byte)SignatureTypeCode.TypeHandle, (byte)SpecialType.System_Boolean,

                // System_Collections_Generic_IAsyncEnumerator_T__get_Current
                (byte)(MemberFlags.PropertyGet | MemberFlags.Virtual),                                                                                          // Flags
                (byte)WellKnownType.ExtSentinel, (byte)(WellKnownType.System_Collections_Generic_IAsyncEnumerator_T - WellKnownType.ExtSentinel),               // DeclaringTypeId
                0,                                                                                                                                              // Arity
                    0,                                                                                                                                          // Method Signature
                    (byte)SignatureTypeCode.GenericTypeParameter, 0, // Return Type: T

                // System_Threading_Tasks_Sources_ManualResetValueTaskSourceCore_T__GetResult,
                (byte)MemberFlags.Method,                                                                                                                       // Flags
                (byte)WellKnownType.ExtSentinel, (byte)(WellKnownType.System_Threading_Tasks_Sources_ManualResetValueTaskSourceCore_T - WellKnownType.ExtSentinel),     // DeclaringTypeId
                0,                                                                                                                                              // Arity
                    1,                                                                                                                                          // Method Signature
                    (byte)SignatureTypeCode.GenericTypeParameter, 0, // Return Type: T
                    (byte)SignatureTypeCode.TypeHandle, (byte)SpecialType.System_Int16, // Argument: short

                // System_Threading_Tasks_Sources_ManualResetValueTaskSourceCore_T__GetStatus,
                (byte)MemberFlags.Method,                                                                                                                       // Flags
                (byte)WellKnownType.ExtSentinel, (byte)(WellKnownType.System_Threading_Tasks_Sources_ManualResetValueTaskSourceCore_T - WellKnownType.ExtSentinel),     // DeclaringTypeId
                0,                                                                                                                                              // Arity
                    1,                                                                                                                                          // Method Signature
                    (byte)SignatureTypeCode.TypeHandle, (byte)WellKnownType.ExtSentinel, (byte)(WellKnownType.System_Threading_Tasks_Sources_ValueTaskSourceStatus - WellKnownType.ExtSentinel), // Return Type
                    (byte)SignatureTypeCode.TypeHandle, (byte)SpecialType.System_Int16, // Argument: short

                // System_Threading_Tasks_Sources_ManualResetValueTaskSourceCore_T__OnCompleted,
                (byte)MemberFlags.Method,                                                                                                                       // Flags
                (byte)WellKnownType.ExtSentinel, (byte)(WellKnownType.System_Threading_Tasks_Sources_ManualResetValueTaskSourceCore_T - WellKnownType.ExtSentinel),     // DeclaringTypeId
                0,                                                                                                                                              // Arity
                    4,                                                                                                                                          // Method Signature
                    (byte)SignatureTypeCode.TypeHandle, (byte)SpecialType.System_Void, // Return Type
                    (byte)SignatureTypeCode.GenericTypeInstance, // Argument: Action<object>
                    (byte)SignatureTypeCode.TypeHandle, (byte)WellKnownType.System_Action_T,
                    1,
                        (byte)SignatureTypeCode.TypeHandle, (byte)SpecialType.System_Object,
                    (byte)SignatureTypeCode.TypeHandle, (byte)SpecialType.System_Object, // Argument
                    (byte)SignatureTypeCode.TypeHandle, (byte)SpecialType.System_Int16, // Argument
                    (byte)SignatureTypeCode.TypeHandle, (byte)WellKnownType.ExtSentinel, (byte)(WellKnownType.System_Threading_Tasks_Sources_ValueTaskSourceOnCompletedFlags - WellKnownType.ExtSentinel), // Argument

                // System_Threading_Tasks_Sources_ManualResetValueTaskSourceCore_T__Reset
                (byte)MemberFlags.Method,                                                                                                                       // Flags
                (byte)WellKnownType.ExtSentinel, (byte)(WellKnownType.System_Threading_Tasks_Sources_ManualResetValueTaskSourceCore_T - WellKnownType.ExtSentinel),     // DeclaringTypeId
                0,                                                                                                                                              // Arity
                    0,                                                                                                                                          // Method Signature
                    (byte)SignatureTypeCode.TypeHandle, (byte)SpecialType.System_Void, // Return Type

                // System_Threading_Tasks_Sources_ManualResetValueTaskSourceCore_T__SetException,
                (byte)MemberFlags.Method,                                                                                                                       // Flags
                (byte)WellKnownType.ExtSentinel, (byte)(WellKnownType.System_Threading_Tasks_Sources_ManualResetValueTaskSourceCore_T - WellKnownType.ExtSentinel),     // DeclaringTypeId
                0,                                                                                                                                              // Arity
                    1,                                                                                                                                          // Method Signature
                    (byte)SignatureTypeCode.TypeHandle, (byte)SpecialType.System_Void, // Return Type
                    (byte)SignatureTypeCode.TypeHandle, (byte)WellKnownType.System_Exception, // Argument

                // System_Threading_Tasks_Sources_ManualResetValueTaskSourceCore_T__SetResult,
                (byte)MemberFlags.Method,                                                                                                                       // Flags
                (byte)WellKnownType.ExtSentinel, (byte)(WellKnownType.System_Threading_Tasks_Sources_ManualResetValueTaskSourceCore_T - WellKnownType.ExtSentinel),     // DeclaringTypeId
                0,                                                                                                                                              // Arity
                    1,                                                                                                                                          // Method Signature
                    (byte)SignatureTypeCode.TypeHandle, (byte)SpecialType.System_Void, // Return Type
                    (byte)SignatureTypeCode.GenericTypeParameter, 0, // Argument: T

                // System_Threading_Tasks_Sources_ManualResetValueTaskSourceCore_T__get_Version,
                (byte)MemberFlags.PropertyGet,                                                                                                                  // Flags
                (byte)WellKnownType.ExtSentinel, (byte)(WellKnownType.System_Threading_Tasks_Sources_ManualResetValueTaskSourceCore_T - WellKnownType.ExtSentinel),     // DeclaringTypeId
                0,                                                                                                                                              // Arity
                    0,                                                                                                                                          // Method Signature
                    (byte)SignatureTypeCode.TypeHandle, (byte)SpecialType.System_Int16,

                // System_Threading_Tasks_Sources_IValueTaskSource_T__GetResult,
                (byte)(MemberFlags.Method | MemberFlags.Virtual),                                                                                               // Flags
                (byte)WellKnownType.ExtSentinel, (byte)(WellKnownType.System_Threading_Tasks_Sources_IValueTaskSource_T - WellKnownType.ExtSentinel),           // DeclaringTypeId
                0,                                                                                                                                              // Arity
                    1,                                                                                                                                          // Method Signature
                    (byte)SignatureTypeCode.GenericTypeParameter, 0, // Return Type: T
                    (byte)SignatureTypeCode.TypeHandle, (byte)SpecialType.System_Int16, // Argument: short

                // System_Threading_Tasks_Sources_IValueTaskSource_T__GetStatus,
                (byte)(MemberFlags.Method | MemberFlags.Virtual),                                                                                               // Flags
                (byte)WellKnownType.ExtSentinel, (byte)(WellKnownType.System_Threading_Tasks_Sources_IValueTaskSource_T - WellKnownType.ExtSentinel),           // DeclaringTypeId
                0,                                                                                                                                              // Arity
                    1,                                                                                                                                          // Method Signature
                    (byte)SignatureTypeCode.TypeHandle, (byte)WellKnownType.ExtSentinel, (byte)(WellKnownType.System_Threading_Tasks_Sources_ValueTaskSourceStatus - WellKnownType.ExtSentinel), // Return Type
                    (byte)SignatureTypeCode.TypeHandle, (byte)SpecialType.System_Int16, // Argument: short

                // System_Threading_Tasks_Sources_IValueTaskSource_T__OnCompleted,
                (byte)(MemberFlags.Method | MemberFlags.Virtual),                                                                                               // Flags
                (byte)WellKnownType.ExtSentinel, (byte)(WellKnownType.System_Threading_Tasks_Sources_IValueTaskSource_T - WellKnownType.ExtSentinel),           // DeclaringTypeId
                0,                                                                                                                                              // Arity
                    4,                                                                                                                                          // Method Signature
                    (byte)SignatureTypeCode.TypeHandle, (byte)SpecialType.System_Void, // Return Type
                    (byte)SignatureTypeCode.GenericTypeInstance, // Argument: Action<object>
                    (byte)SignatureTypeCode.TypeHandle, (byte)WellKnownType.System_Action_T,
                    1,
                        (byte)SignatureTypeCode.TypeHandle, (byte)SpecialType.System_Object,
                    (byte)SignatureTypeCode.TypeHandle, (byte)SpecialType.System_Object, // Argument
                    (byte)SignatureTypeCode.TypeHandle, (byte)SpecialType.System_Int16, // Argument
                    (byte)SignatureTypeCode.TypeHandle, (byte)WellKnownType.ExtSentinel, (byte)(WellKnownType.System_Threading_Tasks_Sources_ValueTaskSourceOnCompletedFlags - WellKnownType.ExtSentinel), // Argument

                // System_Threading_Tasks_Sources_IValueTaskSource__GetResult,
                (byte)(MemberFlags.Method | MemberFlags.Virtual),                                                                                               // Flags
                (byte)WellKnownType.ExtSentinel, (byte)(WellKnownType.System_Threading_Tasks_Sources_IValueTaskSource - WellKnownType.ExtSentinel),             // DeclaringTypeId
                0,                                                                                                                                              // Arity
                    1,                                                                                                                                          // Method Signature
                    (byte)SignatureTypeCode.TypeHandle, (byte)SpecialType.System_Void, // Return Type
                    (byte)SignatureTypeCode.TypeHandle, (byte)SpecialType.System_Int16, // Argument: short

                // System_Threading_Tasks_Sources_IValueTaskSource__GetStatus,
                (byte)(MemberFlags.Method | MemberFlags.Virtual),                                                                                               // Flags
                (byte)WellKnownType.ExtSentinel, (byte)(WellKnownType.System_Threading_Tasks_Sources_IValueTaskSource - WellKnownType.ExtSentinel),             // DeclaringTypeId
                0,                                                                                                                                              // Arity
                    1,                                                                                                                                          // Method Signature
                    (byte)SignatureTypeCode.TypeHandle, (byte)WellKnownType.ExtSentinel, (byte)(WellKnownType.System_Threading_Tasks_Sources_ValueTaskSourceStatus - WellKnownType.ExtSentinel), // Return Type
                    (byte)SignatureTypeCode.TypeHandle, (byte)SpecialType.System_Int16, // Argument: short

                // System_Threading_Tasks_Sources_IValueTaskSource__OnCompleted,
                (byte)(MemberFlags.Method | MemberFlags.Virtual),                                                                                               // Flags
                (byte)WellKnownType.ExtSentinel, (byte)(WellKnownType.System_Threading_Tasks_Sources_IValueTaskSource - WellKnownType.ExtSentinel),             // DeclaringTypeId
                0,                                                                                                                                              // Arity
                    4,                                                                                                                                          // Method Signature
                    (byte)SignatureTypeCode.TypeHandle, (byte)SpecialType.System_Void, // Return Type
                    (byte)SignatureTypeCode.GenericTypeInstance, // Argument: Action<object>
                    (byte)SignatureTypeCode.TypeHandle, (byte)WellKnownType.System_Action_T,
                    1,
                        (byte)SignatureTypeCode.TypeHandle, (byte)SpecialType.System_Object,
                    (byte)SignatureTypeCode.TypeHandle, (byte)SpecialType.System_Object, // Argument
                    (byte)SignatureTypeCode.TypeHandle, (byte)SpecialType.System_Int16, // Argument
                    (byte)SignatureTypeCode.TypeHandle, (byte)WellKnownType.ExtSentinel, (byte)(WellKnownType.System_Threading_Tasks_Sources_ValueTaskSourceOnCompletedFlags - WellKnownType.ExtSentinel), // Argument

                // System_Threading_Tasks_ValueTask_T__ctorSourceAndToken
                (byte)MemberFlags.Constructor,                                                                                                                  // Flags
                (byte)WellKnownType.ExtSentinel, (byte)(WellKnownType.System_Threading_Tasks_ValueTask_T - WellKnownType.ExtSentinel),                          // DeclaringTypeId
                0,                                                                                                                                              // Arity
                    2,                                                                                                                                          // Method Signature
                    (byte)SignatureTypeCode.TypeHandle, (byte)SpecialType.System_Void, // Return Type
                    (byte)SignatureTypeCode.GenericTypeInstance, // Argument: IValueTaskSource<T>
                    (byte)SignatureTypeCode.TypeHandle, (byte)WellKnownType.ExtSentinel, (byte)(WellKnownType.System_Threading_Tasks_Sources_IValueTaskSource_T - WellKnownType.ExtSentinel),
                    1,
                        (byte)SignatureTypeCode.GenericTypeParameter, 0,
                    (byte)SignatureTypeCode.TypeHandle, (byte)SpecialType.System_Int16, // Argument

                // System_Threading_Tasks_ValueTask_T__ctorValue
                (byte)MemberFlags.Constructor,                                                                                                                  // Flags
                (byte)WellKnownType.ExtSentinel, (byte)(WellKnownType.System_Threading_Tasks_ValueTask_T - WellKnownType.ExtSentinel),                          // DeclaringTypeId
                0,                                                                                                                                              // Arity
                    1,                                                                                                                                          // Method Signature
                    (byte)SignatureTypeCode.TypeHandle, (byte)SpecialType.System_Void, // Return Type
                    (byte)SignatureTypeCode.GenericTypeParameter, 0, // Argument: T

                // System_Threading_Tasks_ValueTask__ctor
                (byte)MemberFlags.Constructor,                                                                                                                  // Flags
                (byte)WellKnownType.ExtSentinel, (byte)(WellKnownType.System_Threading_Tasks_ValueTask - WellKnownType.ExtSentinel),                            // DeclaringTypeId
                0,                                                                                                                                              // Arity
                    2,                                                                                                                                          // Method Signature
                    (byte)SignatureTypeCode.TypeHandle, (byte)SpecialType.System_Void, // Return Type
                    (byte)SignatureTypeCode.TypeHandle, (byte)WellKnownType.ExtSentinel, (byte)(WellKnownType.System_Threading_Tasks_Sources_IValueTaskSource - WellKnownType.ExtSentinel), // Argument: IValueTaskSource
                    (byte)SignatureTypeCode.TypeHandle, (byte)SpecialType.System_Int16, // Argument

                // System_Runtime_CompilerServices_AsyncIteratorMethodBuilder__Create
                (byte)(MemberFlags.Method | MemberFlags.Static),                                                                                               // Flags
                (byte)WellKnownType.ExtSentinel, (byte)(WellKnownType.System_Runtime_CompilerServices_AsyncIteratorMethodBuilder - WellKnownType.ExtSentinel), // DeclaringTypeId
                0,                                                                                                                                             // Arity
                    0,                                                                                                                                         // Method Signature
                    (byte)SignatureTypeCode.TypeHandle, (byte)WellKnownType.ExtSentinel, (byte)(WellKnownType.System_Runtime_CompilerServices_AsyncIteratorMethodBuilder - WellKnownType.ExtSentinel),

                // System_Runtime_CompilerServices_AsyncIteratorMethodBuilder__Complete
                (byte)MemberFlags.Method,                                                                                                                      // Flags
                (byte)WellKnownType.ExtSentinel, (byte)(WellKnownType.System_Runtime_CompilerServices_AsyncIteratorMethodBuilder - WellKnownType.ExtSentinel), // DeclaringTypeId
                0,                                                                                                                                             // Arity
                    0,                                                                                                                                         // Method Signature
                    (byte)SignatureTypeCode.TypeHandle, (byte)SpecialType.System_Void, // Return Type

                // System_Runtime_CompilerServices_AsyncIteratorMethodBuilder__AwaitOnCompleted
                (byte)MemberFlags.Method,                                                                                                                      // Flags
                (byte)WellKnownType.ExtSentinel, (byte)(WellKnownType.System_Runtime_CompilerServices_AsyncIteratorMethodBuilder - WellKnownType.ExtSentinel), // DeclaringTypeId
                2,                                                                                                                                             // Arity
                    2,                                                                                                                                         // Method Signature
                    (byte)SignatureTypeCode.TypeHandle, (byte)SpecialType.System_Void, // Return Type
                    (byte)SignatureTypeCode.ByReference, (byte)SignatureTypeCode.GenericMethodParameter, 0,
                    (byte)SignatureTypeCode.ByReference, (byte)SignatureTypeCode.GenericMethodParameter, (byte)SpecialType.System_Object,

                // System_Runtime_CompilerServices_AsyncIteratorMethodBuilder__AwaitUnsafeOnCompleted
                (byte)MemberFlags.Method,                                                                                                                      // Flags
                (byte)WellKnownType.ExtSentinel, (byte)(WellKnownType.System_Runtime_CompilerServices_AsyncIteratorMethodBuilder - WellKnownType.ExtSentinel), // DeclaringTypeId
                2,                                                                                                                                             // Arity
                    2,                                                                                                                                         // Method Signature
                    (byte)SignatureTypeCode.TypeHandle, (byte)SpecialType.System_Void, // Return Type
                    (byte)SignatureTypeCode.ByReference, (byte)SignatureTypeCode.GenericMethodParameter, 0,
                    (byte)SignatureTypeCode.ByReference, (byte)SignatureTypeCode.GenericMethodParameter, (byte)SpecialType.System_Object,

                // System_Runtime_CompilerServices_AsyncIteratorMethodBuilder__MoveNext_T
                (byte)MemberFlags.Method,                                                                                                                      // Flags
                (byte)WellKnownType.ExtSentinel, (byte)(WellKnownType.System_Runtime_CompilerServices_AsyncIteratorMethodBuilder - WellKnownType.ExtSentinel), // DeclaringTypeId
                1,                                                                                                                                             // Arity
                    1,                                                                                                                                         // Method Signature
                    (byte)SignatureTypeCode.TypeHandle, (byte)SpecialType.System_Void, // Return Type
                    (byte)SignatureTypeCode.ByReference, (byte)SignatureTypeCode.GenericMethodParameter, 0,

                 // System_Runtime_CompilerServices_ITuple__get_Item
                 (byte)(MemberFlags.PropertyGet | MemberFlags.Virtual),                                                                       // Flags
                 (byte)WellKnownType.ExtSentinel, (byte)(WellKnownType.System_Runtime_CompilerServices_ITuple - WellKnownType.ExtSentinel),   // DeclaringTypeId
                 0,                                                                                                                           // Arity
                    1,                                                                                                                        // Method Signature
                    (byte)SignatureTypeCode.TypeHandle, (byte)SpecialType.System_Object, // Return Type
                    (byte)SignatureTypeCode.TypeHandle, (byte)SpecialType.System_Int32,

                 // System_Runtime_CompilerServices_ITuple__get_Length
                 (byte)(MemberFlags.PropertyGet | MemberFlags.Virtual),                                                                       // Flags
                 (byte)WellKnownType.ExtSentinel, (byte)(WellKnownType.System_Runtime_CompilerServices_ITuple - WellKnownType.ExtSentinel),   // DeclaringTypeId
                 0,                                                                                                                           // Arity
                    0,                                                                                                                        // Method Signature
                    (byte)SignatureTypeCode.TypeHandle, (byte)SpecialType.System_Int32, // Return Type

                 // System_InvalidOperationException__ctor
                 (byte)MemberFlags.Constructor,                                                                                               // Flags
                  (byte)WellKnownType.ExtSentinel, (byte)(WellKnownType.System_InvalidOperationException - WellKnownType.ExtSentinel),        // DeclaringTypeId
                 0,                                                                                                                           // Arity
                    0,                                                                                                                        // Method Signature
                    (byte)SignatureTypeCode.TypeHandle, (byte)SpecialType.System_Void,

                 // System_Runtime_CompilerServices_SwitchExpressionException__ctor
                 (byte)MemberFlags.Constructor,                                                                                               // Flags
                 (byte)WellKnownType.ExtSentinel, (byte)(WellKnownType.System_Runtime_CompilerServices_SwitchExpressionException - WellKnownType.ExtSentinel),// DeclaringTypeId
                 0,                                                                                                                           // Arity
                    0,                                                                                                                        // Method Signature
                    (byte)SignatureTypeCode.TypeHandle, (byte)SpecialType.System_Void,

                 // System_Runtime_CompilerServices_SwitchExpressionException__ctorObject
                 (byte)MemberFlags.Constructor,                                                                                               // Flags
                 (byte)WellKnownType.ExtSentinel, (byte)(WellKnownType.System_Runtime_CompilerServices_SwitchExpressionException - WellKnownType.ExtSentinel),// DeclaringTypeId
                 0,                                                                                                                           // Arity
                    1,                                                                                                                        // Method Signature
                    (byte)SignatureTypeCode.TypeHandle, (byte)SpecialType.System_Void,
                    (byte)SignatureTypeCode.TypeHandle, (byte)SpecialType.System_Object,

                // System_Threading_CancellationToken__Equals
                (byte)MemberFlags.Method,                                                                                   // Flags
                (byte)WellKnownType.ExtSentinel, (byte)(WellKnownType.System_Threading_CancellationToken - WellKnownType.ExtSentinel), // DeclaringTypeId
                0,                                                                                                          // Arity
                    1,                                                                                                      // Method Signature
                    (byte)SignatureTypeCode.TypeHandle, (byte)SpecialType.System_Boolean, // Return Type
                    (byte)SignatureTypeCode.TypeHandle, (byte)WellKnownType.ExtSentinel, (byte)(WellKnownType.System_Threading_CancellationToken - WellKnownType.ExtSentinel), // Argument: CancellationToken

                // System_Threading_CancellationTokenSource__CreateLinkedTokenSource
                (byte)(MemberFlags.Method | MemberFlags.Static),                                                            // Flags
                (byte)WellKnownType.ExtSentinel, (byte)(WellKnownType.System_Threading_CancellationTokenSource - WellKnownType.ExtSentinel), // DeclaringTypeId
                0,                                                                                                          // Arity
                    2,                                                                                                      // Method Signature
                    (byte)SignatureTypeCode.TypeHandle, (byte)WellKnownType.ExtSentinel, (byte)(WellKnownType.System_Threading_CancellationTokenSource - WellKnownType.ExtSentinel), // Return Type
                    (byte)SignatureTypeCode.TypeHandle, (byte)WellKnownType.ExtSentinel, (byte)(WellKnownType.System_Threading_CancellationToken - WellKnownType.ExtSentinel), // Argument: CancellationToken
                    (byte)SignatureTypeCode.TypeHandle, (byte)WellKnownType.ExtSentinel, (byte)(WellKnownType.System_Threading_CancellationToken - WellKnownType.ExtSentinel), // Argument: CancellationToken

                // System_Threading_CancellationTokenSource__Token
                (byte)MemberFlags.Property,                                                                                 // Flags
                (byte)WellKnownType.ExtSentinel, (byte)(WellKnownType.System_Threading_CancellationTokenSource - WellKnownType.ExtSentinel), // DeclaringTypeId
                0,                                                                                                          // Arity
                    0,                                                                                                      // Method Signature
                    (byte)SignatureTypeCode.TypeHandle, (byte)WellKnownType.ExtSentinel, (byte)(WellKnownType.System_Threading_CancellationToken - WellKnownType.ExtSentinel), // Return Type

                // System_Threading_CancellationTokenSource__Dispose
                (byte)MemberFlags.Method,                                                                                   // Flags
                (byte)WellKnownType.ExtSentinel, (byte)(WellKnownType.System_Threading_CancellationTokenSource - WellKnownType.ExtSentinel), // DeclaringTypeId
                0,                                                                                                          // Arity
                    0,                                                                                                      // Method Signature
                    (byte)SignatureTypeCode.TypeHandle, (byte)SpecialType.System_Void, // Return Type,

                // System_ArgumentNullException__ctorString
                (byte)MemberFlags.Constructor,                                                                              // Flags
                (byte)WellKnownType.ExtSentinel, (byte)(WellKnownType.System_ArgumentNullException - WellKnownType.ExtSentinel), // DeclaringTypeId
                0,                                                                                                          // Arity
                    1,                                                                                                      // Method Signature
                    (byte)SignatureTypeCode.TypeHandle, (byte)SpecialType.System_Void,                                      // Return Type
                    (byte)SignatureTypeCode.TypeHandle, (byte)SpecialType.System_String,                                    // Argument

                // System_Runtime_CompilerServices_NativeIntegerAttribute__ctor
                (byte)MemberFlags.Constructor,                                                                              // Flags
                (byte)WellKnownType.ExtSentinel, (byte)(WellKnownType.System_Runtime_CompilerServices_NativeIntegerAttribute - WellKnownType.ExtSentinel),                                       // DeclaringTypeId
                0,                                                                                                          // Arity
                    0,                                                                                                      // Method Signature
                    (byte)SignatureTypeCode.TypeHandle, (byte)SpecialType.System_Void, // Return Type

                // System_Runtime_CompilerServices_NativeIntegerAttribute__ctorTransformFlags
                (byte)MemberFlags.Constructor,                                                                              // Flags
                (byte)WellKnownType.ExtSentinel, (byte)(WellKnownType.System_Runtime_CompilerServices_NativeIntegerAttribute - WellKnownType.ExtSentinel),                                       // DeclaringTypeId
                0,                                                                                                          // Arity
                    1,                                                                                                      // Method Signature
                    (byte)SignatureTypeCode.TypeHandle, (byte)SpecialType.System_Void, // Return Type
                    (byte)SignatureTypeCode.SZArray, (byte)SignatureTypeCode.TypeHandle, (byte)SpecialType.System_Boolean,

                // System_Text_StringBuilder__AppendString
                (byte)MemberFlags.Method,                                                                                   // Flags
                (byte)WellKnownType.ExtSentinel, (byte)(WellKnownType.System_Text_StringBuilder - WellKnownType.ExtSentinel),    // DeclaringTypeId
                0,                                                                                                          // Arity
                    1,                                                                                                      // Method Signature
                    (byte)SignatureTypeCode.TypeHandle, (byte)WellKnownType.ExtSentinel, (byte)(WellKnownType.System_Text_StringBuilder - WellKnownType.ExtSentinel), // Return Type
                    (byte)SignatureTypeCode.TypeHandle, (byte)SpecialType.System_String,
                    
                // System_Text_StringBuilder__AppendChar
                (byte)MemberFlags.Method,                                                                                   // Flags
                (byte)WellKnownType.ExtSentinel, (byte)(WellKnownType.System_Text_StringBuilder - WellKnownType.ExtSentinel),    // DeclaringTypeId
                0,                                                                                                          // Arity
                    1,                                                                                                      // Method Signature
                    (byte)SignatureTypeCode.TypeHandle, (byte)WellKnownType.ExtSentinel, (byte)(WellKnownType.System_Text_StringBuilder - WellKnownType.ExtSentinel), // Return Type
                    (byte)SignatureTypeCode.TypeHandle, (byte)SpecialType.System_Char,

                // System_Text_StringBuilder__AppendObject
                (byte)MemberFlags.Method,                                                                                   // Flags
                (byte)WellKnownType.ExtSentinel, (byte)(WellKnownType.System_Text_StringBuilder - WellKnownType.ExtSentinel),    // DeclaringTypeId
                0,                                                                                                          // Arity
                    1,                                                                                                      // Method Signature
                    (byte)SignatureTypeCode.TypeHandle, (byte)WellKnownType.ExtSentinel, (byte)(WellKnownType.System_Text_StringBuilder - WellKnownType.ExtSentinel), // Return Type
                    (byte)SignatureTypeCode.TypeHandle, (byte)SpecialType.System_Object,

                // System_Text_StringBuilder__ctor
                (byte)MemberFlags.Constructor,                                                                              // Flags
                (byte)WellKnownType.ExtSentinel, (byte)(WellKnownType.System_Text_StringBuilder - WellKnownType.ExtSentinel),    // DeclaringTypeId
                0,                                                                                                          // Arity
                    0,                                                                                                      // Method Signature
                    (byte)SignatureTypeCode.TypeHandle, (byte)SpecialType.System_Void, // Return Type
                    
                // System_Runtime_CompilerServices_DefaultInterpolatedStringHandler__ToStringAndClear
                (byte)MemberFlags.Method,                                                                                   // Flags
                (byte)WellKnownType.ExtSentinel, (byte)(WellKnownType.System_Runtime_CompilerServices_DefaultInterpolatedStringHandler - WellKnownType.ExtSentinel), // DeclaringTypeId
                0,                                                                                                          // Arity
                    0,                                                                                                      // Method Signature
                    (byte)SignatureTypeCode.TypeHandle, (byte)SpecialType.System_String, // Return Type

                // System_Runtime_CompilerServices_RequiredMemberAttribute__ctor
                (byte)MemberFlags.Constructor,                                                                              // Flags
                (byte)WellKnownType.ExtSentinel, (byte)(WellKnownType.System_Runtime_CompilerServices_RequiredMemberAttribute - WellKnownType.ExtSentinel), // DeclaringTypeId
                0,                                                                                                          // Arity
                    0,                                                                                                      // Method Signature
                    (byte)SignatureTypeCode.TypeHandle, (byte)SpecialType.System_Void, // Return Type

<<<<<<< HEAD
                // System_Diagnostics_CodeAnalysis_SetsRequiredMembersAttribute__ctor
                (byte)MemberFlags.Constructor,                                                                              // Flags
                (byte)WellKnownType.ExtSentinel, (byte)(WellKnownType.System_Diagnostics_CodeAnalysis_SetsRequiredMembersAttribute - WellKnownType.ExtSentinel), // DeclaringTypeId
                0,                                                                                                          // Arity
                    0,                                                                                                      // Method Signature
                    (byte)SignatureTypeCode.TypeHandle, (byte)SpecialType.System_Void, // Return Type

=======

                // System_MemoryExtensions__SequenceEqual_Span_T
                (byte)(MemberFlags.Method | MemberFlags.Static),                                                               // Flags
                (byte)WellKnownType.ExtSentinel, (byte)(WellKnownType.System_MemoryExtensions - WellKnownType.ExtSentinel),    // DeclaringTypeId
                1,                                                                                                             // Arity
                    2,                                                                                                         // Method Signature
                    (byte)SignatureTypeCode.TypeHandle, (byte)SpecialType.System_Boolean,
                    (byte)SignatureTypeCode.GenericTypeInstance, (byte)SignatureTypeCode.TypeHandle,
                    (byte)WellKnownType.ExtSentinel, (WellKnownType.System_Span_T - WellKnownType.ExtSentinel),
                    1,
                    (byte)SignatureTypeCode.GenericMethodParameter, (byte)0,
                    (byte)SignatureTypeCode.GenericTypeInstance, (byte)SignatureTypeCode.TypeHandle,
                    (byte)WellKnownType.ExtSentinel, (WellKnownType.System_ReadOnlySpan_T - WellKnownType.ExtSentinel),
                    1,
                    (byte)SignatureTypeCode.GenericMethodParameter, (byte)0,

                // System_MemoryExtensions__SequenceEqual_ReadOnlySpan_T
                (byte)(MemberFlags.Method | MemberFlags.Static),                                                               // Flags
                (byte)WellKnownType.ExtSentinel, (byte)(WellKnownType.System_MemoryExtensions - WellKnownType.ExtSentinel),    // DeclaringTypeId
                1,                                                                                                             // Arity
                    2,                                                                                                         // Method Signature
                    (byte)SignatureTypeCode.TypeHandle, (byte)SpecialType.System_Boolean,
                    (byte)SignatureTypeCode.GenericTypeInstance, (byte)SignatureTypeCode.TypeHandle,
                    (byte)WellKnownType.ExtSentinel, (WellKnownType.System_ReadOnlySpan_T - WellKnownType.ExtSentinel),
                    1,
                    (byte)SignatureTypeCode.GenericMethodParameter, (byte)0,
                    (byte)SignatureTypeCode.GenericTypeInstance, (byte)SignatureTypeCode.TypeHandle,
                    (byte)WellKnownType.ExtSentinel, (WellKnownType.System_ReadOnlySpan_T - WellKnownType.ExtSentinel),
                    1,
                    (byte)SignatureTypeCode.GenericMethodParameter, (byte)0,

                // System_MemoryExtensions__AsSpan_String
                (byte)(MemberFlags.Method | MemberFlags.Static),                                                               // Flags
                (byte)WellKnownType.ExtSentinel, (byte)(WellKnownType.System_MemoryExtensions - WellKnownType.ExtSentinel),    // DeclaringTypeId
                0,                                                                                                             // Arity
                    1,                                                                                                         // Method Signature
                    (byte)SignatureTypeCode.GenericTypeInstance, (byte)SignatureTypeCode.TypeHandle,
                    (byte)WellKnownType.ExtSentinel, (WellKnownType.System_ReadOnlySpan_T - WellKnownType.ExtSentinel),
                    1,
                    (byte)SignatureTypeCode.TypeHandle, (byte)SpecialType.System_Char,
                    (byte)SignatureTypeCode.TypeHandle, (byte)SpecialType.System_String,
>>>>>>> b0798f43
            };

            string[] allNames = new string[(int)WellKnownMember.Count]
            {
                "Round",                                    // System_Math__RoundDouble
                "Pow",                                      // System_Math__PowDoubleDouble
                "get_Length",                               // System_Array__get_Length
                "Empty",                                    // System_Array__Empty
                "ToBoolean",                                // System_Convert__ToBooleanDecimal
                "ToBoolean",                                // System_Convert__ToBooleanInt32
                "ToBoolean",                                // System_Convert__ToBooleanUInt32
                "ToBoolean",                                // System_Convert__ToBooleanInt64
                "ToBoolean",                                // System_Convert__ToBooleanUInt64
                "ToBoolean",                                // System_Convert__ToBooleanSingle
                "ToBoolean",                                // System_Convert__ToBooleanDouble
                "ToSByte",                                  // System_Convert__ToSByteDecimal
                "ToSByte",                                  // System_Convert__ToSByteDouble
                "ToSByte",                                  // System_Convert__ToSByteSingle
                "ToByte",                                   // System_Convert__ToByteDecimal
                "ToByte",                                   // System_Convert__ToByteDouble
                "ToByte",                                   // System_Convert__ToByteSingle
                "ToInt16",                                  // System_Convert__ToInt16Decimal
                "ToInt16",                                  // System_Convert__ToInt16Double
                "ToInt16",                                  // System_Convert__ToInt16Single
                "ToUInt16",                                 // System_Convert__ToUInt16Decimal
                "ToUInt16",                                 // System_Convert__ToUInt16Double
                "ToUInt16",                                 // System_Convert__ToUInt16Single
                "ToInt32",                                  // System_Convert__ToInt32Decimal
                "ToInt32",                                  // System_Convert__ToInt32Double
                "ToInt32",                                  // System_Convert__ToInt32Single
                "ToUInt32",                                 // System_Convert__ToUInt32Decimal
                "ToUInt32",                                 // System_Convert__ToUInt32Double
                "ToUInt32",                                 // System_Convert__ToUInt32Single
                "ToInt64",                                  // System_Convert__ToInt64Decimal
                "ToInt64",                                  // System_Convert__ToInt64Double
                "ToInt64",                                  // System_Convert__ToInt64Single
                "ToUInt64",                                 // System_Convert__ToUInt64Decimal
                "ToUInt64",                                 // System_Convert__ToUInt64Double
                "ToUInt64",                                 // System_Convert__ToUInt64Single
                "ToSingle",                                 // System_Convert__ToSingleDecimal
                "ToDouble",                                 // System_Convert__ToDoubleDecimal
                ".ctor",                                    // System_CLSCompliantAttribute__ctor
                ".ctor",                                    // System_FlagsAttribute__ctor
                ".ctor",                                    // System_Guid__ctor
                "GetTypeFromCLSID",                         // System_Type__GetTypeFromCLSID
                "GetTypeFromHandle",                        // System_Type__GetTypeFromHandle
                "Missing",                                  // System_Type__Missing
                WellKnownMemberNames.EqualityOperatorName,  // System_Type__op_Equality
                ".ctor",                                    // System_Reflection_AssemblyKeyFileAttribute__ctor
                ".ctor",                                    // System_Reflection_AssemblyKeyNameAttribute__ctor
                "GetMethodFromHandle",                      // System_Reflection_MethodBase__GetMethodFromHandle
                "GetMethodFromHandle",                      // System_Reflection_MethodBase__GetMethodFromHandle2
                "CreateDelegate",                           // System_Reflection_MethodInfo__CreateDelegate
                "CreateDelegate",                           // System_Delegate__CreateDelegate
                "CreateDelegate",                           // System_Delegate__CreateDelegate4
                "GetFieldFromHandle",                       // System_Reflection_FieldInfo__GetFieldFromHandle
                "GetFieldFromHandle",                       // System_Reflection_FieldInfo__GetFieldFromHandle2
                "Value",                                    // System_Reflection_Missing__Value
                "Equals",                                   // System_IEquatable_T__Equals
                "Equals",                                   // System_Collections_Generic_IEqualityComparer_T__Equals
                "Equals",                                   // System_Collections_Generic_EqualityComparer_T__Equals
                "GetHashCode",                              // System_Collections_Generic_EqualityComparer_T__GetHashCode
                "get_Default",                              // System_Collections_Generic_EqualityComparer_T__get_Default
                ".ctor",                                    // System_AttributeUsageAttribute__ctor
                "AllowMultiple",                            // System_AttributeUsageAttribute__AllowMultiple
                "Inherited",                                // System_AttributeUsageAttribute__Inherited
                ".ctor",                                    // System_ParamArrayAttribute__ctor
                ".ctor",                                    // System_STAThreadAttribute__ctor
                ".ctor",                                    // System_Reflection_DefaultMemberAttribute__ctor
                "Break",                                    // System_Diagnostics_Debugger__Break
                ".ctor",                                    // System_Diagnostics_DebuggerDisplayAttribute__ctor
                "Type",                                     // System_Diagnostics_DebuggerDisplayAttribute__Type
                ".ctor",                                    // System_Diagnostics_DebuggerNonUserCodeAttribute__ctor
                ".ctor",                                    // System_Diagnostics_DebuggerHiddenAttribute__ctor
                ".ctor",                                    // System_Diagnostics_DebuggerBrowsableAttribute__ctor
                ".ctor",                                    // System_Diagnostics_DebuggerStepThroughAttribute__ctor
                ".ctor",                                    // System_Diagnostics_DebuggableAttribute__ctorDebuggingModes
                "Default",                                  // System_Diagnostics_DebuggableAttribute_DebuggingModes__Default
                "DisableOptimizations",                     // System_Diagnostics_DebuggableAttribute_DebuggingModes__DisableOptimizations
                "EnableEditAndContinue",                    // System_Diagnostics_DebuggableAttribute_DebuggingModes__EnableEditAndContinue
                "IgnoreSymbolStoreSequencePoints",          // System_Diagnostics_DebuggableAttribute_DebuggingModes__IgnoreSymbolStoreSequencePoints
                ".ctor",                                    // System_Runtime_InteropServices_UnknownWrapper__ctor
                ".ctor",                                    // System_Runtime_InteropServices_DispatchWrapper__ctor
                ".ctor",                                    // System_Runtime_InteropServices_ClassInterfaceAttribute__ctorClassInterfaceType
                ".ctor",                                    // System_Runtime_InteropServices_CoClassAttribute__ctor
                ".ctor",                                    // System_Runtime_InteropServices_ComAwareEventInfo__ctor
                "AddEventHandler",                          // System_Runtime_InteropServices_ComAwareEventInfo__AddEventHandler
                "RemoveEventHandler",                       // System_Runtime_InteropServices_ComAwareEventInfo__RemoveEventHandler
                ".ctor",                                    // System_Runtime_InteropServices_ComEventInterfaceAttribute__ctor
                ".ctor",                                    // System_Runtime_InteropServices_ComSourceInterfacesAttribute__ctorString
                ".ctor",                                    // System_Runtime_InteropServices_ComVisibleAttribute__ctor
                ".ctor",                                    // System_Runtime_InteropServices_DispIdAttribute__ctor
                ".ctor",                                    // System_Runtime_InteropServices_GuidAttribute__ctor
                ".ctor",                                    // System_Runtime_InteropServices_InterfaceTypeAttribute__ctorComInterfaceType
                ".ctor",                                    // System_Runtime_InteropServices_InterfaceTypeAttribute__ctorInt16
                "GetTypeFromCLSID",                         // System_Runtime_InteropServices_Marshal__GetTypeFromCLSID
                ".ctor",                                    // System_Runtime_InteropServices_TypeIdentifierAttribute__ctor
                ".ctor",                                    // System_Runtime_InteropServices_TypeIdentifierAttribute__ctorStringString
                ".ctor",                                    // System_Runtime_InteropServices_BestFitMappingAttribute__ctor
                ".ctor",                                    // System_Runtime_InteropServices_DefaultParameterValueAttribute__ctor
                ".ctor",                                    // System_Runtime_InteropServices_LCIDConversionAttribute__ctor
                ".ctor",                                    // System_Runtime_InteropServices_UnmanagedFunctionPointerAttribute__ctor
                "AddEventHandler",                          // System_Runtime_InteropServices_WindowsRuntime_EventRegistrationTokenTable_T__AddEventHandler
                "GetOrCreateEventRegistrationTokenTable",   // System_Runtime_InteropServices_WindowsRuntime_EventRegistrationTokenTable_T__GetOrCreateEventRegistrationTokenTable
                "InvocationList",                           // System_Runtime_InteropServices_WindowsRuntime_EventRegistrationTokenTable_T__InvocationList
                "RemoveEventHandler",                       // System_Runtime_InteropServices_WindowsRuntime_EventRegistrationTokenTable_T__RemoveEventHandler
                "AddEventHandler",                          // System_Runtime_InteropServices_WindowsRuntime_WindowsRuntimeMarshal__AddEventHandler_T
                "RemoveAllEventHandlers",                   // System_Runtime_InteropServices_WindowsRuntime_WindowsRuntimeMarshal__RemoveAllEventHandlers
                "RemoveEventHandler",                       // System_Runtime_InteropServices_WindowsRuntime_WindowsRuntimeMarshal__RemoveEventHandler_T
                ".ctor",                                    // System_Runtime_CompilerServices_DateTimeConstantAttribute__ctor
                ".ctor",                                    // System_Runtime_CompilerServices_DecimalConstantAttribute__ctor
                ".ctor",                                    // System_Runtime_CompilerServices_DecimalConstantAttribute__ctorByteByteInt32Int32Int32
                ".ctor",                                    // System_Runtime_CompilerServices_ExtensionAttribute__ctor
                ".ctor",                                    // System_Runtime_CompilerServices_CompilerGeneratedAttribute__ctor
                ".ctor",                                    // System_Runtime_CompilerServices_AccessedThroughPropertyAttribute__ctor
                ".ctor",                                    // System_Runtime_CompilerServices_CompilationRelaxationsAttribute__ctorInt32
                ".ctor",                                    // System_Runtime_CompilerServices_RuntimeCompatibilityAttribute__ctor
                "WrapNonExceptionThrows",                   // System_Runtime_CompilerServices_RuntimeCompatibilityAttribute__WrapNonExceptionThrows
                ".ctor",                                    // System_Runtime_CompilerServices_UnsafeValueTypeAttribute__ctor
                ".ctor",                                    // System_Runtime_CompilerServices_FixedBufferAttribute__ctor
                ".ctor",                                    // System_Runtime_CompilerServices_DynamicAttribute__ctor
                ".ctor",                                    // System_Runtime_CompilerServices_DynamicAttribute__ctorTransformFlags
                "Create",                                   // System_Runtime_CompilerServices_CallSite_T__Create
                "Target",                                   // System_Runtime_CompilerServices_CallSite_T__Target
                "GetObjectValue",                           // System_Runtime_CompilerServices_RuntimeHelpers__GetObjectValueObject
                "InitializeArray",                          // System_Runtime_CompilerServices_RuntimeHelpers__InitializeArrayArrayRuntimeFieldHandle
                "get_OffsetToStringData",                   // System_Runtime_CompilerServices_RuntimeHelpers__get_OffsetToStringData
                "GetSubArray",                              // System_Runtime_CompilerServices_RuntimeHelpers__GetSubArray_T
                "EnsureSufficientExecutionStack",           // System_Runtime_CompilerServices_RuntimeHelpers__EnsureSufficientExecutionStack
                "Capture",                                  // System_Runtime_ExceptionServices_ExceptionDispatchInfo__Capture
                "Throw",                                    // System_Runtime_ExceptionServices_ExceptionDispatchInfo__Throw
                ".ctor",                                    // System_Security_UnverifiableCodeAttribute__ctor
                "RequestMinimum",                           // System_Security_Permissions_SecurityAction__RequestMinimum
                ".ctor",                                    // System_Security_Permissions_SecurityPermissionAttribute__ctor
                "SkipVerification",                         // System_Security_Permissions_SecurityPermissionAttribute__SkipVerification
                "CreateInstance",                           // System_Activator__CreateInstance
                "CreateInstance",                           // System_Activator__CreateInstance_T
                "CompareExchange",                          // System_Threading_Interlocked__CompareExchange
                "CompareExchange",                          // System_Threading_Interlocked__CompareExchange_T
                "Enter",                                    // System_Threading_Monitor__Enter
                "Enter",                                    // System_Threading_Monitor__Enter2
                "Exit",                                     // System_Threading_Monitor__Exit
                "CurrentThread",                            // System_Threading_Thread__CurrentThread
                "ManagedThreadId",                          // System_Threading_Thread__ManagedThreadId
                "BinaryOperation",                          // Microsoft_CSharp_RuntimeBinder_Binder__BinaryOperation
                "Convert",                                  // Microsoft_CSharp_RuntimeBinder_Binder__Convert
                "GetIndex",                                 // Microsoft_CSharp_RuntimeBinder_Binder__GetIndex
                "GetMember",                                // Microsoft_CSharp_RuntimeBinder_Binder__GetMember
                "Invoke",                                   // Microsoft_CSharp_RuntimeBinder_Binder__Invoke
                "InvokeConstructor",                        // Microsoft_CSharp_RuntimeBinder_Binder__InvokeConstructor
                "InvokeMember",                             // Microsoft_CSharp_RuntimeBinder_Binder__InvokeMember
                "IsEvent",                                  // Microsoft_CSharp_RuntimeBinder_Binder__IsEvent
                "SetIndex",                                 // Microsoft_CSharp_RuntimeBinder_Binder__SetIndex
                "SetMember",                                // Microsoft_CSharp_RuntimeBinder_Binder__SetMember
                "UnaryOperation",                           // Microsoft_CSharp_RuntimeBinder_Binder__UnaryOperation
                "Create",                                   // Microsoft_CSharp_RuntimeBinder_CSharpArgumentInfo__Create
                "ToDecimal",                                // Microsoft_VisualBasic_CompilerServices_Conversions__ToDecimalBoolean
                "ToBoolean",                                // Microsoft_VisualBasic_CompilerServices_Conversions__ToBooleanString
                "ToSByte",                                  // Microsoft_VisualBasic_CompilerServices_Conversions__ToSByteString
                "ToByte",                                   // Microsoft_VisualBasic_CompilerServices_Conversions__ToByteString
                "ToShort",                                  // Microsoft_VisualBasic_CompilerServices_Conversions__ToShortString
                "ToUShort",                                 // Microsoft_VisualBasic_CompilerServices_Conversions__ToUShortString
                "ToInteger",                                // Microsoft_VisualBasic_CompilerServices_Conversions__ToIntegerString
                "ToUInteger",                               // Microsoft_VisualBasic_CompilerServices_Conversions__ToUIntegerString
                "ToLong",                                   // Microsoft_VisualBasic_CompilerServices_Conversions__ToLongString
                "ToULong",                                  // Microsoft_VisualBasic_CompilerServices_Conversions__ToULongString
                "ToSingle",                                 // Microsoft_VisualBasic_CompilerServices_Conversions__ToSingleString
                "ToDouble",                                 // Microsoft_VisualBasic_CompilerServices_Conversions__ToDoubleString
                "ToDecimal",                                // Microsoft_VisualBasic_CompilerServices_Conversions__ToDecimalString
                "ToDate",                                   // Microsoft_VisualBasic_CompilerServices_Conversions__ToDateString
                "ToChar",                                   // Microsoft_VisualBasic_CompilerServices_Conversions__ToCharString
                "ToCharArrayRankOne",                       // Microsoft_VisualBasic_CompilerServices_Conversions__ToCharArrayRankOneString
                "ToString",                                 // Microsoft_VisualBasic_CompilerServices_Conversions__ToStringBoolean
                "ToString",                                 // Microsoft_VisualBasic_CompilerServices_Conversions__ToStringInt32
                "ToString",                                 // Microsoft_VisualBasic_CompilerServices_Conversions__ToStringByte
                "ToString",                                 // Microsoft_VisualBasic_CompilerServices_Conversions__ToStringUInt32
                "ToString",                                 // Microsoft_VisualBasic_CompilerServices_Conversions__ToStringInt64
                "ToString",                                 // Microsoft_VisualBasic_CompilerServices_Conversions__ToStringUInt64
                "ToString",                                 // Microsoft_VisualBasic_CompilerServices_Conversions__ToStringSingle
                "ToString",                                 // Microsoft_VisualBasic_CompilerServices_Conversions__ToStringDouble
                "ToString",                                 // Microsoft_VisualBasic_CompilerServices_Conversions__ToStringDecimal
                "ToString",                                 // Microsoft_VisualBasic_CompilerServices_Conversions__ToStringDateTime
                "ToString",                                 // Microsoft_VisualBasic_CompilerServices_Conversions__ToStringChar
                "ToString",                                 // Microsoft_VisualBasic_CompilerServices_Conversions__ToStringObject
                "ToBoolean",                                // Microsoft_VisualBasic_CompilerServices_Conversions__ToBooleanObject
                "ToSByte",                                  // Microsoft_VisualBasic_CompilerServices_Conversions__ToSByteObject
                "ToByte",                                   // Microsoft_VisualBasic_CompilerServices_Conversions__ToByteObject
                "ToShort",                                  // Microsoft_VisualBasic_CompilerServices_Conversions__ToShortObject
                "ToUShort",                                 // Microsoft_VisualBasic_CompilerServices_Conversions__ToUShortObject
                "ToInteger",                                // Microsoft_VisualBasic_CompilerServices_Conversions__ToIntegerObject
                "ToUInteger",                               // Microsoft_VisualBasic_CompilerServices_Conversions__ToUIntegerObject
                "ToLong",                                   // Microsoft_VisualBasic_CompilerServices_Conversions__ToLongObject
                "ToULong",                                  // Microsoft_VisualBasic_CompilerServices_Conversions__ToULongObject
                "ToSingle",                                 // Microsoft_VisualBasic_CompilerServices_Conversions__ToSingleObject
                "ToDouble",                                 // Microsoft_VisualBasic_CompilerServices_Conversions__ToDoubleObject
                "ToDecimal",                                // Microsoft_VisualBasic_CompilerServices_Conversions__ToDecimalObject
                "ToDate",                                   // Microsoft_VisualBasic_CompilerServices_Conversions__ToDateObject
                "ToChar",                                   // Microsoft_VisualBasic_CompilerServices_Conversions__ToCharObject
                "ToCharArrayRankOne",                       // Microsoft_VisualBasic_CompilerServices_Conversions__ToCharArrayRankOneObject
                "ToGenericParameter",                       // Microsoft_VisualBasic_CompilerServices_Conversions__ToGenericParameter_T_Object
                "ChangeType",                               // Microsoft_VisualBasic_CompilerServices_Conversions__ChangeType
                "PlusObject",                               // Microsoft_VisualBasic_CompilerServices_Operators__PlusObjectObject
                "NegateObject",                             // Microsoft_VisualBasic_CompilerServices_Operators__NegateObjectObject
                "NotObject",                                // Microsoft_VisualBasic_CompilerServices_Operators__NotObjectObject
                "AndObject",                                // Microsoft_VisualBasic_CompilerServices_Operators__AndObjectObjectObject
                "OrObject",                                 // Microsoft_VisualBasic_CompilerServices_Operators__OrObjectObjectObject
                "XorObject",                                // Microsoft_VisualBasic_CompilerServices_Operators__XorObjectObjectObject
                "AddObject",                                // Microsoft_VisualBasic_CompilerServices_Operators__AddObjectObjectObject
                "SubtractObject",                           // Microsoft_VisualBasic_CompilerServices_Operators__SubtractObjectObjectObject
                "MultiplyObject",                           // Microsoft_VisualBasic_CompilerServices_Operators__MultiplyObjectObjectObject
                "DivideObject",                             // Microsoft_VisualBasic_CompilerServices_Operators__DivideObjectObjectObject
                "ExponentObject",                           // Microsoft_VisualBasic_CompilerServices_Operators__ExponentObjectObjectObject
                "ModObject",                                // Microsoft_VisualBasic_CompilerServices_Operators__ModObjectObjectObject
                "IntDivideObject",                          // Microsoft_VisualBasic_CompilerServices_Operators__IntDivideObjectObjectObject
                "LeftShiftObject",                          // Microsoft_VisualBasic_CompilerServices_Operators__LeftShiftObjectObjectObject
                "RightShiftObject",                         // Microsoft_VisualBasic_CompilerServices_Operators__RightShiftObjectObjectObject
                "ConcatenateObject",                        // Microsoft_VisualBasic_CompilerServices_Operators__ConcatenateObjectObjectObject
                "CompareObjectEqual",                       // Microsoft_VisualBasic_CompilerServices_Operators__CompareObjectEqualObjectObjectBoolean
                "CompareObjectNotEqual",                    // Microsoft_VisualBasic_CompilerServices_Operators__CompareObjectNotEqualObjectObjectBoolean
                "CompareObjectLess",                        // Microsoft_VisualBasic_CompilerServices_Operators__CompareObjectLessObjectObjectBoolean
                "CompareObjectLessEqual",                   // Microsoft_VisualBasic_CompilerServices_Operators__CompareObjectLessEqualObjectObjectBoolean
                "CompareObjectGreaterEqual",                // Microsoft_VisualBasic_CompilerServices_Operators__CompareObjectGreaterEqualObjectObjectBoolean
                "CompareObjectGreater",                     // Microsoft_VisualBasic_CompilerServices_Operators__CompareObjectGreaterObjectObjectBoolean
                "ConditionalCompareObjectEqual",            // Microsoft_VisualBasic_CompilerServices_Operators__ConditionalCompareObjectEqualObjectObjectBoolean
                "ConditionalCompareObjectNotEqual",         // Microsoft_VisualBasic_CompilerServices_Operators__ConditionalCompareObjectNotEqualObjectObjectBoolean
                "ConditionalCompareObjectLess",             // Microsoft_VisualBasic_CompilerServices_Operators__ConditionalCompareObjectLessObjectObjectBoolean
                "ConditionalCompareObjectLessEqual",        // Microsoft_VisualBasic_CompilerServices_Operators__ConditionalCompareObjectLessEqualObjectObjectBoolean
                "ConditionalCompareObjectGreaterEqual",     // Microsoft_VisualBasic_CompilerServices_Operators__ConditionalCompareObjectGreaterEqualObjectObjectBoolean
                "ConditionalCompareObjectGreater",          // Microsoft_VisualBasic_CompilerServices_Operators__ConditionalCompareObjectGreaterObjectObjectBoolean
                "CompareString",                            // Microsoft_VisualBasic_CompilerServices_Operators__CompareStringStringStringBoolean
                "CompareString",                            // Microsoft_VisualBasic_CompilerServices_EmbeddedOperators__CompareStringStringStringBoolean
                "LateCall",                                 // Microsoft_VisualBasic_CompilerServices_NewLateBinding__LateCall
                "LateGet",                                  // Microsoft_VisualBasic_CompilerServices_NewLateBinding__LateGet
                "LateSet",                                  // Microsoft_VisualBasic_CompilerServices_NewLateBinding__LateSet
                "LateSetComplex",                           // Microsoft_VisualBasic_CompilerServices_NewLateBinding__LateSetComplex
                "LateIndexGet",                             // Microsoft_VisualBasic_CompilerServices_NewLateBinding__LateIndexGet
                "LateIndexSet",                             // Microsoft_VisualBasic_CompilerServices_NewLateBinding__LateIndexSet
                "LateIndexSetComplex",                      // Microsoft_VisualBasic_CompilerServices_NewLateBinding__LateIndexSetComplex
                ".ctor",                                    // Microsoft_VisualBasic_CompilerServices_StandardModuleAttribute__ctor
                ".ctor",                                    // Microsoft_VisualBasic_CompilerServices_StaticLocalInitFlag__ctor
                "State",                                    // Microsoft_VisualBasic_CompilerServices_StaticLocalInitFlag__State
                "MidStmtStr",                               // Microsoft_VisualBasic_CompilerServices_StringType__MidStmtStr
                ".ctor",                                    // Microsoft_VisualBasic_CompilerServices_IncompleteInitialization__ctor
                ".ctor",                                    // Microsoft_VisualBasic_Embedded__ctor
                "CopyArray",                                // Microsoft_VisualBasic_CompilerServices_Utils__CopyArray
                "LikeString",                               // Microsoft_VisualBasic_CompilerServices_LikeOperator__LikeStringStringStringCompareMethod
                "LikeObject",                               // Microsoft_VisualBasic_CompilerServices_LikeOperator__LikeObjectObjectObjectCompareMethod
                "CreateProjectError",                       // Microsoft_VisualBasic_CompilerServices_ProjectData__CreateProjectError
                "SetProjectError",                          // Microsoft_VisualBasic_CompilerServices_ProjectData__SetProjectError
                "SetProjectError",                          // Microsoft_VisualBasic_CompilerServices_ProjectData__SetProjectError_Int32
                "ClearProjectError",                        // Microsoft_VisualBasic_CompilerServices_ProjectData__ClearProjectError
                "EndApp",                                   // Microsoft_VisualBasic_CompilerServices_ProjectData__EndApp
                "ForLoopInitObj",                           // Microsoft_VisualBasic_CompilerServices_ObjectFlowControl_ForLoopControl__ForLoopInitObj
                "ForNextCheckObj",                          // Microsoft_VisualBasic_CompilerServices_ObjectFlowControl_ForLoopControl__ForNextCheckObj
                "CheckForSyncLockOnValueType",              // Microsoft_VisualBasic_CompilerServices_ObjectFlowControl__CheckForSyncLockOnValueType
                "CallByName",                               // Microsoft_VisualBasic_CompilerServices_Versioned__CallByName
                "IsNumeric",                                // Microsoft_VisualBasic_CompilerServices_Versioned__IsNumeric
                "SystemTypeName",                           // Microsoft_VisualBasic_CompilerServices_Versioned__SystemTypeName
                "TypeName",                                 // Microsoft_VisualBasic_CompilerServices_Versioned__TypeName
                "VbTypeName",                               // Microsoft_VisualBasic_CompilerServices_Versioned__VbTypeName
                "IsNumeric",                                // Microsoft_VisualBasic_Information__IsNumeric
                "SystemTypeName",                           // Microsoft_VisualBasic_Information__SystemTypeName
                "TypeName",                                 // Microsoft_VisualBasic_Information__TypeName
                "VbTypeName",                               // Microsoft_VisualBasic_Information__VbTypeName
                "CallByName",                               // Microsoft_VisualBasic_Interaction__CallByName
                "MoveNext",                                 // System_Runtime_CompilerServices_IAsyncStateMachine_MoveNext
                "SetStateMachine",                          // System_Runtime_CompilerServices_IAsyncStateMachine_SetStateMachine
                "Create",                                   // System_Runtime_CompilerServices_AsyncVoidMethodBuilder__Create
                "SetException",                             // System_Runtime_CompilerServices_AsyncVoidMethodBuilder__SetException
                "SetResult",                                // System_Runtime_CompilerServices_AsyncVoidMethodBuilder__SetResult
                "AwaitOnCompleted",                         // System_Runtime_CompilerServices_AsyncVoidMethodBuilder__AwaitOnCompleted
                "AwaitUnsafeOnCompleted",                   // System_Runtime_CompilerServices_AsyncVoidMethodBuilder__AwaitUnsafeOnCompleted
                "Start",                                    // System_Runtime_CompilerServices_AsyncVoidMethodBuilder__Start_T
                "SetStateMachine",                          // System_Runtime_CompilerServices_AsyncVoidMethodBuilder__SetStateMachine
                "Create",                                   // System_Runtime_CompilerServices_AsyncTaskMethodBuilder__Create
                "SetException",                             // System_Runtime_CompilerServices_AsyncTaskMethodBuilder__SetException
                "SetResult",                                // System_Runtime_CompilerServices_AsyncTaskMethodBuilder__SetResult
                "AwaitOnCompleted",                         // System_Runtime_CompilerServices_AsyncTaskMethodBuilder__AwaitOnCompleted
                "AwaitUnsafeOnCompleted",                   // System_Runtime_CompilerServices_AsyncTaskMethodBuilder__AwaitUnsafeOnCompleted
                "Start",                                    // System_Runtime_CompilerServices_AsyncTaskMethodBuilder__Start_T
                "SetStateMachine",                          // System_Runtime_CompilerServices_AsyncTaskMethodBuilder__SetStateMachine
                "Task",                                     // System_Runtime_CompilerServices_AsyncTaskMethodBuilder__Task
                "Create",                                   // System_Runtime_CompilerServices_AsyncTaskMethodBuilder_T__Create
                "SetException",                             // System_Runtime_CompilerServices_AsyncTaskMethodBuilder_T__SetException
                "SetResult",                                // System_Runtime_CompilerServices_AsyncTaskMethodBuilder_T__SetResult
                "AwaitOnCompleted",                         // System_Runtime_CompilerServices_AsyncTaskMethodBuilder_T__AwaitOnCompleted
                "AwaitUnsafeOnCompleted",                   // System_Runtime_CompilerServices_AsyncTaskMethodBuilder_T__AwaitUnsafeOnCompleted
                "Start",                                    // System_Runtime_CompilerServices_AsyncTaskMethodBuilder_T__Start_T
                "SetStateMachine",                          // System_Runtime_CompilerServices_AsyncTaskMethodBuilder_T__SetStateMachine
                "Task",                                     // System_Runtime_CompilerServices_AsyncTaskMethodBuilder_T__Task
                ".ctor",                                    // System_Runtime_CompilerServices_AsyncStateMachineAttribute__ctor
                ".ctor",                                    // System_Runtime_CompilerServices_IteratorStateMachineAttribute__ctor
                "Asc",                                      // Microsoft_VisualBasic_Strings__AscCharInt32
                "Asc",                                      // Microsoft_VisualBasic_Strings__AscStringInt32
                "AscW",                                     // Microsoft_VisualBasic_Strings__AscWCharInt32
                "AscW",                                     // Microsoft_VisualBasic_Strings__AscWStringInt32
                "Chr",                                      // Microsoft_VisualBasic_Strings__ChrInt32Char
                "ChrW",                                     // Microsoft_VisualBasic_Strings__ChrWInt32Char
                ".ctor",                                    // System_Xml_Linq_XElement__ctor
                ".ctor",                                    // System_Xml_Linq_XElement__ctor2
                "Get",                                      // System_Xml_Linq_XNamespace__Get
                "Run",                                      // System_Windows_Forms_Application__RunForm
                "CurrentManagedThreadId",                   // System_Environment__CurrentManagedThreadId
                ".ctor",                                    // System_ComponentModel_EditorBrowsableAttribute__ctor
                "SustainedLowLatency",                      // System_Runtime_GCLatencyMode__SustainedLowLatency

                "Item1",                                    // System_ValueTuple_T1__Item1

                "Item1",                                    // System_ValueTuple_T2__Item1
                "Item2",                                    // System_ValueTuple_T2__Item2

                "Item1",                                    // System_ValueTuple_T3__Item1
                "Item2",                                    // System_ValueTuple_T3__Item2
                "Item3",                                    // System_ValueTuple_T3__Item3

                "Item1",                                    // System_ValueTuple_T4__Item1
                "Item2",                                    // System_ValueTuple_T4__Item2
                "Item3",                                    // System_ValueTuple_T4__Item3
                "Item4",                                    // System_ValueTuple_T4__Item4

                "Item1",                                    // System_ValueTuple_T5__Item1
                "Item2",                                    // System_ValueTuple_T5__Item2
                "Item3",                                    // System_ValueTuple_T5__Item3
                "Item4",                                    // System_ValueTuple_T5__Item4
                "Item5",                                    // System_ValueTuple_T5__Item5

                "Item1",                                    // System_ValueTuple_T6__Item1
                "Item2",                                    // System_ValueTuple_T6__Item2
                "Item3",                                    // System_ValueTuple_T6__Item3
                "Item4",                                    // System_ValueTuple_T6__Item4
                "Item5",                                    // System_ValueTuple_T6__Item5
                "Item6",                                    // System_ValueTuple_T6__Item6

                "Item1",                                    // System_ValueTuple_T7__Item1
                "Item2",                                    // System_ValueTuple_T7__Item2
                "Item3",                                    // System_ValueTuple_T7__Item3
                "Item4",                                    // System_ValueTuple_T7__Item4
                "Item5",                                    // System_ValueTuple_T7__Item5
                "Item6",                                    // System_ValueTuple_T7__Item6
                "Item7",                                    // System_ValueTuple_T7__Item7

                "Item1",                                    // System_ValueTuple_TRest__Item1
                "Item2",                                    // System_ValueTuple_TRest__Item2
                "Item3",                                    // System_ValueTuple_TRest__Item3
                "Item4",                                    // System_ValueTuple_TRest__Item4
                "Item5",                                    // System_ValueTuple_TRest__Item5
                "Item6",                                    // System_ValueTuple_TRest__Item6
                "Item7",                                    // System_ValueTuple_TRest__Item7
                "Rest",                                     // System_ValueTuple_TRest__Rest

                ".ctor",                                    // System_ValueTuple_T1__ctor
                ".ctor",                                    // System_ValueTuple_T2__ctor
                ".ctor",                                    // System_ValueTuple_T3__ctor
                ".ctor",                                    // System_ValueTuple_T4__ctor
                ".ctor",                                    // System_ValueTuple_T5__ctor
                ".ctor",                                    // System_ValueTuple_T6__ctor
                ".ctor",                                    // System_ValueTuple_T7__ctor
                ".ctor",                                    // System_ValueTuple_TRest__ctor

                ".ctor",                                    // System_Runtime_CompilerServices_TupleElementNamesAttribute__ctorTransformNames

                "Format",                                   // System_String__Format_IFormatProvider

                "CreatePayload",                            // Microsoft_CodeAnalysis_Runtime_Instrumentation__CreatePayloadForMethodsSpanningSingleFile
                "CreatePayload",                            // Microsoft_CodeAnalysis_Runtime_Instrumentation__CreatePayloadForMethodsSpanningMultipleFiles

                ".ctor",                                    // System_Runtime_CompilerServices_NullableAttribute__ctorByte
                ".ctor",                                    // System_Runtime_CompilerServices_NullableAttribute__ctorTransformFlags
                ".ctor",                                    // System_Runtime_CompilerServices_NullableContextAttribute__ctor
                ".ctor",                                    // System_Runtime_CompilerServices_NullablePublicOnlyAttribute__ctor
                ".ctor",                                    // System_Runtime_CompilerServices_ReferenceAssemblyAttribute__ctor
                ".ctor",                                    // System_Runtime_CompilerServices_IsReadOnlyAttribute__ctor
                ".ctor",                                    // System_Runtime_CompilerServices_IsByRefLikeAttribute__ctor
                ".ctor",                                    // System_Runtime_CompilerServices_ObsoleteAttribute__ctor
                ".ctor",                                    // System_Span_T__ctor_Pointer
                ".ctor",                                    // System_Span_T__ctor_Array
                "get_Item",                                 // System_Span_T__get_Item
                "get_Length",                               // System_Span_T__get_Length
                ".ctor",                                    // System_ReadOnlySpan_T__ctor_Pointer
                ".ctor",                                    // System_ReadOnlySpan_T__ctor_Array
                "get_Item",                                 // System_ReadOnlySpan_T__get_Item
                "get_Length",                               // System_ReadOnlySpan_T__get_Length
                ".ctor",                                    // System_Runtime_CompilerServices_IsUnmanagedAttribute__ctor

                "Fix",                                      // Microsoft_VisualBasic_Conversion__FixSingle
                "Fix",                                      // Microsoft_VisualBasic_Conversion__FixDouble
                "Int",                                      // Microsoft_VisualBasic_Conversion__IntSingle
                "Int",                                      // Microsoft_VisualBasic_Conversion__IntDouble
                "Ceiling",                                  // System_Math__CeilingDouble
                "Floor",                                    // System_Math__FloorDouble
                "Truncate",                                 // System_Math__TruncateDouble

                ".ctor",                                    // System_Index__ctor
                "GetOffset",                                // System_Index__GetOffset
                ".ctor",                                    // System_Range__ctor
                "StartAt",                                  // System_Range__StartAt
                "EndAt",                                    // System_Range__StartAt
                "get_All",                                  // System_Range__get_All
                "get_Start",                                // System_Range__get_Start
                "get_End",                                  // System_Range__get_End

                ".ctor",                                    // System_Runtime_CompilerServices_AsyncIteratorStateMachineAttribute__ctor

                "DisposeAsync",                             // System_IAsyncDisposable__DisposeAsync
                "GetAsyncEnumerator",                       // System_Collections_Generic_IAsyncEnumerable_T__GetAsyncEnumerator
                "MoveNextAsync",                            // System_Collections_Generic_IAsyncEnumerator_T__MoveNextAsync
                "get_Current",                              // System_Collections_Generic_IAsyncEnumerator_T__get_Current

                "GetResult",                                // System_Threading_Tasks_Sources_ManualResetValueTaskSourceCore_T__GetResult
                "GetStatus",                                // System_Threading_Tasks_Sources_ManualResetValueTaskSourceCore_T__GetStatus
                "OnCompleted",                              // System_Threading_Tasks_Sources_ManualResetValueTaskSourceCore_T__OnCompleted
                "Reset",                                    // System_Threading_Tasks_Sources_ManualResetValueTaskSourceCore_T__Reset
                "SetException",                             // System_Threading_Tasks_Sources_ManualResetValueTaskSourceCore_T__SetException
                "SetResult",                                // System_Threading_Tasks_Sources_ManualResetValueTaskSourceCore_T__SetResult
                "get_Version",                              // System_Threading_Tasks_Sources_ManualResetValueTaskSourceCore_T__get_Version
                "GetResult",                                // System_Threading_Tasks_Sources_IValueTaskSource_T__GetResult
                "GetStatus",                                // System_Threading_Tasks_Sources_IValueTaskSource_T__GetStatus
                "OnCompleted",                              // System_Threading_Tasks_Sources_IValueTaskSource_T__OnCompleted
                "GetResult",                                // System_Threading_Tasks_Sources_IValueTaskSource__GetResult
                "GetStatus",                                // System_Threading_Tasks_Sources_IValueTaskSource__GetStatus
                "OnCompleted",                              // System_Threading_Tasks_Sources_IValueTaskSource__OnCompleted
                ".ctor",                                    // System_Threading_Tasks_ValueTask_T__ctor
                ".ctor",                                    // System_Threading_Tasks_ValueTask_T__ctorValue
                ".ctor",                                    // System_Threading_Tasks_ValueTask__ctor
                "Create",                                   // System_Runtime_CompilerServices_AsyncIteratorMethodBuilder__Create
                "Complete",                                 // System_Runtime_CompilerServices_AsyncIteratorMethodBuilder__Complete
                "AwaitOnCompleted",                         // System_Runtime_CompilerServices_AsyncIteratorMethodBuilder__AwaitOnCompleted
                "AwaitUnsafeOnCompleted",                   // System_Runtime_CompilerServices_AsyncIteratorMethodBuilder__AwaitUnsafeOnCompleted
                "MoveNext",                                 // System_Runtime_CompilerServices_AsyncIteratorMethodBuilder__MoveNext_T
                "get_Item",                                 // System_Runtime_CompilerServices_ITuple__get_Item
                "get_Length",                               // System_Runtime_CompilerServices_ITuple__get_Length
                ".ctor",                                    // System_InvalidOperationException__ctor
                ".ctor",                                    // System_Runtime_CompilerServices_SwitchExpressionException__ctor
                ".ctor",                                    // System_Runtime_CompilerServices_SwitchExpressionException__ctorObject
                "Equals",                                   // System_Threading_CancellationToken__Equals
                "CreateLinkedTokenSource",                  // System_Threading_CancellationTokenSource__CreateLinkedTokenSource
                "Token",                                    // System_Threading_CancellationTokenSource__Token
                "Dispose",                                  // System_Threading_CancellationTokenSource__Dispose
                ".ctor",                                    // System_ArgumentNullException__ctorString
                ".ctor",                                    // System_Runtime_CompilerServices_NativeIntegerAttribute__ctor
                ".ctor",                                    // System_Runtime_CompilerServices_NativeIntegerAttribute__ctorTransformFlags
                "Append",                                   // System_Text_StringBuilder__AppendString
                "Append",                                   // System_Text_StringBuilder__AppendChar
                "Append",                                   // System_Text_StringBuilder__AppendObject
                ".ctor",                                    // System_Text_StringBuilder__ctor
                "ToStringAndClear",                         // System_Runtime_CompilerServices_DefaultInterpolatedStringHandler__ToStringAndClear
                ".ctor",                                    // System_Runtime_CompilerServices_RequiredMemberAttribute__ctor
<<<<<<< HEAD
                ".ctor",                                    // System_Diagnostics_CodeAnalysis_SetsRequiredMembersAttribute__ctor
=======
                "SequenceEqual",                            // System_MemoryExtensions__SequenceEqual_Span_T
                "SequenceEqual",                            // System_MemoryExtensions__SequenceEqual_ReadOnlySpan_T
                "AsSpan",                                   // System_MemoryExtensions__AsSpan_String
>>>>>>> b0798f43
            };

            s_descriptors = MemberDescriptor.InitializeFromStream(new System.IO.MemoryStream(initializationBytes, writable: false), allNames);
        }

        public static MemberDescriptor GetDescriptor(WellKnownMember member)
        {
            return s_descriptors[(int)member];
        }

        /// <summary>
        /// This function defines whether an attribute is optional or not.
        /// </summary>
        /// <param name="attributeMember">The attribute member.</param>
        internal static bool IsSynthesizedAttributeOptional(WellKnownMember attributeMember)
        {
            switch (attributeMember)
            {
                case WellKnownMember.System_Runtime_CompilerServices_CompilerGeneratedAttribute__ctor:
                case WellKnownMember.System_Diagnostics_DebuggableAttribute__ctorDebuggingModes:
                case WellKnownMember.System_Diagnostics_DebuggerBrowsableAttribute__ctor:
                case WellKnownMember.System_Diagnostics_DebuggerHiddenAttribute__ctor:
                case WellKnownMember.System_Diagnostics_DebuggerDisplayAttribute__ctor:
                case WellKnownMember.System_Diagnostics_DebuggerStepThroughAttribute__ctor:
                case WellKnownMember.System_Diagnostics_DebuggerNonUserCodeAttribute__ctor:
                case WellKnownMember.System_STAThreadAttribute__ctor:
                case WellKnownMember.System_Runtime_CompilerServices_AsyncStateMachineAttribute__ctor:
                case WellKnownMember.System_Runtime_CompilerServices_IteratorStateMachineAttribute__ctor:
                case WellKnownMember.System_Runtime_CompilerServices_AsyncIteratorStateMachineAttribute__ctor:
                    return true;

                default:
                    return false;
            }
        }
    }
}<|MERGE_RESOLUTION|>--- conflicted
+++ resolved
@@ -3558,7 +3558,6 @@
                     0,                                                                                                      // Method Signature
                     (byte)SignatureTypeCode.TypeHandle, (byte)SpecialType.System_Void, // Return Type
 
-<<<<<<< HEAD
                 // System_Diagnostics_CodeAnalysis_SetsRequiredMembersAttribute__ctor
                 (byte)MemberFlags.Constructor,                                                                              // Flags
                 (byte)WellKnownType.ExtSentinel, (byte)(WellKnownType.System_Diagnostics_CodeAnalysis_SetsRequiredMembersAttribute - WellKnownType.ExtSentinel), // DeclaringTypeId
@@ -3566,7 +3565,6 @@
                     0,                                                                                                      // Method Signature
                     (byte)SignatureTypeCode.TypeHandle, (byte)SpecialType.System_Void, // Return Type
 
-=======
 
                 // System_MemoryExtensions__SequenceEqual_Span_T
                 (byte)(MemberFlags.Method | MemberFlags.Static),                                                               // Flags
@@ -3608,7 +3606,6 @@
                     1,
                     (byte)SignatureTypeCode.TypeHandle, (byte)SpecialType.System_Char,
                     (byte)SignatureTypeCode.TypeHandle, (byte)SpecialType.System_String,
->>>>>>> b0798f43
             };
 
             string[] allNames = new string[(int)WellKnownMember.Count]
@@ -4056,13 +4053,10 @@
                 ".ctor",                                    // System_Text_StringBuilder__ctor
                 "ToStringAndClear",                         // System_Runtime_CompilerServices_DefaultInterpolatedStringHandler__ToStringAndClear
                 ".ctor",                                    // System_Runtime_CompilerServices_RequiredMemberAttribute__ctor
-<<<<<<< HEAD
                 ".ctor",                                    // System_Diagnostics_CodeAnalysis_SetsRequiredMembersAttribute__ctor
-=======
                 "SequenceEqual",                            // System_MemoryExtensions__SequenceEqual_Span_T
                 "SequenceEqual",                            // System_MemoryExtensions__SequenceEqual_ReadOnlySpan_T
                 "AsSpan",                                   // System_MemoryExtensions__AsSpan_String
->>>>>>> b0798f43
             };
 
             s_descriptors = MemberDescriptor.InitializeFromStream(new System.IO.MemoryStream(initializationBytes, writable: false), allNames);
