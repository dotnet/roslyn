﻿// Copyright (c) Microsoft.  All Rights Reserved.  Licensed under the Apache License, Version 2.0.  See License.txt in the project root for license information.

using System;
using System.Collections.Generic;
using System.Collections.Immutable;
using System.Diagnostics;
using System.Globalization;
using System.IO;
using System.Linq;
using System.Reflection;
using System.Text;
using System.Threading;
using Microsoft.CodeAnalysis.Diagnostics;
using Microsoft.CodeAnalysis.Emit;
using Microsoft.CodeAnalysis.Text;
using Microsoft.VisualStudio.Shell.Interop;
using Roslyn.Utilities;

namespace Microsoft.CodeAnalysis
{
    /// <summary>
    /// Base class for csc.exe, csi.exe, vbc.exe and vbi.exe implementations.
    /// </summary>
    internal abstract partial class CommonCompiler
    {
        internal const int Failed = 1;
        internal const int Succeeded = 0;

        /// <summary>
        /// Return the path in which to look for response files.  This should only be called 
        /// on EXE entry points as the implementation relies on managed entry points.
        /// </summary>
        /// <returns></returns>
        internal static string GetResponseFileDirectory()
        {
            var exePath = Assembly.GetEntryAssembly().Location;

            // This assert will fire when this method is called from places like xUnit and certain
            // types of AppDomains.  It should only be called on EXE entry points to help guarantee
            // this is being called from an executed assembly.
            Debug.Assert(exePath != null);
            return Path.GetDirectoryName(exePath);
        }

        /// <summary>
        /// Called from a compiler exe entry point to get the full path to the response file for
        /// the given name.  Will return a fully qualified path.
        /// </summary>
        internal static string GetResponseFileFullPath(string responseFileName)
        {
            return Path.Combine(GetResponseFileDirectory(), responseFileName);
        }

        public CommonMessageProvider MessageProvider { get; private set; }
        public CommandLineArguments Arguments { get; private set; }
        public abstract DiagnosticFormatter DiagnosticFormatter { get; }
        private readonly HashSet<Diagnostic> _reportedDiagnostics = new HashSet<Diagnostic>();

        protected abstract Compilation CreateCompilation(TextWriter consoleOutput, TouchedFileLogger touchedFilesLogger, ErrorLogger errorLogger);
        protected abstract void PrintLogo(TextWriter consoleOutput);
        protected abstract void PrintHelp(TextWriter consoleOutput);
        internal abstract string GetToolName();
        internal abstract Version GetAssemblyVersion();
        internal abstract string GetAssemblyFileVersion();

        protected abstract uint GetSqmAppID();
        protected abstract bool TryGetCompilerDiagnosticCode(string diagnosticId, out uint code);
        protected abstract void CompilerSpecificSqm(IVsSqmMulti sqm, uint sqmSession);
        protected abstract ImmutableArray<DiagnosticAnalyzer> ResolveAnalyzersFromArguments(List<DiagnosticInfo> diagnostics, CommonMessageProvider messageProvider, TouchedFileLogger touchedFiles);

        public CommonCompiler(CommandLineParser parser, string responseFile, string[] args, string baseDirectory, string additionalReferencePaths)
        {
            IEnumerable<string> allArgs = args;

            Debug.Assert(null == responseFile || PathUtilities.IsAbsolute(responseFile));

            if (!SuppressDefaultResponseFile(args) && File.Exists(responseFile))
            {
                allArgs = new[] { "@" + responseFile }.Concat(allArgs);
            }

            this.Arguments = parser.Parse(allArgs, baseDirectory, additionalReferencePaths);
            this.MessageProvider = parser.MessageProvider;
        }

        internal abstract bool SuppressDefaultResponseFile(IEnumerable<string> args);

        internal virtual MetadataFileReferenceProvider GetMetadataProvider()
        {
            return MetadataFileReferenceProvider.Default;
        }

        internal virtual MetadataFileReferenceResolver GetExternalMetadataResolver(TouchedFileLogger touchedFiles)
        {
            return new LoggingMetadataReferencesResolver(Arguments.ReferencePaths, Arguments.BaseDirectory, touchedFiles);
        }

        /// <summary>
        /// Resolves metadata references stored in command line arguments and reports errors for those that can't be resolved.
        /// </summary>
        internal List<MetadataReference> ResolveMetadataReferences(
            MetadataFileReferenceResolver externalReferenceResolver,
            MetadataFileReferenceProvider metadataProvider,
            List<DiagnosticInfo> diagnostics,
            AssemblyIdentityComparer assemblyIdentityComparer,
            TouchedFileLogger touchedFiles,
            out MetadataFileReferenceResolver referenceDirectiveResolver)
        {
            List<MetadataReference> resolved = new List<MetadataReference>();
            Arguments.ResolveMetadataReferences(new AssemblyReferenceResolver(externalReferenceResolver, metadataProvider), diagnostics, this.MessageProvider, resolved);

            if (Arguments.IsInteractive)
            {
                referenceDirectiveResolver = externalReferenceResolver;
            }
            else
            {
                // when compiling into an assembly (csc/vbc) we only allow #r that match references given on command line:
                referenceDirectiveResolver = new ExistingReferencesResolver(
                    resolved.Where(r => r.Properties.Kind == MetadataImageKind.Assembly).OfType<PortableExecutableReference>().AsImmutable(),
                    Arguments.ReferencePaths,
                    Arguments.BaseDirectory,
                    assemblyIdentityComparer,
                    touchedFiles);
            }

            return resolved;
        }

        /// <summary>
        /// Reads content of a source file.
        /// </summary>
        /// <param name="file">Source file information.</param>
        /// <param name="diagnostics">Storage for diagnostics.</param>
        /// <param name="encoding">Encoding to use or 'null' for autodetect/default</param>
        /// <param name="checksumAlgorithm">Hash algorithm used to calculate file checksum.</param>
        /// <returns>File content or null on failure.</returns>
        internal SourceText ReadFileContent(CommandLineSourceFile file, IList<DiagnosticInfo> diagnostics, Encoding encoding, SourceHashAlgorithm checksumAlgorithm)
        {
            string discarded;
            return ReadFileContent(file, diagnostics, encoding, checksumAlgorithm, out discarded);
        }

        /// <summary>
        /// Reads content of a source file.
        /// </summary>
        /// <param name="file">Source file information.</param>
        /// <param name="diagnostics">Storage for diagnostics.</param>
        /// <param name="encoding">Encoding to use or 'null' for autodetect/default</param>
        /// <param name="checksumAlgorithm">Hash algorithm used to calculate file checksum.</param>
        /// <param name="normalizedFilePath">If given <paramref name="file"/> opens successfully, set to normalized absolute path of the file, null otherwise.</param>
        /// <returns>File content or null on failure.</returns>
        internal SourceText ReadFileContent(CommandLineSourceFile file, IList<DiagnosticInfo> diagnostics, Encoding encoding, SourceHashAlgorithm checksumAlgorithm, out string normalizedFilePath)
        {
            try
            {
                // PERF: Using a very small buffer size for the FileStream opens up an optimization within EncodedStringText where
                // we read the entire FileStream into a byte array in one shot. For files that are actually smaller than the buffer
                // size, FileStream.Read still allocates the internal buffer.
                using (var data = new FileStream(file.Path, FileMode.Open, FileAccess.Read, FileShare.ReadWrite, bufferSize: 1))
                {
                    normalizedFilePath = data.Name;
                    return EncodedStringText.Create(data, encoding, checksumAlgorithm);
                }
            }
            catch (Exception e)
            {
                diagnostics.Add(ToFileReadDiagnostics(e, file));
                normalizedFilePath = null;
                return null;
            }
        }

        private DiagnosticInfo ToFileReadDiagnostics(Exception e, CommandLineSourceFile file)
        {
            DiagnosticInfo diagnosticInfo;

            if (e is FileNotFoundException || e is DirectoryNotFoundException)
            {
                diagnosticInfo = new DiagnosticInfo(MessageProvider, MessageProvider.ERR_FileNotFound, file.Path);
            }
            else if (e is InvalidDataException)
            {
                diagnosticInfo = new DiagnosticInfo(MessageProvider, MessageProvider.ERR_BinaryFile, file.Path);
            }
            else
            {
                diagnosticInfo = new DiagnosticInfo(MessageProvider, MessageProvider.ERR_NoSourceFile, file.Path, e.Message);
            }

            return diagnosticInfo;
        }

<<<<<<< HEAD
        private bool PrintErrors(IEnumerable<Diagnostic> diagnostics, TextWriter consoleOutput, AnalyzerManager analyzerManager = null)
=======
        protected bool ReportErrors(IEnumerable<Diagnostic> diagnostics, TextWriter consoleOutput, ErrorLogger errorLogger)
>>>>>>> 6cc33123
        {
            bool hasErrors = false;
            foreach (var diag in diagnostics)
            {
                if (_reportedDiagnostics.Contains(diag))
                {
                    // TODO: This invariant fails (at least) in the case where we see a member declaration "x = 1;".
                    // First we attempt to parse a member declaration starting at "x".  When we see the "=", we
                    // create an IncompleteMemberSyntax with return type "x" and an error at the location of the "x".
                    // Then we parse a member declaration starting at "=".  This is an invalid member declaration start
                    // so we attach an error to the "=" and attach it (plus following tokens) to the IncompleteMemberSyntax
                    // we previously created.
                    //this assert isn't valid if we change the design to not bail out after each phase.
                    //System.Diagnostics.Debug.Assert(diag.Severity != DiagnosticSeverity.Error);
                    continue;
                }
                else if (diag.Severity == DiagnosticSeverity.Hidden)
                {
                    // Not reported from the command-line compiler.
                    continue;
                }

<<<<<<< HEAD
                // Catch exceptions from diagnostic formatter as diagnostic descriptors for analyzer diagnostics can throw an exception while formatting diagnostic message.
                try
                {
                    consoleOutput.WriteLine(DiagnosticFormatter.Format(diag, this.Culture, analyzerManager));
                }
                catch (Exception ex)
                {
                    var exceptionDiagnostic = AnalyzerExecutor.GetDescriptorDiagnostic(diag.Id, ex);
                    consoleOutput.WriteLine(DiagnosticFormatter.Format(exceptionDiagnostic, this.Culture));
                }
=======
                consoleOutput.WriteLine(DiagnosticFormatter.Format(diag, this.Culture));
                ErrorLogger.LogDiagnostic(diag, this.Culture, errorLogger);
>>>>>>> 6cc33123

                if (diag.Severity == DiagnosticSeverity.Error)
                {
                    hasErrors = true;
                }

                _reportedDiagnostics.Add(diag);
            }

            return hasErrors;
        }

        protected bool ReportErrors(IEnumerable<DiagnosticInfo> diagnostics, TextWriter consoleOutput, ErrorLogger errorLogger)
        {
            bool hasErrors = false;
            if (diagnostics != null && diagnostics.Any())
            {
                foreach (var diagnostic in diagnostics)
                {
                    if (diagnostic.Severity == DiagnosticSeverity.Hidden)
                    {
                        // Not reported from the command-line compiler.
                        continue;
                    }

                    PrintError(diagnostic, consoleOutput);
                    ErrorLogger.LogDiagnostic(Diagnostic.Create(diagnostic), this.Culture, errorLogger);

                    if (diagnostic.Severity == DiagnosticSeverity.Error)
                    {
                        hasErrors = true;
                    }
                }
            }

            return hasErrors;
        }

        protected virtual void PrintError(DiagnosticInfo diagnostic, TextWriter consoleOutput)
        {
            consoleOutput.WriteLine(diagnostic.ToString(Culture));
        }

        private ErrorLogger GetErrorLogger(TextWriter consoleOutput, CancellationToken cancellationToken)
        {
            Debug.Assert(Arguments.ErrorLogPath != null);

            var errorLog = OpenFile(Arguments.ErrorLogPath, consoleOutput, FileMode.Create, FileAccess.Write, FileShare.ReadWrite | FileShare.Delete);
            if (errorLog == null)
            {
                return null;
            }

            return new ErrorLogger(errorLog, GetToolName(), GetAssemblyFileVersion(), GetAssemblyVersion());
        }

        /// <summary>
        /// csc.exe and vbc.exe entry point.
        /// </summary>
        public virtual int Run(TextWriter consoleOutput, CancellationToken cancellationToken = default(CancellationToken))
        {
            var saveUICulture = Thread.CurrentThread.CurrentUICulture;
            ErrorLogger errorLogger = null;

            try
            {
                // Messages from exceptions can be used as arguments for errors and they are often localized.
                // Ensure they are localized to the right language.
                var culture = this.Culture;
                if (culture != null)
                {
                    Thread.CurrentThread.CurrentUICulture = culture;
                }

                if (Arguments.ErrorLogPath != null)
                {
                    errorLogger = GetErrorLogger(consoleOutput, cancellationToken);
                    if (errorLogger == null)
                    {
                        return Failed;
                    }
                }

                return RunCore(consoleOutput, errorLogger, cancellationToken);
            }
            catch (OperationCanceledException)
            {
                var errorCode = MessageProvider.ERR_CompileCancelled;
                if (errorCode > 0)
                {
                    var diag = new DiagnosticInfo(MessageProvider, errorCode);
                    ReportErrors(new[] { diag }, consoleOutput, errorLogger);
                }

                return Failed;
            }
            finally
            {
                Thread.CurrentThread.CurrentUICulture = saveUICulture;
                errorLogger?.Dispose();
            }
        }

        private int RunCore(TextWriter consoleOutput, ErrorLogger errorLogger, CancellationToken cancellationToken)
        {
            Debug.Assert(!Arguments.IsInteractive);

            cancellationToken.ThrowIfCancellationRequested();

            if (Arguments.DisplayLogo)
            {
                PrintLogo(consoleOutput);
            }

            if (Arguments.DisplayHelp)
            {
                PrintHelp(consoleOutput);
                return Succeeded;
            }

            if (ReportErrors(Arguments.Errors, consoleOutput, errorLogger))
            {
                return Failed;
            }

            var touchedFilesLogger = (Arguments.TouchedFilesPath != null) ? new TouchedFileLogger() : null;

            Compilation compilation = CreateCompilation(consoleOutput, touchedFilesLogger, errorLogger);
            if (compilation == null)
            {
                return Failed;
            }

            var diagnostics = new List<DiagnosticInfo>();
            var analyzers = ResolveAnalyzersFromArguments(diagnostics, MessageProvider, touchedFilesLogger);
            var additionalTextFiles = ResolveAdditionalFilesFromArguments(diagnostics, MessageProvider, touchedFilesLogger);
            if (ReportErrors(diagnostics, consoleOutput, errorLogger))
            {
                return Failed;
            }

            cancellationToken.ThrowIfCancellationRequested();

            CancellationTokenSource analyzerCts = null;
            try
            {
                var analyzerManager = new AnalyzerManager();
                var getAnalyzerDiagnostics = GetAnalyzerDiagnosticGetter(
                        analyzerManager, analyzers, additionalTextFiles, ref compilation, out analyzerCts, cancellationToken);

                // Print the diagnostics produced during the parsing stage and exit if there were any errors.
<<<<<<< HEAD
                if (PrintErrors(compilation.GetParseDiagnostics(), consoleOutput, analyzerManager))
=======
                if (ReportErrors(compilation.GetParseDiagnostics(), consoleOutput, errorLogger))
>>>>>>> 6cc33123
                {
                    return Failed;
                }

<<<<<<< HEAD
                if (PrintErrors(compilation.GetDeclarationDiagnostics(), consoleOutput, analyzerManager))
=======
                if (ReportErrors(compilation.GetDeclarationDiagnostics(), consoleOutput, errorLogger))
>>>>>>> 6cc33123
                {
                    return Failed;
                }

                EmitResult emitResult;

                // NOTE: as native compiler does, we generate the documentation file
                // NOTE: 'in place', replacing the contents of the file if it exists

                string finalOutputPath;
                string finalPdbFilePath;
                string finalXmlFilePath;

                FileStream xml = null;

                cancellationToken.ThrowIfCancellationRequested();

                finalXmlFilePath = Arguments.DocumentationPath;
                if (finalXmlFilePath != null)
                {
                    xml = OpenFile(finalXmlFilePath, consoleOutput, FileMode.OpenOrCreate, FileAccess.Write, FileShare.ReadWrite | FileShare.Delete);
                    if (xml == null)
                    {
                        return Failed;
                    }

                    xml.SetLength(0);
                }

                cancellationToken.ThrowIfCancellationRequested();

                IEnumerable<DiagnosticInfo> errors;
                using (var win32Res = GetWin32Resources(Arguments, compilation, out errors))
                using (xml)
                {
                    if (ReportErrors(errors, consoleOutput, errorLogger))
                    {
                        return Failed;
                    }

                    cancellationToken.ThrowIfCancellationRequested();

                    string outputName = GetOutputFileName(compilation, cancellationToken);

                    finalOutputPath = Path.Combine(Arguments.OutputDirectory, outputName);
                    finalPdbFilePath = Arguments.PdbPath ?? Path.ChangeExtension(finalOutputPath, ".pdb");

                    // NOTE: Unlike the PDB path, the XML doc path is not embedded in the assembly, so we don't need to pass it to emit.
                    var emitOptions = Arguments.EmitOptions.
                        WithOutputNameOverride(outputName).
                        WithPdbFilePath(finalPdbFilePath);

                    var pdbOutputInfo = Arguments.EmitPdb
                        ? new Cci.PdbOutputInfo(finalPdbFilePath)
                        : Cci.PdbOutputInfo.None;

                    using (var peStreamProvider = new CompilerEmitStreamProvider(this, touchedFilesLogger, finalOutputPath))
                    {
                        emitResult = compilation.Emit(
                            peStreamProvider,
                            pdbOutputInfo,
                            xml,
                            win32Res,
                            Arguments.ManifestResources,
                            emitOptions,
                            getAnalyzerDiagnostics,
                            cancellationToken);

                        if (emitResult.Success && !pdbOutputInfo.IsNone && touchedFilesLogger != null)
                        {
                            touchedFilesLogger.AddWritten(pdbOutputInfo.FileName);
                        }
                    }
                }

                GenerateSqmData(Arguments.CompilationOptions, emitResult.Diagnostics);

<<<<<<< HEAD
                if (PrintErrors(emitResult.Diagnostics, consoleOutput, analyzerManager))
=======
                if (ReportErrors(emitResult.Diagnostics, consoleOutput, errorLogger))
>>>>>>> 6cc33123
                {
                    return Failed;
                }

                cancellationToken.ThrowIfCancellationRequested();

                bool errorsReadingAdditionalFiles = false;
                foreach (var additionalFile in additionalTextFiles)
                {
                    if (ReportErrors(additionalFile.Diagnostics, consoleOutput, errorLogger))
                    {
                        errorsReadingAdditionalFiles = true;
                    }
                }

                if (errorsReadingAdditionalFiles)
                {
                    return Failed;
                }

                cancellationToken.ThrowIfCancellationRequested();

                if (Arguments.TouchedFilesPath != null)
                {
                    Debug.Assert(touchedFilesLogger != null);

                    if (finalXmlFilePath != null)
                    {
                        touchedFilesLogger.AddWritten(finalXmlFilePath);
                    }

                    var readStream = OpenFile(Arguments.TouchedFilesPath + ".read", consoleOutput, FileMode.OpenOrCreate);
                    if (readStream == null)
                    {
                        return Failed;
                    }

                    using (var writer = new StreamWriter(readStream))
                    {
                        touchedFilesLogger.WriteReadPaths(writer);
                    }

                    var writtenStream = OpenFile(Arguments.TouchedFilesPath + ".write", consoleOutput, FileMode.OpenOrCreate);
                    if (writtenStream == null)
                    {
                        return Failed;
                    }

                    using (var writer = new StreamWriter(writtenStream))
                    {
                        touchedFilesLogger.WriteWrittenPaths(writer);
                    }
                }
            }
            finally
            {
                // At this point analyzers are already complete in which case this is a no-op.  Or they are 
                // still running because the compilation failed before all of the compilation events were 
                // raised.  In the latter case the driver, and all its associated state, will be waiting around 
                // for events that are never coming.  Cancel now and let the clean up process begin.
                if (analyzerCts != null)
                {
                    analyzerCts.Cancel();
                }
            }

            return Succeeded;
        }

        private static Func<ImmutableArray<Diagnostic>> GetAnalyzerDiagnosticGetter(
            AnalyzerManager analyzerManager, ImmutableArray<DiagnosticAnalyzer> analyzers, ImmutableArray<AdditionalTextFile> additionalTextFiles,
            ref Compilation compilation, out CancellationTokenSource cancellationTokenSource, CancellationToken cancellationToken)
        {
            Func<ImmutableArray<Diagnostic>> getAnalyzerDiagnostics = null;
            if (!analyzers.IsDefaultOrEmpty)
            {
                cancellationTokenSource = CancellationTokenSource.CreateLinkedTokenSource(cancellationToken);
                var analyzerExceptionDiagnostics = new ConcurrentSet<Diagnostic>();
                Action<Diagnostic> addExceptionDiagnostic = diagnostic => analyzerExceptionDiagnostics.Add(diagnostic);
                var analyzerOptions = new AnalyzerOptions(ImmutableArray.Create<AdditionalText, AdditionalTextFile>(additionalTextFiles));
                var analyzerDriver = AnalyzerDriver.Create(compilation, analyzers, analyzerOptions, analyzerManager, addExceptionDiagnostic, out compilation, cancellationTokenSource.Token);

                getAnalyzerDiagnostics = () =>
                {
                    var analyzerDiagnostics = analyzerDriver.GetDiagnosticsAsync().Result;
                    return analyzerDiagnostics.AddRange(analyzerExceptionDiagnostics);
                };
            }

            cancellationTokenSource = default(CancellationTokenSource);
            return getAnalyzerDiagnostics;
        }

        private ImmutableArray<AdditionalTextFile> ResolveAdditionalFilesFromArguments(List<DiagnosticInfo> diagnostics, CommonMessageProvider messageProvider, TouchedFileLogger touchedFilesLogger)
        {
            var builder = ImmutableArray.CreateBuilder<AdditionalTextFile>();

            foreach (var file in Arguments.AdditionalFiles)
            {
                builder.Add(new AdditionalTextFile(file, this));
            }

            return builder.ToImmutableArray();
        }

        private void GenerateSqmData(CompilationOptions compilationOptions, ImmutableArray<Diagnostic> diagnostics)
        {
            // Generate SQM data file for Compilers
            if (Arguments.SqmSessionGuid != Guid.Empty)
            {
                IVsSqmMulti sqm = null;
                uint sqmSession = 0u;
                try
                {
                    sqm = SqmServiceProvider.TryGetSqmService();
                    if (sqm != null)
                    {
                        sqm.BeginSession(this.GetSqmAppID(), false, out sqmSession);
                        sqm.SetGlobalSessionGuid(Arguments.SqmSessionGuid);

                        // Build Version
                        Assembly thisAssembly = typeof(CommonCompiler).Assembly;
                        var fileVersion = FileVersionInfo.GetVersionInfo(thisAssembly.Location).FileVersion;
                        sqm.SetStringDatapoint(sqmSession, SqmServiceProvider.DATAID_SQM_BUILDVERSION, fileVersion);

                        // Write Errors and Warnings from build
                        foreach (var diagnostic in diagnostics)
                        {
                            switch (diagnostic.Severity)
                            {
                                case DiagnosticSeverity.Error:
                                    sqm.AddItemToStream(sqmSession, SqmServiceProvider.DATAID_SQM_ROSLYN_ERRORNUMBERS, (uint)diagnostic.Code);
                                    break;

                                case DiagnosticSeverity.Warning:
                                    sqm.AddItemToStream(sqmSession, SqmServiceProvider.DATAID_SQM_ROSLYN_WARNINGNUMBERS, (uint)diagnostic.Code);
                                    break;

                                case DiagnosticSeverity.Hidden:
                                case DiagnosticSeverity.Info:
                                    break;

                                default:
                                    throw ExceptionUtilities.UnexpectedValue(diagnostic.Severity);
                            }
                        }

                        //Suppress Warnings / warningCode as error / warningCode as warning
                        foreach (var item in compilationOptions.SpecificDiagnosticOptions)
                        {
                            uint code;
                            if (TryGetCompilerDiagnosticCode(item.Key, out code))
                            {
                                ReportDiagnostic options = item.Value;
                                switch (options)
                                {
                                    case ReportDiagnostic.Suppress:
                                        sqm.AddItemToStream(sqmSession, SqmServiceProvider.DATAID_SQM_ROSLYN_SUPPRESSWARNINGNUMBERS, code);      // Suppress warning
                                        break;

                                    case ReportDiagnostic.Error:
                                        sqm.AddItemToStream(sqmSession, SqmServiceProvider.DATAID_SQM_ROSLYN_WARNASERRORS_NUMBERS, code);       // Warning as errors
                                        break;

                                    case ReportDiagnostic.Warn:
                                        sqm.AddItemToStream(sqmSession, SqmServiceProvider.DATAID_SQM_ROSLYN_WARNASWARNINGS_NUMBERS, code);     // Warning as warnings
                                        break;

                                    default:
                                        break;
                                }
                            }
                        }
                        sqm.SetDatapoint(sqmSession, SqmServiceProvider.DATAID_SQM_ROSLYN_OUTPUTKIND, (uint)compilationOptions.OutputKind);
                        CompilerSpecificSqm(sqm, sqmSession);
                    }
                }
                finally
                {
                    if (sqm != null)
                    {
                        sqm.EndSession(sqmSession);
                    }
                }
            }
        }

        /// <summary>
        /// Given a compilation and a destination directory, determine three names:
        ///   1) The name with which the assembly should be output (default = null, which indicates that the compilation output name should be used).
        ///   2) The path of the assembly/module file (default = destination directory + compilation output name).
        ///   3) The path of the pdb file (default = assembly/module path with ".pdb" extension).
        /// </summary>
        /// <remarks>
        /// C# has a special implementation that implements idiosyncratic behavior of csc.
        /// </remarks>
        protected virtual string GetOutputFileName(Compilation compilation, CancellationToken cancellationToken)
        {
            return Arguments.OutputFileName;
        }

        /// <summary>
        /// Test hook for intercepting File.Open.
        /// </summary>
        internal Func<string, FileMode, FileAccess, FileShare, FileStream> FileOpen
        {
            get { return _fileOpen ?? File.Open; }
            set { _fileOpen = value; }
        }
        private Func<string, FileMode, FileAccess, FileShare, FileStream> _fileOpen;

        private FileStream OpenFile(string filePath, TextWriter consoleOutput, FileMode mode = FileMode.Open, FileAccess access = FileAccess.ReadWrite, FileShare share = FileShare.None)
        {
            try
            {
                return FileOpen(filePath, mode, access, share);
            }
            catch (Exception e)
            {
                if (consoleOutput != null)
                {
                    // TODO: distinct error message?
                    DiagnosticInfo diagnosticInfo = new DiagnosticInfo(MessageProvider, (int)MessageProvider.ERR_OutputWriteFailed, filePath, e.Message);
                    consoleOutput.WriteLine(diagnosticInfo.ToString(Culture));
                }

                return null;
            }
        }

        protected Stream GetWin32Resources(CommandLineArguments arguments, Compilation compilation, out IEnumerable<DiagnosticInfo> errors)
        {
            return GetWin32ResourcesInternal(MessageProvider, arguments, compilation, out errors);
        }

        // internal for testing
        internal static Stream GetWin32ResourcesInternal(CommonMessageProvider messageProvider, CommandLineArguments arguments, Compilation compilation, out IEnumerable<DiagnosticInfo> errors)
        {
            List<DiagnosticInfo> errorList = new List<DiagnosticInfo>();
            errors = errorList;

            if (arguments.Win32ResourceFile != null)
            {
                return OpenStream(messageProvider, arguments.Win32ResourceFile, arguments.BaseDirectory, messageProvider.ERR_CantOpenWin32Resource, errorList);
            }

            using (Stream manifestStream = OpenManifestStream(messageProvider, compilation.Options.OutputKind, arguments, errorList))
            {
                using (Stream iconStream = OpenStream(messageProvider, arguments.Win32Icon, arguments.BaseDirectory, messageProvider.ERR_CantOpenWin32Icon, errorList))
                {
                    try
                    {
                        return compilation.CreateDefaultWin32Resources(true, arguments.NoWin32Manifest, manifestStream, iconStream);
                    }
                    catch (ResourceException ex)
                    {
                        errorList.Add(new DiagnosticInfo(messageProvider, messageProvider.ERR_ErrorBuildingWin32Resource, ex.Message));
                    }
                    catch (OverflowException ex)
                    {
                        errorList.Add(new DiagnosticInfo(messageProvider, messageProvider.ERR_ErrorBuildingWin32Resource, ex.Message));
                    }
                }
            }

            return null;
        }

        private static FileStream OpenManifestStream(CommonMessageProvider messageProvider, OutputKind outputKind, CommandLineArguments arguments, List<DiagnosticInfo> errorList)
        {
            return outputKind.IsNetModule()
                ? null
                : OpenStream(messageProvider, arguments.Win32Manifest, arguments.BaseDirectory, messageProvider.ERR_CantOpenWin32Manifest, errorList);
        }

        private static FileStream OpenStream(CommonMessageProvider messageProvider, string path, string baseDirectory, int errorCode, IList<DiagnosticInfo> errors)
        {
            if (path == null)
            {
                return null;
            }

            string fullPath = ResolveRelativePath(messageProvider, path, baseDirectory, errors);
            if (fullPath == null)
            {
                return null;
            }

            try
            {
                return new FileStream(fullPath, FileMode.Open, FileAccess.Read);
            }
            catch (Exception ex)
            {
                errors.Add(new DiagnosticInfo(messageProvider, errorCode, fullPath, ex.Message));
            }

            return null;
        }

        private static string ResolveRelativePath(CommonMessageProvider messageProvider, string path, string baseDirectory, IList<DiagnosticInfo> errors)
        {
            string fullPath = FileUtilities.ResolveRelativePath(path, baseDirectory);
            if (fullPath == null)
            {
                errors.Add(new DiagnosticInfo(messageProvider, messageProvider.FTL_InputFileNameTooLong, path));
            }

            return fullPath;
        }

        internal static bool TryGetCompilerDiagnosticCode(string diagnosticId, string expectedPrefix, out uint code)
        {
            code = 0;
            return diagnosticId.StartsWith(expectedPrefix, StringComparison.Ordinal) && uint.TryParse(diagnosticId.Substring(expectedPrefix.Length), out code);
        }

        /// <summary>
        /// csi.exe and vbi.exe entry point.
        /// </summary>
        internal int RunInteractive(TextWriter consoleOutput)
        {
            ErrorLogger errorLogger = null;
            if (Arguments.ErrorLogPath != null)
            {
                errorLogger = GetErrorLogger(consoleOutput, CancellationToken.None);
                if (errorLogger == null)
                {
                    return Failed;
                }
            }

            using (errorLogger)
            {
                return RunInteractiveCore(consoleOutput, errorLogger);
            }
        }

        /// <summary>
        /// csi.exe and vbi.exe entry point.
        /// </summary>
        private int RunInteractiveCore(TextWriter consoleOutput, ErrorLogger errorLogger)
        {
            Debug.Assert(Arguments.IsInteractive);

            var hasScriptFiles = Arguments.SourceFiles.Any(file => file.IsScript);

            if (Arguments.DisplayLogo && !hasScriptFiles)
            {
                PrintLogo(consoleOutput);
            }

            if (Arguments.DisplayHelp)
            {
                PrintHelp(consoleOutput);
                return 0;
            }

            // TODO (tomat):
            // When we have command line REPL enabled we'll launch it if there are no input files. 
            IEnumerable<Diagnostic> errors = Arguments.Errors;
            if (!hasScriptFiles)
            {
                errors = errors.Concat(new[] { Diagnostic.Create(MessageProvider, MessageProvider.ERR_NoScriptsSpecified) });
            }

            if (ReportErrors(errors, consoleOutput, errorLogger))
            {
                return Failed;
            }

            // arguments are always available when executing script code:
            Debug.Assert(Arguments.ScriptArguments != null);

            var compilation = CreateCompilation(consoleOutput, touchedFilesLogger: null, errorLogger: errorLogger);
            if (compilation == null)
            {
                return Failed;
            }

            byte[] compiledAssembly;
            using (MemoryStream output = new MemoryStream())
            {
                EmitResult emitResult = compilation.Emit(output);
                if (ReportErrors(emitResult.Diagnostics, consoleOutput, errorLogger))
                {
                    return Failed;
                }

                compiledAssembly = output.ToArray();
            }

            var assembly = Assembly.Load(compiledAssembly);

            return Execute(assembly, Arguments.ScriptArguments.ToArray());
        }

        private static int Execute(Assembly assembly, string[] scriptArguments)
        {
            var parameters = assembly.EntryPoint.GetParameters();
            object[] arguments;

            if (parameters.Length == 0)
            {
                arguments = SpecializedCollections.EmptyObjects;
            }
            else
            {
                Debug.Assert(parameters.Length == 1);
                arguments = new object[] { scriptArguments };
            }

            object result = assembly.EntryPoint.Invoke(null, arguments);
            return result is int ? (int)result : Succeeded;
        }

        /// <summary>
        ///   When overriden by a derived class, this property can override the current thread's
        ///   CurrentUICulture property for diagnostic message resource lookups.
        /// </summary>
        protected virtual CultureInfo Culture
        {
            get
            {
                return Arguments.PreferredUILang ?? CultureInfo.CurrentUICulture;
            }
        }
#if REPL

        // let the assembly loader know about location of all files referenced by the compilation:
        foreach (AssemblyIdentity reference in compilation.ReferencedAssemblyNames)
        {
            if (reference.Location != null)
            {
                assemblyLoader.RegisterDependency(reference);
            }
}


        private void RunInteractiveLoop()
        {
            ShowLogo();

            var interactiveParseOptions = arguments.ParseOptions.Copy(languageVersion: LanguageVersion.CSharp6, kind: SourceCodeKind.Interactive);
            var engine = new Engine(referenceResolver: assemblyLoader.GetReferenceResolver());

            // TODO: parse options, references, ...

            Session session = Session.Create();
            ObjectFormatter formatter = new ObjectFormatter(maxLineLength: Console.BufferWidth, memberIndentation: "  ");

            while (true)
            {
                Console.Write("> ");
                var input = new StringBuilder();
                string line;

                while (true)
                {
                    line = Console.ReadLine();
                    if (line == null)
                    {
                        return;
                    }

                    input.AppendLine(line);
                    if (Syntax.IsCompleteSubmission(input.ToString(), interactiveParseOptions))
                    {
                        break;
                    }

                    Console.Write("| ");
                }

                Submission<object> submission;
                object result;
                try
                {
                    submission = Compile(engine, session, input.ToString());
                    result = submission.Execute();
                }
                catch (CompilationErrorException e)
                {
                    DisplayInteractiveErrors(e.Diagnostics);
                    continue;
                }
                catch (Exception e)
                {
                    // TODO (tomat): stack pretty printing
                    Console.WriteLine(e);
                    continue;
                }

                bool hasValue;
                ITypeSymbol resultType = submission.Compilation.GetSubmissionResultType(out hasValue);
                if (hasValue)
                {
                    if (resultType != null && resultType.SpecialType == SpecialType.System_Void)
                    {
                        Console.Out.WriteLine(formatter.VoidDisplayString);
                    }
                    else
                    {
                        Console.Out.WriteLine(formatter.FormatObject(result));
                    }
                }
            }
        }

        private Submission<object> Compile(Engine engine, Session session, string text)
        {
            Submission<object> submission = engine.CompileSubmission<object>(text, session);

            foreach (MetadataReference reference in submission.Compilation.GetDirectiveReferences())
            {
                assemblyLoader.LoadReference(reference);
            }

            return submission;
        }

        private static void DisplayInteractiveErrors(ImmutableArray<IDiagnostic> diagnostics)
        {
            var oldColor = Console.ForegroundColor;
            Console.ForegroundColor = ConsoleColor.Red;
            try
            {
                DisplayInteractiveErrors(diagnostics, Console.Out);
            }
            finally
            {
                Console.ForegroundColor = oldColor;
            }
        }

        private static void DisplayInteractiveErrors(ImmutableArray<IDiagnostic> diagnostics, TextWriter output)
        {
            var displayedDiagnostics = new List<IDiagnostic>();
            const int MaxErrorCount = 5;
            for (int i = 0, n = Math.Min(diagnostics.Count, MaxErrorCount); i < n; i++)
            {
                displayedDiagnostics.Add(diagnostics[i]);
            }
            displayedDiagnostics.Sort((d1, d2) => d1.Location.SourceSpan.Start - d2.Location.SourceSpan.Start);

            foreach (var diagnostic in displayedDiagnostics)
            {
                output.WriteLine(diagnostic.ToString(Culture));
            }

            if (diagnostics.Count > MaxErrorCount)
            {
                int notShown = diagnostics.Count - MaxErrorCount;
                output.WriteLine(" + additional {0} {1}", notShown, (notShown == 1) ? "error" : "errors");
            }
        }
#endif
    }
}<|MERGE_RESOLUTION|>--- conflicted
+++ resolved
@@ -191,11 +191,7 @@
             return diagnosticInfo;
         }
 
-<<<<<<< HEAD
-        private bool PrintErrors(IEnumerable<Diagnostic> diagnostics, TextWriter consoleOutput, AnalyzerManager analyzerManager = null)
-=======
-        protected bool ReportErrors(IEnumerable<Diagnostic> diagnostics, TextWriter consoleOutput, ErrorLogger errorLogger)
->>>>>>> 6cc33123
+        protected bool ReportErrors(IEnumerable<Diagnostic> diagnostics, TextWriter consoleOutput, ErrorLogger errorLogger, AnalyzerManager analyzerManager = null)
         {
             bool hasErrors = false;
             foreach (var diag in diagnostics)
@@ -218,21 +214,8 @@
                     continue;
                 }
 
-<<<<<<< HEAD
-                // Catch exceptions from diagnostic formatter as diagnostic descriptors for analyzer diagnostics can throw an exception while formatting diagnostic message.
-                try
-                {
-                    consoleOutput.WriteLine(DiagnosticFormatter.Format(diag, this.Culture, analyzerManager));
-                }
-                catch (Exception ex)
-                {
-                    var exceptionDiagnostic = AnalyzerExecutor.GetDescriptorDiagnostic(diag.Id, ex);
-                    consoleOutput.WriteLine(DiagnosticFormatter.Format(exceptionDiagnostic, this.Culture));
-                }
-=======
-                consoleOutput.WriteLine(DiagnosticFormatter.Format(diag, this.Culture));
+                consoleOutput.WriteLine(DiagnosticFormatter.Format(diag, this.Culture, analyzerManager));
                 ErrorLogger.LogDiagnostic(diag, this.Culture, errorLogger);
->>>>>>> 6cc33123
 
                 if (diag.Severity == DiagnosticSeverity.Error)
                 {
@@ -384,20 +367,12 @@
                         analyzerManager, analyzers, additionalTextFiles, ref compilation, out analyzerCts, cancellationToken);
 
                 // Print the diagnostics produced during the parsing stage and exit if there were any errors.
-<<<<<<< HEAD
-                if (PrintErrors(compilation.GetParseDiagnostics(), consoleOutput, analyzerManager))
-=======
-                if (ReportErrors(compilation.GetParseDiagnostics(), consoleOutput, errorLogger))
->>>>>>> 6cc33123
+                if (ReportErrors(compilation.GetParseDiagnostics(), consoleOutput, errorLogger, analyzerManager))
                 {
                     return Failed;
                 }
 
-<<<<<<< HEAD
-                if (PrintErrors(compilation.GetDeclarationDiagnostics(), consoleOutput, analyzerManager))
-=======
-                if (ReportErrors(compilation.GetDeclarationDiagnostics(), consoleOutput, errorLogger))
->>>>>>> 6cc33123
+                if (ReportErrors(compilation.GetDeclarationDiagnostics(), consoleOutput, errorLogger, analyzerManager))
                 {
                     return Failed;
                 }
@@ -475,11 +450,7 @@
 
                 GenerateSqmData(Arguments.CompilationOptions, emitResult.Diagnostics);
 
-<<<<<<< HEAD
-                if (PrintErrors(emitResult.Diagnostics, consoleOutput, analyzerManager))
-=======
-                if (ReportErrors(emitResult.Diagnostics, consoleOutput, errorLogger))
->>>>>>> 6cc33123
+                if (ReportErrors(emitResult.Diagnostics, consoleOutput, errorLogger, analyzerManager))
                 {
                     return Failed;
                 }
