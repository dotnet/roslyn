--- conflicted
+++ resolved
@@ -169,12 +169,7 @@
         }
 
         internal static string GetPipeName() => Guid.NewGuid().ToString().Substring(0, 10);
-<<<<<<< HEAD
-
         internal static async Task<ServerData> CreateServerAsync(
-=======
-        internal static async Task<ServerData> CreateServer(
->>>>>>> 1659203d
             ICompilerServerLogger logger,
             string pipeName = null,
             ICompilerServerHost compilerServerHost = null,
