{
  "locked": false,
  "version": 1,
  "targets": {
    "DNXCore,Version=v5.0": {
      "Microsoft.NETCore.Platforms/1.0.1-beta-23504": {
        "dependencies": {
          "Microsoft.NETCore.Targets": "1.0.1-beta-23504"
        }
      },
      "Microsoft.NETCore.Portable.Compatibility/1.0.1-beta-23504": {
        "dependencies": {
          "Microsoft.NETCore.Runtime": "1.0.1-beta-23504"
        },
        "compile": {
          "ref/dotnet/System.ComponentModel.DataAnnotations.dll": {},
          "ref/dotnet/System.Core.dll": {},
          "ref/dotnet/System.Net.dll": {},
          "ref/dotnet/System.Numerics.dll": {},
          "ref/dotnet/System.Runtime.Serialization.dll": {},
          "ref/dotnet/System.ServiceModel.Web.dll": {},
          "ref/dotnet/System.ServiceModel.dll": {},
          "ref/dotnet/System.Windows.dll": {},
          "ref/dotnet/System.Xml.Linq.dll": {},
          "ref/dotnet/System.Xml.Serialization.dll": {},
          "ref/dotnet/System.Xml.dll": {},
          "ref/dotnet/System.dll": {},
          "ref/dotnet/mscorlib.dll": {}
        },
        "runtime": {
          "lib/dnxcore50/System.ComponentModel.DataAnnotations.dll": {},
          "lib/dnxcore50/System.Core.dll": {},
          "lib/dnxcore50/System.Net.dll": {},
          "lib/dnxcore50/System.Numerics.dll": {},
          "lib/dnxcore50/System.Runtime.Serialization.dll": {},
          "lib/dnxcore50/System.ServiceModel.Web.dll": {},
          "lib/dnxcore50/System.ServiceModel.dll": {},
          "lib/dnxcore50/System.Windows.dll": {},
          "lib/dnxcore50/System.Xml.Linq.dll": {},
          "lib/dnxcore50/System.Xml.Serialization.dll": {},
          "lib/dnxcore50/System.Xml.dll": {},
          "lib/dnxcore50/System.dll": {}
        }
      },
      "Microsoft.NETCore.Runtime/1.0.1-beta-23504": {
        "dependencies": {
          "Microsoft.NETCore.Runtime.CoreCLR": "1.0.1-beta-23504",
          "Microsoft.NETCore.Runtime.Native": "1.0.1-beta-23504"
        }
      },
      "Microsoft.NETCore.Runtime.CoreCLR/1.0.1-beta-23504": {
        "dependencies": {
          "Microsoft.NETCore.Windows.ApiSets": "1.0.1-beta-23504",
          "System.Collections": "[4.0.11-beta-23504]",
          "System.Diagnostics.Contracts": "[4.0.1-beta-23504]",
          "System.Diagnostics.Debug": "[4.0.11-beta-23504]",
          "System.Diagnostics.StackTrace": "[4.0.1-beta-23504]",
          "System.Diagnostics.Tools": "[4.0.1-beta-23504]",
          "System.Diagnostics.Tracing": "[4.0.21-beta-23504]",
          "System.Globalization": "[4.0.11-beta-23504]",
          "System.Globalization.Calendars": "[4.0.1-beta-23504]",
          "System.IO": "[4.0.11-beta-23504]",
          "System.ObjectModel": "[4.0.11-beta-23504]",
          "System.Private.Uri": "[4.0.1-beta-23504]",
          "System.Reflection": "[4.1.0-beta-23504]",
          "System.Reflection.Extensions": "[4.0.1-beta-23504]",
          "System.Reflection.Primitives": "[4.0.1-beta-23504]",
          "System.Resources.ResourceManager": "[4.0.1-beta-23504]",
          "System.Runtime": "[4.0.21-beta-23504]",
          "System.Runtime.Extensions": "[4.0.11-beta-23504]",
          "System.Runtime.Handles": "[4.0.1-beta-23504]",
          "System.Runtime.InteropServices": "[4.0.21-beta-23504]",
          "System.Text.Encoding": "[4.0.11-beta-23504]",
          "System.Text.Encoding.Extensions": "[4.0.11-beta-23504]",
          "System.Threading": "[4.0.11-beta-23504]",
          "System.Threading.Tasks": "[4.0.11-beta-23504]",
          "System.Threading.Timer": "[4.0.1-beta-23504]"
        }
      },
      "Microsoft.NETCore.Runtime.Native/1.0.1-beta-23504": {
        "dependencies": {
          "System.Collections": "[4.0.11-beta-23504]",
          "System.Diagnostics.Contracts": "[4.0.1-beta-23504]",
          "System.Diagnostics.Debug": "[4.0.11-beta-23504]",
          "System.Diagnostics.StackTrace": "[4.0.1-beta-23504]",
          "System.Diagnostics.Tools": "[4.0.1-beta-23504]",
          "System.Diagnostics.Tracing": "[4.0.21-beta-23504]",
          "System.Globalization": "[4.0.11-beta-23504]",
          "System.Globalization.Calendars": "[4.0.1-beta-23504]",
          "System.IO": "[4.0.11-beta-23504]",
          "System.ObjectModel": "[4.0.11-beta-23504]",
          "System.Private.Uri": "[4.0.1-beta-23504]",
          "System.Reflection": "[4.1.0-beta-23504]",
          "System.Reflection.Extensions": "[4.0.1-beta-23504]",
          "System.Reflection.Primitives": "[4.0.1-beta-23504]",
          "System.Resources.ResourceManager": "[4.0.1-beta-23504]",
          "System.Runtime": "[4.0.21-beta-23504]",
          "System.Runtime.Extensions": "[4.0.11-beta-23504]",
          "System.Runtime.Handles": "[4.0.1-beta-23504]",
          "System.Runtime.InteropServices": "[4.0.21-beta-23504]",
          "System.Text.Encoding": "[4.0.11-beta-23504]",
          "System.Text.Encoding.Extensions": "[4.0.11-beta-23504]",
          "System.Threading": "[4.0.11-beta-23504]",
          "System.Threading.Tasks": "[4.0.11-beta-23504]",
          "System.Threading.Timer": "[4.0.1-beta-23504]"
        }
      },
      "Microsoft.NETCore.Targets/1.0.1-beta-23504": {
        "dependencies": {
          "Microsoft.NETCore.Targets.DNXCore": "5.0.0-beta-23504"
        }
      },
      "Microsoft.NETCore.Targets.DNXCore/5.0.0-beta-23504": {},
      "Microsoft.NETCore.TestHost/1.0.0-beta-23504": {},
      "Microsoft.NETCore.Windows.ApiSets/1.0.1-beta-23504": {},
      "Microsoft.VisualBasic/10.0.0": {
        "dependencies": {
          "System.Collections": "4.0.10",
          "System.Diagnostics.Debug": "4.0.10",
          "System.Dynamic.Runtime": "4.0.10",
          "System.Globalization": "4.0.10",
          "System.Linq": "4.0.0",
          "System.Linq.Expressions": "4.0.10",
          "System.ObjectModel": "4.0.10",
          "System.Reflection": "4.0.10",
          "System.Reflection.Extensions": "4.0.0",
          "System.Reflection.Primitives": "4.0.0",
          "System.Reflection.TypeExtensions": "4.0.0",
          "System.Resources.ResourceManager": "4.0.0",
          "System.Runtime": "4.0.20",
          "System.Runtime.Extensions": "4.0.10",
          "System.Runtime.InteropServices": "4.0.20",
          "System.Threading": "4.0.10"
        },
        "compile": {
          "ref/dotnet/Microsoft.VisualBasic.dll": {}
        },
        "runtime": {
          "lib/dotnet/Microsoft.VisualBasic.dll": {}
        }
      },
      "Microsoft.Win32.Primitives/4.0.0": {
        "dependencies": {
          "System.Runtime": "4.0.20",
          "System.Runtime.InteropServices": "4.0.20"
        },
        "compile": {
          "ref/dotnet/Microsoft.Win32.Primitives.dll": {}
        },
        "runtime": {
          "lib/dotnet/Microsoft.Win32.Primitives.dll": {}
        }
      },
      "System.AppContext/4.0.1-beta-23504": {
        "dependencies": {
          "System.Runtime": "4.0.0"
        },
        "compile": {
          "ref/dotnet5.4/System.AppContext.dll": {}
        },
        "runtime": {
          "lib/DNXCore50/System.AppContext.dll": {}
        }
      },
      "System.Collections/4.0.11-beta-23504": {
        "dependencies": {
          "System.Runtime": "4.0.21-beta-23504"
        },
        "compile": {
          "ref/dotnet5.4/System.Collections.dll": {}
        },
        "runtime": {
          "lib/DNXCore50/System.Collections.dll": {}
        }
      },
      "System.Collections.Concurrent/4.0.10": {
        "dependencies": {
          "System.Collections": "4.0.10",
          "System.Diagnostics.Debug": "4.0.10",
          "System.Diagnostics.Tracing": "4.0.20",
          "System.Globalization": "4.0.10",
          "System.Resources.ResourceManager": "4.0.0",
          "System.Runtime": "4.0.20",
          "System.Runtime.Extensions": "4.0.10",
          "System.Threading": "4.0.10",
          "System.Threading.Tasks": "4.0.10"
        },
        "compile": {
          "ref/dotnet/System.Collections.Concurrent.dll": {}
        },
        "runtime": {
          "lib/dotnet/System.Collections.Concurrent.dll": {}
        }
      },
      "System.Collections.Immutable/1.1.37": {
        "dependencies": {
          "System.Collections": "4.0.0",
          "System.Diagnostics.Debug": "4.0.0",
          "System.Globalization": "4.0.0",
          "System.Linq": "4.0.0",
          "System.Resources.ResourceManager": "4.0.0",
          "System.Runtime": "4.0.0",
          "System.Runtime.Extensions": "4.0.0",
          "System.Threading": "4.0.0"
        },
        "compile": {
          "lib/dotnet/System.Collections.Immutable.dll": {}
        },
        "runtime": {
          "lib/dotnet/System.Collections.Immutable.dll": {}
        }
      },
      "System.Collections.NonGeneric/4.0.0": {
        "dependencies": {
          "System.Diagnostics.Debug": "4.0.10",
          "System.Globalization": "4.0.10",
          "System.Resources.ResourceManager": "4.0.0",
          "System.Runtime": "4.0.20",
          "System.Runtime.Extensions": "4.0.10",
          "System.Threading": "4.0.10"
        },
        "compile": {
          "ref/dotnet/System.Collections.NonGeneric.dll": {}
        },
        "runtime": {
          "lib/dotnet/System.Collections.NonGeneric.dll": {}
        }
      },
      "System.ComponentModel.EventBasedAsync/4.0.10": {
        "dependencies": {
          "System.Resources.ResourceManager": "4.0.0",
          "System.Runtime": "4.0.20",
          "System.Threading": "4.0.10",
          "System.Threading.Tasks": "4.0.10"
        },
        "compile": {
          "ref/dotnet/System.ComponentModel.EventBasedAsync.dll": {}
        },
        "runtime": {
          "lib/dotnet/System.ComponentModel.EventBasedAsync.dll": {}
        }
      },
      "System.Console/4.0.0-beta-23504": {
        "dependencies": {
          "System.IO": "4.0.0",
          "System.Runtime": "4.0.0"
        },
        "compile": {
          "ref/dotnet5.4/System.Console.dll": {}
        }
      },
      "System.Diagnostics.Contracts/4.0.1-beta-23504": {
        "dependencies": {
          "System.Runtime": "4.0.0"
        },
        "compile": {
          "ref/dotnet5.1/System.Diagnostics.Contracts.dll": {}
        },
        "runtime": {
          "lib/DNXCore50/System.Diagnostics.Contracts.dll": {}
        }
      },
      "System.Diagnostics.Debug/4.0.11-beta-23504": {
        "dependencies": {
          "System.Runtime": "4.0.0"
        },
        "compile": {
          "ref/dotnet5.4/System.Diagnostics.Debug.dll": {}
        }
      },
      "System.Diagnostics.FileVersionInfo/4.0.0-beta-23504": {
        "dependencies": {
          "System.Runtime": "4.0.0"
        },
        "compile": {
          "ref/dotnet5.4/System.Diagnostics.FileVersionInfo.dll": {}
        }
      },
      "System.Diagnostics.Process/4.1.0-beta-23504": {
        "dependencies": {
          "System.IO": "4.0.0",
          "System.Runtime": "4.0.0",
          "System.Runtime.Handles": "4.0.0",
          "System.Text.Encoding": "4.0.0"
        },
        "compile": {
          "ref/dotnet5.5/System.Diagnostics.Process.dll": {}
        }
      },
      "System.Diagnostics.StackTrace/4.0.1-beta-23504": {
        "dependencies": {
          "System.Reflection": "4.0.0",
          "System.Runtime": "4.0.0"
        },
        "compile": {
          "ref/dotnet5.4/System.Diagnostics.StackTrace.dll": {}
        },
        "runtime": {
          "lib/DNXCore50/System.Diagnostics.StackTrace.dll": {}
        }
      },
      "System.Diagnostics.Tools/4.0.1-beta-23504": {
        "dependencies": {
          "System.Runtime": "4.0.0"
        },
        "compile": {
          "ref/dotnet5.1/System.Diagnostics.Tools.dll": {}
        },
        "runtime": {
          "lib/DNXCore50/System.Diagnostics.Tools.dll": {}
        }
      },
      "System.Diagnostics.Tracing/4.0.21-beta-23504": {
        "dependencies": {
          "System.Runtime": "4.0.0"
        },
        "compile": {
          "ref/dotnet5.4/System.Diagnostics.Tracing.dll": {}
        },
        "runtime": {
          "lib/DNXCore50/System.Diagnostics.Tracing.dll": {}
        }
      },
      "System.Dynamic.Runtime/4.0.11-beta-23504": {
        "dependencies": {
          "System.Collections": "4.0.10",
          "System.Diagnostics.Debug": "4.0.10",
          "System.Globalization": "4.0.10",
          "System.Linq": "4.0.0",
          "System.Linq.Expressions": "4.0.10",
          "System.ObjectModel": "4.0.10",
          "System.Reflection": "4.0.10",
          "System.Reflection.Emit": "4.0.0",
          "System.Reflection.Emit.ILGeneration": "4.0.0",
          "System.Reflection.Primitives": "4.0.0",
          "System.Reflection.TypeExtensions": "4.0.0",
          "System.Resources.ResourceManager": "4.0.0",
          "System.Runtime": "4.0.20",
          "System.Runtime.Extensions": "4.0.10",
          "System.Threading": "4.0.10"
        },
        "compile": {
          "ref/dotnet5.4/System.Dynamic.Runtime.dll": {}
        },
        "runtime": {
          "lib/DNXCore50/System.Dynamic.Runtime.dll": {}
        }
      },
      "System.Globalization/4.0.11-beta-23504": {
        "dependencies": {
          "System.Runtime": "4.0.0"
        },
        "compile": {
          "ref/dotnet5.4/System.Globalization.dll": {}
        },
        "runtime": {
          "lib/DNXCore50/System.Globalization.dll": {}
        }
      },
      "System.Globalization.Calendars/4.0.1-beta-23504": {
        "dependencies": {
          "System.Globalization": "4.0.0",
          "System.Runtime": "4.0.0"
        },
        "compile": {
          "ref/dotnet5.4/System.Globalization.Calendars.dll": {}
        },
        "runtime": {
          "lib/DNXCore50/System.Globalization.Calendars.dll": {}
        }
      },
      "System.IO/4.0.11-beta-23504": {
        "dependencies": {
          "System.Runtime": "4.0.20",
          "System.Text.Encoding": "4.0.0",
          "System.Threading.Tasks": "4.0.0"
        },
        "compile": {
          "ref/dotnet5.4/System.IO.dll": {}
        },
        "runtime": {
          "lib/DNXCore50/System.IO.dll": {}
        }
      },
      "System.IO.FileSystem/4.0.1-beta-23504": {
        "dependencies": {
          "System.IO": "4.0.0",
          "System.IO.FileSystem.Primitives": "4.0.0",
          "System.Runtime": "4.0.0",
          "System.Runtime.Handles": "4.0.0",
          "System.Text.Encoding": "4.0.0",
          "System.Threading.Tasks": "4.0.0"
        },
        "compile": {
          "ref/dotnet5.4/System.IO.FileSystem.dll": {}
        }
      },
      "System.IO.FileSystem.Primitives/4.0.1-beta-23504": {
        "dependencies": {
          "System.Runtime": "4.0.20"
        },
        "compile": {
          "ref/dotnet5.4/System.IO.FileSystem.Primitives.dll": {}
        },
        "runtime": {
          "lib/dotnet5.4/System.IO.FileSystem.Primitives.dll": {}
        }
      },
      "System.IO.FileSystem.Watcher/4.0.0-beta-23504": {
        "dependencies": {
          "System.Runtime": "4.0.0"
        },
        "compile": {
          "ref/dotnet5.4/System.IO.FileSystem.Watcher.dll": {}
        }
      },
      "System.IO.Pipes/4.0.0-beta-23504": {
        "dependencies": {
          "System.IO": "4.0.0",
          "System.Runtime": "4.0.0",
          "System.Runtime.Handles": "4.0.0",
          "System.Security.Principal": "4.0.0",
          "System.Threading.Tasks": "4.0.0"
        },
        "compile": {
          "ref/dotnet5.4/System.IO.Pipes.dll": {}
        }
      },
      "System.Linq/4.0.1-beta-23504": {
        "dependencies": {
          "System.Collections": "4.0.10",
          "System.Diagnostics.Debug": "4.0.10",
          "System.Resources.ResourceManager": "4.0.0",
          "System.Runtime": "4.0.20",
          "System.Runtime.Extensions": "4.0.10"
        },
        "compile": {
          "ref/dotnet5.1/System.Linq.dll": {}
        },
        "runtime": {
          "lib/dotnet5.4/System.Linq.dll": {}
        }
      },
      "System.Linq.Expressions/4.0.10": {
        "dependencies": {
          "System.Collections": "4.0.0",
          "System.Diagnostics.Debug": "4.0.0",
          "System.Globalization": "4.0.0",
          "System.IO": "4.0.0",
          "System.Linq": "4.0.0",
          "System.ObjectModel": "4.0.0",
          "System.Reflection": "4.0.0",
          "System.Reflection.Emit": "4.0.0",
          "System.Reflection.Extensions": "4.0.0",
          "System.Reflection.Primitives": "4.0.0",
          "System.Reflection.TypeExtensions": "4.0.0",
          "System.Resources.ResourceManager": "4.0.0",
          "System.Runtime": "4.0.20",
          "System.Runtime.Extensions": "4.0.0",
          "System.Threading": "4.0.0"
        },
        "compile": {
          "ref/dotnet/System.Linq.Expressions.dll": {}
        },
        "runtime": {
          "lib/DNXCore50/System.Linq.Expressions.dll": {}
        }
      },
      "System.Net.NameResolution/4.0.0-beta-23504": {
        "dependencies": {
          "System.Net.Primitives": "4.0.10",
          "System.Runtime": "4.0.0",
          "System.Threading.Tasks": "4.0.0"
        },
        "compile": {
          "ref/dotnet5.4/System.Net.NameResolution.dll": {}
        }
      },
      "System.Net.Primitives/4.0.10": {
        "dependencies": {
          "System.Private.Networking": "4.0.0"
        },
        "compile": {
          "ref/dotnet/System.Net.Primitives.dll": {}
        },
        "runtime": {
          "lib/DNXCore50/System.Net.Primitives.dll": {}
        }
      },
      "System.Net.Sockets/4.1.0-beta-23504": {
        "dependencies": {
          "System.IO": "4.0.0",
          "System.Net.Primitives": "4.0.10",
          "System.Runtime": "4.0.0",
          "System.Threading.Tasks": "4.0.0"
        },
        "compile": {
          "ref/dotnet5.5/System.Net.Sockets.dll": {}
        }
      },
      "System.ObjectModel/4.0.11-beta-23504": {
        "dependencies": {
          "System.Collections": "4.0.10",
          "System.Diagnostics.Debug": "4.0.10",
          "System.Resources.ResourceManager": "4.0.0",
          "System.Runtime": "4.0.20",
          "System.Threading": "4.0.10"
        },
        "compile": {
          "ref/dotnet5.4/System.ObjectModel.dll": {}
        },
        "runtime": {
          "lib/dotnet5.4/System.ObjectModel.dll": {}
        }
      },
      "System.Private.DataContractSerialization/4.1.0-beta-23504": {
        "compile": {
          "ref/dnxcore50/_._": {}
        }
      },
      "System.Private.Networking/4.0.0": {
        "dependencies": {
          "Microsoft.Win32.Primitives": "4.0.0",
          "System.Collections": "4.0.10",
          "System.Collections.Concurrent": "4.0.0",
          "System.Collections.NonGeneric": "4.0.0",
          "System.ComponentModel.EventBasedAsync": "4.0.10",
          "System.Diagnostics.Debug": "4.0.10",
          "System.Diagnostics.Tracing": "4.0.20",
          "System.Globalization": "4.0.10",
          "System.IO": "4.0.10",
          "System.IO.FileSystem": "4.0.0",
          "System.IO.FileSystem.Primitives": "4.0.0",
          "System.Resources.ResourceManager": "4.0.0",
          "System.Runtime": "4.0.20",
          "System.Runtime.Extensions": "4.0.10",
          "System.Runtime.Handles": "4.0.0",
          "System.Runtime.InteropServices": "4.0.20",
          "System.Threading": "4.0.10",
          "System.Threading.Overlapped": "4.0.0",
          "System.Threading.Tasks": "4.0.10"
        },
        "compile": {
          "ref/dnxcore50/_._": {}
        },
        "runtime": {
          "lib/DNXCore50/System.Private.Networking.dll": {}
        }
      },
      "System.Private.Uri/4.0.1-beta-23504": {
        "compile": {
          "ref/dnxcore50/_._": {}
        }
      },
      "System.Reflection/4.1.0-beta-23504": {
        "dependencies": {
          "System.IO": "4.0.0",
          "System.Reflection.Primitives": "4.0.0",
          "System.Runtime": "4.0.20"
        },
        "compile": {
          "ref/dotnet5.4/System.Reflection.dll": {}
        },
        "runtime": {
          "lib/DNXCore50/System.Reflection.dll": {}
        }
      },
      "System.Reflection.Emit/4.0.0": {
        "dependencies": {
          "System.IO": "4.0.0",
          "System.Reflection": "4.0.0",
          "System.Reflection.Emit.ILGeneration": "4.0.0",
          "System.Reflection.Primitives": "4.0.0",
          "System.Runtime": "4.0.0"
        },
        "compile": {
          "ref/dotnet/System.Reflection.Emit.dll": {}
        },
        "runtime": {
          "lib/DNXCore50/System.Reflection.Emit.dll": {}
        }
      },
      "System.Reflection.Emit.ILGeneration/4.0.0": {
        "dependencies": {
          "System.Reflection": "4.0.0",
          "System.Reflection.Primitives": "4.0.0",
          "System.Runtime": "4.0.0"
        },
        "compile": {
          "ref/dotnet/System.Reflection.Emit.ILGeneration.dll": {}
        },
        "runtime": {
          "lib/DNXCore50/System.Reflection.Emit.ILGeneration.dll": {}
        }
      },
      "System.Reflection.Extensions/4.0.1-beta-23504": {
        "dependencies": {
          "System.Reflection": "4.0.0",
          "System.Runtime": "4.0.0"
        },
        "compile": {
          "ref/dotnet5.1/System.Reflection.Extensions.dll": {}
        },
        "runtime": {
          "lib/DNXCore50/System.Reflection.Extensions.dll": {}
        }
      },
      "System.Reflection.Metadata/1.2.0-rc3-23811": {
        "dependencies": {
          "System.Collections": "4.0.0",
          "System.Collections.Immutable": "1.1.37",
          "System.Diagnostics.Debug": "4.0.0",
          "System.IO": "4.0.0",
          "System.Linq": "4.0.0",
          "System.Reflection": "4.0.0",
          "System.Reflection.Extensions": "4.0.0",
          "System.Reflection.Primitives": "4.0.0",
          "System.Resources.ResourceManager": "4.0.0",
          "System.Runtime": "4.0.0",
          "System.Runtime.Extensions": "4.0.0",
          "System.Runtime.InteropServices": "4.0.0",
          "System.Text.Encoding": "4.0.0",
          "System.Text.Encoding.Extensions": "4.0.0",
          "System.Threading": "4.0.0"
        },
        "compile": {
          "lib/dotnet5.2/System.Reflection.Metadata.dll": {}
        },
        "runtime": {
          "lib/dotnet5.2/System.Reflection.Metadata.dll": {}
        }
      },
      "System.Reflection.Primitives/4.0.1-beta-23504": {
        "dependencies": {
          "System.Runtime": "4.0.0"
        },
        "compile": {
          "ref/dotnet5.1/System.Reflection.Primitives.dll": {}
        },
        "runtime": {
          "lib/DNXCore50/System.Reflection.Primitives.dll": {}
        }
      },
      "System.Reflection.TypeExtensions/4.0.0": {
        "dependencies": {
          "System.Reflection": "4.0.0",
          "System.Runtime": "4.0.0"
        },
        "compile": {
          "ref/dotnet/System.Reflection.TypeExtensions.dll": {}
        },
        "runtime": {
          "lib/DNXCore50/System.Reflection.TypeExtensions.dll": {}
        }
      },
      "System.Resources.ResourceManager/4.0.1-beta-23504": {
        "dependencies": {
          "System.Globalization": "4.0.0",
          "System.Reflection": "4.0.0",
          "System.Runtime": "4.0.0"
        },
        "compile": {
          "ref/dotnet5.1/System.Resources.ResourceManager.dll": {}
        },
        "runtime": {
          "lib/DNXCore50/System.Resources.ResourceManager.dll": {}
        }
      },
      "System.Runtime/4.0.21-beta-23504": {
        "dependencies": {
          "System.Private.Uri": "4.0.1-beta-23504"
        },
        "compile": {
          "ref/dotnet5.4/System.Runtime.dll": {}
        },
        "runtime": {
          "lib/DNXCore50/System.Runtime.dll": {}
        }
      },
      "System.Runtime.Extensions/4.0.11-beta-23504": {
        "dependencies": {
          "System.Runtime": "4.0.20"
        },
        "compile": {
          "ref/dotnet5.4/System.Runtime.Extensions.dll": {}
        }
      },
      "System.Runtime.Handles/4.0.1-beta-23504": {
        "dependencies": {
          "System.Runtime": "4.0.0"
        },
        "compile": {
          "ref/dotnet5.4/System.Runtime.Handles.dll": {}
        },
        "runtime": {
          "lib/DNXCore50/System.Runtime.Handles.dll": {}
        }
      },
      "System.Runtime.InteropServices/4.0.21-beta-23504": {
        "dependencies": {
          "System.Reflection": "4.0.0",
          "System.Reflection.Primitives": "4.0.0",
          "System.Runtime": "4.0.0",
          "System.Runtime.Handles": "4.0.0"
        },
        "compile": {
          "ref/dotnet5.4/System.Runtime.InteropServices.dll": {}
        },
        "runtime": {
          "lib/DNXCore50/System.Runtime.InteropServices.dll": {}
        }
      },
      "System.Runtime.Loader/4.0.0-beta-23504": {
        "dependencies": {
          "System.IO": "4.0.0",
          "System.Reflection": "4.0.0",
          "System.Runtime": "4.0.0"
        },
        "compile": {
          "ref/dotnet5.1/System.Runtime.Loader.dll": {}
        },
        "runtime": {
          "lib/DNXCore50/System.Runtime.Loader.dll": {}
        }
      },
      "System.Runtime.Numerics/4.0.1-beta-23504": {
        "dependencies": {
          "System.Globalization": "4.0.10",
          "System.Resources.ResourceManager": "4.0.0",
          "System.Runtime": "4.0.20",
          "System.Runtime.Extensions": "4.0.10"
        },
        "compile": {
          "ref/dotnet5.2/System.Runtime.Numerics.dll": {}
        },
        "runtime": {
          "lib/dotnet5.4/System.Runtime.Numerics.dll": {}
        }
      },
      "System.Runtime.Serialization.Json/4.0.1-beta-23504": {
        "dependencies": {
          "System.Private.DataContractSerialization": "4.1.0-beta-23504"
        },
        "compile": {
          "ref/dotnet5.1/System.Runtime.Serialization.Json.dll": {}
        },
        "runtime": {
          "lib/DNXCore50/System.Runtime.Serialization.Json.dll": {}
        }
      },
      "System.Security.Cryptography.Algorithms/4.0.0-beta-23504": {
        "dependencies": {
          "System.IO": "4.0.0",
          "System.Runtime": "4.0.0",
          "System.Security.Cryptography.Primitives": "4.0.0-beta-23504"
        },
        "compile": {
          "ref/dotnet5.4/System.Security.Cryptography.Algorithms.dll": {}
        }
      },
      "System.Security.Cryptography.Encoding/4.0.0-beta-23504": {
        "dependencies": {
          "System.Runtime": "4.0.0"
        },
        "compile": {
          "ref/dotnet5.4/System.Security.Cryptography.Encoding.dll": {}
        }
      },
      "System.Security.Cryptography.Primitives/4.0.0-beta-23504": {
        "dependencies": {
          "System.Diagnostics.Debug": "4.0.0",
          "System.Globalization": "4.0.0",
          "System.IO": "4.0.10",
          "System.Resources.ResourceManager": "4.0.0",
          "System.Runtime": "4.0.20",
          "System.Threading": "4.0.0",
          "System.Threading.Tasks": "4.0.0"
        },
        "compile": {
          "ref/dotnet5.4/System.Security.Cryptography.Primitives.dll": {}
        },
        "runtime": {
          "lib/dotnet5.4/System.Security.Cryptography.Primitives.dll": {}
        }
      },
      "System.Security.Cryptography.X509Certificates/4.0.0-beta-23504": {
        "dependencies": {
          "System.Runtime": "4.0.0",
          "System.Runtime.Handles": "4.0.0",
          "System.Security.Cryptography.Algorithms": "4.0.0-beta-23504",
          "System.Security.Cryptography.Encoding": "4.0.0-beta-23504"
        },
        "compile": {
          "ref/dotnet5.4/System.Security.Cryptography.X509Certificates.dll": {}
        }
      },
      "System.Security.Principal/4.0.0": {
        "dependencies": {
          "System.Runtime": "4.0.0"
        },
        "compile": {
          "ref/dotnet/System.Security.Principal.dll": {}
        },
        "runtime": {
          "lib/dotnet/System.Security.Principal.dll": {}
        }
      },
      "System.Text.Encoding/4.0.11-beta-23504": {
        "dependencies": {
          "System.Runtime": "4.0.0"
        },
        "compile": {
          "ref/dotnet5.4/System.Text.Encoding.dll": {}
        },
        "runtime": {
          "lib/DNXCore50/System.Text.Encoding.dll": {}
        }
      },
      "System.Text.Encoding.CodePages/4.0.1-beta-23504": {
        "dependencies": {
          "System.Runtime": "4.0.0",
          "System.Text.Encoding": "4.0.10"
        },
        "compile": {
          "ref/dotnet5.4/System.Text.Encoding.CodePages.dll": {}
        }
      },
      "System.Text.Encoding.Extensions/4.0.11-beta-23504": {
        "dependencies": {
          "System.Runtime": "4.0.0",
          "System.Text.Encoding": "4.0.10"
        },
        "compile": {
          "ref/dotnet5.4/System.Text.Encoding.Extensions.dll": {}
        },
        "runtime": {
          "lib/DNXCore50/System.Text.Encoding.Extensions.dll": {}
        }
      },
      "System.Text.RegularExpressions/4.0.10": {
        "dependencies": {
          "System.Collections": "4.0.10",
          "System.Globalization": "4.0.10",
          "System.Resources.ResourceManager": "4.0.0",
          "System.Runtime": "4.0.20",
          "System.Runtime.Extensions": "4.0.10",
          "System.Threading": "4.0.10"
        },
        "compile": {
          "ref/dotnet/System.Text.RegularExpressions.dll": {}
        },
        "runtime": {
          "lib/dotnet/System.Text.RegularExpressions.dll": {}
        }
      },
      "System.Threading/4.0.11-beta-23504": {
        "dependencies": {
          "System.Runtime": "4.0.0",
          "System.Threading.Tasks": "4.0.0"
        },
        "compile": {
          "ref/dotnet5.4/System.Threading.dll": {}
        }
      },
      "System.Threading.Overlapped/4.0.0": {
        "dependencies": {
          "System.Runtime": "4.0.0",
          "System.Runtime.Handles": "4.0.0"
        },
        "compile": {
          "ref/dotnet/System.Threading.Overlapped.dll": {}
        },
        "runtime": {
          "lib/DNXCore50/System.Threading.Overlapped.dll": {}
        }
      },
      "System.Threading.Tasks/4.0.11-beta-23504": {
        "dependencies": {
          "System.Runtime": "4.0.0"
        },
        "compile": {
          "ref/dotnet5.4/System.Threading.Tasks.dll": {}
        },
        "runtime": {
          "lib/DNXCore50/System.Threading.Tasks.dll": {}
        }
      },
      "System.Threading.Tasks.Parallel/4.0.1-beta-23504": {
        "dependencies": {
          "System.Collections.Concurrent": "4.0.10",
          "System.Diagnostics.Debug": "4.0.10",
          "System.Diagnostics.Tracing": "4.0.20",
          "System.Resources.ResourceManager": "4.0.0",
          "System.Runtime": "4.0.20",
          "System.Runtime.Extensions": "4.0.10",
          "System.Threading": "4.0.10",
          "System.Threading.Tasks": "4.0.10"
        },
        "compile": {
          "ref/dotnet5.2/System.Threading.Tasks.Parallel.dll": {}
        },
        "runtime": {
          "lib/dotnet5.4/System.Threading.Tasks.Parallel.dll": {}
        }
      },
      "System.Threading.Thread/4.0.0-beta-23504": {
        "dependencies": {
          "System.Runtime": "4.0.0"
        },
        "compile": {
          "ref/dotnet5.4/System.Threading.Thread.dll": {}
        },
        "runtime": {
          "lib/DNXCore50/System.Threading.Thread.dll": {}
        }
      },
      "System.Threading.Timer/4.0.1-beta-23504": {
        "dependencies": {
          "System.Runtime": "4.0.0"
        },
        "compile": {
          "ref/dotnet5.3/System.Threading.Timer.dll": {}
        },
        "runtime": {
          "lib/DNXCore50/System.Threading.Timer.dll": {}
        }
      },
      "System.Xml.ReaderWriter/4.0.10": {
        "dependencies": {
          "System.Collections": "4.0.10",
          "System.Diagnostics.Debug": "4.0.10",
          "System.Globalization": "4.0.10",
          "System.IO": "4.0.10",
          "System.IO.FileSystem": "4.0.0",
          "System.IO.FileSystem.Primitives": "4.0.0",
          "System.Resources.ResourceManager": "4.0.0",
          "System.Runtime": "4.0.20",
          "System.Runtime.Extensions": "4.0.10",
          "System.Runtime.InteropServices": "4.0.20",
          "System.Text.Encoding": "4.0.10",
          "System.Text.Encoding.Extensions": "4.0.10",
          "System.Text.RegularExpressions": "4.0.10",
          "System.Threading.Tasks": "4.0.10"
        },
        "compile": {
          "ref/dotnet/System.Xml.ReaderWriter.dll": {}
        },
        "runtime": {
          "lib/dotnet/System.Xml.ReaderWriter.dll": {}
        }
      },
      "System.Xml.XDocument/4.0.11-beta-23504": {
        "dependencies": {
          "System.Collections": "4.0.10",
          "System.Diagnostics.Debug": "4.0.10",
          "System.Diagnostics.Tools": "4.0.0",
          "System.Globalization": "4.0.10",
          "System.IO": "4.0.10",
          "System.Reflection": "4.0.10",
          "System.Resources.ResourceManager": "4.0.0",
          "System.Runtime": "4.0.20",
          "System.Runtime.Extensions": "4.0.10",
          "System.Text.Encoding": "4.0.10",
          "System.Threading": "4.0.10",
          "System.Xml.ReaderWriter": "4.0.10"
        },
        "compile": {
          "ref/dotnet5.4/System.Xml.XDocument.dll": {}
        },
        "runtime": {
          "lib/dotnet5.4/System.Xml.XDocument.dll": {}
        }
      },
      "System.Xml.XmlDocument/4.0.1-beta-23504": {
        "dependencies": {
          "System.Collections": "4.0.10",
          "System.Diagnostics.Debug": "4.0.10",
          "System.Globalization": "4.0.10",
          "System.IO": "4.0.10",
          "System.Resources.ResourceManager": "4.0.0",
          "System.Runtime": "4.0.20",
          "System.Runtime.Extensions": "4.0.10",
          "System.Text.Encoding": "4.0.10",
          "System.Threading": "4.0.10",
          "System.Xml.ReaderWriter": "4.0.10"
        },
        "compile": {
          "ref/dotnet5.4/System.Xml.XmlDocument.dll": {}
        },
        "runtime": {
          "lib/dotnet5.4/System.Xml.XmlDocument.dll": {}
        }
      },
      "System.Xml.XPath/4.0.1-beta-23504": {
        "dependencies": {
          "System.Collections": "4.0.10",
          "System.Diagnostics.Debug": "4.0.10",
          "System.Globalization": "4.0.10",
          "System.IO": "4.0.10",
          "System.Resources.ResourceManager": "4.0.0",
          "System.Runtime": "4.0.20",
          "System.Runtime.Extensions": "4.0.10",
          "System.Threading": "4.0.10",
          "System.Xml.ReaderWriter": "4.0.10"
        },
        "compile": {
          "ref/dotnet5.4/System.Xml.XPath.dll": {}
        },
        "runtime": {
          "lib/dotnet5.4/System.Xml.XPath.dll": {}
        }
      },
      "System.Xml.XPath.XDocument/4.0.1-beta-23504": {
        "dependencies": {
          "System.Diagnostics.Debug": "4.0.10",
          "System.Linq": "4.0.0",
          "System.Resources.ResourceManager": "4.0.0",
          "System.Runtime": "4.0.20",
          "System.Runtime.Extensions": "4.0.10",
          "System.Threading": "4.0.10",
          "System.Xml.ReaderWriter": "4.0.10",
          "System.Xml.XDocument": "4.0.10",
          "System.Xml.XPath": "4.0.1-beta-23504"
        },
        "compile": {
          "ref/dotnet5.4/System.Xml.XPath.XDocument.dll": {}
        },
        "runtime": {
          "lib/dotnet5.4/System.Xml.XPath.XDocument.dll": {}
        }
      }
    },
    "DNXCore,Version=v5.0/osx.10.10-x64": {
      "Microsoft.NETCore.Platforms/1.0.1-beta-23504": {
        "dependencies": {
          "Microsoft.NETCore.Targets": "1.0.1-beta-23504"
        }
      },
      "Microsoft.NETCore.Portable.Compatibility/1.0.1-beta-23504": {
        "dependencies": {
          "Microsoft.NETCore.Runtime": "1.0.1-beta-23504"
        },
        "compile": {
          "ref/dotnet/System.ComponentModel.DataAnnotations.dll": {},
          "ref/dotnet/System.Core.dll": {},
          "ref/dotnet/System.Net.dll": {},
          "ref/dotnet/System.Numerics.dll": {},
          "ref/dotnet/System.Runtime.Serialization.dll": {},
          "ref/dotnet/System.ServiceModel.Web.dll": {},
          "ref/dotnet/System.ServiceModel.dll": {},
          "ref/dotnet/System.Windows.dll": {},
          "ref/dotnet/System.Xml.Linq.dll": {},
          "ref/dotnet/System.Xml.Serialization.dll": {},
          "ref/dotnet/System.Xml.dll": {},
          "ref/dotnet/System.dll": {},
          "ref/dotnet/mscorlib.dll": {}
        },
        "runtime": {
          "lib/dnxcore50/System.ComponentModel.DataAnnotations.dll": {},
          "lib/dnxcore50/System.Core.dll": {},
          "lib/dnxcore50/System.Net.dll": {},
          "lib/dnxcore50/System.Numerics.dll": {},
          "lib/dnxcore50/System.Runtime.Serialization.dll": {},
          "lib/dnxcore50/System.ServiceModel.Web.dll": {},
          "lib/dnxcore50/System.ServiceModel.dll": {},
          "lib/dnxcore50/System.Windows.dll": {},
          "lib/dnxcore50/System.Xml.Linq.dll": {},
          "lib/dnxcore50/System.Xml.Serialization.dll": {},
          "lib/dnxcore50/System.Xml.dll": {},
          "lib/dnxcore50/System.dll": {}
        }
      },
      "Microsoft.NETCore.Runtime/1.0.1-beta-23504": {
        "dependencies": {
          "Microsoft.NETCore.Runtime.CoreCLR": "1.0.1-beta-23504",
          "Microsoft.NETCore.Runtime.Native": "1.0.1-beta-23504"
        }
      },
      "Microsoft.NETCore.Runtime.CoreCLR/1.0.1-beta-23504": {
        "dependencies": {
          "Microsoft.NETCore.Windows.ApiSets": "1.0.1-beta-23504",
          "System.Collections": "[4.0.11-beta-23504]",
          "System.Diagnostics.Contracts": "[4.0.1-beta-23504]",
          "System.Diagnostics.Debug": "[4.0.11-beta-23504]",
          "System.Diagnostics.StackTrace": "[4.0.1-beta-23504]",
          "System.Diagnostics.Tools": "[4.0.1-beta-23504]",
          "System.Diagnostics.Tracing": "[4.0.21-beta-23504]",
          "System.Globalization": "[4.0.11-beta-23504]",
          "System.Globalization.Calendars": "[4.0.1-beta-23504]",
          "System.IO": "[4.0.11-beta-23504]",
          "System.ObjectModel": "[4.0.11-beta-23504]",
          "System.Private.Uri": "[4.0.1-beta-23504]",
          "System.Reflection": "[4.1.0-beta-23504]",
          "System.Reflection.Extensions": "[4.0.1-beta-23504]",
          "System.Reflection.Primitives": "[4.0.1-beta-23504]",
          "System.Resources.ResourceManager": "[4.0.1-beta-23504]",
          "System.Runtime": "[4.0.21-beta-23504]",
          "System.Runtime.Extensions": "[4.0.11-beta-23504]",
          "System.Runtime.Handles": "[4.0.1-beta-23504]",
          "System.Runtime.InteropServices": "[4.0.21-beta-23504]",
          "System.Text.Encoding": "[4.0.11-beta-23504]",
          "System.Text.Encoding.Extensions": "[4.0.11-beta-23504]",
          "System.Threading": "[4.0.11-beta-23504]",
          "System.Threading.Tasks": "[4.0.11-beta-23504]",
          "System.Threading.Timer": "[4.0.1-beta-23504]",
          "runtime.osx.10.10-x64.Microsoft.NETCore.Runtime.CoreCLR": "1.0.1-beta-23504"
        }
      },
      "Microsoft.NETCore.Runtime.Native/1.0.1-beta-23504": {
        "dependencies": {
          "System.Collections": "[4.0.11-beta-23504]",
          "System.Diagnostics.Contracts": "[4.0.1-beta-23504]",
          "System.Diagnostics.Debug": "[4.0.11-beta-23504]",
          "System.Diagnostics.StackTrace": "[4.0.1-beta-23504]",
          "System.Diagnostics.Tools": "[4.0.1-beta-23504]",
          "System.Diagnostics.Tracing": "[4.0.21-beta-23504]",
          "System.Globalization": "[4.0.11-beta-23504]",
          "System.Globalization.Calendars": "[4.0.1-beta-23504]",
          "System.IO": "[4.0.11-beta-23504]",
          "System.ObjectModel": "[4.0.11-beta-23504]",
          "System.Private.Uri": "[4.0.1-beta-23504]",
          "System.Reflection": "[4.1.0-beta-23504]",
          "System.Reflection.Extensions": "[4.0.1-beta-23504]",
          "System.Reflection.Primitives": "[4.0.1-beta-23504]",
          "System.Resources.ResourceManager": "[4.0.1-beta-23504]",
          "System.Runtime": "[4.0.21-beta-23504]",
          "System.Runtime.Extensions": "[4.0.11-beta-23504]",
          "System.Runtime.Handles": "[4.0.1-beta-23504]",
          "System.Runtime.InteropServices": "[4.0.21-beta-23504]",
          "System.Text.Encoding": "[4.0.11-beta-23504]",
          "System.Text.Encoding.Extensions": "[4.0.11-beta-23504]",
          "System.Threading": "[4.0.11-beta-23504]",
          "System.Threading.Tasks": "[4.0.11-beta-23504]",
          "System.Threading.Timer": "[4.0.1-beta-23504]"
        }
      },
      "Microsoft.NETCore.Targets/1.0.1-beta-23504": {
        "dependencies": {
          "Microsoft.NETCore.Targets.DNXCore": "5.0.0-beta-23504"
        }
      },
      "Microsoft.NETCore.Targets.DNXCore/5.0.0-beta-23504": {},
      "Microsoft.NETCore.TestHost/1.0.0-beta-23504": {
        "dependencies": {
          "runtime.osx.10.10-x64.Microsoft.NETCore.TestHost": "1.0.0-beta-23504"
        }
      },
      "Microsoft.NETCore.Windows.ApiSets/1.0.1-beta-23504": {},
      "Microsoft.VisualBasic/10.0.1-beta-23504": {
        "dependencies": {
          "System.Collections": "4.0.10",
          "System.Diagnostics.Debug": "4.0.10",
          "System.Dynamic.Runtime": "4.0.10",
          "System.Globalization": "4.0.10",
          "System.Linq": "4.0.0",
          "System.Linq.Expressions": "4.0.10",
          "System.ObjectModel": "4.0.10",
          "System.Reflection": "4.0.10",
          "System.Reflection.Extensions": "4.0.0",
          "System.Reflection.Primitives": "4.0.0",
          "System.Reflection.TypeExtensions": "4.0.0",
          "System.Resources.ResourceManager": "4.0.0",
          "System.Runtime": "4.0.20",
          "System.Runtime.Extensions": "4.0.10",
          "System.Runtime.InteropServices": "4.0.20",
          "System.Threading": "4.0.10"
        },
        "compile": {
          "ref/dotnet5.2/Microsoft.VisualBasic.dll": {}
        },
        "runtime": {
          "lib/dotnet5.4/Microsoft.VisualBasic.dll": {}
        }
      },
      "Microsoft.Win32.Primitives/4.0.1-beta-23504": {
        "dependencies": {
          "System.Runtime": "4.0.0",
          "runtime.unix.Microsoft.Win32.Primitives": "4.0.1-beta-23504"
        },
        "compile": {
          "ref/dotnet5.4/Microsoft.Win32.Primitives.dll": {}
        }
      },
<<<<<<< HEAD
=======
      "runtime.any.System.Linq.Expressions/4.0.11-beta-23504": {
        "dependencies": {
          "System.Collections": "4.0.10",
          "System.Diagnostics.Debug": "4.0.10",
          "System.Globalization": "4.0.10",
          "System.IO": "4.0.10",
          "System.Linq": "4.0.0",
          "System.ObjectModel": "4.0.10",
          "System.Reflection": "4.0.10",
          "System.Reflection.Emit": "4.0.0",
          "System.Reflection.Emit.ILGeneration": "4.0.0",
          "System.Reflection.Emit.Lightweight": "4.0.0",
          "System.Reflection.Extensions": "4.0.0",
          "System.Reflection.Primitives": "4.0.0",
          "System.Reflection.TypeExtensions": "4.0.0",
          "System.Resources.ResourceManager": "4.0.0",
          "System.Runtime": "4.0.20",
          "System.Runtime.Extensions": "4.0.10",
          "System.Threading": "4.0.10"
        },
        "compile": {
          "ref/dotnet/_._": {}
        },
        "runtime": {
          "lib/DNXCore50/System.Linq.Expressions.dll": {}
        }
      },
>>>>>>> 85865433
      "runtime.osx.10.10-x64.Microsoft.NETCore.Runtime.CoreCLR/1.0.1-beta-23504": {
        "compile": {
          "ref/dotnet/_._": {}
        },
        "runtime": {
          "runtimes/osx.10.10-x64/lib/dotnet/mscorlib.dll": {}
        },
        "native": {
          "runtimes/osx.10.10-x64/native/System.Globalization.Native.dylib": {},
          "runtimes/osx.10.10-x64/native/System.Native.dylib": {},
          "runtimes/osx.10.10-x64/native/System.Net.Http.Native.dylib": {},
          "runtimes/osx.10.10-x64/native/System.Security.Cryptography.Native.dylib": {},
          "runtimes/osx.10.10-x64/native/libcoreclr.dylib": {},
          "runtimes/osx.10.10-x64/native/libdbgshim.dylib": {},
          "runtimes/osx.10.10-x64/native/libmscordaccore.dylib": {},
          "runtimes/osx.10.10-x64/native/libmscordbi.dylib": {},
          "runtimes/osx.10.10-x64/native/libprotojit.dylib": {},
          "runtimes/osx.10.10-x64/native/libsos.dylib": {}
        }
      },
      "runtime.osx.10.10-x64.Microsoft.NETCore.TestHost/1.0.0-beta-23504": {
        "native": {
          "runtimes/osx.10.10-x64/native/corerun": {}
        }
      },
      "runtime.osx.10.10.System.Diagnostics.Process/4.1.0-beta-23504": {
        "dependencies": {
          "Microsoft.Win32.Primitives": "4.0.0",
          "System.Collections": "4.0.10",
          "System.Diagnostics.Debug": "4.0.10",
          "System.Globalization": "4.0.10",
          "System.IO": "4.0.10",
          "System.IO.FileSystem": "4.0.0",
          "System.IO.FileSystem.Primitives": "4.0.0",
          "System.Resources.ResourceManager": "4.0.0",
          "System.Runtime": "4.0.20",
          "System.Runtime.Extensions": "4.0.10",
          "System.Runtime.Handles": "4.0.0",
          "System.Runtime.InteropServices": "4.0.20",
          "System.Text.Encoding": "4.0.10",
          "System.Text.Encoding.Extensions": "4.0.10",
          "System.Threading": "4.0.10",
          "System.Threading.Tasks": "4.0.10",
          "System.Threading.ThreadPool": "4.0.10-beta-23504"
        },
        "compile": {
          "ref/dotnet/_._": {}
        },
        "runtime": {
          "runtimes/unix/lib/dotnet5.5/System.Diagnostics.Process.dll": {}
        }
      },
      "runtime.osx.10.10.System.IO.FileSystem/4.0.1-beta-23504": {
        "dependencies": {
          "System.Collections": "4.0.10",
          "System.Diagnostics.Debug": "4.0.10",
          "System.IO": "4.0.10",
          "System.IO.FileSystem.Primitives": "4.0.0",
          "System.Resources.ResourceManager": "4.0.0",
          "System.Runtime": "4.0.20",
          "System.Runtime.Extensions": "4.0.10",
          "System.Runtime.Handles": "4.0.0",
          "System.Runtime.InteropServices": "4.0.20",
          "System.Text.Encoding": "4.0.10",
          "System.Text.Encoding.Extensions": "4.0.10",
          "System.Threading": "4.0.10",
          "System.Threading.Tasks": "4.0.10"
        },
        "compile": {
          "ref/dotnet/_._": {}
        },
        "runtime": {
          "runtimes/osx.10.10/lib/dotnet5.4/System.IO.FileSystem.dll": {}
        }
      },
      "runtime.osx.10.10.System.IO.FileSystem.Watcher/4.0.0-beta-23504": {
        "dependencies": {
          "System.Collections": "4.0.10",
          "System.IO.FileSystem": "4.0.0",
          "System.IO.FileSystem.Primitives": "4.0.0",
          "System.Resources.ResourceManager": "4.0.0",
          "System.Runtime": "4.0.20",
          "System.Runtime.Extensions": "4.0.10",
          "System.Runtime.Handles": "4.0.0",
          "System.Runtime.InteropServices": "4.0.20",
          "System.Threading": "4.0.10",
          "System.Threading.Tasks": "4.0.10",
          "System.Threading.Thread": "4.0.0-beta-23504"
        },
        "compile": {
          "ref/dotnet/_._": {}
        },
        "runtime": {
          "runtimes/unix/lib/dotnet5.4/System.IO.FileSystem.Watcher.dll": {}
        }
      },
      "runtime.osx.10.10.System.Net.NameResolution/4.0.0-beta-23504": {
        "dependencies": {
          "System.Collections": "4.0.0",
          "System.Diagnostics.Tracing": "4.0.0",
          "System.Globalization": "4.0.0",
          "System.Net.Primitives": "4.0.10",
          "System.Resources.ResourceManager": "4.0.0",
          "System.Runtime": "4.0.20",
          "System.Runtime.Extensions": "4.0.10",
          "System.Runtime.InteropServices": "4.0.20",
          "System.Security.Principal.Windows": "4.0.0-beta-23504",
          "System.Threading": "4.0.0",
          "System.Threading.Tasks": "4.0.0"
        },
        "compile": {
          "ref/dotnet/_._": {}
        },
        "runtime": {
          "runtimes/unix/lib/dnxcore50/System.Net.NameResolution.dll": {}
        }
      },
      "runtime.osx.10.10.System.Net.Primitives/4.0.11-beta-23504": {
        "dependencies": {
          "Microsoft.Win32.Primitives": "4.0.0",
          "System.Collections": "4.0.0",
          "System.Collections.NonGeneric": "4.0.0",
          "System.Diagnostics.Tracing": "4.0.20",
          "System.Globalization": "4.0.0",
          "System.Resources.ResourceManager": "4.0.0",
          "System.Runtime": "4.0.20",
          "System.Runtime.Extensions": "4.0.10",
          "System.Runtime.Handles": "4.0.0",
          "System.Runtime.InteropServices": "4.0.20",
          "System.Threading": "4.0.0"
        },
        "compile": {
          "ref/dotnet/_._": {}
        },
        "runtime": {
          "runtimes/unix/lib/dnxcore50/System.Net.Primitives.dll": {}
        }
      },
      "runtime.osx.10.10.System.Net.Sockets/4.1.0-beta-23504": {
        "dependencies": {
          "System.Collections": "4.0.0",
          "System.Diagnostics.Tracing": "4.0.20",
          "System.Globalization": "4.0.0",
          "System.IO": "4.0.10",
          "System.Net.NameResolution": "4.0.0-beta-23504",
          "System.Net.Primitives": "4.0.10",
          "System.Resources.ResourceManager": "4.0.0",
          "System.Runtime": "4.0.20",
          "System.Runtime.Extensions": "4.0.10",
          "System.Runtime.Handles": "4.0.0",
          "System.Runtime.InteropServices": "4.0.20",
          "System.Security.Principal.Windows": "4.0.0-beta-23504",
          "System.Threading": "4.0.0",
          "System.Threading.Tasks": "4.0.10",
          "System.Threading.ThreadPool": "4.0.10-beta-23504"
        },
        "compile": {
          "ref/dotnet/_._": {}
        },
        "runtime": {
          "runtimes/osx.10.10/lib/dotnet5.5/System.Net.Sockets.dll": {}
        }
      },
      "runtime.osx.10.10.System.Runtime.Extensions/4.0.11-beta-23504": {
        "compile": {
          "ref/dotnet/_._": {}
        },
        "runtime": {
          "runtimes/unix/lib/dotnet5.4/System.Runtime.Extensions.dll": {}
        }
      },
      "runtime.osx.10.10.System.Security.Cryptography.Algorithms/4.0.0-beta-23504": {
        "dependencies": {
          "System.IO": "4.0.10",
          "System.Resources.ResourceManager": "4.0.0",
          "System.Runtime": "4.0.20",
          "System.Runtime.Handles": "4.0.0",
          "System.Runtime.InteropServices": "4.0.20",
          "System.Security.Cryptography.Primitives": "4.0.0-beta-23504",
          "System.Text.Encoding": "4.0.0",
          "System.Text.Encoding.Extensions": "4.0.0"
        },
        "compile": {
          "ref/dotnet/_._": {}
        },
        "runtime": {
          "runtimes/osx.10.10/lib/dotnet5.4/System.Security.Cryptography.Algorithms.dll": {}
        }
      },
      "runtime.unix.Microsoft.Win32.Primitives/4.0.1-beta-23504": {
        "dependencies": {
          "System.Runtime": "4.0.20",
          "System.Runtime.InteropServices": "4.0.20"
        },
        "compile": {
          "ref/dotnet/_._": {}
        },
        "runtime": {
          "runtimes/unix/lib/dotnet5.4/Microsoft.Win32.Primitives.dll": {}
        }
      },
      "runtime.unix.System.Console/4.0.0-beta-23504": {
        "dependencies": {
          "System.Collections": "4.0.10",
          "System.IO": "4.0.10",
          "System.IO.FileSystem.Primitives": "4.0.0",
          "System.Linq": "4.0.0",
          "System.Resources.ResourceManager": "4.0.0",
          "System.Runtime": "4.0.20",
          "System.Runtime.Extensions": "4.0.10",
          "System.Runtime.Handles": "4.0.0",
          "System.Runtime.InteropServices": "4.0.20",
          "System.Text.Encoding": "4.0.10",
          "System.Text.Encoding.Extensions": "4.0.10",
          "System.Threading": "4.0.10",
          "System.Threading.Tasks": "4.0.10"
        },
        "compile": {
          "ref/dotnet/_._": {}
        },
        "runtime": {
          "runtimes/unix/lib/dotnet5.4/System.Console.dll": {}
        }
      },
      "runtime.unix.System.Diagnostics.Debug/4.0.11-beta-23504": {
        "compile": {
          "ref/dotnet/_._": {}
        },
        "runtime": {
          "runtimes/unix/lib/dotnet5.4/System.Diagnostics.Debug.dll": {}
        }
      },
      "runtime.unix.System.Diagnostics.FileVersionInfo/4.0.0-beta-23504": {
        "dependencies": {
          "System.IO": "4.0.10",
          "System.IO.FileSystem": "4.0.0",
          "System.Reflection.Metadata": "1.0.22",
          "System.Runtime": "4.0.20",
          "System.Runtime.Extensions": "4.0.10"
        },
        "compile": {
          "ref/dotnet/_._": {}
        },
        "runtime": {
          "runtimes/unix/lib/dotnet5.4/System.Diagnostics.FileVersionInfo.dll": {}
        }
      },
      "runtime.unix.System.IO.Pipes/4.0.0-beta-23504": {
        "dependencies": {
          "System.Diagnostics.Debug": "4.0.10",
          "System.IO": "4.0.10",
          "System.Resources.ResourceManager": "4.0.0",
          "System.Runtime": "4.0.20",
          "System.Runtime.Extensions": "4.0.10",
          "System.Runtime.Handles": "4.0.0",
          "System.Runtime.InteropServices": "4.0.20",
          "System.Security.Principal": "4.0.0",
          "System.Threading": "4.0.10",
          "System.Threading.Tasks": "4.0.10"
        },
        "compile": {
          "ref/dotnet/_._": {}
        },
        "runtime": {
          "runtimes/unix/lib/dotnet5.4/System.IO.Pipes.dll": {}
        }
      },
      "runtime.unix.System.Private.Uri/4.0.1-beta-23504": {
        "compile": {
          "ref/dotnet/_._": {}
        },
        "runtime": {
          "runtimes/unix/lib/dotnet5.1/System.Private.Uri.dll": {}
        }
      },
      "runtime.unix.System.Security.Cryptography.Encoding/4.0.0-beta-23504": {
        "dependencies": {
          "System.Collections": "4.0.0",
          "System.Collections.Concurrent": "4.0.0",
          "System.Diagnostics.Debug": "4.0.10",
          "System.Linq": "4.0.0",
          "System.Resources.ResourceManager": "4.0.0",
          "System.Runtime": "4.0.20",
          "System.Runtime.Extensions": "4.0.10",
          "System.Runtime.Handles": "4.0.0",
          "System.Runtime.InteropServices": "4.0.20",
          "System.Security.Cryptography.Primitives": "4.0.0-beta-23504",
          "System.Text.Encoding": "4.0.0"
        },
        "compile": {
          "ref/dotnet/_._": {}
        },
        "runtime": {
          "runtimes/unix/lib/dotnet5.4/System.Security.Cryptography.Encoding.dll": {}
        }
      },
      "runtime.unix.System.Security.Cryptography.X509Certificates/4.0.0-beta-23504": {
        "dependencies": {
          "System.Collections": "4.0.10",
          "System.Globalization": "4.0.10",
          "System.Globalization.Calendars": "4.0.0",
          "System.IO": "4.0.10",
          "System.IO.FileSystem": "4.0.0",
          "System.IO.FileSystem.Primitives": "4.0.0",
          "System.IO.FileSystem.Watcher": "4.0.0-beta-23504",
          "System.Resources.ResourceManager": "4.0.0",
          "System.Runtime": "4.0.20",
          "System.Runtime.Extensions": "4.0.10",
          "System.Runtime.Handles": "4.0.0",
          "System.Runtime.InteropServices": "4.0.20",
          "System.Runtime.Numerics": "4.0.0",
          "System.Security.Cryptography.Algorithms": "4.0.0-beta-23504",
          "System.Security.Cryptography.Encoding": "4.0.0-beta-23504",
          "System.Security.Cryptography.OpenSsl": "4.0.0-beta-23504",
          "System.Security.Cryptography.Primitives": "4.0.0-beta-23504",
          "System.Text.Encoding": "4.0.10",
          "System.Threading": "4.0.10"
        },
        "compile": {
          "ref/dotnet/_._": {}
        },
        "runtime": {
          "runtimes/unix/lib/dotnet5.4/System.Security.Cryptography.X509Certificates.dll": {}
        }
      },
      "runtime.unix.System.Text.Encoding.CodePages/4.0.1-beta-23504": {
        "dependencies": {
          "System.Collections": "4.0.10",
          "System.Globalization": "4.0.10",
          "System.IO": "4.0.10",
          "System.Reflection": "4.0.10",
          "System.Resources.ResourceManager": "4.0.0",
          "System.Runtime": "4.0.20",
          "System.Runtime.Extensions": "4.0.10",
          "System.Runtime.Handles": "4.0.0",
          "System.Runtime.InteropServices": "4.0.20",
          "System.Text.Encoding": "4.0.10",
          "System.Threading": "4.0.10"
        },
        "compile": {
          "ref/dotnet/_._": {}
        },
        "runtime": {
          "runtimes/unix/lib/dotnet5.4/System.Text.Encoding.CodePages.dll": {}
        }
      },
      "runtime.unix.System.Threading/4.0.11-beta-23504": {
        "compile": {
          "ref/dotnet/_._": {}
        },
        "runtime": {
          "runtimes/unix/lib/dotnet5.4/System.Threading.dll": {}
        }
      },
      "System.AppContext/4.0.1-beta-23504": {
        "dependencies": {
          "System.Runtime": "4.0.0"
        },
        "compile": {
          "ref/dotnet5.4/System.AppContext.dll": {}
        },
        "runtime": {
          "lib/DNXCore50/System.AppContext.dll": {}
        }
      },
      "System.Collections/4.0.11-beta-23504": {
        "dependencies": {
          "System.Runtime": "4.0.21-beta-23504"
        },
        "compile": {
          "ref/dotnet5.4/System.Collections.dll": {}
        },
        "runtime": {
          "lib/DNXCore50/System.Collections.dll": {}
        }
      },
      "System.Collections.Concurrent/4.0.11-beta-23504": {
        "dependencies": {
          "System.Collections": "4.0.10",
          "System.Diagnostics.Debug": "4.0.10",
          "System.Diagnostics.Tracing": "4.0.20",
          "System.Globalization": "4.0.10",
          "System.Resources.ResourceManager": "4.0.0",
          "System.Runtime": "4.0.20",
          "System.Runtime.Extensions": "4.0.10",
          "System.Threading": "4.0.10",
          "System.Threading.Tasks": "4.0.10"
        },
        "compile": {
          "ref/dotnet5.4/System.Collections.Concurrent.dll": {}
        },
        "runtime": {
          "lib/dotnet5.4/System.Collections.Concurrent.dll": {}
        }
      },
      "System.Collections.Immutable/1.1.38-beta-23504": {
        "dependencies": {
          "System.Collections": "4.0.0",
          "System.Diagnostics.Debug": "4.0.0",
          "System.Globalization": "4.0.0",
          "System.Linq": "4.0.0",
          "System.Resources.ResourceManager": "4.0.0",
          "System.Runtime": "4.0.0",
          "System.Runtime.Extensions": "4.0.0",
          "System.Threading": "4.0.0"
        },
        "compile": {
          "lib/dotnet5.1/System.Collections.Immutable.dll": {}
        },
        "runtime": {
          "lib/dotnet5.1/System.Collections.Immutable.dll": {}
        }
      },
      "System.Collections.NonGeneric/4.0.1-beta-23504": {
        "dependencies": {
          "System.Diagnostics.Debug": "4.0.10",
          "System.Globalization": "4.0.10",
          "System.Resources.ResourceManager": "4.0.0",
          "System.Runtime": "4.0.20",
          "System.Runtime.Extensions": "4.0.10",
          "System.Threading": "4.0.10"
        },
        "compile": {
          "ref/dotnet5.4/System.Collections.NonGeneric.dll": {}
        },
        "runtime": {
          "lib/dotnet5.4/System.Collections.NonGeneric.dll": {}
        }
      },
      "System.Console/4.0.0-beta-23504": {
        "dependencies": {
          "System.IO": "4.0.0",
          "System.Runtime": "4.0.0",
          "runtime.unix.System.Console": "4.0.0-beta-23504"
        },
        "compile": {
          "ref/dotnet5.4/System.Console.dll": {}
        }
      },
      "System.Diagnostics.Contracts/4.0.1-beta-23504": {
        "dependencies": {
          "System.Runtime": "4.0.0"
        },
        "compile": {
          "ref/dotnet5.1/System.Diagnostics.Contracts.dll": {}
        },
        "runtime": {
          "lib/DNXCore50/System.Diagnostics.Contracts.dll": {}
        }
      },
      "System.Diagnostics.Debug/4.0.11-beta-23504": {
        "dependencies": {
          "System.Runtime": "4.0.0",
          "runtime.unix.System.Diagnostics.Debug": "4.0.11-beta-23504"
        },
        "compile": {
          "ref/dotnet5.4/System.Diagnostics.Debug.dll": {}
        }
      },
      "System.Diagnostics.FileVersionInfo/4.0.0-beta-23504": {
        "dependencies": {
          "System.Runtime": "4.0.0",
          "runtime.unix.System.Diagnostics.FileVersionInfo": "4.0.0-beta-23504"
        },
        "compile": {
          "ref/dotnet5.4/System.Diagnostics.FileVersionInfo.dll": {}
        }
      },
      "System.Diagnostics.Process/4.1.0-beta-23504": {
        "dependencies": {
          "System.IO": "4.0.0",
          "System.Runtime": "4.0.0",
          "System.Runtime.Handles": "4.0.0",
          "System.Text.Encoding": "4.0.0",
          "runtime.osx.10.10.System.Diagnostics.Process": "4.1.0-beta-23504"
        },
        "compile": {
          "ref/dotnet5.5/System.Diagnostics.Process.dll": {}
        }
      },
      "System.Diagnostics.StackTrace/4.0.1-beta-23504": {
        "dependencies": {
          "System.Reflection": "4.0.0",
          "System.Runtime": "4.0.0"
        },
        "compile": {
          "ref/dotnet5.4/System.Diagnostics.StackTrace.dll": {}
        },
        "runtime": {
          "lib/DNXCore50/System.Diagnostics.StackTrace.dll": {}
        }
      },
      "System.Diagnostics.Tools/4.0.1-beta-23504": {
        "dependencies": {
          "System.Runtime": "4.0.0"
        },
        "compile": {
          "ref/dotnet5.1/System.Diagnostics.Tools.dll": {}
        },
        "runtime": {
          "lib/DNXCore50/System.Diagnostics.Tools.dll": {}
        }
      },
      "System.Diagnostics.Tracing/4.0.21-beta-23504": {
        "dependencies": {
          "System.Runtime": "4.0.0"
        },
        "compile": {
          "ref/dotnet5.4/System.Diagnostics.Tracing.dll": {}
        },
        "runtime": {
          "lib/DNXCore50/System.Diagnostics.Tracing.dll": {}
        }
      },
      "System.Dynamic.Runtime/4.0.11-beta-23504": {
        "dependencies": {
          "System.Collections": "4.0.10",
          "System.Diagnostics.Debug": "4.0.10",
          "System.Globalization": "4.0.10",
          "System.Linq": "4.0.0",
          "System.Linq.Expressions": "4.0.10",
          "System.ObjectModel": "4.0.10",
          "System.Reflection": "4.0.10",
          "System.Reflection.Emit": "4.0.0",
          "System.Reflection.Emit.ILGeneration": "4.0.0",
          "System.Reflection.Primitives": "4.0.0",
          "System.Reflection.TypeExtensions": "4.0.0",
          "System.Resources.ResourceManager": "4.0.0",
          "System.Runtime": "4.0.20",
          "System.Runtime.Extensions": "4.0.10",
          "System.Threading": "4.0.10"
        },
        "compile": {
          "ref/dotnet5.4/System.Dynamic.Runtime.dll": {}
        },
        "runtime": {
          "lib/DNXCore50/System.Dynamic.Runtime.dll": {}
        }
      },
      "System.Globalization/4.0.11-beta-23504": {
        "dependencies": {
          "System.Runtime": "4.0.0"
        },
        "compile": {
          "ref/dotnet5.4/System.Globalization.dll": {}
        },
        "runtime": {
          "lib/DNXCore50/System.Globalization.dll": {}
        }
      },
      "System.Globalization.Calendars/4.0.1-beta-23504": {
        "dependencies": {
          "System.Globalization": "4.0.0",
          "System.Runtime": "4.0.0"
        },
        "compile": {
          "ref/dotnet5.4/System.Globalization.Calendars.dll": {}
        },
        "runtime": {
          "lib/DNXCore50/System.Globalization.Calendars.dll": {}
        }
      },
      "System.IO/4.0.11-beta-23504": {
        "dependencies": {
          "System.Runtime": "4.0.20",
          "System.Text.Encoding": "4.0.0",
          "System.Threading.Tasks": "4.0.0"
        },
        "compile": {
          "ref/dotnet5.4/System.IO.dll": {}
        },
        "runtime": {
          "lib/DNXCore50/System.IO.dll": {}
        }
      },
      "System.IO.FileSystem/4.0.1-beta-23504": {
        "dependencies": {
          "System.IO": "4.0.0",
          "System.IO.FileSystem.Primitives": "4.0.0",
          "System.Runtime": "4.0.0",
          "System.Runtime.Handles": "4.0.0",
          "System.Text.Encoding": "4.0.0",
          "System.Threading.Tasks": "4.0.0",
          "runtime.osx.10.10.System.IO.FileSystem": "4.0.1-beta-23504"
        },
        "compile": {
          "ref/dotnet5.4/System.IO.FileSystem.dll": {}
        }
      },
      "System.IO.FileSystem.Primitives/4.0.1-beta-23504": {
        "dependencies": {
          "System.Runtime": "4.0.20"
        },
        "compile": {
          "ref/dotnet5.4/System.IO.FileSystem.Primitives.dll": {}
        },
        "runtime": {
          "lib/dotnet5.4/System.IO.FileSystem.Primitives.dll": {}
        }
      },
      "System.IO.FileSystem.Watcher/4.0.0-beta-23504": {
        "dependencies": {
          "System.Runtime": "4.0.0",
          "runtime.osx.10.10.System.IO.FileSystem.Watcher": "4.0.0-beta-23504"
        },
        "compile": {
          "ref/dotnet5.4/System.IO.FileSystem.Watcher.dll": {}
        }
      },
      "System.IO.Pipes/4.0.0-beta-23504": {
        "dependencies": {
          "System.IO": "4.0.0",
          "System.Runtime": "4.0.0",
          "System.Runtime.Handles": "4.0.0",
          "System.Security.Principal": "4.0.0",
          "System.Threading.Tasks": "4.0.0",
          "runtime.unix.System.IO.Pipes": "4.0.0-beta-23504"
        },
        "compile": {
          "ref/dotnet5.4/System.IO.Pipes.dll": {}
        }
      },
      "System.Linq/4.0.1-beta-23504": {
        "dependencies": {
          "System.Collections": "4.0.10",
          "System.Diagnostics.Debug": "4.0.10",
          "System.Resources.ResourceManager": "4.0.0",
          "System.Runtime": "4.0.20",
          "System.Runtime.Extensions": "4.0.10"
        },
        "compile": {
          "ref/dotnet5.1/System.Linq.dll": {}
        },
        "runtime": {
          "lib/dotnet5.4/System.Linq.dll": {}
        }
      },
      "System.Linq.Expressions/4.0.10": {
        "dependencies": {
<<<<<<< HEAD
          "System.Collections": "[4.0.0, )",
          "System.Diagnostics.Debug": "[4.0.0, )",
          "System.Globalization": "[4.0.0, )",
          "System.IO": "[4.0.0, )",
          "System.Linq": "[4.0.0, )",
          "System.ObjectModel": "[4.0.0, )",
          "System.Reflection": "[4.0.0, )",
          "System.Reflection.Emit": "[4.0.0, )",
          "System.Reflection.Extensions": "[4.0.0, )",
          "System.Reflection.Primitives": "[4.0.0, )",
          "System.Reflection.TypeExtensions": "[4.0.0, )",
          "System.Resources.ResourceManager": "[4.0.0, )",
          "System.Runtime": "[4.0.20, )",
          "System.Runtime.Extensions": "[4.0.0, )",
          "System.Threading": "[4.0.0, )"
=======
          "System.Reflection": "4.0.0",
          "System.Runtime": "4.0.0",
          "runtime.any.System.Linq.Expressions": "4.0.11-beta-23504"
>>>>>>> 85865433
        },
        "compile": {
          "ref/dotnet/System.Linq.Expressions.dll": {}
        },
        "runtime": {
          "lib/DNXCore50/System.Linq.Expressions.dll": {}
        }
      },
      "System.Net.NameResolution/4.0.0-beta-23504": {
        "dependencies": {
          "System.Net.Primitives": "4.0.10",
          "System.Runtime": "4.0.0",
          "System.Threading.Tasks": "4.0.0",
          "runtime.osx.10.10.System.Net.NameResolution": "4.0.0-beta-23504"
        },
        "compile": {
          "ref/dotnet5.4/System.Net.NameResolution.dll": {}
        }
      },
      "System.Net.Primitives/4.0.11-beta-23504": {
        "dependencies": {
          "System.Runtime": "4.0.0",
          "System.Runtime.Handles": "4.0.0",
          "runtime.osx.10.10.System.Net.Primitives": "4.0.11-beta-23504"
        },
        "compile": {
          "ref/dotnet5.4/System.Net.Primitives.dll": {}
        }
      },
      "System.Net.Sockets/4.1.0-beta-23504": {
        "dependencies": {
          "System.IO": "4.0.0",
          "System.Net.Primitives": "4.0.10",
          "System.Runtime": "4.0.0",
          "System.Threading.Tasks": "4.0.0",
          "runtime.osx.10.10.System.Net.Sockets": "4.1.0-beta-23504"
        },
        "compile": {
          "ref/dotnet5.5/System.Net.Sockets.dll": {}
        }
      },
      "System.ObjectModel/4.0.11-beta-23504": {
        "dependencies": {
          "System.Collections": "4.0.10",
          "System.Diagnostics.Debug": "4.0.10",
          "System.Resources.ResourceManager": "4.0.0",
          "System.Runtime": "4.0.20",
          "System.Threading": "4.0.10"
        },
        "compile": {
          "ref/dotnet5.4/System.ObjectModel.dll": {}
        },
        "runtime": {
          "lib/dotnet5.4/System.ObjectModel.dll": {}
        }
      },
      "System.Private.DataContractSerialization/4.1.0-beta-23504": {
        "compile": {
          "ref/dnxcore50/_._": {}
        }
      },
      "System.Private.Uri/4.0.1-beta-23504": {
        "dependencies": {
          "runtime.unix.System.Private.Uri": "4.0.1-beta-23504"
        },
        "compile": {
          "ref/dnxcore50/_._": {}
        }
      },
      "System.Reflection/4.1.0-beta-23504": {
        "dependencies": {
          "System.IO": "4.0.0",
          "System.Reflection.Primitives": "4.0.0",
          "System.Runtime": "4.0.20"
        },
        "compile": {
          "ref/dotnet5.4/System.Reflection.dll": {}
        },
        "runtime": {
          "lib/DNXCore50/System.Reflection.dll": {}
        }
      },
      "System.Reflection.Emit/4.0.1-beta-23504": {
        "dependencies": {
          "System.IO": "4.0.0",
          "System.Reflection": "4.0.0",
          "System.Reflection.Emit.ILGeneration": "4.0.0",
          "System.Reflection.Primitives": "4.0.0",
          "System.Runtime": "4.0.0"
        },
        "compile": {
          "ref/dotnet5.2/System.Reflection.Emit.dll": {}
        },
        "runtime": {
          "lib/DNXCore50/System.Reflection.Emit.dll": {}
        }
      },
      "System.Reflection.Emit.ILGeneration/4.0.1-beta-23504": {
        "dependencies": {
          "System.Reflection": "4.0.0",
          "System.Reflection.Primitives": "4.0.0",
          "System.Runtime": "4.0.0"
        },
        "compile": {
          "ref/dotnet5.1/System.Reflection.Emit.ILGeneration.dll": {}
        },
        "runtime": {
          "lib/DNXCore50/System.Reflection.Emit.ILGeneration.dll": {}
        }
      },
      "System.Reflection.Emit.Lightweight/4.0.1-beta-23504": {
        "dependencies": {
          "System.Reflection": "4.0.0",
          "System.Reflection.Emit.ILGeneration": "4.0.0",
          "System.Reflection.Primitives": "4.0.0",
          "System.Runtime": "4.0.0"
        },
        "compile": {
          "ref/dotnet5.1/System.Reflection.Emit.Lightweight.dll": {}
        },
        "runtime": {
          "lib/DNXCore50/System.Reflection.Emit.Lightweight.dll": {}
        }
      },
      "System.Reflection.Extensions/4.0.1-beta-23504": {
        "dependencies": {
          "System.Reflection": "4.0.0",
          "System.Runtime": "4.0.0"
        },
        "compile": {
          "ref/dotnet5.1/System.Reflection.Extensions.dll": {}
        },
        "runtime": {
          "lib/DNXCore50/System.Reflection.Extensions.dll": {}
        }
      },
      "System.Reflection.Metadata/1.2.0-rc3-23811": {
        "dependencies": {
          "System.Collections": "4.0.0",
          "System.Collections.Immutable": "1.1.37",
          "System.Diagnostics.Debug": "4.0.0",
          "System.IO": "4.0.0",
          "System.Linq": "4.0.0",
          "System.Reflection": "4.0.0",
          "System.Reflection.Extensions": "4.0.0",
          "System.Reflection.Primitives": "4.0.0",
          "System.Resources.ResourceManager": "4.0.0",
          "System.Runtime": "4.0.0",
          "System.Runtime.Extensions": "4.0.0",
          "System.Runtime.InteropServices": "4.0.0",
          "System.Text.Encoding": "4.0.0",
          "System.Text.Encoding.Extensions": "4.0.0",
          "System.Threading": "4.0.0"
        },
        "compile": {
          "lib/dotnet5.2/System.Reflection.Metadata.dll": {}
        },
        "runtime": {
          "lib/dotnet5.2/System.Reflection.Metadata.dll": {}
        }
      },
      "System.Reflection.Primitives/4.0.1-beta-23504": {
        "dependencies": {
          "System.Runtime": "4.0.0"
        },
        "compile": {
          "ref/dotnet5.1/System.Reflection.Primitives.dll": {}
        },
        "runtime": {
          "lib/DNXCore50/System.Reflection.Primitives.dll": {}
        }
      },
      "System.Reflection.TypeExtensions/4.1.0-beta-23504": {
        "dependencies": {
          "System.Reflection": "4.0.0",
          "System.Runtime": "4.0.0"
        },
        "compile": {
          "ref/dotnet5.4/System.Reflection.TypeExtensions.dll": {}
        },
        "runtime": {
          "lib/DNXCore50/System.Reflection.TypeExtensions.dll": {}
        }
      },
      "System.Resources.ResourceManager/4.0.1-beta-23504": {
        "dependencies": {
          "System.Globalization": "4.0.0",
          "System.Reflection": "4.0.0",
          "System.Runtime": "4.0.0"
        },
        "compile": {
          "ref/dotnet5.1/System.Resources.ResourceManager.dll": {}
        },
        "runtime": {
          "lib/DNXCore50/System.Resources.ResourceManager.dll": {}
        }
      },
      "System.Runtime/4.0.21-beta-23504": {
        "dependencies": {
          "System.Private.Uri": "4.0.1-beta-23504"
        },
        "compile": {
          "ref/dotnet5.4/System.Runtime.dll": {}
        },
        "runtime": {
          "lib/DNXCore50/System.Runtime.dll": {}
        }
      },
      "System.Runtime.Extensions/4.0.11-beta-23504": {
        "dependencies": {
          "System.Runtime": "4.0.20",
          "runtime.osx.10.10.System.Runtime.Extensions": "4.0.11-beta-23504"
        },
        "compile": {
          "ref/dotnet5.4/System.Runtime.Extensions.dll": {}
        }
      },
      "System.Runtime.Handles/4.0.1-beta-23504": {
        "dependencies": {
          "System.Runtime": "4.0.0"
        },
        "compile": {
          "ref/dotnet5.4/System.Runtime.Handles.dll": {}
        },
        "runtime": {
          "lib/DNXCore50/System.Runtime.Handles.dll": {}
        }
      },
      "System.Runtime.InteropServices/4.0.21-beta-23504": {
        "dependencies": {
          "System.Reflection": "4.0.0",
          "System.Reflection.Primitives": "4.0.0",
          "System.Runtime": "4.0.0",
          "System.Runtime.Handles": "4.0.0"
        },
        "compile": {
          "ref/dotnet5.4/System.Runtime.InteropServices.dll": {}
        },
        "runtime": {
          "lib/DNXCore50/System.Runtime.InteropServices.dll": {}
        }
      },
      "System.Runtime.Loader/4.0.0-beta-23504": {
        "dependencies": {
          "System.IO": "4.0.0",
          "System.Reflection": "4.0.0",
          "System.Runtime": "4.0.0"
        },
        "compile": {
          "ref/dotnet5.1/System.Runtime.Loader.dll": {}
        },
        "runtime": {
          "lib/DNXCore50/System.Runtime.Loader.dll": {}
        }
      },
      "System.Runtime.Numerics/4.0.1-beta-23504": {
        "dependencies": {
          "System.Globalization": "4.0.10",
          "System.Resources.ResourceManager": "4.0.0",
          "System.Runtime": "4.0.20",
          "System.Runtime.Extensions": "4.0.10"
        },
        "compile": {
          "ref/dotnet5.2/System.Runtime.Numerics.dll": {}
        },
        "runtime": {
          "lib/dotnet5.4/System.Runtime.Numerics.dll": {}
        }
      },
      "System.Runtime.Serialization.Json/4.0.1-beta-23504": {
        "dependencies": {
          "System.Private.DataContractSerialization": "4.1.0-beta-23504"
        },
        "compile": {
          "ref/dotnet5.1/System.Runtime.Serialization.Json.dll": {}
        },
        "runtime": {
          "lib/DNXCore50/System.Runtime.Serialization.Json.dll": {}
        }
      },
      "System.Security.Claims/4.0.1-beta-23504": {
        "dependencies": {
          "System.Collections": "4.0.0",
          "System.Diagnostics.Debug": "4.0.0",
          "System.Globalization": "4.0.0",
          "System.IO": "4.0.0",
          "System.Resources.ResourceManager": "4.0.0",
          "System.Runtime": "4.0.20",
          "System.Runtime.Extensions": "4.0.0",
          "System.Security.Principal": "4.0.0"
        },
        "compile": {
          "ref/dotnet5.4/System.Security.Claims.dll": {}
        },
        "runtime": {
          "lib/dotnet5.4/System.Security.Claims.dll": {}
        }
      },
      "System.Security.Cryptography.Algorithms/4.0.0-beta-23504": {
        "dependencies": {
          "System.IO": "4.0.0",
          "System.Runtime": "4.0.0",
          "System.Security.Cryptography.Primitives": "4.0.0-beta-23504",
          "runtime.osx.10.10.System.Security.Cryptography.Algorithms": "4.0.0-beta-23504"
        },
        "compile": {
          "ref/dotnet5.4/System.Security.Cryptography.Algorithms.dll": {}
        }
      },
      "System.Security.Cryptography.Encoding/4.0.0-beta-23504": {
        "dependencies": {
          "System.Runtime": "4.0.0",
          "runtime.unix.System.Security.Cryptography.Encoding": "4.0.0-beta-23504"
        },
        "compile": {
          "ref/dotnet5.4/System.Security.Cryptography.Encoding.dll": {}
        }
      },
      "System.Security.Cryptography.OpenSsl/4.0.0-beta-23504": {
        "dependencies": {
          "System.Collections": "4.0.0",
          "System.IO": "4.0.10",
          "System.Resources.ResourceManager": "4.0.0",
          "System.Runtime": "4.0.20",
          "System.Runtime.Extensions": "4.0.10",
          "System.Runtime.Handles": "4.0.0",
          "System.Runtime.InteropServices": "4.0.20",
          "System.Runtime.Numerics": "4.0.0",
          "System.Security.Cryptography.Algorithms": "4.0.0-beta-23504",
          "System.Security.Cryptography.Encoding": "4.0.0-beta-23504",
          "System.Security.Cryptography.Primitives": "4.0.0-beta-23504",
          "System.Text.Encoding": "4.0.10"
        },
        "compile": {
          "ref/dotnet5.4/System.Security.Cryptography.OpenSsl.dll": {}
        },
        "runtime": {
          "runtimes/unix/lib/dotnet5.4/System.Security.Cryptography.OpenSsl.dll": {}
        }
      },
      "System.Security.Cryptography.Primitives/4.0.0-beta-23504": {
        "dependencies": {
          "System.Diagnostics.Debug": "4.0.0",
          "System.Globalization": "4.0.0",
          "System.IO": "4.0.10",
          "System.Resources.ResourceManager": "4.0.0",
          "System.Runtime": "4.0.20",
          "System.Threading": "4.0.0",
          "System.Threading.Tasks": "4.0.0"
        },
        "compile": {
          "ref/dotnet5.4/System.Security.Cryptography.Primitives.dll": {}
        },
        "runtime": {
          "lib/dotnet5.4/System.Security.Cryptography.Primitives.dll": {}
        }
      },
      "System.Security.Cryptography.X509Certificates/4.0.0-beta-23504": {
        "dependencies": {
          "System.Runtime": "4.0.0",
          "System.Runtime.Handles": "4.0.0",
          "System.Security.Cryptography.Algorithms": "4.0.0-beta-23504",
          "System.Security.Cryptography.Encoding": "4.0.0-beta-23504",
          "runtime.unix.System.Security.Cryptography.X509Certificates": "4.0.0-beta-23504"
        },
        "compile": {
          "ref/dotnet5.4/System.Security.Cryptography.X509Certificates.dll": {}
        }
      },
      "System.Security.Principal/4.0.1-beta-23504": {
        "dependencies": {
          "System.Runtime": "4.0.0"
        },
        "compile": {
          "ref/dotnet5.1/System.Security.Principal.dll": {}
        },
        "runtime": {
          "lib/dotnet5.1/System.Security.Principal.dll": {}
        }
      },
      "System.Security.Principal.Windows/4.0.0-beta-23504": {
        "dependencies": {
          "System.Collections": "4.0.0",
          "System.Diagnostics.Debug": "4.0.10",
          "System.Reflection": "4.0.10",
          "System.Resources.ResourceManager": "4.0.0",
          "System.Runtime": "4.0.20",
          "System.Runtime.Extensions": "4.0.0",
          "System.Runtime.Handles": "4.0.0",
          "System.Runtime.InteropServices": "4.0.20",
          "System.Security.Claims": "4.0.0",
          "System.Security.Principal": "4.0.0",
          "System.Text.Encoding": "4.0.10",
          "System.Threading": "4.0.10"
        },
        "compile": {
          "ref/dotnet5.4/System.Security.Principal.Windows.dll": {}
        },
        "runtime": {
          "lib/DNXCore50/System.Security.Principal.Windows.dll": {}
        }
      },
      "System.Text.Encoding/4.0.11-beta-23504": {
        "dependencies": {
          "System.Runtime": "4.0.0"
        },
        "compile": {
          "ref/dotnet5.4/System.Text.Encoding.dll": {}
        },
        "runtime": {
          "lib/DNXCore50/System.Text.Encoding.dll": {}
        }
      },
      "System.Text.Encoding.CodePages/4.0.1-beta-23504": {
        "dependencies": {
          "System.Runtime": "4.0.0",
          "System.Text.Encoding": "4.0.10",
          "runtime.unix.System.Text.Encoding.CodePages": "4.0.1-beta-23504"
        },
        "compile": {
          "ref/dotnet5.4/System.Text.Encoding.CodePages.dll": {}
        }
      },
      "System.Text.Encoding.Extensions/4.0.11-beta-23504": {
        "dependencies": {
          "System.Runtime": "4.0.0",
          "System.Text.Encoding": "4.0.10"
        },
        "compile": {
          "ref/dotnet5.4/System.Text.Encoding.Extensions.dll": {}
        },
        "runtime": {
          "lib/DNXCore50/System.Text.Encoding.Extensions.dll": {}
        }
      },
      "System.Text.RegularExpressions/4.0.11-beta-23504": {
        "dependencies": {
          "System.Collections": "4.0.10",
          "System.Globalization": "4.0.10",
          "System.Resources.ResourceManager": "4.0.0",
          "System.Runtime": "4.0.20",
          "System.Runtime.Extensions": "4.0.10",
          "System.Threading": "4.0.10"
        },
        "compile": {
          "ref/dotnet5.4/System.Text.RegularExpressions.dll": {}
        },
        "runtime": {
          "lib/dotnet5.4/System.Text.RegularExpressions.dll": {}
        }
      },
      "System.Threading/4.0.11-beta-23504": {
        "dependencies": {
          "System.Runtime": "4.0.0",
          "System.Threading.Tasks": "4.0.0",
          "runtime.unix.System.Threading": "4.0.11-beta-23504"
        },
        "compile": {
          "ref/dotnet5.4/System.Threading.dll": {}
        }
      },
      "System.Threading.Tasks/4.0.11-beta-23504": {
        "dependencies": {
          "System.Runtime": "4.0.0"
        },
        "compile": {
          "ref/dotnet5.4/System.Threading.Tasks.dll": {}
        },
        "runtime": {
          "lib/DNXCore50/System.Threading.Tasks.dll": {}
        }
      },
      "System.Threading.Tasks.Parallel/4.0.1-beta-23504": {
        "dependencies": {
          "System.Collections.Concurrent": "4.0.10",
          "System.Diagnostics.Debug": "4.0.10",
          "System.Diagnostics.Tracing": "4.0.20",
          "System.Resources.ResourceManager": "4.0.0",
          "System.Runtime": "4.0.20",
          "System.Runtime.Extensions": "4.0.10",
          "System.Threading": "4.0.10",
          "System.Threading.Tasks": "4.0.10"
        },
        "compile": {
          "ref/dotnet5.2/System.Threading.Tasks.Parallel.dll": {}
        },
        "runtime": {
          "lib/dotnet5.4/System.Threading.Tasks.Parallel.dll": {}
        }
      },
      "System.Threading.Thread/4.0.0-beta-23504": {
        "dependencies": {
          "System.Runtime": "4.0.0"
        },
        "compile": {
          "ref/dotnet5.4/System.Threading.Thread.dll": {}
        },
        "runtime": {
          "lib/DNXCore50/System.Threading.Thread.dll": {}
        }
      },
      "System.Threading.ThreadPool/4.0.10-beta-23504": {
        "dependencies": {
          "System.Runtime": "4.0.0",
          "System.Runtime.InteropServices": "4.0.0"
        },
        "compile": {
          "ref/dotnet5.4/System.Threading.ThreadPool.dll": {}
        },
        "runtime": {
          "lib/DNXCore50/System.Threading.ThreadPool.dll": {}
        }
      },
      "System.Threading.Timer/4.0.1-beta-23504": {
        "dependencies": {
          "System.Runtime": "4.0.0"
        },
        "compile": {
          "ref/dotnet5.3/System.Threading.Timer.dll": {}
        },
        "runtime": {
          "lib/DNXCore50/System.Threading.Timer.dll": {}
        }
      },
      "System.Xml.ReaderWriter/4.0.11-beta-23504": {
        "dependencies": {
          "System.Collections": "4.0.10",
          "System.Diagnostics.Debug": "4.0.10",
          "System.Globalization": "4.0.10",
          "System.IO": "4.0.10",
          "System.IO.FileSystem": "4.0.0",
          "System.IO.FileSystem.Primitives": "4.0.0",
          "System.Resources.ResourceManager": "4.0.0",
          "System.Runtime": "4.0.20",
          "System.Runtime.Extensions": "4.0.10",
          "System.Runtime.InteropServices": "4.0.20",
          "System.Text.Encoding": "4.0.10",
          "System.Text.Encoding.Extensions": "4.0.10",
          "System.Text.RegularExpressions": "4.0.0",
          "System.Threading.Tasks": "4.0.10"
        },
        "compile": {
          "ref/dotnet5.4/System.Xml.ReaderWriter.dll": {}
        },
        "runtime": {
          "lib/dotnet5.4/System.Xml.ReaderWriter.dll": {}
        }
      },
      "System.Xml.XDocument/4.0.11-beta-23504": {
        "dependencies": {
          "System.Collections": "4.0.10",
          "System.Diagnostics.Debug": "4.0.10",
          "System.Diagnostics.Tools": "4.0.0",
          "System.Globalization": "4.0.10",
          "System.IO": "4.0.10",
          "System.Reflection": "4.0.10",
          "System.Resources.ResourceManager": "4.0.0",
          "System.Runtime": "4.0.20",
          "System.Runtime.Extensions": "4.0.10",
          "System.Text.Encoding": "4.0.10",
          "System.Threading": "4.0.10",
          "System.Xml.ReaderWriter": "4.0.10"
        },
        "compile": {
          "ref/dotnet5.4/System.Xml.XDocument.dll": {}
        },
        "runtime": {
          "lib/dotnet5.4/System.Xml.XDocument.dll": {}
        }
      },
      "System.Xml.XmlDocument/4.0.1-beta-23504": {
        "dependencies": {
          "System.Collections": "4.0.10",
          "System.Diagnostics.Debug": "4.0.10",
          "System.Globalization": "4.0.10",
          "System.IO": "4.0.10",
          "System.Resources.ResourceManager": "4.0.0",
          "System.Runtime": "4.0.20",
          "System.Runtime.Extensions": "4.0.10",
          "System.Text.Encoding": "4.0.10",
          "System.Threading": "4.0.10",
          "System.Xml.ReaderWriter": "4.0.10"
        },
        "compile": {
          "ref/dotnet5.4/System.Xml.XmlDocument.dll": {}
        },
        "runtime": {
          "lib/dotnet5.4/System.Xml.XmlDocument.dll": {}
        }
      },
      "System.Xml.XPath/4.0.1-beta-23504": {
        "dependencies": {
          "System.Collections": "4.0.10",
          "System.Diagnostics.Debug": "4.0.10",
          "System.Globalization": "4.0.10",
          "System.IO": "4.0.10",
          "System.Resources.ResourceManager": "4.0.0",
          "System.Runtime": "4.0.20",
          "System.Runtime.Extensions": "4.0.10",
          "System.Threading": "4.0.10",
          "System.Xml.ReaderWriter": "4.0.10"
        },
        "compile": {
          "ref/dotnet5.4/System.Xml.XPath.dll": {}
        },
        "runtime": {
          "lib/dotnet5.4/System.Xml.XPath.dll": {}
        }
      },
      "System.Xml.XPath.XDocument/4.0.1-beta-23504": {
        "dependencies": {
          "System.Diagnostics.Debug": "4.0.10",
          "System.Linq": "4.0.0",
          "System.Resources.ResourceManager": "4.0.0",
          "System.Runtime": "4.0.20",
          "System.Runtime.Extensions": "4.0.10",
          "System.Threading": "4.0.10",
          "System.Xml.ReaderWriter": "4.0.10",
          "System.Xml.XDocument": "4.0.10",
          "System.Xml.XPath": "4.0.1-beta-23504"
        },
        "compile": {
          "ref/dotnet5.4/System.Xml.XPath.XDocument.dll": {}
        },
        "runtime": {
          "lib/dotnet5.4/System.Xml.XPath.XDocument.dll": {}
        }
      }
    },
    "DNXCore,Version=v5.0/ubuntu.14.04-x64": {
      "Microsoft.NETCore.Platforms/1.0.1-beta-23504": {
        "dependencies": {
          "Microsoft.NETCore.Targets": "1.0.1-beta-23504"
        }
      },
      "Microsoft.NETCore.Portable.Compatibility/1.0.1-beta-23504": {
        "dependencies": {
          "Microsoft.NETCore.Runtime": "1.0.1-beta-23504"
        },
        "compile": {
          "ref/dotnet/System.ComponentModel.DataAnnotations.dll": {},
          "ref/dotnet/System.Core.dll": {},
          "ref/dotnet/System.Net.dll": {},
          "ref/dotnet/System.Numerics.dll": {},
          "ref/dotnet/System.Runtime.Serialization.dll": {},
          "ref/dotnet/System.ServiceModel.Web.dll": {},
          "ref/dotnet/System.ServiceModel.dll": {},
          "ref/dotnet/System.Windows.dll": {},
          "ref/dotnet/System.Xml.Linq.dll": {},
          "ref/dotnet/System.Xml.Serialization.dll": {},
          "ref/dotnet/System.Xml.dll": {},
          "ref/dotnet/System.dll": {},
          "ref/dotnet/mscorlib.dll": {}
        },
        "runtime": {
          "lib/dnxcore50/System.ComponentModel.DataAnnotations.dll": {},
          "lib/dnxcore50/System.Core.dll": {},
          "lib/dnxcore50/System.Net.dll": {},
          "lib/dnxcore50/System.Numerics.dll": {},
          "lib/dnxcore50/System.Runtime.Serialization.dll": {},
          "lib/dnxcore50/System.ServiceModel.Web.dll": {},
          "lib/dnxcore50/System.ServiceModel.dll": {},
          "lib/dnxcore50/System.Windows.dll": {},
          "lib/dnxcore50/System.Xml.Linq.dll": {},
          "lib/dnxcore50/System.Xml.Serialization.dll": {},
          "lib/dnxcore50/System.Xml.dll": {},
          "lib/dnxcore50/System.dll": {}
        }
      },
      "Microsoft.NETCore.Runtime/1.0.1-beta-23504": {
        "dependencies": {
          "Microsoft.NETCore.Runtime.CoreCLR": "1.0.1-beta-23504",
          "Microsoft.NETCore.Runtime.Native": "1.0.1-beta-23504"
        }
      },
      "Microsoft.NETCore.Runtime.CoreCLR/1.0.1-beta-23504": {
        "dependencies": {
          "Microsoft.NETCore.Windows.ApiSets": "1.0.1-beta-23504",
          "System.Collections": "[4.0.11-beta-23504]",
          "System.Diagnostics.Contracts": "[4.0.1-beta-23504]",
          "System.Diagnostics.Debug": "[4.0.11-beta-23504]",
          "System.Diagnostics.StackTrace": "[4.0.1-beta-23504]",
          "System.Diagnostics.Tools": "[4.0.1-beta-23504]",
          "System.Diagnostics.Tracing": "[4.0.21-beta-23504]",
          "System.Globalization": "[4.0.11-beta-23504]",
          "System.Globalization.Calendars": "[4.0.1-beta-23504]",
          "System.IO": "[4.0.11-beta-23504]",
          "System.ObjectModel": "[4.0.11-beta-23504]",
          "System.Private.Uri": "[4.0.1-beta-23504]",
          "System.Reflection": "[4.1.0-beta-23504]",
          "System.Reflection.Extensions": "[4.0.1-beta-23504]",
          "System.Reflection.Primitives": "[4.0.1-beta-23504]",
          "System.Resources.ResourceManager": "[4.0.1-beta-23504]",
          "System.Runtime": "[4.0.21-beta-23504]",
          "System.Runtime.Extensions": "[4.0.11-beta-23504]",
          "System.Runtime.Handles": "[4.0.1-beta-23504]",
          "System.Runtime.InteropServices": "[4.0.21-beta-23504]",
          "System.Text.Encoding": "[4.0.11-beta-23504]",
          "System.Text.Encoding.Extensions": "[4.0.11-beta-23504]",
          "System.Threading": "[4.0.11-beta-23504]",
          "System.Threading.Tasks": "[4.0.11-beta-23504]",
          "System.Threading.Timer": "[4.0.1-beta-23504]",
          "runtime.ubuntu.14.04-x64.Microsoft.NETCore.Runtime.CoreCLR": "1.0.1-beta-23504"
        }
      },
      "Microsoft.NETCore.Runtime.Native/1.0.1-beta-23504": {
        "dependencies": {
          "System.Collections": "[4.0.11-beta-23504]",
          "System.Diagnostics.Contracts": "[4.0.1-beta-23504]",
          "System.Diagnostics.Debug": "[4.0.11-beta-23504]",
          "System.Diagnostics.StackTrace": "[4.0.1-beta-23504]",
          "System.Diagnostics.Tools": "[4.0.1-beta-23504]",
          "System.Diagnostics.Tracing": "[4.0.21-beta-23504]",
          "System.Globalization": "[4.0.11-beta-23504]",
          "System.Globalization.Calendars": "[4.0.1-beta-23504]",
          "System.IO": "[4.0.11-beta-23504]",
          "System.ObjectModel": "[4.0.11-beta-23504]",
          "System.Private.Uri": "[4.0.1-beta-23504]",
          "System.Reflection": "[4.1.0-beta-23504]",
          "System.Reflection.Extensions": "[4.0.1-beta-23504]",
          "System.Reflection.Primitives": "[4.0.1-beta-23504]",
          "System.Resources.ResourceManager": "[4.0.1-beta-23504]",
          "System.Runtime": "[4.0.21-beta-23504]",
          "System.Runtime.Extensions": "[4.0.11-beta-23504]",
          "System.Runtime.Handles": "[4.0.1-beta-23504]",
          "System.Runtime.InteropServices": "[4.0.21-beta-23504]",
          "System.Text.Encoding": "[4.0.11-beta-23504]",
          "System.Text.Encoding.Extensions": "[4.0.11-beta-23504]",
          "System.Threading": "[4.0.11-beta-23504]",
          "System.Threading.Tasks": "[4.0.11-beta-23504]",
          "System.Threading.Timer": "[4.0.1-beta-23504]"
        }
      },
      "Microsoft.NETCore.Targets/1.0.1-beta-23504": {
        "dependencies": {
          "Microsoft.NETCore.Targets.DNXCore": "5.0.0-beta-23504"
        }
      },
      "Microsoft.NETCore.Targets.DNXCore/5.0.0-beta-23504": {},
      "Microsoft.NETCore.TestHost/1.0.0-beta-23504": {
        "dependencies": {
          "runtime.ubuntu.14.04-x64.Microsoft.NETCore.TestHost": "1.0.0-beta-23504"
        }
      },
      "Microsoft.NETCore.Windows.ApiSets/1.0.1-beta-23504": {},
      "Microsoft.VisualBasic/10.0.1-beta-23504": {
        "dependencies": {
          "System.Collections": "4.0.10",
          "System.Diagnostics.Debug": "4.0.10",
          "System.Dynamic.Runtime": "4.0.10",
          "System.Globalization": "4.0.10",
          "System.Linq": "4.0.0",
          "System.Linq.Expressions": "4.0.10",
          "System.ObjectModel": "4.0.10",
          "System.Reflection": "4.0.10",
          "System.Reflection.Extensions": "4.0.0",
          "System.Reflection.Primitives": "4.0.0",
          "System.Reflection.TypeExtensions": "4.0.0",
          "System.Resources.ResourceManager": "4.0.0",
          "System.Runtime": "4.0.20",
          "System.Runtime.Extensions": "4.0.10",
          "System.Runtime.InteropServices": "4.0.20",
          "System.Threading": "4.0.10"
        },
        "compile": {
          "ref/dotnet5.2/Microsoft.VisualBasic.dll": {}
        },
        "runtime": {
          "lib/dotnet5.4/Microsoft.VisualBasic.dll": {}
        }
      },
      "Microsoft.Win32.Primitives/4.0.1-beta-23504": {
        "dependencies": {
          "System.Runtime": "4.0.0",
          "runtime.unix.Microsoft.Win32.Primitives": "4.0.1-beta-23504"
        },
        "compile": {
          "ref/dotnet5.4/Microsoft.Win32.Primitives.dll": {}
        }
      },
<<<<<<< HEAD
=======
      "runtime.any.System.Linq.Expressions/4.0.11-beta-23504": {
        "dependencies": {
          "System.Collections": "4.0.10",
          "System.Diagnostics.Debug": "4.0.10",
          "System.Globalization": "4.0.10",
          "System.IO": "4.0.10",
          "System.Linq": "4.0.0",
          "System.ObjectModel": "4.0.10",
          "System.Reflection": "4.0.10",
          "System.Reflection.Emit": "4.0.0",
          "System.Reflection.Emit.ILGeneration": "4.0.0",
          "System.Reflection.Emit.Lightweight": "4.0.0",
          "System.Reflection.Extensions": "4.0.0",
          "System.Reflection.Primitives": "4.0.0",
          "System.Reflection.TypeExtensions": "4.0.0",
          "System.Resources.ResourceManager": "4.0.0",
          "System.Runtime": "4.0.20",
          "System.Runtime.Extensions": "4.0.10",
          "System.Threading": "4.0.10"
        },
        "compile": {
          "ref/dotnet/_._": {}
        },
        "runtime": {
          "lib/DNXCore50/System.Linq.Expressions.dll": {}
        }
      },
>>>>>>> 85865433
      "runtime.linux.System.Diagnostics.Process/4.1.0-beta-23504": {
        "dependencies": {
          "Microsoft.Win32.Primitives": "4.0.0",
          "System.Collections": "4.0.10",
          "System.Diagnostics.Debug": "4.0.10",
          "System.Globalization": "4.0.10",
          "System.IO": "4.0.10",
          "System.IO.FileSystem": "4.0.0",
          "System.IO.FileSystem.Primitives": "4.0.0",
          "System.Resources.ResourceManager": "4.0.0",
          "System.Runtime": "4.0.20",
          "System.Runtime.Extensions": "4.0.10",
          "System.Runtime.Handles": "4.0.0",
          "System.Runtime.InteropServices": "4.0.20",
          "System.Text.Encoding": "4.0.10",
          "System.Text.Encoding.Extensions": "4.0.10",
          "System.Threading": "4.0.10",
          "System.Threading.Tasks": "4.0.10",
          "System.Threading.ThreadPool": "4.0.10-beta-23504"
        },
        "compile": {
          "ref/dotnet/_._": {}
        },
        "runtime": {
          "runtimes/unix/lib/dotnet5.5/System.Diagnostics.Process.dll": {}
        }
      },
      "runtime.linux.System.IO.FileSystem/4.0.1-beta-23504": {
        "dependencies": {
          "System.Collections": "4.0.10",
          "System.Diagnostics.Debug": "4.0.10",
          "System.IO": "4.0.10",
          "System.IO.FileSystem.Primitives": "4.0.0",
          "System.Resources.ResourceManager": "4.0.0",
          "System.Runtime": "4.0.20",
          "System.Runtime.Extensions": "4.0.10",
          "System.Runtime.Handles": "4.0.0",
          "System.Runtime.InteropServices": "4.0.20",
          "System.Text.Encoding": "4.0.10",
          "System.Text.Encoding.Extensions": "4.0.10",
          "System.Threading": "4.0.10",
          "System.Threading.Tasks": "4.0.10"
        },
        "compile": {
          "ref/dotnet/_._": {}
        },
        "runtime": {
          "runtimes/linux/lib/dotnet5.4/System.IO.FileSystem.dll": {}
        }
      },
      "runtime.linux.System.IO.FileSystem.Watcher/4.0.0-beta-23504": {
        "dependencies": {
          "System.Collections": "4.0.10",
          "System.IO.FileSystem": "4.0.0",
          "System.IO.FileSystem.Primitives": "4.0.0",
          "System.Resources.ResourceManager": "4.0.0",
          "System.Runtime": "4.0.20",
          "System.Runtime.Extensions": "4.0.10",
          "System.Runtime.Handles": "4.0.0",
          "System.Runtime.InteropServices": "4.0.20",
          "System.Text.Encoding": "4.0.10",
          "System.Threading": "4.0.10",
          "System.Threading.Tasks": "4.0.10"
        },
        "compile": {
          "ref/dotnet/_._": {}
        },
        "runtime": {
          "runtimes/unix/lib/dotnet5.4/System.IO.FileSystem.Watcher.dll": {}
        }
      },
      "runtime.linux.System.Net.NameResolution/4.0.0-beta-23504": {
        "dependencies": {
          "System.Collections": "4.0.0",
          "System.Diagnostics.Tracing": "4.0.0",
          "System.Globalization": "4.0.0",
          "System.Net.Primitives": "4.0.10",
          "System.Resources.ResourceManager": "4.0.0",
          "System.Runtime": "4.0.20",
          "System.Runtime.Extensions": "4.0.10",
          "System.Runtime.InteropServices": "4.0.20",
          "System.Security.Principal.Windows": "4.0.0-beta-23504",
          "System.Threading": "4.0.0",
          "System.Threading.Tasks": "4.0.0"
        },
        "compile": {
          "ref/dotnet/_._": {}
        },
        "runtime": {
          "runtimes/unix/lib/dnxcore50/System.Net.NameResolution.dll": {}
        }
      },
      "runtime.linux.System.Net.Sockets/4.1.0-beta-23504": {
        "dependencies": {
          "System.Collections": "4.0.0",
          "System.Diagnostics.Tracing": "4.0.20",
          "System.Globalization": "4.0.0",
          "System.IO": "4.0.10",
          "System.Net.NameResolution": "4.0.0-beta-23504",
          "System.Net.Primitives": "4.0.10",
          "System.Resources.ResourceManager": "4.0.0",
          "System.Runtime": "4.0.20",
          "System.Runtime.Extensions": "4.0.10",
          "System.Runtime.Handles": "4.0.0",
          "System.Runtime.InteropServices": "4.0.20",
          "System.Security.Principal.Windows": "4.0.0-beta-23504",
          "System.Threading": "4.0.0",
          "System.Threading.Tasks": "4.0.10",
          "System.Threading.ThreadPool": "4.0.10-beta-23504"
        },
        "compile": {
          "ref/dotnet/_._": {}
        },
        "runtime": {
          "runtimes/linux/lib/dotnet5.5/System.Net.Sockets.dll": {}
        }
      },
      "runtime.linux.System.Runtime.Extensions/4.0.11-beta-23504": {
        "compile": {
          "ref/dotnet/_._": {}
        },
        "runtime": {
          "runtimes/unix/lib/dotnet5.4/System.Runtime.Extensions.dll": {}
        }
      },
      "runtime.linux.System.Security.Cryptography.Algorithms/4.0.0-beta-23504": {
        "dependencies": {
          "System.IO": "4.0.10",
          "System.Resources.ResourceManager": "4.0.0",
          "System.Runtime": "4.0.20",
          "System.Runtime.Handles": "4.0.0",
          "System.Runtime.InteropServices": "4.0.20",
          "System.Security.Cryptography.Primitives": "4.0.0-beta-23504",
          "System.Text.Encoding": "4.0.0",
          "System.Text.Encoding.Extensions": "4.0.0"
        },
        "compile": {
          "ref/dotnet/_._": {}
        },
        "runtime": {
          "runtimes/unix/lib/dotnet5.4/System.Security.Cryptography.Algorithms.dll": {}
        }
      },
      "runtime.ubuntu.14.04-x64.Microsoft.NETCore.Runtime.CoreCLR/1.0.1-beta-23504": {
        "compile": {
          "ref/dotnet/_._": {}
        },
        "runtime": {
          "runtimes/ubuntu.14.04-x64/lib/dotnet/mscorlib.dll": {}
        },
        "native": {
          "runtimes/ubuntu.14.04-x64/native/System.Globalization.Native.so": {},
          "runtimes/ubuntu.14.04-x64/native/System.Native.so": {},
          "runtimes/ubuntu.14.04-x64/native/System.Net.Http.Native.so": {},
          "runtimes/ubuntu.14.04-x64/native/System.Security.Cryptography.Native.so": {},
          "runtimes/ubuntu.14.04-x64/native/libcoreclr.so": {},
          "runtimes/ubuntu.14.04-x64/native/libcoreclrtraceptprovider.so": {},
          "runtimes/ubuntu.14.04-x64/native/libdbgshim.so": {},
          "runtimes/ubuntu.14.04-x64/native/libmscordaccore.so": {},
          "runtimes/ubuntu.14.04-x64/native/libmscordbi.so": {},
          "runtimes/ubuntu.14.04-x64/native/libprotojit.so": {},
          "runtimes/ubuntu.14.04-x64/native/libsos.so": {},
          "runtimes/ubuntu.14.04-x64/native/libsosplugin.so": {}
        }
      },
      "runtime.ubuntu.14.04-x64.Microsoft.NETCore.TestHost/1.0.0-beta-23504": {
        "native": {
          "runtimes/ubuntu.14.04-x64/native/corerun": {}
        }
      },
      "runtime.unix.Microsoft.Win32.Primitives/4.0.1-beta-23504": {
        "dependencies": {
          "System.Runtime": "4.0.20",
          "System.Runtime.InteropServices": "4.0.20"
        },
        "compile": {
          "ref/dotnet/_._": {}
        },
        "runtime": {
          "runtimes/unix/lib/dotnet5.4/Microsoft.Win32.Primitives.dll": {}
        }
      },
      "runtime.unix.System.Console/4.0.0-beta-23504": {
        "dependencies": {
          "System.Collections": "4.0.10",
          "System.IO": "4.0.10",
          "System.IO.FileSystem.Primitives": "4.0.0",
          "System.Linq": "4.0.0",
          "System.Resources.ResourceManager": "4.0.0",
          "System.Runtime": "4.0.20",
          "System.Runtime.Extensions": "4.0.10",
          "System.Runtime.Handles": "4.0.0",
          "System.Runtime.InteropServices": "4.0.20",
          "System.Text.Encoding": "4.0.10",
          "System.Text.Encoding.Extensions": "4.0.10",
          "System.Threading": "4.0.10",
          "System.Threading.Tasks": "4.0.10"
        },
        "compile": {
          "ref/dotnet/_._": {}
        },
        "runtime": {
          "runtimes/unix/lib/dotnet5.4/System.Console.dll": {}
        }
      },
      "runtime.unix.System.Diagnostics.Debug/4.0.11-beta-23504": {
        "compile": {
          "ref/dotnet/_._": {}
        },
        "runtime": {
          "runtimes/unix/lib/dotnet5.4/System.Diagnostics.Debug.dll": {}
        }
      },
      "runtime.unix.System.Diagnostics.FileVersionInfo/4.0.0-beta-23504": {
        "dependencies": {
          "System.IO": "4.0.10",
          "System.IO.FileSystem": "4.0.0",
          "System.Reflection.Metadata": "1.0.22",
          "System.Runtime": "4.0.20",
          "System.Runtime.Extensions": "4.0.10"
        },
        "compile": {
          "ref/dotnet/_._": {}
        },
        "runtime": {
          "runtimes/unix/lib/dotnet5.4/System.Diagnostics.FileVersionInfo.dll": {}
        }
      },
      "runtime.unix.System.IO.Pipes/4.0.0-beta-23504": {
        "dependencies": {
          "System.Diagnostics.Debug": "4.0.10",
          "System.IO": "4.0.10",
          "System.Resources.ResourceManager": "4.0.0",
          "System.Runtime": "4.0.20",
          "System.Runtime.Extensions": "4.0.10",
          "System.Runtime.Handles": "4.0.0",
          "System.Runtime.InteropServices": "4.0.20",
          "System.Security.Principal": "4.0.0",
          "System.Threading": "4.0.10",
          "System.Threading.Tasks": "4.0.10"
        },
        "compile": {
          "ref/dotnet/_._": {}
        },
        "runtime": {
          "runtimes/unix/lib/dotnet5.4/System.IO.Pipes.dll": {}
        }
      },
      "runtime.unix.System.Net.Primitives/4.0.11-beta-23504": {
        "dependencies": {
          "Microsoft.Win32.Primitives": "4.0.0",
          "System.Collections": "4.0.0",
          "System.Collections.NonGeneric": "4.0.0",
          "System.Diagnostics.Tracing": "4.0.20",
          "System.Globalization": "4.0.0",
          "System.Resources.ResourceManager": "4.0.0",
          "System.Runtime": "4.0.20",
          "System.Runtime.Extensions": "4.0.10",
          "System.Runtime.Handles": "4.0.0",
          "System.Runtime.InteropServices": "4.0.20",
          "System.Threading": "4.0.0"
        },
        "compile": {
          "ref/dotnet/_._": {}
        },
        "runtime": {
          "runtimes/unix/lib/dnxcore50/System.Net.Primitives.dll": {}
        }
      },
      "runtime.unix.System.Private.Uri/4.0.1-beta-23504": {
        "compile": {
          "ref/dotnet/_._": {}
        },
        "runtime": {
          "runtimes/unix/lib/dotnet5.1/System.Private.Uri.dll": {}
        }
      },
      "runtime.unix.System.Security.Cryptography.Encoding/4.0.0-beta-23504": {
        "dependencies": {
          "System.Collections": "4.0.0",
          "System.Collections.Concurrent": "4.0.0",
          "System.Diagnostics.Debug": "4.0.10",
          "System.Linq": "4.0.0",
          "System.Resources.ResourceManager": "4.0.0",
          "System.Runtime": "4.0.20",
          "System.Runtime.Extensions": "4.0.10",
          "System.Runtime.Handles": "4.0.0",
          "System.Runtime.InteropServices": "4.0.20",
          "System.Security.Cryptography.Primitives": "4.0.0-beta-23504",
          "System.Text.Encoding": "4.0.0"
        },
        "compile": {
          "ref/dotnet/_._": {}
        },
        "runtime": {
          "runtimes/unix/lib/dotnet5.4/System.Security.Cryptography.Encoding.dll": {}
        }
      },
      "runtime.unix.System.Security.Cryptography.X509Certificates/4.0.0-beta-23504": {
        "dependencies": {
          "System.Collections": "4.0.10",
          "System.Globalization": "4.0.10",
          "System.Globalization.Calendars": "4.0.0",
          "System.IO": "4.0.10",
          "System.IO.FileSystem": "4.0.0",
          "System.IO.FileSystem.Primitives": "4.0.0",
          "System.IO.FileSystem.Watcher": "4.0.0-beta-23504",
          "System.Resources.ResourceManager": "4.0.0",
          "System.Runtime": "4.0.20",
          "System.Runtime.Extensions": "4.0.10",
          "System.Runtime.Handles": "4.0.0",
          "System.Runtime.InteropServices": "4.0.20",
          "System.Runtime.Numerics": "4.0.0",
          "System.Security.Cryptography.Algorithms": "4.0.0-beta-23504",
          "System.Security.Cryptography.Encoding": "4.0.0-beta-23504",
          "System.Security.Cryptography.OpenSsl": "4.0.0-beta-23504",
          "System.Security.Cryptography.Primitives": "4.0.0-beta-23504",
          "System.Text.Encoding": "4.0.10",
          "System.Threading": "4.0.10"
        },
        "compile": {
          "ref/dotnet/_._": {}
        },
        "runtime": {
          "runtimes/unix/lib/dotnet5.4/System.Security.Cryptography.X509Certificates.dll": {}
        }
      },
      "runtime.unix.System.Text.Encoding.CodePages/4.0.1-beta-23504": {
        "dependencies": {
          "System.Collections": "4.0.10",
          "System.Globalization": "4.0.10",
          "System.IO": "4.0.10",
          "System.Reflection": "4.0.10",
          "System.Resources.ResourceManager": "4.0.0",
          "System.Runtime": "4.0.20",
          "System.Runtime.Extensions": "4.0.10",
          "System.Runtime.Handles": "4.0.0",
          "System.Runtime.InteropServices": "4.0.20",
          "System.Text.Encoding": "4.0.10",
          "System.Threading": "4.0.10"
        },
        "compile": {
          "ref/dotnet/_._": {}
        },
        "runtime": {
          "runtimes/unix/lib/dotnet5.4/System.Text.Encoding.CodePages.dll": {}
        }
      },
      "runtime.unix.System.Threading/4.0.11-beta-23504": {
        "compile": {
          "ref/dotnet/_._": {}
        },
        "runtime": {
          "runtimes/unix/lib/dotnet5.4/System.Threading.dll": {}
        }
      },
      "System.AppContext/4.0.1-beta-23504": {
        "dependencies": {
          "System.Runtime": "4.0.0"
        },
        "compile": {
          "ref/dotnet5.4/System.AppContext.dll": {}
        },
        "runtime": {
          "lib/DNXCore50/System.AppContext.dll": {}
        }
      },
      "System.Collections/4.0.11-beta-23504": {
        "dependencies": {
          "System.Runtime": "4.0.21-beta-23504"
        },
        "compile": {
          "ref/dotnet5.4/System.Collections.dll": {}
        },
        "runtime": {
          "lib/DNXCore50/System.Collections.dll": {}
        }
      },
      "System.Collections.Concurrent/4.0.11-beta-23504": {
        "dependencies": {
          "System.Collections": "4.0.10",
          "System.Diagnostics.Debug": "4.0.10",
          "System.Diagnostics.Tracing": "4.0.20",
          "System.Globalization": "4.0.10",
          "System.Resources.ResourceManager": "4.0.0",
          "System.Runtime": "4.0.20",
          "System.Runtime.Extensions": "4.0.10",
          "System.Threading": "4.0.10",
          "System.Threading.Tasks": "4.0.10"
        },
        "compile": {
          "ref/dotnet5.4/System.Collections.Concurrent.dll": {}
        },
        "runtime": {
          "lib/dotnet5.4/System.Collections.Concurrent.dll": {}
        }
      },
      "System.Collections.Immutable/1.1.38-beta-23504": {
        "dependencies": {
          "System.Collections": "4.0.0",
          "System.Diagnostics.Debug": "4.0.0",
          "System.Globalization": "4.0.0",
          "System.Linq": "4.0.0",
          "System.Resources.ResourceManager": "4.0.0",
          "System.Runtime": "4.0.0",
          "System.Runtime.Extensions": "4.0.0",
          "System.Threading": "4.0.0"
        },
        "compile": {
          "lib/dotnet5.1/System.Collections.Immutable.dll": {}
        },
        "runtime": {
          "lib/dotnet5.1/System.Collections.Immutable.dll": {}
        }
      },
      "System.Collections.NonGeneric/4.0.1-beta-23504": {
        "dependencies": {
          "System.Diagnostics.Debug": "4.0.10",
          "System.Globalization": "4.0.10",
          "System.Resources.ResourceManager": "4.0.0",
          "System.Runtime": "4.0.20",
          "System.Runtime.Extensions": "4.0.10",
          "System.Threading": "4.0.10"
        },
        "compile": {
          "ref/dotnet5.4/System.Collections.NonGeneric.dll": {}
        },
        "runtime": {
          "lib/dotnet5.4/System.Collections.NonGeneric.dll": {}
        }
      },
      "System.Console/4.0.0-beta-23504": {
        "dependencies": {
          "System.IO": "4.0.0",
          "System.Runtime": "4.0.0",
          "runtime.unix.System.Console": "4.0.0-beta-23504"
        },
        "compile": {
          "ref/dotnet5.4/System.Console.dll": {}
        }
      },
      "System.Diagnostics.Contracts/4.0.1-beta-23504": {
        "dependencies": {
          "System.Runtime": "4.0.0"
        },
        "compile": {
          "ref/dotnet5.1/System.Diagnostics.Contracts.dll": {}
        },
        "runtime": {
          "lib/DNXCore50/System.Diagnostics.Contracts.dll": {}
        }
      },
      "System.Diagnostics.Debug/4.0.11-beta-23504": {
        "dependencies": {
          "System.Runtime": "4.0.0",
          "runtime.unix.System.Diagnostics.Debug": "4.0.11-beta-23504"
        },
        "compile": {
          "ref/dotnet5.4/System.Diagnostics.Debug.dll": {}
        }
      },
      "System.Diagnostics.FileVersionInfo/4.0.0-beta-23504": {
        "dependencies": {
          "System.Runtime": "4.0.0",
          "runtime.unix.System.Diagnostics.FileVersionInfo": "4.0.0-beta-23504"
        },
        "compile": {
          "ref/dotnet5.4/System.Diagnostics.FileVersionInfo.dll": {}
        }
      },
      "System.Diagnostics.Process/4.1.0-beta-23504": {
        "dependencies": {
          "System.IO": "4.0.0",
          "System.Runtime": "4.0.0",
          "System.Runtime.Handles": "4.0.0",
          "System.Text.Encoding": "4.0.0",
          "runtime.linux.System.Diagnostics.Process": "4.1.0-beta-23504"
        },
        "compile": {
          "ref/dotnet5.5/System.Diagnostics.Process.dll": {}
        }
      },
      "System.Diagnostics.StackTrace/4.0.1-beta-23504": {
        "dependencies": {
          "System.Reflection": "4.0.0",
          "System.Runtime": "4.0.0"
        },
        "compile": {
          "ref/dotnet5.4/System.Diagnostics.StackTrace.dll": {}
        },
        "runtime": {
          "lib/DNXCore50/System.Diagnostics.StackTrace.dll": {}
        }
      },
      "System.Diagnostics.Tools/4.0.1-beta-23504": {
        "dependencies": {
          "System.Runtime": "4.0.0"
        },
        "compile": {
          "ref/dotnet5.1/System.Diagnostics.Tools.dll": {}
        },
        "runtime": {
          "lib/DNXCore50/System.Diagnostics.Tools.dll": {}
        }
      },
      "System.Diagnostics.Tracing/4.0.21-beta-23504": {
        "dependencies": {
          "System.Runtime": "4.0.0"
        },
        "compile": {
          "ref/dotnet5.4/System.Diagnostics.Tracing.dll": {}
        },
        "runtime": {
          "lib/DNXCore50/System.Diagnostics.Tracing.dll": {}
        }
      },
      "System.Dynamic.Runtime/4.0.11-beta-23504": {
        "dependencies": {
          "System.Collections": "4.0.10",
          "System.Diagnostics.Debug": "4.0.10",
          "System.Globalization": "4.0.10",
          "System.Linq": "4.0.0",
          "System.Linq.Expressions": "4.0.10",
          "System.ObjectModel": "4.0.10",
          "System.Reflection": "4.0.10",
          "System.Reflection.Emit": "4.0.0",
          "System.Reflection.Emit.ILGeneration": "4.0.0",
          "System.Reflection.Primitives": "4.0.0",
          "System.Reflection.TypeExtensions": "4.0.0",
          "System.Resources.ResourceManager": "4.0.0",
          "System.Runtime": "4.0.20",
          "System.Runtime.Extensions": "4.0.10",
          "System.Threading": "4.0.10"
        },
        "compile": {
          "ref/dotnet5.4/System.Dynamic.Runtime.dll": {}
        },
        "runtime": {
          "lib/DNXCore50/System.Dynamic.Runtime.dll": {}
        }
      },
      "System.Globalization/4.0.11-beta-23504": {
        "dependencies": {
          "System.Runtime": "4.0.0"
        },
        "compile": {
          "ref/dotnet5.4/System.Globalization.dll": {}
        },
        "runtime": {
          "lib/DNXCore50/System.Globalization.dll": {}
        }
      },
      "System.Globalization.Calendars/4.0.1-beta-23504": {
        "dependencies": {
          "System.Globalization": "4.0.0",
          "System.Runtime": "4.0.0"
        },
        "compile": {
          "ref/dotnet5.4/System.Globalization.Calendars.dll": {}
        },
        "runtime": {
          "lib/DNXCore50/System.Globalization.Calendars.dll": {}
        }
      },
      "System.IO/4.0.11-beta-23504": {
        "dependencies": {
          "System.Runtime": "4.0.20",
          "System.Text.Encoding": "4.0.0",
          "System.Threading.Tasks": "4.0.0"
        },
        "compile": {
          "ref/dotnet5.4/System.IO.dll": {}
        },
        "runtime": {
          "lib/DNXCore50/System.IO.dll": {}
        }
      },
      "System.IO.FileSystem/4.0.1-beta-23504": {
        "dependencies": {
          "System.IO": "4.0.0",
          "System.IO.FileSystem.Primitives": "4.0.0",
          "System.Runtime": "4.0.0",
          "System.Runtime.Handles": "4.0.0",
          "System.Text.Encoding": "4.0.0",
          "System.Threading.Tasks": "4.0.0",
          "runtime.linux.System.IO.FileSystem": "4.0.1-beta-23504"
        },
        "compile": {
          "ref/dotnet5.4/System.IO.FileSystem.dll": {}
        }
      },
      "System.IO.FileSystem.Primitives/4.0.1-beta-23504": {
        "dependencies": {
          "System.Runtime": "4.0.20"
        },
        "compile": {
          "ref/dotnet5.4/System.IO.FileSystem.Primitives.dll": {}
        },
        "runtime": {
          "lib/dotnet5.4/System.IO.FileSystem.Primitives.dll": {}
        }
      },
      "System.IO.FileSystem.Watcher/4.0.0-beta-23504": {
        "dependencies": {
          "System.Runtime": "4.0.0",
          "runtime.linux.System.IO.FileSystem.Watcher": "4.0.0-beta-23504"
        },
        "compile": {
          "ref/dotnet5.4/System.IO.FileSystem.Watcher.dll": {}
        }
      },
      "System.IO.Pipes/4.0.0-beta-23504": {
        "dependencies": {
          "System.IO": "4.0.0",
          "System.Runtime": "4.0.0",
          "System.Runtime.Handles": "4.0.0",
          "System.Security.Principal": "4.0.0",
          "System.Threading.Tasks": "4.0.0",
          "runtime.unix.System.IO.Pipes": "4.0.0-beta-23504"
        },
        "compile": {
          "ref/dotnet5.4/System.IO.Pipes.dll": {}
        }
      },
      "System.Linq/4.0.1-beta-23504": {
        "dependencies": {
          "System.Collections": "4.0.10",
          "System.Diagnostics.Debug": "4.0.10",
          "System.Resources.ResourceManager": "4.0.0",
          "System.Runtime": "4.0.20",
          "System.Runtime.Extensions": "4.0.10"
        },
        "compile": {
          "ref/dotnet5.1/System.Linq.dll": {}
        },
        "runtime": {
          "lib/dotnet5.4/System.Linq.dll": {}
        }
      },
      "System.Linq.Expressions/4.0.10": {
        "dependencies": {
<<<<<<< HEAD
          "System.Collections": "[4.0.0, )",
          "System.Diagnostics.Debug": "[4.0.0, )",
          "System.Globalization": "[4.0.0, )",
          "System.IO": "[4.0.0, )",
          "System.Linq": "[4.0.0, )",
          "System.ObjectModel": "[4.0.0, )",
          "System.Reflection": "[4.0.0, )",
          "System.Reflection.Emit": "[4.0.0, )",
          "System.Reflection.Extensions": "[4.0.0, )",
          "System.Reflection.Primitives": "[4.0.0, )",
          "System.Reflection.TypeExtensions": "[4.0.0, )",
          "System.Resources.ResourceManager": "[4.0.0, )",
          "System.Runtime": "[4.0.20, )",
          "System.Runtime.Extensions": "[4.0.0, )",
          "System.Threading": "[4.0.0, )"
=======
          "System.Reflection": "4.0.0",
          "System.Runtime": "4.0.0",
          "runtime.any.System.Linq.Expressions": "4.0.11-beta-23504"
>>>>>>> 85865433
        },
        "compile": {
          "ref/dotnet/System.Linq.Expressions.dll": {}
        },
        "runtime": {
          "lib/DNXCore50/System.Linq.Expressions.dll": {}
        }
      },
      "System.Net.NameResolution/4.0.0-beta-23504": {
        "dependencies": {
          "System.Net.Primitives": "4.0.10",
          "System.Runtime": "4.0.0",
          "System.Threading.Tasks": "4.0.0",
          "runtime.linux.System.Net.NameResolution": "4.0.0-beta-23504"
        },
        "compile": {
          "ref/dotnet5.4/System.Net.NameResolution.dll": {}
        }
      },
      "System.Net.Primitives/4.0.11-beta-23504": {
        "dependencies": {
          "System.Runtime": "4.0.0",
          "System.Runtime.Handles": "4.0.0",
          "runtime.unix.System.Net.Primitives": "4.0.11-beta-23504"
        },
        "compile": {
          "ref/dotnet5.4/System.Net.Primitives.dll": {}
        }
      },
      "System.Net.Sockets/4.1.0-beta-23504": {
        "dependencies": {
          "System.IO": "4.0.0",
          "System.Net.Primitives": "4.0.10",
          "System.Runtime": "4.0.0",
          "System.Threading.Tasks": "4.0.0",
          "runtime.linux.System.Net.Sockets": "4.1.0-beta-23504"
        },
        "compile": {
          "ref/dotnet5.5/System.Net.Sockets.dll": {}
        }
      },
      "System.ObjectModel/4.0.11-beta-23504": {
        "dependencies": {
          "System.Collections": "4.0.10",
          "System.Diagnostics.Debug": "4.0.10",
          "System.Resources.ResourceManager": "4.0.0",
          "System.Runtime": "4.0.20",
          "System.Threading": "4.0.10"
        },
        "compile": {
          "ref/dotnet5.4/System.ObjectModel.dll": {}
        },
        "runtime": {
          "lib/dotnet5.4/System.ObjectModel.dll": {}
        }
      },
      "System.Private.DataContractSerialization/4.1.0-beta-23504": {
        "compile": {
          "ref/dnxcore50/_._": {}
        }
      },
      "System.Private.Uri/4.0.1-beta-23504": {
        "dependencies": {
          "runtime.unix.System.Private.Uri": "4.0.1-beta-23504"
        },
        "compile": {
          "ref/dnxcore50/_._": {}
        }
      },
      "System.Reflection/4.1.0-beta-23504": {
        "dependencies": {
          "System.IO": "4.0.0",
          "System.Reflection.Primitives": "4.0.0",
          "System.Runtime": "4.0.20"
        },
        "compile": {
          "ref/dotnet5.4/System.Reflection.dll": {}
        },
        "runtime": {
          "lib/DNXCore50/System.Reflection.dll": {}
        }
      },
      "System.Reflection.Emit/4.0.1-beta-23504": {
        "dependencies": {
          "System.IO": "4.0.0",
          "System.Reflection": "4.0.0",
          "System.Reflection.Emit.ILGeneration": "4.0.0",
          "System.Reflection.Primitives": "4.0.0",
          "System.Runtime": "4.0.0"
        },
        "compile": {
          "ref/dotnet5.2/System.Reflection.Emit.dll": {}
        },
        "runtime": {
          "lib/DNXCore50/System.Reflection.Emit.dll": {}
        }
      },
      "System.Reflection.Emit.ILGeneration/4.0.1-beta-23504": {
        "dependencies": {
          "System.Reflection": "4.0.0",
          "System.Reflection.Primitives": "4.0.0",
          "System.Runtime": "4.0.0"
        },
        "compile": {
          "ref/dotnet5.1/System.Reflection.Emit.ILGeneration.dll": {}
        },
        "runtime": {
          "lib/DNXCore50/System.Reflection.Emit.ILGeneration.dll": {}
        }
      },
      "System.Reflection.Emit.Lightweight/4.0.1-beta-23504": {
        "dependencies": {
          "System.Reflection": "4.0.0",
          "System.Reflection.Emit.ILGeneration": "4.0.0",
          "System.Reflection.Primitives": "4.0.0",
          "System.Runtime": "4.0.0"
        },
        "compile": {
          "ref/dotnet5.1/System.Reflection.Emit.Lightweight.dll": {}
        },
        "runtime": {
          "lib/DNXCore50/System.Reflection.Emit.Lightweight.dll": {}
        }
      },
      "System.Reflection.Extensions/4.0.1-beta-23504": {
        "dependencies": {
          "System.Reflection": "4.0.0",
          "System.Runtime": "4.0.0"
        },
        "compile": {
          "ref/dotnet5.1/System.Reflection.Extensions.dll": {}
        },
        "runtime": {
          "lib/DNXCore50/System.Reflection.Extensions.dll": {}
        }
      },
      "System.Reflection.Metadata/1.2.0-rc3-23811": {
        "dependencies": {
          "System.Collections": "4.0.0",
          "System.Collections.Immutable": "1.1.37",
          "System.Diagnostics.Debug": "4.0.0",
          "System.IO": "4.0.0",
          "System.Linq": "4.0.0",
          "System.Reflection": "4.0.0",
          "System.Reflection.Extensions": "4.0.0",
          "System.Reflection.Primitives": "4.0.0",
          "System.Resources.ResourceManager": "4.0.0",
          "System.Runtime": "4.0.0",
          "System.Runtime.Extensions": "4.0.0",
          "System.Runtime.InteropServices": "4.0.0",
          "System.Text.Encoding": "4.0.0",
          "System.Text.Encoding.Extensions": "4.0.0",
          "System.Threading": "4.0.0"
        },
        "compile": {
          "lib/dotnet5.2/System.Reflection.Metadata.dll": {}
        },
        "runtime": {
          "lib/dotnet5.2/System.Reflection.Metadata.dll": {}
        }
      },
      "System.Reflection.Primitives/4.0.1-beta-23504": {
        "dependencies": {
          "System.Runtime": "4.0.0"
        },
        "compile": {
          "ref/dotnet5.1/System.Reflection.Primitives.dll": {}
        },
        "runtime": {
          "lib/DNXCore50/System.Reflection.Primitives.dll": {}
        }
      },
      "System.Reflection.TypeExtensions/4.1.0-beta-23504": {
        "dependencies": {
          "System.Reflection": "4.0.0",
          "System.Runtime": "4.0.0"
        },
        "compile": {
          "ref/dotnet5.4/System.Reflection.TypeExtensions.dll": {}
        },
        "runtime": {
          "lib/DNXCore50/System.Reflection.TypeExtensions.dll": {}
        }
      },
      "System.Resources.ResourceManager/4.0.1-beta-23504": {
        "dependencies": {
          "System.Globalization": "4.0.0",
          "System.Reflection": "4.0.0",
          "System.Runtime": "4.0.0"
        },
        "compile": {
          "ref/dotnet5.1/System.Resources.ResourceManager.dll": {}
        },
        "runtime": {
          "lib/DNXCore50/System.Resources.ResourceManager.dll": {}
        }
      },
      "System.Runtime/4.0.21-beta-23504": {
        "dependencies": {
          "System.Private.Uri": "4.0.1-beta-23504"
        },
        "compile": {
          "ref/dotnet5.4/System.Runtime.dll": {}
        },
        "runtime": {
          "lib/DNXCore50/System.Runtime.dll": {}
        }
      },
      "System.Runtime.Extensions/4.0.11-beta-23504": {
        "dependencies": {
          "System.Runtime": "4.0.20",
          "runtime.linux.System.Runtime.Extensions": "4.0.11-beta-23504"
        },
        "compile": {
          "ref/dotnet5.4/System.Runtime.Extensions.dll": {}
        }
      },
      "System.Runtime.Handles/4.0.1-beta-23504": {
        "dependencies": {
          "System.Runtime": "4.0.0"
        },
        "compile": {
          "ref/dotnet5.4/System.Runtime.Handles.dll": {}
        },
        "runtime": {
          "lib/DNXCore50/System.Runtime.Handles.dll": {}
        }
      },
      "System.Runtime.InteropServices/4.0.21-beta-23504": {
        "dependencies": {
          "System.Reflection": "4.0.0",
          "System.Reflection.Primitives": "4.0.0",
          "System.Runtime": "4.0.0",
          "System.Runtime.Handles": "4.0.0"
        },
        "compile": {
          "ref/dotnet5.4/System.Runtime.InteropServices.dll": {}
        },
        "runtime": {
          "lib/DNXCore50/System.Runtime.InteropServices.dll": {}
        }
      },
      "System.Runtime.Loader/4.0.0-beta-23504": {
        "dependencies": {
          "System.IO": "4.0.0",
          "System.Reflection": "4.0.0",
          "System.Runtime": "4.0.0"
        },
        "compile": {
          "ref/dotnet5.1/System.Runtime.Loader.dll": {}
        },
        "runtime": {
          "lib/DNXCore50/System.Runtime.Loader.dll": {}
        }
      },
      "System.Runtime.Numerics/4.0.1-beta-23504": {
        "dependencies": {
          "System.Globalization": "4.0.10",
          "System.Resources.ResourceManager": "4.0.0",
          "System.Runtime": "4.0.20",
          "System.Runtime.Extensions": "4.0.10"
        },
        "compile": {
          "ref/dotnet5.2/System.Runtime.Numerics.dll": {}
        },
        "runtime": {
          "lib/dotnet5.4/System.Runtime.Numerics.dll": {}
        }
      },
      "System.Runtime.Serialization.Json/4.0.1-beta-23504": {
        "dependencies": {
          "System.Private.DataContractSerialization": "4.1.0-beta-23504"
        },
        "compile": {
          "ref/dotnet5.1/System.Runtime.Serialization.Json.dll": {}
        },
        "runtime": {
          "lib/DNXCore50/System.Runtime.Serialization.Json.dll": {}
        }
      },
      "System.Security.Claims/4.0.1-beta-23504": {
        "dependencies": {
          "System.Collections": "4.0.0",
          "System.Diagnostics.Debug": "4.0.0",
          "System.Globalization": "4.0.0",
          "System.IO": "4.0.0",
          "System.Resources.ResourceManager": "4.0.0",
          "System.Runtime": "4.0.20",
          "System.Runtime.Extensions": "4.0.0",
          "System.Security.Principal": "4.0.0"
        },
        "compile": {
          "ref/dotnet5.4/System.Security.Claims.dll": {}
        },
        "runtime": {
          "lib/dotnet5.4/System.Security.Claims.dll": {}
        }
      },
      "System.Security.Cryptography.Algorithms/4.0.0-beta-23504": {
        "dependencies": {
          "System.IO": "4.0.0",
          "System.Runtime": "4.0.0",
          "System.Security.Cryptography.Primitives": "4.0.0-beta-23504",
          "runtime.linux.System.Security.Cryptography.Algorithms": "4.0.0-beta-23504"
        },
        "compile": {
          "ref/dotnet5.4/System.Security.Cryptography.Algorithms.dll": {}
        }
      },
      "System.Security.Cryptography.Encoding/4.0.0-beta-23504": {
        "dependencies": {
          "System.Runtime": "4.0.0",
          "runtime.unix.System.Security.Cryptography.Encoding": "4.0.0-beta-23504"
        },
        "compile": {
          "ref/dotnet5.4/System.Security.Cryptography.Encoding.dll": {}
        }
      },
      "System.Security.Cryptography.OpenSsl/4.0.0-beta-23504": {
        "dependencies": {
          "System.Collections": "4.0.0",
          "System.IO": "4.0.10",
          "System.Resources.ResourceManager": "4.0.0",
          "System.Runtime": "4.0.20",
          "System.Runtime.Extensions": "4.0.10",
          "System.Runtime.Handles": "4.0.0",
          "System.Runtime.InteropServices": "4.0.20",
          "System.Runtime.Numerics": "4.0.0",
          "System.Security.Cryptography.Algorithms": "4.0.0-beta-23504",
          "System.Security.Cryptography.Encoding": "4.0.0-beta-23504",
          "System.Security.Cryptography.Primitives": "4.0.0-beta-23504",
          "System.Text.Encoding": "4.0.10"
        },
        "compile": {
          "ref/dotnet5.4/System.Security.Cryptography.OpenSsl.dll": {}
        },
        "runtime": {
          "runtimes/unix/lib/dotnet5.4/System.Security.Cryptography.OpenSsl.dll": {}
        }
      },
      "System.Security.Cryptography.Primitives/4.0.0-beta-23504": {
        "dependencies": {
          "System.Diagnostics.Debug": "4.0.0",
          "System.Globalization": "4.0.0",
          "System.IO": "4.0.10",
          "System.Resources.ResourceManager": "4.0.0",
          "System.Runtime": "4.0.20",
          "System.Threading": "4.0.0",
          "System.Threading.Tasks": "4.0.0"
        },
        "compile": {
          "ref/dotnet5.4/System.Security.Cryptography.Primitives.dll": {}
        },
        "runtime": {
          "lib/dotnet5.4/System.Security.Cryptography.Primitives.dll": {}
        }
      },
      "System.Security.Cryptography.X509Certificates/4.0.0-beta-23504": {
        "dependencies": {
          "System.Runtime": "4.0.0",
          "System.Runtime.Handles": "4.0.0",
          "System.Security.Cryptography.Algorithms": "4.0.0-beta-23504",
          "System.Security.Cryptography.Encoding": "4.0.0-beta-23504",
          "runtime.unix.System.Security.Cryptography.X509Certificates": "4.0.0-beta-23504"
        },
        "compile": {
          "ref/dotnet5.4/System.Security.Cryptography.X509Certificates.dll": {}
        }
      },
      "System.Security.Principal/4.0.1-beta-23504": {
        "dependencies": {
          "System.Runtime": "4.0.0"
        },
        "compile": {
          "ref/dotnet5.1/System.Security.Principal.dll": {}
        },
        "runtime": {
          "lib/dotnet5.1/System.Security.Principal.dll": {}
        }
      },
      "System.Security.Principal.Windows/4.0.0-beta-23504": {
        "dependencies": {
          "System.Collections": "4.0.0",
          "System.Diagnostics.Debug": "4.0.10",
          "System.Reflection": "4.0.10",
          "System.Resources.ResourceManager": "4.0.0",
          "System.Runtime": "4.0.20",
          "System.Runtime.Extensions": "4.0.0",
          "System.Runtime.Handles": "4.0.0",
          "System.Runtime.InteropServices": "4.0.20",
          "System.Security.Claims": "4.0.0",
          "System.Security.Principal": "4.0.0",
          "System.Text.Encoding": "4.0.10",
          "System.Threading": "4.0.10"
        },
        "compile": {
          "ref/dotnet5.4/System.Security.Principal.Windows.dll": {}
        },
        "runtime": {
          "lib/DNXCore50/System.Security.Principal.Windows.dll": {}
        }
      },
      "System.Text.Encoding/4.0.11-beta-23504": {
        "dependencies": {
          "System.Runtime": "4.0.0"
        },
        "compile": {
          "ref/dotnet5.4/System.Text.Encoding.dll": {}
        },
        "runtime": {
          "lib/DNXCore50/System.Text.Encoding.dll": {}
        }
      },
      "System.Text.Encoding.CodePages/4.0.1-beta-23504": {
        "dependencies": {
          "System.Runtime": "4.0.0",
          "System.Text.Encoding": "4.0.10",
          "runtime.unix.System.Text.Encoding.CodePages": "4.0.1-beta-23504"
        },
        "compile": {
          "ref/dotnet5.4/System.Text.Encoding.CodePages.dll": {}
        }
      },
      "System.Text.Encoding.Extensions/4.0.11-beta-23504": {
        "dependencies": {
          "System.Runtime": "4.0.0",
          "System.Text.Encoding": "4.0.10"
        },
        "compile": {
          "ref/dotnet5.4/System.Text.Encoding.Extensions.dll": {}
        },
        "runtime": {
          "lib/DNXCore50/System.Text.Encoding.Extensions.dll": {}
        }
      },
      "System.Text.RegularExpressions/4.0.11-beta-23504": {
        "dependencies": {
          "System.Collections": "4.0.10",
          "System.Globalization": "4.0.10",
          "System.Resources.ResourceManager": "4.0.0",
          "System.Runtime": "4.0.20",
          "System.Runtime.Extensions": "4.0.10",
          "System.Threading": "4.0.10"
        },
        "compile": {
          "ref/dotnet5.4/System.Text.RegularExpressions.dll": {}
        },
        "runtime": {
          "lib/dotnet5.4/System.Text.RegularExpressions.dll": {}
        }
      },
      "System.Threading/4.0.11-beta-23504": {
        "dependencies": {
          "System.Runtime": "4.0.0",
          "System.Threading.Tasks": "4.0.0",
          "runtime.unix.System.Threading": "4.0.11-beta-23504"
        },
        "compile": {
          "ref/dotnet5.4/System.Threading.dll": {}
        }
      },
      "System.Threading.Tasks/4.0.11-beta-23504": {
        "dependencies": {
          "System.Runtime": "4.0.0"
        },
        "compile": {
          "ref/dotnet5.4/System.Threading.Tasks.dll": {}
        },
        "runtime": {
          "lib/DNXCore50/System.Threading.Tasks.dll": {}
        }
      },
      "System.Threading.Tasks.Parallel/4.0.1-beta-23504": {
        "dependencies": {
          "System.Collections.Concurrent": "4.0.10",
          "System.Diagnostics.Debug": "4.0.10",
          "System.Diagnostics.Tracing": "4.0.20",
          "System.Resources.ResourceManager": "4.0.0",
          "System.Runtime": "4.0.20",
          "System.Runtime.Extensions": "4.0.10",
          "System.Threading": "4.0.10",
          "System.Threading.Tasks": "4.0.10"
        },
        "compile": {
          "ref/dotnet5.2/System.Threading.Tasks.Parallel.dll": {}
        },
        "runtime": {
          "lib/dotnet5.4/System.Threading.Tasks.Parallel.dll": {}
        }
      },
      "System.Threading.Thread/4.0.0-beta-23504": {
        "dependencies": {
          "System.Runtime": "4.0.0"
        },
        "compile": {
          "ref/dotnet5.4/System.Threading.Thread.dll": {}
        },
        "runtime": {
          "lib/DNXCore50/System.Threading.Thread.dll": {}
        }
      },
      "System.Threading.ThreadPool/4.0.10-beta-23504": {
        "dependencies": {
          "System.Runtime": "4.0.0",
          "System.Runtime.InteropServices": "4.0.0"
        },
        "compile": {
          "ref/dotnet5.4/System.Threading.ThreadPool.dll": {}
        },
        "runtime": {
          "lib/DNXCore50/System.Threading.ThreadPool.dll": {}
        }
      },
      "System.Threading.Timer/4.0.1-beta-23504": {
        "dependencies": {
          "System.Runtime": "4.0.0"
        },
        "compile": {
          "ref/dotnet5.3/System.Threading.Timer.dll": {}
        },
        "runtime": {
          "lib/DNXCore50/System.Threading.Timer.dll": {}
        }
      },
      "System.Xml.ReaderWriter/4.0.11-beta-23504": {
        "dependencies": {
          "System.Collections": "4.0.10",
          "System.Diagnostics.Debug": "4.0.10",
          "System.Globalization": "4.0.10",
          "System.IO": "4.0.10",
          "System.IO.FileSystem": "4.0.0",
          "System.IO.FileSystem.Primitives": "4.0.0",
          "System.Resources.ResourceManager": "4.0.0",
          "System.Runtime": "4.0.20",
          "System.Runtime.Extensions": "4.0.10",
          "System.Runtime.InteropServices": "4.0.20",
          "System.Text.Encoding": "4.0.10",
          "System.Text.Encoding.Extensions": "4.0.10",
          "System.Text.RegularExpressions": "4.0.0",
          "System.Threading.Tasks": "4.0.10"
        },
        "compile": {
          "ref/dotnet5.4/System.Xml.ReaderWriter.dll": {}
        },
        "runtime": {
          "lib/dotnet5.4/System.Xml.ReaderWriter.dll": {}
        }
      },
      "System.Xml.XDocument/4.0.11-beta-23504": {
        "dependencies": {
          "System.Collections": "4.0.10",
          "System.Diagnostics.Debug": "4.0.10",
          "System.Diagnostics.Tools": "4.0.0",
          "System.Globalization": "4.0.10",
          "System.IO": "4.0.10",
          "System.Reflection": "4.0.10",
          "System.Resources.ResourceManager": "4.0.0",
          "System.Runtime": "4.0.20",
          "System.Runtime.Extensions": "4.0.10",
          "System.Text.Encoding": "4.0.10",
          "System.Threading": "4.0.10",
          "System.Xml.ReaderWriter": "4.0.10"
        },
        "compile": {
          "ref/dotnet5.4/System.Xml.XDocument.dll": {}
        },
        "runtime": {
          "lib/dotnet5.4/System.Xml.XDocument.dll": {}
        }
      },
      "System.Xml.XmlDocument/4.0.1-beta-23504": {
        "dependencies": {
          "System.Collections": "4.0.10",
          "System.Diagnostics.Debug": "4.0.10",
          "System.Globalization": "4.0.10",
          "System.IO": "4.0.10",
          "System.Resources.ResourceManager": "4.0.0",
          "System.Runtime": "4.0.20",
          "System.Runtime.Extensions": "4.0.10",
          "System.Text.Encoding": "4.0.10",
          "System.Threading": "4.0.10",
          "System.Xml.ReaderWriter": "4.0.10"
        },
        "compile": {
          "ref/dotnet5.4/System.Xml.XmlDocument.dll": {}
        },
        "runtime": {
          "lib/dotnet5.4/System.Xml.XmlDocument.dll": {}
        }
      },
      "System.Xml.XPath/4.0.1-beta-23504": {
        "dependencies": {
          "System.Collections": "4.0.10",
          "System.Diagnostics.Debug": "4.0.10",
          "System.Globalization": "4.0.10",
          "System.IO": "4.0.10",
          "System.Resources.ResourceManager": "4.0.0",
          "System.Runtime": "4.0.20",
          "System.Runtime.Extensions": "4.0.10",
          "System.Threading": "4.0.10",
          "System.Xml.ReaderWriter": "4.0.10"
        },
        "compile": {
          "ref/dotnet5.4/System.Xml.XPath.dll": {}
        },
        "runtime": {
          "lib/dotnet5.4/System.Xml.XPath.dll": {}
        }
      },
      "System.Xml.XPath.XDocument/4.0.1-beta-23504": {
        "dependencies": {
          "System.Diagnostics.Debug": "4.0.10",
          "System.Linq": "4.0.0",
          "System.Resources.ResourceManager": "4.0.0",
          "System.Runtime": "4.0.20",
          "System.Runtime.Extensions": "4.0.10",
          "System.Threading": "4.0.10",
          "System.Xml.ReaderWriter": "4.0.10",
          "System.Xml.XDocument": "4.0.10",
          "System.Xml.XPath": "4.0.1-beta-23504"
        },
        "compile": {
          "ref/dotnet5.4/System.Xml.XPath.XDocument.dll": {}
        },
        "runtime": {
          "lib/dotnet5.4/System.Xml.XPath.XDocument.dll": {}
        }
      }
    },
    "DNXCore,Version=v5.0/win7-x64": {
      "Microsoft.NETCore.Platforms/1.0.1-beta-23504": {
        "dependencies": {
          "Microsoft.NETCore.Targets": "1.0.1-beta-23504"
        }
      },
      "Microsoft.NETCore.Portable.Compatibility/1.0.1-beta-23504": {
        "dependencies": {
          "Microsoft.NETCore.Runtime": "1.0.1-beta-23504"
        },
        "compile": {
          "ref/dotnet/System.ComponentModel.DataAnnotations.dll": {},
          "ref/dotnet/System.Core.dll": {},
          "ref/dotnet/System.Net.dll": {},
          "ref/dotnet/System.Numerics.dll": {},
          "ref/dotnet/System.Runtime.Serialization.dll": {},
          "ref/dotnet/System.ServiceModel.Web.dll": {},
          "ref/dotnet/System.ServiceModel.dll": {},
          "ref/dotnet/System.Windows.dll": {},
          "ref/dotnet/System.Xml.Linq.dll": {},
          "ref/dotnet/System.Xml.Serialization.dll": {},
          "ref/dotnet/System.Xml.dll": {},
          "ref/dotnet/System.dll": {},
          "ref/dotnet/mscorlib.dll": {}
        },
        "runtime": {
          "lib/dnxcore50/System.ComponentModel.DataAnnotations.dll": {},
          "lib/dnxcore50/System.Core.dll": {},
          "lib/dnxcore50/System.Net.dll": {},
          "lib/dnxcore50/System.Numerics.dll": {},
          "lib/dnxcore50/System.Runtime.Serialization.dll": {},
          "lib/dnxcore50/System.ServiceModel.Web.dll": {},
          "lib/dnxcore50/System.ServiceModel.dll": {},
          "lib/dnxcore50/System.Windows.dll": {},
          "lib/dnxcore50/System.Xml.Linq.dll": {},
          "lib/dnxcore50/System.Xml.Serialization.dll": {},
          "lib/dnxcore50/System.Xml.dll": {},
          "lib/dnxcore50/System.dll": {}
        }
      },
      "Microsoft.NETCore.Runtime/1.0.1-beta-23504": {
        "dependencies": {
          "Microsoft.NETCore.Runtime.CoreCLR": "1.0.1-beta-23504",
          "Microsoft.NETCore.Runtime.Native": "1.0.1-beta-23504"
        }
      },
      "Microsoft.NETCore.Runtime.CoreCLR/1.0.1-beta-23504": {
        "dependencies": {
          "Microsoft.NETCore.Windows.ApiSets": "1.0.1-beta-23504",
          "System.Collections": "[4.0.11-beta-23504]",
          "System.Diagnostics.Contracts": "[4.0.1-beta-23504]",
          "System.Diagnostics.Debug": "[4.0.11-beta-23504]",
          "System.Diagnostics.StackTrace": "[4.0.1-beta-23504]",
          "System.Diagnostics.Tools": "[4.0.1-beta-23504]",
          "System.Diagnostics.Tracing": "[4.0.21-beta-23504]",
          "System.Globalization": "[4.0.11-beta-23504]",
          "System.Globalization.Calendars": "[4.0.1-beta-23504]",
          "System.IO": "[4.0.11-beta-23504]",
          "System.ObjectModel": "[4.0.11-beta-23504]",
          "System.Private.Uri": "[4.0.1-beta-23504]",
          "System.Reflection": "[4.1.0-beta-23504]",
          "System.Reflection.Extensions": "[4.0.1-beta-23504]",
          "System.Reflection.Primitives": "[4.0.1-beta-23504]",
          "System.Resources.ResourceManager": "[4.0.1-beta-23504]",
          "System.Runtime": "[4.0.21-beta-23504]",
          "System.Runtime.Extensions": "[4.0.11-beta-23504]",
          "System.Runtime.Handles": "[4.0.1-beta-23504]",
          "System.Runtime.InteropServices": "[4.0.21-beta-23504]",
          "System.Text.Encoding": "[4.0.11-beta-23504]",
          "System.Text.Encoding.Extensions": "[4.0.11-beta-23504]",
          "System.Threading": "[4.0.11-beta-23504]",
          "System.Threading.Tasks": "[4.0.11-beta-23504]",
          "System.Threading.Timer": "[4.0.1-beta-23504]",
          "runtime.win7-x64.Microsoft.NETCore.Runtime.CoreCLR": "1.0.1-beta-23504"
        }
      },
      "Microsoft.NETCore.Runtime.Native/1.0.1-beta-23504": {
        "dependencies": {
          "System.Collections": "[4.0.11-beta-23504]",
          "System.Diagnostics.Contracts": "[4.0.1-beta-23504]",
          "System.Diagnostics.Debug": "[4.0.11-beta-23504]",
          "System.Diagnostics.StackTrace": "[4.0.1-beta-23504]",
          "System.Diagnostics.Tools": "[4.0.1-beta-23504]",
          "System.Diagnostics.Tracing": "[4.0.21-beta-23504]",
          "System.Globalization": "[4.0.11-beta-23504]",
          "System.Globalization.Calendars": "[4.0.1-beta-23504]",
          "System.IO": "[4.0.11-beta-23504]",
          "System.ObjectModel": "[4.0.11-beta-23504]",
          "System.Private.Uri": "[4.0.1-beta-23504]",
          "System.Reflection": "[4.1.0-beta-23504]",
          "System.Reflection.Extensions": "[4.0.1-beta-23504]",
          "System.Reflection.Primitives": "[4.0.1-beta-23504]",
          "System.Resources.ResourceManager": "[4.0.1-beta-23504]",
          "System.Runtime": "[4.0.21-beta-23504]",
          "System.Runtime.Extensions": "[4.0.11-beta-23504]",
          "System.Runtime.Handles": "[4.0.1-beta-23504]",
          "System.Runtime.InteropServices": "[4.0.21-beta-23504]",
          "System.Text.Encoding": "[4.0.11-beta-23504]",
          "System.Text.Encoding.Extensions": "[4.0.11-beta-23504]",
          "System.Threading": "[4.0.11-beta-23504]",
          "System.Threading.Tasks": "[4.0.11-beta-23504]",
          "System.Threading.Timer": "[4.0.1-beta-23504]"
        }
      },
      "Microsoft.NETCore.Targets/1.0.1-beta-23504": {
        "dependencies": {
          "Microsoft.NETCore.Targets.DNXCore": "5.0.0-beta-23504"
        }
      },
      "Microsoft.NETCore.Targets.DNXCore/5.0.0-beta-23504": {},
      "Microsoft.NETCore.TestHost/1.0.0-beta-23504": {
        "dependencies": {
          "runtime.win7-x64.Microsoft.NETCore.TestHost": "1.0.0-beta-23504"
        }
      },
      "Microsoft.NETCore.Windows.ApiSets/1.0.1-beta-23504": {
        "dependencies": {
          "runtime.win7-x64.Microsoft.NETCore.Windows.ApiSets": "1.0.1-beta-23504"
        }
      },
      "Microsoft.VisualBasic/10.0.1-beta-23504": {
        "dependencies": {
          "System.Collections": "4.0.10",
          "System.Diagnostics.Debug": "4.0.10",
          "System.Dynamic.Runtime": "4.0.10",
          "System.Globalization": "4.0.10",
          "System.Linq": "4.0.0",
          "System.Linq.Expressions": "4.0.10",
          "System.ObjectModel": "4.0.10",
          "System.Reflection": "4.0.10",
          "System.Reflection.Extensions": "4.0.0",
          "System.Reflection.Primitives": "4.0.0",
          "System.Reflection.TypeExtensions": "4.0.0",
          "System.Resources.ResourceManager": "4.0.0",
          "System.Runtime": "4.0.20",
          "System.Runtime.Extensions": "4.0.10",
          "System.Runtime.InteropServices": "4.0.20",
          "System.Threading": "4.0.10"
        },
        "compile": {
          "ref/dotnet5.2/Microsoft.VisualBasic.dll": {}
        },
        "runtime": {
          "lib/dotnet5.4/Microsoft.VisualBasic.dll": {}
        }
      },
      "Microsoft.Win32.Primitives/4.0.1-beta-23504": {
        "dependencies": {
          "System.Runtime": "4.0.0",
          "runtime.win7.Microsoft.Win32.Primitives": "4.0.1-beta-23504"
        },
        "compile": {
          "ref/dotnet5.4/Microsoft.Win32.Primitives.dll": {}
        }
      },
      "Microsoft.Win32.Registry/4.0.0-beta-23504": {
        "dependencies": {
          "System.Collections": "4.0.10",
          "System.Globalization": "4.0.10",
          "System.Resources.ResourceManager": "4.0.0",
          "System.Runtime": "4.0.20",
          "System.Runtime.Extensions": "4.0.10",
          "System.Runtime.Handles": "4.0.0",
          "System.Runtime.InteropServices": "4.0.20"
        },
        "compile": {
          "ref/dotnet5.4/Microsoft.Win32.Registry.dll": {}
        },
        "runtime": {
          "lib/DNXCore50/Microsoft.Win32.Registry.dll": {}
        }
      },
<<<<<<< HEAD
=======
      "runtime.any.System.Linq.Expressions/4.0.11-beta-23504": {
        "dependencies": {
          "System.Collections": "4.0.10",
          "System.Diagnostics.Debug": "4.0.10",
          "System.Globalization": "4.0.10",
          "System.IO": "4.0.10",
          "System.Linq": "4.0.0",
          "System.ObjectModel": "4.0.10",
          "System.Reflection": "4.0.10",
          "System.Reflection.Emit": "4.0.0",
          "System.Reflection.Emit.ILGeneration": "4.0.0",
          "System.Reflection.Emit.Lightweight": "4.0.0",
          "System.Reflection.Extensions": "4.0.0",
          "System.Reflection.Primitives": "4.0.0",
          "System.Reflection.TypeExtensions": "4.0.0",
          "System.Resources.ResourceManager": "4.0.0",
          "System.Runtime": "4.0.20",
          "System.Runtime.Extensions": "4.0.10",
          "System.Threading": "4.0.10"
        },
        "compile": {
          "ref/dotnet/_._": {}
        },
        "runtime": {
          "lib/DNXCore50/System.Linq.Expressions.dll": {}
        }
      },
>>>>>>> 85865433
      "runtime.win.System.Text.Encoding.CodePages/4.0.1-beta-23504": {
        "dependencies": {
          "System.Collections": "4.0.10",
          "System.Globalization": "4.0.10",
          "System.IO": "4.0.10",
          "System.Reflection": "4.0.10",
          "System.Resources.ResourceManager": "4.0.0",
          "System.Runtime": "4.0.20",
          "System.Runtime.Extensions": "4.0.10",
          "System.Runtime.Handles": "4.0.0",
          "System.Runtime.InteropServices": "4.0.20",
          "System.Text.Encoding": "4.0.10",
          "System.Threading": "4.0.10"
        },
        "compile": {
          "ref/dotnet/_._": {}
        },
        "runtime": {
          "runtimes/win/lib/dotnet5.4/System.Text.Encoding.CodePages.dll": {}
        }
      },
      "runtime.win7-x64.Microsoft.NETCore.Runtime.CoreCLR/1.0.1-beta-23504": {
        "compile": {
          "ref/dotnet/_._": {}
        },
        "runtime": {
          "runtimes/win7-x64/lib/dotnet/mscorlib.ni.dll": {}
        },
        "native": {
          "runtimes/win7-x64/native/clretwrc.dll": {},
          "runtimes/win7-x64/native/coreclr.dll": {},
          "runtimes/win7-x64/native/dbgshim.dll": {},
          "runtimes/win7-x64/native/mscordaccore.dll": {},
          "runtimes/win7-x64/native/mscordbi.dll": {},
          "runtimes/win7-x64/native/mscorrc.debug.dll": {},
          "runtimes/win7-x64/native/mscorrc.dll": {}
        }
      },
      "runtime.win7-x64.Microsoft.NETCore.TestHost/1.0.0-beta-23504": {
        "native": {
          "runtimes/win7-x64/native/CoreRun.exe": {}
        }
      },
      "runtime.win7-x64.Microsoft.NETCore.Windows.ApiSets/1.0.1-beta-23504": {
        "native": {
          "runtimes/win7-x64/native/API-MS-Win-Base-Util-L1-1-0.dll": {},
          "runtimes/win7-x64/native/API-MS-Win-Core-Kernel32-Private-L1-1-0.dll": {},
          "runtimes/win7-x64/native/API-MS-Win-Core-Kernel32-Private-L1-1-1.dll": {},
          "runtimes/win7-x64/native/API-MS-Win-Core-Kernel32-Private-L1-1-2.dll": {},
          "runtimes/win7-x64/native/API-MS-Win-Core-PrivateProfile-L1-1-0.dll": {},
          "runtimes/win7-x64/native/API-MS-Win-Core-ProcessTopology-Obsolete-L1-1-0.dll": {},
          "runtimes/win7-x64/native/API-MS-Win-Core-String-L2-1-0.dll": {},
          "runtimes/win7-x64/native/API-MS-Win-Core-StringAnsi-L1-1-0.dll": {},
          "runtimes/win7-x64/native/API-MS-Win-EventLog-Legacy-L1-1-0.dll": {},
          "runtimes/win7-x64/native/API-MS-Win-Eventing-ClassicProvider-L1-1-0.dll": {},
          "runtimes/win7-x64/native/API-MS-Win-Eventing-Consumer-L1-1-0.dll": {},
          "runtimes/win7-x64/native/API-MS-Win-Eventing-Controller-L1-1-0.dll": {},
          "runtimes/win7-x64/native/API-MS-Win-Eventing-Legacy-L1-1-0.dll": {},
          "runtimes/win7-x64/native/API-MS-Win-Eventing-Provider-L1-1-0.dll": {},
          "runtimes/win7-x64/native/API-MS-Win-Security-LsaPolicy-L1-1-0.dll": {},
          "runtimes/win7-x64/native/API-MS-Win-devices-config-L1-1-0.dll": {},
          "runtimes/win7-x64/native/API-MS-Win-devices-config-L1-1-1.dll": {},
          "runtimes/win7-x64/native/api-ms-win-core-com-l1-1-0.dll": {},
          "runtimes/win7-x64/native/api-ms-win-core-com-private-l1-1-0.dll": {},
          "runtimes/win7-x64/native/api-ms-win-core-comm-l1-1-0.dll": {},
          "runtimes/win7-x64/native/api-ms-win-core-console-l1-1-0.dll": {},
          "runtimes/win7-x64/native/api-ms-win-core-console-l2-1-0.dll": {},
          "runtimes/win7-x64/native/api-ms-win-core-datetime-l1-1-0.dll": {},
          "runtimes/win7-x64/native/api-ms-win-core-datetime-l1-1-1.dll": {},
          "runtimes/win7-x64/native/api-ms-win-core-debug-l1-1-0.dll": {},
          "runtimes/win7-x64/native/api-ms-win-core-debug-l1-1-1.dll": {},
          "runtimes/win7-x64/native/api-ms-win-core-delayload-l1-1-0.dll": {},
          "runtimes/win7-x64/native/api-ms-win-core-errorhandling-l1-1-0.dll": {},
          "runtimes/win7-x64/native/api-ms-win-core-errorhandling-l1-1-1.dll": {},
          "runtimes/win7-x64/native/api-ms-win-core-fibers-l1-1-0.dll": {},
          "runtimes/win7-x64/native/api-ms-win-core-fibers-l1-1-1.dll": {},
          "runtimes/win7-x64/native/api-ms-win-core-file-l1-1-0.dll": {},
          "runtimes/win7-x64/native/api-ms-win-core-file-l1-2-0.dll": {},
          "runtimes/win7-x64/native/api-ms-win-core-file-l1-2-1.dll": {},
          "runtimes/win7-x64/native/api-ms-win-core-file-l2-1-0.dll": {},
          "runtimes/win7-x64/native/api-ms-win-core-file-l2-1-1.dll": {},
          "runtimes/win7-x64/native/api-ms-win-core-handle-l1-1-0.dll": {},
          "runtimes/win7-x64/native/api-ms-win-core-heap-l1-1-0.dll": {},
          "runtimes/win7-x64/native/api-ms-win-core-heap-obsolete-l1-1-0.dll": {},
          "runtimes/win7-x64/native/api-ms-win-core-interlocked-l1-1-0.dll": {},
          "runtimes/win7-x64/native/api-ms-win-core-io-l1-1-0.dll": {},
          "runtimes/win7-x64/native/api-ms-win-core-io-l1-1-1.dll": {},
          "runtimes/win7-x64/native/api-ms-win-core-kernel32-legacy-l1-1-0.dll": {},
          "runtimes/win7-x64/native/api-ms-win-core-kernel32-legacy-l1-1-1.dll": {},
          "runtimes/win7-x64/native/api-ms-win-core-kernel32-legacy-l1-1-2.dll": {},
          "runtimes/win7-x64/native/api-ms-win-core-libraryloader-l1-1-0.dll": {},
          "runtimes/win7-x64/native/api-ms-win-core-libraryloader-l1-1-1.dll": {},
          "runtimes/win7-x64/native/api-ms-win-core-localization-l1-2-0.dll": {},
          "runtimes/win7-x64/native/api-ms-win-core-localization-l1-2-1.dll": {},
          "runtimes/win7-x64/native/api-ms-win-core-localization-l2-1-0.dll": {},
          "runtimes/win7-x64/native/api-ms-win-core-localization-obsolete-l1-2-0.dll": {},
          "runtimes/win7-x64/native/api-ms-win-core-memory-l1-1-0.dll": {},
          "runtimes/win7-x64/native/api-ms-win-core-memory-l1-1-1.dll": {},
          "runtimes/win7-x64/native/api-ms-win-core-memory-l1-1-2.dll": {},
          "runtimes/win7-x64/native/api-ms-win-core-memory-l1-1-3.dll": {},
          "runtimes/win7-x64/native/api-ms-win-core-namedpipe-l1-1-0.dll": {},
          "runtimes/win7-x64/native/api-ms-win-core-namedpipe-l1-2-1.dll": {},
          "runtimes/win7-x64/native/api-ms-win-core-normalization-l1-1-0.dll": {},
          "runtimes/win7-x64/native/api-ms-win-core-privateprofile-l1-1-1.dll": {},
          "runtimes/win7-x64/native/api-ms-win-core-processenvironment-l1-1-0.dll": {},
          "runtimes/win7-x64/native/api-ms-win-core-processenvironment-l1-2-0.dll": {},
          "runtimes/win7-x64/native/api-ms-win-core-processsecurity-l1-1-0.dll": {},
          "runtimes/win7-x64/native/api-ms-win-core-processthreads-l1-1-0.dll": {},
          "runtimes/win7-x64/native/api-ms-win-core-processthreads-l1-1-1.dll": {},
          "runtimes/win7-x64/native/api-ms-win-core-processthreads-l1-1-2.dll": {},
          "runtimes/win7-x64/native/api-ms-win-core-profile-l1-1-0.dll": {},
          "runtimes/win7-x64/native/api-ms-win-core-psapi-ansi-l1-1-0.dll": {},
          "runtimes/win7-x64/native/api-ms-win-core-psapi-l1-1-0.dll": {},
          "runtimes/win7-x64/native/api-ms-win-core-psapi-obsolete-l1-1-0.dll": {},
          "runtimes/win7-x64/native/api-ms-win-core-realtime-l1-1-0.dll": {},
          "runtimes/win7-x64/native/api-ms-win-core-registry-l1-1-0.dll": {},
          "runtimes/win7-x64/native/api-ms-win-core-registry-l2-1-0.dll": {},
          "runtimes/win7-x64/native/api-ms-win-core-rtlsupport-l1-1-0.dll": {},
          "runtimes/win7-x64/native/api-ms-win-core-shlwapi-legacy-l1-1-0.dll": {},
          "runtimes/win7-x64/native/api-ms-win-core-shlwapi-obsolete-l1-1-0.dll": {},
          "runtimes/win7-x64/native/api-ms-win-core-shutdown-l1-1-0.dll": {},
          "runtimes/win7-x64/native/api-ms-win-core-shutdown-l1-1-1.dll": {},
          "runtimes/win7-x64/native/api-ms-win-core-string-l1-1-0.dll": {},
          "runtimes/win7-x64/native/api-ms-win-core-string-obsolete-l1-1-0.dll": {},
          "runtimes/win7-x64/native/api-ms-win-core-string-obsolete-l1-1-1.dll": {},
          "runtimes/win7-x64/native/api-ms-win-core-stringloader-l1-1-0.dll": {},
          "runtimes/win7-x64/native/api-ms-win-core-stringloader-l1-1-1.dll": {},
          "runtimes/win7-x64/native/api-ms-win-core-synch-l1-1-0.dll": {},
          "runtimes/win7-x64/native/api-ms-win-core-synch-l1-2-0.dll": {},
          "runtimes/win7-x64/native/api-ms-win-core-sysinfo-l1-1-0.dll": {},
          "runtimes/win7-x64/native/api-ms-win-core-sysinfo-l1-2-0.dll": {},
          "runtimes/win7-x64/native/api-ms-win-core-sysinfo-l1-2-1.dll": {},
          "runtimes/win7-x64/native/api-ms-win-core-sysinfo-l1-2-2.dll": {},
          "runtimes/win7-x64/native/api-ms-win-core-sysinfo-l1-2-3.dll": {},
          "runtimes/win7-x64/native/api-ms-win-core-threadpool-l1-2-0.dll": {},
          "runtimes/win7-x64/native/api-ms-win-core-threadpool-legacy-l1-1-0.dll": {},
          "runtimes/win7-x64/native/api-ms-win-core-threadpool-private-l1-1-0.dll": {},
          "runtimes/win7-x64/native/api-ms-win-core-timezone-l1-1-0.dll": {},
          "runtimes/win7-x64/native/api-ms-win-core-url-l1-1-0.dll": {},
          "runtimes/win7-x64/native/api-ms-win-core-util-l1-1-0.dll": {},
          "runtimes/win7-x64/native/api-ms-win-core-version-l1-1-0.dll": {},
          "runtimes/win7-x64/native/api-ms-win-core-winrt-error-l1-1-0.dll": {},
          "runtimes/win7-x64/native/api-ms-win-core-winrt-error-l1-1-1.dll": {},
          "runtimes/win7-x64/native/api-ms-win-core-winrt-l1-1-0.dll": {},
          "runtimes/win7-x64/native/api-ms-win-core-winrt-registration-l1-1-0.dll": {},
          "runtimes/win7-x64/native/api-ms-win-core-winrt-robuffer-l1-1-0.dll": {},
          "runtimes/win7-x64/native/api-ms-win-core-winrt-roparameterizediid-l1-1-0.dll": {},
          "runtimes/win7-x64/native/api-ms-win-core-winrt-string-l1-1-0.dll": {},
          "runtimes/win7-x64/native/api-ms-win-core-wow64-l1-1-0.dll": {},
          "runtimes/win7-x64/native/api-ms-win-core-xstate-l1-1-0.dll": {},
          "runtimes/win7-x64/native/api-ms-win-core-xstate-l2-1-0.dll": {},
          "runtimes/win7-x64/native/api-ms-win-ro-typeresolution-l1-1-0.dll": {},
          "runtimes/win7-x64/native/api-ms-win-security-base-l1-1-0.dll": {},
          "runtimes/win7-x64/native/api-ms-win-security-cpwl-l1-1-0.dll": {},
          "runtimes/win7-x64/native/api-ms-win-security-cryptoapi-l1-1-0.dll": {},
          "runtimes/win7-x64/native/api-ms-win-security-lsalookup-l2-1-0.dll": {},
          "runtimes/win7-x64/native/api-ms-win-security-lsalookup-l2-1-1.dll": {},
          "runtimes/win7-x64/native/api-ms-win-security-provider-l1-1-0.dll": {},
          "runtimes/win7-x64/native/api-ms-win-security-sddl-l1-1-0.dll": {},
          "runtimes/win7-x64/native/api-ms-win-service-core-l1-1-0.dll": {},
          "runtimes/win7-x64/native/api-ms-win-service-core-l1-1-1.dll": {},
          "runtimes/win7-x64/native/api-ms-win-service-management-l1-1-0.dll": {},
          "runtimes/win7-x64/native/api-ms-win-service-management-l2-1-0.dll": {},
          "runtimes/win7-x64/native/api-ms-win-service-private-l1-1-0.dll": {},
          "runtimes/win7-x64/native/api-ms-win-service-private-l1-1-1.dll": {},
          "runtimes/win7-x64/native/api-ms-win-service-winsvc-l1-1-0.dll": {},
          "runtimes/win7-x64/native/ext-ms-win-advapi32-encryptedfile-l1-1-0.dll": {}
        }
      },
      "runtime.win7.Microsoft.Win32.Primitives/4.0.1-beta-23504": {
        "dependencies": {
          "System.Runtime": "4.0.20",
          "System.Runtime.InteropServices": "4.0.20"
        },
        "compile": {
          "ref/dotnet/_._": {}
        },
        "runtime": {
          "runtimes/win7/lib/dotnet5.4/Microsoft.Win32.Primitives.dll": {}
        }
      },
      "runtime.win7.System.Console/4.0.0-beta-23504": {
        "dependencies": {
          "System.IO": "4.0.10",
          "System.IO.FileSystem.Primitives": "4.0.0",
          "System.Resources.ResourceManager": "4.0.0",
          "System.Runtime": "4.0.20",
          "System.Runtime.InteropServices": "4.0.20",
          "System.Text.Encoding": "4.0.10",
          "System.Text.Encoding.Extensions": "4.0.10",
          "System.Threading": "4.0.10",
          "System.Threading.Tasks": "4.0.10"
        },
        "compile": {
          "ref/dotnet/_._": {}
        },
        "runtime": {
          "runtimes/win7/lib/dotnet5.4/System.Console.dll": {}
        }
      },
      "runtime.win7.System.Diagnostics.Debug/4.0.11-beta-23504": {
        "compile": {
          "ref/dotnet/_._": {}
        },
        "runtime": {
          "runtimes/win7/lib/DNXCore50/System.Diagnostics.Debug.dll": {}
        }
      },
      "runtime.win7.System.Diagnostics.FileVersionInfo/4.0.0-beta-23504": {
        "dependencies": {
          "System.Globalization": "4.0.10",
          "System.IO.FileSystem": "4.0.0",
          "System.Runtime": "4.0.20",
          "System.Runtime.InteropServices": "4.0.20"
        },
        "compile": {
          "ref/dotnet/_._": {}
        },
        "runtime": {
          "runtimes/win7/lib/dotnet5.4/System.Diagnostics.FileVersionInfo.dll": {}
        }
      },
      "runtime.win7.System.Diagnostics.Process/4.1.0-beta-23504": {
        "dependencies": {
          "Microsoft.Win32.Primitives": "4.0.0",
          "Microsoft.Win32.Registry": "4.0.0-beta-23504",
          "System.Collections": "4.0.10",
          "System.Diagnostics.Debug": "4.0.10",
          "System.Globalization": "4.0.10",
          "System.IO": "4.0.10",
          "System.IO.FileSystem": "4.0.0",
          "System.IO.FileSystem.Primitives": "4.0.0",
          "System.Resources.ResourceManager": "4.0.0",
          "System.Runtime": "4.0.20",
          "System.Runtime.Extensions": "4.0.10",
          "System.Runtime.Handles": "4.0.0",
          "System.Runtime.InteropServices": "4.0.20",
          "System.Text.Encoding": "4.0.10",
          "System.Text.Encoding.Extensions": "4.0.10",
          "System.Threading": "4.0.10",
          "System.Threading.Tasks": "4.0.10",
          "System.Threading.Thread": "4.0.0-beta-23504",
          "System.Threading.ThreadPool": "4.0.10-beta-23504"
        },
        "compile": {
          "ref/dotnet/_._": {}
        },
        "runtime": {
          "runtimes/win7/lib/dotnet5.5/System.Diagnostics.Process.dll": {}
        }
      },
      "runtime.win7.System.IO.FileSystem/4.0.1-beta-23504": {
        "dependencies": {
          "System.Collections": "4.0.10",
          "System.IO": "4.0.10",
          "System.IO.FileSystem.Primitives": "4.0.0",
          "System.Resources.ResourceManager": "4.0.0",
          "System.Runtime": "4.0.20",
          "System.Runtime.Extensions": "4.0.10",
          "System.Runtime.Handles": "4.0.0",
          "System.Runtime.InteropServices": "4.0.20",
          "System.Text.Encoding": "4.0.10",
          "System.Text.Encoding.Extensions": "4.0.10",
          "System.Threading": "4.0.10",
          "System.Threading.Overlapped": "4.0.0",
          "System.Threading.Tasks": "4.0.10"
        },
        "compile": {
          "ref/dotnet/_._": {}
        },
        "runtime": {
          "runtimes/win7/lib/dotnet5.4/System.IO.FileSystem.dll": {}
        }
      },
      "runtime.win7.System.IO.FileSystem.Watcher/4.0.0-beta-23504": {
        "dependencies": {
          "Microsoft.Win32.Primitives": "4.0.0",
          "System.IO.FileSystem": "4.0.0",
          "System.IO.FileSystem.Primitives": "4.0.0",
          "System.Resources.ResourceManager": "4.0.0",
          "System.Runtime": "4.0.20",
          "System.Runtime.Extensions": "4.0.10",
          "System.Runtime.Handles": "4.0.0",
          "System.Threading": "4.0.10",
          "System.Threading.Overlapped": "4.0.0"
        },
        "compile": {
          "ref/dotnet/_._": {}
        },
        "runtime": {
          "runtimes/win7/lib/dotnet5.4/System.IO.FileSystem.Watcher.dll": {}
        }
      },
      "runtime.win7.System.IO.Pipes/4.0.0-beta-23504": {
        "dependencies": {
          "System.IO": "4.0.10",
          "System.IO.FileSystem.Primitives": "4.0.0",
          "System.Resources.ResourceManager": "4.0.0",
          "System.Runtime": "4.0.20",
          "System.Runtime.Extensions": "4.0.10",
          "System.Runtime.Handles": "4.0.0",
          "System.Runtime.InteropServices": "4.0.20",
          "System.Security.Principal": "4.0.0",
          "System.Threading": "4.0.10",
          "System.Threading.Overlapped": "4.0.0",
          "System.Threading.Tasks": "4.0.10"
        },
        "compile": {
          "ref/dotnet/_._": {}
        },
        "runtime": {
          "runtimes/win7/lib/dotnet5.4/System.IO.Pipes.dll": {}
        }
      },
      "runtime.win7.System.Net.NameResolution/4.0.0-beta-23504": {
        "dependencies": {
          "System.Private.Networking": "4.0.1-beta-23504"
        },
        "compile": {
          "ref/dotnet/_._": {}
        },
        "runtime": {
          "lib/DNXCore50/System.Net.NameResolution.dll": {}
        }
      },
      "runtime.win7.System.Net.Primitives/4.0.11-beta-23504": {
        "dependencies": {
          "System.Private.Networking": "4.0.1-beta-23504"
        },
        "compile": {
          "ref/dotnet/_._": {}
        },
        "runtime": {
          "lib/DNXCore50/System.Net.Primitives.dll": {}
        }
      },
      "runtime.win7.System.Net.Sockets/4.1.0-beta-23504": {
        "dependencies": {
          "System.Private.Networking": "4.0.1-beta-23504",
          "System.Runtime": "4.0.20"
        },
        "compile": {
          "ref/dotnet/_._": {}
        },
        "runtime": {
          "lib/DNXCore50/System.Net.Sockets.dll": {}
        }
      },
      "runtime.win7.System.Private.Uri/4.0.1-beta-23504": {
        "compile": {
          "ref/dotnet/_._": {}
        },
        "runtime": {
          "runtimes/win7/lib/DNXCore50/System.Private.Uri.dll": {}
        }
      },
      "runtime.win7.System.Runtime.Extensions/4.0.11-beta-23504": {
        "compile": {
          "ref/dotnet/_._": {}
        },
        "runtime": {
          "lib/DNXCore50/System.Runtime.Extensions.dll": {}
        }
      },
      "runtime.win7.System.Security.Cryptography.Algorithms/4.0.0-beta-23504": {
        "dependencies": {
          "System.IO": "4.0.10",
          "System.Resources.ResourceManager": "4.0.0",
          "System.Runtime": "4.0.20",
          "System.Runtime.Handles": "4.0.0",
          "System.Runtime.InteropServices": "4.0.20",
          "System.Security.Cryptography.Primitives": "4.0.0-beta-23504",
          "System.Text.Encoding": "4.0.0",
          "System.Text.Encoding.Extensions": "4.0.0"
        },
        "compile": {
          "ref/dotnet/_._": {}
        },
        "runtime": {
          "runtimes/win7/lib/dotnet5.4/System.Security.Cryptography.Algorithms.dll": {}
        }
      },
      "runtime.win7.System.Security.Cryptography.Encoding/4.0.0-beta-23504": {
        "dependencies": {
          "System.Collections": "4.0.0",
          "System.Collections.Concurrent": "4.0.0",
          "System.Diagnostics.Debug": "4.0.10",
          "System.Linq": "4.0.0",
          "System.Resources.ResourceManager": "4.0.0",
          "System.Runtime": "4.0.20",
          "System.Runtime.Extensions": "4.0.10",
          "System.Runtime.Handles": "4.0.0",
          "System.Runtime.InteropServices": "4.0.20",
          "System.Security.Cryptography.Primitives": "4.0.0-beta-23504"
        },
        "compile": {
          "ref/dotnet/_._": {}
        },
        "runtime": {
          "runtimes/win7/lib/dotnet5.4/System.Security.Cryptography.Encoding.dll": {}
        }
      },
      "runtime.win7.System.Security.Cryptography.X509Certificates/4.0.0-beta-23504": {
        "dependencies": {
          "System.Collections": "4.0.10",
          "System.Globalization": "4.0.10",
          "System.Globalization.Calendars": "4.0.0",
          "System.IO": "4.0.10",
          "System.IO.FileSystem": "4.0.0",
          "System.Resources.ResourceManager": "4.0.0",
          "System.Runtime": "4.0.20",
          "System.Runtime.Extensions": "4.0.10",
          "System.Runtime.Handles": "4.0.0",
          "System.Runtime.InteropServices": "4.0.20",
          "System.Runtime.Numerics": "4.0.0",
          "System.Security.Cryptography.Algorithms": "4.0.0-beta-23504",
          "System.Security.Cryptography.Cng": "4.0.0-beta-23504",
          "System.Security.Cryptography.Csp": "4.0.0-beta-23504",
          "System.Security.Cryptography.Encoding": "4.0.0-beta-23504",
          "System.Security.Cryptography.Primitives": "4.0.0-beta-23504",
          "System.Text.Encoding": "4.0.10",
          "System.Threading": "4.0.10"
        },
        "compile": {
          "ref/dotnet/_._": {}
        },
        "runtime": {
          "runtimes/win7/lib/dotnet5.4/System.Security.Cryptography.X509Certificates.dll": {}
        }
      },
      "runtime.win7.System.Threading/4.0.11-beta-23504": {
        "compile": {
          "ref/dotnet/_._": {}
        },
        "runtime": {
          "runtimes/win7/lib/DNXCore50/System.Threading.dll": {}
        }
      },
      "System.AppContext/4.0.1-beta-23504": {
        "dependencies": {
          "System.Runtime": "4.0.0"
        },
        "compile": {
          "ref/dotnet5.4/System.AppContext.dll": {}
        },
        "runtime": {
          "lib/DNXCore50/System.AppContext.dll": {}
        }
      },
      "System.Collections/4.0.11-beta-23504": {
        "dependencies": {
          "System.Runtime": "4.0.21-beta-23504"
        },
        "compile": {
          "ref/dotnet5.4/System.Collections.dll": {}
        },
        "runtime": {
          "lib/DNXCore50/System.Collections.dll": {}
        }
      },
      "System.Collections.Concurrent/4.0.11-beta-23504": {
        "dependencies": {
          "System.Collections": "4.0.10",
          "System.Diagnostics.Debug": "4.0.10",
          "System.Diagnostics.Tracing": "4.0.20",
          "System.Globalization": "4.0.10",
          "System.Resources.ResourceManager": "4.0.0",
          "System.Runtime": "4.0.20",
          "System.Runtime.Extensions": "4.0.10",
          "System.Threading": "4.0.10",
          "System.Threading.Tasks": "4.0.10"
        },
        "compile": {
          "ref/dotnet5.4/System.Collections.Concurrent.dll": {}
        },
        "runtime": {
          "lib/dotnet5.4/System.Collections.Concurrent.dll": {}
        }
      },
      "System.Collections.Immutable/1.1.38-beta-23504": {
        "dependencies": {
          "System.Collections": "4.0.0",
          "System.Diagnostics.Debug": "4.0.0",
          "System.Globalization": "4.0.0",
          "System.Linq": "4.0.0",
          "System.Resources.ResourceManager": "4.0.0",
          "System.Runtime": "4.0.0",
          "System.Runtime.Extensions": "4.0.0",
          "System.Threading": "4.0.0"
        },
        "compile": {
          "lib/dotnet5.1/System.Collections.Immutable.dll": {}
        },
        "runtime": {
          "lib/dotnet5.1/System.Collections.Immutable.dll": {}
        }
      },
      "System.Collections.NonGeneric/4.0.1-beta-23504": {
        "dependencies": {
          "System.Diagnostics.Debug": "4.0.10",
          "System.Globalization": "4.0.10",
          "System.Resources.ResourceManager": "4.0.0",
          "System.Runtime": "4.0.20",
          "System.Runtime.Extensions": "4.0.10",
          "System.Threading": "4.0.10"
        },
        "compile": {
          "ref/dotnet5.4/System.Collections.NonGeneric.dll": {}
        },
        "runtime": {
          "lib/dotnet5.4/System.Collections.NonGeneric.dll": {}
        }
      },
      "System.ComponentModel.EventBasedAsync/4.0.11-beta-23504": {
        "dependencies": {
          "System.Resources.ResourceManager": "4.0.0",
          "System.Runtime": "4.0.20",
          "System.Threading": "4.0.10",
          "System.Threading.Tasks": "4.0.10"
        },
        "compile": {
          "ref/dotnet5.4/System.ComponentModel.EventBasedAsync.dll": {}
        },
        "runtime": {
          "lib/dotnet5.4/System.ComponentModel.EventBasedAsync.dll": {}
        }
      },
      "System.Console/4.0.0-beta-23504": {
        "dependencies": {
          "System.IO": "4.0.0",
          "System.Runtime": "4.0.0",
          "runtime.win7.System.Console": "4.0.0-beta-23504"
        },
        "compile": {
          "ref/dotnet5.4/System.Console.dll": {}
        }
      },
      "System.Diagnostics.Contracts/4.0.1-beta-23504": {
        "dependencies": {
          "System.Runtime": "4.0.0"
        },
        "compile": {
          "ref/dotnet5.1/System.Diagnostics.Contracts.dll": {}
        },
        "runtime": {
          "lib/DNXCore50/System.Diagnostics.Contracts.dll": {}
        }
      },
      "System.Diagnostics.Debug/4.0.11-beta-23504": {
        "dependencies": {
          "System.Runtime": "4.0.0",
          "runtime.win7.System.Diagnostics.Debug": "4.0.11-beta-23504"
        },
        "compile": {
          "ref/dotnet5.4/System.Diagnostics.Debug.dll": {}
        }
      },
      "System.Diagnostics.FileVersionInfo/4.0.0-beta-23504": {
        "dependencies": {
          "System.Runtime": "4.0.0",
          "runtime.win7.System.Diagnostics.FileVersionInfo": "4.0.0-beta-23504"
        },
        "compile": {
          "ref/dotnet5.4/System.Diagnostics.FileVersionInfo.dll": {}
        }
      },
      "System.Diagnostics.Process/4.1.0-beta-23504": {
        "dependencies": {
          "System.IO": "4.0.0",
          "System.Runtime": "4.0.0",
          "System.Runtime.Handles": "4.0.0",
          "System.Text.Encoding": "4.0.0",
          "runtime.win7.System.Diagnostics.Process": "4.1.0-beta-23504"
        },
        "compile": {
          "ref/dotnet5.5/System.Diagnostics.Process.dll": {}
        }
      },
      "System.Diagnostics.StackTrace/4.0.1-beta-23504": {
        "dependencies": {
          "System.Reflection": "4.0.0",
          "System.Runtime": "4.0.0"
        },
        "compile": {
          "ref/dotnet5.4/System.Diagnostics.StackTrace.dll": {}
        },
        "runtime": {
          "lib/DNXCore50/System.Diagnostics.StackTrace.dll": {}
        }
      },
      "System.Diagnostics.Tools/4.0.1-beta-23504": {
        "dependencies": {
          "System.Runtime": "4.0.0"
        },
        "compile": {
          "ref/dotnet5.1/System.Diagnostics.Tools.dll": {}
        },
        "runtime": {
          "lib/DNXCore50/System.Diagnostics.Tools.dll": {}
        }
      },
      "System.Diagnostics.Tracing/4.0.21-beta-23504": {
        "dependencies": {
          "System.Runtime": "4.0.0"
        },
        "compile": {
          "ref/dotnet5.4/System.Diagnostics.Tracing.dll": {}
        },
        "runtime": {
          "lib/DNXCore50/System.Diagnostics.Tracing.dll": {}
        }
      },
      "System.Dynamic.Runtime/4.0.11-beta-23504": {
        "dependencies": {
          "System.Collections": "4.0.10",
          "System.Diagnostics.Debug": "4.0.10",
          "System.Globalization": "4.0.10",
          "System.Linq": "4.0.0",
          "System.Linq.Expressions": "4.0.10",
          "System.ObjectModel": "4.0.10",
          "System.Reflection": "4.0.10",
          "System.Reflection.Emit": "4.0.0",
          "System.Reflection.Emit.ILGeneration": "4.0.0",
          "System.Reflection.Primitives": "4.0.0",
          "System.Reflection.TypeExtensions": "4.0.0",
          "System.Resources.ResourceManager": "4.0.0",
          "System.Runtime": "4.0.20",
          "System.Runtime.Extensions": "4.0.10",
          "System.Threading": "4.0.10"
        },
        "compile": {
          "ref/dotnet5.4/System.Dynamic.Runtime.dll": {}
        },
        "runtime": {
          "lib/DNXCore50/System.Dynamic.Runtime.dll": {}
        }
      },
      "System.Globalization/4.0.11-beta-23504": {
        "dependencies": {
          "System.Runtime": "4.0.0"
        },
        "compile": {
          "ref/dotnet5.4/System.Globalization.dll": {}
        },
        "runtime": {
          "lib/DNXCore50/System.Globalization.dll": {}
        }
      },
      "System.Globalization.Calendars/4.0.1-beta-23504": {
        "dependencies": {
          "System.Globalization": "4.0.0",
          "System.Runtime": "4.0.0"
        },
        "compile": {
          "ref/dotnet5.4/System.Globalization.Calendars.dll": {}
        },
        "runtime": {
          "lib/DNXCore50/System.Globalization.Calendars.dll": {}
        }
      },
      "System.IO/4.0.11-beta-23504": {
        "dependencies": {
          "System.Runtime": "4.0.20",
          "System.Text.Encoding": "4.0.0",
          "System.Threading.Tasks": "4.0.0"
        },
        "compile": {
          "ref/dotnet5.4/System.IO.dll": {}
        },
        "runtime": {
          "lib/DNXCore50/System.IO.dll": {}
        }
      },
      "System.IO.FileSystem/4.0.1-beta-23504": {
        "dependencies": {
          "System.IO": "4.0.0",
          "System.IO.FileSystem.Primitives": "4.0.0",
          "System.Runtime": "4.0.0",
          "System.Runtime.Handles": "4.0.0",
          "System.Text.Encoding": "4.0.0",
          "System.Threading.Tasks": "4.0.0",
          "runtime.win7.System.IO.FileSystem": "4.0.1-beta-23504"
        },
        "compile": {
          "ref/dotnet5.4/System.IO.FileSystem.dll": {}
        }
      },
      "System.IO.FileSystem.Primitives/4.0.1-beta-23504": {
        "dependencies": {
          "System.Runtime": "4.0.20"
        },
        "compile": {
          "ref/dotnet5.4/System.IO.FileSystem.Primitives.dll": {}
        },
        "runtime": {
          "lib/dotnet5.4/System.IO.FileSystem.Primitives.dll": {}
        }
      },
      "System.IO.FileSystem.Watcher/4.0.0-beta-23504": {
        "dependencies": {
          "System.Runtime": "4.0.0",
          "runtime.win7.System.IO.FileSystem.Watcher": "4.0.0-beta-23504"
        },
        "compile": {
          "ref/dotnet5.4/System.IO.FileSystem.Watcher.dll": {}
        }
      },
      "System.IO.Pipes/4.0.0-beta-23504": {
        "dependencies": {
          "System.IO": "4.0.0",
          "System.Runtime": "4.0.0",
          "System.Runtime.Handles": "4.0.0",
          "System.Security.Principal": "4.0.0",
          "System.Threading.Tasks": "4.0.0",
          "runtime.win7.System.IO.Pipes": "4.0.0-beta-23504"
        },
        "compile": {
          "ref/dotnet5.4/System.IO.Pipes.dll": {}
        }
      },
      "System.Linq/4.0.1-beta-23504": {
        "dependencies": {
          "System.Collections": "4.0.10",
          "System.Diagnostics.Debug": "4.0.10",
          "System.Resources.ResourceManager": "4.0.0",
          "System.Runtime": "4.0.20",
          "System.Runtime.Extensions": "4.0.10"
        },
        "compile": {
          "ref/dotnet5.1/System.Linq.dll": {}
        },
        "runtime": {
          "lib/dotnet5.4/System.Linq.dll": {}
        }
      },
      "System.Linq.Expressions/4.0.10": {
        "dependencies": {
<<<<<<< HEAD
          "System.Collections": "[4.0.0, )",
          "System.Diagnostics.Debug": "[4.0.0, )",
          "System.Globalization": "[4.0.0, )",
          "System.IO": "[4.0.0, )",
          "System.Linq": "[4.0.0, )",
          "System.ObjectModel": "[4.0.0, )",
          "System.Reflection": "[4.0.0, )",
          "System.Reflection.Emit": "[4.0.0, )",
          "System.Reflection.Extensions": "[4.0.0, )",
          "System.Reflection.Primitives": "[4.0.0, )",
          "System.Reflection.TypeExtensions": "[4.0.0, )",
          "System.Resources.ResourceManager": "[4.0.0, )",
          "System.Runtime": "[4.0.20, )",
          "System.Runtime.Extensions": "[4.0.0, )",
          "System.Threading": "[4.0.0, )"
=======
          "System.Reflection": "4.0.0",
          "System.Runtime": "4.0.0",
          "runtime.any.System.Linq.Expressions": "4.0.11-beta-23504"
>>>>>>> 85865433
        },
        "compile": {
          "ref/dotnet/System.Linq.Expressions.dll": {}
        },
        "runtime": {
          "lib/DNXCore50/System.Linq.Expressions.dll": {}
        }
      },
      "System.Net.NameResolution/4.0.0-beta-23504": {
        "dependencies": {
          "System.Net.Primitives": "4.0.10",
          "System.Runtime": "4.0.0",
          "System.Threading.Tasks": "4.0.0",
          "runtime.win7.System.Net.NameResolution": "4.0.0-beta-23504"
        },
        "compile": {
          "ref/dotnet5.4/System.Net.NameResolution.dll": {}
        }
      },
      "System.Net.Primitives/4.0.11-beta-23504": {
        "dependencies": {
          "System.Runtime": "4.0.0",
          "System.Runtime.Handles": "4.0.0",
          "runtime.win7.System.Net.Primitives": "4.0.11-beta-23504"
        },
        "compile": {
          "ref/dotnet5.4/System.Net.Primitives.dll": {}
        }
      },
      "System.Net.Sockets/4.1.0-beta-23504": {
        "dependencies": {
          "System.IO": "4.0.0",
          "System.Net.Primitives": "4.0.10",
          "System.Runtime": "4.0.0",
          "System.Threading.Tasks": "4.0.0",
          "runtime.win7.System.Net.Sockets": "4.1.0-beta-23504"
        },
        "compile": {
          "ref/dotnet5.5/System.Net.Sockets.dll": {}
        }
      },
      "System.ObjectModel/4.0.11-beta-23504": {
        "dependencies": {
          "System.Collections": "4.0.10",
          "System.Diagnostics.Debug": "4.0.10",
          "System.Resources.ResourceManager": "4.0.0",
          "System.Runtime": "4.0.20",
          "System.Threading": "4.0.10"
        },
        "compile": {
          "ref/dotnet5.4/System.ObjectModel.dll": {}
        },
        "runtime": {
          "lib/dotnet5.4/System.ObjectModel.dll": {}
        }
      },
      "System.Private.DataContractSerialization/4.1.0-beta-23504": {
        "compile": {
          "ref/dnxcore50/_._": {}
        }
      },
      "System.Private.Networking/4.0.1-beta-23504": {
        "dependencies": {
          "Microsoft.Win32.Primitives": "4.0.0",
          "System.Collections": "4.0.10",
          "System.Collections.Concurrent": "4.0.0",
          "System.Collections.NonGeneric": "4.0.0",
          "System.ComponentModel.EventBasedAsync": "4.0.10",
          "System.Diagnostics.Debug": "4.0.10",
          "System.Diagnostics.Tracing": "4.0.20",
          "System.Globalization": "4.0.10",
          "System.IO": "4.0.10",
          "System.IO.FileSystem": "4.0.0",
          "System.IO.FileSystem.Primitives": "4.0.0",
          "System.Resources.ResourceManager": "4.0.0",
          "System.Runtime": "4.0.20",
          "System.Runtime.Extensions": "4.0.10",
          "System.Runtime.Handles": "4.0.0",
          "System.Runtime.InteropServices": "4.0.20",
          "System.Security.Cryptography.Primitives": "4.0.0-beta-23504",
          "System.Security.Cryptography.X509Certificates": "4.0.0-beta-23504",
          "System.Security.Principal": "4.0.0",
          "System.Security.Principal.Windows": "4.0.0-beta-23504",
          "System.Threading": "4.0.10",
          "System.Threading.Overlapped": "4.0.0",
          "System.Threading.Tasks": "4.0.10",
          "System.Threading.ThreadPool": "4.0.10-beta-23504"
        },
        "compile": {
          "ref/dnxcore50/_._": {}
        },
        "runtime": {
          "lib/DNXCore50/System.Private.Networking.dll": {}
        }
      },
      "System.Private.Uri/4.0.1-beta-23504": {
        "dependencies": {
          "runtime.win7.System.Private.Uri": "4.0.1-beta-23504"
        },
        "compile": {
          "ref/dnxcore50/_._": {}
        }
      },
      "System.Reflection/4.1.0-beta-23504": {
        "dependencies": {
          "System.IO": "4.0.0",
          "System.Reflection.Primitives": "4.0.0",
          "System.Runtime": "4.0.20"
        },
        "compile": {
          "ref/dotnet5.4/System.Reflection.dll": {}
        },
        "runtime": {
          "lib/DNXCore50/System.Reflection.dll": {}
        }
      },
      "System.Reflection.Emit/4.0.1-beta-23504": {
        "dependencies": {
          "System.IO": "4.0.0",
          "System.Reflection": "4.0.0",
          "System.Reflection.Emit.ILGeneration": "4.0.0",
          "System.Reflection.Primitives": "4.0.0",
          "System.Runtime": "4.0.0"
        },
        "compile": {
          "ref/dotnet5.2/System.Reflection.Emit.dll": {}
        },
        "runtime": {
          "lib/DNXCore50/System.Reflection.Emit.dll": {}
        }
      },
      "System.Reflection.Emit.ILGeneration/4.0.1-beta-23504": {
        "dependencies": {
          "System.Reflection": "4.0.0",
          "System.Reflection.Primitives": "4.0.0",
          "System.Runtime": "4.0.0"
        },
        "compile": {
          "ref/dotnet5.1/System.Reflection.Emit.ILGeneration.dll": {}
        },
        "runtime": {
          "lib/DNXCore50/System.Reflection.Emit.ILGeneration.dll": {}
        }
      },
      "System.Reflection.Emit.Lightweight/4.0.1-beta-23504": {
        "dependencies": {
          "System.Reflection": "4.0.0",
          "System.Reflection.Emit.ILGeneration": "4.0.0",
          "System.Reflection.Primitives": "4.0.0",
          "System.Runtime": "4.0.0"
        },
        "compile": {
          "ref/dotnet5.1/System.Reflection.Emit.Lightweight.dll": {}
        },
        "runtime": {
          "lib/DNXCore50/System.Reflection.Emit.Lightweight.dll": {}
        }
      },
      "System.Reflection.Extensions/4.0.1-beta-23504": {
        "dependencies": {
          "System.Reflection": "4.0.0",
          "System.Runtime": "4.0.0"
        },
        "compile": {
          "ref/dotnet5.1/System.Reflection.Extensions.dll": {}
        },
        "runtime": {
          "lib/DNXCore50/System.Reflection.Extensions.dll": {}
        }
      },
      "System.Reflection.Metadata/1.2.0-rc3-23811": {
        "dependencies": {
          "System.Collections": "4.0.0",
          "System.Collections.Immutable": "1.1.37",
          "System.Diagnostics.Debug": "4.0.0",
          "System.IO": "4.0.0",
          "System.Linq": "4.0.0",
          "System.Reflection": "4.0.0",
          "System.Reflection.Extensions": "4.0.0",
          "System.Reflection.Primitives": "4.0.0",
          "System.Resources.ResourceManager": "4.0.0",
          "System.Runtime": "4.0.0",
          "System.Runtime.Extensions": "4.0.0",
          "System.Runtime.InteropServices": "4.0.0",
          "System.Text.Encoding": "4.0.0",
          "System.Text.Encoding.Extensions": "4.0.0",
          "System.Threading": "4.0.0"
        },
        "compile": {
          "lib/dotnet5.2/System.Reflection.Metadata.dll": {}
        },
        "runtime": {
          "lib/dotnet5.2/System.Reflection.Metadata.dll": {}
        }
      },
      "System.Reflection.Primitives/4.0.1-beta-23504": {
        "dependencies": {
          "System.Runtime": "4.0.0"
        },
        "compile": {
          "ref/dotnet5.1/System.Reflection.Primitives.dll": {}
        },
        "runtime": {
          "lib/DNXCore50/System.Reflection.Primitives.dll": {}
        }
      },
      "System.Reflection.TypeExtensions/4.1.0-beta-23504": {
        "dependencies": {
          "System.Reflection": "4.0.0",
          "System.Runtime": "4.0.0"
        },
        "compile": {
          "ref/dotnet5.4/System.Reflection.TypeExtensions.dll": {}
        },
        "runtime": {
          "lib/DNXCore50/System.Reflection.TypeExtensions.dll": {}
        }
      },
      "System.Resources.ResourceManager/4.0.1-beta-23504": {
        "dependencies": {
          "System.Globalization": "4.0.0",
          "System.Reflection": "4.0.0",
          "System.Runtime": "4.0.0"
        },
        "compile": {
          "ref/dotnet5.1/System.Resources.ResourceManager.dll": {}
        },
        "runtime": {
          "lib/DNXCore50/System.Resources.ResourceManager.dll": {}
        }
      },
      "System.Runtime/4.0.21-beta-23504": {
        "dependencies": {
          "System.Private.Uri": "4.0.1-beta-23504"
        },
        "compile": {
          "ref/dotnet5.4/System.Runtime.dll": {}
        },
        "runtime": {
          "lib/DNXCore50/System.Runtime.dll": {}
        }
      },
      "System.Runtime.Extensions/4.0.11-beta-23504": {
        "dependencies": {
          "System.Runtime": "4.0.20",
          "runtime.win7.System.Runtime.Extensions": "4.0.11-beta-23504"
        },
        "compile": {
          "ref/dotnet5.4/System.Runtime.Extensions.dll": {}
        }
      },
      "System.Runtime.Handles/4.0.1-beta-23504": {
        "dependencies": {
          "System.Runtime": "4.0.0"
        },
        "compile": {
          "ref/dotnet5.4/System.Runtime.Handles.dll": {}
        },
        "runtime": {
          "lib/DNXCore50/System.Runtime.Handles.dll": {}
        }
      },
      "System.Runtime.InteropServices/4.0.21-beta-23504": {
        "dependencies": {
          "System.Reflection": "4.0.0",
          "System.Reflection.Primitives": "4.0.0",
          "System.Runtime": "4.0.0",
          "System.Runtime.Handles": "4.0.0"
        },
        "compile": {
          "ref/dotnet5.4/System.Runtime.InteropServices.dll": {}
        },
        "runtime": {
          "lib/DNXCore50/System.Runtime.InteropServices.dll": {}
        }
      },
      "System.Runtime.Loader/4.0.0-beta-23504": {
        "dependencies": {
          "System.IO": "4.0.0",
          "System.Reflection": "4.0.0",
          "System.Runtime": "4.0.0"
        },
        "compile": {
          "ref/dotnet5.1/System.Runtime.Loader.dll": {}
        },
        "runtime": {
          "lib/DNXCore50/System.Runtime.Loader.dll": {}
        }
      },
      "System.Runtime.Numerics/4.0.1-beta-23504": {
        "dependencies": {
          "System.Globalization": "4.0.10",
          "System.Resources.ResourceManager": "4.0.0",
          "System.Runtime": "4.0.20",
          "System.Runtime.Extensions": "4.0.10"
        },
        "compile": {
          "ref/dotnet5.2/System.Runtime.Numerics.dll": {}
        },
        "runtime": {
          "lib/dotnet5.4/System.Runtime.Numerics.dll": {}
        }
      },
      "System.Runtime.Serialization.Json/4.0.1-beta-23504": {
        "dependencies": {
          "System.Private.DataContractSerialization": "4.1.0-beta-23504"
        },
        "compile": {
          "ref/dotnet5.1/System.Runtime.Serialization.Json.dll": {}
        },
        "runtime": {
          "lib/DNXCore50/System.Runtime.Serialization.Json.dll": {}
        }
      },
      "System.Security.Claims/4.0.1-beta-23504": {
        "dependencies": {
          "System.Collections": "4.0.0",
          "System.Diagnostics.Debug": "4.0.0",
          "System.Globalization": "4.0.0",
          "System.IO": "4.0.0",
          "System.Resources.ResourceManager": "4.0.0",
          "System.Runtime": "4.0.20",
          "System.Runtime.Extensions": "4.0.0",
          "System.Security.Principal": "4.0.0"
        },
        "compile": {
          "ref/dotnet5.4/System.Security.Claims.dll": {}
        },
        "runtime": {
          "lib/dotnet5.4/System.Security.Claims.dll": {}
        }
      },
      "System.Security.Cryptography.Algorithms/4.0.0-beta-23504": {
        "dependencies": {
          "System.IO": "4.0.0",
          "System.Runtime": "4.0.0",
          "System.Security.Cryptography.Primitives": "4.0.0-beta-23504",
          "runtime.win7.System.Security.Cryptography.Algorithms": "4.0.0-beta-23504"
        },
        "compile": {
          "ref/dotnet5.4/System.Security.Cryptography.Algorithms.dll": {}
        }
      },
      "System.Security.Cryptography.Cng/4.0.0-beta-23504": {
        "dependencies": {
          "System.IO": "4.0.10",
          "System.Resources.ResourceManager": "4.0.0",
          "System.Runtime": "4.0.20",
          "System.Runtime.Extensions": "4.0.0",
          "System.Runtime.Handles": "4.0.0",
          "System.Runtime.InteropServices": "4.0.20",
          "System.Security.Cryptography.Algorithms": "4.0.0-beta-23504",
          "System.Security.Cryptography.Primitives": "4.0.0-beta-23504",
          "System.Text.Encoding": "4.0.0"
        },
        "compile": {
          "ref/dotnet5.4/System.Security.Cryptography.Cng.dll": {}
        },
        "runtime": {
          "lib/dotnet5.4/System.Security.Cryptography.Cng.dll": {}
        }
      },
      "System.Security.Cryptography.Csp/4.0.0-beta-23504": {
        "dependencies": {
          "System.IO": "4.0.10",
          "System.Reflection": "4.0.0",
          "System.Resources.ResourceManager": "4.0.0",
          "System.Runtime": "4.0.20",
          "System.Runtime.Extensions": "4.0.10",
          "System.Runtime.Handles": "4.0.0",
          "System.Runtime.InteropServices": "4.0.20",
          "System.Security.Cryptography.Algorithms": "4.0.0-beta-23504",
          "System.Security.Cryptography.Encoding": "4.0.0-beta-23504",
          "System.Security.Cryptography.Primitives": "4.0.0-beta-23504",
          "System.Text.Encoding": "4.0.10",
          "System.Threading": "4.0.10"
        },
        "compile": {
          "ref/dotnet5.4/System.Security.Cryptography.Csp.dll": {}
        },
        "runtime": {
          "lib/DNXCore50/System.Security.Cryptography.Csp.dll": {}
        }
      },
      "System.Security.Cryptography.Encoding/4.0.0-beta-23504": {
        "dependencies": {
          "System.Runtime": "4.0.0",
          "runtime.win7.System.Security.Cryptography.Encoding": "4.0.0-beta-23504"
        },
        "compile": {
          "ref/dotnet5.4/System.Security.Cryptography.Encoding.dll": {}
        }
      },
      "System.Security.Cryptography.Primitives/4.0.0-beta-23504": {
        "dependencies": {
          "System.Diagnostics.Debug": "4.0.0",
          "System.Globalization": "4.0.0",
          "System.IO": "4.0.10",
          "System.Resources.ResourceManager": "4.0.0",
          "System.Runtime": "4.0.20",
          "System.Threading": "4.0.0",
          "System.Threading.Tasks": "4.0.0"
        },
        "compile": {
          "ref/dotnet5.4/System.Security.Cryptography.Primitives.dll": {}
        },
        "runtime": {
          "lib/dotnet5.4/System.Security.Cryptography.Primitives.dll": {}
        }
      },
      "System.Security.Cryptography.X509Certificates/4.0.0-beta-23504": {
        "dependencies": {
          "System.Runtime": "4.0.0",
          "System.Runtime.Handles": "4.0.0",
          "System.Security.Cryptography.Algorithms": "4.0.0-beta-23504",
          "System.Security.Cryptography.Encoding": "4.0.0-beta-23504",
          "runtime.win7.System.Security.Cryptography.X509Certificates": "4.0.0-beta-23504"
        },
        "compile": {
          "ref/dotnet5.4/System.Security.Cryptography.X509Certificates.dll": {}
        }
      },
      "System.Security.Principal/4.0.1-beta-23504": {
        "dependencies": {
          "System.Runtime": "4.0.0"
        },
        "compile": {
          "ref/dotnet5.1/System.Security.Principal.dll": {}
        },
        "runtime": {
          "lib/dotnet5.1/System.Security.Principal.dll": {}
        }
      },
      "System.Security.Principal.Windows/4.0.0-beta-23504": {
        "dependencies": {
          "System.Collections": "4.0.0",
          "System.Diagnostics.Debug": "4.0.10",
          "System.Reflection": "4.0.10",
          "System.Resources.ResourceManager": "4.0.0",
          "System.Runtime": "4.0.20",
          "System.Runtime.Extensions": "4.0.0",
          "System.Runtime.Handles": "4.0.0",
          "System.Runtime.InteropServices": "4.0.20",
          "System.Security.Claims": "4.0.0",
          "System.Security.Principal": "4.0.0",
          "System.Text.Encoding": "4.0.10",
          "System.Threading": "4.0.10"
        },
        "compile": {
          "ref/dotnet5.4/System.Security.Principal.Windows.dll": {}
        },
        "runtime": {
          "lib/DNXCore50/System.Security.Principal.Windows.dll": {}
        }
      },
      "System.Text.Encoding/4.0.11-beta-23504": {
        "dependencies": {
          "System.Runtime": "4.0.0"
        },
        "compile": {
          "ref/dotnet5.4/System.Text.Encoding.dll": {}
        },
        "runtime": {
          "lib/DNXCore50/System.Text.Encoding.dll": {}
        }
      },
      "System.Text.Encoding.CodePages/4.0.1-beta-23504": {
        "dependencies": {
          "System.Runtime": "4.0.0",
          "System.Text.Encoding": "4.0.10",
          "runtime.win.System.Text.Encoding.CodePages": "4.0.1-beta-23504"
        },
        "compile": {
          "ref/dotnet5.4/System.Text.Encoding.CodePages.dll": {}
        }
      },
      "System.Text.Encoding.Extensions/4.0.11-beta-23504": {
        "dependencies": {
          "System.Runtime": "4.0.0",
          "System.Text.Encoding": "4.0.10"
        },
        "compile": {
          "ref/dotnet5.4/System.Text.Encoding.Extensions.dll": {}
        },
        "runtime": {
          "lib/DNXCore50/System.Text.Encoding.Extensions.dll": {}
        }
      },
      "System.Text.RegularExpressions/4.0.11-beta-23504": {
        "dependencies": {
          "System.Collections": "4.0.10",
          "System.Globalization": "4.0.10",
          "System.Resources.ResourceManager": "4.0.0",
          "System.Runtime": "4.0.20",
          "System.Runtime.Extensions": "4.0.10",
          "System.Threading": "4.0.10"
        },
        "compile": {
          "ref/dotnet5.4/System.Text.RegularExpressions.dll": {}
        },
        "runtime": {
          "lib/dotnet5.4/System.Text.RegularExpressions.dll": {}
        }
      },
      "System.Threading/4.0.11-beta-23504": {
        "dependencies": {
          "System.Runtime": "4.0.0",
          "System.Threading.Tasks": "4.0.0",
          "runtime.win7.System.Threading": "4.0.11-beta-23504"
        },
        "compile": {
          "ref/dotnet5.4/System.Threading.dll": {}
        }
      },
      "System.Threading.Overlapped/4.0.1-beta-23504": {
        "dependencies": {
          "System.Runtime": "4.0.0",
          "System.Runtime.Handles": "4.0.0"
        },
        "compile": {
          "ref/dotnet5.4/System.Threading.Overlapped.dll": {}
        },
        "runtime": {
          "lib/DNXCore50/System.Threading.Overlapped.dll": {}
        }
      },
      "System.Threading.Tasks/4.0.11-beta-23504": {
        "dependencies": {
          "System.Runtime": "4.0.0"
        },
        "compile": {
          "ref/dotnet5.4/System.Threading.Tasks.dll": {}
        },
        "runtime": {
          "lib/DNXCore50/System.Threading.Tasks.dll": {}
        }
      },
      "System.Threading.Tasks.Parallel/4.0.1-beta-23504": {
        "dependencies": {
          "System.Collections.Concurrent": "4.0.10",
          "System.Diagnostics.Debug": "4.0.10",
          "System.Diagnostics.Tracing": "4.0.20",
          "System.Resources.ResourceManager": "4.0.0",
          "System.Runtime": "4.0.20",
          "System.Runtime.Extensions": "4.0.10",
          "System.Threading": "4.0.10",
          "System.Threading.Tasks": "4.0.10"
        },
        "compile": {
          "ref/dotnet5.2/System.Threading.Tasks.Parallel.dll": {}
        },
        "runtime": {
          "lib/dotnet5.4/System.Threading.Tasks.Parallel.dll": {}
        }
      },
      "System.Threading.Thread/4.0.0-beta-23504": {
        "dependencies": {
          "System.Runtime": "4.0.0"
        },
        "compile": {
          "ref/dotnet5.4/System.Threading.Thread.dll": {}
        },
        "runtime": {
          "lib/DNXCore50/System.Threading.Thread.dll": {}
        }
      },
      "System.Threading.ThreadPool/4.0.10-beta-23504": {
        "dependencies": {
          "System.Runtime": "4.0.0",
          "System.Runtime.InteropServices": "4.0.0"
        },
        "compile": {
          "ref/dotnet5.4/System.Threading.ThreadPool.dll": {}
        },
        "runtime": {
          "lib/DNXCore50/System.Threading.ThreadPool.dll": {}
        }
      },
      "System.Threading.Timer/4.0.1-beta-23504": {
        "dependencies": {
          "System.Runtime": "4.0.0"
        },
        "compile": {
          "ref/dotnet5.3/System.Threading.Timer.dll": {}
        },
        "runtime": {
          "lib/DNXCore50/System.Threading.Timer.dll": {}
        }
      },
      "System.Xml.ReaderWriter/4.0.11-beta-23504": {
        "dependencies": {
          "System.Collections": "4.0.10",
          "System.Diagnostics.Debug": "4.0.10",
          "System.Globalization": "4.0.10",
          "System.IO": "4.0.10",
          "System.IO.FileSystem": "4.0.0",
          "System.IO.FileSystem.Primitives": "4.0.0",
          "System.Resources.ResourceManager": "4.0.0",
          "System.Runtime": "4.0.20",
          "System.Runtime.Extensions": "4.0.10",
          "System.Runtime.InteropServices": "4.0.20",
          "System.Text.Encoding": "4.0.10",
          "System.Text.Encoding.Extensions": "4.0.10",
          "System.Text.RegularExpressions": "4.0.0",
          "System.Threading.Tasks": "4.0.10"
        },
        "compile": {
          "ref/dotnet5.4/System.Xml.ReaderWriter.dll": {}
        },
        "runtime": {
          "lib/dotnet5.4/System.Xml.ReaderWriter.dll": {}
        }
      },
      "System.Xml.XDocument/4.0.11-beta-23504": {
        "dependencies": {
          "System.Collections": "4.0.10",
          "System.Diagnostics.Debug": "4.0.10",
          "System.Diagnostics.Tools": "4.0.0",
          "System.Globalization": "4.0.10",
          "System.IO": "4.0.10",
          "System.Reflection": "4.0.10",
          "System.Resources.ResourceManager": "4.0.0",
          "System.Runtime": "4.0.20",
          "System.Runtime.Extensions": "4.0.10",
          "System.Text.Encoding": "4.0.10",
          "System.Threading": "4.0.10",
          "System.Xml.ReaderWriter": "4.0.10"
        },
        "compile": {
          "ref/dotnet5.4/System.Xml.XDocument.dll": {}
        },
        "runtime": {
          "lib/dotnet5.4/System.Xml.XDocument.dll": {}
        }
      },
      "System.Xml.XmlDocument/4.0.1-beta-23504": {
        "dependencies": {
          "System.Collections": "4.0.10",
          "System.Diagnostics.Debug": "4.0.10",
          "System.Globalization": "4.0.10",
          "System.IO": "4.0.10",
          "System.Resources.ResourceManager": "4.0.0",
          "System.Runtime": "4.0.20",
          "System.Runtime.Extensions": "4.0.10",
          "System.Text.Encoding": "4.0.10",
          "System.Threading": "4.0.10",
          "System.Xml.ReaderWriter": "4.0.10"
        },
        "compile": {
          "ref/dotnet5.4/System.Xml.XmlDocument.dll": {}
        },
        "runtime": {
          "lib/dotnet5.4/System.Xml.XmlDocument.dll": {}
        }
      },
      "System.Xml.XPath/4.0.1-beta-23504": {
        "dependencies": {
          "System.Collections": "4.0.10",
          "System.Diagnostics.Debug": "4.0.10",
          "System.Globalization": "4.0.10",
          "System.IO": "4.0.10",
          "System.Resources.ResourceManager": "4.0.0",
          "System.Runtime": "4.0.20",
          "System.Runtime.Extensions": "4.0.10",
          "System.Threading": "4.0.10",
          "System.Xml.ReaderWriter": "4.0.10"
        },
        "compile": {
          "ref/dotnet5.4/System.Xml.XPath.dll": {}
        },
        "runtime": {
          "lib/dotnet5.4/System.Xml.XPath.dll": {}
        }
      },
      "System.Xml.XPath.XDocument/4.0.1-beta-23504": {
        "dependencies": {
          "System.Diagnostics.Debug": "4.0.10",
          "System.Linq": "4.0.0",
          "System.Resources.ResourceManager": "4.0.0",
          "System.Runtime": "4.0.20",
          "System.Runtime.Extensions": "4.0.10",
          "System.Threading": "4.0.10",
          "System.Xml.ReaderWriter": "4.0.10",
          "System.Xml.XDocument": "4.0.10",
          "System.Xml.XPath": "4.0.1-beta-23504"
        },
        "compile": {
          "ref/dotnet5.4/System.Xml.XPath.XDocument.dll": {}
        },
        "runtime": {
          "lib/dotnet5.4/System.Xml.XPath.XDocument.dll": {}
        }
      }
    }
  },
  "libraries": {
    "Microsoft.NETCore.Platforms/1.0.1-beta-23504": {
      "sha512": "J7cp9YTAj9OM2JnwxoX/5JU+SI6gHmAXuQvk1bqK6EjrVjLzk3RRtSDsIrBl6YPmB/QtbZE3RpkanpxK6FVW+w==",
      "type": "package",
      "files": [
        "Microsoft.NETCore.Platforms.1.0.1-beta-23504.nupkg.sha512",
        "Microsoft.NETCore.Platforms.nuspec",
        "runtime.json"
      ]
    },
    "Microsoft.NETCore.Portable.Compatibility/1.0.1-beta-23504": {
      "sha512": "/12zABXWCTHNRBN6bNHxoqvmnJ1UKVaDSOR1BsAM+sv2aXjGMEM7bcDecvT/1zMKilWDmJpiPJJNCxjdZPQRTA==",
      "type": "package",
      "files": [
        "Microsoft.NETCore.Portable.Compatibility.1.0.1-beta-23504.nupkg.sha512",
        "Microsoft.NETCore.Portable.Compatibility.nuspec",
        "lib/dnxcore50/System.ComponentModel.DataAnnotations.dll",
        "lib/dnxcore50/System.Core.dll",
        "lib/dnxcore50/System.Net.dll",
        "lib/dnxcore50/System.Numerics.dll",
        "lib/dnxcore50/System.Runtime.Serialization.dll",
        "lib/dnxcore50/System.ServiceModel.Web.dll",
        "lib/dnxcore50/System.ServiceModel.dll",
        "lib/dnxcore50/System.Windows.dll",
        "lib/dnxcore50/System.Xml.Linq.dll",
        "lib/dnxcore50/System.Xml.Serialization.dll",
        "lib/dnxcore50/System.Xml.dll",
        "lib/dnxcore50/System.dll",
        "lib/net45/_._",
        "lib/netcore50/System.ComponentModel.DataAnnotations.dll",
        "lib/netcore50/System.Core.dll",
        "lib/netcore50/System.Net.dll",
        "lib/netcore50/System.Numerics.dll",
        "lib/netcore50/System.Runtime.Serialization.dll",
        "lib/netcore50/System.ServiceModel.Web.dll",
        "lib/netcore50/System.ServiceModel.dll",
        "lib/netcore50/System.Windows.dll",
        "lib/netcore50/System.Xml.Linq.dll",
        "lib/netcore50/System.Xml.Serialization.dll",
        "lib/netcore50/System.Xml.dll",
        "lib/netcore50/System.dll",
        "lib/win8/_._",
        "lib/wp80/_._",
        "lib/wpa81/_._",
        "ref/dotnet/System.ComponentModel.DataAnnotations.dll",
        "ref/dotnet/System.Core.dll",
        "ref/dotnet/System.Net.dll",
        "ref/dotnet/System.Numerics.dll",
        "ref/dotnet/System.Runtime.Serialization.dll",
        "ref/dotnet/System.ServiceModel.Web.dll",
        "ref/dotnet/System.ServiceModel.dll",
        "ref/dotnet/System.Windows.dll",
        "ref/dotnet/System.Xml.Linq.dll",
        "ref/dotnet/System.Xml.Serialization.dll",
        "ref/dotnet/System.Xml.dll",
        "ref/dotnet/System.dll",
        "ref/dotnet/mscorlib.dll",
        "ref/net45/_._",
        "ref/netcore50/System.ComponentModel.DataAnnotations.dll",
        "ref/netcore50/System.Core.dll",
        "ref/netcore50/System.Net.dll",
        "ref/netcore50/System.Numerics.dll",
        "ref/netcore50/System.Runtime.Serialization.dll",
        "ref/netcore50/System.ServiceModel.Web.dll",
        "ref/netcore50/System.ServiceModel.dll",
        "ref/netcore50/System.Windows.dll",
        "ref/netcore50/System.Xml.Linq.dll",
        "ref/netcore50/System.Xml.Serialization.dll",
        "ref/netcore50/System.Xml.dll",
        "ref/netcore50/System.dll",
        "ref/netcore50/mscorlib.dll",
        "ref/win8/_._",
        "ref/wp80/_._",
        "ref/wpa81/_._",
        "runtimes/aot/lib/netcore50/System.ComponentModel.DataAnnotations.dll",
        "runtimes/aot/lib/netcore50/System.Core.dll",
        "runtimes/aot/lib/netcore50/System.Net.dll",
        "runtimes/aot/lib/netcore50/System.Numerics.dll",
        "runtimes/aot/lib/netcore50/System.Runtime.Serialization.dll",
        "runtimes/aot/lib/netcore50/System.ServiceModel.Web.dll",
        "runtimes/aot/lib/netcore50/System.ServiceModel.dll",
        "runtimes/aot/lib/netcore50/System.Windows.dll",
        "runtimes/aot/lib/netcore50/System.Xml.Linq.dll",
        "runtimes/aot/lib/netcore50/System.Xml.Serialization.dll",
        "runtimes/aot/lib/netcore50/System.Xml.dll",
        "runtimes/aot/lib/netcore50/System.dll",
        "runtimes/aot/lib/netcore50/mscorlib.dll"
      ]
    },
    "Microsoft.NETCore.Runtime/1.0.1-beta-23504": {
      "sha512": "hEVWLbn4oo3Gf3DLBkUpStzZyjXhengfWwKEva0jRYg4DjpHpVSCgNtdX2/g1IcKssWn00a1uaabQ+j1J2kwAg==",
      "type": "package",
      "files": [
        "Microsoft.NETCore.Runtime.1.0.1-beta-23504.nupkg.sha512",
        "Microsoft.NETCore.Runtime.nuspec",
        "_._"
      ]
    },
    "Microsoft.NETCore.Runtime.CoreCLR/1.0.1-beta-23504": {
      "sha512": "HI1OiS+2COrFMt3a1QXIP1xf9ECmpE8G1lG27GPeww5NeHvKsKpajdiauGBnmiEFZ02ITHS4XlZz7qRbUGzFRA==",
      "type": "package",
      "files": [
        "Microsoft.NETCore.Runtime.CoreCLR.1.0.1-beta-23504.nupkg.sha512",
        "Microsoft.NETCore.Runtime.CoreCLR.nuspec",
        "runtime.json"
      ]
    },
    "Microsoft.NETCore.Runtime.Native/1.0.1-beta-23504": {
      "sha512": "Se+I+Zd0ZH8IK7DTNBnS5VRDJNJ1wrtEPV4WiY7IYipoLnGQnyrXoxtSSHvZLjz46dSUecVQ7z+O6VGGBwvQUg==",
      "type": "package",
      "files": [
        "Microsoft.NETCore.Runtime.Native.1.0.1-beta-23504.nupkg.sha512",
        "Microsoft.NETCore.Runtime.Native.nuspec",
        "_._"
      ]
    },
    "Microsoft.NETCore.Targets/1.0.1-beta-23504": {
      "sha512": "lpC6eYJxoPF3OXl8cYbB5Xj51DpeqQxEUgjybk/JDPFx7Ekb8BPvxOqClYQiQQ4RKz9Q+fKeAbg4Lg9eb/YPXg==",
      "type": "package",
      "files": [
        "Microsoft.NETCore.Targets.1.0.1-beta-23504.nupkg.sha512",
        "Microsoft.NETCore.Targets.nuspec",
        "runtime.json"
      ]
    },
    "Microsoft.NETCore.Targets.DNXCore/5.0.0-beta-23504": {
      "sha512": "/bYlx74RmDOCsj9Z4CHpMDzQjdfW5pIkLwvkoUJZBmy6ezbWkGfqRqUU2BlJZbj+XYxiEsGx5X3ogOPbMmci2g==",
      "type": "package",
      "files": [
        "Microsoft.NETCore.Targets.DNXCore.5.0.0-beta-23504.nupkg.sha512",
        "Microsoft.NETCore.Targets.DNXCore.nuspec",
        "runtime.json"
      ]
    },
    "Microsoft.NETCore.TestHost/1.0.0-beta-23504": {
      "sha512": "kIyYykK/e+3CH59HAFQWRJVdcetsVVhyp+jIzY4ykkxl6AOB/5MPgnB8QMSPA15dY7jCwF36dPPWYzbzLvQGNw==",
      "type": "package",
      "files": [
        "Microsoft.NETCore.TestHost.1.0.0-beta-23504.nupkg.sha512",
        "Microsoft.NETCore.TestHost.nuspec",
        "runtime.json"
      ]
    },
    "Microsoft.NETCore.Windows.ApiSets/1.0.1-beta-23504": {
      "sha512": "VAtx+xo/JQnzeQ8rK8c7fTCVfPhoVwH6xpfeP0BaH/8gaC46OqClEIzvMhEZ0UHt67CLfecaxZRwkOF2h7tRFw==",
      "type": "package",
      "files": [
        "Microsoft.NETCore.Windows.ApiSets.1.0.1-beta-23504.nupkg.sha512",
        "Microsoft.NETCore.Windows.ApiSets.nuspec",
        "runtime.json"
      ]
    },
    "Microsoft.VisualBasic/10.0.0": {
      "sha512": "5BEm2/HAVd97whRlCChU7rmSh/9cwGlZ/NTNe3Jl07zuPWfKQq5TUvVNUmdvmEe8QRecJLZ4/e7WF1i1O8V42g==",
      "type": "package",
      "files": [
        "Microsoft.VisualBasic.10.0.0.nupkg.sha512",
        "Microsoft.VisualBasic.nuspec",
        "lib/dotnet/Microsoft.VisualBasic.dll",
        "lib/net45/_._",
        "lib/netcore50/Microsoft.VisualBasic.dll",
        "lib/win8/_._",
        "lib/wpa81/_._",
        "ref/dotnet/Microsoft.VisualBasic.dll",
        "ref/dotnet/Microsoft.VisualBasic.xml",
        "ref/dotnet/de/Microsoft.VisualBasic.xml",
        "ref/dotnet/es/Microsoft.VisualBasic.xml",
        "ref/dotnet/fr/Microsoft.VisualBasic.xml",
        "ref/dotnet/it/Microsoft.VisualBasic.xml",
        "ref/dotnet/ja/Microsoft.VisualBasic.xml",
        "ref/dotnet/ko/Microsoft.VisualBasic.xml",
        "ref/dotnet/ru/Microsoft.VisualBasic.xml",
        "ref/dotnet/zh-hans/Microsoft.VisualBasic.xml",
        "ref/dotnet/zh-hant/Microsoft.VisualBasic.xml",
        "ref/net45/_._",
        "ref/netcore50/Microsoft.VisualBasic.dll",
        "ref/netcore50/Microsoft.VisualBasic.xml",
        "ref/win8/_._",
        "ref/wpa81/_._"
      ]
    },
    "Microsoft.VisualBasic/10.0.1-beta-23504": {
      "sha512": "rgmvkhiP34p4Hme3V1IrF3hBJnw7g/96Kum9Fttv5vE5T32EJOU9JWgHbevJkZxLPCT3jpbugbIErutJ7hdIyQ==",
      "type": "package",
      "files": [
        "Microsoft.VisualBasic.10.0.1-beta-23504.nupkg.sha512",
        "Microsoft.VisualBasic.nuspec",
        "lib/dotnet5.4/Microsoft.VisualBasic.dll",
        "lib/net45/_._",
        "lib/netcore50/Microsoft.VisualBasic.dll",
        "lib/win8/_._",
        "lib/wpa81/_._",
        "ref/dotnet5.2/Microsoft.VisualBasic.dll",
        "ref/dotnet5.2/Microsoft.VisualBasic.xml",
        "ref/dotnet5.2/de/Microsoft.VisualBasic.xml",
        "ref/dotnet5.2/es/Microsoft.VisualBasic.xml",
        "ref/dotnet5.2/fr/Microsoft.VisualBasic.xml",
        "ref/dotnet5.2/it/Microsoft.VisualBasic.xml",
        "ref/dotnet5.2/ja/Microsoft.VisualBasic.xml",
        "ref/dotnet5.2/ko/Microsoft.VisualBasic.xml",
        "ref/dotnet5.2/ru/Microsoft.VisualBasic.xml",
        "ref/dotnet5.2/zh-hans/Microsoft.VisualBasic.xml",
        "ref/dotnet5.2/zh-hant/Microsoft.VisualBasic.xml",
        "ref/net45/_._",
        "ref/netcore50/Microsoft.VisualBasic.dll",
        "ref/netcore50/Microsoft.VisualBasic.xml",
        "ref/netcore50/de/Microsoft.VisualBasic.xml",
        "ref/netcore50/es/Microsoft.VisualBasic.xml",
        "ref/netcore50/fr/Microsoft.VisualBasic.xml",
        "ref/netcore50/it/Microsoft.VisualBasic.xml",
        "ref/netcore50/ja/Microsoft.VisualBasic.xml",
        "ref/netcore50/ko/Microsoft.VisualBasic.xml",
        "ref/netcore50/ru/Microsoft.VisualBasic.xml",
        "ref/netcore50/zh-hans/Microsoft.VisualBasic.xml",
        "ref/netcore50/zh-hant/Microsoft.VisualBasic.xml",
        "ref/win8/_._",
        "ref/wpa81/_._"
      ]
    },
    "Microsoft.Win32.Primitives/4.0.0": {
      "sha512": "CypEz9/lLOup8CEhiAmvr7aLs1zKPYyEU1sxQeEr6G0Ci8/F0Y6pYR1zzkROjM8j8Mq0typmbu676oYyvErQvg==",
      "type": "package",
      "files": [
        "Microsoft.Win32.Primitives.4.0.0.nupkg.sha512",
        "Microsoft.Win32.Primitives.nuspec",
        "lib/MonoAndroid10/_._",
        "lib/MonoTouch10/_._",
        "lib/dotnet/Microsoft.Win32.Primitives.dll",
        "lib/net46/Microsoft.Win32.Primitives.dll",
        "lib/xamarinios10/_._",
        "lib/xamarinmac20/_._",
        "ref/MonoAndroid10/_._",
        "ref/MonoTouch10/_._",
        "ref/dotnet/Microsoft.Win32.Primitives.dll",
        "ref/dotnet/Microsoft.Win32.Primitives.xml",
        "ref/dotnet/de/Microsoft.Win32.Primitives.xml",
        "ref/dotnet/es/Microsoft.Win32.Primitives.xml",
        "ref/dotnet/fr/Microsoft.Win32.Primitives.xml",
        "ref/dotnet/it/Microsoft.Win32.Primitives.xml",
        "ref/dotnet/ja/Microsoft.Win32.Primitives.xml",
        "ref/dotnet/ko/Microsoft.Win32.Primitives.xml",
        "ref/dotnet/ru/Microsoft.Win32.Primitives.xml",
        "ref/dotnet/zh-hans/Microsoft.Win32.Primitives.xml",
        "ref/dotnet/zh-hant/Microsoft.Win32.Primitives.xml",
        "ref/net46/Microsoft.Win32.Primitives.dll",
        "ref/xamarinios10/_._",
        "ref/xamarinmac20/_._"
      ]
    },
    "Microsoft.Win32.Primitives/4.0.1-beta-23504": {
      "sha512": "35tjwrr0Q1xmXP4LqW+SlV8kdpVjnl8cC4G01uuKHL2vFc4EWJn689O6TfkYphbJ5TUu3n4tlfaspEp4YcPAcQ==",
      "type": "package",
      "files": [
        "Microsoft.Win32.Primitives.4.0.1-beta-23504.nupkg.sha512",
        "Microsoft.Win32.Primitives.nuspec",
        "lib/MonoAndroid10/_._",
        "lib/MonoTouch10/_._",
        "lib/net46/Microsoft.Win32.Primitives.dll",
        "lib/xamarinios10/_._",
        "lib/xamarinmac20/_._",
        "ref/MonoAndroid10/_._",
        "ref/MonoTouch10/_._",
        "ref/dotnet5.4/Microsoft.Win32.Primitives.dll",
        "ref/dotnet5.4/Microsoft.Win32.Primitives.xml",
        "ref/dotnet5.4/de/Microsoft.Win32.Primitives.xml",
        "ref/dotnet5.4/es/Microsoft.Win32.Primitives.xml",
        "ref/dotnet5.4/fr/Microsoft.Win32.Primitives.xml",
        "ref/dotnet5.4/it/Microsoft.Win32.Primitives.xml",
        "ref/dotnet5.4/ja/Microsoft.Win32.Primitives.xml",
        "ref/dotnet5.4/ko/Microsoft.Win32.Primitives.xml",
        "ref/dotnet5.4/ru/Microsoft.Win32.Primitives.xml",
        "ref/dotnet5.4/zh-hans/Microsoft.Win32.Primitives.xml",
        "ref/dotnet5.4/zh-hant/Microsoft.Win32.Primitives.xml",
        "ref/net46/Microsoft.Win32.Primitives.dll",
        "ref/xamarinios10/_._",
        "ref/xamarinmac20/_._",
        "runtime.json"
      ]
    },
    "Microsoft.Win32.Registry/4.0.0-beta-23504": {
      "sha512": "y9W7gR5abJ41ZTRmRMMsxfkhQKh2frkNOgI1WmiHNhkrJCkui0S+EHXVMK60VosO3ZBlTE2fV8UIxxrPSw4o7w==",
      "type": "package",
      "files": [
        "Microsoft.Win32.Registry.4.0.0-beta-23504.nupkg.sha512",
        "Microsoft.Win32.Registry.nuspec",
        "lib/DNXCore50/Microsoft.Win32.Registry.dll",
        "lib/net46/Microsoft.Win32.Registry.dll",
        "ref/dotnet5.4/Microsoft.Win32.Registry.dll",
        "ref/dotnet5.4/Microsoft.Win32.Registry.xml",
        "ref/dotnet5.4/de/Microsoft.Win32.Registry.xml",
        "ref/dotnet5.4/es/Microsoft.Win32.Registry.xml",
        "ref/dotnet5.4/fr/Microsoft.Win32.Registry.xml",
        "ref/dotnet5.4/it/Microsoft.Win32.Registry.xml",
        "ref/dotnet5.4/ja/Microsoft.Win32.Registry.xml",
        "ref/dotnet5.4/ko/Microsoft.Win32.Registry.xml",
        "ref/dotnet5.4/ru/Microsoft.Win32.Registry.xml",
        "ref/dotnet5.4/zh-hans/Microsoft.Win32.Registry.xml",
        "ref/dotnet5.4/zh-hant/Microsoft.Win32.Registry.xml",
        "ref/net46/Microsoft.Win32.Registry.dll"
      ]
    },
<<<<<<< HEAD
=======
    "runtime.any.System.Linq.Expressions/4.0.11-beta-23504": {
      "sha512": "c3Usq1EzjBFAPvhNGd31D02QJn57SmxX+PLgSFy24GZLgCHxZeVpx1bQKJMm4Y4T7EbDxyFwlNU2ih7ZntD2Jw==",
      "type": "package",
      "files": [
        "lib/DNXCore50/System.Linq.Expressions.dll",
        "lib/MonoAndroid10/_._",
        "lib/MonoTouch10/_._",
        "lib/net45/_._",
        "lib/netcore50/System.Linq.Expressions.dll",
        "lib/win8/_._",
        "lib/wp80/_._",
        "lib/wpa81/_._",
        "lib/xamarinios10/_._",
        "lib/xamarinmac20/_._",
        "ref/dotnet/_._",
        "runtime.any.System.Linq.Expressions.4.0.11-beta-23504.nupkg.sha512",
        "runtime.any.System.Linq.Expressions.nuspec",
        "runtimes/aot/lib/netcore50/_._"
      ]
    },
>>>>>>> 85865433
    "runtime.linux.System.Diagnostics.Process/4.1.0-beta-23504": {
      "sha512": "n0s8TkgX8ZioxdxA9TCZnBFtyfoH/TzpK8jbSmPrpTISKjmOU+uLplJMbRl6M+3rEAq94KoRe4GVZjbuwzcFGw==",
      "type": "package",
      "files": [
        "ref/dotnet/_._",
        "runtime.linux.System.Diagnostics.Process.4.1.0-beta-23504.nupkg.sha512",
        "runtime.linux.System.Diagnostics.Process.nuspec",
        "runtimes/unix/lib/dotnet5.5/System.Diagnostics.Process.dll"
      ]
    },
    "runtime.linux.System.IO.FileSystem/4.0.1-beta-23504": {
      "sha512": "5T5HbDUruLTAnjjAFYzw/7vLu+k5UERXgqHX+CPWI/fFiGw5Fb7zfOgOGdvwKMFfmSdgyW1sC47YPBdehpjj3A==",
      "type": "package",
      "files": [
        "ref/dotnet/_._",
        "runtime.linux.System.IO.FileSystem.4.0.1-beta-23504.nupkg.sha512",
        "runtime.linux.System.IO.FileSystem.nuspec",
        "runtimes/linux/lib/dotnet5.4/System.IO.FileSystem.dll"
      ]
    },
    "runtime.linux.System.IO.FileSystem.Watcher/4.0.0-beta-23504": {
      "sha512": "KvTIfrIk55tuqFliZg4h6lsv7608BcrQ8jxhH7usDGH9SyunF3KUxsBnDSg0DZfEuC0onuxwfaAOArA040HHCA==",
      "type": "package",
      "files": [
        "ref/dotnet/_._",
        "runtime.linux.System.IO.FileSystem.Watcher.4.0.0-beta-23504.nupkg.sha512",
        "runtime.linux.System.IO.FileSystem.Watcher.nuspec",
        "runtimes/unix/lib/dotnet5.4/System.IO.FileSystem.Watcher.dll"
      ]
    },
    "runtime.linux.System.Net.NameResolution/4.0.0-beta-23504": {
      "sha512": "x2GxLC81IKEiizvANybX08W4Ay1dnopjjh4Dk2f8prWztiB8haLvKtrydhQal82KGxTFe4jV0zb+SvjrlTp9xg==",
      "type": "package",
      "files": [
        "ref/dotnet/_._",
        "runtime.linux.System.Net.NameResolution.4.0.0-beta-23504.nupkg.sha512",
        "runtime.linux.System.Net.NameResolution.nuspec",
        "runtimes/unix/lib/dnxcore50/System.Net.NameResolution.dll"
      ]
    },
    "runtime.linux.System.Net.Sockets/4.1.0-beta-23504": {
      "sha512": "pFA3k2hYdJAVxXb9IS3wsjKhKWYmqql6/q36gq+/6GCqzYHENEDkDB5xUGovI3VTJnJQyZukZBezO8jsDF5oyw==",
      "type": "package",
      "files": [
        "ref/dotnet/_._",
        "runtime.linux.System.Net.Sockets.4.1.0-beta-23504.nupkg.sha512",
        "runtime.linux.System.Net.Sockets.nuspec",
        "runtimes/linux/lib/dotnet5.5/System.Net.Sockets.dll"
      ]
    },
    "runtime.linux.System.Runtime.Extensions/4.0.11-beta-23504": {
      "sha512": "KI4rp6Gzg6GYMN4bo1/fSgh9ukhhGQQAygujl6UYodSwOy9/7hEt2y+1P6IDLLrXFY2ratJNNiSTZnz5Pn/qlg==",
      "type": "package",
      "files": [
        "ref/dotnet/_._",
        "runtime.linux.System.Runtime.Extensions.4.0.11-beta-23504.nupkg.sha512",
        "runtime.linux.System.Runtime.Extensions.nuspec",
        "runtimes/unix/lib/dotnet5.4/System.Runtime.Extensions.dll"
      ]
    },
    "runtime.linux.System.Security.Cryptography.Algorithms/4.0.0-beta-23504": {
      "sha512": "C/Fjwn8+jmp5oyBsszTqDelipgCvaPvzLM/E6GZIPdomKHgXoPNA+MVBXuKSSPSoiikBexdIHNFBr0L37cDyEA==",
      "type": "package",
      "files": [
        "ref/dotnet/_._",
        "runtime.linux.System.Security.Cryptography.Algorithms.4.0.0-beta-23504.nupkg.sha512",
        "runtime.linux.System.Security.Cryptography.Algorithms.nuspec",
        "runtimes/unix/lib/dotnet5.4/System.Security.Cryptography.Algorithms.dll"
      ]
    },
    "runtime.osx.10.10-x64.Microsoft.NETCore.Runtime.CoreCLR/1.0.1-beta-23504": {
      "sha512": "c8JC5Lf45/LtmdvQ1Q7wub3hN7LlS4i44QcxRxXQJCLecBxaIXMGxRATTEVYNVtgSA6QxOYZH9j1H6pbUEPoEg==",
      "type": "package",
      "files": [
        "ref/dotnet/_._",
        "runtime.osx.10.10-x64.Microsoft.NETCore.Runtime.CoreCLR.1.0.1-beta-23504.nupkg.sha512",
        "runtime.osx.10.10-x64.Microsoft.NETCore.Runtime.CoreCLR.nuspec",
        "runtimes/osx.10.10-x64/lib/dotnet/mscorlib.dll",
        "runtimes/osx.10.10-x64/native/System.Globalization.Native.dylib",
        "runtimes/osx.10.10-x64/native/System.Native.dylib",
        "runtimes/osx.10.10-x64/native/System.Net.Http.Native.dylib",
        "runtimes/osx.10.10-x64/native/System.Security.Cryptography.Native.dylib",
        "runtimes/osx.10.10-x64/native/libcoreclr.dylib",
        "runtimes/osx.10.10-x64/native/libdbgshim.dylib",
        "runtimes/osx.10.10-x64/native/libmscordaccore.dylib",
        "runtimes/osx.10.10-x64/native/libmscordbi.dylib",
        "runtimes/osx.10.10-x64/native/libprotojit.dylib",
        "runtimes/osx.10.10-x64/native/libsos.dylib",
        "tools/crossgen"
      ]
    },
    "runtime.osx.10.10-x64.Microsoft.NETCore.TestHost/1.0.0-beta-23504": {
      "sha512": "vFzhJZ7JW6ayHbcwiWTb655JbeE2LVKUmZuE1x78QmlKVsODEl+a98/SktTSNRrkjLjo6bsB6RNBXDaZcsP92w==",
      "type": "package",
      "files": [
        "runtime.osx.10.10-x64.Microsoft.NETCore.TestHost.1.0.0-beta-23504.nupkg.sha512",
        "runtime.osx.10.10-x64.Microsoft.NETCore.TestHost.nuspec",
        "runtimes/osx.10.10-x64/native/corerun"
      ]
    },
    "runtime.osx.10.10.System.Diagnostics.Process/4.1.0-beta-23504": {
      "sha512": "e3bqKs2aXATv/jIzcf4VLIjbicbTLCPCKZHNRB46/Sm7ZpXpj6uVbvvAr919VZI+znoX48rIMRKNdNTkO9Hjyg==",
      "type": "package",
      "files": [
        "ref/dotnet/_._",
        "runtime.osx.10.10.System.Diagnostics.Process.4.1.0-beta-23504.nupkg.sha512",
        "runtime.osx.10.10.System.Diagnostics.Process.nuspec",
        "runtimes/unix/lib/dotnet5.5/System.Diagnostics.Process.dll"
      ]
    },
    "runtime.osx.10.10.System.IO.FileSystem/4.0.1-beta-23504": {
      "sha512": "g+wxwmtTVzKzKi/ZcGvNPHLjNBKVUXdK435kBWNva1mJfZBBD6w29qIc0lWelTdRNoBiOLTUM3RLgJMMR1c0Uw==",
      "type": "package",
      "files": [
        "ref/dotnet/_._",
        "runtime.osx.10.10.System.IO.FileSystem.4.0.1-beta-23504.nupkg.sha512",
        "runtime.osx.10.10.System.IO.FileSystem.nuspec",
        "runtimes/osx.10.10/lib/dotnet5.4/System.IO.FileSystem.dll"
      ]
    },
    "runtime.osx.10.10.System.IO.FileSystem.Watcher/4.0.0-beta-23504": {
      "sha512": "d0BPfr7qX0lYyXmPDylJZC4s1+/J/pwgBVpdXiTewUPXhGZX6uClCTrmZUV9QsrqNfi9Bshtg65QH/L/mr2L4A==",
      "type": "package",
      "files": [
        "ref/dotnet/_._",
        "runtime.osx.10.10.System.IO.FileSystem.Watcher.4.0.0-beta-23504.nupkg.sha512",
        "runtime.osx.10.10.System.IO.FileSystem.Watcher.nuspec",
        "runtimes/unix/lib/dotnet5.4/System.IO.FileSystem.Watcher.dll"
      ]
    },
    "runtime.osx.10.10.System.Net.NameResolution/4.0.0-beta-23504": {
      "sha512": "BNKM9THAUKkU8XykuR1rMo2dx8a7foHi8eAKXXuSIMRVGs1kepvxtlPe9lzHUhMAyrNHXOtbcp5psX3xD1E5Vg==",
      "type": "package",
      "files": [
        "ref/dotnet/_._",
        "runtime.osx.10.10.System.Net.NameResolution.4.0.0-beta-23504.nupkg.sha512",
        "runtime.osx.10.10.System.Net.NameResolution.nuspec",
        "runtimes/unix/lib/dnxcore50/System.Net.NameResolution.dll"
      ]
    },
    "runtime.osx.10.10.System.Net.Primitives/4.0.11-beta-23504": {
      "sha512": "E5GQOgTh1G6LIuHLFIoA2sJ5bC1fgy50SXUaGOGMccpiWYiUUruqKrw/1bTa+8LzvRPmJtsZX+pZQve9VQcNUQ==",
      "type": "package",
      "files": [
        "ref/dotnet/_._",
        "runtime.osx.10.10.System.Net.Primitives.4.0.11-beta-23504.nupkg.sha512",
        "runtime.osx.10.10.System.Net.Primitives.nuspec",
        "runtimes/unix/lib/dnxcore50/System.Net.Primitives.dll"
      ]
    },
    "runtime.osx.10.10.System.Net.Sockets/4.1.0-beta-23504": {
      "sha512": "bcNRrtvYIHz0rUoQl9bEcwQQMw1aJ4f68Xw/Jp/7J9NGeC3zHa+P+mEVll9v64fyltqDy+1QEULUf120UJaIAQ==",
      "type": "package",
      "files": [
        "ref/dotnet/_._",
        "runtime.osx.10.10.System.Net.Sockets.4.1.0-beta-23504.nupkg.sha512",
        "runtime.osx.10.10.System.Net.Sockets.nuspec",
        "runtimes/osx.10.10/lib/dotnet5.5/System.Net.Sockets.dll"
      ]
    },
    "runtime.osx.10.10.System.Runtime.Extensions/4.0.11-beta-23504": {
      "sha512": "CWcHACKy4dIkPETmN/NBJVth5KkHbjfib5qvdyFOcte220ORkcdr1Z9K3x0TEBlrtV1PqGYlYFQwlFtVl89INA==",
      "type": "package",
      "files": [
        "ref/dotnet/_._",
        "runtime.osx.10.10.System.Runtime.Extensions.4.0.11-beta-23504.nupkg.sha512",
        "runtime.osx.10.10.System.Runtime.Extensions.nuspec",
        "runtimes/unix/lib/dotnet5.4/System.Runtime.Extensions.dll"
      ]
    },
    "runtime.osx.10.10.System.Security.Cryptography.Algorithms/4.0.0-beta-23504": {
      "sha512": "lGDr/ddeG0GrhgB+nVEACjb7cKLe3akiTmPK9oqdqeQAOni1txIiVI7RN/CarOXS3rJY94G4oeL8Rde2pRQjuw==",
      "type": "package",
      "files": [
        "ref/dotnet/_._",
        "runtime.osx.10.10.System.Security.Cryptography.Algorithms.4.0.0-beta-23504.nupkg.sha512",
        "runtime.osx.10.10.System.Security.Cryptography.Algorithms.nuspec",
        "runtimes/osx.10.10/lib/dotnet5.4/System.Security.Cryptography.Algorithms.dll"
      ]
    },
    "runtime.ubuntu.14.04-x64.Microsoft.NETCore.Runtime.CoreCLR/1.0.1-beta-23504": {
      "sha512": "lNsysPekTH4QHei+XzCmTMbLQ9UA0ieJES6J3nCuoLwtnnP+WxGqIUwf3QvzEPc+kS29hOpEHwP09v3oB5CA6A==",
      "type": "package",
      "files": [
        "ref/dotnet/_._",
        "runtime.ubuntu.14.04-x64.Microsoft.NETCore.Runtime.CoreCLR.1.0.1-beta-23504.nupkg.sha512",
        "runtime.ubuntu.14.04-x64.Microsoft.NETCore.Runtime.CoreCLR.nuspec",
        "runtimes/ubuntu.14.04-x64/lib/dotnet/mscorlib.dll",
        "runtimes/ubuntu.14.04-x64/native/System.Globalization.Native.so",
        "runtimes/ubuntu.14.04-x64/native/System.Native.so",
        "runtimes/ubuntu.14.04-x64/native/System.Net.Http.Native.so",
        "runtimes/ubuntu.14.04-x64/native/System.Security.Cryptography.Native.so",
        "runtimes/ubuntu.14.04-x64/native/libcoreclr.so",
        "runtimes/ubuntu.14.04-x64/native/libcoreclrtraceptprovider.so",
        "runtimes/ubuntu.14.04-x64/native/libdbgshim.so",
        "runtimes/ubuntu.14.04-x64/native/libmscordaccore.so",
        "runtimes/ubuntu.14.04-x64/native/libmscordbi.so",
        "runtimes/ubuntu.14.04-x64/native/libprotojit.so",
        "runtimes/ubuntu.14.04-x64/native/libsos.so",
        "runtimes/ubuntu.14.04-x64/native/libsosplugin.so",
        "tools/crossgen"
      ]
    },
    "runtime.ubuntu.14.04-x64.Microsoft.NETCore.TestHost/1.0.0-beta-23504": {
      "sha512": "8RIdS+JDmIYZPqgNRpC/ru5HAenoaVWtMBuzA61XN4lOejw6A9Xub3gjzjq3sIz0ryjcLEP/Ak4niFP4buYyeQ==",
      "type": "package",
      "files": [
        "runtime.ubuntu.14.04-x64.Microsoft.NETCore.TestHost.1.0.0-beta-23504.nupkg.sha512",
        "runtime.ubuntu.14.04-x64.Microsoft.NETCore.TestHost.nuspec",
        "runtimes/ubuntu.14.04-x64/native/corerun"
      ]
    },
    "runtime.unix.Microsoft.Win32.Primitives/4.0.1-beta-23504": {
      "sha512": "t2sH0NEYCypGtnqM1YwT/x6qif46pphHf2jB/9CtgDnlzfZX8EZsl+kqAlJ8IiRdiMSwF7sOCXluocBaVY8RIA==",
      "type": "package",
      "files": [
        "ref/dotnet/_._",
        "runtime.unix.Microsoft.Win32.Primitives.4.0.1-beta-23504.nupkg.sha512",
        "runtime.unix.Microsoft.Win32.Primitives.nuspec",
        "runtimes/unix/lib/dotnet5.4/Microsoft.Win32.Primitives.dll"
      ]
    },
    "runtime.unix.System.Console/4.0.0-beta-23504": {
      "sha512": "EhggNdp0T6S7OqcP2eYHhtjZWq5WVFS7RjoGxCHzPhy28aa/4fmTelJAOkKZhL5QYf+lN4yHyPq//loieie6NA==",
      "type": "package",
      "files": [
        "ref/dotnet/_._",
        "runtime.unix.System.Console.4.0.0-beta-23504.nupkg.sha512",
        "runtime.unix.System.Console.nuspec",
        "runtimes/unix/lib/dotnet5.4/System.Console.dll"
      ]
    },
    "runtime.unix.System.Diagnostics.Debug/4.0.11-beta-23504": {
      "sha512": "W8U59BC8rOJ9oPVjy8uQjzYmRgZILJa9LQNPyDmph4pzVvYre5j0eMpmj5mOnTjyjXDiX0yADsV/+HPQcvxM4w==",
      "type": "package",
      "files": [
        "ref/dotnet/_._",
        "runtime.unix.System.Diagnostics.Debug.4.0.11-beta-23504.nupkg.sha512",
        "runtime.unix.System.Diagnostics.Debug.nuspec",
        "runtimes/unix/lib/dotnet5.4/System.Diagnostics.Debug.dll"
      ]
    },
    "runtime.unix.System.Diagnostics.FileVersionInfo/4.0.0-beta-23504": {
      "sha512": "MG1NNtUcWzAfnP9gu1ElMmlwgIL49Kb0gp8f/B8xeghl8mDptpdxGkFIknhJCu+IOlXBMcF67Ot44rCyOGq5EQ==",
      "type": "package",
      "files": [
        "ref/dotnet/_._",
        "runtime.unix.System.Diagnostics.FileVersionInfo.4.0.0-beta-23504.nupkg.sha512",
        "runtime.unix.System.Diagnostics.FileVersionInfo.nuspec",
        "runtimes/unix/lib/dotnet5.4/System.Diagnostics.FileVersionInfo.dll"
      ]
    },
    "runtime.unix.System.IO.Pipes/4.0.0-beta-23504": {
      "sha512": "pzO3x7LsGzqP1jPpNBk6vHbQYyDBD8zgYqtI3ofcNDvwQJx9CotZos7u2/CsWYk6pca2pgg+hiAXOdobuLI/fw==",
      "type": "package",
      "files": [
        "ref/dotnet/_._",
        "runtime.unix.System.IO.Pipes.4.0.0-beta-23504.nupkg.sha512",
        "runtime.unix.System.IO.Pipes.nuspec",
        "runtimes/unix/lib/dotnet5.4/System.IO.Pipes.dll"
      ]
    },
    "runtime.unix.System.Net.Primitives/4.0.11-beta-23504": {
      "sha512": "q6IYscNoG4mqXHL3y6fROYqfs4zmtimlbGtY+ByvCLUdJhIKFJtOWStNzUWAv3O7zBf6RVfT3AbsAqg7yct6mA==",
      "type": "package",
      "files": [
        "ref/dotnet/_._",
        "runtime.unix.System.Net.Primitives.4.0.11-beta-23504.nupkg.sha512",
        "runtime.unix.System.Net.Primitives.nuspec",
        "runtimes/unix/lib/dnxcore50/System.Net.Primitives.dll"
      ]
    },
    "runtime.unix.System.Private.Uri/4.0.1-beta-23504": {
      "sha512": "VE+DqWexqssnGv+oliPA4zkFgR6cli1UwbNcQlsvkb7PqRaD67Y6DjSlqtIzh6nRgT5kjcq+sdGCuwPkidOSAA==",
      "type": "package",
      "files": [
        "ref/dotnet/_._",
        "runtime.unix.System.Private.Uri.4.0.1-beta-23504.nupkg.sha512",
        "runtime.unix.System.Private.Uri.nuspec",
        "runtimes/unix/lib/dotnet5.1/System.Private.Uri.dll"
      ]
    },
    "runtime.unix.System.Security.Cryptography.Encoding/4.0.0-beta-23504": {
      "sha512": "g+aj7GEz6yCp9rB2qzcW0A6to9I3QFWbcyVdfer3ac8n1atDm1JkbBkFB/+W9qQ0ThWRlp6mMFTGYLTF5Pqygw==",
      "type": "package",
      "files": [
        "ref/dotnet/_._",
        "runtime.unix.System.Security.Cryptography.Encoding.4.0.0-beta-23504.nupkg.sha512",
        "runtime.unix.System.Security.Cryptography.Encoding.nuspec",
        "runtimes/unix/lib/dotnet5.4/System.Security.Cryptography.Encoding.dll"
      ]
    },
    "runtime.unix.System.Security.Cryptography.X509Certificates/4.0.0-beta-23504": {
      "sha512": "WOYX7vcx8MpJPhrs6xowQFJ487wf4t2KrIBSq/9FNmdu5PwlxUZd6nsolg6WZ9HxpWITvZmX7ScP7/vuJH10eg==",
      "type": "package",
      "files": [
        "ref/dotnet/_._",
        "runtime.unix.System.Security.Cryptography.X509Certificates.4.0.0-beta-23504.nupkg.sha512",
        "runtime.unix.System.Security.Cryptography.X509Certificates.nuspec",
        "runtimes/unix/lib/dotnet5.4/System.Security.Cryptography.X509Certificates.dll"
      ]
    },
    "runtime.unix.System.Text.Encoding.CodePages/4.0.1-beta-23504": {
      "sha512": "FuJY/q62D9/SkMyfYCoTKInqSB7c4l3NpKQ9k+oFNLlUJFxmiACwImqjjPUyY2v/UBIXdhL7kVrjG+pTo2/C1Q==",
      "type": "package",
      "files": [
        "ref/dotnet/_._",
        "runtime.unix.System.Text.Encoding.CodePages.4.0.1-beta-23504.nupkg.sha512",
        "runtime.unix.System.Text.Encoding.CodePages.nuspec",
        "runtimes/unix/lib/dotnet5.4/System.Text.Encoding.CodePages.dll"
      ]
    },
    "runtime.unix.System.Threading/4.0.11-beta-23504": {
      "sha512": "u31otaQ2mmgSqYqClvG1gwAvJs76vxs/3P7u6LX88mur7oLaBNQfTKl9Eb6jawkMPvjO4aTi/PFTocDyGcx1xQ==",
      "type": "package",
      "files": [
        "ref/dotnet/_._",
        "runtime.unix.System.Threading.4.0.11-beta-23504.nupkg.sha512",
        "runtime.unix.System.Threading.nuspec",
        "runtimes/unix/lib/dotnet5.4/System.Threading.dll"
      ]
    },
    "runtime.win.System.Text.Encoding.CodePages/4.0.1-beta-23504": {
      "sha512": "+2/RB/NZWFwYcX3DV7w/7esRtoVPNDwMfnT7M9fskpqu0HHnbMj1ZYbWMl5kxIU3+DIxmjwCTzgauxuJizKOqw==",
      "type": "package",
      "files": [
        "ref/dotnet/_._",
        "runtime.win.System.Text.Encoding.CodePages.4.0.1-beta-23504.nupkg.sha512",
        "runtime.win.System.Text.Encoding.CodePages.nuspec",
        "runtimes/win/lib/dotnet5.4/System.Text.Encoding.CodePages.dll",
        "runtimes/win/lib/netcore50/System.Text.Encoding.CodePages.dll",
        "runtimes/win/lib/win8/_._",
        "runtimes/win/lib/wp8/_._",
        "runtimes/win/lib/wpa81/_._"
      ]
    },
    "runtime.win7-x64.Microsoft.NETCore.Runtime.CoreCLR/1.0.1-beta-23504": {
      "sha512": "vCfHbbEsfT53Hjz8S5YsVXZSnyyaJ5pmlZUbaSbHr50aR6eTpmwUSZuHUSIlBVNU844PHFTan+WJF1XgF0pynQ==",
      "type": "package",
      "files": [
        "ref/dotnet/_._",
        "runtime.win7-x64.Microsoft.NETCore.Runtime.CoreCLR.1.0.1-beta-23504.nupkg.sha512",
        "runtime.win7-x64.Microsoft.NETCore.Runtime.CoreCLR.nuspec",
        "runtimes/win7-x64/lib/dotnet/mscorlib.ni.dll",
        "runtimes/win7-x64/native/clretwrc.dll",
        "runtimes/win7-x64/native/coreclr.dll",
        "runtimes/win7-x64/native/dbgshim.dll",
        "runtimes/win7-x64/native/mscordaccore.dll",
        "runtimes/win7-x64/native/mscordbi.dll",
        "runtimes/win7-x64/native/mscorrc.debug.dll",
        "runtimes/win7-x64/native/mscorrc.dll",
        "tools/crossgen.exe",
        "tools/sos.dll"
      ]
    },
    "runtime.win7-x64.Microsoft.NETCore.TestHost/1.0.0-beta-23504": {
      "sha512": "aFK8Mb4s9neMFyuAdn5GTzZTZ3mM0raRm7Pc/VOS9ZkXLKObdKWvq+MN6dWeghRotINFwRxQeedRxYoxABlpsw==",
      "type": "package",
      "files": [
        "runtime.win7-x64.Microsoft.NETCore.TestHost.1.0.0-beta-23504.nupkg.sha512",
        "runtime.win7-x64.Microsoft.NETCore.TestHost.nuspec",
        "runtimes/win7-x64/native/CoreRun.exe"
      ]
    },
    "runtime.win7-x64.Microsoft.NETCore.Windows.ApiSets/1.0.1-beta-23504": {
      "sha512": "Zjm0/XD03uKFQ+HNk2J3tqeqKuO8xwSqk0dAzoxyB93fgQdrQJYpMFLlIYquMXSaPbvu2ziNtS2g9IZMb9p3Aw==",
      "type": "package",
      "files": [
        "runtime.win7-x64.Microsoft.NETCore.Windows.ApiSets.1.0.1-beta-23504.nupkg.sha512",
        "runtime.win7-x64.Microsoft.NETCore.Windows.ApiSets.nuspec",
        "runtimes/win10-x64/native/_._",
        "runtimes/win7-x64/native/API-MS-Win-Base-Util-L1-1-0.dll",
        "runtimes/win7-x64/native/API-MS-Win-Core-Kernel32-Private-L1-1-0.dll",
        "runtimes/win7-x64/native/API-MS-Win-Core-Kernel32-Private-L1-1-1.dll",
        "runtimes/win7-x64/native/API-MS-Win-Core-Kernel32-Private-L1-1-2.dll",
        "runtimes/win7-x64/native/API-MS-Win-Core-PrivateProfile-L1-1-0.dll",
        "runtimes/win7-x64/native/API-MS-Win-Core-ProcessTopology-Obsolete-L1-1-0.dll",
        "runtimes/win7-x64/native/API-MS-Win-Core-String-L2-1-0.dll",
        "runtimes/win7-x64/native/API-MS-Win-Core-StringAnsi-L1-1-0.dll",
        "runtimes/win7-x64/native/API-MS-Win-EventLog-Legacy-L1-1-0.dll",
        "runtimes/win7-x64/native/API-MS-Win-Eventing-ClassicProvider-L1-1-0.dll",
        "runtimes/win7-x64/native/API-MS-Win-Eventing-Consumer-L1-1-0.dll",
        "runtimes/win7-x64/native/API-MS-Win-Eventing-Controller-L1-1-0.dll",
        "runtimes/win7-x64/native/API-MS-Win-Eventing-Legacy-L1-1-0.dll",
        "runtimes/win7-x64/native/API-MS-Win-Eventing-Provider-L1-1-0.dll",
        "runtimes/win7-x64/native/API-MS-Win-Security-LsaPolicy-L1-1-0.dll",
        "runtimes/win7-x64/native/API-MS-Win-devices-config-L1-1-0.dll",
        "runtimes/win7-x64/native/API-MS-Win-devices-config-L1-1-1.dll",
        "runtimes/win7-x64/native/api-ms-win-core-com-l1-1-0.dll",
        "runtimes/win7-x64/native/api-ms-win-core-com-private-l1-1-0.dll",
        "runtimes/win7-x64/native/api-ms-win-core-comm-l1-1-0.dll",
        "runtimes/win7-x64/native/api-ms-win-core-console-l1-1-0.dll",
        "runtimes/win7-x64/native/api-ms-win-core-console-l2-1-0.dll",
        "runtimes/win7-x64/native/api-ms-win-core-datetime-l1-1-0.dll",
        "runtimes/win7-x64/native/api-ms-win-core-datetime-l1-1-1.dll",
        "runtimes/win7-x64/native/api-ms-win-core-debug-l1-1-0.dll",
        "runtimes/win7-x64/native/api-ms-win-core-debug-l1-1-1.dll",
        "runtimes/win7-x64/native/api-ms-win-core-delayload-l1-1-0.dll",
        "runtimes/win7-x64/native/api-ms-win-core-errorhandling-l1-1-0.dll",
        "runtimes/win7-x64/native/api-ms-win-core-errorhandling-l1-1-1.dll",
        "runtimes/win7-x64/native/api-ms-win-core-fibers-l1-1-0.dll",
        "runtimes/win7-x64/native/api-ms-win-core-fibers-l1-1-1.dll",
        "runtimes/win7-x64/native/api-ms-win-core-file-l1-1-0.dll",
        "runtimes/win7-x64/native/api-ms-win-core-file-l1-2-0.dll",
        "runtimes/win7-x64/native/api-ms-win-core-file-l1-2-1.dll",
        "runtimes/win7-x64/native/api-ms-win-core-file-l2-1-0.dll",
        "runtimes/win7-x64/native/api-ms-win-core-file-l2-1-1.dll",
        "runtimes/win7-x64/native/api-ms-win-core-handle-l1-1-0.dll",
        "runtimes/win7-x64/native/api-ms-win-core-heap-l1-1-0.dll",
        "runtimes/win7-x64/native/api-ms-win-core-heap-obsolete-l1-1-0.dll",
        "runtimes/win7-x64/native/api-ms-win-core-interlocked-l1-1-0.dll",
        "runtimes/win7-x64/native/api-ms-win-core-io-l1-1-0.dll",
        "runtimes/win7-x64/native/api-ms-win-core-io-l1-1-1.dll",
        "runtimes/win7-x64/native/api-ms-win-core-kernel32-legacy-l1-1-0.dll",
        "runtimes/win7-x64/native/api-ms-win-core-kernel32-legacy-l1-1-1.dll",
        "runtimes/win7-x64/native/api-ms-win-core-kernel32-legacy-l1-1-2.dll",
        "runtimes/win7-x64/native/api-ms-win-core-libraryloader-l1-1-0.dll",
        "runtimes/win7-x64/native/api-ms-win-core-libraryloader-l1-1-1.dll",
        "runtimes/win7-x64/native/api-ms-win-core-localization-l1-2-0.dll",
        "runtimes/win7-x64/native/api-ms-win-core-localization-l1-2-1.dll",
        "runtimes/win7-x64/native/api-ms-win-core-localization-l2-1-0.dll",
        "runtimes/win7-x64/native/api-ms-win-core-localization-obsolete-l1-2-0.dll",
        "runtimes/win7-x64/native/api-ms-win-core-memory-l1-1-0.dll",
        "runtimes/win7-x64/native/api-ms-win-core-memory-l1-1-1.dll",
        "runtimes/win7-x64/native/api-ms-win-core-memory-l1-1-2.dll",
        "runtimes/win7-x64/native/api-ms-win-core-memory-l1-1-3.dll",
        "runtimes/win7-x64/native/api-ms-win-core-namedpipe-l1-1-0.dll",
        "runtimes/win7-x64/native/api-ms-win-core-namedpipe-l1-2-1.dll",
        "runtimes/win7-x64/native/api-ms-win-core-normalization-l1-1-0.dll",
        "runtimes/win7-x64/native/api-ms-win-core-privateprofile-l1-1-1.dll",
        "runtimes/win7-x64/native/api-ms-win-core-processenvironment-l1-1-0.dll",
        "runtimes/win7-x64/native/api-ms-win-core-processenvironment-l1-2-0.dll",
        "runtimes/win7-x64/native/api-ms-win-core-processsecurity-l1-1-0.dll",
        "runtimes/win7-x64/native/api-ms-win-core-processthreads-l1-1-0.dll",
        "runtimes/win7-x64/native/api-ms-win-core-processthreads-l1-1-1.dll",
        "runtimes/win7-x64/native/api-ms-win-core-processthreads-l1-1-2.dll",
        "runtimes/win7-x64/native/api-ms-win-core-profile-l1-1-0.dll",
        "runtimes/win7-x64/native/api-ms-win-core-psapi-ansi-l1-1-0.dll",
        "runtimes/win7-x64/native/api-ms-win-core-psapi-l1-1-0.dll",
        "runtimes/win7-x64/native/api-ms-win-core-psapi-obsolete-l1-1-0.dll",
        "runtimes/win7-x64/native/api-ms-win-core-realtime-l1-1-0.dll",
        "runtimes/win7-x64/native/api-ms-win-core-registry-l1-1-0.dll",
        "runtimes/win7-x64/native/api-ms-win-core-registry-l2-1-0.dll",
        "runtimes/win7-x64/native/api-ms-win-core-rtlsupport-l1-1-0.dll",
        "runtimes/win7-x64/native/api-ms-win-core-shlwapi-legacy-l1-1-0.dll",
        "runtimes/win7-x64/native/api-ms-win-core-shlwapi-obsolete-l1-1-0.dll",
        "runtimes/win7-x64/native/api-ms-win-core-shutdown-l1-1-0.dll",
        "runtimes/win7-x64/native/api-ms-win-core-shutdown-l1-1-1.dll",
        "runtimes/win7-x64/native/api-ms-win-core-string-l1-1-0.dll",
        "runtimes/win7-x64/native/api-ms-win-core-string-obsolete-l1-1-0.dll",
        "runtimes/win7-x64/native/api-ms-win-core-string-obsolete-l1-1-1.dll",
        "runtimes/win7-x64/native/api-ms-win-core-stringloader-l1-1-0.dll",
        "runtimes/win7-x64/native/api-ms-win-core-stringloader-l1-1-1.dll",
        "runtimes/win7-x64/native/api-ms-win-core-synch-l1-1-0.dll",
        "runtimes/win7-x64/native/api-ms-win-core-synch-l1-2-0.dll",
        "runtimes/win7-x64/native/api-ms-win-core-sysinfo-l1-1-0.dll",
        "runtimes/win7-x64/native/api-ms-win-core-sysinfo-l1-2-0.dll",
        "runtimes/win7-x64/native/api-ms-win-core-sysinfo-l1-2-1.dll",
        "runtimes/win7-x64/native/api-ms-win-core-sysinfo-l1-2-2.dll",
        "runtimes/win7-x64/native/api-ms-win-core-sysinfo-l1-2-3.dll",
        "runtimes/win7-x64/native/api-ms-win-core-threadpool-l1-2-0.dll",
        "runtimes/win7-x64/native/api-ms-win-core-threadpool-legacy-l1-1-0.dll",
        "runtimes/win7-x64/native/api-ms-win-core-threadpool-private-l1-1-0.dll",
        "runtimes/win7-x64/native/api-ms-win-core-timezone-l1-1-0.dll",
        "runtimes/win7-x64/native/api-ms-win-core-url-l1-1-0.dll",
        "runtimes/win7-x64/native/api-ms-win-core-util-l1-1-0.dll",
        "runtimes/win7-x64/native/api-ms-win-core-version-l1-1-0.dll",
        "runtimes/win7-x64/native/api-ms-win-core-winrt-error-l1-1-0.dll",
        "runtimes/win7-x64/native/api-ms-win-core-winrt-error-l1-1-1.dll",
        "runtimes/win7-x64/native/api-ms-win-core-winrt-l1-1-0.dll",
        "runtimes/win7-x64/native/api-ms-win-core-winrt-registration-l1-1-0.dll",
        "runtimes/win7-x64/native/api-ms-win-core-winrt-robuffer-l1-1-0.dll",
        "runtimes/win7-x64/native/api-ms-win-core-winrt-roparameterizediid-l1-1-0.dll",
        "runtimes/win7-x64/native/api-ms-win-core-winrt-string-l1-1-0.dll",
        "runtimes/win7-x64/native/api-ms-win-core-wow64-l1-1-0.dll",
        "runtimes/win7-x64/native/api-ms-win-core-xstate-l1-1-0.dll",
        "runtimes/win7-x64/native/api-ms-win-core-xstate-l2-1-0.dll",
        "runtimes/win7-x64/native/api-ms-win-ro-typeresolution-l1-1-0.dll",
        "runtimes/win7-x64/native/api-ms-win-security-base-l1-1-0.dll",
        "runtimes/win7-x64/native/api-ms-win-security-cpwl-l1-1-0.dll",
        "runtimes/win7-x64/native/api-ms-win-security-cryptoapi-l1-1-0.dll",
        "runtimes/win7-x64/native/api-ms-win-security-lsalookup-l2-1-0.dll",
        "runtimes/win7-x64/native/api-ms-win-security-lsalookup-l2-1-1.dll",
        "runtimes/win7-x64/native/api-ms-win-security-provider-l1-1-0.dll",
        "runtimes/win7-x64/native/api-ms-win-security-sddl-l1-1-0.dll",
        "runtimes/win7-x64/native/api-ms-win-service-core-l1-1-0.dll",
        "runtimes/win7-x64/native/api-ms-win-service-core-l1-1-1.dll",
        "runtimes/win7-x64/native/api-ms-win-service-management-l1-1-0.dll",
        "runtimes/win7-x64/native/api-ms-win-service-management-l2-1-0.dll",
        "runtimes/win7-x64/native/api-ms-win-service-private-l1-1-0.dll",
        "runtimes/win7-x64/native/api-ms-win-service-private-l1-1-1.dll",
        "runtimes/win7-x64/native/api-ms-win-service-winsvc-l1-1-0.dll",
        "runtimes/win7-x64/native/ext-ms-win-advapi32-encryptedfile-l1-1-0.dll",
        "runtimes/win8-x64/native/API-MS-Win-Core-Kernel32-Private-L1-1-1.dll",
        "runtimes/win8-x64/native/API-MS-Win-Core-Kernel32-Private-L1-1-2.dll",
        "runtimes/win8-x64/native/API-MS-Win-devices-config-L1-1-1.dll",
        "runtimes/win8-x64/native/api-ms-win-core-file-l1-2-1.dll",
        "runtimes/win8-x64/native/api-ms-win-core-file-l2-1-1.dll",
        "runtimes/win8-x64/native/api-ms-win-core-kernel32-legacy-l1-1-1.dll",
        "runtimes/win8-x64/native/api-ms-win-core-kernel32-legacy-l1-1-2.dll",
        "runtimes/win8-x64/native/api-ms-win-core-localization-l1-2-1.dll",
        "runtimes/win8-x64/native/api-ms-win-core-localization-obsolete-l1-2-0.dll",
        "runtimes/win8-x64/native/api-ms-win-core-memory-l1-1-2.dll",
        "runtimes/win8-x64/native/api-ms-win-core-memory-l1-1-3.dll",
        "runtimes/win8-x64/native/api-ms-win-core-namedpipe-l1-2-1.dll",
        "runtimes/win8-x64/native/api-ms-win-core-privateprofile-l1-1-1.dll",
        "runtimes/win8-x64/native/api-ms-win-core-processthreads-l1-1-2.dll",
        "runtimes/win8-x64/native/api-ms-win-core-shutdown-l1-1-1.dll",
        "runtimes/win8-x64/native/api-ms-win-core-string-obsolete-l1-1-1.dll",
        "runtimes/win8-x64/native/api-ms-win-core-stringloader-l1-1-1.dll",
        "runtimes/win8-x64/native/api-ms-win-core-sysinfo-l1-2-1.dll",
        "runtimes/win8-x64/native/api-ms-win-core-sysinfo-l1-2-2.dll",
        "runtimes/win8-x64/native/api-ms-win-core-sysinfo-l1-2-3.dll",
        "runtimes/win8-x64/native/api-ms-win-core-winrt-error-l1-1-1.dll",
        "runtimes/win8-x64/native/api-ms-win-core-xstate-l2-1-0.dll",
        "runtimes/win8-x64/native/api-ms-win-security-cpwl-l1-1-0.dll",
        "runtimes/win8-x64/native/api-ms-win-security-cryptoapi-l1-1-0.dll",
        "runtimes/win8-x64/native/api-ms-win-security-lsalookup-l2-1-1.dll",
        "runtimes/win8-x64/native/api-ms-win-service-private-l1-1-1.dll",
        "runtimes/win81-x64/native/API-MS-Win-Core-Kernel32-Private-L1-1-2.dll",
        "runtimes/win81-x64/native/api-ms-win-core-kernel32-legacy-l1-1-2.dll",
        "runtimes/win81-x64/native/api-ms-win-core-memory-l1-1-3.dll",
        "runtimes/win81-x64/native/api-ms-win-core-namedpipe-l1-2-1.dll",
        "runtimes/win81-x64/native/api-ms-win-core-string-obsolete-l1-1-1.dll",
        "runtimes/win81-x64/native/api-ms-win-core-sysinfo-l1-2-2.dll",
        "runtimes/win81-x64/native/api-ms-win-core-sysinfo-l1-2-3.dll",
        "runtimes/win81-x64/native/api-ms-win-security-cpwl-l1-1-0.dll"
      ]
    },
    "runtime.win7.Microsoft.Win32.Primitives/4.0.1-beta-23504": {
      "sha512": "EYv9X50H6mUzMs0h2XE0Z85l/2ZAdxxg8ZlGrZRmQ6HIBgaT9UqRTWuncVkETfaPQ3mkt9wFhls4GkotoXt0Dg==",
      "type": "package",
      "files": [
        "ref/dotnet/_._",
        "runtime.win7.Microsoft.Win32.Primitives.4.0.1-beta-23504.nupkg.sha512",
        "runtime.win7.Microsoft.Win32.Primitives.nuspec",
        "runtimes/win7/lib/dotnet5.4/Microsoft.Win32.Primitives.dll",
        "runtimes/win7/lib/net/_._"
      ]
    },
    "runtime.win7.System.Console/4.0.0-beta-23504": {
      "sha512": "f1V73xPbwDvT7KMJYpWNnVgjUbA8nW//Ue8A5xhSKqcu6t+AdrstYnD76SxiVrvP4b2wwAq0GAqIsKMF5l95jQ==",
      "type": "package",
      "files": [
        "ref/dotnet/_._",
        "runtime.win7.System.Console.4.0.0-beta-23504.nupkg.sha512",
        "runtime.win7.System.Console.nuspec",
        "runtimes/win7/lib/dotnet5.4/System.Console.dll",
        "runtimes/win7/lib/net/_._"
      ]
    },
    "runtime.win7.System.Diagnostics.Debug/4.0.11-beta-23504": {
      "sha512": "P6YWygBJDmkJYPU4cfHuHzR8P78RI3JeIPrhfwrN621XKw7kDfC6ats1/SG2qDQ8yhRVdxBhA9lY+AVrFnPZlA==",
      "type": "package",
      "files": [
        "ref/dotnet/_._",
        "runtime.win7.System.Diagnostics.Debug.4.0.11-beta-23504.nupkg.sha512",
        "runtime.win7.System.Diagnostics.Debug.nuspec",
        "runtimes/win7/lib/DNXCore50/System.Diagnostics.Debug.dll",
        "runtimes/win7/lib/netcore50/System.Diagnostics.Debug.dll",
        "runtimes/win8-aot/lib/netcore50/System.Diagnostics.Debug.dll"
      ]
    },
    "runtime.win7.System.Diagnostics.FileVersionInfo/4.0.0-beta-23504": {
      "sha512": "tqusd2BMYE+XLZJIu8/LV0fQ1ShKLfwLMDiOND2Sm3JpxPR/MeUOxL2Xfop0/YJn6VE0fBxXLliDhXK2m+P9RQ==",
      "type": "package",
      "files": [
        "ref/dotnet/_._",
        "runtime.win7.System.Diagnostics.FileVersionInfo.4.0.0-beta-23504.nupkg.sha512",
        "runtime.win7.System.Diagnostics.FileVersionInfo.nuspec",
        "runtimes/win7/lib/dotnet5.4/System.Diagnostics.FileVersionInfo.dll",
        "runtimes/win7/lib/net/_._",
        "runtimes/win7/lib/netcore50/_._",
        "runtimes/win7/lib/win8/_._",
        "runtimes/win7/lib/wp8/_._",
        "runtimes/win7/lib/wpa81/_._"
      ]
    },
    "runtime.win7.System.Diagnostics.Process/4.1.0-beta-23504": {
      "sha512": "t96Q9MyIMoFQtblYAVQshxWL8AZEKSble9wb0Wp330R02N7fsgfPlhqd3h+VvrhTKMT0WWbkHyH9vEU+SSLpTg==",
      "type": "package",
      "files": [
        "ref/dotnet/_._",
        "runtime.win7.System.Diagnostics.Process.4.1.0-beta-23504.nupkg.sha512",
        "runtime.win7.System.Diagnostics.Process.nuspec",
        "runtimes/win7/lib/dotnet5.5/System.Diagnostics.Process.dll",
        "runtimes/win7/lib/net/_._",
        "runtimes/win7/lib/netcore50/_._",
        "runtimes/win7/lib/win8/_._",
        "runtimes/win7/lib/wp8/_._",
        "runtimes/win7/lib/wpa81/_._"
      ]
    },
    "runtime.win7.System.IO.FileSystem/4.0.1-beta-23504": {
      "sha512": "aWrme39RhMeM7pSg4IB0I8nInwgpE9ZtbNJDyLZ8d2SZlmdt78r/GUuCuc/Qm8ogeZZsX50Km0AjZHHrTemtRw==",
      "type": "package",
      "files": [
        "ref/dotnet/_._",
        "runtime.win7.System.IO.FileSystem.4.0.1-beta-23504.nupkg.sha512",
        "runtime.win7.System.IO.FileSystem.nuspec",
        "runtimes/win7/lib/dotnet5.4/System.IO.FileSystem.dll",
        "runtimes/win7/lib/net/_._",
        "runtimes/win7/lib/netcore50/System.IO.FileSystem.dll",
        "runtimes/win7/lib/win8/_._",
        "runtimes/win7/lib/wp8/_._",
        "runtimes/win7/lib/wpa81/_._"
      ]
    },
    "runtime.win7.System.IO.FileSystem.Watcher/4.0.0-beta-23504": {
      "sha512": "LUNEKElUN/3CZJnWi8TjJu7emirXECnYK4FDjzyaIA85WrlDvpq5BuETKU3qVfe0PV5cOjXD80cEpyBNtwYecw==",
      "type": "package",
      "files": [
        "ref/dotnet/_._",
        "runtime.win7.System.IO.FileSystem.Watcher.4.0.0-beta-23504.nupkg.sha512",
        "runtime.win7.System.IO.FileSystem.Watcher.nuspec",
        "runtimes/win7/lib/dotnet5.4/System.IO.FileSystem.Watcher.dll",
        "runtimes/win7/lib/net/_._",
        "runtimes/win7/lib/netcore50/_._",
        "runtimes/win7/lib/win8/_._",
        "runtimes/win7/lib/wp8/_._",
        "runtimes/win7/lib/wpa81/_._"
      ]
    },
    "runtime.win7.System.IO.Pipes/4.0.0-beta-23504": {
      "sha512": "47YabPDjibUALjCZOhPxaZ1MbCmykRg+m/oQ6UO/1n85Qo9iiOrsw1pgdvXRU1mP/Y/+Jmhsu2SpibxSufVDwg==",
      "type": "package",
      "files": [
        "ref/dotnet/_._",
        "runtime.win7.System.IO.Pipes.4.0.0-beta-23504.nupkg.sha512",
        "runtime.win7.System.IO.Pipes.nuspec",
        "runtimes/win7/lib/dotnet5.4/System.IO.Pipes.dll",
        "runtimes/win7/lib/net/_._",
        "runtimes/win7/lib/netcore50/_._"
      ]
    },
    "runtime.win7.System.Net.NameResolution/4.0.0-beta-23504": {
      "sha512": "aYHuqXmee6a3FD+8NAy5UK8+iUd2mLHa93k5v9G5v0xYfRBLa6eNoQHi4L5vi8byBjw5+2VJTeBrtfbfxzPc6g==",
      "type": "package",
      "files": [
        "lib/DNXCore50/System.Net.NameResolution.dll",
        "ref/dotnet/_._",
        "runtime.win7.System.Net.NameResolution.4.0.0-beta-23504.nupkg.sha512",
        "runtime.win7.System.Net.NameResolution.nuspec"
      ]
    },
    "runtime.win7.System.Net.Primitives/4.0.11-beta-23504": {
      "sha512": "c745ierrLu+irFDKR3P/eBsdf3vldenP0oBlYlI9F1Yl06XTZzYCD0O2sgnjotcquzY89yCF80ZikgbgmxwtrA==",
      "type": "package",
      "files": [
        "lib/DNXCore50/System.Net.Primitives.dll",
        "ref/dotnet/_._",
        "runtime.win7.System.Net.Primitives.4.0.11-beta-23504.nupkg.sha512",
        "runtime.win7.System.Net.Primitives.nuspec",
        "runtimes/win7/lib/netcore50/System.Net.Primitives.dll"
      ]
    },
    "runtime.win7.System.Net.Sockets/4.1.0-beta-23504": {
      "sha512": "mFrBhtYWR25ajTAvEJZIrDJSY1gyk5X+WSwkYiDc0LOKKWb/gr5Ngr3BxmEzwU5Yvuuvs9Aq5LyaqQ/mkPvInA==",
      "type": "package",
      "files": [
        "lib/DNXCore50/System.Net.Sockets.dll",
        "lib/netcore50/System.Net.Sockets.dll",
        "ref/dotnet/_._",
        "runtime.win7.System.Net.Sockets.4.1.0-beta-23504.nupkg.sha512",
        "runtime.win7.System.Net.Sockets.nuspec",
        "runtimes/win7/lib/net/_._"
      ]
    },
    "runtime.win7.System.Private.Uri/4.0.1-beta-23504": {
      "sha512": "GUz2PrdyNkqBU/V7G8dftCxJgND+0OLxebHWf5X/GXDuBdnFQn2qJB8SX3CF7753rmWnR4xbXIahzYfqqRtwyA==",
      "type": "package",
      "files": [
        "ref/dotnet/_._",
        "runtime.win7.System.Private.Uri.4.0.1-beta-23504.nupkg.sha512",
        "runtime.win7.System.Private.Uri.nuspec",
        "runtimes/win7/lib/DNXCore50/System.Private.Uri.dll",
        "runtimes/win7/lib/netcore50/System.Private.Uri.dll",
        "runtimes/win8-aot/lib/netcore50/System.Private.Uri.dll"
      ]
    },
    "runtime.win7.System.Runtime.Extensions/4.0.11-beta-23504": {
      "sha512": "fMdKRUcn+PHDzh1Es8x1ruyvgn85jtbYJ2aKnjHceX5A2lxGKhgakFzN4UhcjDOjMWzKIBi3PZjmEyTKGUsMHA==",
      "type": "package",
      "files": [
        "lib/DNXCore50/System.Runtime.Extensions.dll",
        "lib/netcore50/System.Runtime.Extensions.dll",
        "ref/dotnet/_._",
        "runtime.win7.System.Runtime.Extensions.4.0.11-beta-23504.nupkg.sha512",
        "runtime.win7.System.Runtime.Extensions.nuspec",
        "runtimes/win8-aot/lib/netcore50/System.Runtime.Extensions.dll"
      ]
    },
    "runtime.win7.System.Security.Cryptography.Algorithms/4.0.0-beta-23504": {
      "sha512": "WNd7z7fFOLpadoWd/8GNDgrdQdCwXs0mEr8Yvu27trj2KF3TYybBYf/GfQEPRBMri7ftKqaoTDBp6swZrweLYA==",
      "type": "package",
      "files": [
        "ref/dotnet/_._",
        "runtime.win7.System.Security.Cryptography.Algorithms.4.0.0-beta-23504.nupkg.sha512",
        "runtime.win7.System.Security.Cryptography.Algorithms.nuspec",
        "runtimes/win7/lib/dotnet5.4/System.Security.Cryptography.Algorithms.dll",
        "runtimes/win7/lib/net/_._"
      ]
    },
    "runtime.win7.System.Security.Cryptography.Encoding/4.0.0-beta-23504": {
      "sha512": "ixhi8SrJuWC+b1+VDJhgxgC3IF430YlWZNVDHASrh8aGBlly9BylcSdu+MLutUBPudHBTCRqFtBK8C1pUoTXgA==",
      "type": "package",
      "files": [
        "ref/dotnet/_._",
        "runtime.win7.System.Security.Cryptography.Encoding.4.0.0-beta-23504.nupkg.sha512",
        "runtime.win7.System.Security.Cryptography.Encoding.nuspec",
        "runtimes/win7/lib/dotnet5.4/System.Security.Cryptography.Encoding.dll",
        "runtimes/win7/lib/net/_._"
      ]
    },
    "runtime.win7.System.Security.Cryptography.X509Certificates/4.0.0-beta-23504": {
      "sha512": "oc3V79b+Wp/aN1ApMPUE7VxoUQVcoTOoTerc+YFFj7KbRKuoWxjdxPpH+RiK3BU57ctCViDU8aWZUqbx2zO+kQ==",
      "type": "package",
      "files": [
        "ref/dotnet/_._",
        "runtime.win7.System.Security.Cryptography.X509Certificates.4.0.0-beta-23504.nupkg.sha512",
        "runtime.win7.System.Security.Cryptography.X509Certificates.nuspec",
        "runtimes/win7/lib/dotnet5.4/System.Security.Cryptography.X509Certificates.dll",
        "runtimes/win7/lib/net/_._",
        "runtimes/win7/lib/netcore50/System.Security.Cryptography.X509Certificates.dll"
      ]
    },
    "runtime.win7.System.Threading/4.0.11-beta-23504": {
      "sha512": "4SnYQSAruAa8On89ew+88TNbtzlP6j8lVsv4/3KGX0kToyt9iIMaDF698SH09jJ2mYL5NugtOrLsrsCvDDFfQQ==",
      "type": "package",
      "files": [
        "ref/dotnet/_._",
        "runtime.win7.System.Threading.4.0.11-beta-23504.nupkg.sha512",
        "runtime.win7.System.Threading.nuspec",
        "runtimes/win7/lib/DNXCore50/System.Threading.dll",
        "runtimes/win7/lib/netcore50/System.Threading.dll",
        "runtimes/win8-aot/lib/netcore50/System.Threading.dll"
      ]
    },
    "System.AppContext/4.0.1-beta-23504": {
      "sha512": "FydiMGvlMoBbDr4Zi2tYFR/78ctFdDtGtghaJaye28LCuhoaercsui/Fawsx8OkNfWQjdVuujUfrpcTF+f5ghQ==",
      "type": "package",
      "files": [
        "System.AppContext.4.0.1-beta-23504.nupkg.sha512",
        "System.AppContext.nuspec",
        "lib/DNXCore50/System.AppContext.dll",
        "lib/MonoAndroid10/_._",
        "lib/MonoTouch10/_._",
        "lib/net46/System.AppContext.dll",
        "lib/netcore50/System.AppContext.dll",
        "lib/xamarinios10/_._",
        "lib/xamarinmac20/_._",
        "ref/MonoAndroid10/_._",
        "ref/MonoTouch10/_._",
        "ref/dotnet5.4/System.AppContext.dll",
        "ref/dotnet5.4/System.AppContext.xml",
        "ref/dotnet5.4/de/System.AppContext.xml",
        "ref/dotnet5.4/es/System.AppContext.xml",
        "ref/dotnet5.4/fr/System.AppContext.xml",
        "ref/dotnet5.4/it/System.AppContext.xml",
        "ref/dotnet5.4/ja/System.AppContext.xml",
        "ref/dotnet5.4/ko/System.AppContext.xml",
        "ref/dotnet5.4/ru/System.AppContext.xml",
        "ref/dotnet5.4/zh-hans/System.AppContext.xml",
        "ref/dotnet5.4/zh-hant/System.AppContext.xml",
        "ref/net46/System.AppContext.dll",
        "ref/xamarinios10/_._",
        "ref/xamarinmac20/_._"
      ]
    },
    "System.Collections/4.0.11-beta-23504": {
      "sha512": "+5Rb2RDs+I5/kqtDvV6G6vo2DdHMTd9qfrElUxY/HLF4xje6Z6oI1aAGXW9rXjVJ3x38Jd7Gzu1uCeC663iLRg==",
      "type": "package",
      "files": [
        "System.Collections.4.0.11-beta-23504.nupkg.sha512",
        "System.Collections.nuspec",
        "lib/DNXCore50/System.Collections.dll",
        "lib/MonoAndroid10/_._",
        "lib/MonoTouch10/_._",
        "lib/net45/_._",
        "lib/netcore50/System.Collections.dll",
        "lib/win8/_._",
        "lib/wp80/_._",
        "lib/wpa81/_._",
        "lib/xamarinios10/_._",
        "lib/xamarinmac20/_._",
        "ref/MonoAndroid10/_._",
        "ref/MonoTouch10/_._",
        "ref/dotnet5.1/System.Collections.dll",
        "ref/dotnet5.1/System.Collections.xml",
        "ref/dotnet5.1/de/System.Collections.xml",
        "ref/dotnet5.1/es/System.Collections.xml",
        "ref/dotnet5.1/fr/System.Collections.xml",
        "ref/dotnet5.1/it/System.Collections.xml",
        "ref/dotnet5.1/ja/System.Collections.xml",
        "ref/dotnet5.1/ko/System.Collections.xml",
        "ref/dotnet5.1/ru/System.Collections.xml",
        "ref/dotnet5.1/zh-hans/System.Collections.xml",
        "ref/dotnet5.1/zh-hant/System.Collections.xml",
        "ref/dotnet5.4/System.Collections.dll",
        "ref/dotnet5.4/System.Collections.xml",
        "ref/dotnet5.4/de/System.Collections.xml",
        "ref/dotnet5.4/es/System.Collections.xml",
        "ref/dotnet5.4/fr/System.Collections.xml",
        "ref/dotnet5.4/it/System.Collections.xml",
        "ref/dotnet5.4/ja/System.Collections.xml",
        "ref/dotnet5.4/ko/System.Collections.xml",
        "ref/dotnet5.4/ru/System.Collections.xml",
        "ref/dotnet5.4/zh-hans/System.Collections.xml",
        "ref/dotnet5.4/zh-hant/System.Collections.xml",
        "ref/net45/_._",
        "ref/netcore50/System.Collections.dll",
        "ref/netcore50/System.Collections.xml",
        "ref/netcore50/de/System.Collections.xml",
        "ref/netcore50/es/System.Collections.xml",
        "ref/netcore50/fr/System.Collections.xml",
        "ref/netcore50/it/System.Collections.xml",
        "ref/netcore50/ja/System.Collections.xml",
        "ref/netcore50/ko/System.Collections.xml",
        "ref/netcore50/ru/System.Collections.xml",
        "ref/netcore50/zh-hans/System.Collections.xml",
        "ref/netcore50/zh-hant/System.Collections.xml",
        "ref/win8/_._",
        "ref/wp80/_._",
        "ref/wpa81/_._",
        "ref/xamarinios10/_._",
        "ref/xamarinmac20/_._",
        "runtimes/win8-aot/lib/netcore50/System.Collections.dll"
      ]
    },
    "System.Collections.Concurrent/4.0.10": {
      "sha512": "ZtMEqOPAjAIqR8fqom9AOKRaB94a+emO2O8uOP6vyJoNswSPrbiwN7iH53rrVpvjMVx0wr4/OMpI7486uGZjbw==",
      "type": "package",
      "files": [
        "System.Collections.Concurrent.4.0.10.nupkg.sha512",
        "System.Collections.Concurrent.nuspec",
        "lib/MonoAndroid10/_._",
        "lib/MonoTouch10/_._",
        "lib/dotnet/System.Collections.Concurrent.dll",
        "lib/net46/_._",
        "lib/xamarinios10/_._",
        "lib/xamarinmac20/_._",
        "ref/MonoAndroid10/_._",
        "ref/MonoTouch10/_._",
        "ref/dotnet/System.Collections.Concurrent.dll",
        "ref/dotnet/System.Collections.Concurrent.xml",
        "ref/dotnet/de/System.Collections.Concurrent.xml",
        "ref/dotnet/es/System.Collections.Concurrent.xml",
        "ref/dotnet/fr/System.Collections.Concurrent.xml",
        "ref/dotnet/it/System.Collections.Concurrent.xml",
        "ref/dotnet/ja/System.Collections.Concurrent.xml",
        "ref/dotnet/ko/System.Collections.Concurrent.xml",
        "ref/dotnet/ru/System.Collections.Concurrent.xml",
        "ref/dotnet/zh-hans/System.Collections.Concurrent.xml",
        "ref/dotnet/zh-hant/System.Collections.Concurrent.xml",
        "ref/net46/_._",
        "ref/xamarinios10/_._",
        "ref/xamarinmac20/_._"
      ]
    },
    "System.Collections.Concurrent/4.0.11-beta-23504": {
      "sha512": "49+SVCQp12KxrF7RCyTdRA49d0oOID+JRlNMXB1l6ErQt0mMR517nu/OAix0IjlCPgMkF+aPR4o9buaHQuON9g==",
      "type": "package",
      "files": [
        "System.Collections.Concurrent.4.0.11-beta-23504.nupkg.sha512",
        "System.Collections.Concurrent.nuspec",
        "lib/MonoAndroid10/_._",
        "lib/MonoTouch10/_._",
        "lib/dotnet5.4/System.Collections.Concurrent.dll",
        "lib/net45/_._",
        "lib/netcore50/System.Collections.Concurrent.dll",
        "lib/win8/_._",
        "lib/wpa81/_._",
        "lib/xamarinios10/_._",
        "lib/xamarinmac20/_._",
        "ref/MonoAndroid10/_._",
        "ref/MonoTouch10/_._",
        "ref/dotnet5.2/System.Collections.Concurrent.dll",
        "ref/dotnet5.2/System.Collections.Concurrent.xml",
        "ref/dotnet5.2/de/System.Collections.Concurrent.xml",
        "ref/dotnet5.2/es/System.Collections.Concurrent.xml",
        "ref/dotnet5.2/fr/System.Collections.Concurrent.xml",
        "ref/dotnet5.2/it/System.Collections.Concurrent.xml",
        "ref/dotnet5.2/ja/System.Collections.Concurrent.xml",
        "ref/dotnet5.2/ko/System.Collections.Concurrent.xml",
        "ref/dotnet5.2/ru/System.Collections.Concurrent.xml",
        "ref/dotnet5.2/zh-hans/System.Collections.Concurrent.xml",
        "ref/dotnet5.2/zh-hant/System.Collections.Concurrent.xml",
        "ref/dotnet5.4/System.Collections.Concurrent.dll",
        "ref/dotnet5.4/System.Collections.Concurrent.xml",
        "ref/dotnet5.4/de/System.Collections.Concurrent.xml",
        "ref/dotnet5.4/es/System.Collections.Concurrent.xml",
        "ref/dotnet5.4/fr/System.Collections.Concurrent.xml",
        "ref/dotnet5.4/it/System.Collections.Concurrent.xml",
        "ref/dotnet5.4/ja/System.Collections.Concurrent.xml",
        "ref/dotnet5.4/ko/System.Collections.Concurrent.xml",
        "ref/dotnet5.4/ru/System.Collections.Concurrent.xml",
        "ref/dotnet5.4/zh-hans/System.Collections.Concurrent.xml",
        "ref/dotnet5.4/zh-hant/System.Collections.Concurrent.xml",
        "ref/net45/_._",
        "ref/netcore50/System.Collections.Concurrent.dll",
        "ref/netcore50/System.Collections.Concurrent.xml",
        "ref/netcore50/de/System.Collections.Concurrent.xml",
        "ref/netcore50/es/System.Collections.Concurrent.xml",
        "ref/netcore50/fr/System.Collections.Concurrent.xml",
        "ref/netcore50/it/System.Collections.Concurrent.xml",
        "ref/netcore50/ja/System.Collections.Concurrent.xml",
        "ref/netcore50/ko/System.Collections.Concurrent.xml",
        "ref/netcore50/ru/System.Collections.Concurrent.xml",
        "ref/netcore50/zh-hans/System.Collections.Concurrent.xml",
        "ref/netcore50/zh-hant/System.Collections.Concurrent.xml",
        "ref/win8/_._",
        "ref/wpa81/_._",
        "ref/xamarinios10/_._",
        "ref/xamarinmac20/_._"
      ]
    },
    "System.Collections.Immutable/1.1.37": {
      "sha512": "fTpqwZYBzoklTT+XjTRK8KxvmrGkYHzBiylCcKyQcxiOM8k+QvhNBxRvFHDWzy4OEP5f8/9n+xQ9mEgEXY+muA==",
      "type": "package",
      "files": [
        "System.Collections.Immutable.1.1.37.nupkg.sha512",
        "System.Collections.Immutable.nuspec",
        "lib/dotnet/System.Collections.Immutable.dll",
        "lib/dotnet/System.Collections.Immutable.xml",
        "lib/portable-net45+win8+wp8+wpa81/System.Collections.Immutable.dll",
        "lib/portable-net45+win8+wp8+wpa81/System.Collections.Immutable.xml"
      ]
    },
    "System.Collections.Immutable/1.1.38-beta-23504": {
      "sha512": "OJDxjX1yliiB3pe4XtP9Eg5IpNGPhbehD7GSXwkZAEnAVKtvrVRQqjCxubpFH1JiL18EAjyF+K8MqWQtXutMzg==",
      "type": "package",
      "files": [
        "System.Collections.Immutable.1.1.38-beta-23504.nupkg.sha512",
        "System.Collections.Immutable.nuspec",
        "lib/dotnet5.1/System.Collections.Immutable.dll",
        "lib/dotnet5.1/System.Collections.Immutable.xml",
        "lib/portable-net45+win8+wp8+wpa81/System.Collections.Immutable.dll",
        "lib/portable-net45+win8+wp8+wpa81/System.Collections.Immutable.xml"
      ]
    },
    "System.Collections.NonGeneric/4.0.0": {
      "sha512": "rVgwrFBMkmp8LI6GhAYd6Bx+2uLIXjRfNg6Ie+ASfX8ESuh9e2HNxFy2yh1MPIXZq3OAYa+0mmULVwpnEC6UDA==",
      "type": "package",
      "files": [
        "System.Collections.NonGeneric.4.0.0.nupkg.sha512",
        "System.Collections.NonGeneric.nuspec",
        "lib/MonoAndroid10/_._",
        "lib/MonoTouch10/_._",
        "lib/dotnet/System.Collections.NonGeneric.dll",
        "lib/net46/System.Collections.NonGeneric.dll",
        "lib/xamarinios10/_._",
        "lib/xamarinmac20/_._",
        "ref/MonoAndroid10/_._",
        "ref/MonoTouch10/_._",
        "ref/dotnet/System.Collections.NonGeneric.dll",
        "ref/dotnet/System.Collections.NonGeneric.xml",
        "ref/dotnet/de/System.Collections.NonGeneric.xml",
        "ref/dotnet/es/System.Collections.NonGeneric.xml",
        "ref/dotnet/fr/System.Collections.NonGeneric.xml",
        "ref/dotnet/it/System.Collections.NonGeneric.xml",
        "ref/dotnet/ja/System.Collections.NonGeneric.xml",
        "ref/dotnet/ko/System.Collections.NonGeneric.xml",
        "ref/dotnet/ru/System.Collections.NonGeneric.xml",
        "ref/dotnet/zh-hans/System.Collections.NonGeneric.xml",
        "ref/dotnet/zh-hant/System.Collections.NonGeneric.xml",
        "ref/net46/System.Collections.NonGeneric.dll",
        "ref/xamarinios10/_._",
        "ref/xamarinmac20/_._"
      ]
    },
    "System.Collections.NonGeneric/4.0.1-beta-23504": {
      "sha512": "77sjjsnYvdvXbQsx2H1P++W3e14iTbj3AP75ruupt2XFrfQz0B4P6lCRIBu/vRGABZ+r4mN/uqweUASs2dDH9A==",
      "type": "package",
      "files": [
        "System.Collections.NonGeneric.4.0.1-beta-23504.nupkg.sha512",
        "System.Collections.NonGeneric.nuspec",
        "lib/MonoAndroid10/_._",
        "lib/MonoTouch10/_._",
        "lib/dotnet5.4/System.Collections.NonGeneric.dll",
        "lib/net46/System.Collections.NonGeneric.dll",
        "lib/xamarinios10/_._",
        "lib/xamarinmac20/_._",
        "ref/MonoAndroid10/_._",
        "ref/MonoTouch10/_._",
        "ref/dotnet5.4/System.Collections.NonGeneric.dll",
        "ref/dotnet5.4/System.Collections.NonGeneric.xml",
        "ref/dotnet5.4/de/System.Collections.NonGeneric.xml",
        "ref/dotnet5.4/es/System.Collections.NonGeneric.xml",
        "ref/dotnet5.4/fr/System.Collections.NonGeneric.xml",
        "ref/dotnet5.4/it/System.Collections.NonGeneric.xml",
        "ref/dotnet5.4/ja/System.Collections.NonGeneric.xml",
        "ref/dotnet5.4/ko/System.Collections.NonGeneric.xml",
        "ref/dotnet5.4/ru/System.Collections.NonGeneric.xml",
        "ref/dotnet5.4/zh-hans/System.Collections.NonGeneric.xml",
        "ref/dotnet5.4/zh-hant/System.Collections.NonGeneric.xml",
        "ref/net46/System.Collections.NonGeneric.dll",
        "ref/xamarinios10/_._",
        "ref/xamarinmac20/_._"
      ]
    },
    "System.ComponentModel.EventBasedAsync/4.0.10": {
      "sha512": "d6kXcHUgP0jSPXEQ6hXJYCO6CzfoCi7t9vR3BfjSQLrj4HzpuATpx1gkN7itmTW1O+wjuw6rai4378Nj6N70yw==",
      "type": "package",
      "files": [
        "System.ComponentModel.EventBasedAsync.4.0.10.nupkg.sha512",
        "System.ComponentModel.EventBasedAsync.nuspec",
        "lib/MonoAndroid10/_._",
        "lib/MonoTouch10/_._",
        "lib/dotnet/System.ComponentModel.EventBasedAsync.dll",
        "lib/net46/_._",
        "lib/xamarinios10/_._",
        "lib/xamarinmac20/_._",
        "ref/MonoAndroid10/_._",
        "ref/MonoTouch10/_._",
        "ref/dotnet/System.ComponentModel.EventBasedAsync.dll",
        "ref/dotnet/System.ComponentModel.EventBasedAsync.xml",
        "ref/dotnet/de/System.ComponentModel.EventBasedAsync.xml",
        "ref/dotnet/es/System.ComponentModel.EventBasedAsync.xml",
        "ref/dotnet/fr/System.ComponentModel.EventBasedAsync.xml",
        "ref/dotnet/it/System.ComponentModel.EventBasedAsync.xml",
        "ref/dotnet/ja/System.ComponentModel.EventBasedAsync.xml",
        "ref/dotnet/ko/System.ComponentModel.EventBasedAsync.xml",
        "ref/dotnet/ru/System.ComponentModel.EventBasedAsync.xml",
        "ref/dotnet/zh-hans/System.ComponentModel.EventBasedAsync.xml",
        "ref/dotnet/zh-hant/System.ComponentModel.EventBasedAsync.xml",
        "ref/net46/_._",
        "ref/xamarinios10/_._",
        "ref/xamarinmac20/_._"
      ]
    },
    "System.ComponentModel.EventBasedAsync/4.0.11-beta-23504": {
      "sha512": "N9GYUAXf51vT0E2RdPK6kLxtlbrrXbNqq7zd5c7woylEqMcC2depjmB6Uyy/WOtkoA63qJKYrOcBpn6nPIQ5fQ==",
      "type": "package",
      "files": [
        "System.ComponentModel.EventBasedAsync.4.0.11-beta-23504.nupkg.sha512",
        "System.ComponentModel.EventBasedAsync.nuspec",
        "lib/MonoAndroid10/_._",
        "lib/MonoTouch10/_._",
        "lib/dotnet5.4/System.ComponentModel.EventBasedAsync.dll",
        "lib/net45/_._",
        "lib/netcore50/System.ComponentModel.EventBasedAsync.dll",
        "lib/win8/_._",
        "lib/wp80/_._",
        "lib/wpa81/_._",
        "lib/xamarinios10/_._",
        "lib/xamarinmac20/_._",
        "ref/MonoAndroid10/_._",
        "ref/MonoTouch10/_._",
        "ref/dotnet5.1/System.ComponentModel.EventBasedAsync.dll",
        "ref/dotnet5.1/System.ComponentModel.EventBasedAsync.xml",
        "ref/dotnet5.1/de/System.ComponentModel.EventBasedAsync.xml",
        "ref/dotnet5.1/es/System.ComponentModel.EventBasedAsync.xml",
        "ref/dotnet5.1/fr/System.ComponentModel.EventBasedAsync.xml",
        "ref/dotnet5.1/it/System.ComponentModel.EventBasedAsync.xml",
        "ref/dotnet5.1/ja/System.ComponentModel.EventBasedAsync.xml",
        "ref/dotnet5.1/ko/System.ComponentModel.EventBasedAsync.xml",
        "ref/dotnet5.1/ru/System.ComponentModel.EventBasedAsync.xml",
        "ref/dotnet5.1/zh-hans/System.ComponentModel.EventBasedAsync.xml",
        "ref/dotnet5.1/zh-hant/System.ComponentModel.EventBasedAsync.xml",
        "ref/dotnet5.4/System.ComponentModel.EventBasedAsync.dll",
        "ref/dotnet5.4/System.ComponentModel.EventBasedAsync.xml",
        "ref/dotnet5.4/de/System.ComponentModel.EventBasedAsync.xml",
        "ref/dotnet5.4/es/System.ComponentModel.EventBasedAsync.xml",
        "ref/dotnet5.4/fr/System.ComponentModel.EventBasedAsync.xml",
        "ref/dotnet5.4/it/System.ComponentModel.EventBasedAsync.xml",
        "ref/dotnet5.4/ja/System.ComponentModel.EventBasedAsync.xml",
        "ref/dotnet5.4/ko/System.ComponentModel.EventBasedAsync.xml",
        "ref/dotnet5.4/ru/System.ComponentModel.EventBasedAsync.xml",
        "ref/dotnet5.4/zh-hans/System.ComponentModel.EventBasedAsync.xml",
        "ref/dotnet5.4/zh-hant/System.ComponentModel.EventBasedAsync.xml",
        "ref/net45/_._",
        "ref/netcore50/System.ComponentModel.EventBasedAsync.dll",
        "ref/netcore50/System.ComponentModel.EventBasedAsync.xml",
        "ref/netcore50/de/System.ComponentModel.EventBasedAsync.xml",
        "ref/netcore50/es/System.ComponentModel.EventBasedAsync.xml",
        "ref/netcore50/fr/System.ComponentModel.EventBasedAsync.xml",
        "ref/netcore50/it/System.ComponentModel.EventBasedAsync.xml",
        "ref/netcore50/ja/System.ComponentModel.EventBasedAsync.xml",
        "ref/netcore50/ko/System.ComponentModel.EventBasedAsync.xml",
        "ref/netcore50/ru/System.ComponentModel.EventBasedAsync.xml",
        "ref/netcore50/zh-hans/System.ComponentModel.EventBasedAsync.xml",
        "ref/netcore50/zh-hant/System.ComponentModel.EventBasedAsync.xml",
        "ref/win8/_._",
        "ref/wp80/_._",
        "ref/wpa81/_._",
        "ref/xamarinios10/_._",
        "ref/xamarinmac20/_._"
      ]
    },
    "System.Console/4.0.0-beta-23504": {
      "sha512": "fuAquEM/2DrY8axtMIbEw1Qk8oX2WCPyd2ws2W0u7PDWlxtFMuFSI4rAOW2hs/S5aGsl5qcpJ2A8ELJW0c/JOw==",
      "type": "package",
      "files": [
        "System.Console.4.0.0-beta-23504.nupkg.sha512",
        "System.Console.nuspec",
        "lib/MonoAndroid10/_._",
        "lib/MonoTouch10/_._",
        "lib/net46/System.Console.dll",
        "lib/xamarinios10/_._",
        "lib/xamarinmac20/_._",
        "ref/MonoAndroid10/_._",
        "ref/MonoTouch10/_._",
        "ref/dotnet5.4/System.Console.dll",
        "ref/dotnet5.4/System.Console.xml",
        "ref/dotnet5.4/de/System.Console.xml",
        "ref/dotnet5.4/es/System.Console.xml",
        "ref/dotnet5.4/fr/System.Console.xml",
        "ref/dotnet5.4/it/System.Console.xml",
        "ref/dotnet5.4/ja/System.Console.xml",
        "ref/dotnet5.4/ko/System.Console.xml",
        "ref/dotnet5.4/ru/System.Console.xml",
        "ref/dotnet5.4/zh-hans/System.Console.xml",
        "ref/dotnet5.4/zh-hant/System.Console.xml",
        "ref/net46/System.Console.dll",
        "ref/xamarinios10/_._",
        "ref/xamarinmac20/_._",
        "runtime.json"
      ]
    },
    "System.Diagnostics.Contracts/4.0.1-beta-23504": {
      "sha512": "knQ8P68NRuj11x+3ug3mGummBXhL99qRj2v4FahB4x7qH3Ofparq4DPQY9LtbpvRVGJH+2kYJaOzDV6XceHqFg==",
      "type": "package",
      "files": [
        "System.Diagnostics.Contracts.4.0.1-beta-23504.nupkg.sha512",
        "System.Diagnostics.Contracts.nuspec",
        "lib/DNXCore50/System.Diagnostics.Contracts.dll",
        "lib/net45/_._",
        "lib/netcore50/System.Diagnostics.Contracts.dll",
        "lib/win8/_._",
        "lib/wp80/_._",
        "lib/wpa81/_._",
        "ref/dotnet5.1/System.Diagnostics.Contracts.dll",
        "ref/dotnet5.1/System.Diagnostics.Contracts.xml",
        "ref/dotnet5.1/de/System.Diagnostics.Contracts.xml",
        "ref/dotnet5.1/es/System.Diagnostics.Contracts.xml",
        "ref/dotnet5.1/fr/System.Diagnostics.Contracts.xml",
        "ref/dotnet5.1/it/System.Diagnostics.Contracts.xml",
        "ref/dotnet5.1/ja/System.Diagnostics.Contracts.xml",
        "ref/dotnet5.1/ko/System.Diagnostics.Contracts.xml",
        "ref/dotnet5.1/ru/System.Diagnostics.Contracts.xml",
        "ref/dotnet5.1/zh-hans/System.Diagnostics.Contracts.xml",
        "ref/dotnet5.1/zh-hant/System.Diagnostics.Contracts.xml",
        "ref/net45/_._",
        "ref/netcore50/System.Diagnostics.Contracts.dll",
        "ref/netcore50/System.Diagnostics.Contracts.xml",
        "ref/netcore50/de/System.Diagnostics.Contracts.xml",
        "ref/netcore50/es/System.Diagnostics.Contracts.xml",
        "ref/netcore50/fr/System.Diagnostics.Contracts.xml",
        "ref/netcore50/it/System.Diagnostics.Contracts.xml",
        "ref/netcore50/ja/System.Diagnostics.Contracts.xml",
        "ref/netcore50/ko/System.Diagnostics.Contracts.xml",
        "ref/netcore50/ru/System.Diagnostics.Contracts.xml",
        "ref/netcore50/zh-hans/System.Diagnostics.Contracts.xml",
        "ref/netcore50/zh-hant/System.Diagnostics.Contracts.xml",
        "ref/win8/_._",
        "ref/wp80/_._",
        "ref/wpa81/_._",
        "runtimes/win8-aot/lib/netcore50/System.Diagnostics.Contracts.dll"
      ]
    },
    "System.Diagnostics.Debug/4.0.11-beta-23504": {
      "sha512": "wuBgKPGpBmyQfl88WA6sqQ+OaOqRBNi4C4XwjVAKuhqJ4y3tgdcpX72vwhyOoPbnnkCiEaIdPaelmNEzQHAnRw==",
      "type": "package",
      "files": [
        "System.Diagnostics.Debug.4.0.11-beta-23504.nupkg.sha512",
        "System.Diagnostics.Debug.nuspec",
        "lib/MonoAndroid10/_._",
        "lib/MonoTouch10/_._",
        "lib/net45/_._",
        "lib/win8/_._",
        "lib/wp80/_._",
        "lib/wpa81/_._",
        "lib/xamarinios10/_._",
        "lib/xamarinmac20/_._",
        "ref/MonoAndroid10/_._",
        "ref/MonoTouch10/_._",
        "ref/dotnet5.1/System.Diagnostics.Debug.dll",
        "ref/dotnet5.1/System.Diagnostics.Debug.xml",
        "ref/dotnet5.1/de/System.Diagnostics.Debug.xml",
        "ref/dotnet5.1/es/System.Diagnostics.Debug.xml",
        "ref/dotnet5.1/fr/System.Diagnostics.Debug.xml",
        "ref/dotnet5.1/it/System.Diagnostics.Debug.xml",
        "ref/dotnet5.1/ja/System.Diagnostics.Debug.xml",
        "ref/dotnet5.1/ko/System.Diagnostics.Debug.xml",
        "ref/dotnet5.1/ru/System.Diagnostics.Debug.xml",
        "ref/dotnet5.1/zh-hans/System.Diagnostics.Debug.xml",
        "ref/dotnet5.1/zh-hant/System.Diagnostics.Debug.xml",
        "ref/dotnet5.4/System.Diagnostics.Debug.dll",
        "ref/dotnet5.4/System.Diagnostics.Debug.xml",
        "ref/dotnet5.4/de/System.Diagnostics.Debug.xml",
        "ref/dotnet5.4/es/System.Diagnostics.Debug.xml",
        "ref/dotnet5.4/fr/System.Diagnostics.Debug.xml",
        "ref/dotnet5.4/it/System.Diagnostics.Debug.xml",
        "ref/dotnet5.4/ja/System.Diagnostics.Debug.xml",
        "ref/dotnet5.4/ko/System.Diagnostics.Debug.xml",
        "ref/dotnet5.4/ru/System.Diagnostics.Debug.xml",
        "ref/dotnet5.4/zh-hans/System.Diagnostics.Debug.xml",
        "ref/dotnet5.4/zh-hant/System.Diagnostics.Debug.xml",
        "ref/net45/_._",
        "ref/netcore50/System.Diagnostics.Debug.dll",
        "ref/netcore50/System.Diagnostics.Debug.xml",
        "ref/netcore50/de/System.Diagnostics.Debug.xml",
        "ref/netcore50/es/System.Diagnostics.Debug.xml",
        "ref/netcore50/fr/System.Diagnostics.Debug.xml",
        "ref/netcore50/it/System.Diagnostics.Debug.xml",
        "ref/netcore50/ja/System.Diagnostics.Debug.xml",
        "ref/netcore50/ko/System.Diagnostics.Debug.xml",
        "ref/netcore50/ru/System.Diagnostics.Debug.xml",
        "ref/netcore50/zh-hans/System.Diagnostics.Debug.xml",
        "ref/netcore50/zh-hant/System.Diagnostics.Debug.xml",
        "ref/win8/_._",
        "ref/wp80/_._",
        "ref/wpa81/_._",
        "ref/xamarinios10/_._",
        "ref/xamarinmac20/_._",
        "runtime.json"
      ]
    },
    "System.Diagnostics.FileVersionInfo/4.0.0-beta-23504": {
      "sha512": "r9KEJozT5WIxdFIlwchvl79DIoARjtCCTkpDeDOsGcCW40Ncz9RoE32qj8f0+6eSFvhO7ZCa7jp12O4yQCOZjg==",
      "type": "package",
      "files": [
        "System.Diagnostics.FileVersionInfo.4.0.0-beta-23504.nupkg.sha512",
        "System.Diagnostics.FileVersionInfo.nuspec",
        "lib/MonoAndroid10/_._",
        "lib/MonoTouch10/_._",
        "lib/net46/System.Diagnostics.FileVersionInfo.dll",
        "lib/xamarinios10/_._",
        "lib/xamarinmac20/_._",
        "ref/MonoAndroid10/_._",
        "ref/MonoTouch10/_._",
        "ref/dotnet5.4/System.Diagnostics.FileVersionInfo.dll",
        "ref/dotnet5.4/System.Diagnostics.FileVersionInfo.xml",
        "ref/dotnet5.4/de/System.Diagnostics.FileVersionInfo.xml",
        "ref/dotnet5.4/es/System.Diagnostics.FileVersionInfo.xml",
        "ref/dotnet5.4/fr/System.Diagnostics.FileVersionInfo.xml",
        "ref/dotnet5.4/it/System.Diagnostics.FileVersionInfo.xml",
        "ref/dotnet5.4/ja/System.Diagnostics.FileVersionInfo.xml",
        "ref/dotnet5.4/ko/System.Diagnostics.FileVersionInfo.xml",
        "ref/dotnet5.4/ru/System.Diagnostics.FileVersionInfo.xml",
        "ref/dotnet5.4/zh-hans/System.Diagnostics.FileVersionInfo.xml",
        "ref/dotnet5.4/zh-hant/System.Diagnostics.FileVersionInfo.xml",
        "ref/net46/System.Diagnostics.FileVersionInfo.dll",
        "ref/xamarinios10/_._",
        "ref/xamarinmac20/_._",
        "runtime.json"
      ]
    },
    "System.Diagnostics.Process/4.1.0-beta-23504": {
      "sha512": "x2J3Sww13e9um3rXRf+iBh06z3elsh2ihbKaJyn3rT97PMY/AJUpySARe9eqvs5SnzuI9FT+4++iSdWV5Ftmgg==",
      "type": "package",
      "files": [
        "System.Diagnostics.Process.4.1.0-beta-23504.nupkg.sha512",
        "System.Diagnostics.Process.nuspec",
        "lib/MonoAndroid10/_._",
        "lib/MonoTouch10/_._",
        "lib/net46/System.Diagnostics.Process.dll",
        "lib/net461/System.Diagnostics.Process.dll",
        "lib/xamarinios10/_._",
        "lib/xamarinmac20/_._",
        "ref/MonoAndroid10/_._",
        "ref/MonoTouch10/_._",
        "ref/dotnet5.4/System.Diagnostics.Process.dll",
        "ref/dotnet5.4/System.Diagnostics.Process.xml",
        "ref/dotnet5.4/de/System.Diagnostics.Process.xml",
        "ref/dotnet5.4/es/System.Diagnostics.Process.xml",
        "ref/dotnet5.4/fr/System.Diagnostics.Process.xml",
        "ref/dotnet5.4/it/System.Diagnostics.Process.xml",
        "ref/dotnet5.4/ja/System.Diagnostics.Process.xml",
        "ref/dotnet5.4/ko/System.Diagnostics.Process.xml",
        "ref/dotnet5.4/ru/System.Diagnostics.Process.xml",
        "ref/dotnet5.4/zh-hans/System.Diagnostics.Process.xml",
        "ref/dotnet5.4/zh-hant/System.Diagnostics.Process.xml",
        "ref/dotnet5.5/System.Diagnostics.Process.dll",
        "ref/dotnet5.5/System.Diagnostics.Process.xml",
        "ref/dotnet5.5/de/System.Diagnostics.Process.xml",
        "ref/dotnet5.5/es/System.Diagnostics.Process.xml",
        "ref/dotnet5.5/fr/System.Diagnostics.Process.xml",
        "ref/dotnet5.5/it/System.Diagnostics.Process.xml",
        "ref/dotnet5.5/ja/System.Diagnostics.Process.xml",
        "ref/dotnet5.5/ko/System.Diagnostics.Process.xml",
        "ref/dotnet5.5/ru/System.Diagnostics.Process.xml",
        "ref/dotnet5.5/zh-hans/System.Diagnostics.Process.xml",
        "ref/dotnet5.5/zh-hant/System.Diagnostics.Process.xml",
        "ref/net46/System.Diagnostics.Process.dll",
        "ref/net461/System.Diagnostics.Process.dll",
        "ref/xamarinios10/_._",
        "ref/xamarinmac20/_._",
        "runtime.json"
      ]
    },
    "System.Diagnostics.StackTrace/4.0.1-beta-23504": {
      "sha512": "aITNhWOduMAYqcgKcMzEjLxJjhh7GGYi3gGf1eKH58RjPD9Q20zwsWGUNO8WC3ahSSmjNxxjCj3bOBGVnIrFmw==",
      "type": "package",
      "files": [
        "System.Diagnostics.StackTrace.4.0.1-beta-23504.nupkg.sha512",
        "System.Diagnostics.StackTrace.nuspec",
        "lib/DNXCore50/System.Diagnostics.StackTrace.dll",
        "lib/MonoAndroid10/_._",
        "lib/MonoTouch10/_._",
        "lib/net46/System.Diagnostics.StackTrace.dll",
        "lib/netcore50/System.Diagnostics.StackTrace.dll",
        "lib/xamarinios10/_._",
        "lib/xamarinmac20/_._",
        "ref/MonoAndroid10/_._",
        "ref/MonoTouch10/_._",
        "ref/dotnet5.4/System.Diagnostics.StackTrace.dll",
        "ref/dotnet5.4/System.Diagnostics.StackTrace.xml",
        "ref/dotnet5.4/de/System.Diagnostics.StackTrace.xml",
        "ref/dotnet5.4/es/System.Diagnostics.StackTrace.xml",
        "ref/dotnet5.4/fr/System.Diagnostics.StackTrace.xml",
        "ref/dotnet5.4/it/System.Diagnostics.StackTrace.xml",
        "ref/dotnet5.4/ja/System.Diagnostics.StackTrace.xml",
        "ref/dotnet5.4/ko/System.Diagnostics.StackTrace.xml",
        "ref/dotnet5.4/ru/System.Diagnostics.StackTrace.xml",
        "ref/dotnet5.4/zh-hans/System.Diagnostics.StackTrace.xml",
        "ref/dotnet5.4/zh-hant/System.Diagnostics.StackTrace.xml",
        "ref/net46/System.Diagnostics.StackTrace.dll",
        "ref/xamarinios10/_._",
        "ref/xamarinmac20/_._",
        "runtimes/win8-aot/lib/netcore50/System.Diagnostics.StackTrace.dll"
      ]
    },
    "System.Diagnostics.Tools/4.0.1-beta-23504": {
      "sha512": "deblyOnmqyQFbZqv0o4rwvp0kySJYgOyQ3HVboYhhJrw88geug2ASMg46ZcieuMKfFavDufhNnlHsi97LV0uLw==",
      "type": "package",
      "files": [
        "System.Diagnostics.Tools.4.0.1-beta-23504.nupkg.sha512",
        "System.Diagnostics.Tools.nuspec",
        "lib/DNXCore50/System.Diagnostics.Tools.dll",
        "lib/net45/_._",
        "lib/netcore50/System.Diagnostics.Tools.dll",
        "lib/win8/_._",
        "lib/wp80/_._",
        "lib/wpa81/_._",
        "ref/dotnet5.1/System.Diagnostics.Tools.dll",
        "ref/dotnet5.1/System.Diagnostics.Tools.xml",
        "ref/dotnet5.1/de/System.Diagnostics.Tools.xml",
        "ref/dotnet5.1/es/System.Diagnostics.Tools.xml",
        "ref/dotnet5.1/fr/System.Diagnostics.Tools.xml",
        "ref/dotnet5.1/it/System.Diagnostics.Tools.xml",
        "ref/dotnet5.1/ja/System.Diagnostics.Tools.xml",
        "ref/dotnet5.1/ko/System.Diagnostics.Tools.xml",
        "ref/dotnet5.1/ru/System.Diagnostics.Tools.xml",
        "ref/dotnet5.1/zh-hans/System.Diagnostics.Tools.xml",
        "ref/dotnet5.1/zh-hant/System.Diagnostics.Tools.xml",
        "ref/net45/_._",
        "ref/netcore50/System.Diagnostics.Tools.dll",
        "ref/netcore50/System.Diagnostics.Tools.xml",
        "ref/netcore50/de/System.Diagnostics.Tools.xml",
        "ref/netcore50/es/System.Diagnostics.Tools.xml",
        "ref/netcore50/fr/System.Diagnostics.Tools.xml",
        "ref/netcore50/it/System.Diagnostics.Tools.xml",
        "ref/netcore50/ja/System.Diagnostics.Tools.xml",
        "ref/netcore50/ko/System.Diagnostics.Tools.xml",
        "ref/netcore50/ru/System.Diagnostics.Tools.xml",
        "ref/netcore50/zh-hans/System.Diagnostics.Tools.xml",
        "ref/netcore50/zh-hant/System.Diagnostics.Tools.xml",
        "ref/win8/_._",
        "ref/wp80/_._",
        "ref/wpa81/_._",
        "runtimes/win8-aot/lib/netcore50/System.Diagnostics.Tools.dll"
      ]
    },
    "System.Diagnostics.Tracing/4.0.21-beta-23504": {
      "sha512": "OVGpDS30zvUShqtsxbzC3Cj8ueXyFRcz6Y0xOT9K4lVN3AhLKhORduFORXg6nSm2ZseREHv2zBMRToV0UHHTLA==",
      "type": "package",
      "files": [
        "System.Diagnostics.Tracing.4.0.21-beta-23504.nupkg.sha512",
        "System.Diagnostics.Tracing.nuspec",
        "lib/DNXCore50/System.Diagnostics.Tracing.dll",
        "lib/MonoAndroid10/_._",
        "lib/MonoTouch10/_._",
        "lib/net45/_._",
        "lib/netcore50/System.Diagnostics.Tracing.dll",
        "lib/win8/_._",
        "lib/wpa81/_._",
        "lib/xamarinios10/_._",
        "lib/xamarinmac20/_._",
        "ref/MonoAndroid10/_._",
        "ref/MonoTouch10/_._",
        "ref/dotnet5.2/System.Diagnostics.Tracing.dll",
        "ref/dotnet5.2/System.Diagnostics.Tracing.xml",
        "ref/dotnet5.2/de/System.Diagnostics.Tracing.xml",
        "ref/dotnet5.2/es/System.Diagnostics.Tracing.xml",
        "ref/dotnet5.2/fr/System.Diagnostics.Tracing.xml",
        "ref/dotnet5.2/it/System.Diagnostics.Tracing.xml",
        "ref/dotnet5.2/ja/System.Diagnostics.Tracing.xml",
        "ref/dotnet5.2/ko/System.Diagnostics.Tracing.xml",
        "ref/dotnet5.2/ru/System.Diagnostics.Tracing.xml",
        "ref/dotnet5.2/zh-hans/System.Diagnostics.Tracing.xml",
        "ref/dotnet5.2/zh-hant/System.Diagnostics.Tracing.xml",
        "ref/dotnet5.3/System.Diagnostics.Tracing.dll",
        "ref/dotnet5.3/System.Diagnostics.Tracing.xml",
        "ref/dotnet5.3/de/System.Diagnostics.Tracing.xml",
        "ref/dotnet5.3/es/System.Diagnostics.Tracing.xml",
        "ref/dotnet5.3/fr/System.Diagnostics.Tracing.xml",
        "ref/dotnet5.3/it/System.Diagnostics.Tracing.xml",
        "ref/dotnet5.3/ja/System.Diagnostics.Tracing.xml",
        "ref/dotnet5.3/ko/System.Diagnostics.Tracing.xml",
        "ref/dotnet5.3/ru/System.Diagnostics.Tracing.xml",
        "ref/dotnet5.3/zh-hans/System.Diagnostics.Tracing.xml",
        "ref/dotnet5.3/zh-hant/System.Diagnostics.Tracing.xml",
        "ref/dotnet5.4/System.Diagnostics.Tracing.dll",
        "ref/dotnet5.4/System.Diagnostics.Tracing.xml",
        "ref/dotnet5.4/de/System.Diagnostics.Tracing.xml",
        "ref/dotnet5.4/es/System.Diagnostics.Tracing.xml",
        "ref/dotnet5.4/fr/System.Diagnostics.Tracing.xml",
        "ref/dotnet5.4/it/System.Diagnostics.Tracing.xml",
        "ref/dotnet5.4/ja/System.Diagnostics.Tracing.xml",
        "ref/dotnet5.4/ko/System.Diagnostics.Tracing.xml",
        "ref/dotnet5.4/ru/System.Diagnostics.Tracing.xml",
        "ref/dotnet5.4/zh-hans/System.Diagnostics.Tracing.xml",
        "ref/dotnet5.4/zh-hant/System.Diagnostics.Tracing.xml",
        "ref/net45/_._",
        "ref/netcore50/System.Diagnostics.Tracing.dll",
        "ref/netcore50/System.Diagnostics.Tracing.xml",
        "ref/netcore50/de/System.Diagnostics.Tracing.xml",
        "ref/netcore50/es/System.Diagnostics.Tracing.xml",
        "ref/netcore50/fr/System.Diagnostics.Tracing.xml",
        "ref/netcore50/it/System.Diagnostics.Tracing.xml",
        "ref/netcore50/ja/System.Diagnostics.Tracing.xml",
        "ref/netcore50/ko/System.Diagnostics.Tracing.xml",
        "ref/netcore50/ru/System.Diagnostics.Tracing.xml",
        "ref/netcore50/zh-hans/System.Diagnostics.Tracing.xml",
        "ref/netcore50/zh-hant/System.Diagnostics.Tracing.xml",
        "ref/win8/_._",
        "ref/wpa81/_._",
        "ref/xamarinios10/_._",
        "ref/xamarinmac20/_._",
        "runtimes/win8-aot/lib/netcore50/System.Diagnostics.Tracing.dll"
      ]
    },
    "System.Dynamic.Runtime/4.0.11-beta-23504": {
      "sha512": "FSmfeomZqsQYd1/wKkZNT7Bf42tx8OZhxvjlBit5jBXwKaocinyh/hNcU4NR+vLRdj0NYjdDWtWzL/MmQvSbpQ==",
      "type": "package",
      "files": [
        "System.Dynamic.Runtime.4.0.11-beta-23504.nupkg.sha512",
        "System.Dynamic.Runtime.nuspec",
        "lib/DNXCore50/System.Dynamic.Runtime.dll",
        "lib/MonoAndroid10/_._",
        "lib/MonoTouch10/_._",
        "lib/net45/_._",
        "lib/netcore50/System.Dynamic.Runtime.dll",
        "lib/win8/_._",
        "lib/wp80/_._",
        "lib/wpa81/_._",
        "lib/xamarinios10/_._",
        "lib/xamarinmac20/_._",
        "ref/MonoAndroid10/_._",
        "ref/MonoTouch10/_._",
        "ref/dotnet5.1/System.Dynamic.Runtime.dll",
        "ref/dotnet5.1/System.Dynamic.Runtime.xml",
        "ref/dotnet5.1/de/System.Dynamic.Runtime.xml",
        "ref/dotnet5.1/es/System.Dynamic.Runtime.xml",
        "ref/dotnet5.1/fr/System.Dynamic.Runtime.xml",
        "ref/dotnet5.1/it/System.Dynamic.Runtime.xml",
        "ref/dotnet5.1/ja/System.Dynamic.Runtime.xml",
        "ref/dotnet5.1/ko/System.Dynamic.Runtime.xml",
        "ref/dotnet5.1/ru/System.Dynamic.Runtime.xml",
        "ref/dotnet5.1/zh-hans/System.Dynamic.Runtime.xml",
        "ref/dotnet5.1/zh-hant/System.Dynamic.Runtime.xml",
        "ref/dotnet5.4/System.Dynamic.Runtime.dll",
        "ref/dotnet5.4/System.Dynamic.Runtime.xml",
        "ref/dotnet5.4/de/System.Dynamic.Runtime.xml",
        "ref/dotnet5.4/es/System.Dynamic.Runtime.xml",
        "ref/dotnet5.4/fr/System.Dynamic.Runtime.xml",
        "ref/dotnet5.4/it/System.Dynamic.Runtime.xml",
        "ref/dotnet5.4/ja/System.Dynamic.Runtime.xml",
        "ref/dotnet5.4/ko/System.Dynamic.Runtime.xml",
        "ref/dotnet5.4/ru/System.Dynamic.Runtime.xml",
        "ref/dotnet5.4/zh-hans/System.Dynamic.Runtime.xml",
        "ref/dotnet5.4/zh-hant/System.Dynamic.Runtime.xml",
        "ref/net45/_._",
        "ref/netcore50/System.Dynamic.Runtime.dll",
        "ref/netcore50/System.Dynamic.Runtime.xml",
        "ref/netcore50/de/System.Dynamic.Runtime.xml",
        "ref/netcore50/es/System.Dynamic.Runtime.xml",
        "ref/netcore50/fr/System.Dynamic.Runtime.xml",
        "ref/netcore50/it/System.Dynamic.Runtime.xml",
        "ref/netcore50/ja/System.Dynamic.Runtime.xml",
        "ref/netcore50/ko/System.Dynamic.Runtime.xml",
        "ref/netcore50/ru/System.Dynamic.Runtime.xml",
        "ref/netcore50/zh-hans/System.Dynamic.Runtime.xml",
        "ref/netcore50/zh-hant/System.Dynamic.Runtime.xml",
        "ref/win8/_._",
        "ref/wp80/_._",
        "ref/wpa81/_._",
        "ref/xamarinios10/_._",
        "ref/xamarinmac20/_._",
        "runtimes/win8-aot/lib/netcore50/System.Dynamic.Runtime.dll"
      ]
    },
    "System.Globalization/4.0.11-beta-23504": {
      "sha512": "sLmzDsKcKBv+5ebwnF2lskvJGStfMUI0fDV1p/9EZ6+sPdyBx+UEIHsrzFIRJS+QNENAo319kjH4FXMnau7/CA==",
      "type": "package",
      "files": [
        "System.Globalization.4.0.11-beta-23504.nupkg.sha512",
        "System.Globalization.nuspec",
        "lib/DNXCore50/System.Globalization.dll",
        "lib/MonoAndroid10/_._",
        "lib/MonoTouch10/_._",
        "lib/net45/_._",
        "lib/netcore50/System.Globalization.dll",
        "lib/win8/_._",
        "lib/wp80/_._",
        "lib/wpa81/_._",
        "lib/xamarinios10/_._",
        "lib/xamarinmac20/_._",
        "ref/MonoAndroid10/_._",
        "ref/MonoTouch10/_._",
        "ref/dotnet5.1/System.Globalization.dll",
        "ref/dotnet5.1/System.Globalization.xml",
        "ref/dotnet5.1/de/System.Globalization.xml",
        "ref/dotnet5.1/es/System.Globalization.xml",
        "ref/dotnet5.1/fr/System.Globalization.xml",
        "ref/dotnet5.1/it/System.Globalization.xml",
        "ref/dotnet5.1/ja/System.Globalization.xml",
        "ref/dotnet5.1/ko/System.Globalization.xml",
        "ref/dotnet5.1/ru/System.Globalization.xml",
        "ref/dotnet5.1/zh-hans/System.Globalization.xml",
        "ref/dotnet5.1/zh-hant/System.Globalization.xml",
        "ref/dotnet5.4/System.Globalization.dll",
        "ref/dotnet5.4/System.Globalization.xml",
        "ref/dotnet5.4/de/System.Globalization.xml",
        "ref/dotnet5.4/es/System.Globalization.xml",
        "ref/dotnet5.4/fr/System.Globalization.xml",
        "ref/dotnet5.4/it/System.Globalization.xml",
        "ref/dotnet5.4/ja/System.Globalization.xml",
        "ref/dotnet5.4/ko/System.Globalization.xml",
        "ref/dotnet5.4/ru/System.Globalization.xml",
        "ref/dotnet5.4/zh-hans/System.Globalization.xml",
        "ref/dotnet5.4/zh-hant/System.Globalization.xml",
        "ref/net45/_._",
        "ref/netcore50/System.Globalization.dll",
        "ref/netcore50/System.Globalization.xml",
        "ref/netcore50/de/System.Globalization.xml",
        "ref/netcore50/es/System.Globalization.xml",
        "ref/netcore50/fr/System.Globalization.xml",
        "ref/netcore50/it/System.Globalization.xml",
        "ref/netcore50/ja/System.Globalization.xml",
        "ref/netcore50/ko/System.Globalization.xml",
        "ref/netcore50/ru/System.Globalization.xml",
        "ref/netcore50/zh-hans/System.Globalization.xml",
        "ref/netcore50/zh-hant/System.Globalization.xml",
        "ref/win8/_._",
        "ref/wp80/_._",
        "ref/wpa81/_._",
        "ref/xamarinios10/_._",
        "ref/xamarinmac20/_._",
        "runtimes/win8-aot/lib/netcore50/System.Globalization.dll"
      ]
    },
    "System.Globalization.Calendars/4.0.1-beta-23504": {
      "sha512": "w7nmCZ/fbxrrxEJHhPbvKchMbQNTOH6lCA+6y62THw3q6EMkmJmngyfiHavFePDIqcOzy80jz8O7vfu8aaxy4w==",
      "type": "package",
      "files": [
        "System.Globalization.Calendars.4.0.1-beta-23504.nupkg.sha512",
        "System.Globalization.Calendars.nuspec",
        "lib/DNXCore50/System.Globalization.Calendars.dll",
        "lib/MonoAndroid10/_._",
        "lib/MonoTouch10/_._",
        "lib/net46/System.Globalization.Calendars.dll",
        "lib/netcore50/System.Globalization.Calendars.dll",
        "lib/xamarinios10/_._",
        "lib/xamarinmac20/_._",
        "ref/MonoAndroid10/_._",
        "ref/MonoTouch10/_._",
        "ref/dotnet5.4/System.Globalization.Calendars.dll",
        "ref/dotnet5.4/System.Globalization.Calendars.xml",
        "ref/dotnet5.4/de/System.Globalization.Calendars.xml",
        "ref/dotnet5.4/es/System.Globalization.Calendars.xml",
        "ref/dotnet5.4/fr/System.Globalization.Calendars.xml",
        "ref/dotnet5.4/it/System.Globalization.Calendars.xml",
        "ref/dotnet5.4/ja/System.Globalization.Calendars.xml",
        "ref/dotnet5.4/ko/System.Globalization.Calendars.xml",
        "ref/dotnet5.4/ru/System.Globalization.Calendars.xml",
        "ref/dotnet5.4/zh-hans/System.Globalization.Calendars.xml",
        "ref/dotnet5.4/zh-hant/System.Globalization.Calendars.xml",
        "ref/net46/System.Globalization.Calendars.dll",
        "ref/xamarinios10/_._",
        "ref/xamarinmac20/_._",
        "runtimes/win8-aot/lib/netcore50/System.Globalization.Calendars.dll"
      ]
    },
    "System.IO/4.0.11-beta-23504": {
      "sha512": "Mm6CsBtIN9JeKXstn7BGQkY2+9ypXnre6KJdqO2iy7nIroQDzFcbVsa8TLOJxRdhcbtd32Y6lTsG28EoGqheTg==",
      "type": "package",
      "files": [
        "System.IO.4.0.11-beta-23504.nupkg.sha512",
        "System.IO.nuspec",
        "lib/DNXCore50/System.IO.dll",
        "lib/MonoAndroid10/_._",
        "lib/MonoTouch10/_._",
        "lib/net45/_._",
        "lib/netcore50/System.IO.dll",
        "lib/win8/_._",
        "lib/wp80/_._",
        "lib/wpa81/_._",
        "lib/xamarinios10/_._",
        "lib/xamarinmac20/_._",
        "ref/MonoAndroid10/_._",
        "ref/MonoTouch10/_._",
        "ref/dotnet5.1/System.IO.dll",
        "ref/dotnet5.1/System.IO.xml",
        "ref/dotnet5.1/de/System.IO.xml",
        "ref/dotnet5.1/es/System.IO.xml",
        "ref/dotnet5.1/fr/System.IO.xml",
        "ref/dotnet5.1/it/System.IO.xml",
        "ref/dotnet5.1/ja/System.IO.xml",
        "ref/dotnet5.1/ko/System.IO.xml",
        "ref/dotnet5.1/ru/System.IO.xml",
        "ref/dotnet5.1/zh-hans/System.IO.xml",
        "ref/dotnet5.1/zh-hant/System.IO.xml",
        "ref/dotnet5.4/System.IO.dll",
        "ref/dotnet5.4/System.IO.xml",
        "ref/dotnet5.4/de/System.IO.xml",
        "ref/dotnet5.4/es/System.IO.xml",
        "ref/dotnet5.4/fr/System.IO.xml",
        "ref/dotnet5.4/it/System.IO.xml",
        "ref/dotnet5.4/ja/System.IO.xml",
        "ref/dotnet5.4/ko/System.IO.xml",
        "ref/dotnet5.4/ru/System.IO.xml",
        "ref/dotnet5.4/zh-hans/System.IO.xml",
        "ref/dotnet5.4/zh-hant/System.IO.xml",
        "ref/net45/_._",
        "ref/netcore50/System.IO.dll",
        "ref/netcore50/System.IO.xml",
        "ref/netcore50/de/System.IO.xml",
        "ref/netcore50/es/System.IO.xml",
        "ref/netcore50/fr/System.IO.xml",
        "ref/netcore50/it/System.IO.xml",
        "ref/netcore50/ja/System.IO.xml",
        "ref/netcore50/ko/System.IO.xml",
        "ref/netcore50/ru/System.IO.xml",
        "ref/netcore50/zh-hans/System.IO.xml",
        "ref/netcore50/zh-hant/System.IO.xml",
        "ref/win8/_._",
        "ref/wp80/_._",
        "ref/wpa81/_._",
        "ref/xamarinios10/_._",
        "ref/xamarinmac20/_._",
        "runtimes/win8-aot/lib/netcore50/System.IO.dll"
      ]
    },
    "System.IO.FileSystem/4.0.1-beta-23504": {
      "sha512": "hU2pxN48TMnpxCcs7xV+kxJRCv95CWU+cY2CM3/QfPhOHWxI/XMJCCzp/itPHivAOKc3WWErTKh6flFL3zra8Q==",
      "type": "package",
      "files": [
        "System.IO.FileSystem.4.0.1-beta-23504.nupkg.sha512",
        "System.IO.FileSystem.nuspec",
        "lib/MonoAndroid10/_._",
        "lib/MonoTouch10/_._",
        "lib/net46/System.IO.FileSystem.dll",
        "lib/xamarinios10/_._",
        "lib/xamarinmac20/_._",
        "ref/MonoAndroid10/_._",
        "ref/MonoTouch10/_._",
        "ref/dotnet5.4/System.IO.FileSystem.dll",
        "ref/dotnet5.4/System.IO.FileSystem.xml",
        "ref/dotnet5.4/de/System.IO.FileSystem.xml",
        "ref/dotnet5.4/es/System.IO.FileSystem.xml",
        "ref/dotnet5.4/fr/System.IO.FileSystem.xml",
        "ref/dotnet5.4/it/System.IO.FileSystem.xml",
        "ref/dotnet5.4/ja/System.IO.FileSystem.xml",
        "ref/dotnet5.4/ko/System.IO.FileSystem.xml",
        "ref/dotnet5.4/ru/System.IO.FileSystem.xml",
        "ref/dotnet5.4/zh-hans/System.IO.FileSystem.xml",
        "ref/dotnet5.4/zh-hant/System.IO.FileSystem.xml",
        "ref/net46/System.IO.FileSystem.dll",
        "ref/xamarinios10/_._",
        "ref/xamarinmac20/_._",
        "runtime.json"
      ]
    },
    "System.IO.FileSystem.Primitives/4.0.1-beta-23504": {
      "sha512": "nM7JE4K2Ckczo72f6MkEoaP6mbOWvBM3L3LmO2ie+czJVQqLp7y/JUsCHl899KK78caccehh8eQQ5IHLu3Yixw==",
      "type": "package",
      "files": [
        "System.IO.FileSystem.Primitives.4.0.1-beta-23504.nupkg.sha512",
        "System.IO.FileSystem.Primitives.nuspec",
        "lib/MonoAndroid10/_._",
        "lib/MonoTouch10/_._",
        "lib/dotnet5.4/System.IO.FileSystem.Primitives.dll",
        "lib/net46/System.IO.FileSystem.Primitives.dll",
        "lib/xamarinios10/_._",
        "lib/xamarinmac20/_._",
        "ref/MonoAndroid10/_._",
        "ref/MonoTouch10/_._",
        "ref/dotnet5.4/System.IO.FileSystem.Primitives.dll",
        "ref/dotnet5.4/System.IO.FileSystem.Primitives.xml",
        "ref/dotnet5.4/de/System.IO.FileSystem.Primitives.xml",
        "ref/dotnet5.4/es/System.IO.FileSystem.Primitives.xml",
        "ref/dotnet5.4/fr/System.IO.FileSystem.Primitives.xml",
        "ref/dotnet5.4/it/System.IO.FileSystem.Primitives.xml",
        "ref/dotnet5.4/ja/System.IO.FileSystem.Primitives.xml",
        "ref/dotnet5.4/ko/System.IO.FileSystem.Primitives.xml",
        "ref/dotnet5.4/ru/System.IO.FileSystem.Primitives.xml",
        "ref/dotnet5.4/zh-hans/System.IO.FileSystem.Primitives.xml",
        "ref/dotnet5.4/zh-hant/System.IO.FileSystem.Primitives.xml",
        "ref/net46/System.IO.FileSystem.Primitives.dll",
        "ref/xamarinios10/_._",
        "ref/xamarinmac20/_._"
      ]
    },
    "System.IO.FileSystem.Watcher/4.0.0-beta-23504": {
      "sha512": "h1GNVT7jnOj6U3l6jKt5pBdIVGyAEJrUQIG1PP8xGOzkUi+I96xeXij3k/NQNNZPY/gJZ9rMiyuvkpR0xVb/DA==",
      "type": "package",
      "files": [
        "System.IO.FileSystem.Watcher.4.0.0-beta-23504.nupkg.sha512",
        "System.IO.FileSystem.Watcher.nuspec",
        "lib/MonoAndroid10/_._",
        "lib/MonoTouch10/_._",
        "lib/net46/System.IO.FileSystem.Watcher.dll",
        "lib/xamarinios10/_._",
        "lib/xamarinmac20/_._",
        "ref/MonoAndroid10/_._",
        "ref/MonoTouch10/_._",
        "ref/dotnet5.4/System.IO.FileSystem.Watcher.dll",
        "ref/dotnet5.4/System.IO.FileSystem.Watcher.xml",
        "ref/dotnet5.4/de/System.IO.FileSystem.Watcher.xml",
        "ref/dotnet5.4/es/System.IO.FileSystem.Watcher.xml",
        "ref/dotnet5.4/fr/System.IO.FileSystem.Watcher.xml",
        "ref/dotnet5.4/it/System.IO.FileSystem.Watcher.xml",
        "ref/dotnet5.4/ja/System.IO.FileSystem.Watcher.xml",
        "ref/dotnet5.4/ko/System.IO.FileSystem.Watcher.xml",
        "ref/dotnet5.4/ru/System.IO.FileSystem.Watcher.xml",
        "ref/dotnet5.4/zh-hans/System.IO.FileSystem.Watcher.xml",
        "ref/dotnet5.4/zh-hant/System.IO.FileSystem.Watcher.xml",
        "ref/net46/System.IO.FileSystem.Watcher.dll",
        "ref/xamarinios10/_._",
        "ref/xamarinmac20/_._",
        "runtime.json"
      ]
    },
    "System.IO.Pipes/4.0.0-beta-23504": {
      "sha512": "XbIQixjoOg6wvxYfpmv2ydXMsTQ56nV6bb2Ajem9RnwXaPVhq/eXeGYMEMZiQ1HxmuwusgccLE6FtT3+Xf+new==",
      "type": "package",
      "files": [
        "System.IO.Pipes.4.0.0-beta-23504.nupkg.sha512",
        "System.IO.Pipes.nuspec",
        "lib/net46/System.IO.Pipes.dll",
        "ref/dotnet5.4/System.IO.Pipes.dll",
        "ref/dotnet5.4/System.IO.Pipes.xml",
        "ref/dotnet5.4/de/System.IO.Pipes.xml",
        "ref/dotnet5.4/es/System.IO.Pipes.xml",
        "ref/dotnet5.4/fr/System.IO.Pipes.xml",
        "ref/dotnet5.4/it/System.IO.Pipes.xml",
        "ref/dotnet5.4/ja/System.IO.Pipes.xml",
        "ref/dotnet5.4/ko/System.IO.Pipes.xml",
        "ref/dotnet5.4/ru/System.IO.Pipes.xml",
        "ref/dotnet5.4/zh-hans/System.IO.Pipes.xml",
        "ref/dotnet5.4/zh-hant/System.IO.Pipes.xml",
        "ref/net46/System.IO.Pipes.dll",
        "runtime.json"
      ]
    },
    "System.Linq/4.0.1-beta-23504": {
      "sha512": "BEYrDR9RrBAdsE12VjjWtx8u4OuEN6Qty78DWmvjneeCeOFenl34d1Z+DMZozHWEs+fbF+rcGgF1lBPlqhj6lQ==",
      "type": "package",
      "files": [
        "System.Linq.4.0.1-beta-23504.nupkg.sha512",
        "System.Linq.nuspec",
        "lib/dotnet5.4/System.Linq.dll",
        "lib/net45/_._",
        "lib/netcore50/System.Linq.dll",
        "lib/win8/_._",
        "lib/wp80/_._",
        "lib/wpa81/_._",
        "ref/dotnet5.1/System.Linq.dll",
        "ref/dotnet5.1/System.Linq.xml",
        "ref/dotnet5.1/de/System.Linq.xml",
        "ref/dotnet5.1/es/System.Linq.xml",
        "ref/dotnet5.1/fr/System.Linq.xml",
        "ref/dotnet5.1/it/System.Linq.xml",
        "ref/dotnet5.1/ja/System.Linq.xml",
        "ref/dotnet5.1/ko/System.Linq.xml",
        "ref/dotnet5.1/ru/System.Linq.xml",
        "ref/dotnet5.1/zh-hans/System.Linq.xml",
        "ref/dotnet5.1/zh-hant/System.Linq.xml",
        "ref/net45/_._",
        "ref/netcore50/System.Linq.dll",
        "ref/netcore50/System.Linq.xml",
        "ref/netcore50/de/System.Linq.xml",
        "ref/netcore50/es/System.Linq.xml",
        "ref/netcore50/fr/System.Linq.xml",
        "ref/netcore50/it/System.Linq.xml",
        "ref/netcore50/ja/System.Linq.xml",
        "ref/netcore50/ko/System.Linq.xml",
        "ref/netcore50/ru/System.Linq.xml",
        "ref/netcore50/zh-hans/System.Linq.xml",
        "ref/netcore50/zh-hant/System.Linq.xml",
        "ref/win8/_._",
        "ref/wp80/_._",
        "ref/wpa81/_._"
      ]
    },
    "System.Linq.Expressions/4.0.10": {
      "sha512": "qhFkPqRsTfXBaacjQhxwwwUoU7TEtwlBIULj7nG7i4qAkvivil31VvOvDKppCSui5yGw0/325ZeNaMYRvTotXw==",
      "type": "package",
      "files": [
        "System.Linq.Expressions.4.0.10.nupkg.sha512",
        "System.Linq.Expressions.nuspec",
        "lib/DNXCore50/System.Linq.Expressions.dll",
        "lib/MonoAndroid10/_._",
        "lib/MonoTouch10/_._",
        "lib/net46/_._",
        "lib/netcore50/System.Linq.Expressions.dll",
        "lib/xamarinios10/_._",
        "lib/xamarinmac20/_._",
        "ref/MonoAndroid10/_._",
        "ref/MonoTouch10/_._",
        "ref/dotnet/System.Linq.Expressions.dll",
        "ref/dotnet/System.Linq.Expressions.xml",
        "ref/dotnet/de/System.Linq.Expressions.xml",
        "ref/dotnet/es/System.Linq.Expressions.xml",
        "ref/dotnet/fr/System.Linq.Expressions.xml",
        "ref/dotnet/it/System.Linq.Expressions.xml",
        "ref/dotnet/ja/System.Linq.Expressions.xml",
        "ref/dotnet/ko/System.Linq.Expressions.xml",
        "ref/dotnet/ru/System.Linq.Expressions.xml",
        "ref/dotnet/zh-hans/System.Linq.Expressions.xml",
        "ref/dotnet/zh-hant/System.Linq.Expressions.xml",
        "ref/net46/_._",
        "ref/xamarinios10/_._",
        "ref/xamarinmac20/_._",
        "runtime.json",
        "runtimes/win8-aot/lib/netcore50/System.Linq.Expressions.dll"
      ]
    },
<<<<<<< HEAD
=======
    "System.Linq.Expressions/4.0.11-beta-23504": {
      "sha512": "lT0MxBix8IwHFGSV1Myr+fk0G3S4WZWAzJo7hXkEmFtVliZpji+yv3lG8bATvbgUszfZBpfJtxNBnxCY0+dkpQ==",
      "type": "package",
      "files": [
        "System.Linq.Expressions.4.0.11-beta-23504.nupkg.sha512",
        "System.Linq.Expressions.nuspec",
        "lib/MonoAndroid10/_._",
        "lib/MonoTouch10/_._",
        "lib/net45/_._",
        "lib/win8/_._",
        "lib/wp80/_._",
        "lib/wpa81/_._",
        "lib/xamarinios10/_._",
        "lib/xamarinmac20/_._",
        "ref/MonoAndroid10/_._",
        "ref/MonoTouch10/_._",
        "ref/dotnet5.1/System.Linq.Expressions.dll",
        "ref/dotnet5.1/System.Linq.Expressions.xml",
        "ref/dotnet5.1/de/System.Linq.Expressions.xml",
        "ref/dotnet5.1/es/System.Linq.Expressions.xml",
        "ref/dotnet5.1/fr/System.Linq.Expressions.xml",
        "ref/dotnet5.1/it/System.Linq.Expressions.xml",
        "ref/dotnet5.1/ja/System.Linq.Expressions.xml",
        "ref/dotnet5.1/ko/System.Linq.Expressions.xml",
        "ref/dotnet5.1/ru/System.Linq.Expressions.xml",
        "ref/dotnet5.1/zh-hans/System.Linq.Expressions.xml",
        "ref/dotnet5.1/zh-hant/System.Linq.Expressions.xml",
        "ref/dotnet5.4/System.Linq.Expressions.dll",
        "ref/dotnet5.4/System.Linq.Expressions.xml",
        "ref/dotnet5.4/de/System.Linq.Expressions.xml",
        "ref/dotnet5.4/es/System.Linq.Expressions.xml",
        "ref/dotnet5.4/fr/System.Linq.Expressions.xml",
        "ref/dotnet5.4/it/System.Linq.Expressions.xml",
        "ref/dotnet5.4/ja/System.Linq.Expressions.xml",
        "ref/dotnet5.4/ko/System.Linq.Expressions.xml",
        "ref/dotnet5.4/ru/System.Linq.Expressions.xml",
        "ref/dotnet5.4/zh-hans/System.Linq.Expressions.xml",
        "ref/dotnet5.4/zh-hant/System.Linq.Expressions.xml",
        "ref/net45/_._",
        "ref/netcore50/System.Linq.Expressions.dll",
        "ref/netcore50/System.Linq.Expressions.xml",
        "ref/netcore50/de/System.Linq.Expressions.xml",
        "ref/netcore50/es/System.Linq.Expressions.xml",
        "ref/netcore50/fr/System.Linq.Expressions.xml",
        "ref/netcore50/it/System.Linq.Expressions.xml",
        "ref/netcore50/ja/System.Linq.Expressions.xml",
        "ref/netcore50/ko/System.Linq.Expressions.xml",
        "ref/netcore50/ru/System.Linq.Expressions.xml",
        "ref/netcore50/zh-hans/System.Linq.Expressions.xml",
        "ref/netcore50/zh-hant/System.Linq.Expressions.xml",
        "ref/win8/_._",
        "ref/wp80/_._",
        "ref/wpa81/_._",
        "ref/xamarinios10/_._",
        "ref/xamarinmac20/_._",
        "runtime.json"
      ]
    },
>>>>>>> 85865433
    "System.Net.NameResolution/4.0.0-beta-23504": {
      "sha512": "yM6B183+u9jJINMab9lGFlvsopA8lWYpAApHEG7VIOQZy84rJHLf0PTw1vv966Z/lG/X62pIT+ibGM1ZWytqVA==",
      "type": "package",
      "files": [
        "System.Net.NameResolution.4.0.0-beta-23504.nupkg.sha512",
        "System.Net.NameResolution.nuspec",
        "lib/MonoAndroid10/_._",
        "lib/MonoTouch10/_._",
        "lib/net46/System.Net.NameResolution.dll",
        "lib/xamarinios10/_._",
        "lib/xamarinmac20/_._",
        "ref/MonoAndroid10/_._",
        "ref/MonoTouch10/_._",
        "ref/dotnet5.4/System.Net.NameResolution.dll",
        "ref/dotnet5.4/System.Net.NameResolution.xml",
        "ref/dotnet5.4/de/System.Net.NameResolution.xml",
        "ref/dotnet5.4/es/System.Net.NameResolution.xml",
        "ref/dotnet5.4/fr/System.Net.NameResolution.xml",
        "ref/dotnet5.4/it/System.Net.NameResolution.xml",
        "ref/dotnet5.4/ja/System.Net.NameResolution.xml",
        "ref/dotnet5.4/ko/System.Net.NameResolution.xml",
        "ref/dotnet5.4/ru/System.Net.NameResolution.xml",
        "ref/dotnet5.4/zh-hans/System.Net.NameResolution.xml",
        "ref/dotnet5.4/zh-hant/System.Net.NameResolution.xml",
        "ref/net46/System.Net.NameResolution.dll",
        "ref/xamarinios10/_._",
        "ref/xamarinmac20/_._",
        "runtime.json"
      ]
    },
    "System.Net.Primitives/4.0.10": {
      "sha512": "YQqIpmMhnKjIbT7rl6dlf7xM5DxaMR+whduZ9wKb9OhMLjoueAJO3HPPJI+Naf3v034kb+xZqdc3zo44o3HWcg==",
      "type": "package",
      "files": [
        "System.Net.Primitives.4.0.10.nupkg.sha512",
        "System.Net.Primitives.nuspec",
        "lib/DNXCore50/System.Net.Primitives.dll",
        "lib/MonoAndroid10/_._",
        "lib/MonoTouch10/_._",
        "lib/net46/_._",
        "lib/netcore50/System.Net.Primitives.dll",
        "lib/xamarinios10/_._",
        "lib/xamarinmac20/_._",
        "ref/MonoAndroid10/_._",
        "ref/MonoTouch10/_._",
        "ref/dotnet/System.Net.Primitives.dll",
        "ref/dotnet/System.Net.Primitives.xml",
        "ref/dotnet/de/System.Net.Primitives.xml",
        "ref/dotnet/es/System.Net.Primitives.xml",
        "ref/dotnet/fr/System.Net.Primitives.xml",
        "ref/dotnet/it/System.Net.Primitives.xml",
        "ref/dotnet/ja/System.Net.Primitives.xml",
        "ref/dotnet/ko/System.Net.Primitives.xml",
        "ref/dotnet/ru/System.Net.Primitives.xml",
        "ref/dotnet/zh-hans/System.Net.Primitives.xml",
        "ref/dotnet/zh-hant/System.Net.Primitives.xml",
        "ref/net46/_._",
        "ref/xamarinios10/_._",
        "ref/xamarinmac20/_._"
      ]
    },
    "System.Net.Primitives/4.0.11-beta-23504": {
      "sha512": "JobpKmMfZbLQ0Yp2yY8hT78RTZigLLvVIkoXFUr1qI0sggcjiGSyt3OFwUVP8wFnsHqvc3L9VX7EPwt7GWy07Q==",
      "type": "package",
      "files": [
        "System.Net.Primitives.4.0.11-beta-23504.nupkg.sha512",
        "System.Net.Primitives.nuspec",
        "lib/MonoAndroid10/_._",
        "lib/MonoTouch10/_._",
        "lib/net45/_._",
        "lib/win8/_._",
        "lib/wp80/_._",
        "lib/wpa81/_._",
        "lib/xamarinios10/_._",
        "lib/xamarinmac20/_._",
        "ref/MonoAndroid10/_._",
        "ref/MonoTouch10/_._",
        "ref/dotnet5.1/System.Net.Primitives.dll",
        "ref/dotnet5.1/System.Net.Primitives.xml",
        "ref/dotnet5.1/de/System.Net.Primitives.xml",
        "ref/dotnet5.1/es/System.Net.Primitives.xml",
        "ref/dotnet5.1/fr/System.Net.Primitives.xml",
        "ref/dotnet5.1/it/System.Net.Primitives.xml",
        "ref/dotnet5.1/ja/System.Net.Primitives.xml",
        "ref/dotnet5.1/ko/System.Net.Primitives.xml",
        "ref/dotnet5.1/ru/System.Net.Primitives.xml",
        "ref/dotnet5.1/zh-hans/System.Net.Primitives.xml",
        "ref/dotnet5.1/zh-hant/System.Net.Primitives.xml",
        "ref/dotnet5.2/System.Net.Primitives.dll",
        "ref/dotnet5.2/System.Net.Primitives.xml",
        "ref/dotnet5.2/de/System.Net.Primitives.xml",
        "ref/dotnet5.2/es/System.Net.Primitives.xml",
        "ref/dotnet5.2/fr/System.Net.Primitives.xml",
        "ref/dotnet5.2/it/System.Net.Primitives.xml",
        "ref/dotnet5.2/ja/System.Net.Primitives.xml",
        "ref/dotnet5.2/ko/System.Net.Primitives.xml",
        "ref/dotnet5.2/ru/System.Net.Primitives.xml",
        "ref/dotnet5.2/zh-hans/System.Net.Primitives.xml",
        "ref/dotnet5.2/zh-hant/System.Net.Primitives.xml",
        "ref/dotnet5.4/System.Net.Primitives.dll",
        "ref/dotnet5.4/System.Net.Primitives.xml",
        "ref/dotnet5.4/de/System.Net.Primitives.xml",
        "ref/dotnet5.4/es/System.Net.Primitives.xml",
        "ref/dotnet5.4/fr/System.Net.Primitives.xml",
        "ref/dotnet5.4/it/System.Net.Primitives.xml",
        "ref/dotnet5.4/ja/System.Net.Primitives.xml",
        "ref/dotnet5.4/ko/System.Net.Primitives.xml",
        "ref/dotnet5.4/ru/System.Net.Primitives.xml",
        "ref/dotnet5.4/zh-hans/System.Net.Primitives.xml",
        "ref/dotnet5.4/zh-hant/System.Net.Primitives.xml",
        "ref/net45/_._",
        "ref/netcore50/System.Net.Primitives.dll",
        "ref/netcore50/System.Net.Primitives.xml",
        "ref/netcore50/de/System.Net.Primitives.xml",
        "ref/netcore50/es/System.Net.Primitives.xml",
        "ref/netcore50/fr/System.Net.Primitives.xml",
        "ref/netcore50/it/System.Net.Primitives.xml",
        "ref/netcore50/ja/System.Net.Primitives.xml",
        "ref/netcore50/ko/System.Net.Primitives.xml",
        "ref/netcore50/ru/System.Net.Primitives.xml",
        "ref/netcore50/zh-hans/System.Net.Primitives.xml",
        "ref/netcore50/zh-hant/System.Net.Primitives.xml",
        "ref/win8/_._",
        "ref/wp80/_._",
        "ref/wpa81/_._",
        "ref/xamarinios10/_._",
        "ref/xamarinmac20/_._",
        "runtime.json"
      ]
    },
    "System.Net.Sockets/4.1.0-beta-23504": {
      "sha512": "H9U9MguaeT8Jl0Rp1ou+Tf1lPg3730nxQEhGWAb20x8JuyeMYdSFiVZHKmFQBv9iNzkBeG/dXwTkc3cn3gKqIw==",
      "type": "package",
      "files": [
        "System.Net.Sockets.4.1.0-beta-23504.nupkg.sha512",
        "System.Net.Sockets.nuspec",
        "lib/MonoAndroid10/_._",
        "lib/MonoTouch10/_._",
        "lib/net46/System.Net.Sockets.dll",
        "lib/xamarinios10/_._",
        "lib/xamarinmac20/_._",
        "ref/MonoAndroid10/_._",
        "ref/MonoTouch10/_._",
        "ref/dotnet5.4/System.Net.Sockets.dll",
        "ref/dotnet5.4/System.Net.Sockets.xml",
        "ref/dotnet5.4/de/System.Net.Sockets.xml",
        "ref/dotnet5.4/es/System.Net.Sockets.xml",
        "ref/dotnet5.4/fr/System.Net.Sockets.xml",
        "ref/dotnet5.4/it/System.Net.Sockets.xml",
        "ref/dotnet5.4/ja/System.Net.Sockets.xml",
        "ref/dotnet5.4/ko/System.Net.Sockets.xml",
        "ref/dotnet5.4/ru/System.Net.Sockets.xml",
        "ref/dotnet5.4/zh-hans/System.Net.Sockets.xml",
        "ref/dotnet5.4/zh-hant/System.Net.Sockets.xml",
        "ref/dotnet5.5/System.Net.Sockets.dll",
        "ref/dotnet5.5/System.Net.Sockets.xml",
        "ref/dotnet5.5/de/System.Net.Sockets.xml",
        "ref/dotnet5.5/es/System.Net.Sockets.xml",
        "ref/dotnet5.5/fr/System.Net.Sockets.xml",
        "ref/dotnet5.5/it/System.Net.Sockets.xml",
        "ref/dotnet5.5/ja/System.Net.Sockets.xml",
        "ref/dotnet5.5/ko/System.Net.Sockets.xml",
        "ref/dotnet5.5/ru/System.Net.Sockets.xml",
        "ref/dotnet5.5/zh-hans/System.Net.Sockets.xml",
        "ref/dotnet5.5/zh-hant/System.Net.Sockets.xml",
        "ref/net46/System.Net.Sockets.dll",
        "ref/xamarinios10/_._",
        "ref/xamarinmac20/_._",
        "runtime.json"
      ]
    },
    "System.ObjectModel/4.0.11-beta-23504": {
      "sha512": "MVovd3DdtcjNp4BUZIxxhggYJeYdVeMxh5R1KFVKZRzFpBPUKyZMei32K7jKEdmyVJLocbP3Md7qfQGAA295NQ==",
      "type": "package",
      "files": [
        "System.ObjectModel.4.0.11-beta-23504.nupkg.sha512",
        "System.ObjectModel.nuspec",
        "lib/MonoAndroid10/_._",
        "lib/MonoTouch10/_._",
        "lib/dotnet5.4/System.ObjectModel.dll",
        "lib/net45/_._",
        "lib/netcore50/System.ObjectModel.dll",
        "lib/win8/_._",
        "lib/wp80/_._",
        "lib/wpa81/_._",
        "lib/xamarinios10/_._",
        "lib/xamarinmac20/_._",
        "ref/MonoAndroid10/_._",
        "ref/MonoTouch10/_._",
        "ref/dotnet5.1/System.ObjectModel.dll",
        "ref/dotnet5.1/System.ObjectModel.xml",
        "ref/dotnet5.1/de/System.ObjectModel.xml",
        "ref/dotnet5.1/es/System.ObjectModel.xml",
        "ref/dotnet5.1/fr/System.ObjectModel.xml",
        "ref/dotnet5.1/it/System.ObjectModel.xml",
        "ref/dotnet5.1/ja/System.ObjectModel.xml",
        "ref/dotnet5.1/ko/System.ObjectModel.xml",
        "ref/dotnet5.1/ru/System.ObjectModel.xml",
        "ref/dotnet5.1/zh-hans/System.ObjectModel.xml",
        "ref/dotnet5.1/zh-hant/System.ObjectModel.xml",
        "ref/dotnet5.4/System.ObjectModel.dll",
        "ref/dotnet5.4/System.ObjectModel.xml",
        "ref/dotnet5.4/de/System.ObjectModel.xml",
        "ref/dotnet5.4/es/System.ObjectModel.xml",
        "ref/dotnet5.4/fr/System.ObjectModel.xml",
        "ref/dotnet5.4/it/System.ObjectModel.xml",
        "ref/dotnet5.4/ja/System.ObjectModel.xml",
        "ref/dotnet5.4/ko/System.ObjectModel.xml",
        "ref/dotnet5.4/ru/System.ObjectModel.xml",
        "ref/dotnet5.4/zh-hans/System.ObjectModel.xml",
        "ref/dotnet5.4/zh-hant/System.ObjectModel.xml",
        "ref/net45/_._",
        "ref/netcore50/System.ObjectModel.dll",
        "ref/netcore50/System.ObjectModel.xml",
        "ref/netcore50/de/System.ObjectModel.xml",
        "ref/netcore50/es/System.ObjectModel.xml",
        "ref/netcore50/fr/System.ObjectModel.xml",
        "ref/netcore50/it/System.ObjectModel.xml",
        "ref/netcore50/ja/System.ObjectModel.xml",
        "ref/netcore50/ko/System.ObjectModel.xml",
        "ref/netcore50/ru/System.ObjectModel.xml",
        "ref/netcore50/zh-hans/System.ObjectModel.xml",
        "ref/netcore50/zh-hant/System.ObjectModel.xml",
        "ref/win8/_._",
        "ref/wp80/_._",
        "ref/wpa81/_._",
        "ref/xamarinios10/_._",
        "ref/xamarinmac20/_._"
      ]
    },
    "System.Private.DataContractSerialization/4.1.0-beta-23504": {
      "sha512": "b6sPssVzR0EUdXDzoV9NclUp1O+8RREfRUD8sbpiYL5XR0gi6bzAPMzQ7OxEuAOcM0U6JBetdCLv7VyYY6cdpw==",
      "type": "package",
      "files": [
        "System.Private.DataContractSerialization.4.1.0-beta-23504.nupkg.sha512",
        "System.Private.DataContractSerialization.nuspec",
        "ref/dnxcore50/_._",
        "ref/netcore50/_._",
        "runtime.json"
      ]
    },
    "System.Private.Networking/4.0.0": {
      "sha512": "RUEqdBdJjISC65dO8l4LdN7vTdlXH+attUpKnauDUHVtLbIKdlDB9LKoLzCQsTQRP7vzUJHWYXznHJBkjAA7yA==",
      "type": "package",
      "files": [
        "System.Private.Networking.4.0.0.nupkg.sha512",
        "System.Private.Networking.nuspec",
        "lib/DNXCore50/System.Private.Networking.dll",
        "lib/netcore50/System.Private.Networking.dll",
        "ref/dnxcore50/_._",
        "ref/netcore50/_._"
      ]
    },
    "System.Private.Networking/4.0.1-beta-23504": {
      "sha512": "Ifg6HYCTSdfjFKY4i5bHp+D+ftYNqQDPxN3qm5sLWmBx1M8UMTdO86LuVyz18SJND0IXQDVDHBGLq3h8Yo/dfg==",
      "type": "package",
      "files": [
        "System.Private.Networking.4.0.1-beta-23504.nupkg.sha512",
        "System.Private.Networking.nuspec",
        "lib/DNXCore50/System.Private.Networking.dll",
        "lib/netcore50/System.Private.Networking.dll",
        "ref/dnxcore50/_._",
        "ref/netcore50/_._"
      ]
    },
    "System.Private.Uri/4.0.1-beta-23504": {
      "sha512": "rKX89ly6HK4o4Tz+Eg6tad5RIIDYNb3QGNttQrNUUdGaAS190rxQU82HfLcZp7Y9Q+5lF6WhBmw8hFTNvCA3yw==",
      "type": "package",
      "files": [
        "System.Private.Uri.4.0.1-beta-23504.nupkg.sha512",
        "System.Private.Uri.nuspec",
        "ref/dnxcore50/_._",
        "ref/netcore50/_._",
        "runtime.json"
      ]
    },
    "System.Reflection/4.1.0-beta-23504": {
      "sha512": "WBdLemn0GjinvASehzA89cT6kV6txw3KXLLhrK53A/5giNdZlHxMUP60f79GD/Ze2miR8F8OEpaubbPGuZjXoA==",
      "type": "package",
      "files": [
        "System.Reflection.4.1.0-beta-23504.nupkg.sha512",
        "System.Reflection.nuspec",
        "lib/DNXCore50/System.Reflection.dll",
        "lib/MonoAndroid10/_._",
        "lib/MonoTouch10/_._",
        "lib/net45/_._",
        "lib/net46/System.Reflection.dll",
        "lib/netcore50/System.Reflection.dll",
        "lib/win8/_._",
        "lib/wp80/_._",
        "lib/wpa81/_._",
        "lib/xamarinios10/_._",
        "lib/xamarinmac20/_._",
        "ref/MonoAndroid10/_._",
        "ref/MonoTouch10/_._",
        "ref/dotnet5.1/System.Reflection.dll",
        "ref/dotnet5.1/System.Reflection.xml",
        "ref/dotnet5.1/de/System.Reflection.xml",
        "ref/dotnet5.1/es/System.Reflection.xml",
        "ref/dotnet5.1/fr/System.Reflection.xml",
        "ref/dotnet5.1/it/System.Reflection.xml",
        "ref/dotnet5.1/ja/System.Reflection.xml",
        "ref/dotnet5.1/ko/System.Reflection.xml",
        "ref/dotnet5.1/ru/System.Reflection.xml",
        "ref/dotnet5.1/zh-hans/System.Reflection.xml",
        "ref/dotnet5.1/zh-hant/System.Reflection.xml",
        "ref/dotnet5.4/System.Reflection.dll",
        "ref/dotnet5.4/System.Reflection.xml",
        "ref/dotnet5.4/de/System.Reflection.xml",
        "ref/dotnet5.4/es/System.Reflection.xml",
        "ref/dotnet5.4/fr/System.Reflection.xml",
        "ref/dotnet5.4/it/System.Reflection.xml",
        "ref/dotnet5.4/ja/System.Reflection.xml",
        "ref/dotnet5.4/ko/System.Reflection.xml",
        "ref/dotnet5.4/ru/System.Reflection.xml",
        "ref/dotnet5.4/zh-hans/System.Reflection.xml",
        "ref/dotnet5.4/zh-hant/System.Reflection.xml",
        "ref/net45/_._",
        "ref/net46/System.Reflection.dll",
        "ref/netcore50/System.Reflection.dll",
        "ref/netcore50/System.Reflection.xml",
        "ref/netcore50/de/System.Reflection.xml",
        "ref/netcore50/es/System.Reflection.xml",
        "ref/netcore50/fr/System.Reflection.xml",
        "ref/netcore50/it/System.Reflection.xml",
        "ref/netcore50/ja/System.Reflection.xml",
        "ref/netcore50/ko/System.Reflection.xml",
        "ref/netcore50/ru/System.Reflection.xml",
        "ref/netcore50/zh-hans/System.Reflection.xml",
        "ref/netcore50/zh-hant/System.Reflection.xml",
        "ref/win8/_._",
        "ref/wp80/_._",
        "ref/wpa81/_._",
        "ref/xamarinios10/_._",
        "ref/xamarinmac20/_._",
        "runtimes/win8-aot/lib/netcore50/System.Reflection.dll"
      ]
    },
    "System.Reflection.Emit/4.0.0": {
      "sha512": "CqnQz5LbNbiSxN10cv3Ehnw3j1UZOBCxnE0OO0q/keGQ5ENjyFM6rIG4gm/i0dX6EjdpYkAgKcI/mhZZCaBq4A==",
      "type": "package",
      "files": [
        "System.Reflection.Emit.4.0.0.nupkg.sha512",
        "System.Reflection.Emit.nuspec",
        "lib/DNXCore50/System.Reflection.Emit.dll",
        "lib/MonoAndroid10/_._",
        "lib/net45/_._",
        "lib/netcore50/System.Reflection.Emit.dll",
        "lib/xamarinmac20/_._",
        "ref/MonoAndroid10/_._",
        "ref/dotnet/System.Reflection.Emit.dll",
        "ref/dotnet/System.Reflection.Emit.xml",
        "ref/dotnet/de/System.Reflection.Emit.xml",
        "ref/dotnet/es/System.Reflection.Emit.xml",
        "ref/dotnet/fr/System.Reflection.Emit.xml",
        "ref/dotnet/it/System.Reflection.Emit.xml",
        "ref/dotnet/ja/System.Reflection.Emit.xml",
        "ref/dotnet/ko/System.Reflection.Emit.xml",
        "ref/dotnet/ru/System.Reflection.Emit.xml",
        "ref/dotnet/zh-hans/System.Reflection.Emit.xml",
        "ref/dotnet/zh-hant/System.Reflection.Emit.xml",
        "ref/net45/_._",
        "ref/xamarinmac20/_._"
      ]
    },
    "System.Reflection.Emit/4.0.1-beta-23504": {
      "sha512": "69RcAGH9B/+gH/wK3ldl4+Ex14gL2BvsCSORl9GyVGH69x0ojVqT+Wbv1Hm+G11M+wtbngM/B/tCGSrA5LWnaw==",
      "type": "package",
      "files": [
        "System.Reflection.Emit.4.0.1-beta-23504.nupkg.sha512",
        "System.Reflection.Emit.nuspec",
        "lib/DNXCore50/System.Reflection.Emit.dll",
        "lib/MonoAndroid10/_._",
        "lib/net45/_._",
        "lib/netcore50/System.Reflection.Emit.dll",
        "lib/xamarinmac20/_._",
        "ref/MonoAndroid10/_._",
        "ref/dotnet5.2/System.Reflection.Emit.dll",
        "ref/dotnet5.2/System.Reflection.Emit.xml",
        "ref/dotnet5.2/de/System.Reflection.Emit.xml",
        "ref/dotnet5.2/es/System.Reflection.Emit.xml",
        "ref/dotnet5.2/fr/System.Reflection.Emit.xml",
        "ref/dotnet5.2/it/System.Reflection.Emit.xml",
        "ref/dotnet5.2/ja/System.Reflection.Emit.xml",
        "ref/dotnet5.2/ko/System.Reflection.Emit.xml",
        "ref/dotnet5.2/ru/System.Reflection.Emit.xml",
        "ref/dotnet5.2/zh-hans/System.Reflection.Emit.xml",
        "ref/dotnet5.2/zh-hant/System.Reflection.Emit.xml",
        "ref/net45/_._",
        "ref/xamarinmac20/_._",
        "runtimes/aot/lib/netcore50/_._"
      ]
    },
    "System.Reflection.Emit.ILGeneration/4.0.0": {
      "sha512": "02okuusJ0GZiHZSD2IOLIN41GIn6qOr7i5+86C98BPuhlwWqVABwebiGNvhDiXP1f9a6CxEigC7foQD42klcDg==",
      "type": "package",
      "files": [
        "System.Reflection.Emit.ILGeneration.4.0.0.nupkg.sha512",
        "System.Reflection.Emit.ILGeneration.nuspec",
        "lib/DNXCore50/System.Reflection.Emit.ILGeneration.dll",
        "lib/net45/_._",
        "lib/netcore50/System.Reflection.Emit.ILGeneration.dll",
        "lib/wp80/_._",
        "ref/dotnet/System.Reflection.Emit.ILGeneration.dll",
        "ref/dotnet/System.Reflection.Emit.ILGeneration.xml",
        "ref/dotnet/de/System.Reflection.Emit.ILGeneration.xml",
        "ref/dotnet/es/System.Reflection.Emit.ILGeneration.xml",
        "ref/dotnet/fr/System.Reflection.Emit.ILGeneration.xml",
        "ref/dotnet/it/System.Reflection.Emit.ILGeneration.xml",
        "ref/dotnet/ja/System.Reflection.Emit.ILGeneration.xml",
        "ref/dotnet/ko/System.Reflection.Emit.ILGeneration.xml",
        "ref/dotnet/ru/System.Reflection.Emit.ILGeneration.xml",
        "ref/dotnet/zh-hans/System.Reflection.Emit.ILGeneration.xml",
        "ref/dotnet/zh-hant/System.Reflection.Emit.ILGeneration.xml",
        "ref/net45/_._",
        "ref/wp80/_._"
      ]
    },
    "System.Reflection.Emit.ILGeneration/4.0.1-beta-23504": {
      "sha512": "UojLp723xNs9aeU6FsUW3zF09tBOtC1suz20l6Db9HSPm0pS4Ku1xkt9/VFe8Hx8xbQx/ZnsLXnc0myncmVx9w==",
      "type": "package",
      "files": [
        "System.Reflection.Emit.ILGeneration.4.0.1-beta-23504.nupkg.sha512",
        "System.Reflection.Emit.ILGeneration.nuspec",
        "lib/DNXCore50/System.Reflection.Emit.ILGeneration.dll",
        "lib/net45/_._",
        "lib/netcore50/System.Reflection.Emit.ILGeneration.dll",
        "lib/wp80/_._",
        "ref/dotnet5.1/System.Reflection.Emit.ILGeneration.dll",
        "ref/dotnet5.1/System.Reflection.Emit.ILGeneration.xml",
        "ref/dotnet5.1/de/System.Reflection.Emit.ILGeneration.xml",
        "ref/dotnet5.1/es/System.Reflection.Emit.ILGeneration.xml",
        "ref/dotnet5.1/fr/System.Reflection.Emit.ILGeneration.xml",
        "ref/dotnet5.1/it/System.Reflection.Emit.ILGeneration.xml",
        "ref/dotnet5.1/ja/System.Reflection.Emit.ILGeneration.xml",
        "ref/dotnet5.1/ko/System.Reflection.Emit.ILGeneration.xml",
        "ref/dotnet5.1/ru/System.Reflection.Emit.ILGeneration.xml",
        "ref/dotnet5.1/zh-hans/System.Reflection.Emit.ILGeneration.xml",
        "ref/dotnet5.1/zh-hant/System.Reflection.Emit.ILGeneration.xml",
        "ref/net45/_._",
        "ref/wp80/_._",
        "runtimes/aot/lib/netcore50/_._"
      ]
    },
    "System.Reflection.Emit.Lightweight/4.0.1-beta-23504": {
      "sha512": "B3+cwPHQ6QiJsyO7EkqyRfmavKT172EuwfdnmhrGUFDGziT2qSwVUyJuYuo8smRQ6vgYXyeY3MPSmYdIahqqSA==",
      "type": "package",
      "files": [
        "System.Reflection.Emit.Lightweight.4.0.1-beta-23504.nupkg.sha512",
        "System.Reflection.Emit.Lightweight.nuspec",
        "lib/DNXCore50/System.Reflection.Emit.Lightweight.dll",
        "lib/net45/_._",
        "lib/netcore50/System.Reflection.Emit.Lightweight.dll",
        "lib/wp80/_._",
        "ref/dotnet5.1/System.Reflection.Emit.Lightweight.dll",
        "ref/dotnet5.1/System.Reflection.Emit.Lightweight.xml",
        "ref/dotnet5.1/de/System.Reflection.Emit.Lightweight.xml",
        "ref/dotnet5.1/es/System.Reflection.Emit.Lightweight.xml",
        "ref/dotnet5.1/fr/System.Reflection.Emit.Lightweight.xml",
        "ref/dotnet5.1/it/System.Reflection.Emit.Lightweight.xml",
        "ref/dotnet5.1/ja/System.Reflection.Emit.Lightweight.xml",
        "ref/dotnet5.1/ko/System.Reflection.Emit.Lightweight.xml",
        "ref/dotnet5.1/ru/System.Reflection.Emit.Lightweight.xml",
        "ref/dotnet5.1/zh-hans/System.Reflection.Emit.Lightweight.xml",
        "ref/dotnet5.1/zh-hant/System.Reflection.Emit.Lightweight.xml",
        "ref/net45/_._",
        "ref/wp80/_._",
        "runtimes/aot/lib/netcore50/_._"
      ]
    },
    "System.Reflection.Extensions/4.0.1-beta-23504": {
      "sha512": "u7rIcU0ysTG4U9R6Dyv/AOQkdSuXf19sM1M0+XZRScca6i6CIrraScWDUq8/Y2pQ4xdVJHIhsQm2a6qraxLonw==",
      "type": "package",
      "files": [
        "System.Reflection.Extensions.4.0.1-beta-23504.nupkg.sha512",
        "System.Reflection.Extensions.nuspec",
        "lib/DNXCore50/System.Reflection.Extensions.dll",
        "lib/net45/_._",
        "lib/netcore50/System.Reflection.Extensions.dll",
        "lib/win8/_._",
        "lib/wp80/_._",
        "lib/wpa81/_._",
        "ref/dotnet5.1/System.Reflection.Extensions.dll",
        "ref/dotnet5.1/System.Reflection.Extensions.xml",
        "ref/dotnet5.1/de/System.Reflection.Extensions.xml",
        "ref/dotnet5.1/es/System.Reflection.Extensions.xml",
        "ref/dotnet5.1/fr/System.Reflection.Extensions.xml",
        "ref/dotnet5.1/it/System.Reflection.Extensions.xml",
        "ref/dotnet5.1/ja/System.Reflection.Extensions.xml",
        "ref/dotnet5.1/ko/System.Reflection.Extensions.xml",
        "ref/dotnet5.1/ru/System.Reflection.Extensions.xml",
        "ref/dotnet5.1/zh-hans/System.Reflection.Extensions.xml",
        "ref/dotnet5.1/zh-hant/System.Reflection.Extensions.xml",
        "ref/net45/_._",
        "ref/netcore50/System.Reflection.Extensions.dll",
        "ref/netcore50/System.Reflection.Extensions.xml",
        "ref/netcore50/de/System.Reflection.Extensions.xml",
        "ref/netcore50/es/System.Reflection.Extensions.xml",
        "ref/netcore50/fr/System.Reflection.Extensions.xml",
        "ref/netcore50/it/System.Reflection.Extensions.xml",
        "ref/netcore50/ja/System.Reflection.Extensions.xml",
        "ref/netcore50/ko/System.Reflection.Extensions.xml",
        "ref/netcore50/ru/System.Reflection.Extensions.xml",
        "ref/netcore50/zh-hans/System.Reflection.Extensions.xml",
        "ref/netcore50/zh-hant/System.Reflection.Extensions.xml",
        "ref/win8/_._",
        "ref/wp80/_._",
        "ref/wpa81/_._",
        "runtimes/win8-aot/lib/netcore50/System.Reflection.Extensions.dll"
      ]
    },
    "System.Reflection.Metadata/1.2.0-rc3-23811": {
      "sha512": "gAOQV1dsGyQfQUuzsCYFLMlI6BhfK1/2aA7JGf6gJphaLgjU4dV4hzjbE0iZXgo61VUuda2LtCBrWWZBw5897Q==",
      "type": "package",
      "files": [
        "System.Reflection.Metadata.1.2.0-rc3-23811.nupkg.sha512",
        "System.Reflection.Metadata.nuspec",
        "ThirdPartyNotices.txt",
        "dotnet_library_license.txt",
        "lib/dotnet5.2/System.Reflection.Metadata.dll",
        "lib/dotnet5.2/System.Reflection.Metadata.xml",
        "lib/portable-net45+win8/System.Reflection.Metadata.dll",
        "lib/portable-net45+win8/System.Reflection.Metadata.xml"
      ]
    },
    "System.Reflection.Primitives/4.0.1-beta-23504": {
      "sha512": "EDgC6JH5pR12f1fVkTbthDa/wnB3ntu1IlmIlokchhYT1CszoXLQ6oX5iMc0oyjg9dgFEDMaUgcNksrrIpxHuA==",
      "type": "package",
      "files": [
        "System.Reflection.Primitives.4.0.1-beta-23504.nupkg.sha512",
        "System.Reflection.Primitives.nuspec",
        "lib/DNXCore50/System.Reflection.Primitives.dll",
        "lib/net45/_._",
        "lib/netcore50/System.Reflection.Primitives.dll",
        "lib/win8/_._",
        "lib/wp80/_._",
        "lib/wpa81/_._",
        "ref/dotnet5.1/System.Reflection.Primitives.dll",
        "ref/dotnet5.1/System.Reflection.Primitives.xml",
        "ref/dotnet5.1/de/System.Reflection.Primitives.xml",
        "ref/dotnet5.1/es/System.Reflection.Primitives.xml",
        "ref/dotnet5.1/fr/System.Reflection.Primitives.xml",
        "ref/dotnet5.1/it/System.Reflection.Primitives.xml",
        "ref/dotnet5.1/ja/System.Reflection.Primitives.xml",
        "ref/dotnet5.1/ko/System.Reflection.Primitives.xml",
        "ref/dotnet5.1/ru/System.Reflection.Primitives.xml",
        "ref/dotnet5.1/zh-hans/System.Reflection.Primitives.xml",
        "ref/dotnet5.1/zh-hant/System.Reflection.Primitives.xml",
        "ref/net45/_._",
        "ref/netcore50/System.Reflection.Primitives.dll",
        "ref/netcore50/System.Reflection.Primitives.xml",
        "ref/netcore50/de/System.Reflection.Primitives.xml",
        "ref/netcore50/es/System.Reflection.Primitives.xml",
        "ref/netcore50/fr/System.Reflection.Primitives.xml",
        "ref/netcore50/it/System.Reflection.Primitives.xml",
        "ref/netcore50/ja/System.Reflection.Primitives.xml",
        "ref/netcore50/ko/System.Reflection.Primitives.xml",
        "ref/netcore50/ru/System.Reflection.Primitives.xml",
        "ref/netcore50/zh-hans/System.Reflection.Primitives.xml",
        "ref/netcore50/zh-hant/System.Reflection.Primitives.xml",
        "ref/win8/_._",
        "ref/wp80/_._",
        "ref/wpa81/_._",
        "runtimes/win8-aot/lib/netcore50/System.Reflection.Primitives.dll"
      ]
    },
    "System.Reflection.TypeExtensions/4.0.0": {
      "sha512": "YRM/msNAM86hdxPyXcuZSzmTO0RQFh7YMEPBLTY8cqXvFPYIx2x99bOyPkuU81wRYQem1c1HTkImQ2DjbOBfew==",
      "type": "package",
      "files": [
        "System.Reflection.TypeExtensions.4.0.0.nupkg.sha512",
        "System.Reflection.TypeExtensions.nuspec",
        "lib/DNXCore50/System.Reflection.TypeExtensions.dll",
        "lib/MonoAndroid10/_._",
        "lib/MonoTouch10/_._",
        "lib/net46/System.Reflection.TypeExtensions.dll",
        "lib/netcore50/System.Reflection.TypeExtensions.dll",
        "lib/xamarinios10/_._",
        "lib/xamarinmac20/_._",
        "ref/MonoAndroid10/_._",
        "ref/MonoTouch10/_._",
        "ref/dotnet/System.Reflection.TypeExtensions.dll",
        "ref/dotnet/System.Reflection.TypeExtensions.xml",
        "ref/dotnet/de/System.Reflection.TypeExtensions.xml",
        "ref/dotnet/es/System.Reflection.TypeExtensions.xml",
        "ref/dotnet/fr/System.Reflection.TypeExtensions.xml",
        "ref/dotnet/it/System.Reflection.TypeExtensions.xml",
        "ref/dotnet/ja/System.Reflection.TypeExtensions.xml",
        "ref/dotnet/ko/System.Reflection.TypeExtensions.xml",
        "ref/dotnet/ru/System.Reflection.TypeExtensions.xml",
        "ref/dotnet/zh-hans/System.Reflection.TypeExtensions.xml",
        "ref/dotnet/zh-hant/System.Reflection.TypeExtensions.xml",
        "ref/net46/System.Reflection.TypeExtensions.dll",
        "ref/xamarinios10/_._",
        "ref/xamarinmac20/_._",
        "runtimes/win8-aot/lib/netcore50/System.Reflection.TypeExtensions.dll"
      ]
    },
    "System.Reflection.TypeExtensions/4.1.0-beta-23504": {
      "sha512": "/c1o5S0I896j0lTj2TgkIBXnF25fK41kmHYeAaSIgHZusFN6bHU50BpvFQP7Ki2Kkga8z/dv9PfGgG7MvmG+8A==",
      "type": "package",
      "files": [
        "System.Reflection.TypeExtensions.4.1.0-beta-23504.nupkg.sha512",
        "System.Reflection.TypeExtensions.nuspec",
        "lib/DNXCore50/System.Reflection.TypeExtensions.dll",
        "lib/MonoAndroid10/_._",
        "lib/MonoTouch10/_._",
        "lib/net46/System.Reflection.TypeExtensions.dll",
        "lib/netcore50/System.Reflection.TypeExtensions.dll",
        "lib/xamarinios10/_._",
        "lib/xamarinmac20/_._",
        "ref/MonoAndroid10/_._",
        "ref/MonoTouch10/_._",
        "ref/dotnet5.4/System.Reflection.TypeExtensions.dll",
        "ref/dotnet5.4/System.Reflection.TypeExtensions.xml",
        "ref/dotnet5.4/de/System.Reflection.TypeExtensions.xml",
        "ref/dotnet5.4/es/System.Reflection.TypeExtensions.xml",
        "ref/dotnet5.4/fr/System.Reflection.TypeExtensions.xml",
        "ref/dotnet5.4/it/System.Reflection.TypeExtensions.xml",
        "ref/dotnet5.4/ja/System.Reflection.TypeExtensions.xml",
        "ref/dotnet5.4/ko/System.Reflection.TypeExtensions.xml",
        "ref/dotnet5.4/ru/System.Reflection.TypeExtensions.xml",
        "ref/dotnet5.4/zh-hans/System.Reflection.TypeExtensions.xml",
        "ref/dotnet5.4/zh-hant/System.Reflection.TypeExtensions.xml",
        "ref/net46/System.Reflection.TypeExtensions.dll",
        "ref/xamarinios10/_._",
        "ref/xamarinmac20/_._",
        "runtimes/win8-aot/lib/netcore50/System.Reflection.TypeExtensions.dll"
      ]
    },
    "System.Resources.ResourceManager/4.0.1-beta-23504": {
      "sha512": "MOkuSppn4WwFJmfjqdLI+yfmmk5VT42qlTbKbQZFBy4Fp/ZoYb+jvhI43pce013KBmPSe0dGEXIGr69K5vFuUw==",
      "type": "package",
      "files": [
        "System.Resources.ResourceManager.4.0.1-beta-23504.nupkg.sha512",
        "System.Resources.ResourceManager.nuspec",
        "lib/DNXCore50/System.Resources.ResourceManager.dll",
        "lib/net45/_._",
        "lib/netcore50/System.Resources.ResourceManager.dll",
        "lib/win8/_._",
        "lib/wp80/_._",
        "lib/wpa81/_._",
        "ref/dotnet5.1/System.Resources.ResourceManager.dll",
        "ref/dotnet5.1/System.Resources.ResourceManager.xml",
        "ref/dotnet5.1/de/System.Resources.ResourceManager.xml",
        "ref/dotnet5.1/es/System.Resources.ResourceManager.xml",
        "ref/dotnet5.1/fr/System.Resources.ResourceManager.xml",
        "ref/dotnet5.1/it/System.Resources.ResourceManager.xml",
        "ref/dotnet5.1/ja/System.Resources.ResourceManager.xml",
        "ref/dotnet5.1/ko/System.Resources.ResourceManager.xml",
        "ref/dotnet5.1/ru/System.Resources.ResourceManager.xml",
        "ref/dotnet5.1/zh-hans/System.Resources.ResourceManager.xml",
        "ref/dotnet5.1/zh-hant/System.Resources.ResourceManager.xml",
        "ref/net45/_._",
        "ref/netcore50/System.Resources.ResourceManager.dll",
        "ref/netcore50/System.Resources.ResourceManager.xml",
        "ref/netcore50/de/System.Resources.ResourceManager.xml",
        "ref/netcore50/es/System.Resources.ResourceManager.xml",
        "ref/netcore50/fr/System.Resources.ResourceManager.xml",
        "ref/netcore50/it/System.Resources.ResourceManager.xml",
        "ref/netcore50/ja/System.Resources.ResourceManager.xml",
        "ref/netcore50/ko/System.Resources.ResourceManager.xml",
        "ref/netcore50/ru/System.Resources.ResourceManager.xml",
        "ref/netcore50/zh-hans/System.Resources.ResourceManager.xml",
        "ref/netcore50/zh-hant/System.Resources.ResourceManager.xml",
        "ref/win8/_._",
        "ref/wp80/_._",
        "ref/wpa81/_._",
        "runtimes/win8-aot/lib/netcore50/System.Resources.ResourceManager.dll"
      ]
    },
    "System.Runtime/4.0.21-beta-23504": {
      "sha512": "aCPLcyPqkUAPYyHh6JUn4Hlp2WvO9y6e+X11yzwXGN9NWzP6Za7PZy/bIBTkP1Lsey16WzP42N66A9X4G7DOzQ==",
      "type": "package",
      "files": [
        "System.Runtime.4.0.21-beta-23504.nupkg.sha512",
        "System.Runtime.nuspec",
        "lib/DNXCore50/System.Runtime.dll",
        "lib/MonoAndroid10/_._",
        "lib/MonoTouch10/_._",
        "lib/net45/_._",
        "lib/netcore50/System.Runtime.dll",
        "lib/win8/_._",
        "lib/wp80/_._",
        "lib/wpa81/_._",
        "lib/xamarinios10/_._",
        "lib/xamarinmac20/_._",
        "ref/MonoAndroid10/_._",
        "ref/MonoTouch10/_._",
        "ref/dotnet5.1/System.Runtime.dll",
        "ref/dotnet5.1/System.Runtime.xml",
        "ref/dotnet5.1/de/System.Runtime.xml",
        "ref/dotnet5.1/es/System.Runtime.xml",
        "ref/dotnet5.1/fr/System.Runtime.xml",
        "ref/dotnet5.1/it/System.Runtime.xml",
        "ref/dotnet5.1/ja/System.Runtime.xml",
        "ref/dotnet5.1/ko/System.Runtime.xml",
        "ref/dotnet5.1/ru/System.Runtime.xml",
        "ref/dotnet5.1/zh-hans/System.Runtime.xml",
        "ref/dotnet5.1/zh-hant/System.Runtime.xml",
        "ref/dotnet5.3/System.Runtime.dll",
        "ref/dotnet5.3/System.Runtime.xml",
        "ref/dotnet5.3/de/System.Runtime.xml",
        "ref/dotnet5.3/es/System.Runtime.xml",
        "ref/dotnet5.3/fr/System.Runtime.xml",
        "ref/dotnet5.3/it/System.Runtime.xml",
        "ref/dotnet5.3/ja/System.Runtime.xml",
        "ref/dotnet5.3/ko/System.Runtime.xml",
        "ref/dotnet5.3/ru/System.Runtime.xml",
        "ref/dotnet5.3/zh-hans/System.Runtime.xml",
        "ref/dotnet5.3/zh-hant/System.Runtime.xml",
        "ref/dotnet5.4/System.Runtime.dll",
        "ref/dotnet5.4/System.Runtime.xml",
        "ref/dotnet5.4/de/System.Runtime.xml",
        "ref/dotnet5.4/es/System.Runtime.xml",
        "ref/dotnet5.4/fr/System.Runtime.xml",
        "ref/dotnet5.4/it/System.Runtime.xml",
        "ref/dotnet5.4/ja/System.Runtime.xml",
        "ref/dotnet5.4/ko/System.Runtime.xml",
        "ref/dotnet5.4/ru/System.Runtime.xml",
        "ref/dotnet5.4/zh-hans/System.Runtime.xml",
        "ref/dotnet5.4/zh-hant/System.Runtime.xml",
        "ref/net45/_._",
        "ref/netcore50/System.Runtime.dll",
        "ref/netcore50/System.Runtime.xml",
        "ref/netcore50/de/System.Runtime.xml",
        "ref/netcore50/es/System.Runtime.xml",
        "ref/netcore50/fr/System.Runtime.xml",
        "ref/netcore50/it/System.Runtime.xml",
        "ref/netcore50/ja/System.Runtime.xml",
        "ref/netcore50/ko/System.Runtime.xml",
        "ref/netcore50/ru/System.Runtime.xml",
        "ref/netcore50/zh-hans/System.Runtime.xml",
        "ref/netcore50/zh-hant/System.Runtime.xml",
        "ref/win8/_._",
        "ref/wp80/_._",
        "ref/wpa81/_._",
        "ref/xamarinios10/_._",
        "ref/xamarinmac20/_._",
        "runtimes/win8-aot/lib/netcore50/System.Runtime.dll"
      ]
    },
    "System.Runtime.Extensions/4.0.11-beta-23504": {
      "sha512": "2yYJAQxjl25VtJI73x0NewafdeEOYp6rC2Ng953vfMEKNj/44UfgDlugZQVZXlWsP2JZ/KTlZNM6gLWz3NWAqA==",
      "type": "package",
      "files": [
        "System.Runtime.Extensions.4.0.11-beta-23504.nupkg.sha512",
        "System.Runtime.Extensions.nuspec",
        "lib/MonoAndroid10/_._",
        "lib/MonoTouch10/_._",
        "lib/net45/_._",
        "lib/win8/_._",
        "lib/wp80/_._",
        "lib/wpa81/_._",
        "lib/xamarinios10/_._",
        "lib/xamarinmac20/_._",
        "ref/MonoAndroid10/_._",
        "ref/MonoTouch10/_._",
        "ref/dotnet5.1/System.Runtime.Extensions.dll",
        "ref/dotnet5.1/System.Runtime.Extensions.xml",
        "ref/dotnet5.1/de/System.Runtime.Extensions.xml",
        "ref/dotnet5.1/es/System.Runtime.Extensions.xml",
        "ref/dotnet5.1/fr/System.Runtime.Extensions.xml",
        "ref/dotnet5.1/it/System.Runtime.Extensions.xml",
        "ref/dotnet5.1/ja/System.Runtime.Extensions.xml",
        "ref/dotnet5.1/ko/System.Runtime.Extensions.xml",
        "ref/dotnet5.1/ru/System.Runtime.Extensions.xml",
        "ref/dotnet5.1/zh-hans/System.Runtime.Extensions.xml",
        "ref/dotnet5.1/zh-hant/System.Runtime.Extensions.xml",
        "ref/dotnet5.4/System.Runtime.Extensions.dll",
        "ref/dotnet5.4/System.Runtime.Extensions.xml",
        "ref/dotnet5.4/de/System.Runtime.Extensions.xml",
        "ref/dotnet5.4/es/System.Runtime.Extensions.xml",
        "ref/dotnet5.4/fr/System.Runtime.Extensions.xml",
        "ref/dotnet5.4/it/System.Runtime.Extensions.xml",
        "ref/dotnet5.4/ja/System.Runtime.Extensions.xml",
        "ref/dotnet5.4/ko/System.Runtime.Extensions.xml",
        "ref/dotnet5.4/ru/System.Runtime.Extensions.xml",
        "ref/dotnet5.4/zh-hans/System.Runtime.Extensions.xml",
        "ref/dotnet5.4/zh-hant/System.Runtime.Extensions.xml",
        "ref/net45/_._",
        "ref/netcore50/System.Runtime.Extensions.dll",
        "ref/netcore50/System.Runtime.Extensions.xml",
        "ref/netcore50/de/System.Runtime.Extensions.xml",
        "ref/netcore50/es/System.Runtime.Extensions.xml",
        "ref/netcore50/fr/System.Runtime.Extensions.xml",
        "ref/netcore50/it/System.Runtime.Extensions.xml",
        "ref/netcore50/ja/System.Runtime.Extensions.xml",
        "ref/netcore50/ko/System.Runtime.Extensions.xml",
        "ref/netcore50/ru/System.Runtime.Extensions.xml",
        "ref/netcore50/zh-hans/System.Runtime.Extensions.xml",
        "ref/netcore50/zh-hant/System.Runtime.Extensions.xml",
        "ref/win8/_._",
        "ref/wp80/_._",
        "ref/wpa81/_._",
        "ref/xamarinios10/_._",
        "ref/xamarinmac20/_._",
        "runtime.json"
      ]
    },
    "System.Runtime.Handles/4.0.1-beta-23504": {
      "sha512": "jXoQoWFOAUkXMimw+727XB1UDA+Z61hhKxJkBRlKUJ5pfho+99bnNeYsuniroYnp2gPvpnrQuvhzYNU3/X8LEw==",
      "type": "package",
      "files": [
        "System.Runtime.Handles.4.0.1-beta-23504.nupkg.sha512",
        "System.Runtime.Handles.nuspec",
        "lib/DNXCore50/System.Runtime.Handles.dll",
        "lib/MonoAndroid10/_._",
        "lib/MonoTouch10/_._",
        "lib/net46/_._",
        "lib/netcore50/System.Runtime.Handles.dll",
        "lib/xamarinios10/_._",
        "lib/xamarinmac20/_._",
        "ref/MonoAndroid10/_._",
        "ref/MonoTouch10/_._",
        "ref/dotnet5.4/System.Runtime.Handles.dll",
        "ref/dotnet5.4/System.Runtime.Handles.xml",
        "ref/dotnet5.4/de/System.Runtime.Handles.xml",
        "ref/dotnet5.4/es/System.Runtime.Handles.xml",
        "ref/dotnet5.4/fr/System.Runtime.Handles.xml",
        "ref/dotnet5.4/it/System.Runtime.Handles.xml",
        "ref/dotnet5.4/ja/System.Runtime.Handles.xml",
        "ref/dotnet5.4/ko/System.Runtime.Handles.xml",
        "ref/dotnet5.4/ru/System.Runtime.Handles.xml",
        "ref/dotnet5.4/zh-hans/System.Runtime.Handles.xml",
        "ref/dotnet5.4/zh-hant/System.Runtime.Handles.xml",
        "ref/net46/_._",
        "ref/xamarinios10/_._",
        "ref/xamarinmac20/_._",
        "runtimes/win8-aot/lib/netcore50/System.Runtime.Handles.dll"
      ]
    },
    "System.Runtime.InteropServices/4.0.21-beta-23504": {
      "sha512": "9MWR4HGPfUvt4CayFMQPP9q2OWAQMuRNy7CNz1uF2XCw7N0f2CYmbhOW9n6/+zkRZUCEq6Uz/zlnbZX0+nuEHg==",
      "type": "package",
      "files": [
        "System.Runtime.InteropServices.4.0.21-beta-23504.nupkg.sha512",
        "System.Runtime.InteropServices.nuspec",
        "lib/DNXCore50/System.Runtime.InteropServices.dll",
        "lib/MonoAndroid10/_._",
        "lib/MonoTouch10/_._",
        "lib/net45/_._",
        "lib/netcore50/System.Runtime.InteropServices.dll",
        "lib/win8/_._",
        "lib/wpa81/_._",
        "lib/xamarinios10/_._",
        "lib/xamarinmac20/_._",
        "ref/MonoAndroid10/_._",
        "ref/MonoTouch10/_._",
        "ref/dotnet5.2/System.Runtime.InteropServices.dll",
        "ref/dotnet5.2/System.Runtime.InteropServices.xml",
        "ref/dotnet5.2/de/System.Runtime.InteropServices.xml",
        "ref/dotnet5.2/es/System.Runtime.InteropServices.xml",
        "ref/dotnet5.2/fr/System.Runtime.InteropServices.xml",
        "ref/dotnet5.2/it/System.Runtime.InteropServices.xml",
        "ref/dotnet5.2/ja/System.Runtime.InteropServices.xml",
        "ref/dotnet5.2/ko/System.Runtime.InteropServices.xml",
        "ref/dotnet5.2/ru/System.Runtime.InteropServices.xml",
        "ref/dotnet5.2/zh-hans/System.Runtime.InteropServices.xml",
        "ref/dotnet5.2/zh-hant/System.Runtime.InteropServices.xml",
        "ref/dotnet5.3/System.Runtime.InteropServices.dll",
        "ref/dotnet5.3/System.Runtime.InteropServices.xml",
        "ref/dotnet5.3/de/System.Runtime.InteropServices.xml",
        "ref/dotnet5.3/es/System.Runtime.InteropServices.xml",
        "ref/dotnet5.3/fr/System.Runtime.InteropServices.xml",
        "ref/dotnet5.3/it/System.Runtime.InteropServices.xml",
        "ref/dotnet5.3/ja/System.Runtime.InteropServices.xml",
        "ref/dotnet5.3/ko/System.Runtime.InteropServices.xml",
        "ref/dotnet5.3/ru/System.Runtime.InteropServices.xml",
        "ref/dotnet5.3/zh-hans/System.Runtime.InteropServices.xml",
        "ref/dotnet5.3/zh-hant/System.Runtime.InteropServices.xml",
        "ref/dotnet5.4/System.Runtime.InteropServices.dll",
        "ref/dotnet5.4/System.Runtime.InteropServices.xml",
        "ref/dotnet5.4/de/System.Runtime.InteropServices.xml",
        "ref/dotnet5.4/es/System.Runtime.InteropServices.xml",
        "ref/dotnet5.4/fr/System.Runtime.InteropServices.xml",
        "ref/dotnet5.4/it/System.Runtime.InteropServices.xml",
        "ref/dotnet5.4/ja/System.Runtime.InteropServices.xml",
        "ref/dotnet5.4/ko/System.Runtime.InteropServices.xml",
        "ref/dotnet5.4/ru/System.Runtime.InteropServices.xml",
        "ref/dotnet5.4/zh-hans/System.Runtime.InteropServices.xml",
        "ref/dotnet5.4/zh-hant/System.Runtime.InteropServices.xml",
        "ref/net45/_._",
        "ref/netcore50/System.Runtime.InteropServices.dll",
        "ref/netcore50/System.Runtime.InteropServices.xml",
        "ref/netcore50/de/System.Runtime.InteropServices.xml",
        "ref/netcore50/es/System.Runtime.InteropServices.xml",
        "ref/netcore50/fr/System.Runtime.InteropServices.xml",
        "ref/netcore50/it/System.Runtime.InteropServices.xml",
        "ref/netcore50/ja/System.Runtime.InteropServices.xml",
        "ref/netcore50/ko/System.Runtime.InteropServices.xml",
        "ref/netcore50/ru/System.Runtime.InteropServices.xml",
        "ref/netcore50/zh-hans/System.Runtime.InteropServices.xml",
        "ref/netcore50/zh-hant/System.Runtime.InteropServices.xml",
        "ref/win8/_._",
        "ref/wpa81/_._",
        "ref/xamarinios10/_._",
        "ref/xamarinmac20/_._",
        "runtimes/win8-aot/lib/netcore50/System.Runtime.InteropServices.dll"
      ]
    },
    "System.Runtime.Loader/4.0.0-beta-23504": {
      "sha512": "STMBFl+by4dsiPD/5OB/A/+RbZzhzbLjYMVQzlLNDD2Y3I25hcSPrgjNQunZ57IZfa5pu78Y3FVMBxxW5OI6xA==",
      "type": "package",
      "files": [
        "System.Runtime.Loader.4.0.0-beta-23504.nupkg.sha512",
        "System.Runtime.Loader.nuspec",
        "lib/DNXCore50/System.Runtime.Loader.dll",
        "ref/dotnet5.1/System.Runtime.Loader.dll",
        "ref/dotnet5.1/System.Runtime.Loader.xml",
        "ref/dotnet5.1/de/System.Runtime.Loader.xml",
        "ref/dotnet5.1/es/System.Runtime.Loader.xml",
        "ref/dotnet5.1/fr/System.Runtime.Loader.xml",
        "ref/dotnet5.1/it/System.Runtime.Loader.xml",
        "ref/dotnet5.1/ja/System.Runtime.Loader.xml",
        "ref/dotnet5.1/ko/System.Runtime.Loader.xml",
        "ref/dotnet5.1/ru/System.Runtime.Loader.xml",
        "ref/dotnet5.1/zh-hans/System.Runtime.Loader.xml",
        "ref/dotnet5.1/zh-hant/System.Runtime.Loader.xml"
      ]
    },
    "System.Runtime.Numerics/4.0.1-beta-23504": {
      "sha512": "pxIPbRDjhlBqZI2QXLJAQuVj3p2CmYyzUwcD6K74H0hNxLmCeBasgR81mO3X/OaFhlpBI11QVM5eCWAv3WEifg==",
      "type": "package",
      "files": [
        "System.Runtime.Numerics.4.0.1-beta-23504.nupkg.sha512",
        "System.Runtime.Numerics.nuspec",
        "lib/dotnet5.4/System.Runtime.Numerics.dll",
        "lib/net45/_._",
        "lib/netcore50/System.Runtime.Numerics.dll",
        "lib/win8/_._",
        "lib/wpa81/_._",
        "ref/dotnet5.2/System.Runtime.Numerics.dll",
        "ref/dotnet5.2/System.Runtime.Numerics.xml",
        "ref/dotnet5.2/de/System.Runtime.Numerics.xml",
        "ref/dotnet5.2/es/System.Runtime.Numerics.xml",
        "ref/dotnet5.2/fr/System.Runtime.Numerics.xml",
        "ref/dotnet5.2/it/System.Runtime.Numerics.xml",
        "ref/dotnet5.2/ja/System.Runtime.Numerics.xml",
        "ref/dotnet5.2/ko/System.Runtime.Numerics.xml",
        "ref/dotnet5.2/ru/System.Runtime.Numerics.xml",
        "ref/dotnet5.2/zh-hans/System.Runtime.Numerics.xml",
        "ref/dotnet5.2/zh-hant/System.Runtime.Numerics.xml",
        "ref/net45/_._",
        "ref/netcore50/System.Runtime.Numerics.dll",
        "ref/netcore50/System.Runtime.Numerics.xml",
        "ref/netcore50/de/System.Runtime.Numerics.xml",
        "ref/netcore50/es/System.Runtime.Numerics.xml",
        "ref/netcore50/fr/System.Runtime.Numerics.xml",
        "ref/netcore50/it/System.Runtime.Numerics.xml",
        "ref/netcore50/ja/System.Runtime.Numerics.xml",
        "ref/netcore50/ko/System.Runtime.Numerics.xml",
        "ref/netcore50/ru/System.Runtime.Numerics.xml",
        "ref/netcore50/zh-hans/System.Runtime.Numerics.xml",
        "ref/netcore50/zh-hant/System.Runtime.Numerics.xml",
        "ref/win8/_._",
        "ref/wpa81/_._"
      ]
    },
    "System.Runtime.Serialization.Json/4.0.1-beta-23504": {
      "sha512": "EpAAbaumz41uGE3g7eKEDnkAmob/6uReruwq7m+4R2cNnf2r1lCsbVAEyUG5HyGx1h6CMYaHOCEP0o55LQtgxw==",
      "type": "package",
      "files": [
        "System.Runtime.Serialization.Json.4.0.1-beta-23504.nupkg.sha512",
        "System.Runtime.Serialization.Json.nuspec",
        "lib/DNXCore50/System.Runtime.Serialization.Json.dll",
        "lib/net45/_._",
        "lib/netcore50/System.Runtime.Serialization.Json.dll",
        "lib/win8/_._",
        "lib/wp80/_._",
        "lib/wpa81/_._",
        "ref/dotnet5.1/System.Runtime.Serialization.Json.dll",
        "ref/dotnet5.1/System.Runtime.Serialization.Json.xml",
        "ref/dotnet5.1/de/System.Runtime.Serialization.Json.xml",
        "ref/dotnet5.1/es/System.Runtime.Serialization.Json.xml",
        "ref/dotnet5.1/fr/System.Runtime.Serialization.Json.xml",
        "ref/dotnet5.1/it/System.Runtime.Serialization.Json.xml",
        "ref/dotnet5.1/ja/System.Runtime.Serialization.Json.xml",
        "ref/dotnet5.1/ko/System.Runtime.Serialization.Json.xml",
        "ref/dotnet5.1/ru/System.Runtime.Serialization.Json.xml",
        "ref/dotnet5.1/zh-hans/System.Runtime.Serialization.Json.xml",
        "ref/dotnet5.1/zh-hant/System.Runtime.Serialization.Json.xml",
        "ref/net45/_._",
        "ref/netcore50/System.Runtime.Serialization.Json.dll",
        "ref/netcore50/System.Runtime.Serialization.Json.xml",
        "ref/netcore50/de/System.Runtime.Serialization.Json.xml",
        "ref/netcore50/es/System.Runtime.Serialization.Json.xml",
        "ref/netcore50/fr/System.Runtime.Serialization.Json.xml",
        "ref/netcore50/it/System.Runtime.Serialization.Json.xml",
        "ref/netcore50/ja/System.Runtime.Serialization.Json.xml",
        "ref/netcore50/ko/System.Runtime.Serialization.Json.xml",
        "ref/netcore50/ru/System.Runtime.Serialization.Json.xml",
        "ref/netcore50/zh-hans/System.Runtime.Serialization.Json.xml",
        "ref/netcore50/zh-hant/System.Runtime.Serialization.Json.xml",
        "ref/win8/_._",
        "ref/wp80/_._",
        "ref/wpa81/_._",
        "runtimes/win8-aot/lib/netcore50/System.Runtime.Serialization.Json.dll"
      ]
    },
    "System.Security.Claims/4.0.1-beta-23504": {
      "sha512": "ygnlKv43NwQ6ektwp9yEuzWeEYTU+QPrvfZePritTRe6Q/W8VQW536Of5/la3yuy3QMotExORBVG5/qNFS8lOw==",
      "type": "package",
      "files": [
        "System.Security.Claims.4.0.1-beta-23504.nupkg.sha512",
        "System.Security.Claims.nuspec",
        "lib/MonoAndroid10/_._",
        "lib/MonoTouch10/_._",
        "lib/dotnet5.4/System.Security.Claims.dll",
        "lib/net46/System.Security.Claims.dll",
        "lib/xamarinios10/_._",
        "lib/xamarinmac20/_._",
        "ref/MonoAndroid10/_._",
        "ref/MonoTouch10/_._",
        "ref/dotnet5.4/System.Security.Claims.dll",
        "ref/dotnet5.4/System.Security.Claims.xml",
        "ref/dotnet5.4/de/System.Security.Claims.xml",
        "ref/dotnet5.4/es/System.Security.Claims.xml",
        "ref/dotnet5.4/fr/System.Security.Claims.xml",
        "ref/dotnet5.4/it/System.Security.Claims.xml",
        "ref/dotnet5.4/ja/System.Security.Claims.xml",
        "ref/dotnet5.4/ko/System.Security.Claims.xml",
        "ref/dotnet5.4/ru/System.Security.Claims.xml",
        "ref/dotnet5.4/zh-hans/System.Security.Claims.xml",
        "ref/dotnet5.4/zh-hant/System.Security.Claims.xml",
        "ref/net46/System.Security.Claims.dll",
        "ref/xamarinios10/_._",
        "ref/xamarinmac20/_._"
      ]
    },
    "System.Security.Cryptography.Algorithms/4.0.0-beta-23504": {
      "sha512": "rFGq4yYSz4GSvwGKjeHg7h9sdGbtedTPlh5F4bKB9W2UqLMmN0MmY97T7EfIogMXehY5XAr9ngu9HrbqI+Qorw==",
      "type": "package",
      "files": [
        "System.Security.Cryptography.Algorithms.4.0.0-beta-23504.nupkg.sha512",
        "System.Security.Cryptography.Algorithms.nuspec",
        "lib/MonoAndroid10/_._",
        "lib/MonoTouch10/_._",
        "lib/net46/System.Security.Cryptography.Algorithms.dll",
        "lib/xamarinios10/_._",
        "lib/xamarinmac20/_._",
        "ref/MonoAndroid10/_._",
        "ref/MonoTouch10/_._",
        "ref/dotnet5.4/System.Security.Cryptography.Algorithms.dll",
        "ref/net46/System.Security.Cryptography.Algorithms.dll",
        "ref/xamarinios10/_._",
        "ref/xamarinmac20/_._",
        "runtime.json"
      ]
    },
    "System.Security.Cryptography.Cng/4.0.0-beta-23504": {
      "sha512": "DzXAfI6rD17p9Ps+CdYZlhDLzu78IIfAmqHjQ2kVdapkBBvkpw2mIK089HidT/JgM/M9GVVERN0gzlWS2yHb7w==",
      "type": "package",
      "files": [
        "System.Security.Cryptography.Cng.4.0.0-beta-23504.nupkg.sha512",
        "System.Security.Cryptography.Cng.nuspec",
        "lib/dotnet5.4/System.Security.Cryptography.Cng.dll",
        "lib/net46/System.Security.Cryptography.Cng.dll",
        "ref/dotnet5.4/System.Security.Cryptography.Cng.dll",
        "ref/net46/System.Security.Cryptography.Cng.dll"
      ]
    },
    "System.Security.Cryptography.Csp/4.0.0-beta-23504": {
      "sha512": "WFwSawLDe+Fg6mb0ZWldXwHoDkdhan8dAywK5rJkE6kmtmNt2rCtORUL1Ri/ZIIvOwke5xeK3D12mpoWvNqo+g==",
      "type": "package",
      "files": [
        "System.Security.Cryptography.Csp.4.0.0-beta-23504.nupkg.sha512",
        "System.Security.Cryptography.Csp.nuspec",
        "lib/DNXCore50/System.Security.Cryptography.Csp.dll",
        "lib/MonoAndroid10/_._",
        "lib/MonoTouch10/_._",
        "lib/net46/System.Security.Cryptography.Csp.dll",
        "lib/xamarinios10/_._",
        "lib/xamarinmac20/_._",
        "ref/MonoAndroid10/_._",
        "ref/MonoTouch10/_._",
        "ref/dotnet5.4/System.Security.Cryptography.Csp.dll",
        "ref/net46/System.Security.Cryptography.Csp.dll",
        "ref/xamarinios10/_._",
        "ref/xamarinmac20/_._"
      ]
    },
    "System.Security.Cryptography.Encoding/4.0.0-beta-23504": {
      "sha512": "iObsTOwqwRsvolgEy0KKOOSoqZZESRq7kc9fSYZAXx2st0nAFmq1eGLR0OdQCm/hBtXYu8qmUyEycASsCYch/g==",
      "type": "package",
      "files": [
        "System.Security.Cryptography.Encoding.4.0.0-beta-23504.nupkg.sha512",
        "System.Security.Cryptography.Encoding.nuspec",
        "lib/MonoAndroid10/_._",
        "lib/MonoTouch10/_._",
        "lib/net46/System.Security.Cryptography.Encoding.dll",
        "lib/xamarinios10/_._",
        "lib/xamarinmac20/_._",
        "ref/MonoAndroid10/_._",
        "ref/MonoTouch10/_._",
        "ref/dotnet5.4/System.Security.Cryptography.Encoding.dll",
        "ref/dotnet5.4/System.Security.Cryptography.Encoding.xml",
        "ref/dotnet5.4/de/System.Security.Cryptography.Encoding.xml",
        "ref/dotnet5.4/es/System.Security.Cryptography.Encoding.xml",
        "ref/dotnet5.4/fr/System.Security.Cryptography.Encoding.xml",
        "ref/dotnet5.4/it/System.Security.Cryptography.Encoding.xml",
        "ref/dotnet5.4/ja/System.Security.Cryptography.Encoding.xml",
        "ref/dotnet5.4/ko/System.Security.Cryptography.Encoding.xml",
        "ref/dotnet5.4/ru/System.Security.Cryptography.Encoding.xml",
        "ref/dotnet5.4/zh-hans/System.Security.Cryptography.Encoding.xml",
        "ref/dotnet5.4/zh-hant/System.Security.Cryptography.Encoding.xml",
        "ref/net46/System.Security.Cryptography.Encoding.dll",
        "ref/xamarinios10/_._",
        "ref/xamarinmac20/_._",
        "runtime.json"
      ]
    },
    "System.Security.Cryptography.OpenSsl/4.0.0-beta-23504": {
      "sha512": "953ZdUgQS5DSzBJcUsa8l5zmAz8Y1C5OJ1kWaNIQutvIwEYf6Dp/E2DqTtNuQ40FZ765flm93oRNKHsfx6DY6A==",
      "type": "package",
      "files": [
        "System.Security.Cryptography.OpenSsl.4.0.0-beta-23504.nupkg.sha512",
        "System.Security.Cryptography.OpenSsl.nuspec",
        "ref/dotnet5.4/System.Security.Cryptography.OpenSsl.dll",
        "runtimes/unix/lib/dotnet5.4/System.Security.Cryptography.OpenSsl.dll"
      ]
    },
    "System.Security.Cryptography.Primitives/4.0.0-beta-23504": {
      "sha512": "IeEsY14NY8P4Diq3+xByaOBqQh7T5x55p38K78q3abi7MMhebZ2ulPs9/h+q+roTiarc8ZhO6v6ewllb883nyA==",
      "type": "package",
      "files": [
        "System.Security.Cryptography.Primitives.4.0.0-beta-23504.nupkg.sha512",
        "System.Security.Cryptography.Primitives.nuspec",
        "lib/MonoAndroid10/_._",
        "lib/MonoTouch10/_._",
        "lib/dotnet5.4/System.Security.Cryptography.Primitives.dll",
        "lib/net46/System.Security.Cryptography.Primitives.dll",
        "lib/xamarinios10/_._",
        "lib/xamarinmac20/_._",
        "ref/MonoAndroid10/_._",
        "ref/MonoTouch10/_._",
        "ref/dotnet5.4/System.Security.Cryptography.Primitives.dll",
        "ref/net46/System.Security.Cryptography.Primitives.dll",
        "ref/xamarinios10/_._",
        "ref/xamarinmac20/_._"
      ]
    },
    "System.Security.Cryptography.X509Certificates/4.0.0-beta-23504": {
      "sha512": "ukuGfOlg7hwEMSoxuUtojcoMNou6k7BR7yzPVAWD0DyActvQSbuh/Mhu4O6JRx1GsV3poZaD7SpjfLqQz651jg==",
      "type": "package",
      "files": [
        "System.Security.Cryptography.X509Certificates.4.0.0-beta-23504.nupkg.sha512",
        "System.Security.Cryptography.X509Certificates.nuspec",
        "lib/MonoAndroid10/_._",
        "lib/MonoTouch10/_._",
        "lib/net46/System.Security.Cryptography.X509Certificates.dll",
        "lib/xamarinios10/_._",
        "lib/xamarinmac20/_._",
        "ref/MonoAndroid10/_._",
        "ref/MonoTouch10/_._",
        "ref/dotnet5.4/System.Security.Cryptography.X509Certificates.dll",
        "ref/dotnet5.4/System.Security.Cryptography.X509Certificates.xml",
        "ref/dotnet5.4/de/System.Security.Cryptography.X509Certificates.xml",
        "ref/dotnet5.4/es/System.Security.Cryptography.X509Certificates.xml",
        "ref/dotnet5.4/fr/System.Security.Cryptography.X509Certificates.xml",
        "ref/dotnet5.4/it/System.Security.Cryptography.X509Certificates.xml",
        "ref/dotnet5.4/ja/System.Security.Cryptography.X509Certificates.xml",
        "ref/dotnet5.4/ko/System.Security.Cryptography.X509Certificates.xml",
        "ref/dotnet5.4/ru/System.Security.Cryptography.X509Certificates.xml",
        "ref/dotnet5.4/zh-hans/System.Security.Cryptography.X509Certificates.xml",
        "ref/dotnet5.4/zh-hant/System.Security.Cryptography.X509Certificates.xml",
        "ref/net46/System.Security.Cryptography.X509Certificates.dll",
        "ref/xamarinios10/_._",
        "ref/xamarinmac20/_._",
        "runtime.json"
      ]
    },
    "System.Security.Principal/4.0.0": {
      "sha512": "FOhq3jUOONi6fp5j3nPYJMrKtSJlqAURpjiO3FaDIV4DJNEYymWW5uh1pfxySEB8dtAW+I66IypzNge/w9OzZQ==",
      "type": "package",
      "files": [
        "System.Security.Principal.4.0.0.nupkg.sha512",
        "System.Security.Principal.nuspec",
        "lib/dotnet/System.Security.Principal.dll",
        "lib/net45/_._",
        "lib/netcore50/System.Security.Principal.dll",
        "lib/win8/_._",
        "lib/wp80/_._",
        "lib/wpa81/_._",
        "ref/dotnet/System.Security.Principal.dll",
        "ref/dotnet/System.Security.Principal.xml",
        "ref/dotnet/de/System.Security.Principal.xml",
        "ref/dotnet/es/System.Security.Principal.xml",
        "ref/dotnet/fr/System.Security.Principal.xml",
        "ref/dotnet/it/System.Security.Principal.xml",
        "ref/dotnet/ja/System.Security.Principal.xml",
        "ref/dotnet/ko/System.Security.Principal.xml",
        "ref/dotnet/ru/System.Security.Principal.xml",
        "ref/dotnet/zh-hans/System.Security.Principal.xml",
        "ref/dotnet/zh-hant/System.Security.Principal.xml",
        "ref/net45/_._",
        "ref/netcore50/System.Security.Principal.dll",
        "ref/netcore50/System.Security.Principal.xml",
        "ref/win8/_._",
        "ref/wp80/_._",
        "ref/wpa81/_._"
      ]
    },
    "System.Security.Principal/4.0.1-beta-23504": {
      "sha512": "VTW5OowEsQ34UwcW3Z9EHDEiX10dE+dY6/ZD1zYnZ761wwtonCKBZSYxXnVt5P0I/IF5frflJwNoyxQBiOt38g==",
      "type": "package",
      "files": [
        "System.Security.Principal.4.0.1-beta-23504.nupkg.sha512",
        "System.Security.Principal.nuspec",
        "lib/dotnet5.1/System.Security.Principal.dll",
        "lib/net45/_._",
        "lib/netcore50/System.Security.Principal.dll",
        "lib/win8/_._",
        "lib/wp80/_._",
        "lib/wpa81/_._",
        "ref/dotnet5.1/System.Security.Principal.dll",
        "ref/dotnet5.1/System.Security.Principal.xml",
        "ref/dotnet5.1/de/System.Security.Principal.xml",
        "ref/dotnet5.1/es/System.Security.Principal.xml",
        "ref/dotnet5.1/fr/System.Security.Principal.xml",
        "ref/dotnet5.1/it/System.Security.Principal.xml",
        "ref/dotnet5.1/ja/System.Security.Principal.xml",
        "ref/dotnet5.1/ko/System.Security.Principal.xml",
        "ref/dotnet5.1/ru/System.Security.Principal.xml",
        "ref/dotnet5.1/zh-hans/System.Security.Principal.xml",
        "ref/dotnet5.1/zh-hant/System.Security.Principal.xml",
        "ref/net45/_._",
        "ref/netcore50/System.Security.Principal.dll",
        "ref/netcore50/System.Security.Principal.xml",
        "ref/netcore50/de/System.Security.Principal.xml",
        "ref/netcore50/es/System.Security.Principal.xml",
        "ref/netcore50/fr/System.Security.Principal.xml",
        "ref/netcore50/it/System.Security.Principal.xml",
        "ref/netcore50/ja/System.Security.Principal.xml",
        "ref/netcore50/ko/System.Security.Principal.xml",
        "ref/netcore50/ru/System.Security.Principal.xml",
        "ref/netcore50/zh-hans/System.Security.Principal.xml",
        "ref/netcore50/zh-hant/System.Security.Principal.xml",
        "ref/win8/_._",
        "ref/wp80/_._",
        "ref/wpa81/_._"
      ]
    },
    "System.Security.Principal.Windows/4.0.0-beta-23504": {
      "sha512": "hU0ceSlYTWX211SUgHWrIpK275QXFLYlV6ouoQRCmc7BhjeCh05jnd/tyGfM0U1OGH52pzRGQxnLxtDax9TwOA==",
      "type": "package",
      "files": [
        "System.Security.Principal.Windows.4.0.0-beta-23504.nupkg.sha512",
        "System.Security.Principal.Windows.nuspec",
        "lib/DNXCore50/System.Security.Principal.Windows.dll",
        "lib/net46/System.Security.Principal.Windows.dll",
        "ref/dotnet5.4/System.Security.Principal.Windows.dll",
        "ref/dotnet5.4/System.Security.Principal.Windows.xml",
        "ref/dotnet5.4/de/System.Security.Principal.Windows.xml",
        "ref/dotnet5.4/es/System.Security.Principal.Windows.xml",
        "ref/dotnet5.4/fr/System.Security.Principal.Windows.xml",
        "ref/dotnet5.4/it/System.Security.Principal.Windows.xml",
        "ref/dotnet5.4/ja/System.Security.Principal.Windows.xml",
        "ref/dotnet5.4/ko/System.Security.Principal.Windows.xml",
        "ref/dotnet5.4/ru/System.Security.Principal.Windows.xml",
        "ref/dotnet5.4/zh-hans/System.Security.Principal.Windows.xml",
        "ref/dotnet5.4/zh-hant/System.Security.Principal.Windows.xml",
        "ref/net46/System.Security.Principal.Windows.dll"
      ]
    },
    "System.Text.Encoding/4.0.11-beta-23504": {
      "sha512": "nbYGswoknFhzceL6woboAO0K92vd6DO4Q97MVH1eTZ7D2dtQEuEB4niwRxYGp7j/WGfpXQSHzTL1KqRFKCMZwQ==",
      "type": "package",
      "files": [
        "System.Text.Encoding.4.0.11-beta-23504.nupkg.sha512",
        "System.Text.Encoding.nuspec",
        "lib/DNXCore50/System.Text.Encoding.dll",
        "lib/MonoAndroid10/_._",
        "lib/MonoTouch10/_._",
        "lib/net45/_._",
        "lib/netcore50/System.Text.Encoding.dll",
        "lib/win8/_._",
        "lib/wp80/_._",
        "lib/wpa81/_._",
        "lib/xamarinios10/_._",
        "lib/xamarinmac20/_._",
        "ref/MonoAndroid10/_._",
        "ref/MonoTouch10/_._",
        "ref/dotnet5.1/System.Text.Encoding.dll",
        "ref/dotnet5.1/System.Text.Encoding.xml",
        "ref/dotnet5.1/de/System.Text.Encoding.xml",
        "ref/dotnet5.1/es/System.Text.Encoding.xml",
        "ref/dotnet5.1/fr/System.Text.Encoding.xml",
        "ref/dotnet5.1/it/System.Text.Encoding.xml",
        "ref/dotnet5.1/ja/System.Text.Encoding.xml",
        "ref/dotnet5.1/ko/System.Text.Encoding.xml",
        "ref/dotnet5.1/ru/System.Text.Encoding.xml",
        "ref/dotnet5.1/zh-hans/System.Text.Encoding.xml",
        "ref/dotnet5.1/zh-hant/System.Text.Encoding.xml",
        "ref/dotnet5.4/System.Text.Encoding.dll",
        "ref/dotnet5.4/System.Text.Encoding.xml",
        "ref/dotnet5.4/de/System.Text.Encoding.xml",
        "ref/dotnet5.4/es/System.Text.Encoding.xml",
        "ref/dotnet5.4/fr/System.Text.Encoding.xml",
        "ref/dotnet5.4/it/System.Text.Encoding.xml",
        "ref/dotnet5.4/ja/System.Text.Encoding.xml",
        "ref/dotnet5.4/ko/System.Text.Encoding.xml",
        "ref/dotnet5.4/ru/System.Text.Encoding.xml",
        "ref/dotnet5.4/zh-hans/System.Text.Encoding.xml",
        "ref/dotnet5.4/zh-hant/System.Text.Encoding.xml",
        "ref/net45/_._",
        "ref/netcore50/System.Text.Encoding.dll",
        "ref/netcore50/System.Text.Encoding.xml",
        "ref/netcore50/de/System.Text.Encoding.xml",
        "ref/netcore50/es/System.Text.Encoding.xml",
        "ref/netcore50/fr/System.Text.Encoding.xml",
        "ref/netcore50/it/System.Text.Encoding.xml",
        "ref/netcore50/ja/System.Text.Encoding.xml",
        "ref/netcore50/ko/System.Text.Encoding.xml",
        "ref/netcore50/ru/System.Text.Encoding.xml",
        "ref/netcore50/zh-hans/System.Text.Encoding.xml",
        "ref/netcore50/zh-hant/System.Text.Encoding.xml",
        "ref/win8/_._",
        "ref/wp80/_._",
        "ref/wpa81/_._",
        "ref/xamarinios10/_._",
        "ref/xamarinmac20/_._",
        "runtimes/win8-aot/lib/netcore50/System.Text.Encoding.dll"
      ]
    },
    "System.Text.Encoding.CodePages/4.0.1-beta-23504": {
      "sha512": "ZKCiZO9jP1qlEDSsea9P/9skYFRoVg7RmxIjgTe6MhAOYu8kVjOPagRcEkK4USKhuzIkFaY0cdLCoQPSl+uv1Q==",
      "type": "package",
      "files": [
        "System.Text.Encoding.CodePages.4.0.1-beta-23504.nupkg.sha512",
        "System.Text.Encoding.CodePages.nuspec",
        "lib/MonoAndroid10/_._",
        "lib/MonoTouch10/_._",
        "lib/xamarinios10/_._",
        "lib/xamarinmac20/_._",
        "ref/MonoAndroid10/_._",
        "ref/MonoTouch10/_._",
        "ref/dotnet5.4/System.Text.Encoding.CodePages.dll",
        "ref/dotnet5.4/System.Text.Encoding.CodePages.xml",
        "ref/dotnet5.4/de/System.Text.Encoding.CodePages.xml",
        "ref/dotnet5.4/es/System.Text.Encoding.CodePages.xml",
        "ref/dotnet5.4/fr/System.Text.Encoding.CodePages.xml",
        "ref/dotnet5.4/it/System.Text.Encoding.CodePages.xml",
        "ref/dotnet5.4/ja/System.Text.Encoding.CodePages.xml",
        "ref/dotnet5.4/ko/System.Text.Encoding.CodePages.xml",
        "ref/dotnet5.4/ru/System.Text.Encoding.CodePages.xml",
        "ref/dotnet5.4/zh-hans/System.Text.Encoding.CodePages.xml",
        "ref/dotnet5.4/zh-hant/System.Text.Encoding.CodePages.xml",
        "ref/xamarinios10/_._",
        "ref/xamarinmac20/_._",
        "runtime.json"
      ]
    },
    "System.Text.Encoding.Extensions/4.0.11-beta-23504": {
      "sha512": "VlpSvueo1n45N5dG8b3N7zhm1LVAlEHodvwGiSMfAkcUqLG+GgXBTLA+x54sOXG4FGWR7rAZLCosXfOIt8qc/A==",
      "type": "package",
      "files": [
        "System.Text.Encoding.Extensions.4.0.11-beta-23504.nupkg.sha512",
        "System.Text.Encoding.Extensions.nuspec",
        "lib/DNXCore50/System.Text.Encoding.Extensions.dll",
        "lib/MonoAndroid10/_._",
        "lib/MonoTouch10/_._",
        "lib/net45/_._",
        "lib/netcore50/System.Text.Encoding.Extensions.dll",
        "lib/win8/_._",
        "lib/wp80/_._",
        "lib/wpa81/_._",
        "lib/xamarinios10/_._",
        "lib/xamarinmac20/_._",
        "ref/MonoAndroid10/_._",
        "ref/MonoTouch10/_._",
        "ref/dotnet5.1/System.Text.Encoding.Extensions.dll",
        "ref/dotnet5.1/System.Text.Encoding.Extensions.xml",
        "ref/dotnet5.1/de/System.Text.Encoding.Extensions.xml",
        "ref/dotnet5.1/es/System.Text.Encoding.Extensions.xml",
        "ref/dotnet5.1/fr/System.Text.Encoding.Extensions.xml",
        "ref/dotnet5.1/it/System.Text.Encoding.Extensions.xml",
        "ref/dotnet5.1/ja/System.Text.Encoding.Extensions.xml",
        "ref/dotnet5.1/ko/System.Text.Encoding.Extensions.xml",
        "ref/dotnet5.1/ru/System.Text.Encoding.Extensions.xml",
        "ref/dotnet5.1/zh-hans/System.Text.Encoding.Extensions.xml",
        "ref/dotnet5.1/zh-hant/System.Text.Encoding.Extensions.xml",
        "ref/dotnet5.4/System.Text.Encoding.Extensions.dll",
        "ref/dotnet5.4/System.Text.Encoding.Extensions.xml",
        "ref/dotnet5.4/de/System.Text.Encoding.Extensions.xml",
        "ref/dotnet5.4/es/System.Text.Encoding.Extensions.xml",
        "ref/dotnet5.4/fr/System.Text.Encoding.Extensions.xml",
        "ref/dotnet5.4/it/System.Text.Encoding.Extensions.xml",
        "ref/dotnet5.4/ja/System.Text.Encoding.Extensions.xml",
        "ref/dotnet5.4/ko/System.Text.Encoding.Extensions.xml",
        "ref/dotnet5.4/ru/System.Text.Encoding.Extensions.xml",
        "ref/dotnet5.4/zh-hans/System.Text.Encoding.Extensions.xml",
        "ref/dotnet5.4/zh-hant/System.Text.Encoding.Extensions.xml",
        "ref/net45/_._",
        "ref/netcore50/System.Text.Encoding.Extensions.dll",
        "ref/netcore50/System.Text.Encoding.Extensions.xml",
        "ref/netcore50/de/System.Text.Encoding.Extensions.xml",
        "ref/netcore50/es/System.Text.Encoding.Extensions.xml",
        "ref/netcore50/fr/System.Text.Encoding.Extensions.xml",
        "ref/netcore50/it/System.Text.Encoding.Extensions.xml",
        "ref/netcore50/ja/System.Text.Encoding.Extensions.xml",
        "ref/netcore50/ko/System.Text.Encoding.Extensions.xml",
        "ref/netcore50/ru/System.Text.Encoding.Extensions.xml",
        "ref/netcore50/zh-hans/System.Text.Encoding.Extensions.xml",
        "ref/netcore50/zh-hant/System.Text.Encoding.Extensions.xml",
        "ref/win8/_._",
        "ref/wp80/_._",
        "ref/wpa81/_._",
        "ref/xamarinios10/_._",
        "ref/xamarinmac20/_._",
        "runtimes/win8-aot/lib/netcore50/System.Text.Encoding.Extensions.dll"
      ]
    },
    "System.Text.RegularExpressions/4.0.10": {
      "sha512": "0vDuHXJePpfMCecWBNOabOKCvzfTbFMNcGgklt3l5+RqHV5SzmF7RUVpuet8V0rJX30ROlL66xdehw2Rdsn2DA==",
      "type": "package",
      "files": [
        "System.Text.RegularExpressions.4.0.10.nupkg.sha512",
        "System.Text.RegularExpressions.nuspec",
        "lib/MonoAndroid10/_._",
        "lib/MonoTouch10/_._",
        "lib/dotnet/System.Text.RegularExpressions.dll",
        "lib/net46/_._",
        "lib/xamarinios10/_._",
        "lib/xamarinmac20/_._",
        "ref/MonoAndroid10/_._",
        "ref/MonoTouch10/_._",
        "ref/dotnet/System.Text.RegularExpressions.dll",
        "ref/dotnet/System.Text.RegularExpressions.xml",
        "ref/dotnet/de/System.Text.RegularExpressions.xml",
        "ref/dotnet/es/System.Text.RegularExpressions.xml",
        "ref/dotnet/fr/System.Text.RegularExpressions.xml",
        "ref/dotnet/it/System.Text.RegularExpressions.xml",
        "ref/dotnet/ja/System.Text.RegularExpressions.xml",
        "ref/dotnet/ko/System.Text.RegularExpressions.xml",
        "ref/dotnet/ru/System.Text.RegularExpressions.xml",
        "ref/dotnet/zh-hans/System.Text.RegularExpressions.xml",
        "ref/dotnet/zh-hant/System.Text.RegularExpressions.xml",
        "ref/net46/_._",
        "ref/xamarinios10/_._",
        "ref/xamarinmac20/_._"
      ]
    },
    "System.Text.RegularExpressions/4.0.11-beta-23504": {
      "sha512": "414CK/BtVvkG3KXVrriMRQwfZcxroauOHcy/EmWxuBDzPlft7Tx3t4aDnC8IesYAtNLjQO3c5lQCdvyl7ENeNw==",
      "type": "package",
      "files": [
        "System.Text.RegularExpressions.4.0.11-beta-23504.nupkg.sha512",
        "System.Text.RegularExpressions.nuspec",
        "lib/MonoAndroid10/_._",
        "lib/MonoTouch10/_._",
        "lib/dotnet5.4/System.Text.RegularExpressions.dll",
        "lib/net45/_._",
        "lib/netcore50/System.Text.RegularExpressions.dll",
        "lib/win8/_._",
        "lib/wp80/_._",
        "lib/wpa81/_._",
        "lib/xamarinios10/_._",
        "lib/xamarinmac20/_._",
        "ref/MonoAndroid10/_._",
        "ref/MonoTouch10/_._",
        "ref/dotnet5.1/System.Text.RegularExpressions.dll",
        "ref/dotnet5.1/System.Text.RegularExpressions.xml",
        "ref/dotnet5.1/de/System.Text.RegularExpressions.xml",
        "ref/dotnet5.1/es/System.Text.RegularExpressions.xml",
        "ref/dotnet5.1/fr/System.Text.RegularExpressions.xml",
        "ref/dotnet5.1/it/System.Text.RegularExpressions.xml",
        "ref/dotnet5.1/ja/System.Text.RegularExpressions.xml",
        "ref/dotnet5.1/ko/System.Text.RegularExpressions.xml",
        "ref/dotnet5.1/ru/System.Text.RegularExpressions.xml",
        "ref/dotnet5.1/zh-hans/System.Text.RegularExpressions.xml",
        "ref/dotnet5.1/zh-hant/System.Text.RegularExpressions.xml",
        "ref/dotnet5.4/System.Text.RegularExpressions.dll",
        "ref/dotnet5.4/System.Text.RegularExpressions.xml",
        "ref/dotnet5.4/de/System.Text.RegularExpressions.xml",
        "ref/dotnet5.4/es/System.Text.RegularExpressions.xml",
        "ref/dotnet5.4/fr/System.Text.RegularExpressions.xml",
        "ref/dotnet5.4/it/System.Text.RegularExpressions.xml",
        "ref/dotnet5.4/ja/System.Text.RegularExpressions.xml",
        "ref/dotnet5.4/ko/System.Text.RegularExpressions.xml",
        "ref/dotnet5.4/ru/System.Text.RegularExpressions.xml",
        "ref/dotnet5.4/zh-hans/System.Text.RegularExpressions.xml",
        "ref/dotnet5.4/zh-hant/System.Text.RegularExpressions.xml",
        "ref/net45/_._",
        "ref/netcore50/System.Text.RegularExpressions.dll",
        "ref/netcore50/System.Text.RegularExpressions.xml",
        "ref/netcore50/de/System.Text.RegularExpressions.xml",
        "ref/netcore50/es/System.Text.RegularExpressions.xml",
        "ref/netcore50/fr/System.Text.RegularExpressions.xml",
        "ref/netcore50/it/System.Text.RegularExpressions.xml",
        "ref/netcore50/ja/System.Text.RegularExpressions.xml",
        "ref/netcore50/ko/System.Text.RegularExpressions.xml",
        "ref/netcore50/ru/System.Text.RegularExpressions.xml",
        "ref/netcore50/zh-hans/System.Text.RegularExpressions.xml",
        "ref/netcore50/zh-hant/System.Text.RegularExpressions.xml",
        "ref/win8/_._",
        "ref/wp80/_._",
        "ref/wpa81/_._",
        "ref/xamarinios10/_._",
        "ref/xamarinmac20/_._"
      ]
    },
    "System.Threading/4.0.11-beta-23504": {
      "sha512": "L9UttBrbY6uz2ZPxDvfCbmAt4yDK1eKhNMPoraxTcfsOdYTgxpeKRpyMbMbJqrozYlXJE2x7zNs24hhvmGxFPg==",
      "type": "package",
      "files": [
        "System.Threading.4.0.11-beta-23504.nupkg.sha512",
        "System.Threading.nuspec",
        "lib/MonoAndroid10/_._",
        "lib/MonoTouch10/_._",
        "lib/net45/_._",
        "lib/win8/_._",
        "lib/wp80/_._",
        "lib/wpa81/_._",
        "lib/xamarinios10/_._",
        "lib/xamarinmac20/_._",
        "ref/MonoAndroid10/_._",
        "ref/MonoTouch10/_._",
        "ref/dotnet5.1/System.Threading.dll",
        "ref/dotnet5.1/System.Threading.xml",
        "ref/dotnet5.1/de/System.Threading.xml",
        "ref/dotnet5.1/es/System.Threading.xml",
        "ref/dotnet5.1/fr/System.Threading.xml",
        "ref/dotnet5.1/it/System.Threading.xml",
        "ref/dotnet5.1/ja/System.Threading.xml",
        "ref/dotnet5.1/ko/System.Threading.xml",
        "ref/dotnet5.1/ru/System.Threading.xml",
        "ref/dotnet5.1/zh-hans/System.Threading.xml",
        "ref/dotnet5.1/zh-hant/System.Threading.xml",
        "ref/dotnet5.4/System.Threading.dll",
        "ref/dotnet5.4/System.Threading.xml",
        "ref/dotnet5.4/de/System.Threading.xml",
        "ref/dotnet5.4/es/System.Threading.xml",
        "ref/dotnet5.4/fr/System.Threading.xml",
        "ref/dotnet5.4/it/System.Threading.xml",
        "ref/dotnet5.4/ja/System.Threading.xml",
        "ref/dotnet5.4/ko/System.Threading.xml",
        "ref/dotnet5.4/ru/System.Threading.xml",
        "ref/dotnet5.4/zh-hans/System.Threading.xml",
        "ref/dotnet5.4/zh-hant/System.Threading.xml",
        "ref/net45/_._",
        "ref/netcore50/System.Threading.dll",
        "ref/netcore50/System.Threading.xml",
        "ref/netcore50/de/System.Threading.xml",
        "ref/netcore50/es/System.Threading.xml",
        "ref/netcore50/fr/System.Threading.xml",
        "ref/netcore50/it/System.Threading.xml",
        "ref/netcore50/ja/System.Threading.xml",
        "ref/netcore50/ko/System.Threading.xml",
        "ref/netcore50/ru/System.Threading.xml",
        "ref/netcore50/zh-hans/System.Threading.xml",
        "ref/netcore50/zh-hant/System.Threading.xml",
        "ref/win8/_._",
        "ref/wp80/_._",
        "ref/wpa81/_._",
        "ref/xamarinios10/_._",
        "ref/xamarinmac20/_._",
        "runtime.json"
      ]
    },
    "System.Threading.Overlapped/4.0.0": {
      "sha512": "X5LuQFhM5FTqaez3eXKJ9CbfSGZ7wj6j4hSVtxct3zmwQXLqG95qoWdvILcgN7xtrDOBIFtpiyDg0vmoI0jE2A==",
      "type": "package",
      "files": [
        "System.Threading.Overlapped.4.0.0.nupkg.sha512",
        "System.Threading.Overlapped.nuspec",
        "lib/DNXCore50/System.Threading.Overlapped.dll",
        "lib/net46/System.Threading.Overlapped.dll",
        "lib/netcore50/System.Threading.Overlapped.dll",
        "ref/dotnet/System.Threading.Overlapped.dll",
        "ref/dotnet/System.Threading.Overlapped.xml",
        "ref/dotnet/de/System.Threading.Overlapped.xml",
        "ref/dotnet/es/System.Threading.Overlapped.xml",
        "ref/dotnet/fr/System.Threading.Overlapped.xml",
        "ref/dotnet/it/System.Threading.Overlapped.xml",
        "ref/dotnet/ja/System.Threading.Overlapped.xml",
        "ref/dotnet/ko/System.Threading.Overlapped.xml",
        "ref/dotnet/ru/System.Threading.Overlapped.xml",
        "ref/dotnet/zh-hans/System.Threading.Overlapped.xml",
        "ref/dotnet/zh-hant/System.Threading.Overlapped.xml",
        "ref/net46/System.Threading.Overlapped.dll"
      ]
    },
    "System.Threading.Overlapped/4.0.1-beta-23504": {
      "sha512": "zEksmLDlQISpknsrHdnouV++uKNd0agZzz/XQlVGOxU+4AsJirgdgPXeIj+teCd6aSu1j0HWv0qoFGrMgBKWXw==",
      "type": "package",
      "files": [
        "System.Threading.Overlapped.4.0.1-beta-23504.nupkg.sha512",
        "System.Threading.Overlapped.nuspec",
        "lib/DNXCore50/System.Threading.Overlapped.dll",
        "lib/net46/System.Threading.Overlapped.dll",
        "lib/netcore50/System.Threading.Overlapped.dll",
        "ref/dotnet5.4/System.Threading.Overlapped.dll",
        "ref/dotnet5.4/System.Threading.Overlapped.xml",
        "ref/dotnet5.4/de/System.Threading.Overlapped.xml",
        "ref/dotnet5.4/es/System.Threading.Overlapped.xml",
        "ref/dotnet5.4/fr/System.Threading.Overlapped.xml",
        "ref/dotnet5.4/it/System.Threading.Overlapped.xml",
        "ref/dotnet5.4/ja/System.Threading.Overlapped.xml",
        "ref/dotnet5.4/ko/System.Threading.Overlapped.xml",
        "ref/dotnet5.4/ru/System.Threading.Overlapped.xml",
        "ref/dotnet5.4/zh-hans/System.Threading.Overlapped.xml",
        "ref/dotnet5.4/zh-hant/System.Threading.Overlapped.xml",
        "ref/net46/System.Threading.Overlapped.dll"
      ]
    },
    "System.Threading.Tasks/4.0.11-beta-23504": {
      "sha512": "4GDxeC8aOFF6r49Y0aLgPa3chmtieP+SqrFj7N+h58h+Wn3beAZhzFqvR9hEeJ918zNur/W78uuMho0UUTqLtw==",
      "type": "package",
      "files": [
        "System.Threading.Tasks.4.0.11-beta-23504.nupkg.sha512",
        "System.Threading.Tasks.nuspec",
        "lib/DNXCore50/System.Threading.Tasks.dll",
        "lib/MonoAndroid10/_._",
        "lib/MonoTouch10/_._",
        "lib/net45/_._",
        "lib/netcore50/System.Threading.Tasks.dll",
        "lib/win8/_._",
        "lib/wp80/_._",
        "lib/wpa81/_._",
        "lib/xamarinios10/_._",
        "lib/xamarinmac20/_._",
        "ref/MonoAndroid10/_._",
        "ref/MonoTouch10/_._",
        "ref/dotnet5.1/System.Threading.Tasks.dll",
        "ref/dotnet5.1/System.Threading.Tasks.xml",
        "ref/dotnet5.1/de/System.Threading.Tasks.xml",
        "ref/dotnet5.1/es/System.Threading.Tasks.xml",
        "ref/dotnet5.1/fr/System.Threading.Tasks.xml",
        "ref/dotnet5.1/it/System.Threading.Tasks.xml",
        "ref/dotnet5.1/ja/System.Threading.Tasks.xml",
        "ref/dotnet5.1/ko/System.Threading.Tasks.xml",
        "ref/dotnet5.1/ru/System.Threading.Tasks.xml",
        "ref/dotnet5.1/zh-hans/System.Threading.Tasks.xml",
        "ref/dotnet5.1/zh-hant/System.Threading.Tasks.xml",
        "ref/dotnet5.4/System.Threading.Tasks.dll",
        "ref/dotnet5.4/System.Threading.Tasks.xml",
        "ref/dotnet5.4/de/System.Threading.Tasks.xml",
        "ref/dotnet5.4/es/System.Threading.Tasks.xml",
        "ref/dotnet5.4/fr/System.Threading.Tasks.xml",
        "ref/dotnet5.4/it/System.Threading.Tasks.xml",
        "ref/dotnet5.4/ja/System.Threading.Tasks.xml",
        "ref/dotnet5.4/ko/System.Threading.Tasks.xml",
        "ref/dotnet5.4/ru/System.Threading.Tasks.xml",
        "ref/dotnet5.4/zh-hans/System.Threading.Tasks.xml",
        "ref/dotnet5.4/zh-hant/System.Threading.Tasks.xml",
        "ref/net45/_._",
        "ref/netcore50/System.Threading.Tasks.dll",
        "ref/netcore50/System.Threading.Tasks.xml",
        "ref/netcore50/de/System.Threading.Tasks.xml",
        "ref/netcore50/es/System.Threading.Tasks.xml",
        "ref/netcore50/fr/System.Threading.Tasks.xml",
        "ref/netcore50/it/System.Threading.Tasks.xml",
        "ref/netcore50/ja/System.Threading.Tasks.xml",
        "ref/netcore50/ko/System.Threading.Tasks.xml",
        "ref/netcore50/ru/System.Threading.Tasks.xml",
        "ref/netcore50/zh-hans/System.Threading.Tasks.xml",
        "ref/netcore50/zh-hant/System.Threading.Tasks.xml",
        "ref/win8/_._",
        "ref/wp80/_._",
        "ref/wpa81/_._",
        "ref/xamarinios10/_._",
        "ref/xamarinmac20/_._",
        "runtimes/win8-aot/lib/netcore50/System.Threading.Tasks.dll"
      ]
    },
    "System.Threading.Tasks.Parallel/4.0.1-beta-23504": {
      "sha512": "QiFGqCNgeQll8ua1mGVdAiMyEj2WIr9T54ERZXyk8xduy4/lRneMgBgqDuc4W0gSmLj9pdrYfplD9MMZnc5ZXw==",
      "type": "package",
      "files": [
        "System.Threading.Tasks.Parallel.4.0.1-beta-23504.nupkg.sha512",
        "System.Threading.Tasks.Parallel.nuspec",
        "lib/dotnet5.4/System.Threading.Tasks.Parallel.dll",
        "lib/net45/_._",
        "lib/netcore50/System.Threading.Tasks.Parallel.dll",
        "lib/win8/_._",
        "lib/wpa81/_._",
        "ref/dotnet5.2/System.Threading.Tasks.Parallel.dll",
        "ref/dotnet5.2/System.Threading.Tasks.Parallel.xml",
        "ref/dotnet5.2/de/System.Threading.Tasks.Parallel.xml",
        "ref/dotnet5.2/es/System.Threading.Tasks.Parallel.xml",
        "ref/dotnet5.2/fr/System.Threading.Tasks.Parallel.xml",
        "ref/dotnet5.2/it/System.Threading.Tasks.Parallel.xml",
        "ref/dotnet5.2/ja/System.Threading.Tasks.Parallel.xml",
        "ref/dotnet5.2/ko/System.Threading.Tasks.Parallel.xml",
        "ref/dotnet5.2/ru/System.Threading.Tasks.Parallel.xml",
        "ref/dotnet5.2/zh-hans/System.Threading.Tasks.Parallel.xml",
        "ref/dotnet5.2/zh-hant/System.Threading.Tasks.Parallel.xml",
        "ref/net45/_._",
        "ref/netcore50/System.Threading.Tasks.Parallel.dll",
        "ref/netcore50/System.Threading.Tasks.Parallel.xml",
        "ref/netcore50/de/System.Threading.Tasks.Parallel.xml",
        "ref/netcore50/es/System.Threading.Tasks.Parallel.xml",
        "ref/netcore50/fr/System.Threading.Tasks.Parallel.xml",
        "ref/netcore50/it/System.Threading.Tasks.Parallel.xml",
        "ref/netcore50/ja/System.Threading.Tasks.Parallel.xml",
        "ref/netcore50/ko/System.Threading.Tasks.Parallel.xml",
        "ref/netcore50/ru/System.Threading.Tasks.Parallel.xml",
        "ref/netcore50/zh-hans/System.Threading.Tasks.Parallel.xml",
        "ref/netcore50/zh-hant/System.Threading.Tasks.Parallel.xml",
        "ref/win8/_._",
        "ref/wpa81/_._"
      ]
    },
    "System.Threading.Thread/4.0.0-beta-23504": {
      "sha512": "D3zvCZDSjODrr0TjaPErBitArzcfqnTCU2tnXodFpLXncU/7SSIaVSyir7eTb9nAsGje9IEu2C4HDNQppgStRQ==",
      "type": "package",
      "files": [
        "System.Threading.Thread.4.0.0-beta-23504.nupkg.sha512",
        "System.Threading.Thread.nuspec",
        "lib/DNXCore50/System.Threading.Thread.dll",
        "lib/MonoAndroid10/_._",
        "lib/MonoTouch10/_._",
        "lib/net46/System.Threading.Thread.dll",
        "lib/xamarinios10/_._",
        "lib/xamarinmac20/_._",
        "ref/MonoAndroid10/_._",
        "ref/MonoTouch10/_._",
        "ref/dotnet5.4/System.Threading.Thread.dll",
        "ref/dotnet5.4/System.Threading.Thread.xml",
        "ref/dotnet5.4/de/System.Threading.Thread.xml",
        "ref/dotnet5.4/es/System.Threading.Thread.xml",
        "ref/dotnet5.4/fr/System.Threading.Thread.xml",
        "ref/dotnet5.4/it/System.Threading.Thread.xml",
        "ref/dotnet5.4/ja/System.Threading.Thread.xml",
        "ref/dotnet5.4/ko/System.Threading.Thread.xml",
        "ref/dotnet5.4/ru/System.Threading.Thread.xml",
        "ref/dotnet5.4/zh-hans/System.Threading.Thread.xml",
        "ref/dotnet5.4/zh-hant/System.Threading.Thread.xml",
        "ref/net46/System.Threading.Thread.dll",
        "ref/xamarinios10/_._",
        "ref/xamarinmac20/_._"
      ]
    },
    "System.Threading.ThreadPool/4.0.10-beta-23504": {
      "sha512": "rkiVr/hl/O/wTfjIC63ONJzenCCCETE6bf3Lufk0qLBrZeY6A94OrylDYusocl/bhtuR2JidWcKU2JR7cbObgw==",
      "type": "package",
      "files": [
        "System.Threading.ThreadPool.4.0.10-beta-23504.nupkg.sha512",
        "System.Threading.ThreadPool.nuspec",
        "lib/DNXCore50/System.Threading.ThreadPool.dll",
        "lib/MonoAndroid10/_._",
        "lib/MonoTouch10/_._",
        "lib/net46/System.Threading.ThreadPool.dll",
        "lib/xamarinios10/_._",
        "lib/xamarinmac20/_._",
        "ref/MonoAndroid10/_._",
        "ref/MonoTouch10/_._",
        "ref/dotnet5.4/System.Threading.ThreadPool.dll",
        "ref/dotnet5.4/System.Threading.ThreadPool.xml",
        "ref/dotnet5.4/de/System.Threading.ThreadPool.xml",
        "ref/dotnet5.4/es/System.Threading.ThreadPool.xml",
        "ref/dotnet5.4/fr/System.Threading.ThreadPool.xml",
        "ref/dotnet5.4/it/System.Threading.ThreadPool.xml",
        "ref/dotnet5.4/ja/System.Threading.ThreadPool.xml",
        "ref/dotnet5.4/ko/System.Threading.ThreadPool.xml",
        "ref/dotnet5.4/ru/System.Threading.ThreadPool.xml",
        "ref/dotnet5.4/zh-hans/System.Threading.ThreadPool.xml",
        "ref/dotnet5.4/zh-hant/System.Threading.ThreadPool.xml",
        "ref/net46/System.Threading.ThreadPool.dll",
        "ref/xamarinios10/_._",
        "ref/xamarinmac20/_._"
      ]
    },
    "System.Threading.Timer/4.0.1-beta-23504": {
      "sha512": "K3nIipV88Q7IVQ5gJQYOL8NtcviLlt3pmaN6xRXcXpoKqMy6Q6+dwRw+uFstsx28qCKTGMz+OF9X0cf4XNq67Q==",
      "type": "package",
      "files": [
        "System.Threading.Timer.4.0.1-beta-23504.nupkg.sha512",
        "System.Threading.Timer.nuspec",
        "lib/DNXCore50/System.Threading.Timer.dll",
        "lib/net451/_._",
        "lib/netcore50/System.Threading.Timer.dll",
        "lib/win81/_._",
        "lib/wpa81/_._",
        "ref/dotnet5.3/System.Threading.Timer.dll",
        "ref/dotnet5.3/System.Threading.Timer.xml",
        "ref/dotnet5.3/de/System.Threading.Timer.xml",
        "ref/dotnet5.3/es/System.Threading.Timer.xml",
        "ref/dotnet5.3/fr/System.Threading.Timer.xml",
        "ref/dotnet5.3/it/System.Threading.Timer.xml",
        "ref/dotnet5.3/ja/System.Threading.Timer.xml",
        "ref/dotnet5.3/ko/System.Threading.Timer.xml",
        "ref/dotnet5.3/ru/System.Threading.Timer.xml",
        "ref/dotnet5.3/zh-hans/System.Threading.Timer.xml",
        "ref/dotnet5.3/zh-hant/System.Threading.Timer.xml",
        "ref/net451/_._",
        "ref/netcore50/System.Threading.Timer.dll",
        "ref/netcore50/System.Threading.Timer.xml",
        "ref/netcore50/de/System.Threading.Timer.xml",
        "ref/netcore50/es/System.Threading.Timer.xml",
        "ref/netcore50/fr/System.Threading.Timer.xml",
        "ref/netcore50/it/System.Threading.Timer.xml",
        "ref/netcore50/ja/System.Threading.Timer.xml",
        "ref/netcore50/ko/System.Threading.Timer.xml",
        "ref/netcore50/ru/System.Threading.Timer.xml",
        "ref/netcore50/zh-hans/System.Threading.Timer.xml",
        "ref/netcore50/zh-hant/System.Threading.Timer.xml",
        "ref/win81/_._",
        "ref/wpa81/_._",
        "runtimes/win8-aot/lib/netcore50/System.Threading.Timer.dll"
      ]
    },
    "System.Xml.ReaderWriter/4.0.10": {
      "sha512": "VdmWWMH7otrYV7D+cviUo7XjX0jzDnD/lTGSZTlZqfIQ5PhXk85j+6P0TK9od3PnOd5ZIM+pOk01G/J+3nh9/w==",
      "type": "package",
      "files": [
        "System.Xml.ReaderWriter.4.0.10.nupkg.sha512",
        "System.Xml.ReaderWriter.nuspec",
        "lib/MonoAndroid10/_._",
        "lib/MonoTouch10/_._",
        "lib/dotnet/System.Xml.ReaderWriter.dll",
        "lib/net46/_._",
        "lib/xamarinios10/_._",
        "lib/xamarinmac20/_._",
        "ref/MonoAndroid10/_._",
        "ref/MonoTouch10/_._",
        "ref/dotnet/System.Xml.ReaderWriter.dll",
        "ref/dotnet/System.Xml.ReaderWriter.xml",
        "ref/dotnet/de/System.Xml.ReaderWriter.xml",
        "ref/dotnet/es/System.Xml.ReaderWriter.xml",
        "ref/dotnet/fr/System.Xml.ReaderWriter.xml",
        "ref/dotnet/it/System.Xml.ReaderWriter.xml",
        "ref/dotnet/ja/System.Xml.ReaderWriter.xml",
        "ref/dotnet/ko/System.Xml.ReaderWriter.xml",
        "ref/dotnet/ru/System.Xml.ReaderWriter.xml",
        "ref/dotnet/zh-hans/System.Xml.ReaderWriter.xml",
        "ref/dotnet/zh-hant/System.Xml.ReaderWriter.xml",
        "ref/net46/_._",
        "ref/xamarinios10/_._",
        "ref/xamarinmac20/_._"
      ]
    },
    "System.Xml.ReaderWriter/4.0.11-beta-23504": {
      "sha512": "OjpB7VjFovz5/bIpeoJvNAkOUviV9YywFMEN1FM1uxJweoDRP0GG85qjdbUZIXM044Ucc5Yyt8kqOj1z2PxjFA==",
      "type": "package",
      "files": [
        "System.Xml.ReaderWriter.4.0.11-beta-23504.nupkg.sha512",
        "System.Xml.ReaderWriter.nuspec",
        "lib/MonoAndroid10/_._",
        "lib/MonoTouch10/_._",
        "lib/dotnet5.4/System.Xml.ReaderWriter.dll",
        "lib/net45/_._",
        "lib/netcore50/System.Xml.ReaderWriter.dll",
        "lib/win8/_._",
        "lib/wp80/_._",
        "lib/wpa81/_._",
        "lib/xamarinios10/_._",
        "lib/xamarinmac20/_._",
        "ref/MonoAndroid10/_._",
        "ref/MonoTouch10/_._",
        "ref/dotnet5.1/System.Xml.ReaderWriter.dll",
        "ref/dotnet5.1/System.Xml.ReaderWriter.xml",
        "ref/dotnet5.1/de/System.Xml.ReaderWriter.xml",
        "ref/dotnet5.1/es/System.Xml.ReaderWriter.xml",
        "ref/dotnet5.1/fr/System.Xml.ReaderWriter.xml",
        "ref/dotnet5.1/it/System.Xml.ReaderWriter.xml",
        "ref/dotnet5.1/ja/System.Xml.ReaderWriter.xml",
        "ref/dotnet5.1/ko/System.Xml.ReaderWriter.xml",
        "ref/dotnet5.1/ru/System.Xml.ReaderWriter.xml",
        "ref/dotnet5.1/zh-hans/System.Xml.ReaderWriter.xml",
        "ref/dotnet5.1/zh-hant/System.Xml.ReaderWriter.xml",
        "ref/dotnet5.4/System.Xml.ReaderWriter.dll",
        "ref/dotnet5.4/System.Xml.ReaderWriter.xml",
        "ref/dotnet5.4/de/System.Xml.ReaderWriter.xml",
        "ref/dotnet5.4/es/System.Xml.ReaderWriter.xml",
        "ref/dotnet5.4/fr/System.Xml.ReaderWriter.xml",
        "ref/dotnet5.4/it/System.Xml.ReaderWriter.xml",
        "ref/dotnet5.4/ja/System.Xml.ReaderWriter.xml",
        "ref/dotnet5.4/ko/System.Xml.ReaderWriter.xml",
        "ref/dotnet5.4/ru/System.Xml.ReaderWriter.xml",
        "ref/dotnet5.4/zh-hans/System.Xml.ReaderWriter.xml",
        "ref/dotnet5.4/zh-hant/System.Xml.ReaderWriter.xml",
        "ref/net45/_._",
        "ref/netcore50/System.Xml.ReaderWriter.dll",
        "ref/netcore50/System.Xml.ReaderWriter.xml",
        "ref/netcore50/de/System.Xml.ReaderWriter.xml",
        "ref/netcore50/es/System.Xml.ReaderWriter.xml",
        "ref/netcore50/fr/System.Xml.ReaderWriter.xml",
        "ref/netcore50/it/System.Xml.ReaderWriter.xml",
        "ref/netcore50/ja/System.Xml.ReaderWriter.xml",
        "ref/netcore50/ko/System.Xml.ReaderWriter.xml",
        "ref/netcore50/ru/System.Xml.ReaderWriter.xml",
        "ref/netcore50/zh-hans/System.Xml.ReaderWriter.xml",
        "ref/netcore50/zh-hant/System.Xml.ReaderWriter.xml",
        "ref/win8/_._",
        "ref/wp80/_._",
        "ref/wpa81/_._",
        "ref/xamarinios10/_._",
        "ref/xamarinmac20/_._"
      ]
    },
    "System.Xml.XDocument/4.0.11-beta-23504": {
      "sha512": "8xX5nDDbxdPyGsZdIF1SBSr/9ezweZFIPGa0bHa8OcWiOJjkb0GyA+0ZeLCZExXd+iKeqnYnZv9xNDFQ9iN4Nw==",
      "type": "package",
      "files": [
        "System.Xml.XDocument.4.0.11-beta-23504.nupkg.sha512",
        "System.Xml.XDocument.nuspec",
        "lib/MonoAndroid10/_._",
        "lib/MonoTouch10/_._",
        "lib/dotnet5.4/System.Xml.XDocument.dll",
        "lib/net45/_._",
        "lib/netcore50/System.Xml.XDocument.dll",
        "lib/win8/_._",
        "lib/wp80/_._",
        "lib/wpa81/_._",
        "lib/xamarinios10/_._",
        "lib/xamarinmac20/_._",
        "ref/MonoAndroid10/_._",
        "ref/MonoTouch10/_._",
        "ref/dotnet5.1/System.Xml.XDocument.dll",
        "ref/dotnet5.1/System.Xml.XDocument.xml",
        "ref/dotnet5.1/de/System.Xml.XDocument.xml",
        "ref/dotnet5.1/es/System.Xml.XDocument.xml",
        "ref/dotnet5.1/fr/System.Xml.XDocument.xml",
        "ref/dotnet5.1/it/System.Xml.XDocument.xml",
        "ref/dotnet5.1/ja/System.Xml.XDocument.xml",
        "ref/dotnet5.1/ko/System.Xml.XDocument.xml",
        "ref/dotnet5.1/ru/System.Xml.XDocument.xml",
        "ref/dotnet5.1/zh-hans/System.Xml.XDocument.xml",
        "ref/dotnet5.1/zh-hant/System.Xml.XDocument.xml",
        "ref/dotnet5.4/System.Xml.XDocument.dll",
        "ref/dotnet5.4/System.Xml.XDocument.xml",
        "ref/dotnet5.4/de/System.Xml.XDocument.xml",
        "ref/dotnet5.4/es/System.Xml.XDocument.xml",
        "ref/dotnet5.4/fr/System.Xml.XDocument.xml",
        "ref/dotnet5.4/it/System.Xml.XDocument.xml",
        "ref/dotnet5.4/ja/System.Xml.XDocument.xml",
        "ref/dotnet5.4/ko/System.Xml.XDocument.xml",
        "ref/dotnet5.4/ru/System.Xml.XDocument.xml",
        "ref/dotnet5.4/zh-hans/System.Xml.XDocument.xml",
        "ref/dotnet5.4/zh-hant/System.Xml.XDocument.xml",
        "ref/net45/_._",
        "ref/netcore50/System.Xml.XDocument.dll",
        "ref/netcore50/System.Xml.XDocument.xml",
        "ref/netcore50/de/System.Xml.XDocument.xml",
        "ref/netcore50/es/System.Xml.XDocument.xml",
        "ref/netcore50/fr/System.Xml.XDocument.xml",
        "ref/netcore50/it/System.Xml.XDocument.xml",
        "ref/netcore50/ja/System.Xml.XDocument.xml",
        "ref/netcore50/ko/System.Xml.XDocument.xml",
        "ref/netcore50/ru/System.Xml.XDocument.xml",
        "ref/netcore50/zh-hans/System.Xml.XDocument.xml",
        "ref/netcore50/zh-hant/System.Xml.XDocument.xml",
        "ref/win8/_._",
        "ref/wp80/_._",
        "ref/wpa81/_._",
        "ref/xamarinios10/_._",
        "ref/xamarinmac20/_._"
      ]
    },
    "System.Xml.XmlDocument/4.0.1-beta-23504": {
      "sha512": "69XKJvodiemWQcQ44qQOLeswvKrLO6IEaS2joixW+4ATYOO/G9cVtKrvWHNd3T7zoxHYGpAN5XHaGUKPetoW9A==",
      "type": "package",
      "files": [
        "System.Xml.XmlDocument.4.0.1-beta-23504.nupkg.sha512",
        "System.Xml.XmlDocument.nuspec",
        "lib/MonoAndroid10/_._",
        "lib/MonoTouch10/_._",
        "lib/dotnet5.4/System.Xml.XmlDocument.dll",
        "lib/net46/System.Xml.XmlDocument.dll",
        "lib/xamarinios10/_._",
        "lib/xamarinmac20/_._",
        "ref/MonoAndroid10/_._",
        "ref/MonoTouch10/_._",
        "ref/dotnet5.4/System.Xml.XmlDocument.dll",
        "ref/dotnet5.4/System.Xml.XmlDocument.xml",
        "ref/dotnet5.4/de/System.Xml.XmlDocument.xml",
        "ref/dotnet5.4/es/System.Xml.XmlDocument.xml",
        "ref/dotnet5.4/fr/System.Xml.XmlDocument.xml",
        "ref/dotnet5.4/it/System.Xml.XmlDocument.xml",
        "ref/dotnet5.4/ja/System.Xml.XmlDocument.xml",
        "ref/dotnet5.4/ko/System.Xml.XmlDocument.xml",
        "ref/dotnet5.4/ru/System.Xml.XmlDocument.xml",
        "ref/dotnet5.4/zh-hans/System.Xml.XmlDocument.xml",
        "ref/dotnet5.4/zh-hant/System.Xml.XmlDocument.xml",
        "ref/net46/System.Xml.XmlDocument.dll",
        "ref/xamarinios10/_._",
        "ref/xamarinmac20/_._"
      ]
    },
    "System.Xml.XPath/4.0.1-beta-23504": {
      "sha512": "1JXVMJsqvBaajJDJiOAzLsWusiumD/sfRdcfgJTFiadxOdwVD69MGZPLg38YyY439tBBvo5Lg6LioaYaXpnu7w==",
      "type": "package",
      "files": [
        "System.Xml.XPath.4.0.1-beta-23504.nupkg.sha512",
        "System.Xml.XPath.nuspec",
        "lib/MonoAndroid10/_._",
        "lib/MonoTouch10/_._",
        "lib/dotnet5.4/System.Xml.XPath.dll",
        "lib/net46/System.Xml.XPath.dll",
        "lib/xamarinios10/_._",
        "lib/xamarinmac20/_._",
        "ref/MonoAndroid10/_._",
        "ref/MonoTouch10/_._",
        "ref/dotnet5.4/System.Xml.XPath.dll",
        "ref/dotnet5.4/System.Xml.XPath.xml",
        "ref/dotnet5.4/de/System.Xml.XPath.xml",
        "ref/dotnet5.4/es/System.Xml.XPath.xml",
        "ref/dotnet5.4/fr/System.Xml.XPath.xml",
        "ref/dotnet5.4/it/System.Xml.XPath.xml",
        "ref/dotnet5.4/ja/System.Xml.XPath.xml",
        "ref/dotnet5.4/ko/System.Xml.XPath.xml",
        "ref/dotnet5.4/ru/System.Xml.XPath.xml",
        "ref/dotnet5.4/zh-hans/System.Xml.XPath.xml",
        "ref/dotnet5.4/zh-hant/System.Xml.XPath.xml",
        "ref/net46/System.Xml.XPath.dll",
        "ref/xamarinios10/_._",
        "ref/xamarinmac20/_._"
      ]
    },
    "System.Xml.XPath.XDocument/4.0.1-beta-23504": {
      "sha512": "wJKhwhoK6EZ055xDv16cXdt6VnSyjpHaNTWZEYwfDjWJpN76xALzkV0Sr9NPXjniM+RIWpfDJTaKYOOdDsCPNA==",
      "type": "package",
      "files": [
        "System.Xml.XPath.XDocument.4.0.1-beta-23504.nupkg.sha512",
        "System.Xml.XPath.XDocument.nuspec",
        "lib/MonoAndroid10/_._",
        "lib/MonoTouch10/_._",
        "lib/dotnet5.4/System.Xml.XPath.XDocument.dll",
        "lib/net46/System.Xml.XPath.XDocument.dll",
        "lib/xamarinios10/_._",
        "lib/xamarinmac20/_._",
        "ref/MonoAndroid10/_._",
        "ref/MonoTouch10/_._",
        "ref/dotnet5.4/System.Xml.XPath.XDocument.dll",
        "ref/dotnet5.4/System.Xml.XPath.XDocument.xml",
        "ref/dotnet5.4/de/System.Xml.XPath.XDocument.xml",
        "ref/dotnet5.4/es/System.Xml.XPath.XDocument.xml",
        "ref/dotnet5.4/fr/System.Xml.XPath.XDocument.xml",
        "ref/dotnet5.4/it/System.Xml.XPath.XDocument.xml",
        "ref/dotnet5.4/ja/System.Xml.XPath.XDocument.xml",
        "ref/dotnet5.4/ko/System.Xml.XPath.XDocument.xml",
        "ref/dotnet5.4/ru/System.Xml.XPath.XDocument.xml",
        "ref/dotnet5.4/zh-hans/System.Xml.XPath.XDocument.xml",
        "ref/dotnet5.4/zh-hant/System.Xml.XPath.XDocument.xml",
        "ref/net46/System.Xml.XPath.XDocument.dll",
        "ref/xamarinios10/_._",
        "ref/xamarinmac20/_._"
      ]
    }
  },
  "projectFileDependencyGroups": {
    "": [],
    "DNXCore,Version=v5.0": []
  }
}<|MERGE_RESOLUTION|>--- conflicted
+++ resolved
@@ -1181,8 +1181,6 @@
           "ref/dotnet5.4/Microsoft.Win32.Primitives.dll": {}
         }
       },
-<<<<<<< HEAD
-=======
       "runtime.any.System.Linq.Expressions/4.0.11-beta-23504": {
         "dependencies": {
           "System.Collections": "4.0.10",
@@ -1210,7 +1208,6 @@
           "lib/DNXCore50/System.Linq.Expressions.dll": {}
         }
       },
->>>>>>> 85865433
       "runtime.osx.10.10-x64.Microsoft.NETCore.Runtime.CoreCLR/1.0.1-beta-23504": {
         "compile": {
           "ref/dotnet/_._": {}
@@ -1848,35 +1845,14 @@
           "lib/dotnet5.4/System.Linq.dll": {}
         }
       },
-      "System.Linq.Expressions/4.0.10": {
-        "dependencies": {
-<<<<<<< HEAD
-          "System.Collections": "[4.0.0, )",
-          "System.Diagnostics.Debug": "[4.0.0, )",
-          "System.Globalization": "[4.0.0, )",
-          "System.IO": "[4.0.0, )",
-          "System.Linq": "[4.0.0, )",
-          "System.ObjectModel": "[4.0.0, )",
-          "System.Reflection": "[4.0.0, )",
-          "System.Reflection.Emit": "[4.0.0, )",
-          "System.Reflection.Extensions": "[4.0.0, )",
-          "System.Reflection.Primitives": "[4.0.0, )",
-          "System.Reflection.TypeExtensions": "[4.0.0, )",
-          "System.Resources.ResourceManager": "[4.0.0, )",
-          "System.Runtime": "[4.0.20, )",
-          "System.Runtime.Extensions": "[4.0.0, )",
-          "System.Threading": "[4.0.0, )"
-=======
+      "System.Linq.Expressions/4.0.11-beta-23504": {
+        "dependencies": {
           "System.Reflection": "4.0.0",
           "System.Runtime": "4.0.0",
           "runtime.any.System.Linq.Expressions": "4.0.11-beta-23504"
->>>>>>> 85865433
-        },
-        "compile": {
-          "ref/dotnet/System.Linq.Expressions.dll": {}
-        },
-        "runtime": {
-          "lib/DNXCore50/System.Linq.Expressions.dll": {}
+        },
+        "compile": {
+          "ref/dotnet5.4/System.Linq.Expressions.dll": {}
         }
       },
       "System.Net.NameResolution/4.0.0-beta-23504": {
@@ -2651,8 +2627,6 @@
           "ref/dotnet5.4/Microsoft.Win32.Primitives.dll": {}
         }
       },
-<<<<<<< HEAD
-=======
       "runtime.any.System.Linq.Expressions/4.0.11-beta-23504": {
         "dependencies": {
           "System.Collections": "4.0.10",
@@ -2680,7 +2654,6 @@
           "lib/DNXCore50/System.Linq.Expressions.dll": {}
         }
       },
->>>>>>> 85865433
       "runtime.linux.System.Diagnostics.Process/4.1.0-beta-23504": {
         "dependencies": {
           "Microsoft.Win32.Primitives": "4.0.0",
@@ -3320,35 +3293,14 @@
           "lib/dotnet5.4/System.Linq.dll": {}
         }
       },
-      "System.Linq.Expressions/4.0.10": {
-        "dependencies": {
-<<<<<<< HEAD
-          "System.Collections": "[4.0.0, )",
-          "System.Diagnostics.Debug": "[4.0.0, )",
-          "System.Globalization": "[4.0.0, )",
-          "System.IO": "[4.0.0, )",
-          "System.Linq": "[4.0.0, )",
-          "System.ObjectModel": "[4.0.0, )",
-          "System.Reflection": "[4.0.0, )",
-          "System.Reflection.Emit": "[4.0.0, )",
-          "System.Reflection.Extensions": "[4.0.0, )",
-          "System.Reflection.Primitives": "[4.0.0, )",
-          "System.Reflection.TypeExtensions": "[4.0.0, )",
-          "System.Resources.ResourceManager": "[4.0.0, )",
-          "System.Runtime": "[4.0.20, )",
-          "System.Runtime.Extensions": "[4.0.0, )",
-          "System.Threading": "[4.0.0, )"
-=======
+      "System.Linq.Expressions/4.0.11-beta-23504": {
+        "dependencies": {
           "System.Reflection": "4.0.0",
           "System.Runtime": "4.0.0",
           "runtime.any.System.Linq.Expressions": "4.0.11-beta-23504"
->>>>>>> 85865433
-        },
-        "compile": {
-          "ref/dotnet/System.Linq.Expressions.dll": {}
-        },
-        "runtime": {
-          "lib/DNXCore50/System.Linq.Expressions.dll": {}
+        },
+        "compile": {
+          "ref/dotnet5.4/System.Linq.Expressions.dll": {}
         }
       },
       "System.Net.NameResolution/4.0.0-beta-23504": {
@@ -4144,8 +4096,6 @@
           "lib/DNXCore50/Microsoft.Win32.Registry.dll": {}
         }
       },
-<<<<<<< HEAD
-=======
       "runtime.any.System.Linq.Expressions/4.0.11-beta-23504": {
         "dependencies": {
           "System.Collections": "4.0.10",
@@ -4173,7 +4123,6 @@
           "lib/DNXCore50/System.Linq.Expressions.dll": {}
         }
       },
->>>>>>> 85865433
       "runtime.win.System.Text.Encoding.CodePages/4.0.1-beta-23504": {
         "dependencies": {
           "System.Collections": "4.0.10",
@@ -4909,35 +4858,14 @@
           "lib/dotnet5.4/System.Linq.dll": {}
         }
       },
-      "System.Linq.Expressions/4.0.10": {
-        "dependencies": {
-<<<<<<< HEAD
-          "System.Collections": "[4.0.0, )",
-          "System.Diagnostics.Debug": "[4.0.0, )",
-          "System.Globalization": "[4.0.0, )",
-          "System.IO": "[4.0.0, )",
-          "System.Linq": "[4.0.0, )",
-          "System.ObjectModel": "[4.0.0, )",
-          "System.Reflection": "[4.0.0, )",
-          "System.Reflection.Emit": "[4.0.0, )",
-          "System.Reflection.Extensions": "[4.0.0, )",
-          "System.Reflection.Primitives": "[4.0.0, )",
-          "System.Reflection.TypeExtensions": "[4.0.0, )",
-          "System.Resources.ResourceManager": "[4.0.0, )",
-          "System.Runtime": "[4.0.20, )",
-          "System.Runtime.Extensions": "[4.0.0, )",
-          "System.Threading": "[4.0.0, )"
-=======
+      "System.Linq.Expressions/4.0.11-beta-23504": {
+        "dependencies": {
           "System.Reflection": "4.0.0",
           "System.Runtime": "4.0.0",
           "runtime.any.System.Linq.Expressions": "4.0.11-beta-23504"
->>>>>>> 85865433
-        },
-        "compile": {
-          "ref/dotnet/System.Linq.Expressions.dll": {}
-        },
-        "runtime": {
-          "lib/DNXCore50/System.Linq.Expressions.dll": {}
+        },
+        "compile": {
+          "ref/dotnet5.4/System.Linq.Expressions.dll": {}
         }
       },
       "System.Net.NameResolution/4.0.0-beta-23504": {
@@ -5928,8 +5856,6 @@
         "ref/net46/Microsoft.Win32.Registry.dll"
       ]
     },
-<<<<<<< HEAD
-=======
     "runtime.any.System.Linq.Expressions/4.0.11-beta-23504": {
       "sha512": "c3Usq1EzjBFAPvhNGd31D02QJn57SmxX+PLgSFy24GZLgCHxZeVpx1bQKJMm4Y4T7EbDxyFwlNU2ih7ZntD2Jw==",
       "type": "package",
@@ -5950,7 +5876,6 @@
         "runtimes/aot/lib/netcore50/_._"
       ]
     },
->>>>>>> 85865433
     "runtime.linux.System.Diagnostics.Process/4.1.0-beta-23504": {
       "sha512": "n0s8TkgX8ZioxdxA9TCZnBFtyfoH/TzpK8jbSmPrpTISKjmOU+uLplJMbRl6M+3rEAq94KoRe4GVZjbuwzcFGw==",
       "type": "package",
@@ -7781,8 +7706,6 @@
         "runtimes/win8-aot/lib/netcore50/System.Linq.Expressions.dll"
       ]
     },
-<<<<<<< HEAD
-=======
     "System.Linq.Expressions/4.0.11-beta-23504": {
       "sha512": "lT0MxBix8IwHFGSV1Myr+fk0G3S4WZWAzJo7hXkEmFtVliZpji+yv3lG8bATvbgUszfZBpfJtxNBnxCY0+dkpQ==",
       "type": "package",
@@ -7841,7 +7764,6 @@
         "runtime.json"
       ]
     },
->>>>>>> 85865433
     "System.Net.NameResolution/4.0.0-beta-23504": {
       "sha512": "yM6B183+u9jJINMab9lGFlvsopA8lWYpAApHEG7VIOQZy84rJHLf0PTw1vv966Z/lG/X62pIT+ibGM1ZWytqVA==",
       "type": "package",
