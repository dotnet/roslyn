﻿// Copyright (c) Microsoft.  All Rights Reserved.  Licensed under the Apache License, Version 2.0.  See License.txt in the project root for license information.

using System;
using System.Diagnostics;
using Microsoft.CodeAnalysis.Editor.Shared.Extensions;
using Microsoft.VisualStudio.InteractiveWindow;
using Microsoft.VisualStudio.Text;
using Microsoft.VisualStudio.Text.Editor;
using Microsoft.VisualStudio.Text.Editor.OptionsExtensionMethods;
using Microsoft.VisualStudio.Text.Operations;
using Microsoft.VisualStudio.Utilities;
using System.Threading;
using Microsoft.CodeAnalysis.Editor.Host;
using Microsoft.VisualStudio.Text.Editor.Commanding.Commands;
using Microsoft.VisualStudio.Commanding;
using Microsoft.VisualStudio.Text.Editor.Commanding;
using VSCommanding = Microsoft.VisualStudio.Commanding;

namespace Microsoft.CodeAnalysis.Editor.Interactive
{
    internal abstract class InteractiveCommandHandler :
        VSCommanding.ICommandHandler<ExecuteInInteractiveCommandArgs>,
        VSCommanding.ICommandHandler<CopyToInteractiveCommandArgs>
    {
        private readonly IContentTypeRegistryService _contentTypeRegistryService;
        private readonly IEditorOptionsFactoryService _editorOptionsFactoryService;
        private readonly IEditorOperationsFactoryService _editorOperationsFactoryService;

        protected InteractiveCommandHandler(
            IContentTypeRegistryService contentTypeRegistryService,
            IEditorOptionsFactoryService editorOptionsFactoryService,
            IEditorOperationsFactoryService editorOperationsFactoryService,
            IWaitIndicator waitIndicator)
        {
            _contentTypeRegistryService = contentTypeRegistryService;
            _editorOptionsFactoryService = editorOptionsFactoryService;
            _editorOperationsFactoryService = editorOperationsFactoryService;
        }

        protected IContentTypeRegistryService ContentTypeRegistryService { get { return _contentTypeRegistryService; } }

        protected abstract IInteractiveWindow OpenInteractiveWindow(bool focus);

        protected abstract ISendToInteractiveSubmissionProvider SendToInteractiveSubmissionProvider { get; }

<<<<<<< HEAD
        public string DisplayName => EditorFeaturesResources.Interactive_Command_Handler;
=======
        public string DisplayName => EditorFeaturesResources.Interactive;
>>>>>>> d90dacbf

        private string GetSelectedText(EditorCommandArgs args, CancellationToken cancellationToken)
        {
            var editorOptions = _editorOptionsFactoryService.GetOptions(args.SubjectBuffer);
            return SendToInteractiveSubmissionProvider.GetSelectedText(editorOptions, args, cancellationToken);
        }

        VSCommanding.CommandState VSCommanding.ICommandHandler<ExecuteInInteractiveCommandArgs>.GetCommandState(ExecuteInInteractiveCommandArgs args)
        {
            return VSCommanding.CommandState.Available;
        }

        bool VSCommanding.ICommandHandler<ExecuteInInteractiveCommandArgs>.ExecuteCommand(ExecuteInInteractiveCommandArgs args, CommandExecutionContext context)
        {
            var window = OpenInteractiveWindow(focus: false);
<<<<<<< HEAD
            using (context.WaitContext.AddScope(allowCancellation: true, InteractiveEditorFeaturesResources.Executing_selection_in_Interactive_Window))
            {
                string submission = GetSelectedText(args, context.WaitContext.UserCancellationToken);
=======
            using (context.OperationContext.AddScope(allowCancellation: true, InteractiveEditorFeaturesResources.Executing_selection_in_Interactive_Window))
            {
                string submission = GetSelectedText(args, context.OperationContext.UserCancellationToken);
>>>>>>> d90dacbf
                if (!String.IsNullOrWhiteSpace(submission))
                {
                    window.SubmitAsync(new string[] { submission });
                }
            }

            return true;
        }

        VSCommanding.CommandState VSCommanding.ICommandHandler<CopyToInteractiveCommandArgs>.GetCommandState(CopyToInteractiveCommandArgs args)
        {
            return VSCommanding.CommandState.Available;
        }

        bool VSCommanding.ICommandHandler<CopyToInteractiveCommandArgs>.ExecuteCommand(CopyToInteractiveCommandArgs args, CommandExecutionContext context)
        {
            var window = OpenInteractiveWindow(focus: true);
            var buffer = window.CurrentLanguageBuffer;

            if (buffer != null)
            {
                CopyToWindow(window, args, context);
            }
            else
            {
                Action action = null;
                action = new Action(() =>
                {
                    window.ReadyForInput -= action;
                    CopyToWindow(window, args, context);
                });

                window.ReadyForInput += action;
            }

            return true;
        }

        private void CopyToWindow(IInteractiveWindow window, CopyToInteractiveCommandArgs args, CommandExecutionContext context)
        {
            var buffer = window.CurrentLanguageBuffer;
            Debug.Assert(buffer != null);

            using (var edit = buffer.CreateEdit())
            {
<<<<<<< HEAD
                using (var waitScope = context.WaitContext.AddScope(allowCancellation: true, 
                    InteractiveEditorFeaturesResources.Copying_selection_to_Interactive_Window))
                {
                    var text = GetSelectedText(args, context.WaitContext.UserCancellationToken);
=======
                using (var waitScope = context.OperationContext.AddScope(allowCancellation: true, 
                    InteractiveEditorFeaturesResources.Copying_selection_to_Interactive_Window))
                {
                    var text = GetSelectedText(args, context.OperationContext.UserCancellationToken);
>>>>>>> d90dacbf

                    // If the last line isn't empty in the existing submission buffer, we will prepend a
                    // newline
                    var lastLine = buffer.CurrentSnapshot.GetLineFromLineNumber(buffer.CurrentSnapshot.LineCount - 1);
                    if (lastLine.Extent.Length > 0)
                    {
                        var editorOptions = _editorOptionsFactoryService.GetOptions(args.SubjectBuffer);
                        text = editorOptions.GetNewLineCharacter() + text;
                    }

                    edit.Insert(buffer.CurrentSnapshot.Length, text);
                    edit.Apply();
                }
            }

            // Move the caret to the end
            var editorOperations = _editorOperationsFactoryService.GetEditorOperations(window.TextView);
            var endPoint = new VirtualSnapshotPoint(window.TextView.TextBuffer.CurrentSnapshot, window.TextView.TextBuffer.CurrentSnapshot.Length);
            editorOperations.SelectAndMoveCaret(endPoint, endPoint);
        }
    }
}<|MERGE_RESOLUTION|>--- conflicted
+++ resolved
@@ -43,11 +43,7 @@
 
         protected abstract ISendToInteractiveSubmissionProvider SendToInteractiveSubmissionProvider { get; }
 
-<<<<<<< HEAD
-        public string DisplayName => EditorFeaturesResources.Interactive_Command_Handler;
-=======
         public string DisplayName => EditorFeaturesResources.Interactive;
->>>>>>> d90dacbf
 
         private string GetSelectedText(EditorCommandArgs args, CancellationToken cancellationToken)
         {
@@ -63,15 +59,9 @@
         bool VSCommanding.ICommandHandler<ExecuteInInteractiveCommandArgs>.ExecuteCommand(ExecuteInInteractiveCommandArgs args, CommandExecutionContext context)
         {
             var window = OpenInteractiveWindow(focus: false);
-<<<<<<< HEAD
-            using (context.WaitContext.AddScope(allowCancellation: true, InteractiveEditorFeaturesResources.Executing_selection_in_Interactive_Window))
-            {
-                string submission = GetSelectedText(args, context.WaitContext.UserCancellationToken);
-=======
             using (context.OperationContext.AddScope(allowCancellation: true, InteractiveEditorFeaturesResources.Executing_selection_in_Interactive_Window))
             {
                 string submission = GetSelectedText(args, context.OperationContext.UserCancellationToken);
->>>>>>> d90dacbf
                 if (!String.IsNullOrWhiteSpace(submission))
                 {
                     window.SubmitAsync(new string[] { submission });
@@ -117,17 +107,10 @@
 
             using (var edit = buffer.CreateEdit())
             {
-<<<<<<< HEAD
-                using (var waitScope = context.WaitContext.AddScope(allowCancellation: true, 
-                    InteractiveEditorFeaturesResources.Copying_selection_to_Interactive_Window))
-                {
-                    var text = GetSelectedText(args, context.WaitContext.UserCancellationToken);
-=======
                 using (var waitScope = context.OperationContext.AddScope(allowCancellation: true, 
                     InteractiveEditorFeaturesResources.Copying_selection_to_Interactive_Window))
                 {
                     var text = GetSelectedText(args, context.OperationContext.UserCancellationToken);
->>>>>>> d90dacbf
 
                     // If the last line isn't empty in the existing submission buffer, we will prepend a
                     // newline
