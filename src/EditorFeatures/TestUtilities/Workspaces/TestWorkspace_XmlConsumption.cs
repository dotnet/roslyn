﻿// Licensed to the .NET Foundation under one or more agreements.
// The .NET Foundation licenses this file to you under the MIT license.
// See the LICENSE file in the project root for more information.

extern alias WORKSPACES;

using System;
using System.Collections.Generic;
using System.Collections.Immutable;
using System.Collections.ObjectModel;
using System.Globalization;
using System.IO;
using System.Linq;
using System.Runtime.CompilerServices;
using System.Threading;
using System.Xml.Linq;
using Microsoft.CodeAnalysis.CSharp;
using Microsoft.CodeAnalysis.Diagnostics;
using Microsoft.CodeAnalysis.Editor.UnitTests.Extensions;
using Microsoft.CodeAnalysis.Host;
using Microsoft.CodeAnalysis.Test.Utilities;
using Microsoft.CodeAnalysis.Testing;
using Microsoft.CodeAnalysis.Text;
using Microsoft.CodeAnalysis.UnitTests;
using Microsoft.CodeAnalysis.VisualBasic;
using Microsoft.VisualStudio.Composition;
using Microsoft.VisualStudio.Text;
using Roslyn.Test.Utilities;
using Roslyn.Utilities;
using Xunit;

namespace Microsoft.CodeAnalysis.Editor.UnitTests.Workspaces
{
    using RelativePathResolver = WORKSPACES::Microsoft.CodeAnalysis.RelativePathResolver;

    public partial class TestWorkspace
    {
        /// <summary>
        /// This place-holder value is used to set a project's file path to be null.  It was explicitly chosen to be
        /// convoluted to avoid any accidental usage (e.g., what if I really wanted FilePath to be the string "null"?),
        /// obvious to anybody debugging that it is a special value, and invalid as an actual file path.
        /// </summary>
        public const string NullFilePath = "NullFilePath::{AFA13775-BB7D-4020-9E58-C68CF43D8A68}";

        private class TestDocumentationProvider : DocumentationProvider
        {
            protected override string GetDocumentationForSymbol(string documentationMemberID, CultureInfo preferredCulture, CancellationToken cancellationToken = default)
                => string.Format("<member name='{0}'><summary>{0}</summary></member>", documentationMemberID);

            public override bool Equals(object obj)
                => (object)this == obj;

            public override int GetHashCode()
                => RuntimeHelpers.GetHashCode(this);
        }

<<<<<<< HEAD
        public static TestWorkspace Create(string xmlDefinition, bool openDocuments = false, ExportProvider exportProvider = null, string lineEnding = "\r\n")
        {
            return Create(XElement.Parse(xmlDefinition), openDocuments, exportProvider, lineEnding: lineEnding);
        }
=======
        public static TestWorkspace Create(string xmlDefinition, bool completed = true, bool openDocuments = false, ExportProvider exportProvider = null)
            => Create(XElement.Parse(xmlDefinition), completed, openDocuments, exportProvider);
>>>>>>> b3c05159

        public static TestWorkspace CreateWorkspace(
            XElement workspaceElement,
            bool openDocuments = true,
            ExportProvider exportProvider = null,
            string workspaceKind = null,
            string lineEnding = "\r\n")
        {
            return Create(workspaceElement, openDocuments, exportProvider, workspaceKind, lineEnding: lineEnding);
        }

        internal static TestWorkspace Create(
            XElement workspaceElement,
            bool openDocuments = true,
            ExportProvider exportProvider = null,
            string workspaceKind = null,
            IDocumentServiceProvider documentServiceProvider = null,
            bool ignoreUnchangeableDocumentsWhenApplyingChanges = true,
            string lineEnding = "\r\n")
        {
            if (workspaceElement.Name != WorkspaceElementName)
            {
                throw new ArgumentException();
            }

            exportProvider ??= TestExportProvider.ExportProviderWithCSharpAndVisualBasic;

            var workspace = new TestWorkspace(exportProvider, workspaceKind, ignoreUnchangeableDocumentsWhenApplyingChanges: ignoreUnchangeableDocumentsWhenApplyingChanges);

            var projectNameToTestHostProject = new Dictionary<string, TestHostProject>();
            var projectElementToProjectName = new Dictionary<XElement, string>();
            var filePathToTextBufferMap = new Dictionary<string, ITextBuffer>();
            var projectIdentifier = 0;
            var documentIdentifier = 0;

            foreach (var projectElement in workspaceElement.Elements(ProjectElementName))
            {
                var project = CreateProject(
                    workspaceElement,
                    projectElement,
                    exportProvider,
                    workspace,
                    filePathToTextBufferMap,
                    documentServiceProvider,
                    lineEnding,
                    ref projectIdentifier,
                    ref documentIdentifier);
                Assert.False(projectNameToTestHostProject.ContainsKey(project.Name), $"The workspace XML already contains a project with name {project.Name}");
                projectNameToTestHostProject.Add(project.Name, project);
                projectElementToProjectName.Add(projectElement, project.Name);
                workspace.Projects.Add(project);
            }

            var documentFilePaths = new HashSet<string>();
            foreach (var project in projectNameToTestHostProject.Values)
            {
                foreach (var document in project.Documents)
                {
                    Assert.True(document.IsLinkFile || documentFilePaths.Add(document.FilePath));

                    workspace.Documents.Add(document);
                }
            }

            var submissions = CreateSubmissions(workspace, workspaceElement.Elements(SubmissionElementName), exportProvider);

            foreach (var submission in submissions)
            {
                projectNameToTestHostProject.Add(submission.Name, submission);
                workspace.Documents.Add(submission.Documents.Single());
            }

            var solution = new TestHostSolution(projectNameToTestHostProject.Values.ToArray());
            workspace.AddTestSolution(solution);

            foreach (var projectElement in workspaceElement.Elements(ProjectElementName))
            {
                foreach (var projectReference in projectElement.Elements(ProjectReferenceElementName))
                {
                    var fromName = projectElementToProjectName[projectElement];
                    var toName = projectReference.Value;

                    var fromProject = projectNameToTestHostProject[fromName];
                    var toProject = projectNameToTestHostProject[toName];

                    var aliases = projectReference.Attributes(AliasAttributeName).Select(a => a.Value).ToImmutableArray();

                    workspace.OnProjectReferenceAdded(fromProject.Id, new ProjectReference(toProject.Id, aliases.Any() ? aliases : default));
                }
            }

            for (var i = 1; i < submissions.Count; i++)
            {
                if (submissions[i].CompilationOptions == null)
                {
                    continue;
                }

                for (var j = i - 1; j >= 0; j--)
                {
                    if (submissions[j].CompilationOptions != null)
                    {
                        workspace.OnProjectReferenceAdded(submissions[i].Id, new ProjectReference(submissions[j].Id));
                        break;
                    }
                }
            }

            foreach (var project in projectNameToTestHostProject.Values)
            {
                foreach (var document in project.Documents)
                {
                    if (openDocuments)
                    {
                        // This implicitly opens the document in the workspace by fetching the container.
                        document.GetOpenTextContainer();
                    }
                }
            }

            return workspace;
        }

        private static IList<TestHostProject> CreateSubmissions(
            TestWorkspace workspace,
            IEnumerable<XElement> submissionElements,
            ExportProvider exportProvider)
        {
            var submissions = new List<TestHostProject>();
            var submissionIndex = 0;

            foreach (var submissionElement in submissionElements)
            {
                var submissionName = "Submission" + (submissionIndex++);

                var languageName = GetLanguage(workspace, submissionElement);

                // The document
                var markupCode = submissionElement.NormalizedValue();
                MarkupTestFile.GetPositionAndSpans(markupCode,
                    out var code, out var cursorPosition, out IDictionary<string, ImmutableArray<TextSpan>> spans);

                var languageServices = workspace.Services.GetLanguageServices(languageName);

                // The project

                var document = new TestHostDocument(exportProvider, languageServices, code, submissionName, cursorPosition, spans, SourceCodeKind.Script);
                var documents = new List<TestHostDocument> { document };

                if (languageName == NoCompilationConstants.LanguageName)
                {
                    submissions.Add(
                        new TestHostProject(
                            languageServices,
                            compilationOptions: null,
                            parseOptions: null,
                            assemblyName: submissionName,
                            projectName: submissionName,
                            references: null,
                            documents: documents,
                            isSubmission: true));
                    continue;
                }

                var syntaxFactory = languageServices.GetService<ISyntaxTreeFactoryService>();
                var compilationFactory = languageServices.GetService<ICompilationFactoryService>();
                var compilationOptions = compilationFactory.GetDefaultCompilationOptions().WithOutputKind(OutputKind.DynamicallyLinkedLibrary);

                var parseOptions = syntaxFactory.GetDefaultParseOptions().WithKind(SourceCodeKind.Script);

                var references = CreateCommonReferences(workspace, submissionElement);

                var project = new TestHostProject(
                    languageServices,
                    compilationOptions,
                    parseOptions,
                    submissionName,
                    submissionName,
                    references,
                    documents,
                    isSubmission: true);

                submissions.Add(project);
            }

            return submissions;
        }

        private static TestHostProject CreateProject(
            XElement workspaceElement,
            XElement projectElement,
            ExportProvider exportProvider,
            TestWorkspace workspace,
            Dictionary<string, ITextBuffer> filePathToTextBufferMap,
            IDocumentServiceProvider documentServiceProvider,
            string lineEnding,
            ref int projectId,
            ref int documentId)
        {
            AssertNoChildText(projectElement);

            var language = GetLanguage(workspace, projectElement);

            var assemblyName = GetAssemblyName(workspace, projectElement, ref projectId);

            string filePath;

            var projectName = projectElement.Attribute(ProjectNameAttribute)?.Value ?? assemblyName;

            if (projectElement.Attribute(FilePathAttributeName) != null)
            {
                filePath = projectElement.Attribute(FilePathAttributeName).Value;
                if (string.Compare(filePath, NullFilePath, StringComparison.Ordinal) == 0)
                {
                    // allow explicit null file path
                    filePath = null;
                }
            }
            else
            {
                filePath = projectName +
                    (language == LanguageNames.CSharp ? ".csproj" :
                     language == LanguageNames.VisualBasic ? ".vbproj" : ("." + language));
            }

            var languageServices = workspace.Services.GetLanguageServices(language);

            var parseOptions = GetParseOptions(projectElement, language, languageServices);
            var compilationOptions = CreateCompilationOptions(workspace, projectElement, language, parseOptions);
            var rootNamespace = GetRootNamespace(workspace, compilationOptions, projectElement);

            var references = CreateReferenceList(workspace, projectElement);
            var analyzers = CreateAnalyzerList(workspace, projectElement);

            var documents = new List<TestHostDocument>();
            var documentElements = projectElement.Elements(DocumentElementName).ToList();
            foreach (var documentElement in documentElements)
            {
                var document = CreateDocument(
                    workspace,
                    workspaceElement,
                    documentElement,
                    exportProvider,
                    languageServices,
                    filePathToTextBufferMap,
                    documentServiceProvider,
                    lineEnding,
                    ref documentId);

                documents.Add(document);
            }

            var additionalDocuments = new List<TestHostDocument>();
            var additionalDocumentElements = projectElement.Elements(AdditionalDocumentElementName).ToList();
            foreach (var additionalDocumentElement in additionalDocumentElements)
            {
                var document = CreateDocument(
                    workspace,
                    workspaceElement,
                    additionalDocumentElement,
                    exportProvider,
                    languageServices,
                    filePathToTextBufferMap,
                    documentServiceProvider,
                    lineEnding,
                    ref documentId);

                additionalDocuments.Add(document);
            }

            var analyzerConfigDocuments = new List<TestHostDocument>();
            var analyzerConfigElements = projectElement.Elements(AnalyzerConfigDocumentElementName).ToList();
            foreach (var analyzerConfigElement in analyzerConfigElements)
            {
                var document = CreateDocument(
                    workspace,
                    workspaceElement,
                    analyzerConfigElement,
                    exportProvider,
                    languageServices,
                    filePathToTextBufferMap,
                    documentServiceProvider,
                    lineEnding,
                    ref documentId);

                analyzerConfigDocuments.Add(document);
            }

            return new TestHostProject(languageServices, compilationOptions, parseOptions, assemblyName, projectName, references, documents, additionalDocuments, analyzerConfigDocuments, filePath: filePath, analyzerReferences: analyzers, defaultNamespace: rootNamespace);
        }

        private static ParseOptions GetParseOptions(XElement projectElement, string language, HostLanguageServices languageServices)
        {
            return language == LanguageNames.CSharp || language == LanguageNames.VisualBasic
                ? GetParseOptionsWorker(projectElement, language, languageServices)
                : null;
        }

        private static ParseOptions GetParseOptionsWorker(XElement projectElement, string language, HostLanguageServices languageServices)
        {
            ParseOptions parseOptions;
            var preprocessorSymbolsAttribute = projectElement.Attribute(PreprocessorSymbolsAttributeName);
            if (preprocessorSymbolsAttribute != null)
            {
                parseOptions = GetPreProcessorParseOptions(language, preprocessorSymbolsAttribute);
            }
            else
            {
                parseOptions = languageServices.GetService<ISyntaxTreeFactoryService>().GetDefaultParseOptions();
            }

            var languageVersionAttribute = projectElement.Attribute(LanguageVersionAttributeName);
            if (languageVersionAttribute != null)
            {
                parseOptions = GetParseOptionsWithLanguageVersion(language, parseOptions, languageVersionAttribute);
            }

            var featuresAttribute = projectElement.Attribute(FeaturesAttributeName);
            if (featuresAttribute != null)
            {
                parseOptions = GetParseOptionsWithFeatures(parseOptions, featuresAttribute);
            }

            var documentationMode = GetDocumentationMode(projectElement);
            if (documentationMode != null)
            {
                parseOptions = parseOptions.WithDocumentationMode(documentationMode.Value);
            }

            return parseOptions;
        }

        private static ParseOptions GetPreProcessorParseOptions(string language, XAttribute preprocessorSymbolsAttribute)
        {
            if (language == LanguageNames.CSharp)
            {
                return new CSharpParseOptions(preprocessorSymbols: preprocessorSymbolsAttribute.Value.Split(','));
            }
            else if (language == LanguageNames.VisualBasic)
            {
                return new VisualBasicParseOptions(preprocessorSymbols: preprocessorSymbolsAttribute.Value
                    .Split(',').Select(v => KeyValuePairUtil.Create(v.Split('=').ElementAt(0), (object)v.Split('=').ElementAt(1))).ToImmutableArray());
            }
            else
            {
                throw new ArgumentException("Unexpected language '{0}' for generating custom parse options.", language);
            }
        }

        private static ParseOptions GetParseOptionsWithFeatures(ParseOptions parseOptions, XAttribute featuresAttribute)
        {
            var entries = featuresAttribute.Value.Split(';');
            var features = entries.Select(x =>
            {
                var split = x.Split('=');

                var key = split[0];
                var value = split.Length == 2 ? split[1] : "true";

                return new KeyValuePair<string, string>(key, value);
            });

            return parseOptions.WithFeatures(features);
        }

        private static ParseOptions GetParseOptionsWithLanguageVersion(string language, ParseOptions parseOptions, XAttribute languageVersionAttribute)
        {
            if (language == LanguageNames.CSharp)
            {
                var languageVersion = (CodeAnalysis.CSharp.LanguageVersion)Enum.Parse(typeof(CodeAnalysis.CSharp.LanguageVersion), languageVersionAttribute.Value);
                parseOptions = ((CSharpParseOptions)parseOptions).WithLanguageVersion(languageVersion);
            }
            else if (language == LanguageNames.VisualBasic)
            {
                var languageVersion = (CodeAnalysis.VisualBasic.LanguageVersion)Enum.Parse(typeof(CodeAnalysis.VisualBasic.LanguageVersion), languageVersionAttribute.Value);
                parseOptions = ((VisualBasicParseOptions)parseOptions).WithLanguageVersion(languageVersion);
            }

            return parseOptions;
        }

        private static DocumentationMode? GetDocumentationMode(XElement projectElement)
        {
            var documentationModeAttribute = projectElement.Attribute(DocumentationModeAttributeName);
            if (documentationModeAttribute != null)
            {
                return (DocumentationMode)Enum.Parse(typeof(DocumentationMode), documentationModeAttribute.Value);
            }
            else
            {
                return null;
            }
        }

        private static string GetAssemblyName(TestWorkspace workspace, XElement projectElement, ref int projectId)
        {
            var assemblyNameAttribute = projectElement.Attribute(AssemblyNameAttributeName);
            if (assemblyNameAttribute != null)
            {
                return assemblyNameAttribute.Value;
            }

            var language = GetLanguage(workspace, projectElement);

            projectId++;
            return language == LanguageNames.CSharp ? "CSharpAssembly" + projectId :
                   language == LanguageNames.VisualBasic ? "VisualBasicAssembly" + projectId :
                                                            language + "Assembly" + projectId;
        }

        private static string GetLanguage(TestWorkspace workspace, XElement projectElement)
        {
            var languageName = projectElement.Attribute(LanguageAttributeName).Value;

            if (!workspace.Services.SupportedLanguages.Contains(languageName))
            {
                throw new ArgumentException(string.Format("Language should be one of '{0}' and it is {1}",
                    string.Join(", ", workspace.Services.SupportedLanguages),
                    languageName));
            }

            return languageName;
        }

        private static string GetRootNamespace(TestWorkspace workspace, CompilationOptions compilationOptions, XElement projectElement)
        {
            var language = GetLanguage(workspace, projectElement);
            var rootNamespaceAttribute = projectElement.Attribute(RootNamespaceAttributeName);

            if (GetLanguage(workspace, projectElement) == LanguageNames.VisualBasic)
            {
                // For VB tests, root namespace value must be defined in compilation options element, 
                // it can't use the property in project element to avoid confusion.
                Assert.Null(rootNamespaceAttribute);

                var vbCompilationOptions = (VisualBasicCompilationOptions)compilationOptions;
                return vbCompilationOptions.RootNamespace;
            }

            // If it's not defined, default to "" (global namespace)
            return rootNamespaceAttribute?.Value ?? string.Empty;
        }

        private static CompilationOptions CreateCompilationOptions(
            TestWorkspace workspace,
            XElement projectElement,
            string language,
            ParseOptions parseOptions)
        {
            var compilationOptionsElement = projectElement.Element(CompilationOptionsElementName);
            return language == LanguageNames.CSharp || language == LanguageNames.VisualBasic
                ? CreateCompilationOptions(workspace, language, compilationOptionsElement, parseOptions)
                : null;
        }

        private static CompilationOptions CreateCompilationOptions(TestWorkspace workspace, string language, XElement compilationOptionsElement, ParseOptions parseOptions)
        {
            var rootNamespace = new VisualBasicCompilationOptions(OutputKind.ConsoleApplication).RootNamespace;
            var globalImports = new List<GlobalImport>();
            var reportDiagnostic = ReportDiagnostic.Default;
            var cryptoKeyFile = (string)null;
            var strongNameProvider = (StrongNameProvider)null;
            var delaySign = (bool?)null;
            var checkOverflow = false;
            var allowUnsafe = false;
            var outputKind = OutputKind.DynamicallyLinkedLibrary;
            var nullable = NullableContextOptions.Disable;

            if (compilationOptionsElement != null)
            {
                globalImports = compilationOptionsElement.Elements(GlobalImportElementName)
                                                         .Select(x => GlobalImport.Parse(x.Value)).ToList();
                var rootNamespaceAttribute = compilationOptionsElement.Attribute(RootNamespaceAttributeName);
                if (rootNamespaceAttribute != null)
                {
                    rootNamespace = rootNamespaceAttribute.Value;
                }

                var outputKindAttribute = compilationOptionsElement.Attribute(OutputKindName);
                if (outputKindAttribute != null)
                {
                    outputKind = (OutputKind)Enum.Parse(typeof(OutputKind), (string)outputKindAttribute.Value);
                }

                var checkOverflowAttribute = compilationOptionsElement.Attribute(CheckOverflowAttributeName);
                if (checkOverflowAttribute != null)
                {
                    checkOverflow = (bool)checkOverflowAttribute;
                }

                var allowUnsafeAttribute = compilationOptionsElement.Attribute(AllowUnsafeAttributeName);
                if (allowUnsafeAttribute != null)
                {
                    allowUnsafe = (bool)allowUnsafeAttribute;
                }

                var reportDiagnosticAttribute = compilationOptionsElement.Attribute(ReportDiagnosticAttributeName);
                if (reportDiagnosticAttribute != null)
                {
                    reportDiagnostic = (ReportDiagnostic)Enum.Parse(typeof(ReportDiagnostic), (string)reportDiagnosticAttribute);
                }

                var cryptoKeyFileAttribute = compilationOptionsElement.Attribute(CryptoKeyFileAttributeName);
                if (cryptoKeyFileAttribute != null)
                {
                    cryptoKeyFile = (string)cryptoKeyFileAttribute;
                }

                var strongNameProviderAttribute = compilationOptionsElement.Attribute(StrongNameProviderAttributeName);
                if (strongNameProviderAttribute != null)
                {
                    var type = Type.GetType((string)strongNameProviderAttribute);
                    // DesktopStrongNameProvider and SigningTestHelpers.VirtualizedStrongNameProvider do
                    // not have a default constructor but constructors with optional parameters.
                    // Activator.CreateInstance does not work with this.
                    if (type == typeof(DesktopStrongNameProvider))
                    {
                        strongNameProvider = SigningTestHelpers.DefaultDesktopStrongNameProvider;
                    }
                    else
                    {
                        strongNameProvider = (StrongNameProvider)Activator.CreateInstance(type);
                    }
                }

                var delaySignAttribute = compilationOptionsElement.Attribute(DelaySignAttributeName);
                if (delaySignAttribute != null)
                {
                    delaySign = (bool)delaySignAttribute;
                }

                var nullableAttribute = compilationOptionsElement.Attribute(NullableAttributeName);
                if (nullableAttribute != null)
                {
                    nullable = (NullableContextOptions)Enum.Parse(typeof(NullableContextOptions), (string)nullableAttribute.Value);
                }

                var outputTypeAttribute = compilationOptionsElement.Attribute(OutputTypeAttributeName);
                if (outputTypeAttribute != null
                    && outputTypeAttribute.Value == "WindowsRuntimeMetadata")
                {
                    if (rootNamespaceAttribute == null)
                    {
                        rootNamespace = new VisualBasicCompilationOptions(OutputKind.WindowsRuntimeMetadata).RootNamespace;
                    }

                    // VB needs Compilation.ParseOptions set (we do the same at the VS layer)
                    return language == LanguageNames.CSharp
                       ? (CompilationOptions)new CSharpCompilationOptions(OutputKind.WindowsRuntimeMetadata, allowUnsafe: allowUnsafe)
                       : new VisualBasicCompilationOptions(OutputKind.WindowsRuntimeMetadata).WithGlobalImports(globalImports).WithRootNamespace(rootNamespace)
                            .WithParseOptions((VisualBasicParseOptions)parseOptions ?? VisualBasicParseOptions.Default);
                }
            }
            else
            {
                // Add some common global imports by default for VB
                globalImports.Add(GlobalImport.Parse("System"));
                globalImports.Add(GlobalImport.Parse("System.Collections.Generic"));
                globalImports.Add(GlobalImport.Parse("System.Linq"));
            }

            // TODO: Allow these to be specified.
            var languageServices = workspace.Services.GetLanguageServices(language);
            var metadataService = workspace.Services.GetService<IMetadataService>();
            var compilationOptions = languageServices.GetService<ICompilationFactoryService>().GetDefaultCompilationOptions();
            compilationOptions = compilationOptions.WithOutputKind(outputKind)
                                                   .WithGeneralDiagnosticOption(reportDiagnostic)
                                                   .WithSourceReferenceResolver(SourceFileResolver.Default)
                                                   .WithXmlReferenceResolver(XmlFileResolver.Default)
                                                   .WithMetadataReferenceResolver(new WorkspaceMetadataFileReferenceResolver(metadataService, new RelativePathResolver(ImmutableArray<string>.Empty, null)))
                                                   .WithAssemblyIdentityComparer(DesktopAssemblyIdentityComparer.Default)
                                                   .WithCryptoKeyFile(cryptoKeyFile)
                                                   .WithStrongNameProvider(strongNameProvider)
                                                   .WithDelaySign(delaySign)
                                                   .WithOverflowChecks(checkOverflow);

            if (language == LanguageNames.CSharp)
            {
                compilationOptions = ((CSharpCompilationOptions)compilationOptions).WithAllowUnsafe(allowUnsafe).WithNullableContextOptions(nullable);
            }

            if (language == LanguageNames.VisualBasic)
            {
                // VB needs Compilation.ParseOptions set (we do the same at the VS layer)
                compilationOptions = ((VisualBasicCompilationOptions)compilationOptions).WithRootNamespace(rootNamespace)
                                                                                        .WithGlobalImports(globalImports)
                                                                                        .WithParseOptions((VisualBasicParseOptions)parseOptions ??
                                                                                            VisualBasicParseOptions.Default);
            }

            return compilationOptions;
        }

        private static TestHostDocument CreateDocument(
            TestWorkspace workspace,
            XElement workspaceElement,
            XElement documentElement,
            ExportProvider exportProvider,
            HostLanguageServices languageServiceProvider,
            Dictionary<string, ITextBuffer> filePathToTextBufferMap,
            IDocumentServiceProvider documentServiceProvider,
            string lineEnding,
            ref int documentId)
        {
            string markupCode;
            string filePath;

            var isLinkFileAttribute = documentElement.Attribute(IsLinkFileAttributeName);
            var isLinkFile = isLinkFileAttribute != null && ((bool?)isLinkFileAttribute).HasValue && ((bool?)isLinkFileAttribute).Value;
            if (isLinkFile)
            {
                // This is a linked file. Use the filePath and markup from the referenced document.

                var originalAssemblyName = documentElement.Attribute(LinkAssemblyNameAttributeName)?.Value;
                var originalProjectName = documentElement.Attribute(LinkProjectNameAttributeName)?.Value;

                if (originalAssemblyName == null && originalProjectName == null)
                {
                    throw new ArgumentException($"Linked files must specify either a {LinkAssemblyNameAttributeName} or {LinkProjectNameAttributeName}");
                }

                var originalProject = workspaceElement.Elements(ProjectElementName).FirstOrDefault(p =>
                {
                    if (originalAssemblyName != null)
                    {
                        return p.Attribute(AssemblyNameAttributeName)?.Value == originalAssemblyName;
                    }
                    else
                    {
                        return p.Attribute(ProjectNameAttribute)?.Value == originalProjectName;
                    }
                });

                if (originalProject == null)
                {
                    if (originalProjectName != null)
                    {
                        throw new ArgumentException($"Linked file's {LinkProjectNameAttributeName} '{originalProjectName}' project not found.");
                    }
                    else
                    {
                        throw new ArgumentException($"Linked file's {LinkAssemblyNameAttributeName} '{originalAssemblyName}' project not found.");
                    }
                }

                var originalDocumentPath = documentElement.Attribute(LinkFilePathAttributeName)?.Value;

                if (originalDocumentPath == null)
                {
                    throw new ArgumentException($"Linked files must specify a {LinkFilePathAttributeName}");
                }

                documentElement = originalProject.Elements(DocumentElementName).FirstOrDefault(d =>
                {
                    return d.Attribute(FilePathAttributeName)?.Value == originalDocumentPath;
                });

                if (documentElement == null)
                {
                    throw new ArgumentException($"Linked file's LinkFilePath '{originalDocumentPath}' file not found.");
                }
            }

            markupCode = documentElement.NormalizedValue(lineEnding);
            filePath = GetFilePath(workspace, documentElement, ref documentId);

            var folders = GetFolders(documentElement);
            var optionsElement = documentElement.Element(ParseOptionsElementName);

            // TODO: Allow these to be specified.
            var codeKind = SourceCodeKind.Regular;
            if (optionsElement != null)
            {
                var attr = optionsElement.Attribute(KindAttributeName);
                codeKind = attr == null
                    ? SourceCodeKind.Regular
                    : (SourceCodeKind)Enum.Parse(typeof(SourceCodeKind), attr.Value);
            }

            var contentTypeLanguageService = languageServiceProvider.GetService<IContentTypeLanguageService>();
            var contentType = contentTypeLanguageService.GetDefaultContentType();

            TestFileMarkupParser.GetPositionAndSpans(markupCode,
                out var code, out int? cursorPosition, out ImmutableDictionary<string, ImmutableArray<TextSpan>> spans);

            var testDocumentServiceProvider = GetDocumentServiceProvider(documentElement);

            if (documentServiceProvider == null)
            {
                documentServiceProvider = testDocumentServiceProvider;
            }
            else if (testDocumentServiceProvider != null)
            {
                AssertEx.Fail($"The document attributes on file {filePath} conflicted");
            }

            return new TestHostDocument(
                exportProvider, languageServiceProvider, code, filePath, cursorPosition, spans, codeKind, folders, isLinkFile, documentServiceProvider);
        }

        internal static TestHostDocument CreateDocument(
            XElement documentElement,
            ExportProvider exportProvider,
            HostLanguageServices languageServiceProvider,
            ImmutableArray<string> roles)
        {
            string markupCode = documentElement.NormalizedValue();

            var folders = GetFolders(documentElement);
            var optionsElement = documentElement.Element(ParseOptionsElementName);

            var codeKind = SourceCodeKind.Regular;
            if (optionsElement != null)
            {
                var attr = optionsElement.Attribute(KindAttributeName);
                codeKind = attr == null
                    ? SourceCodeKind.Regular
                    : (SourceCodeKind)Enum.Parse(typeof(SourceCodeKind), attr.Value);
            }

            MarkupTestFile.GetPositionAndSpans(markupCode,
                out var code, out var cursorPosition, out IDictionary<string, ImmutableArray<TextSpan>> spans);

            var documentServiceProvider = GetDocumentServiceProvider(documentElement);

            return new TestHostDocument(
                exportProvider, languageServiceProvider, code, filePath: string.Empty, cursorPosition, spans, codeKind, folders, isLinkFile: false, documentServiceProvider, roles: roles);
        }

#nullable enable

        private static TestDocumentServiceProvider? GetDocumentServiceProvider(XElement documentElement)
        {
            var canApplyChange = (bool?)documentElement.Attribute("CanApplyChange");
            var supportDiagnostics = (bool?)documentElement.Attribute("SupportDiagnostics");

            if (canApplyChange == null && supportDiagnostics == null)
            {
                return null;
            }

            return new TestDocumentServiceProvider(
                canApplyChange ?? true,
                supportDiagnostics ?? true);
        }

#nullable restore

        private static string GetFilePath(
            TestWorkspace workspace,
            XElement documentElement,
            ref int documentId)
        {
            var filePathAttribute = documentElement.Attribute(FilePathAttributeName);
            if (filePathAttribute != null)
            {
                return filePathAttribute.Value;
            }

            var language = GetLanguage(workspace, documentElement.Ancestors(ProjectElementName).Single());
            documentId++;
            var name = "Test" + documentId;
            return language == LanguageNames.CSharp ? name + ".cs" : name + ".vb";
        }

        private static IReadOnlyList<string> GetFolders(XElement documentElement)
        {
            var folderAttribute = documentElement.Attribute(FoldersAttributeName);
            if (folderAttribute == null)
            {
                return null;
            }

            var folderContainers = folderAttribute.Value.Split(new[] { PathUtilities.DirectorySeparatorChar }, StringSplitOptions.RemoveEmptyEntries);
            return new ReadOnlyCollection<string>(folderContainers.ToList());
        }

        /// <summary>
        /// Takes completely valid code, compiles it, and emits it to a MetadataReference without using 
        /// the file system
        /// </summary>
        private static MetadataReference CreateMetadataReferenceFromSource(TestWorkspace workspace, XElement referencedSource)
        {
            var compilation = CreateCompilation(workspace, referencedSource);

            var aliasElement = referencedSource.Attribute("Aliases")?.Value;
            var aliases = aliasElement != null ? aliasElement.Split(',').Select(s => s.Trim()).ToImmutableArray() : default;

            var includeXmlDocComments = false;
            var includeXmlDocCommentsAttribute = referencedSource.Attribute(IncludeXmlDocCommentsAttributeName);
            if (includeXmlDocCommentsAttribute != null &&
                ((bool?)includeXmlDocCommentsAttribute).HasValue &&
                ((bool?)includeXmlDocCommentsAttribute).Value)
            {
                includeXmlDocComments = true;
            }

            return MetadataReference.CreateFromImage(compilation.EmitToArray(), new MetadataReferenceProperties(aliases: aliases), includeXmlDocComments ? new DeferredDocumentationProvider(compilation) : null);
        }

        private static Compilation CreateCompilation(TestWorkspace workspace, XElement referencedSource)
        {
            AssertNoChildText(referencedSource);

            var languageName = GetLanguage(workspace, referencedSource);

            var assemblyName = "ReferencedAssembly";
            var assemblyNameAttribute = referencedSource.Attribute(AssemblyNameAttributeName);
            if (assemblyNameAttribute != null)
            {
                assemblyName = assemblyNameAttribute.Value;
            }

            var languageServices = workspace.Services.GetLanguageServices(languageName);
            var compilationFactory = languageServices.GetService<ICompilationFactoryService>();
            var options = compilationFactory.GetDefaultCompilationOptions().WithOutputKind(OutputKind.DynamicallyLinkedLibrary);

            var compilation = compilationFactory.CreateCompilation(assemblyName, options);

            var documentElements = referencedSource.Elements(DocumentElementName).ToList();
            var parseOptions = GetParseOptions(referencedSource, languageName, languageServices);

            foreach (var documentElement in documentElements)
            {
                compilation = compilation.AddSyntaxTrees(CreateSyntaxTree(parseOptions, documentElement.Value));
            }

            foreach (var reference in CreateReferenceList(workspace, referencedSource))
            {
                compilation = compilation.AddReferences(reference);
            }

            return compilation;
        }

        private static SyntaxTree CreateSyntaxTree(ParseOptions options, string referencedCode)
        {
            if (LanguageNames.CSharp == options.Language)
            {
                return Microsoft.CodeAnalysis.CSharp.SyntaxFactory.ParseSyntaxTree(referencedCode, options);
            }
            else
            {
                return Microsoft.CodeAnalysis.VisualBasic.SyntaxFactory.ParseSyntaxTree(referencedCode, options);
            }
        }

        private static IList<MetadataReference> CreateReferenceList(TestWorkspace workspace, XElement element)
        {
            var references = CreateCommonReferences(workspace, element);
            foreach (var reference in element.Elements(MetadataReferenceElementName))
            {
                // Read the image to an ImmutableArray<byte>, since the GC does a better job of tracking these than
                // Marshal.AllocHGlobal and thus knowing when it's necessary to run finalizers to clean up old Metadata
                // objects that are no longer in use. There are no public APIs available to directly dispose of these
                // images, so we are relying on GC running finalizers to avoid OutOfMemoryException during tests.
                var content = File.ReadAllBytes(reference.Value);
                var peImage = ImmutableArrayExtensions.DangerousCreateFromUnderlyingArray(ref content);
                references.Add(MetadataReference.CreateFromImage(peImage, filePath: reference.Value));
            }

            foreach (var metadataReferenceFromSource in element.Elements(MetadataReferenceFromSourceElementName))
            {
                references.Add(CreateMetadataReferenceFromSource(workspace, metadataReferenceFromSource));
            }

            return references;
        }

        private static IList<AnalyzerReference> CreateAnalyzerList(TestWorkspace workspace, XElement projectElement)
        {
            var analyzers = new List<AnalyzerReference>();
            foreach (var analyzer in projectElement.Elements(AnalyzerElementName))
            {
                analyzers.Add(
                    new AnalyzerImageReference(
                        ImmutableArray<DiagnosticAnalyzer>.Empty,
                        display: (string)analyzer.Attribute(AnalyzerDisplayAttributeName),
                        fullPath: (string)analyzer.Attribute(AnalyzerFullPathAttributeName)));
            }

            return analyzers;
        }

        private static IList<MetadataReference> CreateCommonReferences(TestWorkspace workspace, XElement element)
        {
            var references = new List<MetadataReference>();

            var net45 = element.Attribute(CommonReferencesNet45AttributeName);
            if (net45 != null &&
                ((bool?)net45).HasValue &&
                ((bool?)net45).Value)
            {
                references = new List<MetadataReference> { TestBase.MscorlibRef_v4_0_30316_17626, TestBase.SystemRef_v4_0_30319_17929, TestBase.SystemCoreRef_v4_0_30319_17929 };
                if (GetLanguage(workspace, element) == LanguageNames.VisualBasic)
                {
                    references.Add(TestBase.MsvbRef);
                    references.Add(TestBase.SystemXmlRef);
                    references.Add(TestBase.SystemXmlLinqRef);
                }
            }

            var commonReferencesAttribute = element.Attribute(CommonReferencesAttributeName);
            if (commonReferencesAttribute != null &&
                ((bool?)commonReferencesAttribute).HasValue &&
                ((bool?)commonReferencesAttribute).Value)
            {
                references = new List<MetadataReference> { TestBase.MscorlibRef_v46, TestBase.SystemRef_v46, TestBase.SystemCoreRef_v46, TestBase.ValueTupleRef, TestBase.SystemRuntimeFacadeRef };
                if (GetLanguage(workspace, element) == LanguageNames.VisualBasic)
                {
                    references.Add(TestBase.MsvbRef_v4_0_30319_17929);
                    references.Add(TestBase.SystemXmlRef);
                    references.Add(TestBase.SystemXmlLinqRef);
                }
            }

            var commonReferencesWithoutValueTupleAttribute = element.Attribute(CommonReferencesWithoutValueTupleAttributeName);
            if (commonReferencesWithoutValueTupleAttribute != null &&
                ((bool?)commonReferencesWithoutValueTupleAttribute).HasValue &&
                ((bool?)commonReferencesWithoutValueTupleAttribute).Value)
            {
                references = new List<MetadataReference> { TestBase.MscorlibRef_v46, TestBase.SystemRef_v46, TestBase.SystemCoreRef_v46 };
            }

            var winRT = element.Attribute(CommonReferencesWinRTAttributeName);
            if (winRT != null &&
                ((bool?)winRT).HasValue &&
                ((bool?)winRT).Value)
            {
                references = new List<MetadataReference>(TestBase.WinRtRefs.Length);
                references.AddRange(TestBase.WinRtRefs);
                if (GetLanguage(workspace, element) == LanguageNames.VisualBasic)
                {
                    references.Add(TestBase.MsvbRef_v4_0_30319_17929);
                    references.Add(TestBase.SystemXmlRef);
                    references.Add(TestBase.SystemXmlLinqRef);
                }
            }

            var portable = element.Attribute(CommonReferencesPortableAttributeName);
            if (portable != null &&
                ((bool?)portable).HasValue &&
                ((bool?)portable).Value)
            {
                references = new List<MetadataReference>(TestBase.PortableRefsMinimal.Length);
                references.AddRange(TestBase.PortableRefsMinimal);
            }

            var netcore30 = element.Attribute(CommonReferencesNetCoreApp30Name);
            if (netcore30 != null &&
                ((bool?)netcore30).HasValue &&
                ((bool?)netcore30).Value)
            {
                references = TargetFrameworkUtil.NetCoreApp30References.ToList();
            }

            var netstandard20 = element.Attribute(CommonReferencesNetStandard20Name);
            if (netstandard20 != null &&
                ((bool?)netstandard20).HasValue &&
                ((bool?)netstandard20).Value)
            {
                references = TargetFrameworkUtil.NetStandard20References.ToList();
            }

            return references;
        }

        public static bool IsWorkspaceElement(string text)
            => text.TrimStart('\r', '\n', ' ').StartsWith("<Workspace>", StringComparison.Ordinal);

        private static void AssertNoChildText(XElement element)
        {
            foreach (var node in element.Nodes())
            {
                if (node is XText text && !string.IsNullOrWhiteSpace(text.Value))
                {
                    throw new Exception($"Element {element} has child text that isn't recognized. The XML syntax is invalid.");
                }
            }
        }
    }
}<|MERGE_RESOLUTION|>--- conflicted
+++ resolved
@@ -54,15 +54,8 @@
                 => RuntimeHelpers.GetHashCode(this);
         }
 
-<<<<<<< HEAD
         public static TestWorkspace Create(string xmlDefinition, bool openDocuments = false, ExportProvider exportProvider = null, string lineEnding = "\r\n")
-        {
-            return Create(XElement.Parse(xmlDefinition), openDocuments, exportProvider, lineEnding: lineEnding);
-        }
-=======
-        public static TestWorkspace Create(string xmlDefinition, bool completed = true, bool openDocuments = false, ExportProvider exportProvider = null)
-            => Create(XElement.Parse(xmlDefinition), completed, openDocuments, exportProvider);
->>>>>>> b3c05159
+           => Create(XElement.Parse(xmlDefinition), openDocuments, exportProvider, lineEnding: lineEnding);
 
         public static TestWorkspace CreateWorkspace(
             XElement workspaceElement,
