--- conflicted
+++ resolved
@@ -788,11 +788,7 @@
             }
 
             var markupAttribute = documentElement.Attribute(MarkupAttributeName);
-<<<<<<< HEAD
-            var isMarkup = markupAttribute == null || (bool)markupAttribute == true;
-=======
             var isMarkup = markupAttribute == null || (string)markupAttribute == "true" || (string)markupAttribute == "SpansOnly";
->>>>>>> 80a8ce8d
 
             string code;
             int? cursorPosition;
@@ -800,9 +796,6 @@
 
             if (isMarkup)
             {
-<<<<<<< HEAD
-                TestFileMarkupParser.GetPositionAndSpans(markupCode, out code, out cursorPosition, out spans);
-=======
                 // if the caller doesn't want us caring about positions, then replace any $'s with a character unlikely
                 // to ever show up in the doc naturally.  Then, after we convert things, change that character back. We
                 // do this as a single character so that all the positions of the spans do not change.
@@ -820,7 +813,6 @@
                     Contract.ThrowIfTrue(cursorPosition != null);
                     code = code.Replace("\uD7FF", "$");
                 }
->>>>>>> 80a8ce8d
             }
             else
             {
