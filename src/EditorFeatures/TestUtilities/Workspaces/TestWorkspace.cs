--- conflicted
+++ resolved
@@ -51,13 +51,7 @@
 
         internal override bool IgnoreUnchangeableDocumentsWhenApplyingChanges { get; }
 
-<<<<<<< HEAD
-        private readonly BackgroundCompiler _backgroundCompiler;
-        private readonly BackgroundParser _backgroundParser;
         private readonly IMetadataAsSourceFileService? _metadataAsSourceFileService;
-=======
-        private readonly IMetadataAsSourceFileService _metadataAsSourceFileService;
->>>>>>> 663ceb3e
 
         private readonly Dictionary<string, ITextBuffer2> _createdTextBuffers = new();
         private readonly string _workspaceKind;
