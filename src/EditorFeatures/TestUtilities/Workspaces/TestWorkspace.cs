﻿// Licensed to the .NET Foundation under one or more agreements.
// The .NET Foundation licenses this file to you under the MIT license.
// See the LICENSE file in the project root for more information.

using System;
using System.Collections.Generic;
using System.Collections.Immutable;
using System.Linq;
using System.Threading;
using System.Threading.Tasks;
using Microsoft.CodeAnalysis;
using Microsoft.CodeAnalysis.Diagnostics;
using Microsoft.CodeAnalysis.Editor.Shared.Extensions;
using Microsoft.CodeAnalysis.Editor.Shared.Utilities;
using Microsoft.CodeAnalysis.Formatting;
using Microsoft.CodeAnalysis.Host;
using Microsoft.CodeAnalysis.Host.Mef;
using Microsoft.CodeAnalysis.MetadataAsSource;
using Microsoft.CodeAnalysis.Notification;
using Microsoft.CodeAnalysis.Options;
using Microsoft.CodeAnalysis.Test.Utilities;
using Microsoft.CodeAnalysis.Text;
using Microsoft.CodeAnalysis.Text.Shared.Extensions;
using Microsoft.VisualStudio.Composition;
using Microsoft.VisualStudio.Text;
using Microsoft.VisualStudio.Text.Editor;
using Microsoft.VisualStudio.Text.Projection;
using Microsoft.VisualStudio.Utilities;
using Roslyn.Test.EditorUtilities;
using Roslyn.Test.Utilities;
using Roslyn.Utilities;

namespace Microsoft.CodeAnalysis.Editor.UnitTests.Workspaces
{
    public partial class TestWorkspace : Workspace
    {
        public ExportProvider ExportProvider { get; }

        public bool CanApplyChangeDocument { get; set; }

        internal override bool CanChangeActiveContextDocument { get { return true; } }

        public IList<TestHostProject> Projects { get; }
        public IList<TestHostDocument> Documents { get; }
        public IList<TestHostDocument> AdditionalDocuments { get; }
        public IList<TestHostDocument> AnalyzerConfigDocuments { get; }
        public IList<TestHostDocument> ProjectionDocuments { get; }
        internal IGlobalOptionService GlobalOptions { get; }

        internal override bool IgnoreUnchangeableDocumentsWhenApplyingChanges { get; }

        private readonly BackgroundCompiler _backgroundCompiler;
        private readonly BackgroundParser _backgroundParser;
        private readonly IMetadataAsSourceFileService _metadataAsSourceFileService;

        private readonly Dictionary<string, ITextBuffer2> _createdTextBuffers = new();
        private readonly string _workspaceKind;

        public TestWorkspace(
            ExportProvider? exportProvider = null,
            TestComposition? composition = null,
            string? workspaceKind = WorkspaceKind.Host,
            Guid solutionTelemetryId = default,
            bool disablePartialSolutions = true,
            bool ignoreUnchangeableDocumentsWhenApplyingChanges = true)
            : base(GetHostServices(exportProvider, composition), workspaceKind ?? WorkspaceKind.Host)
        {
            Contract.ThrowIfTrue(exportProvider != null && composition != null);

            SetCurrentSolution(CreateSolution(SolutionInfo.Create(SolutionId.CreateNewId(), VersionStamp.Create()).WithTelemetryId(solutionTelemetryId)));

            this.TestHookPartialSolutionsDisabled = disablePartialSolutions;
            this.ExportProvider = exportProvider ?? GetComposition(composition).ExportProviderFactory.CreateExportProvider();
            _workspaceKind = workspaceKind ?? WorkspaceKind.Host;
            this.Projects = new List<TestHostProject>();
            this.Documents = new List<TestHostDocument>();
            this.AdditionalDocuments = new List<TestHostDocument>();
            this.AnalyzerConfigDocuments = new List<TestHostDocument>();
            this.ProjectionDocuments = new List<TestHostDocument>();

            this.CanApplyChangeDocument = true;
            this.IgnoreUnchangeableDocumentsWhenApplyingChanges = ignoreUnchangeableDocumentsWhenApplyingChanges;
            this.GlobalOptions = GetService<IGlobalOptionService>();

            if (Services.GetService<INotificationService>() is INotificationServiceCallback callback)
            {
                // Avoid showing dialogs in tests by default
                callback.NotificationCallback = (message, title, severity) =>
                {
                    var severityText = severity switch
                    {
                        NotificationSeverity.Information => "💡",
                        NotificationSeverity.Warning => "⚠",
                        _ => "❌"
                    };

                    var fullMessage = string.IsNullOrEmpty(title)
                        ? message
                        : $"{title}:{Environment.NewLine}{Environment.NewLine}{message}";

                    throw new InvalidOperationException($"{severityText} {fullMessage}");
                };
            }

            _backgroundCompiler = new BackgroundCompiler(this);
            _backgroundParser = new BackgroundParser(this);
            _backgroundParser.Start();

            _metadataAsSourceFileService = ExportProvider.GetExportedValues<IMetadataAsSourceFileService>().FirstOrDefault();
        }

        internal static TestComposition GetComposition(TestComposition? composition)
            => composition ?? EditorTestCompositions.EditorFeatures;

        private static HostServices GetHostServices(ExportProvider? exportProvider = null, TestComposition? composition = null)
           => (exportProvider != null) ? VisualStudioMefHostServices.Create(exportProvider) : GetComposition(composition).GetHostServices();

        protected internal override bool PartialSemanticsEnabled
        {
            get { return _backgroundCompiler != null; }
        }

        public TestHostDocument DocumentWithCursor
            => Documents.Single(d => d.CursorPosition.HasValue && !d.IsLinkFile);

        protected override void OnDocumentTextChanged(Document document)
        {
            if (_backgroundParser != null)
            {
                _backgroundParser.Parse(document);
            }
        }

        protected override void OnDocumentClosing(DocumentId documentId)
        {
            if (_backgroundParser != null)
            {
                _backgroundParser.CancelParse(documentId);
            }
        }

        public new void RegisterText(SourceTextContainer text)
            => base.RegisterText(text);

        protected override void Dispose(bool finalize)
        {
            _metadataAsSourceFileService?.CleanupGeneratedFiles();

            this.ClearSolutionData();

            foreach (var document in Documents)
            {
                document.CloseTextView();
            }

            foreach (var document in AdditionalDocuments)
            {
                document.CloseTextView();
            }

            foreach (var document in AnalyzerConfigDocuments)
            {
                document.CloseTextView();
            }

            foreach (var document in ProjectionDocuments)
            {
                document.CloseTextView();
            }

            if (_backgroundParser != null)
            {
                _backgroundParser.CancelAllParses();
            }

            base.Dispose(finalize);
        }

        internal void AddTestSolution(TestHostSolution solution)
            => this.OnSolutionAdded(SolutionInfo.Create(solution.Id, solution.Version, solution.FilePath, projects: solution.Projects.Select(p => p.ToProjectInfo())));

        public void AddTestProject(TestHostProject project)
        {
            if (!this.Projects.Contains(project))
            {
                this.Projects.Add(project);

                foreach (var doc in project.Documents)
                {
                    this.Documents.Add(doc);
                }

                foreach (var doc in project.AdditionalDocuments)
                {
                    this.AdditionalDocuments.Add(doc);
                }

                foreach (var doc in project.AnalyzerConfigDocuments)
                {
                    this.AnalyzerConfigDocuments.Add(doc);
                }
            }

            this.OnProjectAdded(project.ToProjectInfo());
        }

        public new void OnProjectRemoved(ProjectId projectId)
            => base.OnProjectRemoved(projectId);

        public new void OnProjectReferenceAdded(ProjectId projectId, ProjectReference projectReference)
            => base.OnProjectReferenceAdded(projectId, projectReference);

        public new void OnProjectReferenceRemoved(ProjectId projectId, ProjectReference projectReference)
            => base.OnProjectReferenceRemoved(projectId, projectReference);

        public new void OnDocumentOpened(DocumentId documentId, SourceTextContainer textContainer, bool isCurrentContext = true)
            => base.OnDocumentOpened(documentId, textContainer, isCurrentContext);

        public new void OnParseOptionsChanged(ProjectId projectId, ParseOptions parseOptions)
            => base.OnParseOptionsChanged(projectId, parseOptions);

        public new void OnAnalyzerReferenceAdded(ProjectId projectId, AnalyzerReference analyzerReference)
            => base.OnAnalyzerReferenceAdded(projectId, analyzerReference);

        public void OnDocumentRemoved(DocumentId documentId, bool closeDocument = false)
        {
            if (closeDocument && this.IsDocumentOpen(documentId))
            {
                this.CloseDocument(documentId);
            }

            base.OnDocumentRemoved(documentId);
        }

        public new void OnDocumentSourceCodeKindChanged(DocumentId documentId, SourceCodeKind sourceCodeKind)
            => base.OnDocumentSourceCodeKindChanged(documentId, sourceCodeKind);

        public DocumentId? GetDocumentId(TestHostDocument hostDocument)
        {
            if (!Documents.Contains(hostDocument) &&
                !AdditionalDocuments.Contains(hostDocument) &&
                !AnalyzerConfigDocuments.Contains(hostDocument))
            {
                return null;
            }

            return hostDocument.Id;
        }

        public TestHostDocument GetTestDocument(DocumentId documentId)
            => this.Documents.FirstOrDefault(d => d.Id == documentId);

        public TestHostDocument GetTestAdditionalDocument(DocumentId documentId)
            => this.AdditionalDocuments.FirstOrDefault(d => d.Id == documentId);

        public TestHostDocument GetTestAnalyzerConfigDocument(DocumentId documentId)
            => this.AnalyzerConfigDocuments.FirstOrDefault(d => d.Id == documentId);

        public TestHostProject GetTestProject(DocumentId documentId)
            => GetTestProject(documentId.ProjectId);

        public TestHostProject GetTestProject(ProjectId projectId)
            => this.Projects.FirstOrDefault(p => p.Id == projectId);

        public TServiceInterface GetService<TServiceInterface>()
            => ExportProvider.GetExportedValue<TServiceInterface>();

        public TServiceInterface GetService<TServiceInterface>(string contentType)
        {
            var values = ExportProvider.GetExports<TServiceInterface, ContentTypeMetadata>();
            return values.Single(value => value.Metadata.ContentTypes.Contains(contentType)).Value;
        }

        public TServiceInterface GetService<TServiceInterface>(string contentType, string name)
        {
            var values = ExportProvider.GetExports<TServiceInterface, OrderableContentTypeMetadata>();
            return values.Single(value => value.Metadata.Name == name && value.Metadata.ContentTypes.Contains(contentType)).Value;
        }

        public override bool CanApplyChange(ApplyChangesKind feature)
        {
            switch (feature)
            {
                case ApplyChangesKind.AddDocument:
                case ApplyChangesKind.RemoveDocument:
                    return KindSupportsAddRemoveDocument();

                case ApplyChangesKind.AddAdditionalDocument:
                case ApplyChangesKind.RemoveAdditionalDocument:
                case ApplyChangesKind.AddAnalyzerConfigDocument:
                case ApplyChangesKind.RemoveAnalyzerConfigDocument:
                case ApplyChangesKind.AddAnalyzerReference:
                case ApplyChangesKind.RemoveAnalyzerReference:
                case ApplyChangesKind.AddSolutionAnalyzerReference:
                case ApplyChangesKind.RemoveSolutionAnalyzerReference:
                    return true;

                case ApplyChangesKind.ChangeDocument:
                case ApplyChangesKind.ChangeAdditionalDocument:
                case ApplyChangesKind.ChangeAnalyzerConfigDocument:
                case ApplyChangesKind.ChangeDocumentInfo:
                    return this.CanApplyChangeDocument;

                case ApplyChangesKind.AddProjectReference:
                case ApplyChangesKind.AddMetadataReference:
                    return true;

                default:
                    return false;
            }
        }

        private bool KindSupportsAddRemoveDocument()
            => _workspaceKind switch
            {
                WorkspaceKind.MiscellaneousFiles => false,
                WorkspaceKind.Interactive => false,
                _ => true
            };

        protected override void ApplyDocumentTextChanged(DocumentId document, SourceText newText)
        {
            var testDocument = this.GetTestDocument(document);
            testDocument.Update(newText);
        }

        protected override void ApplyDocumentAdded(DocumentInfo info, SourceText text)
        {
            var hostProject = this.GetTestProject(info.Id.ProjectId);
            var hostDocument = new TestHostDocument(
                text.ToString(), info.Name, info.SourceCodeKind,
                info.Id, info.FilePath, info.Folders, ExportProvider,
                info.DocumentServiceProvider);
            hostProject.AddDocument(hostDocument);
            this.OnDocumentAdded(hostDocument.ToDocumentInfo());
        }

        protected override void ApplyDocumentRemoved(DocumentId documentId)
        {
            var hostProject = this.GetTestProject(documentId.ProjectId);
            var hostDocument = this.GetTestDocument(documentId);
            hostProject.RemoveDocument(hostDocument);
            this.OnDocumentRemoved(documentId, closeDocument: true);
        }

        protected override void ApplyAdditionalDocumentTextChanged(DocumentId document, SourceText newText)
        {
            var testDocument = this.GetTestAdditionalDocument(document);
            testDocument.Update(newText);
        }

        protected override void ApplyAdditionalDocumentAdded(DocumentInfo info, SourceText text)
        {
            var hostProject = this.GetTestProject(info.Id.ProjectId);
            var hostDocument = new TestHostDocument(text.ToString(), info.Name, id: info.Id, exportProvider: ExportProvider);
            hostProject.AddAdditionalDocument(hostDocument);
            this.OnAdditionalDocumentAdded(hostDocument.ToDocumentInfo());
        }

        protected override void ApplyAdditionalDocumentRemoved(DocumentId documentId)
        {
            var hostProject = this.GetTestProject(documentId.ProjectId);
            var hostDocument = this.GetTestAdditionalDocument(documentId);
            hostProject.RemoveAdditionalDocument(hostDocument);
            this.OnAdditionalDocumentRemoved(documentId);
        }

        protected override void ApplyAnalyzerConfigDocumentTextChanged(DocumentId document, SourceText newText)
        {
            var testDocument = this.GetTestAnalyzerConfigDocument(document);
            testDocument.Update(newText);
        }

        protected override void ApplyAnalyzerConfigDocumentAdded(DocumentInfo info, SourceText text)
        {
            var hostProject = this.GetTestProject(info.Id.ProjectId);
            var hostDocument = new TestHostDocument(text.ToString(), info.Name, id: info.Id, filePath: info.FilePath, folders: info.Folders, exportProvider: ExportProvider);
            hostProject.AddAnalyzerConfigDocument(hostDocument);
            this.OnAnalyzerConfigDocumentAdded(hostDocument.ToDocumentInfo());
        }

        protected override void ApplyAnalyzerConfigDocumentRemoved(DocumentId documentId)
        {
            var hostProject = this.GetTestProject(documentId.ProjectId);
            var hostDocument = this.GetTestAnalyzerConfigDocument(documentId);
            hostProject.RemoveAnalyzerConfigDocument(hostDocument);
            this.OnAnalyzerConfigDocumentRemoved(documentId);
        }

        protected override void ApplyProjectChanges(ProjectChanges projectChanges)
        {
            if (projectChanges.OldProject.FilePath != projectChanges.NewProject.FilePath)
            {
                var hostProject = this.GetTestProject(projectChanges.NewProject.Id);
                hostProject.OnProjectFilePathChanged(projectChanges.NewProject.FilePath);
                base.OnProjectNameChanged(projectChanges.NewProject.Id, projectChanges.NewProject.Name, projectChanges.NewProject.FilePath);
            }

            base.ApplyProjectChanges(projectChanges);
        }

        internal override void SetDocumentContext(DocumentId documentId)
            => OnDocumentContextUpdated(documentId);

        /// <summary>
        /// Creates a TestHostDocument backed by a projection buffer. The surface buffer is 
        /// described by a markup string with {|name:|} style pointers to annotated spans that can
        /// be found in one of a set of provided documents. Unnamed spans in the documents (which
        /// must have both endpoints inside an annotated spans) and in the surface buffer markup are
        /// mapped and included in the resulting document.
        /// 
        /// If the markup string has the caret indicator "$$", then the caret will be placed at the
        /// corresponding position. If it does not, then the first span mapped into the projection
        /// buffer that contains the caret from its document is used.
        ///
        /// The result is a new TestHostDocument backed by a projection buffer including tracking
        /// spans from any number of documents and inert text from the markup itself.
        /// 
        /// As an example, consider surface buffer markup
        ///  ABC [|DEF|] [|GHI[|JKL|]|]{|S1:|} [|MNO{|S2:|}PQR S$$TU|] {|S4:|}{|S5:|}{|S3:|}
        ///  
        /// This contains 4 unnamed spans and references to 5 spans that should be found and
        /// included. Consider an included base document created from the following markup:
        /// 
        ///  public class C
        ///  {
        ///      public void M1()
        ///      {
        ///          {|S1:int [|abc[|d$$ef|]|] = goo;|}
        ///          int y = goo;
        ///          {|S2:int [|def|] = goo;|}
        ///          int z = {|S3:123|} + {|S4:456|} + {|S5:789|};
        ///      }
        ///  }
        /// 
        /// The resulting projection buffer (with unnamed span markup preserved) would look like:
        ///  ABC [|DEF|] [|GHI[|JKL|]|]int [|abc[|d$$ef|]|] = goo; [|MNOint [|def|] = goo;PQR S$$TU|] 456789123
        /// 
        /// The union of unnamed spans from the surface buffer markup and each of the projected 
        /// spans is sorted as it would have been sorted by MarkupTestFile had it parsed the entire
        /// projection buffer as one file, which it would do in a stack-based manner. In our example,
        /// the order of the unnamed spans would be as follows:
        /// 
        ///  ABC [|DEF|] [|GHI[|JKL|]|]int [|abc[|d$$ef|]|] = goo; [|MNOint [|def|] = goo;PQR S$$TU|] 456789123
        ///       -----1       -----2            -------4                    -----6
        ///               ------------3     --------------5         --------------------------------7
        /// </summary>
        /// <param name="markup">Describes the surface buffer, and contains a mix of inert text, 
        /// named spans and unnamed spans. Any named spans must contain only the name portion 
        /// (e.g. {|Span1:|} which must match the name of a span in one of the baseDocuments. 
        /// Annotated spans cannot be nested but they can be adjacent, in which case order will be
        /// preserved. The markup may also contain the caret indicator.</param>
        /// <param name="baseDocuments">The set of documents from which the projection buffer 
        /// document will be composed.</param>
        /// <returns></returns>
        public TestHostDocument CreateProjectionBufferDocument(
            string markup,
            IList<TestHostDocument> baseDocuments,
            string path = "projectionbufferdocumentpath",
            ProjectionBufferOptions options = ProjectionBufferOptions.None,
            IProjectionEditResolver? editResolver = null)
        {
            GetSpansAndCaretFromSurfaceBufferMarkup(markup, baseDocuments,
                out var projectionBufferSpans, out var mappedSpans, out var mappedCaretLocation);

            var projectionBufferFactory = this.GetService<IProjectionBufferFactoryService>();
            var projectionBuffer = projectionBufferFactory.CreateProjectionBuffer(editResolver, projectionBufferSpans, options);

            // Add in mapped spans from each of the base documents
            foreach (var document in baseDocuments)
            {
                mappedSpans[string.Empty] = mappedSpans.ContainsKey(string.Empty)
                    ? mappedSpans[string.Empty]
                    : ImmutableArray<TextSpan>.Empty;
                foreach (var span in document.SelectedSpans)
                {
                    var snapshotSpan = span.ToSnapshotSpan(document.GetTextBuffer().CurrentSnapshot);
                    var mappedSpan = projectionBuffer.CurrentSnapshot.MapFromSourceSnapshot(snapshotSpan).Single();
                    mappedSpans[string.Empty] = mappedSpans[string.Empty].Add(mappedSpan.ToTextSpan());
                }

                // Order unnamed spans as they would be ordered by the normal span finding 
                // algorithm in MarkupTestFile
                mappedSpans[string.Empty] = mappedSpans[string.Empty].OrderBy(s => s.End).ThenBy(s => -s.Start).ToImmutableArray();

                foreach (var (key, spans) in document.AnnotatedSpans)
                {
                    mappedSpans[key] = mappedSpans.ContainsKey(key)
                        ? mappedSpans[key]
                        : ImmutableArray<TextSpan>.Empty;

                    foreach (var span in spans)
                    {
                        var snapshotSpan = span.ToSnapshotSpan(document.GetTextBuffer().CurrentSnapshot);
                        var mappedSpan = projectionBuffer.CurrentSnapshot.MapFromSourceSnapshot(snapshotSpan).Cast<Span?>().SingleOrDefault();
                        if (mappedSpan == null)
                        {
                            // not all span on subject buffer needs to exist on surface buffer
                            continue;
                        }

                        // but if they do, it must be only 1
                        mappedSpans[key] = mappedSpans[key].Add(mappedSpan.Value.ToTextSpan());
                    }
                }
            }

            var projectionDocument = new TestHostDocument(
                ExportProvider,
                languageServiceProvider: null,
                projectionBuffer.CurrentSnapshot.GetText(),
                path,
                path,
                mappedCaretLocation,
                mappedSpans,
                textBuffer: (ITextBuffer2)projectionBuffer);

            this.ProjectionDocuments.Add(projectionDocument);
            return projectionDocument;
        }

        private static void GetSpansAndCaretFromSurfaceBufferMarkup(
            string markup, IList<TestHostDocument> baseDocuments,
            out IList<object> projectionBufferSpans,
            out Dictionary<string, ImmutableArray<TextSpan>> mappedMarkupSpans, out int? mappedCaretLocation)
        {
            projectionBufferSpans = new List<object>();
            var projectionBufferSpanStartingPositions = new List<int>();
            mappedCaretLocation = null;

            MarkupTestFile.GetPositionAndSpans(markup,
                out var inertText, out int? markupCaretLocation, out var markupSpans);

            var namedSpans = markupSpans.Where(kvp => kvp.Key != string.Empty);
            var sortedAndNamedSpans = namedSpans.OrderBy(kvp => kvp.Value.Single().Start)
                                                .ThenBy(kvp => markup.IndexOf("{|" + kvp.Key + ":", StringComparison.Ordinal));

            var currentPositionInInertText = 0;
            var currentPositionInProjectionBuffer = 0;

            // If the markup points to k spans, these k spans divide the inert text into k + 1
            // possibly empty substrings. When handling each span, also handle the inert text that
            // immediately precedes it. At the end, handle the trailing inert text
            foreach (var spanNameToListMap in sortedAndNamedSpans)
            {
                var spanName = spanNameToListMap.Key;
                var spanLocation = spanNameToListMap.Value.Single().Start;

                // Get any inert text between this and the previous span
                if (currentPositionInInertText < spanLocation)
                {
                    var textToAdd = inertText.Substring(currentPositionInInertText, spanLocation - currentPositionInInertText);
                    projectionBufferSpans.Add(textToAdd);
                    projectionBufferSpanStartingPositions.Add(currentPositionInProjectionBuffer);

                    // If the caret is in the markup and in this substring, calculate the final
                    // caret location
                    if (mappedCaretLocation == null &&
                        markupCaretLocation != null &&
                        currentPositionInInertText + textToAdd.Length >= markupCaretLocation)
                    {
                        var caretOffsetInCurrentText = markupCaretLocation.Value - currentPositionInInertText;
                        mappedCaretLocation = currentPositionInProjectionBuffer + caretOffsetInCurrentText;
                    }

                    currentPositionInInertText += textToAdd.Length;
                    currentPositionInProjectionBuffer += textToAdd.Length;
                }

                // Find and insert the span from the corresponding document
                var documentWithSpan = baseDocuments.FirstOrDefault(d => d.AnnotatedSpans.ContainsKey(spanName));
                if (documentWithSpan == null)
                {
                    continue;
                }

                markupSpans.Remove(spanName);

                var matchingSpan = documentWithSpan.AnnotatedSpans[spanName].Single();
                var span = new Span(matchingSpan.Start, matchingSpan.Length);
                var trackingSpan = documentWithSpan.GetTextBuffer().CurrentSnapshot.CreateTrackingSpan(span, SpanTrackingMode.EdgeExclusive);

                projectionBufferSpans.Add(trackingSpan);
                projectionBufferSpanStartingPositions.Add(currentPositionInProjectionBuffer);

                // If the caret is not in markup but is in this span, then calculate the final
                // caret location.  Note - if we find the caret marker in this document, then
                // we DO want to map it up, even if it's at the end of the span for this document.
                // This is not ambiguous for us, since we have explicit delimiters between the buffer
                // so it's clear which document the caret is in.
                if (mappedCaretLocation == null &&
                    markupCaretLocation == null &&
                    documentWithSpan.CursorPosition.HasValue &&
                    (matchingSpan.Contains(documentWithSpan.CursorPosition.Value) || matchingSpan.End == documentWithSpan.CursorPosition.Value))
                {
                    var caretOffsetInSpan = documentWithSpan.CursorPosition.Value - matchingSpan.Start;
                    mappedCaretLocation = currentPositionInProjectionBuffer + caretOffsetInSpan;
                }

                currentPositionInProjectionBuffer += matchingSpan.Length;
            }

            // Handle any inert text after the final projected span
            if (currentPositionInInertText < inertText.Length - 1)
            {
                projectionBufferSpans.Add(inertText.Substring(currentPositionInInertText));
                projectionBufferSpanStartingPositions.Add(currentPositionInProjectionBuffer);

                if (mappedCaretLocation == null && markupCaretLocation != null && markupCaretLocation >= currentPositionInInertText)
                {
                    var caretOffsetInCurrentText = markupCaretLocation.Value - currentPositionInInertText;
                    mappedCaretLocation = currentPositionInProjectionBuffer + caretOffsetInCurrentText;
                }
            }

            MapMarkupSpans(markupSpans, out mappedMarkupSpans, projectionBufferSpans, projectionBufferSpanStartingPositions);
        }

        private static void MapMarkupSpans(
            IDictionary<string, ImmutableArray<TextSpan>> markupSpans,
            out Dictionary<string, ImmutableArray<TextSpan>> mappedMarkupSpans,
            IList<object> projectionBufferSpans, IList<int> projectionBufferSpanStartingPositions)
        {
            var tempMappedMarkupSpans = new Dictionary<string, PooledObjects.ArrayBuilder<TextSpan>>();

            foreach (var key in markupSpans.Keys)
            {
                tempMappedMarkupSpans[key] = PooledObjects.ArrayBuilder<TextSpan>.GetInstance();
                foreach (var markupSpan in markupSpans[key])
                {
                    var positionInMarkup = 0;
                    var spanIndex = 0;
                    var markupSpanStart = markupSpan.Start;
                    var markupSpanEndExclusive = markupSpan.Start + markupSpan.Length;
                    int? spanStartLocation = null;
                    int? spanEndLocationExclusive = null;

                    foreach (var projectionSpan in projectionBufferSpans)
                    {
                        if (projectionSpan is string text)
                        {
                            // this currently has a bug where it can't distinguish a markup of {|ProjectionMarkup:|}{|Markup1:|} and {|Markup1:{|ProjectionMarkup:|}|}
                            // it always map markup1 span as the later one.
                            // tracking issue - {|ProjectionMarkup:|}{|Markup1:|} and {|Markup1:{|ProjectionMarkup:|}|}
                            if (spanStartLocation == null && positionInMarkup <= markupSpanStart && markupSpanStart <= positionInMarkup + text.Length)
                            {
                                var offsetInText = markupSpanStart - positionInMarkup;
                                spanStartLocation = projectionBufferSpanStartingPositions[spanIndex] + offsetInText;
                            }

                            if (spanEndLocationExclusive == null && positionInMarkup <= markupSpanEndExclusive && markupSpanEndExclusive <= positionInMarkup + text.Length)
                            {
                                var offsetInText = markupSpanEndExclusive - positionInMarkup;
                                spanEndLocationExclusive = projectionBufferSpanStartingPositions[spanIndex] + offsetInText;
                                break;
                            }

                            positionInMarkup += text.Length;
                        }

                        spanIndex++;
                    }

                    tempMappedMarkupSpans[key].Add(new TextSpan(spanStartLocation!.Value, spanEndLocationExclusive!.Value - spanStartLocation.Value));
                }
            }

            mappedMarkupSpans = tempMappedMarkupSpans.ToDictionary(
                kvp => kvp.Key, kvp => kvp.Value.ToImmutableAndFree());
        }

        public override void OpenDocument(DocumentId documentId, bool activate = true)
        {
            // Fetching the open SourceTextContainer implicitly opens the document.
            var testDocument = GetTestDocument(documentId);
            Contract.ThrowIfTrue(testDocument.IsSourceGenerated);

            testDocument.GetOpenTextContainer();
        }

        public override void CloseDocument(DocumentId documentId)
        {
            var testDocument = this.GetTestDocument(documentId);
            Contract.ThrowIfTrue(testDocument.IsSourceGenerated);
            Contract.ThrowIfFalse(IsDocumentOpen(documentId));

            this.OnDocumentClosed(documentId, testDocument.Loader);
        }

<<<<<<< HEAD
=======
        public override void OpenAdditionalDocument(DocumentId documentId, bool activate = true)
        {
            // Fetching the open SourceTextContainer implicitly opens the document.
            var testDocument = GetTestAdditionalDocument(documentId);
            Contract.ThrowIfTrue(testDocument.IsSourceGenerated);

            testDocument.GetOpenTextContainer();
        }

        public override void CloseAdditionalDocument(DocumentId documentId)
        {
            var testDocument = this.GetTestAdditionalDocument(documentId);
            Contract.ThrowIfTrue(testDocument.IsSourceGenerated);
            Contract.ThrowIfFalse(IsDocumentOpen(documentId));

            this.OnAdditionalDocumentClosed(documentId, testDocument.Loader);
        }

        public override void OpenAnalyzerConfigDocument(DocumentId documentId, bool activate = true)
        {
            // Fetching the open SourceTextContainer implicitly opens the document.
            var testDocument = GetTestAnalyzerConfigDocument(documentId);
            Contract.ThrowIfTrue(testDocument.IsSourceGenerated);

            testDocument.GetOpenTextContainer();
        }

        public override void CloseAnalyzerConfigDocument(DocumentId documentId)
        {
            var testDocument = this.GetTestAnalyzerConfigDocument(documentId);
            Contract.ThrowIfTrue(testDocument.IsSourceGenerated);
            Contract.ThrowIfFalse(IsDocumentOpen(documentId));

            this.OnAnalyzerConfigDocumentClosed(documentId, testDocument.Loader);
        }

>>>>>>> 80a8ce8d
        public void OpenSourceGeneratedDocument(DocumentId documentId)
        {
            // Fetching the open SourceTextContainer implicitly opens the document.
            var testDocument = GetTestDocument(documentId);
            Contract.ThrowIfFalse(testDocument.IsSourceGenerated);

            testDocument.GetOpenTextContainer();
        }

        public async Task CloseSourceGeneratedDocumentAsync(DocumentId documentId)
        {
            var testDocument = this.GetTestDocument(documentId);
            Contract.ThrowIfFalse(testDocument.IsSourceGenerated);
            Contract.ThrowIfFalse(IsDocumentOpen(documentId));

            var document = await CurrentSolution.GetSourceGeneratedDocumentAsync(documentId, CancellationToken.None);
            Contract.ThrowIfNull(document);
            OnSourceGeneratedDocumentClosed(document);
        }

        public void ChangeDocument(DocumentId documentId, SourceText text)
        {
            ChangeDocumentAsync(documentId, text);
        }

        public Task ChangeDocumentAsync(DocumentId documentId, SourceText text)
        {
            return ChangeDocumentAsync(documentId, this.CurrentSolution.WithDocumentText(documentId, text));
        }

        public Task ChangeDocumentAsync(DocumentId documentId, Solution solution)
        {
            var oldSolution = this.CurrentSolution;
            var newSolution = this.SetCurrentSolution(solution);

            return this.RaiseWorkspaceChangedEventAsync(WorkspaceChangeKind.DocumentChanged, oldSolution, newSolution, documentId.ProjectId, documentId);
        }

        public Task AddDocumentAsync(DocumentInfo documentInfo)
        {
            var documentId = documentInfo.Id;

            var oldSolution = this.CurrentSolution;
            var newSolution = this.SetCurrentSolution(oldSolution.AddDocument(documentInfo));

            return this.RaiseWorkspaceChangedEventAsync(WorkspaceChangeKind.DocumentAdded, oldSolution, newSolution, documentId: documentId);
        }

        public void ChangeAdditionalDocument(DocumentId documentId, SourceText text)
        {
            var oldSolution = this.CurrentSolution;
            var newSolution = this.SetCurrentSolution(oldSolution.WithAdditionalDocumentText(documentId, text));

            this.RaiseWorkspaceChangedEventAsync(WorkspaceChangeKind.AdditionalDocumentChanged, oldSolution, newSolution, documentId.ProjectId, documentId);
        }

        public void ChangeAnalyzerConfigDocument(DocumentId documentId, SourceText text)
        {
            var oldSolution = this.CurrentSolution;
            var newSolution = this.SetCurrentSolution(oldSolution.WithAnalyzerConfigDocumentText(documentId, text));

            this.RaiseWorkspaceChangedEventAsync(WorkspaceChangeKind.AnalyzerConfigDocumentChanged, oldSolution, newSolution, documentId.ProjectId, documentId);
        }

        public void ChangeProject(ProjectId projectId, Solution solution)
        {
            ChangeProjectAsync(projectId, solution);
        }

        public Task ChangeProjectAsync(ProjectId projectId, Solution solution)
        {
            var oldSolution = this.CurrentSolution;
            var newSolution = this.SetCurrentSolution(solution);

            return this.RaiseWorkspaceChangedEventAsync(WorkspaceChangeKind.ProjectChanged, oldSolution, newSolution, projectId);
        }

        public new void ClearSolution()
            => base.ClearSolution();

        public void ChangeSolution(Solution solution)
        {
            ChangeSolutionAsync(solution);
        }

        public Task ChangeSolutionAsync(Solution solution)
        {
            var oldSolution = this.CurrentSolution;
            var newSolution = this.SetCurrentSolution(solution);

            return this.RaiseWorkspaceChangedEventAsync(WorkspaceChangeKind.SolutionChanged, oldSolution, newSolution);
        }

        public override bool CanApplyParseOptionChange(ParseOptions oldOptions, ParseOptions newOptions, Project project)
            => true;

        internal override bool CanAddProjectReference(ProjectId referencingProject, ProjectId referencedProject)
        {
            // VisualStudioWorkspace asserts the main thread for this call, so do the same thing here to catch tests
            // that fail to account for this possibility.
            var threadingContext = ExportProvider.GetExportedValue<IThreadingContext>();
            Contract.ThrowIfFalse(threadingContext.HasMainThread && threadingContext.JoinableTaskContext.IsOnMainThread);
            return true;
        }

        internal ITextBuffer2 GetOrCreateBufferForPath(string? filePath, IContentType contentType, string languageName, string initialText)
        {
            // If we don't have a file path we'll just make something up for the purpose of this dictionary so all
            // buffers are still held onto. This isn't a file name used in the workspace itself so it's unobservable.
            if (RoslynString.IsNullOrEmpty(filePath))
            {
                filePath = Guid.NewGuid().ToString();
            }

            return _createdTextBuffers.GetOrAdd(filePath, _ =>
            {
                var textBuffer = EditorFactory.CreateBuffer(ExportProvider, contentType, initialText);

                // Ensure that the editor options on the text buffer matches that of the options that can be directly set in the workspace
                var editorOptions = ExportProvider.GetExportedValue<IEditorOptionsFactoryService>().GetOptions(textBuffer);
                var workspaceOptions = this.Options;

                editorOptions.SetOptionValue(DefaultOptions.ConvertTabsToSpacesOptionId, !workspaceOptions.GetOption(FormattingOptions.UseTabs, languageName));
                editorOptions.SetOptionValue(DefaultOptions.TabSizeOptionId, workspaceOptions.GetOption(FormattingOptions.TabSize, languageName));
                editorOptions.SetOptionValue(DefaultOptions.IndentSizeOptionId, workspaceOptions.GetOption(FormattingOptions.IndentationSize, languageName));

                return textBuffer;
            });
        }
    }
}<|MERGE_RESOLUTION|>--- conflicted
+++ resolved
@@ -687,8 +687,6 @@
             this.OnDocumentClosed(documentId, testDocument.Loader);
         }
 
-<<<<<<< HEAD
-=======
         public override void OpenAdditionalDocument(DocumentId documentId, bool activate = true)
         {
             // Fetching the open SourceTextContainer implicitly opens the document.
@@ -725,7 +723,6 @@
             this.OnAnalyzerConfigDocumentClosed(documentId, testDocument.Loader);
         }
 
->>>>>>> 80a8ce8d
         public void OpenSourceGeneratedDocument(DocumentId documentId)
         {
             // Fetching the open SourceTextContainer implicitly opens the document.
