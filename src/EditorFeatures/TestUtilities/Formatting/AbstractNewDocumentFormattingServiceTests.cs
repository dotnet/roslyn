--- conflicted
+++ resolved
@@ -24,51 +24,10 @@
 
         internal async Task TestAsync(string testCode, string expected, OptionsCollection? options = null, ParseOptions? parseOptions = null)
         {
-<<<<<<< HEAD
-            return TestCoreAsync<object>(testCode, expected, options: null, parseOptions: null);
-        }
-
-        internal Task TestAsync<T>(string testCode, string expected, (PerLanguageOption2<T>, T)[]? options = null, ParseOptions? parseOptions = null)
-        {
-            return TestCoreAsync<T>(testCode,
-                expected,
-                options?.Select(o => (new OptionKey(o.Item1, Language), o.Item2)).ToArray(),
-                parseOptions);
-        }
-
-        internal Task TestAsync<T>(string testCode, string expected, (Option2<T>, T)[]? options = null, ParseOptions? parseOptions = null)
-        {
-            return TestCoreAsync<T>(testCode,
-                expected,
-                options?.Select(o => (new OptionKey(o.Item1), o.Item2)).ToArray(),
-                parseOptions);
-        }
-
-        internal Task TestAsync(string testCode, string expected, (OptionKey, object)[]? options = null, ParseOptions? parseOptions = null)
-        {
-            return TestCoreAsync(testCode,
-                expected,
-                options,
-                parseOptions);
-        }
-
-        private async Task TestCoreAsync<T>(string testCode, string expected, (OptionKey, T)[]? options, ParseOptions? parseOptions)
-        {
-            using (var workspace = CreateTestWorkspace(testCode, parseOptions))
-            {
-                if (options is not null)
-                {
-                    var workspaceOptions = workspace.Options;
-                    foreach (var option in options)
-                    {
-                        workspaceOptions = workspaceOptions.WithChangedOption(option.Item1, option.Item2);
-                    }
-=======
             using var workspace = CreateTestWorkspace(testCode, parseOptions);
             options?.SetGlobalOptions(workspace.GlobalOptions);
 
             var solution = workspace.CurrentSolution;
->>>>>>> 663ceb3e
 
             var document = workspace.CurrentSolution.Projects.First().Documents.First();
             var languageServices = document.Project.Services;
