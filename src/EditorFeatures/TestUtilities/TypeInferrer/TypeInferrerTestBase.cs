--- conflicted
+++ resolved
@@ -2,11 +2,8 @@
 // The .NET Foundation licenses this file to you under the MIT license.
 // See the LICENSE file in the project root for more information.
 
-<<<<<<< HEAD
-=======
 #nullable disable
 
->>>>>>> bc8c26a5
 using System.Threading.Tasks;
 using Microsoft.CodeAnalysis.Editor.UnitTests.Workspaces;
 using Microsoft.CodeAnalysis.LanguageServices;
