﻿// Copyright (c) Microsoft.  All Rights Reserved.  Licensed under the Apache License, Version 2.0.  See License.txt in the project root for license information.

using System;
using System.Collections.Generic;
using System.Linq;
using System.Reflection;
using System.Threading.Tasks;
using Microsoft.CodeAnalysis.Editor.UnitTests.Utilities;
using Microsoft.CodeAnalysis.Shared.TestHooks;
using Microsoft.CodeAnalysis.SymbolMapping;
using Microsoft.VisualStudio.Composition;
using Roslyn.Utilities;

namespace Microsoft.CodeAnalysis.Editor.UnitTests
{
    public static class MinimalTestExportProvider
    {
        private static readonly PartDiscovery s_partDiscovery = CreatePartDiscovery(Resolver.DefaultInstance);

        public static Type[] GetLanguageNeutralTypes()
        {
            var types = new[]
            {
                // ROSLYN
                typeof(Microsoft.CodeAnalysis.Editor.Implementation.Workspaces.EditorTaskSchedulerFactory),
                typeof(Microsoft.CodeAnalysis.Host.WorkspaceTaskSchedulerFactory),
                typeof(Microsoft.CodeAnalysis.Formatting.Rules.DefaultFormattingRuleFactoryServiceFactory),
                typeof(Microsoft.CodeAnalysis.Host.PersistentStorageServiceFactory),
                typeof(Microsoft.CodeAnalysis.Text.Implementation.TextBufferFactoryService.TextBufferCloneServiceFactory),
                typeof(Microsoft.CodeAnalysis.Host.MetadataServiceFactory),
                typeof(Microsoft.CodeAnalysis.Host.TemporaryStorageServiceFactory),
                typeof(Microsoft.CodeAnalysis.Host.TextFactoryService),
                typeof(Microsoft.CodeAnalysis.Editor.Implementation.Workspaces.ProjectCacheHostServiceFactory),
                typeof(Solution), // ServicesCore
                typeof(Microsoft.CodeAnalysis.Options.GlobalOptionService),
                typeof(Microsoft.CodeAnalysis.Options.OptionServiceFactory),
                typeof(Microsoft.CodeAnalysis.Editor.Implementation.SmartIndent.SmartIndentProvider),
                typeof(Microsoft.CodeAnalysis.Editor.Implementation.ForegroundNotification.ForegroundNotificationService),
                typeof(Microsoft.CodeAnalysis.Editor.UnitTests.TestOptionsServiceFactory),
                typeof(Implementation.Classification.ClassificationTypeFormatDefinitions), // to include EditorFeatures.Wpf
                typeof(DefaultSymbolMappingService),
                typeof(TestWaitIndicator),
                typeof(TestExtensionErrorHandler),
                typeof(TestExportJoinableTaskContext), // Needed by editor components, but not actually exported anywhere else
                typeof(TestObscuringTipManager) // Needed by editor components, but only exported in editor VS layer. Tracked by https://devdiv.visualstudio.com/DevDiv/_workitems?id=544569.
            };

            return types//.Concat(TestHelpers.GetAllTypesWithStaticFieldsImplementingType(typeof(InternalSolutionCrawlerOptions).Assembly, typeof(Microsoft.CodeAnalysis.Options.IOption)))
                        //.Concat(TestHelpers.GetAllTypesWithStaticFieldsImplementingType(typeof(EditorComponentOnOffOptions).Assembly, typeof(Microsoft.CodeAnalysis.Options.IOption)))
                        //.Concat(TestHelpers.GetAllTypesWithStaticFieldsImplementingType(typeof(ServiceComponentOnOffOptions).Assembly, typeof(Microsoft.CodeAnalysis.Options.IOption)))
                        //.Concat(TestHelpers.GetAllTypesWithStaticFieldsImplementingType(typeof(Microsoft.CodeAnalysis.Formatting.FormattingOptions).Assembly, typeof(Microsoft.CodeAnalysis.Options.IOption)))
                        .Distinct()
                        .ToArray();
        }

        public static IEnumerable<Assembly> GetVisualStudioAssemblies()
        {
            var assemblies = new[]
            {
                // EDITOR

                // Microsoft.VisualStudio.Platform.VSEditor.dll:
                Assembly.LoadFrom("Microsoft.VisualStudio.Platform.VSEditor.dll"),

                // Microsoft.VisualStudio.Text.Logic.dll:
                //   Must include this because several editor options are actually stored as exported information 
                //   on this DLL.  Including most importantly, the tab size information.
                typeof(Microsoft.VisualStudio.Text.Editor.DefaultOptions).Assembly,

                // Microsoft.VisualStudio.Text.UI.dll:
                //   Include this DLL to get several more EditorOptions including WordWrapStyle.
                typeof(Microsoft.VisualStudio.Text.Editor.WordWrapStyle).Assembly,

                // Microsoft.VisualStudio.Text.UI.Wpf.dll:
                //   Include this DLL to get more EditorOptions values.
                typeof(Microsoft.VisualStudio.Text.Editor.HighlightCurrentLineOption).Assembly,

                // BasicUndo.dll:
                //   Include this DLL to satisfy ITextUndoHistoryRegistry
                typeof(BasicUndo.IBasicUndoHistory).Assembly,

                // Microsoft.VisualStudio.Language.StandardClassification.dll:
                typeof(Microsoft.VisualStudio.Language.StandardClassification.PredefinedClassificationTypeNames).Assembly
            };

            return assemblies;
        }

        public static ComposableCatalog CreateAssemblyCatalog(Assembly assembly)
        {
            return CreateAssemblyCatalog(SpecializedCollections.SingletonEnumerable(assembly));
        }

        public static ComposableCatalog CreateAssemblyCatalog(IEnumerable<Assembly> assemblies, Resolver resolver = null)
        {
            var discovery = resolver == null ? s_partDiscovery : CreatePartDiscovery(resolver);

            // If we run CreatePartsAsync on the test thread we may deadlock since it'll schedule stuff back
            // on the thread.
            var parts = Task.Run(async () => await discovery.CreatePartsAsync(assemblies).ConfigureAwait(false)).Result;

            return ComposableCatalog.Create(resolver ?? Resolver.DefaultInstance).AddParts(parts);
        }

        public static ComposableCatalog CreateTypeCatalog(IEnumerable<Type> types, Resolver resolver = null)
        {
            var discovery = resolver == null ? s_partDiscovery : CreatePartDiscovery(resolver);

            // If we run CreatePartsAsync on the test thread we may deadlock since it'll schedule stuff back
            // on the thread.
            var parts = Task.Run(async () => await discovery.CreatePartsAsync(types).ConfigureAwait(false)).Result;

            return ComposableCatalog.Create(resolver ?? Resolver.DefaultInstance).AddParts(parts);
        }

        public static Resolver CreateResolver()
        {
            // simple assembly loader is stateless, so okay to share
            return new Resolver(SimpleAssemblyLoader.Instance);
        }

        public static PartDiscovery CreatePartDiscovery(Resolver resolver)
        {
            return PartDiscovery.Combine(new AttributedPartDiscoveryV1(resolver), new AttributedPartDiscovery(resolver, isNonPublicSupported: true));
        }

        public static ExportProvider CreateExportProvider(ComposableCatalog catalog)
        {
            // make sure we enable this for all unit tests
            AsynchronousOperationListenerProvider.Enable(true);

<<<<<<< HEAD
            var configuration = CompositionConfiguration.Create(catalog.WithDesktopSupport().WithCompositionService());
=======
            var configuration = CompositionConfiguration.Create(catalog.WithCompositionService());
>>>>>>> 6e9d56a2
            var runtimeComposition = RuntimeComposition.CreateRuntimeComposition(configuration);
            return runtimeComposition.CreateExportProviderFactory().CreateExportProvider();
        }

        public static ComposableCatalog WithParts(this ComposableCatalog @this, ComposableCatalog catalog)
        {
            return @this.AddParts(catalog.DiscoveredParts);
        }

        public static ComposableCatalog WithParts(this ComposableCatalog catalog, IEnumerable<Type> types)
        {
            return catalog.WithParts(CreateTypeCatalog(types));
        }

        public static ComposableCatalog WithParts(this ComposableCatalog catalog, params Type[] types)
        {
            return WithParts(catalog, (IEnumerable<Type>)types);
        }

        public static ComposableCatalog WithPart(this ComposableCatalog catalog, Type t)
        {
            return catalog.WithParts(CreateTypeCatalog(SpecializedCollections.SingletonEnumerable(t)));
        }

        private class SimpleAssemblyLoader : IAssemblyLoader
        {
            public static readonly IAssemblyLoader Instance = new SimpleAssemblyLoader();

            public Assembly LoadAssembly(AssemblyName assemblyName)
            {
                return Assembly.Load(assemblyName);
            }

            public Assembly LoadAssembly(string assemblyFullName, string codeBasePath)
            {
                var assemblyName = new AssemblyName(assemblyFullName);
                if (!string.IsNullOrEmpty(codeBasePath))
                {
                    assemblyName.CodeBase = codeBasePath;
                }

                return this.LoadAssembly(assemblyName);
            }
        }
    }
}<|MERGE_RESOLUTION|>--- conflicted
+++ resolved
@@ -128,12 +128,8 @@
         {
             // make sure we enable this for all unit tests
             AsynchronousOperationListenerProvider.Enable(true);
-
-<<<<<<< HEAD
+          
             var configuration = CompositionConfiguration.Create(catalog.WithDesktopSupport().WithCompositionService());
-=======
-            var configuration = CompositionConfiguration.Create(catalog.WithCompositionService());
->>>>>>> 6e9d56a2
             var runtimeComposition = RuntimeComposition.CreateRuntimeComposition(configuration);
             return runtimeComposition.CreateExportProviderFactory().CreateExportProvider();
         }
