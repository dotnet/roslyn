--- conflicted
+++ resolved
@@ -47,16 +47,8 @@
 
             // Change the background analysis scope to OpenFiles instead of ActiveFile (default),
             // so that every diagnostic tagger test does not need to mark test files as "active" file.
-<<<<<<< HEAD
-            var csKey = new OptionKey2(SolutionCrawlerOptions.BackgroundAnalysisScopeOption, LanguageNames.CSharp);
-            var vbKey = new OptionKey2(SolutionCrawlerOptions.BackgroundAnalysisScopeOption, LanguageNames.VisualBasic);
-            workspace.SetOptions(workspace.Options
-                .WithChangedOption(csKey, BackgroundAnalysisScope.OpenFiles)
-                .WithChangedOption(vbKey, BackgroundAnalysisScope.OpenFiles));
-=======
             workspace.GlobalOptions.SetGlobalOption(new OptionKey(SolutionCrawlerOptionsStorage.BackgroundAnalysisScopeOption, LanguageNames.CSharp), BackgroundAnalysisScope.OpenFiles);
             workspace.GlobalOptions.SetGlobalOption(new OptionKey(SolutionCrawlerOptionsStorage.BackgroundAnalysisScopeOption, LanguageNames.VisualBasic), BackgroundAnalysisScope.OpenFiles);
->>>>>>> 80a8ce8d
 
             _workspace = workspace;
 
