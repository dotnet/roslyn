--- conflicted
+++ resolved
@@ -68,12 +68,7 @@
                 documentIdToDocumentInfoMap.Add((documentId, endDocuments[i]));
             }
 
-<<<<<<< HEAD
-            // Store the solution before rename is called
-            var originalSolution = solution;
-=======
             var options = new DocumentRenameOptions();
->>>>>>> e37f01d8
 
             foreach (var (documentId, endDocument) in documentIdToDocumentInfoMap)
             {
