--- conflicted
+++ resolved
@@ -171,14 +171,9 @@
             return text.ToString();
         }
 
-<<<<<<< HEAD
-        protected static LSP.SymbolInformation CreateSymbolInformation(LSP.SymbolKind kind, string name, LSP.Location location, string containerName = "")
-            => new LSP.SymbolInformation()
-=======
         protected static LSP.SymbolInformation CreateSymbolInformation(LSP.SymbolKind kind, string name, LSP.Location location, string? containerName = null)
         {
             var info = new LSP.SymbolInformation()
->>>>>>> 2ac480d1
             {
                 Kind = kind,
                 Name = name,
