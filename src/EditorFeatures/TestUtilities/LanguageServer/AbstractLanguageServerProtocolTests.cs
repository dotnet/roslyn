﻿// Licensed to the .NET Foundation under one or more agreements.
// The .NET Foundation licenses this file to you under the MIT license.
// See the LICENSE file in the project root for more information.

using System;
using System.Collections.Generic;
using System.Collections.Immutable;
using System.IO;
using System.Linq;
using System.Text.RegularExpressions;
using System.Threading;
using System.Threading.Tasks;
using System.Xml.Linq;
using Microsoft.CodeAnalysis;
using Microsoft.CodeAnalysis.Diagnostics;
using Microsoft.CodeAnalysis.Editor.Shared.Extensions;
using Microsoft.CodeAnalysis.Editor.Test;
using Microsoft.CodeAnalysis.Editor.UnitTests;
using Microsoft.CodeAnalysis.Extensions;
using Microsoft.CodeAnalysis.Host;
using Microsoft.CodeAnalysis.LanguageServer;
using Microsoft.CodeAnalysis.LanguageServer.Handler;
using Microsoft.CodeAnalysis.LanguageServer.Handler.CodeActions;
using Microsoft.CodeAnalysis.LanguageServer.Handler.Completion;
using Microsoft.CodeAnalysis.LanguageServer.UnitTests;
using Microsoft.CodeAnalysis.Options;
using Microsoft.CodeAnalysis.Shared.Extensions;
using Microsoft.CodeAnalysis.Shared.TestHooks;
using Microsoft.CodeAnalysis.SolutionCrawler;
using Microsoft.CodeAnalysis.Test.Utilities;
using Microsoft.CodeAnalysis.Text;
using Microsoft.CommonLanguageServerProtocol.Framework;
using Nerdbank.Streams;
using Newtonsoft.Json;
using Newtonsoft.Json.Linq;
using Roslyn.Utilities;
using StreamJsonRpc;
using Xunit;
using Xunit.Abstractions;
using LSP = Roslyn.LanguageServer.Protocol;

namespace Roslyn.Test.Utilities
{
    [UseExportProvider]
    public abstract partial class AbstractLanguageServerProtocolTests
    {
        private protected readonly AbstractLspLogger TestOutputLspLogger;
        protected AbstractLanguageServerProtocolTests(ITestOutputHelper? testOutputHelper)
        {
            TestOutputLspLogger = testOutputHelper != null ? new TestOutputLspLogger(testOutputHelper) : NoOpLspLogger.Instance;
        }

        protected static readonly TestComposition EditorFeaturesLspComposition = EditorTestCompositions.LanguageServerProtocolEditorFeatures
            .AddParts(typeof(TestDocumentTrackingService))
            .AddParts(typeof(TestWorkspaceRegistrationService));

        protected static readonly TestComposition FeaturesLspComposition = EditorTestCompositions.LanguageServerProtocol
            .AddParts(typeof(TestDocumentTrackingService))
            .AddParts(typeof(TestWorkspaceRegistrationService));

        private class TestSpanMapperProvider : IDocumentServiceProvider
        {
            TService? IDocumentServiceProvider.GetService<TService>() where TService : class
                => typeof(TService) == typeof(ISpanMappingService) ? (TService)(object)new TestSpanMapper() : null;
        }

        internal class TestSpanMapper : ISpanMappingService
        {
            private static readonly LinePositionSpan s_mappedLinePosition = new LinePositionSpan(new LinePosition(0, 0), new LinePosition(0, 5));
            private static readonly string s_mappedFilePath = "c:\\MappedFile_\ue25b\ud86d\udeac.cs";

            internal static readonly string GeneratedFileName = "GeneratedFile_\ue25b\ud86d\udeac.cs";

            internal static readonly LSP.Location MappedFileLocation = new LSP.Location
            {
                Range = ProtocolConversions.LinePositionToRange(s_mappedLinePosition),
                Uri = ProtocolConversions.CreateAbsoluteUri(s_mappedFilePath)
            };

            /// <summary>
            /// LSP tests are simulating the new razor system which does support mapping import directives.
            /// </summary>
            public bool SupportsMappingImportDirectives => true;

            public Task<ImmutableArray<MappedSpanResult>> MapSpansAsync(Document document, IEnumerable<TextSpan> spans, CancellationToken cancellationToken)
            {
                ImmutableArray<MappedSpanResult> mappedResult = default;
                if (document.Name == GeneratedFileName)
                {
                    mappedResult = spans.Select(span => new MappedSpanResult(s_mappedFilePath, s_mappedLinePosition, new TextSpan(0, 5))).ToImmutableArray();
                }

                return Task.FromResult(mappedResult);
            }

            public Task<ImmutableArray<(string mappedFilePath, TextChange mappedTextChange)>> GetMappedTextChangesAsync(
                Document oldDocument,
                Document newDocument,
                CancellationToken cancellationToken)
            {
                throw new NotImplementedException();
            }
        }

        private protected class OrderLocations : Comparer<LSP.Location>
        {
            public override int Compare(LSP.Location x, LSP.Location y) => CompareLocations(x, y);
        }

        protected virtual TestComposition Composition => EditorFeaturesLspComposition;

        private protected virtual TestAnalyzerReferenceByLanguage CreateTestAnalyzersReference()
            => new(DiagnosticExtensions.GetCompilerDiagnosticAnalyzersMap());

        private protected static LSP.ClientCapabilities CapabilitiesWithVSExtensions => new LSP.VSInternalClientCapabilities { SupportsVisualStudioExtensions = true };

        private protected static LSP.ClientCapabilities GetCapabilities(bool isVS)
            => isVS ? CapabilitiesWithVSExtensions : new LSP.ClientCapabilities();

        /// <summary>
        /// Asserts two objects are equivalent by converting to JSON and ignoring whitespace.
        /// </summary>
        /// <param name="expected">the expected object to be converted to JSON.</param>
        /// <param name="actual">the actual object to be converted to JSON.</param>
        public static void AssertJsonEquals<T1, T2>(T1 expected, T2 actual)
        {
            var expectedStr = JsonConvert.SerializeObject(expected);
            var actualStr = JsonConvert.SerializeObject(actual);
            AssertEqualIgnoringWhitespace(expectedStr, actualStr);
        }

        protected static void AssertEqualIgnoringWhitespace(string expected, string actual)
        {
            var expectedWithoutWhitespace = Regex.Replace(expected, @"\s+", string.Empty);
            var actualWithoutWhitespace = Regex.Replace(actual, @"\s+", string.Empty);
            Assert.Equal(expectedWithoutWhitespace, actualWithoutWhitespace);
        }

        /// <summary>
        /// Assert that two location lists are equivalent.
        /// Locations are not always returned in a consistent order so they must be sorted.
        /// </summary>
        private protected static void AssertLocationsEqual(IEnumerable<LSP.Location> expectedLocations, IEnumerable<LSP.Location> actualLocations)
        {
            var orderedActualLocations = actualLocations.OrderBy(CompareLocations);
            var orderedExpectedLocations = expectedLocations.OrderBy(CompareLocations);

            AssertJsonEquals(orderedExpectedLocations, orderedActualLocations);
        }

        private protected static int CompareLocations(LSP.Location l1, LSP.Location l2)
        {
            var compareDocument = l1.Uri.AbsoluteUri.CompareTo(l2.Uri.AbsoluteUri);
            var compareRange = CompareRange(l1.Range, l2.Range);
            return compareDocument != 0 ? compareDocument : compareRange;
        }

        private protected static int CompareRange(LSP.Range r1, LSP.Range r2)
        {
            var compareLine = r1.Start.Line.CompareTo(r2.Start.Line);
            var compareChar = r1.Start.Character.CompareTo(r2.Start.Character);
            return compareLine != 0 ? compareLine : compareChar;
        }

        private protected static string ApplyTextEdits(LSP.TextEdit[] edits, SourceText originalMarkup)
        {
            var text = originalMarkup;
            foreach (var edit in edits)
            {
                var lines = text.Lines;
                var startPosition = ProtocolConversions.PositionToLinePosition(edit.Range.Start);
                var endPosition = ProtocolConversions.PositionToLinePosition(edit.Range.End);
                var textSpan = lines.GetTextSpan(new LinePositionSpan(startPosition, endPosition));
                text = text.Replace(textSpan, edit.NewText);
            }

            return text.ToString();
        }

        internal static LSP.SymbolInformation CreateSymbolInformation(LSP.SymbolKind kind, string name, LSP.Location location, Glyph glyph, string? containerName = null)
        {
            var imageId = glyph.GetImageId();

            var info = new LSP.VSSymbolInformation()
            {
                Kind = kind,
                Name = name,
                Location = location,
                Icon = new LSP.VSImageId { Guid = imageId.Guid, Id = imageId.Id },
            };

            if (containerName != null)
                info.ContainerName = containerName;

            return info;
        }

        private protected static LSP.TextDocumentIdentifier CreateTextDocumentIdentifier(Uri uri, ProjectId? projectContext = null)
        {
            var documentIdentifier = new LSP.VSTextDocumentIdentifier { Uri = uri };

            if (projectContext != null)
            {
                documentIdentifier.ProjectContext =
                    new LSP.VSProjectContext { Id = ProtocolConversions.ProjectIdToProjectContextId(projectContext), Label = projectContext.DebugName!, Kind = LSP.VSProjectKind.CSharp };
            }

            return documentIdentifier;
        }

        private protected static LSP.TextDocumentPositionParams CreateTextDocumentPositionParams(LSP.Location caret, ProjectId? projectContext = null)
            => new LSP.TextDocumentPositionParams()
            {
                TextDocument = CreateTextDocumentIdentifier(caret.Uri, projectContext),
                Position = caret.Range.Start
            };

        private protected static LSP.MarkupContent CreateMarkupContent(LSP.MarkupKind kind, string value)
            => new LSP.MarkupContent()
            {
                Kind = kind,
                Value = value
            };

        private protected static LSP.CompletionParams CreateCompletionParams(
            LSP.Location caret,
            LSP.VSInternalCompletionInvokeKind invokeKind,
            string triggerCharacter,
            LSP.CompletionTriggerKind triggerKind)
            => new LSP.CompletionParams()
            {
                TextDocument = CreateTextDocumentIdentifier(caret.Uri),
                Position = caret.Range.Start,
                Context = new LSP.VSInternalCompletionContext()
                {
                    InvokeKind = invokeKind,
                    TriggerCharacter = triggerCharacter,
                    TriggerKind = triggerKind,
                }
            };

        private protected static async Task<LSP.VSInternalCompletionItem> CreateCompletionItemAsync(
            string label,
            LSP.CompletionItemKind kind,
            string[] tags,
            LSP.CompletionParams request,
            Document document,
            bool preselect = false,
            ImmutableArray<char>? commitCharacters = null,
            LSP.TextEdit? textEdit = null,
            string? textEditText = null,
            string? sortText = null,
            string? filterText = null,
            long resultId = 0,
            bool vsResolveTextEditOnCommit = false,
            LSP.CompletionItemLabelDetails? labelDetails = null)
        {
            var position = await document.GetPositionFromLinePositionAsync(
                ProtocolConversions.PositionToLinePosition(request.Position), CancellationToken.None).ConfigureAwait(false);
            var completionTrigger = await ProtocolConversions.LSPToRoslynCompletionTriggerAsync(
                request.Context, document, position, CancellationToken.None).ConfigureAwait(false);

            var item = new LSP.VSInternalCompletionItem()
            {
                TextEdit = textEdit,
                TextEditText = textEditText,
                FilterText = filterText,
                Label = label,
                SortText = sortText,
                InsertTextFormat = LSP.InsertTextFormat.Plaintext,
                Kind = kind,
                Data = JObject.FromObject(new CompletionResolveData(resultId, ProtocolConversions.DocumentToTextDocumentIdentifier(document))),
                Preselect = preselect,
                VsResolveTextEditOnCommit = vsResolveTextEditOnCommit,
                LabelDetails = labelDetails
            };

            if (tags != null)
                item.Icon = tags.ToImmutableArray().GetFirstGlyph().GetImageElement().ToLSPImageElement();

            if (commitCharacters != null)
                item.CommitCharacters = commitCharacters.Value.Select(c => c.ToString()).ToArray();

            return item;
        }

        private protected static LSP.TextEdit GenerateTextEdit(string newText, int startLine, int startChar, int endLine, int endChar)
            => new LSP.TextEdit
            {
                NewText = newText,
                Range = new LSP.Range
                {
                    Start = new LSP.Position { Line = startLine, Character = startChar },
                    End = new LSP.Position { Line = endLine, Character = endChar }
                }
            };

        private protected static CodeActionResolveData CreateCodeActionResolveData(string uniqueIdentifier, LSP.Location location, string[] codeActionPath, IEnumerable<string>? customTags = null)
            => new(uniqueIdentifier, customTags.ToImmutableArrayOrEmpty(), location.Range, CreateTextDocumentIdentifier(location.Uri), fixAllFlavors: null, nestedCodeActions: null, codeActionPath: codeActionPath);

        private protected Task<TestLspServer> CreateTestLspServerAsync(string markup, bool mutatingLspWorkspace, LSP.ClientCapabilities clientCapabilities, bool callInitialized = true)
            => CreateTestLspServerAsync([markup], LanguageNames.CSharp, mutatingLspWorkspace, new InitializationOptions { ClientCapabilities = clientCapabilities, CallInitialized = callInitialized });

        private protected Task<TestLspServer> CreateTestLspServerAsync(string markup, bool mutatingLspWorkspace, InitializationOptions? initializationOptions = null, List<Type>? extraExportedTypes = null)
            => CreateTestLspServerAsync([markup], LanguageNames.CSharp, mutatingLspWorkspace, initializationOptions, extraExportedTypes: extraExportedTypes);

        private protected Task<TestLspServer> CreateTestLspServerAsync(string[] markups, bool mutatingLspWorkspace, InitializationOptions? initializationOptions = null, List<Type>? extraExportedTypes = null)
            => CreateTestLspServerAsync(markups, LanguageNames.CSharp, mutatingLspWorkspace, initializationOptions, extraExportedTypes: extraExportedTypes);

        private protected Task<TestLspServer> CreateVisualBasicTestLspServerAsync(string markup, bool mutatingLspWorkspace, InitializationOptions? initializationOptions = null, List<Type>? extraExportedTypes = null)
            => CreateTestLspServerAsync([markup], LanguageNames.VisualBasic, mutatingLspWorkspace, initializationOptions, extraExportedTypes: extraExportedTypes);

        private protected Task<TestLspServer> CreateTestLspServerAsync(
            string[] markups, string languageName, bool mutatingLspWorkspace, InitializationOptions? initializationOptions, List<Type>? excludedTypes = null, List<Type>? extraExportedTypes = null, bool commonReferences = true)
        {
            var lspOptions = initializationOptions ?? new InitializationOptions();

            var workspace = CreateWorkspace(lspOptions, workspaceKind: null, mutatingLspWorkspace, excludedTypes, extraExportedTypes);

            workspace.InitializeDocuments(
                TestWorkspace.CreateWorkspaceElement(languageName, files: markups, fileContainingFolders: lspOptions.DocumentFileContainingFolders, sourceGeneratedFiles: lspOptions.SourceGeneratedMarkups, commonReferences: commonReferences),
                openDocuments: false);

            return CreateTestLspServerAsync(workspace, lspOptions, languageName);
        }

        private async Task<TestLspServer> CreateTestLspServerAsync(EditorTestWorkspace workspace, InitializationOptions initializationOptions, string languageName)
        {
            var solution = workspace.CurrentSolution;

            foreach (var document in workspace.Documents)
            {
                if (document.IsSourceGenerated)
                    continue;

                solution = solution.WithDocumentFilePath(document.Id, GetDocumentFilePathFromName(document.Name));

                var documentText = await solution.GetRequiredDocument(document.Id).GetTextAsync(CancellationToken.None);
                solution = solution.WithDocumentText(document.Id, SourceText.From(documentText.ToString(), System.Text.Encoding.UTF8, SourceHashAlgorithms.Default));
            }

            foreach (var project in workspace.Projects)
            {
                // Ensure all the projects have a valid file path.
                solution = solution.WithProjectFilePath(project.Id, GetDocumentFilePathFromName(project.FilePath));
            }

            var analyzerReferencesByLanguage = CreateTestAnalyzersReference();
            if (initializationOptions.AdditionalAnalyzers != null)
                analyzerReferencesByLanguage = analyzerReferencesByLanguage.WithAdditionalAnalyzers(languageName, initializationOptions.AdditionalAnalyzers);

            solution = solution.WithAnalyzerReferences(new[] { analyzerReferencesByLanguage });
            await workspace.ChangeSolutionAsync(solution);

            // Important: We must wait for workspace creation operations to finish.
            // Otherwise we could have a race where workspace change events triggered by creation are changing the state
            // created by the initial test steps. This can interfere with the expected test state.
            await WaitForWorkspaceOperationsAsync(workspace);

            return await TestLspServer.CreateAsync(workspace, initializationOptions, TestOutputLspLogger);
        }

        private protected async Task<TestLspServer> CreateXmlTestLspServerAsync(
            string xmlContent,
            bool mutatingLspWorkspace,
            string? workspaceKind = null,
            InitializationOptions? initializationOptions = null)
        {
            var lspOptions = initializationOptions ?? new InitializationOptions();

            var workspace = CreateWorkspace(lspOptions, workspaceKind, mutatingLspWorkspace);

            workspace.InitializeDocuments(XElement.Parse(xmlContent), openDocuments: false);
            workspace.TryApplyChanges(workspace.CurrentSolution.WithAnalyzerReferences(new[] { CreateTestAnalyzersReference() }));

            // Important: We must wait for workspace creation operations to finish.
            // Otherwise we could have a race where workspace change events triggered by creation are changing the state
            // created by the initial test steps. This can interfere with the expected test state.
            await WaitForWorkspaceOperationsAsync(workspace);
            return await TestLspServer.CreateAsync(workspace, lspOptions, TestOutputLspLogger);
        }

        internal EditorTestWorkspace CreateWorkspace(
            InitializationOptions? options, string? workspaceKind, bool mutatingLspWorkspace, List<Type>? excludedTypes = null, List<Type>? extraExportedTypes = null)
        {
            var composition = Composition;

            if (excludedTypes is not null)
                composition = composition.AddExcludedPartTypes(excludedTypes);

            if (extraExportedTypes is not null)
                composition = composition.AddParts(extraExportedTypes);

            var workspace = new EditorTestWorkspace(
                composition, workspaceKind, configurationOptions: new WorkspaceConfigurationOptions(EnableOpeningSourceGeneratedFiles: true), supportsLspMutation: mutatingLspWorkspace);
            options?.OptionUpdater?.Invoke(workspace.GetService<IGlobalOptionService>());

            workspace.GetService<LspWorkspaceRegistrationService>().Register(workspace);

<<<<<<< HEAD
#if false
            // solution crawler is currently required in order to create incremental analyzer that provides diagnostics
            var solutionCrawlerRegistrationService = (SolutionCrawlerRegistrationService)workspace.Services.GetRequiredService<ISolutionCrawlerRegistrationService>();
            solutionCrawlerRegistrationService.Register(workspace);
#endif

=======
>>>>>>> 6f8be3ac
            return workspace;
        }

        /// <summary>
        /// Waits for the async operations on the workspace to complete.
        /// This ensures that events like workspace registration / workspace changes are processed by the time we exit this method.
        /// </summary>
        protected static async Task WaitForWorkspaceOperationsAsync(EditorTestWorkspace workspace)
        {
            var workspaceWaiter = GetWorkspaceWaiter(workspace);
            await workspaceWaiter.ExpeditedWaitAsync();
        }

        private static IAsynchronousOperationWaiter GetWorkspaceWaiter(EditorTestWorkspace workspace)
        {
            var operations = workspace.ExportProvider.GetExportedValue<AsynchronousOperationListenerProvider>();
            return operations.GetWaiter(FeatureAttribute.Workspace);
        }

        protected static void AddMappedDocument(Workspace workspace, string markup)
        {
            var generatedDocumentId = DocumentId.CreateNewId(workspace.CurrentSolution.ProjectIds.First());
            var version = VersionStamp.Create();
            var loader = TextLoader.From(TextAndVersion.Create(SourceText.From(markup), version, TestSpanMapper.GeneratedFileName));
            var generatedDocumentInfo = DocumentInfo.Create(
                generatedDocumentId,
                TestSpanMapper.GeneratedFileName,
                loader: loader,
                filePath: $"C:\\{TestSpanMapper.GeneratedFileName}",
                isGenerated: true)
                .WithDocumentServiceProvider(new TestSpanMapperProvider());

            var newSolution = workspace.CurrentSolution.AddDocument(generatedDocumentInfo);
            workspace.TryApplyChanges(newSolution);
        }

        internal static async Task<Dictionary<string, IList<LSP.Location>>> GetAnnotatedLocationsAsync(EditorTestWorkspace workspace, Solution solution)
        {
            var locations = new Dictionary<string, IList<LSP.Location>>();
            foreach (var testDocument in workspace.Documents)
            {
                var document = await solution.GetRequiredDocumentAsync(testDocument.Id, includeSourceGenerated: true, CancellationToken.None);
                var text = await document.GetTextAsync(CancellationToken.None);
                foreach (var (name, spans) in testDocument.AnnotatedSpans)
                {
                    Contract.ThrowIfNull(document.FilePath);

                    var locationsForName = locations.GetValueOrDefault(name, new List<LSP.Location>());
                    locationsForName.AddRange(spans.Select(span => ConvertTextSpanWithTextToLocation(span, text, document.GetURI())));

                    // Linked files will return duplicate annotated Locations for each document that links to the same file.
                    // Since the test output only cares about the actual file, make sure we de-dupe before returning.
                    locations[name] = locationsForName.Distinct().ToList();
                }
            }

            return locations;

            static LSP.Location ConvertTextSpanWithTextToLocation(TextSpan span, SourceText text, Uri documentUri)
            {
                var location = new LSP.Location
                {
                    Uri = documentUri,
                    Range = ProtocolConversions.TextSpanToRange(span, text),
                };

                return location;
            }
        }

        private protected static LSP.Location GetLocationPlusOne(LSP.Location originalLocation)
        {
            var newPosition = new LSP.Position { Character = originalLocation.Range.Start.Character + 1, Line = originalLocation.Range.Start.Line };
            return new LSP.Location
            {
                Uri = originalLocation.Uri,
                Range = new LSP.Range { Start = newPosition, End = newPosition }
            };
        }

        private static string GetDocumentFilePathFromName(string documentName)
            => "C:\\" + documentName;

        private static LSP.DidChangeTextDocumentParams CreateDidChangeTextDocumentParams(
            Uri documentUri,
            ImmutableArray<(LSP.Range Range, string Text)> changes)
        {
            var changeEvents = changes.Select(change => new LSP.TextDocumentContentChangeEvent
            {
                Text = change.Text,
                Range = change.Range,
            }).ToArray();

            return new LSP.DidChangeTextDocumentParams()
            {
                TextDocument = new LSP.VersionedTextDocumentIdentifier
                {
                    Uri = documentUri
                },
                ContentChanges = changeEvents
            };
        }

        private static LSP.DidOpenTextDocumentParams CreateDidOpenTextDocumentParams(Uri uri, string source, string languageId = "")
            => new LSP.DidOpenTextDocumentParams
            {
                TextDocument = new LSP.TextDocumentItem
                {
                    Text = source,
                    Uri = uri,
                    LanguageId = languageId
                }
            };

        private static LSP.DidCloseTextDocumentParams CreateDidCloseTextDocumentParams(Uri uri)
           => new LSP.DidCloseTextDocumentParams()
           {
               TextDocument = new LSP.TextDocumentIdentifier
               {
                   Uri = uri
               }
           };

        internal sealed class TestLspServer : IAsyncDisposable
        {
            public readonly EditorTestWorkspace TestWorkspace;
            private readonly Dictionary<string, IList<LSP.Location>> _locations;
            private readonly JsonRpc _clientRpc;
            private readonly ICodeAnalysisDiagnosticAnalyzerService _codeAnalysisService;

            private readonly RoslynLanguageServer LanguageServer;

            public LSP.ClientCapabilities ClientCapabilities { get; }

            private TestLspServer(
                EditorTestWorkspace testWorkspace,
                Dictionary<string, IList<LSP.Location>> locations,
                LSP.ClientCapabilities clientCapabilities,
                RoslynLanguageServer target,
                Stream clientStream,
                object? clientTarget = null)
            {
                TestWorkspace = testWorkspace;
                ClientCapabilities = clientCapabilities;
                _locations = locations;
                _codeAnalysisService = testWorkspace.Services.GetRequiredService<ICodeAnalysisDiagnosticAnalyzerService>();

                LanguageServer = target;

                _clientRpc = new JsonRpc(new HeaderDelimitedMessageHandler(clientStream, clientStream, CreateJsonMessageFormatter()), clientTarget)
                {
                    ExceptionStrategy = ExceptionProcessing.ISerializable,
                };

                // Workspace listener events do not run in tests, so we manually register the lsp misc workspace.
                TestWorkspace.GetService<LspWorkspaceRegistrationService>().Register(GetManagerAccessor().GetLspMiscellaneousFilesWorkspace());

                InitializeClientRpc();
            }

            private void InitializeClientRpc()
            {
                _clientRpc.StartListening();

                var workspaceWaiter = GetWorkspaceWaiter(TestWorkspace);
                Assert.False(workspaceWaiter.HasPendingWork);
            }

            private static JsonMessageFormatter CreateJsonMessageFormatter()
            {
                var messageFormatter = new JsonMessageFormatter();
                LSP.VSInternalExtensionUtilities.AddVSInternalExtensionConverters(messageFormatter.JsonSerializer);
                return messageFormatter;
            }

            internal static async Task<TestLspServer> CreateAsync(EditorTestWorkspace testWorkspace, InitializationOptions initializationOptions, AbstractLspLogger logger)
            {
                var locations = await GetAnnotatedLocationsAsync(testWorkspace, testWorkspace.CurrentSolution);

                var (clientStream, serverStream) = FullDuplexStream.CreatePair();
                var languageServer = CreateLanguageServer(serverStream, serverStream, testWorkspace, initializationOptions.ServerKind, logger);

                var server = new TestLspServer(testWorkspace, locations, initializationOptions.ClientCapabilities, languageServer, clientStream, initializationOptions.ClientTarget);

                await server.ExecuteRequestAsync<LSP.InitializeParams, LSP.InitializeResult>(LSP.Methods.InitializeName, new LSP.InitializeParams
                {
                    Capabilities = initializationOptions.ClientCapabilities,
                    Locale = initializationOptions.Locale,
                }, CancellationToken.None);

                if (initializationOptions.CallInitialized)
                {
                    await server.ExecuteRequestAsync<LSP.InitializedParams, object?>(LSP.Methods.InitializedName, new LSP.InitializedParams { }, CancellationToken.None);
                }

                return server;
            }

            internal static async Task<TestLspServer> CreateAsync(EditorTestWorkspace testWorkspace, LSP.ClientCapabilities clientCapabilities, RoslynLanguageServer target, Stream clientStream)
            {
                var locations = await GetAnnotatedLocationsAsync(testWorkspace, testWorkspace.CurrentSolution);
                var server = new TestLspServer(testWorkspace, locations, clientCapabilities, target, clientStream);

                await server.ExecuteRequestAsync<LSP.InitializeParams, LSP.InitializeResult>(LSP.Methods.InitializeName, new LSP.InitializeParams
                {
                    Capabilities = clientCapabilities,
                }, CancellationToken.None);

                await server.ExecuteRequestAsync<LSP.InitializedParams, object?>(LSP.Methods.InitializedName, new LSP.InitializedParams { }, CancellationToken.None);

                return server;
            }

            private static RoslynLanguageServer CreateLanguageServer(Stream inputStream, Stream outputStream, EditorTestWorkspace workspace, WellKnownLspServerKinds serverKind, AbstractLspLogger logger)
            {
                var capabilitiesProvider = workspace.ExportProvider.GetExportedValue<ExperimentalCapabilitiesProvider>();
                var servicesProvider = workspace.ExportProvider.GetExportedValue<CSharpVisualBasicLspServiceProvider>();

                var jsonRpc = new JsonRpc(new HeaderDelimitedMessageHandler(outputStream, inputStream, CreateJsonMessageFormatter()))
                {
                    ExceptionStrategy = ExceptionProcessing.ISerializable,
                };

                var languageServer = new RoslynLanguageServer(
                    servicesProvider, jsonRpc,
                    capabilitiesProvider,
                    logger,
                    workspace.Services.HostServices,
                    ProtocolConstants.RoslynLspLanguages,
                    serverKind);

                jsonRpc.StartListening();
                return languageServer;
            }

            public async Task<ResponseType?> ExecuteRequestAsync<RequestType, ResponseType>(string methodName, RequestType request, CancellationToken cancellationToken) where RequestType : class
            {
                // If creating the LanguageServer threw we might timeout without this.
                var result = await _clientRpc.InvokeWithParameterObjectAsync<ResponseType>(methodName, request, cancellationToken: cancellationToken).ConfigureAwait(false);
                return result;
            }

            public async Task<ResponseType?> ExecuteRequest0Async<ResponseType>(string methodName, CancellationToken cancellationToken)
            {
                // If creating the LanguageServer threw we might timeout without this.
                var result = await _clientRpc.InvokeWithParameterObjectAsync<ResponseType>(methodName, cancellationToken: cancellationToken).ConfigureAwait(false);
                return result;
            }

            public async Task OpenDocumentAsync(Uri documentUri, string? text = null, string languageId = "")
            {
                if (text == null)
                {
                    // LSP open files don't care about the project context, just the file contents with the URI.
                    // So pick any of the linked documents to get the text from.
                    var sourceText = await TestWorkspace.CurrentSolution.GetDocuments(documentUri).First().GetTextAsync(CancellationToken.None).ConfigureAwait(false);
                    text = sourceText.ToString();
                }

                var didOpenParams = CreateDidOpenTextDocumentParams(documentUri, text.ToString(), languageId);
                await ExecuteRequestAsync<LSP.DidOpenTextDocumentParams, object>(LSP.Methods.TextDocumentDidOpenName, didOpenParams, CancellationToken.None);
            }

            public Task ReplaceTextAsync(Uri documentUri, params (LSP.Range Range, string Text)[] changes)
            {
                var didChangeParams = CreateDidChangeTextDocumentParams(
                    documentUri,
                    changes.ToImmutableArray());
                return ExecuteRequestAsync<LSP.DidChangeTextDocumentParams, object>(LSP.Methods.TextDocumentDidChangeName, didChangeParams, CancellationToken.None);
            }

            public Task InsertTextAsync(Uri documentUri, params (int Line, int Column, string Text)[] changes)
            {
                return ReplaceTextAsync(documentUri, changes.Select(change => (new LSP.Range
                {
                    Start = new LSP.Position { Line = change.Line, Character = change.Column },
                    End = new LSP.Position { Line = change.Line, Character = change.Column }
                }, change.Text)).ToArray());
            }

            public Task DeleteTextAsync(Uri documentUri, params (int StartLine, int StartColumn, int EndLine, int EndColumn)[] changes)
            {
                return ReplaceTextAsync(documentUri, changes.Select(change => (new LSP.Range
                {
                    Start = new LSP.Position { Line = change.StartLine, Character = change.StartColumn },
                    End = new LSP.Position { Line = change.EndLine, Character = change.EndColumn }
                }, string.Empty)).ToArray());
            }

            public Task CloseDocumentAsync(Uri documentUri)
            {
                var didCloseParams = CreateDidCloseTextDocumentParams(documentUri);
                return ExecuteRequestAsync<LSP.DidCloseTextDocumentParams, object>(LSP.Methods.TextDocumentDidCloseName, didCloseParams, CancellationToken.None);
            }

            public async Task ShutdownTestServerAsync()
            {
                await _clientRpc.InvokeAsync(LSP.Methods.ShutdownName).ConfigureAwait(false);
            }

            public async Task ExitTestServerAsync()
            {
                // Since exit is a notification that disposes of the json rpc stream we cannot wait on the result
                // of the request itself since it will throw a ConnectionLostException.
                // Instead we wait for the server's exit task to be completed.
                await _clientRpc.NotifyAsync(LSP.Methods.ExitName).ConfigureAwait(false);
                await LanguageServer.WaitForExitAsync().ConfigureAwait(false);
            }

            public IList<LSP.Location> GetLocations(string locationName) => _locations[locationName];

            public Solution GetCurrentSolution() => TestWorkspace.CurrentSolution;

            internal async Task WaitForDiagnosticsAsync()
            {
                var listenerProvider = TestWorkspace.GetService<IAsynchronousOperationListenerProvider>();

                await listenerProvider.GetWaiter(FeatureAttribute.Workspace).ExpeditedWaitAsync();
                await listenerProvider.GetWaiter(FeatureAttribute.SolutionCrawlerLegacy).ExpeditedWaitAsync();
                await listenerProvider.GetWaiter(FeatureAttribute.DiagnosticService).ExpeditedWaitAsync();
            }

            internal RequestExecutionQueue<RequestContext>.TestAccessor? GetQueueAccessor() => LanguageServer.GetTestAccessor().GetQueueAccessor();

            internal LspWorkspaceManager.TestAccessor GetManagerAccessor() => GetRequiredLspService<LspWorkspaceManager>().GetTestAccessor();

            internal LspWorkspaceManager GetManager() => GetRequiredLspService<LspWorkspaceManager>();

            internal AbstractLanguageServer<RequestContext>.TestAccessor GetServerAccessor() => LanguageServer.GetTestAccessor();

            internal T GetRequiredLspService<T>() where T : class, ILspService => LanguageServer.GetTestAccessor().GetRequiredLspService<T>();

            internal ImmutableArray<SourceText> GetTrackedTexts() => GetManager().GetTrackedLspText().Values.Select(v => v.Text).ToImmutableArray();

            internal Task RunCodeAnalysisAsync(ProjectId? projectId)
                => _codeAnalysisService.RunAnalysisAsync(GetCurrentSolution(), projectId, onAfterProjectAnalyzed: _ => { }, CancellationToken.None);

            public async ValueTask DisposeAsync()
            {
                TestWorkspace.GetService<LspWorkspaceRegistrationService>().Deregister(TestWorkspace);
                TestWorkspace.GetService<LspWorkspaceRegistrationService>().Deregister(GetManagerAccessor().GetLspMiscellaneousFilesWorkspace());

<<<<<<< HEAD
#if false
                var solutionCrawlerRegistrationService = (SolutionCrawlerRegistrationService)TestWorkspace.Services.GetRequiredService<ISolutionCrawlerRegistrationService>();
                solutionCrawlerRegistrationService.Unregister(TestWorkspace);
#endif

=======
>>>>>>> 6f8be3ac
                // Some tests will manually call shutdown and exit, so attempting to call this during dispose
                // will fail as the server's jsonrpc instance will be disposed of.
                if (!LanguageServer.GetTestAccessor().HasShutdownStarted())
                {
                    await ShutdownTestServerAsync();
                    await ExitTestServerAsync();
                }

                // Wait for all the exit notifications to run to completion.
                await LanguageServer.WaitForExitAsync();

                TestWorkspace.Dispose();
                _clientRpc.Dispose();
            }
        }
    }
}<|MERGE_RESOLUTION|>--- conflicted
+++ resolved
@@ -397,15 +397,6 @@
 
             workspace.GetService<LspWorkspaceRegistrationService>().Register(workspace);
 
-<<<<<<< HEAD
-#if false
-            // solution crawler is currently required in order to create incremental analyzer that provides diagnostics
-            var solutionCrawlerRegistrationService = (SolutionCrawlerRegistrationService)workspace.Services.GetRequiredService<ISolutionCrawlerRegistrationService>();
-            solutionCrawlerRegistrationService.Register(workspace);
-#endif
-
-=======
->>>>>>> 6f8be3ac
             return workspace;
         }
 
@@ -748,14 +739,6 @@
                 TestWorkspace.GetService<LspWorkspaceRegistrationService>().Deregister(TestWorkspace);
                 TestWorkspace.GetService<LspWorkspaceRegistrationService>().Deregister(GetManagerAccessor().GetLspMiscellaneousFilesWorkspace());
 
-<<<<<<< HEAD
-#if false
-                var solutionCrawlerRegistrationService = (SolutionCrawlerRegistrationService)TestWorkspace.Services.GetRequiredService<ISolutionCrawlerRegistrationService>();
-                solutionCrawlerRegistrationService.Unregister(TestWorkspace);
-#endif
-
-=======
->>>>>>> 6f8be3ac
                 // Some tests will manually call shutdown and exit, so attempting to call this during dispose
                 // will fail as the server's jsonrpc instance will be disposed of.
                 if (!LanguageServer.GetTestAccessor().HasShutdownStarted())
