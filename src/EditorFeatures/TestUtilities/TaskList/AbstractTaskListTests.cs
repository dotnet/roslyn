--- conflicted
+++ resolved
@@ -54,13 +54,8 @@
                 var line = initialTextSnapshot.GetLineFromPosition(span.Start);
                 var text = initialTextSnapshot.GetText(span.ToSpan());
 
-<<<<<<< HEAD
-                Assert.Equal(todo.MappedSpan.Span.Start.Line, line.LineNumber);
-                Assert.Equal(todo.MappedSpan.Span.Start.Character, span.Start - line.Start);
-=======
                 Assert.Equal(todo.MappedSpan.StartLinePosition.Line, line.LineNumber);
                 Assert.Equal(todo.MappedSpan.StartLinePosition.Character, span.Start - line.Start);
->>>>>>> 4a8ae637
                 Assert.Equal(todo.Message, text);
             }
         }
