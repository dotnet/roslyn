--- conflicted
+++ resolved
@@ -19,21 +19,11 @@
 [UseExportProvider]
 public abstract class AbstractKeywordHighlighterTests
 {
-<<<<<<< HEAD
-    [UseExportProvider]
-    public abstract class AbstractKeywordHighlighterTests
-    {
-        private static readonly TestComposition s_baseComposition = EditorTestCompositions.EditorFeatures.AddExcludedPartTypes(typeof(IHighlighter));
-
-        protected TestComposition Composition
-            => field ??= s_baseComposition.AddParts(GetHighlighterType());
-=======
     private static readonly TestComposition s_baseComposition = EditorTestCompositions.EditorFeatures.AddExcludedPartTypes(typeof(IHighlighter));
     private TestComposition _lazyComposition;
 
     protected TestComposition Composition
         => _lazyComposition ??= s_baseComposition.AddParts(GetHighlighterType());
->>>>>>> 554fe0e7
 
     internal abstract Type GetHighlighterType();
 
