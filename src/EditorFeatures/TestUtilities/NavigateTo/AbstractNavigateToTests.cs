--- conflicted
+++ resolved
@@ -70,7 +70,6 @@
 
         public enum Composition
         {
-<<<<<<< HEAD
             Default,
             FirstVisible,
             FirstActiveAndVisible,
@@ -87,46 +86,39 @@
             };
 
             await TestAsync(content, body, testHost, testComposition);
-        }
-
-        private async Task TestAsync(
-            string content, Func<TestWorkspace, Task> body, TestHost testHost,
-            TestComposition composition)
-        {
-            using var workspace = CreateWorkspace(content, testHost, composition);
-            await body(workspace);
-=======
-            await TestAsync(content, body, testHost, null);
-            await TestAsync(content, body, testHost, w => new FirstDocIsVisibleDocumentTrackingService(w.Workspace));
-            await TestAsync(content, body, testHost, w => new FirstDocIsActiveAndVisibleDocumentTrackingService(w.Workspace));
 
             return;
 
             async Task TestAsync(
                 string content, Func<TestWorkspace, Task> body, TestHost testHost,
-                Func<HostWorkspaceServices, IDocumentTrackingService> createTrackingService)
-            {
-                using var workspace = CreateWorkspace(content, testHost, createTrackingService);
+                TestComposition composition)
+            {
+                using var workspace = CreateWorkspace(content, testHost, composition);
                 await body(workspace);
             }
         }
 
-        protected async Task TestAsync(TestHost testHost, XElement content, Func<TestWorkspace, Task> body)
-        {
-            await TestAsync(content, body, testHost, null);
-            await TestAsync(content, body, testHost, w => new FirstDocIsVisibleDocumentTrackingService(w.Workspace));
-            await TestAsync(content, body, testHost, w => new FirstDocIsActiveAndVisibleDocumentTrackingService(w.Workspace));
+        protected async Task TestAsync(TestHost testHost, Composition composition, XElement content, Func<TestWorkspace, Task> body)
+        {
+            var testComposition = composition switch
+            {
+                Composition.Default => DefaultComposition,
+                Composition.FirstVisible => FirstVisibleComposition,
+                Composition.FirstActiveAndVisible => FirstActiveAndVisibleComposition,
+                _ => throw ExceptionUtilities.UnexpectedValue(composition),
+            };
+
+            await TestAsync(content, body, testHost, testComposition);
 
             return;
 
             async Task TestAsync(
                 XElement content, Func<TestWorkspace, Task> body, TestHost testHost,
-                Func<HostWorkspaceServices, IDocumentTrackingService> createTrackingService)
-            {
-                using var workspace = CreateWorkspace(content, testHost, createTrackingService);
+                TestComposition composition)
+            {
+                using var workspace = CreateWorkspace(content, testHost, composition);
                 await body(workspace);
             }
->>>>>>> 876bf34c
         }
 
         private protected TestWorkspace CreateWorkspace(
