--- conflicted
+++ resolved
@@ -58,7 +58,6 @@
         ImmutableArray<TaggedText> taggedText,
         FormattedClassification[] expectedClassifications = null)
     {
-<<<<<<< HEAD
         if (expectedClassifications != null)
         {
             ClassificationTestHelper.VerifyTextAndClassifications(
@@ -69,12 +68,8 @@
         else
         {
             var actualText = string.Concat(taggedText.Select(tt => tt.Text));
-            Assert.Equal(expectedText, actualText);
+            AssertEx.Equal(expectedText, actualText);
         }
-=======
-        var actualText = string.Concat(taggedText.Select(tt => tt.Text));
-        AssertEx.Equal(expectedText, actualText);
->>>>>>> 86ebcfe9
     }
 
     protected static Action<QuickInfoItem> MainDescription(
