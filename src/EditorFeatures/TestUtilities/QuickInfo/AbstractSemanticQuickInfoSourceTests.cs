﻿// Licensed to the .NET Foundation under one or more agreements.
// The .NET Foundation licenses this file to you under the MIT license.
// See the LICENSE file in the project root for more information.

using System;
using System.Collections.Immutable;
using System.Linq;
using System.Threading.Tasks;
using Microsoft.CodeAnalysis.LanguageServices;
using Microsoft.CodeAnalysis.QuickInfo;
using Microsoft.CodeAnalysis.Shared.Extensions;
using Microsoft.CodeAnalysis.Test.Utilities;
using Roslyn.Test.Utilities;
using Xunit;

namespace Microsoft.CodeAnalysis.Editor.UnitTests.QuickInfo
{
    [UseExportProvider]
    public abstract class AbstractSemanticQuickInfoSourceTests
    {
        protected string Lines(params string[] lines)
        {
            return string.Join("\r\n", lines);
        }

        internal Action<QuickInfoItem> SymbolGlyph(Glyph expectedGlyph)
        {
            return qi =>
            {
                Assert.Contains(expectedGlyph, qi.Tags.GetGlyphs());
            };
        }

        internal Action<QuickInfoItem> WarningGlyph(Glyph expectedGlyph)
        {
            return SymbolGlyph(expectedGlyph);
        }

        private void AssertSection(
            string expectedText,
            ImmutableArray<QuickInfoSection> sections,
            string textBlockKind)
        {
            var textBlock = sections.FirstOrDefault(tb => tb.Kind == textBlockKind);
            var taggedText = textBlock != null ? textBlock.TaggedParts : ImmutableArray<TaggedText>.Empty;

            Assert.Equal(expectedText, taggedText.GetFullText());
        }

        private void AssertSection(
            ImmutableArray<(string text, string tag)> expectedTextWithTags,
            ImmutableArray<QuickInfoSection> sections,
            string textBlockKind)
        {
            var textBlock = sections.FirstOrDefault(tb => tb.Kind == textBlockKind);
            var taggedText = textBlock != null ? textBlock.TaggedParts : ImmutableArray<TaggedText>.Empty;

            var expectedTaggedText = expectedTextWithTags.Select(t => new TaggedText(t.tag, t.text));
            Assert.Equal(expectedTaggedText.GetFullText(), taggedText.GetFullText());

            // For better failure messages, use AssertEx and assert equality of tuples
            // instead of TaggedText because TaggedText.ToString() just returns the Text.
            AssertEx.Equal(expectedTextWithTags, taggedText.Select(t => (t.Text, t.Tag)));
        }

        protected Action<QuickInfoItem> MainDescription(string expectedText)
        {
            return item => AssertSection(expectedText, item.Sections, QuickInfoSectionKinds.Description);
        }

        protected Action<QuickInfoItem> MainDescription(params (string text, string tag)[] expectedTextWithTags)
        {
            return item => AssertSection(expectedTextWithTags.ToImmutableArray(), item.Sections, QuickInfoSectionKinds.Description);
        }

<<<<<<< HEAD
        protected Action<QuickInfoItem> Documentation(string expectedText)
=======
        protected Action<QuickInfoItem> Remarks(
            string expectedText,
            FormattedClassification[] expectedClassifications = null)
        {
            return item => AssertSection(expectedText, item.Sections, QuickInfoSectionKinds.RemarksDocumentationComments, expectedClassifications);
        }

        protected Action<QuickInfoItem> Returns(
            string expectedText,
            FormattedClassification[] expectedClassifications = null)
        {
            return item => AssertSection(expectedText, item.Sections, QuickInfoSectionKinds.ReturnsDocumentationComments);
        }

        protected Action<QuickInfoItem> Value(
            string expectedText,
            FormattedClassification[] expectedClassifications = null)
        {
            return item => AssertSection(expectedText, item.Sections, QuickInfoSectionKinds.ValueDocumentationComments);
        }

        protected Action<QuickInfoItem> TypeParameterMap(
            string expectedText,
            FormattedClassification[] expectedClassifications = null)
>>>>>>> e1ace1de
        {
            return item => AssertSection(expectedText, item.Sections, QuickInfoSectionKinds.DocumentationComments);
        }

        protected Action<QuickInfoItem> Documentation(params (string text, string tag)[] expectedTextWithTags)
        {
            return item => AssertSection(expectedTextWithTags.ToImmutableArray(), item.Sections, QuickInfoSectionKinds.DocumentationComments);
        }

        protected Action<QuickInfoItem> TypeParameterMap(string expectedText)
        {
            return item => AssertSection(expectedText, item.Sections, QuickInfoSectionKinds.TypeParameters);
        }

        protected Action<QuickInfoItem> TypeParameterMap(params (string text, string tag)[] expectedTextWithTags)
        {
            return item => AssertSection(expectedTextWithTags.ToImmutableArray(), item.Sections, QuickInfoSectionKinds.TypeParameters);
        }

        protected Action<QuickInfoItem> AnonymousTypes(string expectedText)
        {
            return item => AssertSection(expectedText, item.Sections, QuickInfoSectionKinds.AnonymousTypes);
        }

        protected Action<QuickInfoItem> NullabilityAnalysis(
            string expectedText,
            FormattedClassification[] expectedClassifications = null)
        {
            return item => AssertSection(expectedText, item.Sections, QuickInfoSectionKinds.NullabilityAnalysis, expectedClassifications);
        }

        protected Action<QuickInfoItem> NoTypeParameterMap
        {
            get
            {
                return item => AssertSection(string.Empty, item.Sections, QuickInfoSectionKinds.TypeParameters);
            }
        }

        protected Action<QuickInfoItem> Usage(string expectedText, bool expectsWarningGlyph = false)
        {
            return item =>
            {
                AssertSection(expectedText, item.Sections, QuickInfoSectionKinds.Usage);

                if (expectsWarningGlyph)
                {
                    WarningGlyph(Glyph.CompletionWarning)(item);
                }
                else
                {
                    Assert.DoesNotContain(Glyph.CompletionWarning, item.Tags.GetGlyphs());
                }
            };
        }

        protected Action<QuickInfoItem> Exceptions(string expectedText)
        {
            return item => AssertSection(expectedText, item.Sections, QuickInfoSectionKinds.Exception);
        }

        protected Action<QuickInfoItem> Captures(string capturesText)
        {
            return item => AssertSection(capturesText, item.Sections, QuickInfoSectionKinds.Captures);
        }

        protected Action<QuickInfoItem> ConstantValue(params (string text, string tag)[] expectedTextWithTags)
        {
            return item => AssertSection(expectedTextWithTags.ToImmutableArray(), item.Sections, QuickInfoSectionKinds.ConstantValue);
        }

        protected Action<QuickInfoItem> ConstantValueContent(params (string text, string tag)[] expectedContentWithTags)
        {
            var expectedTextWithTags = expectedContentWithTags.ToImmutableArray().InsertRange(0, new[]
            {
                ("\r\n", TextTags.LineBreak),
                (FeaturesResources.Constant_value_colon, TextTags.Text),
                (" ", TextTags.Space),
            });

            return item => AssertSection(expectedTextWithTags, item.Sections, QuickInfoSectionKinds.ConstantValue);
        }

        protected Action<QuickInfoItem> ConstantValueContentNoLineBreak(params (string text, string tag)[] expectedContentWithTags)
        {
            var expectedTextWithTags = expectedContentWithTags.ToImmutableArray().InsertRange(0, new[]
            {
                (FeaturesResources.Constant_value_colon, TextTags.Text),
                (" ", TextTags.Space),
            });

            return item => AssertSection(expectedTextWithTags, item.Sections, QuickInfoSectionKinds.ConstantValue);
        }

        protected static async Task<bool> CanUseSpeculativeSemanticModelAsync(Document document, int position)
        {
            var service = document.GetLanguageService<ISyntaxFactsService>();
            var node = (await document.GetSyntaxRootAsync()).FindToken(position).Parent;

            return !service.GetMemberBodySpanForSpeculativeBinding(node).IsEmpty;
        }

        protected abstract Task TestAsync(string markup, params Action<QuickInfoItem>[] expectedResults);
    }
}<|MERGE_RESOLUTION|>--- conflicted
+++ resolved
@@ -73,34 +73,7 @@
             return item => AssertSection(expectedTextWithTags.ToImmutableArray(), item.Sections, QuickInfoSectionKinds.Description);
         }
 
-<<<<<<< HEAD
         protected Action<QuickInfoItem> Documentation(string expectedText)
-=======
-        protected Action<QuickInfoItem> Remarks(
-            string expectedText,
-            FormattedClassification[] expectedClassifications = null)
-        {
-            return item => AssertSection(expectedText, item.Sections, QuickInfoSectionKinds.RemarksDocumentationComments, expectedClassifications);
-        }
-
-        protected Action<QuickInfoItem> Returns(
-            string expectedText,
-            FormattedClassification[] expectedClassifications = null)
-        {
-            return item => AssertSection(expectedText, item.Sections, QuickInfoSectionKinds.ReturnsDocumentationComments);
-        }
-
-        protected Action<QuickInfoItem> Value(
-            string expectedText,
-            FormattedClassification[] expectedClassifications = null)
-        {
-            return item => AssertSection(expectedText, item.Sections, QuickInfoSectionKinds.ValueDocumentationComments);
-        }
-
-        protected Action<QuickInfoItem> TypeParameterMap(
-            string expectedText,
-            FormattedClassification[] expectedClassifications = null)
->>>>>>> e1ace1de
         {
             return item => AssertSection(expectedText, item.Sections, QuickInfoSectionKinds.DocumentationComments);
         }
@@ -108,6 +81,21 @@
         protected Action<QuickInfoItem> Documentation(params (string text, string tag)[] expectedTextWithTags)
         {
             return item => AssertSection(expectedTextWithTags.ToImmutableArray(), item.Sections, QuickInfoSectionKinds.DocumentationComments);
+        }
+
+        protected Action<QuickInfoItem> Remarks(string expectedText)
+        {
+            return item => AssertSection(expectedText, item.Sections, QuickInfoSectionKinds.RemarksDocumentationComments);
+        }
+
+        protected Action<QuickInfoItem> Returns(string expectedText)
+        {
+            return item => AssertSection(expectedText, item.Sections, QuickInfoSectionKinds.ReturnsDocumentationComments);
+        }
+
+        protected Action<QuickInfoItem> Value(string expectedText)
+        {
+            return item => AssertSection(expectedText, item.Sections, QuickInfoSectionKinds.ValueDocumentationComments);
         }
 
         protected Action<QuickInfoItem> TypeParameterMap(string expectedText)
@@ -125,11 +113,9 @@
             return item => AssertSection(expectedText, item.Sections, QuickInfoSectionKinds.AnonymousTypes);
         }
 
-        protected Action<QuickInfoItem> NullabilityAnalysis(
-            string expectedText,
-            FormattedClassification[] expectedClassifications = null)
+        protected Action<QuickInfoItem> NullabilityAnalysis(string expectedText)
         {
-            return item => AssertSection(expectedText, item.Sections, QuickInfoSectionKinds.NullabilityAnalysis, expectedClassifications);
+            return item => AssertSection(expectedText, item.Sections, QuickInfoSectionKinds.NullabilityAnalysis);
         }
 
         protected Action<QuickInfoItem> NoTypeParameterMap
