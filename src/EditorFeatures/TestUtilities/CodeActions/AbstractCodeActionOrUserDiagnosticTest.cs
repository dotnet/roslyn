﻿// Copyright (c) Microsoft.  All Rights Reserved.  Licensed under the Apache License, Version 2.0.  See License.txt in the project root for license information.

using System;
using System.Collections.Generic;
using System.Collections.Immutable;
using System.Linq;
using System.Threading;
using System.Threading.Tasks;
using Microsoft.CodeAnalysis;
using Microsoft.CodeAnalysis.CodeActions;
using Microsoft.CodeAnalysis.CodeFixes.Suppression;
using Microsoft.CodeAnalysis.CodeStyle;
using Microsoft.CodeAnalysis.Editor.Implementation.Preview;
using Microsoft.CodeAnalysis.Editor.UnitTests.Extensions;
using Microsoft.CodeAnalysis.Editor.UnitTests.Workspaces;
using Microsoft.CodeAnalysis.Options;
using Microsoft.CodeAnalysis.Remote;
using Microsoft.CodeAnalysis.Shared.Utilities;
using Microsoft.CodeAnalysis.Test.Utilities;
using Microsoft.CodeAnalysis.Text;
using Microsoft.CodeAnalysis.UnitTests;
using Roslyn.Test.Utilities;
using Roslyn.Utilities;
using Xunit;

namespace Microsoft.CodeAnalysis.Editor.UnitTests.CodeActions
{
    [UseExportProvider]
    public abstract class AbstractCodeActionOrUserDiagnosticTest
    {
        public struct TestParameters
        {
            internal readonly IDictionary<OptionKey, object> options;
            internal readonly object fixProviderData;
            internal readonly ParseOptions parseOptions;
            internal readonly CompilationOptions compilationOptions;
            internal readonly int index;
            internal readonly CodeActionPriority? priority;

            internal TestParameters(
                ParseOptions parseOptions = null,
                CompilationOptions compilationOptions = null,
                IDictionary<OptionKey, object> options = null,
                object fixProviderData = null,
                int index = 0,
                CodeActionPriority? priority = null)
            {
                this.parseOptions = parseOptions;
                this.compilationOptions = compilationOptions;
                this.options = options;
                this.fixProviderData = fixProviderData;
                this.index = index;
                this.priority = priority;
            }

            public TestParameters WithParseOptions(ParseOptions parseOptions)
                => new TestParameters(parseOptions, compilationOptions, options, fixProviderData, index, priority);

            public TestParameters WithFixProviderData(object fixProviderData)
                => new TestParameters(parseOptions, compilationOptions, options, fixProviderData, index, priority);

            public TestParameters WithIndex(int index)
                => new TestParameters(parseOptions, compilationOptions, options, fixProviderData, index, priority);
        }

        protected abstract string GetLanguage();
        protected abstract ParseOptions GetScriptOptions();

        protected TestWorkspace CreateWorkspaceFromOptions(
            string initialMarkup, TestParameters parameters)
        {
            var workspace = TestWorkspace.IsWorkspaceElement(initialMarkup)
                 ? TestWorkspace.Create(initialMarkup, openDocuments: false)
                 : CreateWorkspaceFromFile(initialMarkup, parameters);

            workspace.ApplyOptions(parameters.options);

            return workspace;
        }

        protected abstract TestWorkspace CreateWorkspaceFromFile(string initialMarkup, TestParameters parameters);

        private TestParameters WithRegularOptions(TestParameters parameters)
            => parameters.WithParseOptions(parameters.parseOptions?.WithKind(SourceCodeKind.Regular));

        private TestParameters WithScriptOptions(TestParameters parameters)
            => parameters.WithParseOptions(parameters.parseOptions?.WithKind(SourceCodeKind.Script) ?? GetScriptOptions());

        protected async Task TestMissingInRegularAndScriptAsync(
            string initialMarkup,
            TestParameters parameters = default)
        {
            await TestMissingAsync(initialMarkup, WithRegularOptions(parameters));
            await TestMissingAsync(initialMarkup, WithScriptOptions(parameters));
        }

        protected async Task TestMissingAsync(
            string initialMarkup,
            TestParameters parameters = default)
        {
            using (var workspace = CreateWorkspaceFromOptions(initialMarkup, parameters))
            {
                var (actions, _) = await GetCodeActionsAsync(workspace, parameters);
                Assert.True(actions.Length == 0, "An action was offered when none was expected");
            }
        }

        protected async Task TestDiagnosticMissingAsync(
            string initialMarkup, TestParameters parameters = default)
        {
            using (var workspace = CreateWorkspaceFromOptions(initialMarkup, parameters))
            {
                var diagnostics = await GetDiagnosticsWorkerAsync(workspace, parameters);
                Assert.Equal(0, diagnostics.Length);
            }
        }

        protected async Task<(ImmutableArray<CodeAction>, CodeAction actionToInvoke)> GetCodeActionsAsync(
            TestWorkspace workspace, TestParameters parameters)
        {
            var (actions, actionToInvoke) = await GetCodeActionsWorkerAsync(workspace, parameters);
            return (MassageActions(actions), actionToInvoke);
        }

        protected abstract Task<(ImmutableArray<CodeAction>, CodeAction actionToInvoke)> GetCodeActionsWorkerAsync(
            TestWorkspace workspace, TestParameters parameters);

        protected abstract Task<ImmutableArray<Diagnostic>> GetDiagnosticsWorkerAsync(
            TestWorkspace workspace, TestParameters parameters);

        protected Task TestSmartTagTextAsync(string initialMarkup, string displayText, int index)
            => TestSmartTagTextAsync(initialMarkup, displayText, new TestParameters(index: index));

<<<<<<< HEAD
=======
        protected Task TestSmartTagGlyphTagsAsync(string initialMarkup, ImmutableArray<string> glyphTags, int index)
            => TestSmartTagGlyphTagsAsync(initialMarkup, glyphTags, new TestParameters(index: index));

>>>>>>> 6c4cddba
        protected async Task TestSmartTagTextAsync(
            string initialMarkup,
            string displayText,
            TestParameters parameters = default)
        {
            using (var workspace = CreateWorkspaceFromOptions(initialMarkup, parameters))
            {
                var (_, action) = await GetCodeActionsAsync(workspace, parameters);
                Assert.Equal(displayText, action.Title);
<<<<<<< HEAD
=======
            }
        }

        protected async Task TestSmartTagGlyphTagsAsync(
            string initialMarkup,
            ImmutableArray<string> glyph,
            TestParameters parameters = default)
        {
            using (var workspace = CreateWorkspaceFromOptions(initialMarkup, parameters))
            {
                var (_, action) = await GetCodeActionsAsync(workspace, parameters);
                Assert.Equal(glyph, action.Tags);
>>>>>>> 6c4cddba
            }
        }

        protected async Task TestExactActionSetOfferedAsync(
            string initialMarkup,
            IEnumerable<string> expectedActionSet,
            TestParameters parameters = default)
        {
            using (var workspace = CreateWorkspaceFromOptions(initialMarkup, parameters))
            {
                var (actions, _) = await GetCodeActionsAsync(workspace, parameters);

                var actualActionSet = actions.Select(a => a.Title);
                Assert.True(actualActionSet.SequenceEqual(expectedActionSet),
                    "Expected: " + string.Join(", ", expectedActionSet) +
                    "\nActual: " + string.Join(", ", actualActionSet));
            }
        }

        protected async Task TestActionCountAsync(
            string initialMarkup,
            int count,
            TestParameters parameters = default)
        {
            using (var workspace = CreateWorkspaceFromOptions(initialMarkup, parameters))
            {
                var (actions, _) = await GetCodeActionsAsync(workspace, parameters);

                Assert.Equal(count, actions.Length);
            }
        }

        protected async Task TestAddDocumentInRegularAndScriptAsync(
            string initialMarkup, string expectedMarkup,
            ImmutableArray<string> expectedContainers,
            string expectedDocumentName,
            TestParameters parameters = default)
        {
            await TestAddDocument(
                initialMarkup, expectedMarkup,
                expectedContainers, expectedDocumentName,
                WithRegularOptions(parameters));
            await TestAddDocument(
                initialMarkup, expectedMarkup,
                expectedContainers, expectedDocumentName,
                WithScriptOptions(parameters));
        }

        protected async Task<Tuple<Solution, Solution>> TestAddDocumentAsync(
            TestParameters parameters,
            TestWorkspace workspace,
            string expectedMarkup,
            string expectedDocumentName,
            ImmutableArray<string> expectedContainers)
        {
            var (_, action) = await GetCodeActionsAsync(workspace, parameters);
            return await TestAddDocument(
                workspace, expectedMarkup, expectedContainers,
                expectedDocumentName, action);
        }

        protected async Task TestAddDocument(
            string initialMarkup,
            string expectedMarkup,
            ImmutableArray<string> expectedContainers,
            string expectedDocumentName,
            TestParameters parameters = default)
        {
            using (var workspace = CreateWorkspaceFromOptions(initialMarkup, parameters))
            {
                var (_, action) = await GetCodeActionsAsync(workspace, parameters);
                await TestAddDocument(
                    workspace, expectedMarkup, expectedContainers,
                    expectedDocumentName, action);
            }
        }

        private async Task<Tuple<Solution, Solution>> TestAddDocument(
            TestWorkspace workspace,
            string expectedMarkup,
            ImmutableArray<string> expectedFolders,
            string expectedDocumentName,
            CodeAction action)
        {
            var operations = await VerifyActionAndGetOperationsAsync(action, default);
            return await TestAddDocument(
                workspace,
                expectedMarkup,
                operations,
                hasProjectChange: false,
                modifiedProjectId: null,
                expectedFolders: expectedFolders,
                expectedDocumentName: expectedDocumentName);
        }

        protected async Task<Tuple<Solution, Solution>> TestAddDocument(
            TestWorkspace workspace,
            string expected,
            ImmutableArray<CodeActionOperation> operations,
            bool hasProjectChange,
            ProjectId modifiedProjectId,
            ImmutableArray<string> expectedFolders,
            string expectedDocumentName)
        {
            var appliedChanges = ApplyOperationsAndGetSolution(workspace, operations);
            var oldSolution = appliedChanges.Item1;
            var newSolution = appliedChanges.Item2;

            Document addedDocument = null;
            if (!hasProjectChange)
            {
                addedDocument = SolutionUtilities.GetSingleAddedDocument(oldSolution, newSolution);
            }
            else
            {
                Assert.NotNull(modifiedProjectId);
                addedDocument = newSolution.GetProject(modifiedProjectId).Documents.SingleOrDefault(doc => doc.Name == expectedDocumentName);
            }

            Assert.NotNull(addedDocument);

            AssertEx.Equal(expectedFolders, addedDocument.Folders);
            Assert.Equal(expectedDocumentName, addedDocument.Name);
            Assert.Equal(expected, (await addedDocument.GetTextAsync()).ToString());

            var editHandler = workspace.ExportProvider.GetExportedValue<ICodeActionEditHandlerService>();
            if (!hasProjectChange)
            {
                // If there is just one document change then we expect the preview to be a WpfTextView
                var content = (await editHandler.GetPreviews(workspace, operations, CancellationToken.None).GetPreviewsAsync())[0];
                using (var diffView = content as DifferenceViewerPreview)
                {
                    Assert.NotNull(diffView.Viewer);
                }
            }
            else
            {
                // If there are more changes than just the document we need to browse all the changes and get the document change
                var contents = editHandler.GetPreviews(workspace, operations, CancellationToken.None);
                var hasPreview = false;
                var previews = await contents.GetPreviewsAsync();
                if (previews != null)
                {
                    foreach (var preview in previews)
                    {
                        if (preview != null)
                        {
                            var diffView = preview as DifferenceViewerPreview;
                            if (diffView?.Viewer != null)
                            {
                                hasPreview = true;
                                diffView.Dispose();
                                break;
                            }
                        }
                    }
                }

                Assert.True(hasPreview);
            }

            return Tuple.Create(oldSolution, newSolution);
        }

        internal Task TestInRegularAndScriptAsync(
            string initialMarkup,
            string expectedMarkup,
            int index = 0,
            CodeActionPriority? priority = null,
            CompilationOptions compilationOptions = null,
            IDictionary<OptionKey, object> options = null,
            object fixProviderData = null)
        {
            return TestInRegularAndScript1Async(
                initialMarkup, expectedMarkup, index, priority,
                new TestParameters(null, compilationOptions, options, fixProviderData, index, priority));
        }

        internal async Task TestInRegularAndScript1Async(
            string initialMarkup,
            string expectedMarkup,
            int index = 0,
            CodeActionPriority? priority = null,
            TestParameters parameters = default)
        {
            parameters = parameters.WithIndex(index);
            await TestAsync(initialMarkup, expectedMarkup, priority, WithRegularOptions(parameters));
            await TestAsync(initialMarkup, expectedMarkup, priority, WithScriptOptions(parameters));
        }

        internal Task TestAsync(
            string initialMarkup, string expectedMarkup,
            ParseOptions parseOptions,
            CompilationOptions compilationOptions = null,
            int index = 0, IDictionary<OptionKey, object> options = null,
            object fixProviderData = null,
            CodeActionPriority? priority = null)
        {
            return TestAsync(
                initialMarkup,
                expectedMarkup, priority,
                new TestParameters(
                    parseOptions, compilationOptions, options, fixProviderData, index));
        }

        private async Task TestAsync(
            string initialMarkup,
            string expectedMarkup,
            CodeActionPriority? priority,
            TestParameters parameters)
        {
            MarkupTestFile.GetSpans(
                expectedMarkup.NormalizeLineEndings(),
                out var expected, out IDictionary<string, ImmutableArray<TextSpan>> spanMap);

            var conflictSpans = spanMap.GetOrAdd("Conflict", _ => ImmutableArray<TextSpan>.Empty);
            var renameSpans = spanMap.GetOrAdd("Rename", _ => ImmutableArray<TextSpan>.Empty);
            var warningSpans = spanMap.GetOrAdd("Warning", _ => ImmutableArray<TextSpan>.Empty);
            var navigationSpans = spanMap.GetOrAdd("Navigation", _ => ImmutableArray<TextSpan>.Empty);

            using (var workspace = CreateWorkspaceFromOptions(initialMarkup, parameters))
            {
                // Currently, OOP diagnostics don't work with code action tests.
                workspace.Options = workspace.Options.WithChangedOption(
                    RemoteFeatureOptions.DiagnosticsEnabled, false);

                var (_, action) = await GetCodeActionsAsync(workspace, parameters);
                await TestActionAsync(
                    workspace, expected, action,
                    conflictSpans, renameSpans, warningSpans, navigationSpans,
                    parameters);
            }
        }

        internal async Task<Tuple<Solution, Solution>> TestActionAsync(
            TestWorkspace workspace, string expected,
            CodeAction action,
            ImmutableArray<TextSpan> conflictSpans,
            ImmutableArray<TextSpan> renameSpans,
            ImmutableArray<TextSpan> warningSpans,
            ImmutableArray<TextSpan> navigationSpans,
            TestParameters parameters)
        {
            var operations = await VerifyActionAndGetOperationsAsync(action, parameters);
            return await TestOperationsAsync(
                workspace, expected, operations, conflictSpans, renameSpans,
                warningSpans, navigationSpans, expectedChangedDocumentId: null, parseOptions: parameters.parseOptions);
        }

        protected async Task<Tuple<Solution, Solution>> TestOperationsAsync(
            TestWorkspace workspace,
            string expectedText,
            ImmutableArray<CodeActionOperation> operations,
            ImmutableArray<TextSpan> conflictSpans,
            ImmutableArray<TextSpan> renameSpans,
            ImmutableArray<TextSpan> warningSpans,
            ImmutableArray<TextSpan> navigationSpans,
            DocumentId expectedChangedDocumentId,
            ParseOptions parseOptions = null)
        {
            var appliedChanges = ApplyOperationsAndGetSolution(workspace, operations);
            var oldSolution = appliedChanges.Item1;
            var newSolution = appliedChanges.Item2;

            if (TestWorkspace.IsWorkspaceElement(expectedText))
            {
                await VerifyAgainstWorkspaceDefinitionAsync(expectedText, newSolution);
                return Tuple.Create(oldSolution, newSolution);
            }

            var document = GetDocumentToVerify(expectedChangedDocumentId, oldSolution, newSolution);

            var fixedRoot = await document.GetSyntaxRootAsync();
            var actualText = fixedRoot.ToFullString();

            // To help when a user just writes a test (and supplied no 'expectedText') just print
            // out the entire 'actualText' (without any trimming).  in the case that we have both,
            // call the normal Assert helper which will print out a good trimmed diff. 
            if (expectedText == "")
            {
                Assert.Equal((object)expectedText, actualText);
            }
            else
            {
                Assert.Equal(expectedText, actualText);
            }

            TestAnnotations(conflictSpans, ConflictAnnotation.Kind);
            TestAnnotations(renameSpans, RenameAnnotation.Kind);
            TestAnnotations(warningSpans, WarningAnnotation.Kind);
            TestAnnotations(navigationSpans, NavigationAnnotation.Kind);

            return Tuple.Create(oldSolution, newSolution);

            void TestAnnotations(ImmutableArray<TextSpan> expectedSpans, string annotationKind)
            {
                var annotatedItems = fixedRoot.GetAnnotatedNodesAndTokens(annotationKind).OrderBy(s => s.SpanStart).ToList();

                Assert.True(expectedSpans.Length == annotatedItems.Count,
                    $"Annotations of kind '{annotationKind}' didn't match. Expected: {expectedSpans.Length}. Actual: {annotatedItems.Count}.");

                for (var i = 0; i < Math.Min(expectedSpans.Length, annotatedItems.Count); i++)
                {
                    var actual = annotatedItems[i].Span;
                    var expected = expectedSpans[i];
                    Assert.Equal(expected, actual);
                }
            }
        }

        private static Document GetDocumentToVerify(DocumentId expectedChangedDocumentId, Solution oldSolution, Solution newSolution)
        {
            Document document;
            // If the expectedChangedDocumentId is not mentioned then we expect only single document to be changed
            if (expectedChangedDocumentId == null)
            {
                var projectDifferences = SolutionUtilities.GetSingleChangedProjectChanges(oldSolution, newSolution);

                var documentId = projectDifferences.GetChangedDocuments().FirstOrDefault() ?? projectDifferences.GetAddedDocuments().FirstOrDefault();
                Assert.NotNull(documentId);
                document = newSolution.GetDocument(documentId);
            }
            else
            {
                // This method obtains only the document changed and does not check the project state.
                document = newSolution.GetDocument(expectedChangedDocumentId);
            }

            return document;
        }

        private static async Task VerifyAgainstWorkspaceDefinitionAsync(string expectedText, Solution newSolution)
        {
            using (var expectedWorkspace = TestWorkspace.Create(expectedText))
            {
                var expectedSolution = expectedWorkspace.CurrentSolution;
                Assert.Equal(expectedSolution.Projects.Count(), newSolution.Projects.Count());
                foreach (var project in newSolution.Projects)
                {
                    var expectedProject = expectedSolution.GetProjectsByName(project.Name).Single();
                    Assert.Equal(expectedProject.Documents.Count(), project.Documents.Count());

                    foreach (var doc in project.Documents)
                    {
                        var root = await doc.GetSyntaxRootAsync();
                        var expectedDocument = expectedProject.Documents.Single(d => d.Name == doc.Name);
                        var expectedRoot = await expectedDocument.GetSyntaxRootAsync();

                        var expected = expectedRoot.ToFullString();
                        if (expected == "")
                        {
                            Assert.Equal((object)expected, root.ToFullString());
                        }
                        else
                        {
                            Assert.Equal(expected, root.ToFullString());
                        }
                    }
                }
            }
        }

        internal static Task<ImmutableArray<CodeActionOperation>> VerifyActionAndGetOperationsAsync(
            CodeAction action, TestParameters parameters)
        {
            Assert.NotNull(action);
            if (parameters.priority != null)
            {
                Assert.Equal(parameters.priority.Value, action.Priority);
            }

            return action.GetOperationsAsync(CancellationToken.None);
        }

        protected Tuple<Solution, Solution> ApplyOperationsAndGetSolution(
            TestWorkspace workspace,
            IEnumerable<CodeActionOperation> operations)
        {
            Tuple<Solution, Solution> result = null;
            foreach (var operation in operations)
            {
                if (operation is ApplyChangesOperation && result == null)
                {
                    var oldSolution = workspace.CurrentSolution;
                    var newSolution = ((ApplyChangesOperation)operation).ChangedSolution;
                    result = Tuple.Create(oldSolution, newSolution);
                }
                else if (operation.ApplyDuringTests)
                {
                    var oldSolution = workspace.CurrentSolution;
                    operation.TryApply(workspace, new ProgressTracker(), CancellationToken.None);
                    var newSolution = workspace.CurrentSolution;
                    result = Tuple.Create(oldSolution, newSolution);
                }
            }

            if (result == null)
            {
                throw new InvalidOperationException("No ApplyChangesOperation found");
            }

            return result;
        }

        protected virtual ImmutableArray<CodeAction> MassageActions(ImmutableArray<CodeAction> actions)
            => actions;

        protected static ImmutableArray<CodeAction> FlattenActions(ImmutableArray<CodeAction> codeActions)
        {
            return codeActions.SelectMany(a => a.NestedCodeActions.Length > 0
                ? a.NestedCodeActions
                : ImmutableArray.Create(a)).ToImmutableArray();
        }

        protected (OptionKey, object) SingleOption<T>(Option<T> option, T enabled)
            => (new OptionKey(option), enabled);

        protected (OptionKey, object) SingleOption<T>(PerLanguageOption<T> option, T value)
            => (new OptionKey(option, this.GetLanguage()), value);

        protected (OptionKey, object) SingleOption<T>(Option<CodeStyleOption<T>> option, T enabled, NotificationOption notification)
            => SingleOption(option, new CodeStyleOption<T>(enabled, notification));

        protected (OptionKey, object) SingleOption<T>(Option<CodeStyleOption<T>> option, CodeStyleOption<T> codeStyle)
            => (new OptionKey(option), codeStyle);

        protected (OptionKey, object) SingleOption<T>(PerLanguageOption<CodeStyleOption<T>> option, T enabled, NotificationOption notification)
            => SingleOption(option, new CodeStyleOption<T>(enabled, notification));

        protected (OptionKey, object) SingleOption<T>(PerLanguageOption<CodeStyleOption<T>> option, CodeStyleOption<T> codeStyle)
            => SingleOption(option, codeStyle, language: GetLanguage());

        protected static (OptionKey, object) SingleOption<T>(PerLanguageOption<CodeStyleOption<T>> option, CodeStyleOption<T> codeStyle, string language)
            => (new OptionKey(option, language), codeStyle);

        protected IDictionary<OptionKey, object> Option<T>(Option<CodeStyleOption<T>> option, T enabled, NotificationOption notification)
            => OptionsSet(SingleOption(option, enabled, notification));

        protected IDictionary<OptionKey, object> Option<T>(Option<CodeStyleOption<T>> option, CodeStyleOption<T> codeStyle)
            => OptionsSet(SingleOption(option, codeStyle));

        protected IDictionary<OptionKey, object> Option<T>(PerLanguageOption<CodeStyleOption<T>> option, T enabled, NotificationOption notification)
            => OptionsSet(SingleOption(option, enabled, notification));

        protected IDictionary<OptionKey, object> Option<T>(PerLanguageOption<T> option, T value)
            => OptionsSet(SingleOption(option, value));

        protected IDictionary<OptionKey, object> Option<T>(PerLanguageOption<CodeStyleOption<T>> option, CodeStyleOption<T> codeStyle)
            => OptionsSet(SingleOption(option, codeStyle));

        protected static IDictionary<OptionKey, object> OptionsSet(
            params (OptionKey key, object value)[] options)
        {
            var result = new Dictionary<OptionKey, object>();
            foreach (var option in options)
            {
                result.Add(option.key, option.value);
            }

            return result;
        }
    }
}<|MERGE_RESOLUTION|>--- conflicted
+++ resolved
@@ -131,12 +131,9 @@
         protected Task TestSmartTagTextAsync(string initialMarkup, string displayText, int index)
             => TestSmartTagTextAsync(initialMarkup, displayText, new TestParameters(index: index));
 
-<<<<<<< HEAD
-=======
         protected Task TestSmartTagGlyphTagsAsync(string initialMarkup, ImmutableArray<string> glyphTags, int index)
             => TestSmartTagGlyphTagsAsync(initialMarkup, glyphTags, new TestParameters(index: index));
 
->>>>>>> 6c4cddba
         protected async Task TestSmartTagTextAsync(
             string initialMarkup,
             string displayText,
@@ -146,8 +143,6 @@
             {
                 var (_, action) = await GetCodeActionsAsync(workspace, parameters);
                 Assert.Equal(displayText, action.Title);
-<<<<<<< HEAD
-=======
             }
         }
 
@@ -160,7 +155,6 @@
             {
                 var (_, action) = await GetCodeActionsAsync(workspace, parameters);
                 Assert.Equal(glyph, action.Tags);
->>>>>>> 6c4cddba
             }
         }
 
