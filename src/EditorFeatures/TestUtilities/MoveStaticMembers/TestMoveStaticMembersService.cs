﻿// Licensed to the .NET Foundation under one or more agreements.
// The .NET Foundation licenses this file to you under the MIT license.
// See the LICENSE file in the project root for more information.

using System.Collections.Immutable;
using System.Composition;
using Microsoft.CodeAnalysis.Host.Mef;
using Microsoft.CodeAnalysis.MoveStaticMembers;

namespace Microsoft.CodeAnalysis.Test.Utilities.MoveStaticMembers
{
    [ExportWorkspaceService(typeof(IMoveStaticMembersOptionsService))]
    [Shared]
    [PartNotDiscoverable]
    internal class TestMoveStaticMembersService : IMoveStaticMembersOptionsService
    {
<<<<<<< HEAD
        public string DestinationType { get; set; }

        public ImmutableArray<string> SelectedMembers { get; set; }

        public string Filename { get; set; }


=======
        [ImportingConstructor]
        [System.Obsolete(MefConstruction.ImportingConstructorMessage, error: true)]
        public TestMoveStaticMembersService()
        {
        }

        public string? DestinationType { get; set; }

        public ImmutableArray<string> SelectedMembers { get; set; }

        public string? Filename { get; set; }
>>>>>>> 7b6c9cd1

        public MoveStaticMembersOptions GetMoveMembersToTypeOptions(Document document, INamedTypeSymbol selectedType, ISymbol? selectedNodeSymbol)
        {
            var selectedMembers = selectedType.GetMembers().WhereAsArray(symbol => SelectedMembers.Contains(symbol.Name));
            var namespaceDisplay = selectedType.ContainingNamespace.IsGlobalNamespace
                ? string.Empty
                : selectedType.ContainingNamespace.ToDisplayString();
            // just return all the selected members
            return new MoveStaticMembersOptions(
<<<<<<< HEAD
                Filename,
                string.Join(".", namespaceDisplay, DestinationType),
=======
                Filename!,
                string.Join(".", namespaceDisplay, DestinationType!),
>>>>>>> 7b6c9cd1
                selectedMembers);
        }
    }
}<|MERGE_RESOLUTION|>--- conflicted
+++ resolved
@@ -14,15 +14,6 @@
     [PartNotDiscoverable]
     internal class TestMoveStaticMembersService : IMoveStaticMembersOptionsService
     {
-<<<<<<< HEAD
-        public string DestinationType { get; set; }
-
-        public ImmutableArray<string> SelectedMembers { get; set; }
-
-        public string Filename { get; set; }
-
-
-=======
         [ImportingConstructor]
         [System.Obsolete(MefConstruction.ImportingConstructorMessage, error: true)]
         public TestMoveStaticMembersService()
@@ -34,7 +25,6 @@
         public ImmutableArray<string> SelectedMembers { get; set; }
 
         public string? Filename { get; set; }
->>>>>>> 7b6c9cd1
 
         public MoveStaticMembersOptions GetMoveMembersToTypeOptions(Document document, INamedTypeSymbol selectedType, ISymbol? selectedNodeSymbol)
         {
@@ -44,13 +34,8 @@
                 : selectedType.ContainingNamespace.ToDisplayString();
             // just return all the selected members
             return new MoveStaticMembersOptions(
-<<<<<<< HEAD
-                Filename,
-                string.Join(".", namespaceDisplay, DestinationType),
-=======
                 Filename!,
                 string.Join(".", namespaceDisplay, DestinationType!),
->>>>>>> 7b6c9cd1
                 selectedMembers);
         }
     }
