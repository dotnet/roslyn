--- conflicted
+++ resolved
@@ -257,12 +257,8 @@
             Assert.False(provider.HasPendingWaiter(FeatureAttribute.EventHookup, FeatureAttribute.CompletionSet, FeatureAttribute.SignatureHelp), "IAsyncTokens unexpectedly alive. Call WaitForAsynchronousOperationsAsync before this method");
         }
 
-<<<<<<< HEAD
-        public virtual async Task WaitForAsynchronousOperationsAsync()
-=======
         // This one is not used by the completion but used by SignatureHelp.
         public async Task WaitForAsynchronousOperationsAsync()
->>>>>>> f7ca4ebf
         {
             var provider = Workspace.ExportProvider.GetExportedValue<AsynchronousOperationListenerProvider>();
             await provider.WaitAllDispatcherOperationAndTasksAsync(FeatureAttribute.EventHookup, FeatureAttribute.CompletionSet, FeatureAttribute.SignatureHelp);
