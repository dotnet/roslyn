﻿// Copyright (c) Microsoft.  All Rights Reserved.  Licensed under the Apache License, Version 2.0.  See License.txt in the project root for license information.

using System;
using System.Collections.Generic;
using System.Collections.Immutable;
using System.Linq;
using System.Security;
using System.Threading;
using System.Threading.Tasks;
using Microsoft.CodeAnalysis;
using Microsoft.CodeAnalysis.CodeStyle;
using Microsoft.CodeAnalysis.Completion;
using Microsoft.CodeAnalysis.Editor.Implementation.IntelliSense.Completion;
using Microsoft.CodeAnalysis.Editor.UnitTests.Workspaces;
using Microsoft.CodeAnalysis.LanguageServices;
using Microsoft.CodeAnalysis.Options;
using Microsoft.CodeAnalysis.Text;
using Microsoft.VisualStudio.Text;
using Microsoft.VisualStudio.Text.Editor;
using Roslyn.Test.Utilities;
using Roslyn.Utilities;
using Xunit;

namespace Microsoft.CodeAnalysis.Editor.UnitTests.Completion
{
    public abstract class AbstractCompletionProviderTests<TWorkspaceFixture> : TestBase, IClassFixture<TWorkspaceFixture>
        where TWorkspaceFixture : TestWorkspaceFixture, new()
    {
        protected TWorkspaceFixture WorkspaceFixture;

        protected AbstractCompletionProviderTests(TWorkspaceFixture workspaceFixture)
        {
            this.WorkspaceFixture = workspaceFixture;
        }

        public override void Dispose()
        {
            this.WorkspaceFixture.CloseTextView();
            base.Dispose();
        }

        protected static async Task<bool> CanUseSpeculativeSemanticModelAsync(Document document, int position)
        {
            var service = document.Project.LanguageServices.GetService<ISyntaxFactsService>();
            var node = (await document.GetSyntaxRootAsync()).FindToken(position).Parent;

            return !service.GetMemberBodySpanForSpeculativeBinding(node).IsEmpty;
        }

        internal CompletionServiceWithProviders GetCompletionService(Workspace workspace)
        {
            return CreateCompletionService(workspace, ImmutableArray.Create(CreateCompletionProvider()));
        }

        internal abstract CompletionServiceWithProviders CreateCompletionService(
            Workspace workspace, ImmutableArray<CompletionProvider> exclusiveProviders);

        protected abstract string ItemPartiallyWritten(string expectedItemOrNull);

        protected abstract TestWorkspace CreateWorkspace(string fileContents);

        protected abstract Task BaseVerifyWorkerAsync(
            string code, int position, string expectedItemOrNull, string expectedDescriptionOrNull,
            SourceCodeKind sourceCodeKind, bool usePreviousCharAsTrigger, bool checkForAbsence,
            int? glyph, int? matchPriority, bool? hasSuggestionItem,
            IDictionary<OptionKey, object> options);

        internal static CompletionHelper GetCompletionHelper(Document document)
        {
            return CompletionHelper.GetHelper(document);
        }

        internal Task<CompletionList> GetCompletionListAsync(
            CompletionService service,
            Document document, int position, CompletionTrigger triggerInfo, OptionSet options = null)
        {
            return service.GetCompletionsAsync(document, position, triggerInfo, options: options);
        }

        protected async Task CheckResultsAsync(
            Document document, int position, string expectedItemOrNull,
            string expectedDescriptionOrNull, bool usePreviousCharAsTrigger,
            bool checkForAbsence, int? glyph, int? matchPriority, 
            bool? hasSuggestionModeItem)
        {
            var code = (await document.GetTextAsync()).ToString();

            var trigger = CompletionTrigger.Invoke;

            if (usePreviousCharAsTrigger)
            {
                trigger = CompletionTrigger.CreateInsertionTrigger(insertedCharacter: code.ElementAt(position - 1));
            }

            var completionService = GetCompletionService(document.Project.Solution.Workspace);
            var completionList = await GetCompletionListAsync(completionService, document, position, trigger);
            var items = completionList == null ? ImmutableArray<CompletionItem>.Empty : completionList.Items;

            if (hasSuggestionModeItem != null)
            {
                Assert.Equal(hasSuggestionModeItem.Value, completionList.SuggestionModeItem != null);
            }

            if (checkForAbsence)
            {
                if (items == null)
                {
                    return;
                }

                if (expectedItemOrNull == null)
                {
                    Assert.Empty(items);
                }
                else
                {
                    AssertEx.None(
                        items,
                        c => CompareItems(c.DisplayText, expectedItemOrNull) &&
                            (expectedDescriptionOrNull != null ? completionService.GetDescriptionAsync(document, c).Result.Text == expectedDescriptionOrNull : true));
                }
            }
            else
            {
                if (expectedItemOrNull == null)
                {
                    Assert.NotEmpty(items);
                }
                else
                {
                    AssertEx.Any(items, c => CompareItems(c.DisplayText, expectedItemOrNull)
                        && (expectedDescriptionOrNull != null ? completionService.GetDescriptionAsync(document, c).Result.Text == expectedDescriptionOrNull : true)
                        && (glyph.HasValue ? c.Tags.SequenceEqual(GlyphTags.GetTags((Glyph)glyph.Value)) : true)
                        && (matchPriority.HasValue ? (int)c.Rules.MatchPriority == matchPriority.Value : true ));
                }
            }
        }

        private Task VerifyAsync(
            string markup, string expectedItemOrNull, string expectedDescriptionOrNull,
            SourceCodeKind sourceCodeKind, bool usePreviousCharAsTrigger, bool checkForAbsence,
            int? glyph, int? matchPriority, bool? hasSuggestionModeItem,
            IDictionary<OptionKey, object> options)
        {
            MarkupTestFile.GetPosition(markup.NormalizeLineEndings(), out var code, out int position);

            return VerifyWorkerAsync(
                code, position, expectedItemOrNull, expectedDescriptionOrNull,
                sourceCodeKind, usePreviousCharAsTrigger, checkForAbsence, glyph,
                matchPriority, hasSuggestionModeItem, options);
        }

        protected async Task VerifyCustomCommitProviderAsync(string markupBeforeCommit, string itemToCommit, string expectedCodeAfterCommit, SourceCodeKind? sourceCodeKind = null, char? commitChar = null)
        {
            MarkupTestFile.GetPosition(markupBeforeCommit.NormalizeLineEndings(), out var code, out int position);

            if (sourceCodeKind.HasValue)
            {
                await VerifyCustomCommitProviderWorkerAsync(code, position, itemToCommit, expectedCodeAfterCommit, sourceCodeKind.Value, commitChar);
            }
            else
            {
                await VerifyCustomCommitProviderWorkerAsync(code, position, itemToCommit, expectedCodeAfterCommit, SourceCodeKind.Regular, commitChar);
                await VerifyCustomCommitProviderWorkerAsync(code, position, itemToCommit, expectedCodeAfterCommit, SourceCodeKind.Script, commitChar);
            }
        }

        protected async Task VerifyProviderCommitAsync(string markupBeforeCommit, string itemToCommit, string expectedCodeAfterCommit,
            char? commitChar, string textTypedSoFar, SourceCodeKind? sourceCodeKind = null)
        {
            MarkupTestFile.GetPosition(markupBeforeCommit.NormalizeLineEndings(), out var code, out int position);

            expectedCodeAfterCommit = expectedCodeAfterCommit.NormalizeLineEndings();
            if (sourceCodeKind.HasValue)
            {
                await VerifyProviderCommitWorkerAsync(code, position, itemToCommit, expectedCodeAfterCommit, commitChar, textTypedSoFar, sourceCodeKind.Value);
            }
            else
            {
                await VerifyProviderCommitWorkerAsync(code, position, itemToCommit, expectedCodeAfterCommit, commitChar, textTypedSoFar, SourceCodeKind.Regular);
                await VerifyProviderCommitWorkerAsync(code, position, itemToCommit, expectedCodeAfterCommit, commitChar, textTypedSoFar, SourceCodeKind.Script);
            }
        }

        protected virtual bool CompareItems(string actualItem, string expectedItem)
        {
            return actualItem.Equals(expectedItem);
        }

        protected async Task VerifyItemExistsAsync(
            string markup, string expectedItem, string expectedDescriptionOrNull = null,
            SourceCodeKind? sourceCodeKind = null, bool usePreviousCharAsTrigger = false,
            int? glyph = null, int? matchPriority = null, bool? hasSuggestionModeItem = null,
            IDictionary<OptionKey, object> options = null)
        {
            if (sourceCodeKind.HasValue)
            {
                await VerifyAsync(markup, expectedItem, expectedDescriptionOrNull,
                    sourceCodeKind.Value, usePreviousCharAsTrigger, checkForAbsence: false,
                    glyph: glyph, matchPriority: matchPriority, hasSuggestionModeItem: hasSuggestionModeItem, options: options);
            }
            else
            {
                await VerifyAsync(markup, expectedItem, expectedDescriptionOrNull, SourceCodeKind.Regular, usePreviousCharAsTrigger, checkForAbsence: false, glyph: glyph, matchPriority: matchPriority, hasSuggestionModeItem: hasSuggestionModeItem, options: options);
                await VerifyAsync(markup, expectedItem, expectedDescriptionOrNull, SourceCodeKind.Script, usePreviousCharAsTrigger, checkForAbsence: false, glyph: glyph, matchPriority: matchPriority, hasSuggestionModeItem: hasSuggestionModeItem, options: options);
            }
        }

        protected async Task VerifyItemIsAbsentAsync(
            string markup, string expectedItem, string expectedDescriptionOrNull = null,
            SourceCodeKind? sourceCodeKind = null, bool usePreviousCharAsTrigger = false,
            bool? hasSuggestionModeItem = null, IDictionary<OptionKey, object> options = null)
        {
            if (sourceCodeKind.HasValue)
            {
                await VerifyAsync(markup, expectedItem, expectedDescriptionOrNull, sourceCodeKind.Value, usePreviousCharAsTrigger, checkForAbsence: true, glyph: null, matchPriority: null, hasSuggestionModeItem: hasSuggestionModeItem, options: options);
            }
            else
            {
                await VerifyAsync(markup, expectedItem, expectedDescriptionOrNull, SourceCodeKind.Regular, usePreviousCharAsTrigger, checkForAbsence: true, glyph: null, matchPriority: null, hasSuggestionModeItem: hasSuggestionModeItem, options: options);
                await VerifyAsync(markup, expectedItem, expectedDescriptionOrNull, SourceCodeKind.Script, usePreviousCharAsTrigger, checkForAbsence: true, glyph: null, matchPriority: null, hasSuggestionModeItem: hasSuggestionModeItem, options: options);
            }
        }

        protected async Task VerifyAnyItemExistsAsync(
            string markup, SourceCodeKind? sourceCodeKind = null, bool usePreviousCharAsTrigger = false, 
            bool? hasSuggestionModeItem = null, IDictionary<OptionKey, object> options = null)
        {
            if (sourceCodeKind.HasValue)
            {
                await VerifyAsync(markup, expectedItemOrNull: null, expectedDescriptionOrNull: null, sourceCodeKind: sourceCodeKind.Value, usePreviousCharAsTrigger: usePreviousCharAsTrigger, checkForAbsence: false, glyph: null, matchPriority: null, hasSuggestionModeItem: hasSuggestionModeItem, options: options);
            }
            else
            {
                await VerifyAsync(markup, expectedItemOrNull: null, expectedDescriptionOrNull: null, sourceCodeKind: SourceCodeKind.Regular, usePreviousCharAsTrigger: usePreviousCharAsTrigger, checkForAbsence: false, glyph: null, matchPriority: null, hasSuggestionModeItem: hasSuggestionModeItem, options: options);
                await VerifyAsync(markup, expectedItemOrNull: null, expectedDescriptionOrNull: null, sourceCodeKind: SourceCodeKind.Script, usePreviousCharAsTrigger: usePreviousCharAsTrigger, checkForAbsence: false, glyph: null, matchPriority: null, hasSuggestionModeItem: hasSuggestionModeItem, options: options);
            }
        }

        protected async Task VerifyNoItemsExistAsync(
            string markup, SourceCodeKind? sourceCodeKind = null, 
            bool usePreviousCharAsTrigger = false, bool? hasSuggestionModeItem = null,
            IDictionary<OptionKey, object> options = null)
        {
            if (sourceCodeKind.HasValue)
            {
                await VerifyAsync(markup, expectedItemOrNull: null, expectedDescriptionOrNull: null, sourceCodeKind: sourceCodeKind.Value, usePreviousCharAsTrigger: usePreviousCharAsTrigger, checkForAbsence: true, glyph: null, matchPriority: null, hasSuggestionModeItem: hasSuggestionModeItem, options: options);
            }
            else
            {
                await VerifyAsync(markup, expectedItemOrNull: null, expectedDescriptionOrNull: null, sourceCodeKind: SourceCodeKind.Regular, usePreviousCharAsTrigger: usePreviousCharAsTrigger, checkForAbsence: true, glyph: null, matchPriority: null, hasSuggestionModeItem: hasSuggestionModeItem, options: options);
                await VerifyAsync(markup, expectedItemOrNull: null, expectedDescriptionOrNull: null, sourceCodeKind: SourceCodeKind.Script, usePreviousCharAsTrigger: usePreviousCharAsTrigger, checkForAbsence: true, glyph: null, matchPriority: null, hasSuggestionModeItem: hasSuggestionModeItem, options: options);
            }
        }

        internal abstract CompletionProvider CreateCompletionProvider();

        /// <summary>
        /// Override this to change parameters or return without verifying anything, e.g. for script sources. Or to test in other code contexts.
        /// </summary>
        /// <param name="code">The source code (not markup).</param>
        /// <param name="expectedItemOrNull">The expected item. If this is null, verifies that *any* item shows up for this CompletionProvider (or no items show up if checkForAbsence is true).</param>
        /// <param name="expectedDescriptionOrNull">If this is null, the Description for the item is ignored.</param>
        /// <param name="usePreviousCharAsTrigger">Whether or not the previous character in markup should be used to trigger IntelliSense for this provider. If false, invokes it through the invoke IntelliSense command.</param>
        /// <param name="checkForAbsence">If true, checks for absence of a specific item (or that no items are returned from this CompletionProvider)</param>
        /// <param name="options">Workspace-level options to apply before running the test.</param>
        protected virtual async Task VerifyWorkerAsync(
            string code, int position,
            string expectedItemOrNull, string expectedDescriptionOrNull,
            SourceCodeKind sourceCodeKind,
            bool usePreviousCharAsTrigger, bool checkForAbsence,
            int? glyph, int? matchPriority, bool? hasSuggestionModeItem,
            IDictionary<OptionKey, object> options)
        {
<<<<<<< HEAD
            Glyph? expectedGlyph = null;
            if (glyph.HasValue)
            {
                expectedGlyph = (Glyph)glyph.Value;
            }

            var workspace = WorkspaceFixture.GetWorkspace();

            OptionSet defaultOptions = null;
=======
            var document1 = WorkspaceFixture.UpdateDocument(code, sourceCodeKind);
            await CheckResultsAsync(
                document1, position, expectedItemOrNull, 
                expectedDescriptionOrNull, usePreviousCharAsTrigger, 
                checkForAbsence, glyph, matchPriority, hasSuggestionModeItem);
>>>>>>> e123a420

            if (options != null)
            {
                // Work on a cached copy since OptionServiceFactory.OptionService.GetOptions
                // always returns a new instance, losing any recorded observations.
                // See https://github.com/dotnet/roslyn/issues/18707
                defaultOptions = workspace.Options;

                // Workspace options are not guaranteed to be immutable until observed, so observe them.
                // As above, see https://github.com/dotnet/roslyn/issues/18707
                foreach (var option in options)
                {
                    defaultOptions.GetOption(option.Key);
                }

                var changedOptions = workspace.Options;

                foreach (var option in options)
                {
                    changedOptions = changedOptions.WithChangedOption(option.Key, option.Value);
                }

                workspace.Options = changedOptions;
            }

            try
            {
                var document1 = WorkspaceFixture.UpdateDocument(code, sourceCodeKind);
                await CheckResultsAsync(
                    document1, position, expectedItemOrNull, 
                    expectedDescriptionOrNull, usePreviousCharAsTrigger, 
                    checkForAbsence, glyph, matchPriority, hasSuggestionModeItem);

                if (await CanUseSpeculativeSemanticModelAsync(document1, position))
                {
                    var document2 = WorkspaceFixture.UpdateDocument(code, sourceCodeKind, cleanBeforeUpdate: false);
                    await CheckResultsAsync(
                        document2, position, expectedItemOrNull, expectedDescriptionOrNull,
                        usePreviousCharAsTrigger, checkForAbsence, glyph, matchPriority, hasSuggestionModeItem);
                }
            }
            finally
            {
                if (defaultOptions != null)
                {
                    workspace.Options = defaultOptions;
                }
            }
        }

        /// <summary>
        /// Override this to change parameters or return without verifying anything, e.g. for script sources. Or to test in other code contexts.
        /// </summary>
        /// <param name="codeBeforeCommit">The source code (not markup).</param>
        /// <param name="position">Position where intellisense is invoked.</param>
        /// <param name="itemToCommit">The item to commit from the completion provider.</param>
        /// <param name="expectedCodeAfterCommit">The expected code after commit.</param>
        protected virtual async Task VerifyCustomCommitProviderWorkerAsync(string codeBeforeCommit, int position, string itemToCommit, string expectedCodeAfterCommit, SourceCodeKind sourceCodeKind, char? commitChar = null)
        {
            var document1 = WorkspaceFixture.UpdateDocument(codeBeforeCommit, sourceCodeKind);
            await VerifyCustomCommitProviderCheckResultsAsync(document1, codeBeforeCommit, position, itemToCommit, expectedCodeAfterCommit, commitChar);

            if (await CanUseSpeculativeSemanticModelAsync(document1, position))
            {
                var document2 = WorkspaceFixture.UpdateDocument(codeBeforeCommit, sourceCodeKind, cleanBeforeUpdate: false);
                await VerifyCustomCommitProviderCheckResultsAsync(document2, codeBeforeCommit, position, itemToCommit, expectedCodeAfterCommit, commitChar);
            }
        }

        private async Task VerifyCustomCommitProviderCheckResultsAsync(Document document, string codeBeforeCommit, int position, string itemToCommit, string expectedCodeAfterCommit, char? commitChar)
        {
            var workspace = WorkspaceFixture.GetWorkspace();
            SetWorkspaceOptions(workspace);
            var textBuffer = workspace.Documents.Single().TextBuffer;

            var service = GetCompletionService(workspace);
            var items = (await GetCompletionListAsync(service, document, position, CompletionTrigger.Invoke)).Items;
            var firstItem = items.First(i => CompareItems(i.DisplayText, itemToCommit));

            if (service.ExclusiveProviders?[0] is ICustomCommitCompletionProvider customCommitCompletionProvider)
            {
                var completionRules = GetCompletionHelper(document);
                var textView = (WorkspaceFixture.GetWorkspace()).Documents.Single().GetTextView();
                VerifyCustomCommitWorker(service, customCommitCompletionProvider, firstItem, completionRules, textView, textBuffer, codeBeforeCommit, expectedCodeAfterCommit, commitChar);
            }
            else
            {
                await VerifyCustomCommitWorkerAsync(service, document, firstItem, codeBeforeCommit, expectedCodeAfterCommit, commitChar);
            }
        }

        protected virtual void SetWorkspaceOptions(TestWorkspace workspace)
        {
        }

        internal async Task VerifyCustomCommitWorkerAsync(
            CompletionServiceWithProviders service,
            Document document,
            CompletionItem completionItem,
            string codeBeforeCommit,
            string expectedCodeAfterCommit,
            char? commitChar = null)
        {
            MarkupTestFile.GetPosition(expectedCodeAfterCommit, out var actualExpectedCode, out int expectedCaretPosition);

            if (commitChar.HasValue && 
                !Controller.IsCommitCharacter(service.GetRules(), completionItem, commitChar.Value, commitChar.Value.ToString()))
            {
                Assert.Equal(codeBeforeCommit, actualExpectedCode);
                return;
            }

            var commit = await service.GetChangeAsync(document, completionItem, commitChar, CancellationToken.None);

            var text = await document.GetTextAsync();
            var newText = text.WithChanges(commit.TextChange);
            var newDoc = document.WithText(newText);
            document.Project.Solution.Workspace.TryApplyChanges(newDoc.Project.Solution);

            var textBuffer = (WorkspaceFixture.GetWorkspace()).Documents.Single().TextBuffer;
            var textView = (WorkspaceFixture.GetWorkspace()).Documents.Single().GetTextView();

            string actualCodeAfterCommit = textBuffer.CurrentSnapshot.AsText().ToString();
            var caretPosition = commit.NewPosition != null ? commit.NewPosition.Value : textView.Caret.Position.BufferPosition.Position;

            Assert.Equal(actualExpectedCode, actualCodeAfterCommit);
            Assert.Equal(expectedCaretPosition, caretPosition);
        }

        internal virtual void VerifyCustomCommitWorker(
            CompletionService service,
            ICustomCommitCompletionProvider customCommitCompletionProvider,
            CompletionItem completionItem,
            CompletionHelper completionRules,
            ITextView textView,
            ITextBuffer textBuffer,
            string codeBeforeCommit,
            string expectedCodeAfterCommit,
            char? commitChar = null)
        {
            MarkupTestFile.GetPosition(expectedCodeAfterCommit, out var actualExpectedCode, out int expectedCaretPosition);

            if (commitChar.HasValue &&
                !Controller.IsCommitCharacter(service.GetRules(), completionItem, commitChar.Value, commitChar.Value.ToString()))
            {
                Assert.Equal(codeBeforeCommit, actualExpectedCode);
                return;
            }

            customCommitCompletionProvider.Commit(completionItem, textView, textBuffer, textView.TextSnapshot, commitChar);

            string actualCodeAfterCommit = textBuffer.CurrentSnapshot.AsText().ToString();
            var caretPosition = textView.Caret.Position.BufferPosition.Position;

            Assert.Equal(actualExpectedCode, actualCodeAfterCommit);
            Assert.Equal(expectedCaretPosition, caretPosition);
        }

        /// <summary>
        /// Override this to change parameters or return without verifying anything, e.g. for script sources. Or to test in other code contexts.
        /// </summary>
        /// <param name="codeBeforeCommit">The source code (not markup).</param>
        /// <param name="position">Position where intellisense is invoked.</param>
        /// <param name="itemToCommit">The item to commit from the completion provider.</param>
        /// <param name="expectedCodeAfterCommit">The expected code after commit.</param>
        protected virtual async Task VerifyProviderCommitWorkerAsync(string codeBeforeCommit, int position, string itemToCommit, string expectedCodeAfterCommit,
            char? commitChar, string textTypedSoFar, SourceCodeKind sourceCodeKind)
        {
            var document1 = WorkspaceFixture.UpdateDocument(codeBeforeCommit, sourceCodeKind);
            await VerifyProviderCommitCheckResultsAsync(document1, position, itemToCommit, expectedCodeAfterCommit, commitChar, textTypedSoFar);

            if (await CanUseSpeculativeSemanticModelAsync(document1, position))
            {
                var document2 = WorkspaceFixture.UpdateDocument(codeBeforeCommit, sourceCodeKind, cleanBeforeUpdate: false);
                await VerifyProviderCommitCheckResultsAsync(document2, position, itemToCommit, expectedCodeAfterCommit, commitChar, textTypedSoFar);
            }
        }

        private async Task VerifyProviderCommitCheckResultsAsync(
            Document document, int position, string itemToCommit, string expectedCodeAfterCommit, char? commitCharOpt, string textTypedSoFar)
        {
            var workspace = WorkspaceFixture.GetWorkspace();
            var textBuffer = workspace.Documents.Single().TextBuffer;
            var textSnapshot = textBuffer.CurrentSnapshot.AsText();

            var service = GetCompletionService(workspace);
            var items = (await GetCompletionListAsync(service, document, position, CompletionTrigger.Invoke)).Items;
            var firstItem = items.First(i => CompareItems(i.DisplayText, itemToCommit));

            var completionRules = GetCompletionHelper(document);
            var commitChar = commitCharOpt ?? '\t';

            var text = await document.GetTextAsync();

            if (commitChar == '\t' ||
                Controller.IsCommitCharacter(service.GetRules(), firstItem, commitChar, textTypedSoFar + commitChar))
            {
                var textChange = (await service.GetChangeAsync(document, firstItem, commitChar, CancellationToken.None)).TextChange;

                // Adjust TextChange to include commit character, so long as it isn't TAB.
                if (commitChar != '\t')
                {
                    textChange = new TextChange(textChange.Span, textChange.NewText.TrimEnd(commitChar) + commitChar);
                }

                text = text.WithChanges(textChange);
            }
            else
            {
                // nothing was committed, but we should insert the commit character.
                var textChange = new TextChange(new TextSpan(firstItem.Span.End, 0), commitChar.ToString());
                text = text.WithChanges(textChange);
            }

            Assert.Equal(expectedCodeAfterCommit, text.ToString());
        }

        protected async Task VerifyItemInEditorBrowsableContextsAsync(
            string markup, string referencedCode, string item, int expectedSymbolsSameSolution, int expectedSymbolsMetadataReference,
            string sourceLanguage, string referencedLanguage, bool hideAdvancedMembers = false)
        {
            await VerifyItemWithMetadataReferenceAsync(markup, referencedCode, item, expectedSymbolsMetadataReference, sourceLanguage, referencedLanguage, hideAdvancedMembers);
            await VerifyItemWithProjectReferenceAsync(markup, referencedCode, item, expectedSymbolsSameSolution, sourceLanguage, referencedLanguage, hideAdvancedMembers);

            // If the source and referenced languages are different, then they cannot be in the same project
            if (sourceLanguage == referencedLanguage)
            {
                await VerifyItemInSameProjectAsync(markup, referencedCode, item, expectedSymbolsSameSolution, sourceLanguage, hideAdvancedMembers);
            }
        }

        private Task VerifyItemWithMetadataReferenceAsync(string markup, string metadataReferenceCode, string expectedItem, int expectedSymbols,
                                                           string sourceLanguage, string referencedLanguage, bool hideAdvancedMembers)
        {
            var xmlString = string.Format(@"
<Workspace>
    <Project Language=""{0}"" CommonReferences=""true"">
        <Document FilePath=""SourceDocument"">
{1}
        </Document>
        <MetadataReferenceFromSource Language=""{2}"" CommonReferences=""true"" IncludeXmlDocComments=""true"" DocumentationMode=""Diagnose"">
            <Document FilePath=""ReferencedDocument"">
{3}
            </Document>
        </MetadataReferenceFromSource>
    </Project>
</Workspace>", sourceLanguage, SecurityElement.Escape(markup), referencedLanguage, SecurityElement.Escape(metadataReferenceCode));

            return VerifyItemWithReferenceWorkerAsync(xmlString, expectedItem, expectedSymbols, hideAdvancedMembers);
        }

        protected Task VerifyItemWithAliasedMetadataReferencesAsync(string markup, string metadataAlias, string expectedItem, int expectedSymbols,
                                                   string sourceLanguage, string referencedLanguage, bool hideAdvancedMembers)
        {
            var xmlString = string.Format(@"
<Workspace>
    <Project Language=""{0}"" CommonReferences=""true"">
        <Document FilePath=""SourceDocument"">
{1}
        </Document>
        <MetadataReferenceFromSource Language=""{2}"" CommonReferences=""true"" Aliases=""{3}, global"" IncludeXmlDocComments=""true"" DocumentationMode=""Diagnose"">
            <Document FilePath=""ReferencedDocument"">
            </Document>
        </MetadataReferenceFromSource>
    </Project>
</Workspace>", sourceLanguage, SecurityElement.Escape(markup), referencedLanguage, SecurityElement.Escape(metadataAlias));

            return VerifyItemWithReferenceWorkerAsync(xmlString, expectedItem, expectedSymbols, hideAdvancedMembers);
        }

        protected Task VerifyItemWithProjectReferenceAsync(string markup, string referencedCode, string expectedItem, int expectedSymbols, string sourceLanguage, string referencedLanguage, bool hideAdvancedMembers)
        {
            var xmlString = string.Format(@"
<Workspace>
    <Project Language=""{0}"" CommonReferences=""true"">
        <ProjectReference>ReferencedProject</ProjectReference>
        <Document FilePath=""SourceDocument"">
{1}
        </Document>
    </Project>
    <Project Language=""{2}"" CommonReferences=""true"" AssemblyName=""ReferencedProject"" IncludeXmlDocComments=""true"" DocumentationMode=""Diagnose"">
        <Document FilePath=""ReferencedDocument"">
{3}
        </Document>
    </Project>
    
</Workspace>", sourceLanguage, SecurityElement.Escape(markup), referencedLanguage, SecurityElement.Escape(referencedCode));

            return VerifyItemWithReferenceWorkerAsync(xmlString, expectedItem, expectedSymbols, hideAdvancedMembers);
        }

        private Task VerifyItemInSameProjectAsync(string markup, string referencedCode, string expectedItem, int expectedSymbols, string sourceLanguage, bool hideAdvancedMembers)
        {
            var xmlString = string.Format(@"
<Workspace>
    <Project Language=""{0}"" CommonReferences=""true"">
        <Document FilePath=""SourceDocument"">
{1}
        </Document>
        <Document FilePath=""ReferencedDocument"">
{2}
        </Document>
    </Project>
    
</Workspace>", sourceLanguage, SecurityElement.Escape(markup), SecurityElement.Escape(referencedCode));

            return VerifyItemWithReferenceWorkerAsync(xmlString, expectedItem, expectedSymbols, hideAdvancedMembers);
        }

        private async Task VerifyItemWithReferenceWorkerAsync(
            string xmlString, string expectedItem, int expectedSymbols, bool hideAdvancedMembers)
        {
            using (var testWorkspace = TestWorkspace.Create(xmlString))
            {
                var position = testWorkspace.Documents.Single(d => d.Name == "SourceDocument").CursorPosition.Value;
                var solution = testWorkspace.CurrentSolution;
                var documentId = testWorkspace.Documents.Single(d => d.Name == "SourceDocument").Id;
                var document = solution.GetDocument(documentId);

                testWorkspace.Options = testWorkspace.Options.WithChangedOption(CompletionOptions.HideAdvancedMembers, document.Project.Language, hideAdvancedMembers);

                var triggerInfo = CompletionTrigger.Invoke;

                var completionService = GetCompletionService(testWorkspace);
                var completionList = await GetCompletionListAsync(completionService, document, position, triggerInfo);

                if (expectedSymbols >= 1)
                {
                    AssertEx.Any(completionList.Items, c => CompareItems(c.DisplayText, expectedItem));

                    var item = completionList.Items.First(c => CompareItems(c.DisplayText, expectedItem));
                    var description = await completionService.GetDescriptionAsync(document, item);

                    if (expectedSymbols == 1)
                    {
                        Assert.DoesNotContain("+", description.Text, StringComparison.Ordinal);
                    }
                    else
                    {
                        Assert.Contains(GetExpectedOverloadSubstring(expectedSymbols), description.Text, StringComparison.Ordinal);
                    }
                }
                else
                {
                    if (completionList != null)
                    {
                        AssertEx.None(completionList.Items, c => CompareItems(c.DisplayText, expectedItem));
                    }
                }
            }
        }

        protected Task VerifyItemWithMscorlib45Async(string markup, string expectedItem, string expectedDescription, string sourceLanguage)
        {
            var xmlString = string.Format(@"
<Workspace>
    <Project Language=""{0}"" CommonReferencesNet45=""true""> 
        <Document FilePath=""SourceDocument"">
{1}
        </Document>
    </Project>
</Workspace>", sourceLanguage, SecurityElement.Escape(markup));

            return VerifyItemWithMscorlib45WorkerAsync(xmlString, expectedItem, expectedDescription);
        }

        private async Task VerifyItemWithMscorlib45WorkerAsync(
            string xmlString, string expectedItem, string expectedDescription)
        {
            using (var testWorkspace = TestWorkspace.Create(xmlString))
            {
                var position = testWorkspace.Documents.Single(d => d.Name == "SourceDocument").CursorPosition.Value;
                var solution = testWorkspace.CurrentSolution;
                var documentId = testWorkspace.Documents.Single(d => d.Name == "SourceDocument").Id;
                var document = solution.GetDocument(documentId);

                var triggerInfo = CompletionTrigger.Invoke;
                var completionService = GetCompletionService(testWorkspace);
                var completionList = await GetCompletionListAsync(completionService, document, position, triggerInfo);

                var item = completionList.Items.FirstOrDefault(i => i.DisplayText == expectedItem);
                Assert.Equal(expectedDescription, (await completionService.GetDescriptionAsync(document, item)).Text);
            }
        }

        private const char NonBreakingSpace = (char)0x00A0;

        private string GetExpectedOverloadSubstring(int expectedSymbols)
        {
            if (expectedSymbols <= 1)
            {
                throw new ArgumentOutOfRangeException(nameof(expectedSymbols));
            }

            return "+" + NonBreakingSpace + (expectedSymbols - 1) + NonBreakingSpace + FeaturesResources.overload;
        }

        protected async Task VerifyItemInLinkedFilesAsync(string xmlString, string expectedItem, string expectedDescription)
        {
            using (var testWorkspace = TestWorkspace.Create(xmlString))
            {
                var position = testWorkspace.Documents.First().CursorPosition.Value;
                var solution = testWorkspace.CurrentSolution;
                var textContainer = testWorkspace.Documents.First().TextBuffer.AsTextContainer();
                var currentContextDocumentId = testWorkspace.GetDocumentIdInCurrentContext(textContainer);
                var document = solution.GetDocument(currentContextDocumentId);

                var triggerInfo = CompletionTrigger.Invoke;
                var completionService = GetCompletionService(testWorkspace);
                var completionList = await GetCompletionListAsync(completionService, document, position, triggerInfo);

                var item = completionList.Items.Single(c => c.DisplayText == expectedItem);
                Assert.NotNull(item);
                if (expectedDescription != null)
                {
                    var actualDescription = (await completionService.GetDescriptionAsync(document, item)).Text;
                    Assert.Equal(expectedDescription, actualDescription);
                }
            }
        }

        protected Task VerifyAtPositionAsync(
            string code, int position, string insertText, bool usePreviousCharAsTrigger,
            string expectedItemOrNull, string expectedDescriptionOrNull,
            SourceCodeKind sourceCodeKind, bool checkForAbsence,
            int? glyph, int? matchPriority, bool? hasSuggestionItem,
            IDictionary<OptionKey, object> options)
        {
            code = code.Substring(0, position) + insertText + code.Substring(position);
            position += insertText.Length;

            return BaseVerifyWorkerAsync(code, position,
                expectedItemOrNull, expectedDescriptionOrNull,
                sourceCodeKind, usePreviousCharAsTrigger, checkForAbsence,
                glyph, matchPriority, hasSuggestionItem, options);
        }

        protected Task VerifyAtPositionAsync(
            string code, int position, bool usePreviousCharAsTrigger,
            string expectedItemOrNull, string expectedDescriptionOrNull,
            SourceCodeKind sourceCodeKind, bool checkForAbsence, int? glyph,
            int? matchPriority, bool? hasSuggestionItem,
            IDictionary<OptionKey, object> options)
        {
            return VerifyAtPositionAsync(
                code, position, string.Empty, usePreviousCharAsTrigger,
                expectedItemOrNull, expectedDescriptionOrNull, sourceCodeKind, checkForAbsence,
                glyph, matchPriority, hasSuggestionItem, options);
        }

        protected async Task VerifyAtEndOfFileAsync(
            string code, int position, string insertText, bool usePreviousCharAsTrigger,
            string expectedItemOrNull, string expectedDescriptionOrNull,
            SourceCodeKind sourceCodeKind, bool checkForAbsence, int? glyph, 
            int? matchPriority, bool? hasSuggestionItem,
            IDictionary<OptionKey, object> options)
        {
            // only do this if the placeholder was at the end of the text.
            if (code.Length != position)
            {
                return;
            }

            code = code.Substring(startIndex: 0, length: position) + insertText;
            position += insertText.Length;

            await BaseVerifyWorkerAsync(
                code, position, expectedItemOrNull, expectedDescriptionOrNull,
                sourceCodeKind, usePreviousCharAsTrigger, checkForAbsence, glyph, 
                matchPriority, hasSuggestionItem, options);
        }

        protected Task VerifyAtPosition_ItemPartiallyWrittenAsync(
            string code, int position, bool usePreviousCharAsTrigger,
            string expectedItemOrNull, string expectedDescriptionOrNull,
            SourceCodeKind sourceCodeKind, bool checkForAbsence, int? glyph, 
            int? matchPriority, bool? hasSuggestionItem,
            IDictionary<OptionKey, object> options)
        {
            return VerifyAtPositionAsync(
                code, position, ItemPartiallyWritten(expectedItemOrNull), usePreviousCharAsTrigger,
                expectedItemOrNull, expectedDescriptionOrNull, sourceCodeKind,
                checkForAbsence, glyph, matchPriority, hasSuggestionItem, options);
        }

        protected Task VerifyAtEndOfFileAsync(
            string code, int position, bool usePreviousCharAsTrigger,
            string expectedItemOrNull, string expectedDescriptionOrNull,
            SourceCodeKind sourceCodeKind, bool checkForAbsence, int? glyph, 
            int? matchPriority, bool? hasSuggestionItem,
            IDictionary<OptionKey, object> options)
        {
            return VerifyAtEndOfFileAsync(code, position, string.Empty, usePreviousCharAsTrigger,
                expectedItemOrNull, expectedDescriptionOrNull, sourceCodeKind,
                checkForAbsence, glyph, matchPriority, hasSuggestionItem, options);
        }

        protected Task VerifyAtEndOfFile_ItemPartiallyWrittenAsync(
            string code, int position, bool usePreviousCharAsTrigger,
            string expectedItemOrNull, string expectedDescriptionOrNull,
            SourceCodeKind sourceCodeKind, bool checkForAbsence, int? glyph, 
            int? matchPriority, bool? hasSuggestionItem,
            IDictionary<OptionKey, object> options)
        {
            return VerifyAtEndOfFileAsync(
                code, position, ItemPartiallyWritten(expectedItemOrNull), usePreviousCharAsTrigger,
                expectedItemOrNull, expectedDescriptionOrNull, sourceCodeKind, checkForAbsence,
                glyph, matchPriority, hasSuggestionItem, options);
        }

        protected void VerifyTextualTriggerCharacter(
            string markup, bool shouldTriggerWithTriggerOnLettersEnabled, bool shouldTriggerWithTriggerOnLettersDisabled)
        {
            VerifyTextualTriggerCharacterWorker(markup, expectedTriggerCharacter: shouldTriggerWithTriggerOnLettersEnabled, triggerOnLetter: true);
            VerifyTextualTriggerCharacterWorker(markup, expectedTriggerCharacter: shouldTriggerWithTriggerOnLettersDisabled, triggerOnLetter: false);
        }

        private void VerifyTextualTriggerCharacterWorker(
            string markup, bool expectedTriggerCharacter, bool triggerOnLetter)
        {
            using (var workspace = CreateWorkspace(markup))
            {
                var document = workspace.Documents.Single();
                var position = document.CursorPosition.Value;
                var text = document.TextBuffer.CurrentSnapshot.AsText();
                var options = workspace.Options.WithChangedOption(
                    CompletionOptions.TriggerOnTypingLetters, document.Project.Language, triggerOnLetter);
                var trigger = CompletionTrigger.CreateInsertionTrigger(text[position]);

                var service = GetCompletionService(workspace);
                var isTextualTriggerCharacterResult = service.ShouldTriggerCompletion(text, position + 1, trigger, options: options);

                if (expectedTriggerCharacter)
                {
                    var assertText = "'" + text.ToString(new TextSpan(position, 1)) + "' expected to be textual trigger character";
                    Assert.True(isTextualTriggerCharacterResult, assertText);
                }
                else
                {
                    var assertText = "'" + text.ToString(new TextSpan(position, 1)) + "' expected to NOT be textual trigger character";
                    Assert.False(isTextualTriggerCharacterResult, assertText);
                }
            }
        }

        protected async Task VerifyCommonCommitCharactersAsync(string initialMarkup, string textTypedSoFar)
        {
            var commitCharacters = new[]
            {
                ' ', '{', '}', '[', ']', '(', ')', '.', ',', ':',
                ';', '+', '-', '*', '/', '%', '&', '|', '^', '!',
                '~', '=', '<', '>', '?', '@', '#', '\'', '\"', '\\'
            };

            await VerifyCommitCharactersAsync(initialMarkup, textTypedSoFar, commitCharacters);
        }

        protected async Task VerifyCommitCharactersAsync(string initialMarkup, string textTypedSoFar, char[] validChars, char[] invalidChars = null)
        {
            Assert.NotNull(validChars);
            invalidChars = invalidChars ?? new[] { 'x' };

            using (var workspace = CreateWorkspace(initialMarkup))
            {
                var hostDocument = workspace.DocumentWithCursor;
                var documentId = workspace.GetDocumentId(hostDocument);
                var document = workspace.CurrentSolution.GetDocument(documentId);
                var position = hostDocument.CursorPosition.Value;

                var service = GetCompletionService(workspace);
                var completionList = await GetCompletionListAsync(service, document, position, CompletionTrigger.Invoke);
                var item = completionList.Items.First(i => i.DisplayText.StartsWith(textTypedSoFar));

                foreach (var ch in validChars)
                {
                    Assert.True(Controller.IsCommitCharacter(
                        service.GetRules(), item, ch, textTypedSoFar + ch), $"Expected '{ch}' to be a commit character");
                }

                foreach (var ch in invalidChars)
                {
                    Assert.False(Controller.IsCommitCharacter(
                        service.GetRules(), item, ch, textTypedSoFar + ch), $"Expected '{ch}' NOT to be a commit character");
                }
            }
        }

        protected IDictionary<OptionKey, object> Option<T>(
            PerLanguageOption<CodeStyleOption<T>> option,
            string language, T value, NotificationOption notification = null)
        {
            return new Dictionary<OptionKey, object>
            {
                { new OptionKey(option, language), new CodeStyleOption<T>(value, notification ?? NotificationOption.None) }
            };
        }
    }
}<|MERGE_RESOLUTION|>--- conflicted
+++ resolved
@@ -272,23 +272,9 @@
             int? glyph, int? matchPriority, bool? hasSuggestionModeItem,
             IDictionary<OptionKey, object> options)
         {
-<<<<<<< HEAD
-            Glyph? expectedGlyph = null;
-            if (glyph.HasValue)
-            {
-                expectedGlyph = (Glyph)glyph.Value;
-            }
-
             var workspace = WorkspaceFixture.GetWorkspace();
 
             OptionSet defaultOptions = null;
-=======
-            var document1 = WorkspaceFixture.UpdateDocument(code, sourceCodeKind);
-            await CheckResultsAsync(
-                document1, position, expectedItemOrNull, 
-                expectedDescriptionOrNull, usePreviousCharAsTrigger, 
-                checkForAbsence, glyph, matchPriority, hasSuggestionModeItem);
->>>>>>> e123a420
 
             if (options != null)
             {
