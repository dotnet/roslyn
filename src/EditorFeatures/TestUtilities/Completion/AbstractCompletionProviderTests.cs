--- conflicted
+++ resolved
@@ -265,12 +265,7 @@
                 expectedGlyph = (Glyph)glyph.Value;
             }
 
-<<<<<<< HEAD
-            var workspace = await WorkspaceFixture.GetWorkspaceAsync();
-=======
-            var document1 = WorkspaceFixture.UpdateDocument(code, sourceCodeKind);
-            await CheckResultsAsync(document1, position, expectedItemOrNull, expectedDescriptionOrNull, usePreviousCharAsTrigger, checkForAbsence, glyph, matchPriority);
->>>>>>> 96e59f06
+            var workspace = WorkspaceFixture.GetWorkspace();
 
             OptionSet defaultOptions = null;
 
@@ -298,26 +293,21 @@
 
             try
             {
-                var document1 = await WorkspaceFixture.UpdateDocumentAsync(code, sourceCodeKind);
+                var document1 = WorkspaceFixture.UpdateDocument(code, sourceCodeKind);
                 await CheckResultsAsync(document1, position, expectedItemOrNull, expectedDescriptionOrNull, usePreviousCharAsTrigger, checkForAbsence, glyph, matchPriority);
 
                 if (await CanUseSpeculativeSemanticModelAsync(document1, position))
                 {
-                    var document2 = await WorkspaceFixture.UpdateDocumentAsync(code, sourceCodeKind, cleanBeforeUpdate: false);
+                    var document2 = WorkspaceFixture.UpdateDocument(code, sourceCodeKind, cleanBeforeUpdate: false);
                     await CheckResultsAsync(document2, position, expectedItemOrNull, expectedDescriptionOrNull, usePreviousCharAsTrigger, checkForAbsence, glyph, matchPriority);
                 }
             }
             finally
             {
-<<<<<<< HEAD
                 if (defaultOptions != null)
                 {
                     workspace.Options = defaultOptions;
                 }
-=======
-                var document2 = WorkspaceFixture.UpdateDocument(code, sourceCodeKind, cleanBeforeUpdate: false);
-                await CheckResultsAsync(document2, position, expectedItemOrNull, expectedDescriptionOrNull, usePreviousCharAsTrigger, checkForAbsence, glyph, matchPriority);
->>>>>>> 96e59f06
             }
         }
 
