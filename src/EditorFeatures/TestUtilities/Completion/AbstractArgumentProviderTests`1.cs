﻿// Licensed to the .NET Foundation under one or more agreements.
// The .NET Foundation licenses this file to you under the MIT license.
// See the LICENSE file in the project root for more information.

using System;
using System.Collections.Immutable;
using System.Linq;
using System.Threading;
using System.Threading.Tasks;
using Microsoft.CodeAnalysis.Completion;
using Microsoft.CodeAnalysis.Editor.UnitTests;
using Microsoft.CodeAnalysis.Editor.UnitTests.CodeActions;
using Microsoft.CodeAnalysis.Editor.UnitTests.Workspaces;
using Microsoft.CodeAnalysis.LanguageServices;
using Microsoft.CodeAnalysis.Options;
using Microsoft.CodeAnalysis.Shared.Extensions;
using Microsoft.VisualStudio.Composition;
using Roslyn.Test.Utilities;
using Roslyn.Utilities;
using Xunit;

namespace Microsoft.CodeAnalysis.Test.Utilities.Completion
{
    [UseExportProvider]
    public abstract class AbstractArgumentProviderTests<TWorkspaceFixture> : TestBase
        where TWorkspaceFixture : TestWorkspaceFixture, new()
    {
        private static readonly TestComposition s_baseComposition = EditorTestCompositions.EditorFeatures.AddExcludedPartTypes(typeof(ArgumentProvider));

        private readonly TestFixtureHelper<TWorkspaceFixture> _fixtureHelper = new();

        private ExportProvider? _lazyExportProvider;

        protected ExportProvider ExportProvider
            => _lazyExportProvider ??= GetComposition().ExportProviderFactory.CreateExportProvider();

        protected virtual TestComposition GetComposition()
            => s_baseComposition.AddParts(GetArgumentProviderType());

        private protected ReferenceCountedDisposable<TWorkspaceFixture> GetOrCreateWorkspaceFixture()
            => _fixtureHelper.GetOrCreateFixture();

        internal abstract Type GetArgumentProviderType();

        protected abstract (SyntaxNode argumentList, ImmutableArray<SyntaxNode> arguments) GetArgumentList(SyntaxToken token);
<<<<<<< HEAD

        protected virtual OptionSet WithChangedOptions(OptionSet options) => options;
=======
>>>>>>> 80a8ce8d

        private protected async Task VerifyDefaultValueAsync(
            string markup,
            string? expectedDefaultValue,
            string? previousDefaultValue = null,
            OptionsCollection? options = null)
        {
            using var workspaceFixture = GetOrCreateWorkspaceFixture();

            var workspace = workspaceFixture.Target.GetWorkspace(markup, ExportProvider);
            var code = workspaceFixture.Target.Code;
            var position = workspaceFixture.Target.Position;

<<<<<<< HEAD
            var changedOptions = WithChangedOptions(workspace.Options);
            if (options is not null)
            {
                foreach (var option in options)
                    changedOptions = changedOptions.WithChangedOption(option.Key, option.Value);
            }

            workspace.SetOptions(changedOptions);
=======
            options?.SetGlobalOptions(workspace.GlobalOptions);
>>>>>>> 80a8ce8d

            var document = workspaceFixture.Target.UpdateDocument(code, SourceCodeKind.Regular);

            var provider = workspace.ExportProvider.GetExportedValues<ArgumentProvider>().Single();
            Assert.IsType(GetArgumentProviderType(), provider);

            var root = await document.GetRequiredSyntaxRootAsync(CancellationToken.None);
<<<<<<< HEAD
            var documentOptions = await document.GetOptionsAsync(CancellationToken.None);
=======
>>>>>>> 80a8ce8d
            var semanticModel = await document.GetRequiredSemanticModelAsync(CancellationToken.None);
            var parameter = GetParameterSymbolInfo(workspace, semanticModel, root, position, CancellationToken.None);
            Contract.ThrowIfNull(parameter);

<<<<<<< HEAD
            var context = new ArgumentContext(provider, documentOptions, semanticModel, position, parameter, previousDefaultValue, CancellationToken.None);
=======
            var context = new ArgumentContext(provider, semanticModel, position, parameter, previousDefaultValue, CancellationToken.None);
>>>>>>> 80a8ce8d
            await provider.ProvideArgumentAsync(context);

            Assert.Equal(expectedDefaultValue, context.DefaultValue);
        }

        private IParameterSymbol GetParameterSymbolInfo(Workspace workspace, SemanticModel semanticModel, SyntaxNode root, int position, CancellationToken cancellationToken)
        {
            var token = root.FindToken(position);
            var (argumentList, arguments) = GetArgumentList(token);
            var symbols = semanticModel.GetSymbolInfo(argumentList.GetRequiredParent(), cancellationToken).GetAllSymbols();

            // if more than one symbol is found, filter to only include symbols with a matching number of arguments
            if (symbols.Length > 1)
            {
                symbols = symbols.WhereAsArray(
                    symbol =>
                    {
                        var parameters = symbol.GetParameters();
                        if (arguments.Length < GetMinimumArgumentCount(parameters))
                            return false;

                        if (arguments.Length > GetMaximumArgumentCount(parameters))
                            return false;

                        return true;
                    });
            }

            var symbol = symbols.Single();
            var parameters = symbol.GetParameters();

            var syntaxFacts = workspace.Services.GetLanguageServices(root.Language).GetRequiredService<ISyntaxFactsService>();
            Contract.ThrowIfTrue(arguments.Any(argument => syntaxFacts.IsNamedArgument(argument)), "Named arguments are not currently supported by this test.");
            Contract.ThrowIfTrue(parameters.Any(parameter => parameter.IsParams), "'params' parameters are not currently supported by this test.");

            var index = arguments.Any()
                ? arguments.IndexOf(arguments.Single(argument => argument.FullSpan.Start <= position && argument.FullSpan.End >= position))
                : 0;

            return parameters[index];

            // Local functions
            static int GetMinimumArgumentCount(ImmutableArray<IParameterSymbol> parameters)
                => parameters.Count(parameter => !parameter.IsOptional && !parameter.IsParams);

            static int GetMaximumArgumentCount(ImmutableArray<IParameterSymbol> parameters)
                => parameters.Any(parameter => parameter.IsParams) ? int.MaxValue : parameters.Length;
        }
    }
}<|MERGE_RESOLUTION|>--- conflicted
+++ resolved
@@ -43,11 +43,6 @@
         internal abstract Type GetArgumentProviderType();
 
         protected abstract (SyntaxNode argumentList, ImmutableArray<SyntaxNode> arguments) GetArgumentList(SyntaxToken token);
-<<<<<<< HEAD
-
-        protected virtual OptionSet WithChangedOptions(OptionSet options) => options;
-=======
->>>>>>> 80a8ce8d
 
         private protected async Task VerifyDefaultValueAsync(
             string markup,
@@ -61,18 +56,7 @@
             var code = workspaceFixture.Target.Code;
             var position = workspaceFixture.Target.Position;
 
-<<<<<<< HEAD
-            var changedOptions = WithChangedOptions(workspace.Options);
-            if (options is not null)
-            {
-                foreach (var option in options)
-                    changedOptions = changedOptions.WithChangedOption(option.Key, option.Value);
-            }
-
-            workspace.SetOptions(changedOptions);
-=======
             options?.SetGlobalOptions(workspace.GlobalOptions);
->>>>>>> 80a8ce8d
 
             var document = workspaceFixture.Target.UpdateDocument(code, SourceCodeKind.Regular);
 
@@ -80,19 +64,11 @@
             Assert.IsType(GetArgumentProviderType(), provider);
 
             var root = await document.GetRequiredSyntaxRootAsync(CancellationToken.None);
-<<<<<<< HEAD
-            var documentOptions = await document.GetOptionsAsync(CancellationToken.None);
-=======
->>>>>>> 80a8ce8d
             var semanticModel = await document.GetRequiredSemanticModelAsync(CancellationToken.None);
             var parameter = GetParameterSymbolInfo(workspace, semanticModel, root, position, CancellationToken.None);
             Contract.ThrowIfNull(parameter);
 
-<<<<<<< HEAD
-            var context = new ArgumentContext(provider, documentOptions, semanticModel, position, parameter, previousDefaultValue, CancellationToken.None);
-=======
             var context = new ArgumentContext(provider, semanticModel, position, parameter, previousDefaultValue, CancellationToken.None);
->>>>>>> 80a8ce8d
             await provider.ProvideArgumentAsync(context);
 
             Assert.Equal(expectedDefaultValue, context.DefaultValue);
