--- conflicted
+++ resolved
@@ -24,10 +24,6 @@
 
         protected virtual string WorkspaceKind => CodeAnalysis.WorkspaceKind.Host;
 
-<<<<<<< HEAD
-        internal virtual BlockStructureOptions GetOptions()
-            => new(MaximumBannerLength: 120, IsMetadataAsSource: WorkspaceKind == CodeAnalysis.WorkspaceKind.MetadataAsSource);
-=======
         internal virtual BlockStructureOptions GetDefaultOptions()
             => new()
             {
@@ -37,7 +33,6 @@
 
         private Task<ImmutableArray<BlockSpan>> GetBlockSpansAsync(Document document, BlockStructureOptions options, int position)
             => GetBlockSpansWorkerAsync(document, options, position);
->>>>>>> 80a8ce8d
 
         internal abstract Task<ImmutableArray<BlockSpan>> GetBlockSpansWorkerAsync(Document document, BlockStructureOptions options, int position);
 
@@ -55,11 +50,7 @@
             var expectedRegions = expectedRegionData.Select(data => CreateBlockSpan(data, hostDocument.AnnotatedSpans)).ToArray();
 
             var document = workspace.CurrentSolution.GetDocument(hostDocument.Id);
-<<<<<<< HEAD
-            var actualRegions = await GetBlockSpansAsync(document, position);
-=======
             var actualRegions = await GetBlockSpansAsync(document, options, position);
->>>>>>> 80a8ce8d
 
             Assert.True(expectedRegions.Length == actualRegions.Length, $"Expected {expectedRegions.Length} regions but there were {actualRegions.Length}");
 
@@ -78,12 +69,8 @@
             var position = hostDocument.CursorPosition.Value;
 
             var document = workspace.CurrentSolution.GetDocument(hostDocument.Id);
-<<<<<<< HEAD
-            var actualRegions = await GetBlockSpansAsync(document, position);
-=======
             var options = GetDefaultOptions();
             var actualRegions = await GetBlockSpansAsync(document, options, position);
->>>>>>> 80a8ce8d
 
             Assert.True(actualRegions.Length == 0, $"Expected no regions but found {actualRegions.Length}.");
         }
