﻿// Licensed to the .NET Foundation under one or more agreements.
// The .NET Foundation licenses this file to you under the MIT license.
// See the LICENSE file in the project root for more information.

#nullable disable

using System.Collections.Immutable;
using System.Linq;
using System.Threading;
using System.Threading.Tasks;
using Microsoft.CodeAnalysis.Shared.Collections;
using Microsoft.CodeAnalysis.Structure;
using Xunit;

namespace Microsoft.CodeAnalysis.Editor.UnitTests.Structure
{
    public abstract class AbstractSyntaxNodeStructureProviderTests<TSyntaxNode> : AbstractSyntaxStructureProviderTests
        where TSyntaxNode : SyntaxNode
    {
        internal abstract AbstractSyntaxStructureProvider CreateProvider();

        internal sealed override async Task<ImmutableArray<BlockSpan>> GetBlockSpansWorkerAsync(Document document, BlockStructureOptions options, int position)
        {
            var root = await document.GetSyntaxRootAsync(CancellationToken.None);
            var token = root.FindToken(position, findInsideTrivia: true);
            var node = token.Parent.FirstAncestorOrSelf<TSyntaxNode>();
            Assert.NotNull(node);

            // We prefer ancestor nodes if the position is on the edge of the located node's span.
            while (node.Parent is TSyntaxNode)
            {
                if ((position == node.SpanStart && position == node.Parent.SpanStart) ||
                    (position == node.Span.End && position == node.Parent.Span.End))
                {
                    node = (TSyntaxNode)node.Parent;
                }
                else
                {
                    break;
                }
            }

            var outliner = CreateProvider();
            using var actualRegions = TemporaryArray<BlockSpan>.Empty;
<<<<<<< HEAD
            var options = GetOptions();
=======
>>>>>>> 80a8ce8d
            // Calculate previousToken for tests the same way it is derived in production code
            var previousToken = root.DescendantNodesAndTokens(descendIntoTrivia: true).TakeWhile(nodeOrToken => nodeOrToken != node).LastOrDefault(nodeOrToken => nodeOrToken.IsToken).AsToken();
            outliner.CollectBlockSpans(previousToken, node, ref actualRegions.AsRef(), options, CancellationToken.None);

            // TODO: Determine why we get null outlining spans.
            return actualRegions.ToImmutableAndClear();
        }
    }
}<|MERGE_RESOLUTION|>--- conflicted
+++ resolved
@@ -42,10 +42,6 @@
 
             var outliner = CreateProvider();
             using var actualRegions = TemporaryArray<BlockSpan>.Empty;
-<<<<<<< HEAD
-            var options = GetOptions();
-=======
->>>>>>> 80a8ce8d
             // Calculate previousToken for tests the same way it is derived in production code
             var previousToken = root.DescendantNodesAndTokens(descendIntoTrivia: true).TakeWhile(nodeOrToken => nodeOrToken != node).LastOrDefault(nodeOrToken => nodeOrToken.IsToken).AsToken();
             outliner.CollectBlockSpans(previousToken, node, ref actualRegions.AsRef(), options, CancellationToken.None);
