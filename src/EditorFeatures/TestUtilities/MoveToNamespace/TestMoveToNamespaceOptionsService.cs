--- conflicted
+++ resolved
@@ -1,16 +1,15 @@
 ﻿// Copyright (c) Microsoft.  All Rights Reserved.  Licensed under the Apache License, Version 2.0.  See License.txt in the project root for license information.
+
+using System;
 using System.Collections.Immutable;
+using System.Composition;
+using Microsoft.CodeAnalysis.Host.Mef;
 using Microsoft.CodeAnalysis.LanguageServices;
 using Microsoft.CodeAnalysis.MoveToNamespace;
-using System.Composition;
 
 namespace Microsoft.CodeAnalysis.Test.Utilities.MoveToNamespace
 {
-<<<<<<< HEAD
-    [ExportWorkspaceService(typeof(IMoveToNamespaceOptionsService)), Shared]
-=======
     [Export(typeof(IMoveToNamespaceOptionsService)), Shared]
->>>>>>> 3c9003d0
     [PartNotDiscoverable]
     class TestMoveToNamespaceOptionsService : IMoveToNamespaceOptionsService
     {
