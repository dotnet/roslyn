﻿' Licensed to the .NET Foundation under one or more agreements.
' The .NET Foundation licenses this file to you under the MIT license.
' See the LICENSE file in the project root for more information.

Imports System.Collections.Immutable
Imports System.Composition
Imports System.Threading.Tasks
Imports Microsoft.CodeAnalysis.Completion
Imports Microsoft.CodeAnalysis.Editor.UnitTests.Workspaces
Imports Microsoft.CodeAnalysis.Host.Mef
Imports Microsoft.CodeAnalysis.Options
Imports Microsoft.CodeAnalysis.Text

Namespace Microsoft.CodeAnalysis.Editor.UnitTests.IntelliSense
    <[UseExportProvider]>
    Public Class CompletionServiceTests_Exclusivity
        Public Const CompletionItemNonExclusive As String = "Completion Item from Non Exclusive Provider {0}"
        Public Const CompletionItemExclusive As String = "Completion Item from Exclusive Provider {0}"

        <Fact>
        Public Async Function TestExclusiveProvidersAreGroupedTogether() As Task
            Dim workspaceDefinition =
            <Workspace>
                <Project Language="NoCompilation" AssemblyName="TestAssembly" CommonReferencesPortable="true">
                    <Document>
                        var x = {}; // e.g., TypeScript code or anything else that doesn't support compilations
                    </Document>
                </Project>
            </Workspace>

            Dim composition = EditorTestCompositions.EditorFeatures.AddParts(
                GetType(NoCompilationContentTypeDefinitions),
                GetType(NoCompilationContentTypeLanguageService),
                GetType(CompletionItemNonExclusiveCompletionProvider),
                GetType(CompletionItemExclusiveCompletionProvider),
                GetType(CompletionItemExclusive2CompletionProvider))

            Using workspace = TestWorkspace.Create(workspaceDefinition, composition:=composition)
                Dim document = workspace.CurrentSolution.Projects.First.Documents.First
                Dim completionService = New TestCompletionService(workspace)

                Dim list = Await completionService.GetCompletionsAsync(
                    document, caretPosition:=0, CompletionOptions.Default, OptionValueSet.Empty, CompletionTrigger.Invoke)

<<<<<<< HEAD
                Assert.NotEmpty(list.Items)
                Assert.True(list.Items.Length = 2, "Completion List does not contain exactly two items.")
                Assert.Equal(String.Format(CompletionItemExclusive, 2), list.Items.First.DisplayText)
                Assert.Equal(String.Format(CompletionItemExclusive, 3), list.Items.Last.DisplayText)
=======
                Assert.NotEmpty(list.ItemsList)
                Assert.True(list.ItemsList.Count = 2, "Completion List does not contain exactly two items.")
                Assert.Equal(String.Format(CompletionItemExclusive, 2), list.ItemsList.First.DisplayText)
                Assert.Equal(String.Format(CompletionItemExclusive, 3), list.ItemsList.Last.DisplayText)
>>>>>>> 80a8ce8d
            End Using
        End Function

        Friend Class TestCompletionService
            Inherits CompletionService

            Public Sub New(workspace As Workspace)
                MyBase.New(workspace)
            End Sub

            Public Overrides ReadOnly Property Language As String
                Get
                    Return "NoCompilation"
                End Get
            End Property

            Friend Overrides Function GetRules(options As CompletionOptions) As CompletionRules
                Return CompletionRules.Default
            End Function
        End Class

        Private MustInherit Class TestCompletionProviderWithMockExclusivity
            Inherits CompletionProvider

            Private ReadOnly s_isExclusive As Boolean
            Private ReadOnly s_itemText As String
            Private ReadOnly s_index As Integer

            Protected Sub New(isExclusive As Boolean, text As String, index As Integer)
                s_isExclusive = isExclusive
                s_itemText = text
                s_index = index
            End Sub

            Public Overrides Function ShouldTriggerCompletion(text As SourceText, position As Int32, trigger As CompletionTrigger, options As OptionSet) As [Boolean]
                Return True
            End Function

            Public Overrides Function ProvideCompletionsAsync(context As CompletionContext) As Task
                context.IsExclusive = s_isExclusive
                context.AddItem(CompletionItem.Create(String.Format(s_itemText, s_index)))
                Return Task.CompletedTask
            End Function
        End Class

        <ExportCompletionProvider(NameOf(CompletionItemNonExclusiveCompletionProvider), "NoCompilation")>
        <[Shared]>
        <PartNotDiscoverable>
        Private Class CompletionItemNonExclusiveCompletionProvider
            Inherits TestCompletionProviderWithMockExclusivity

            <ImportingConstructor>
            <Obsolete(MefConstruction.ImportingConstructorMessage, True)>
            Public Sub New()
                MyBase.New(False, CompletionServiceTests_Exclusivity.CompletionItemNonExclusive, 1)
            End Sub
        End Class

        <ExportCompletionProvider(NameOf(CompletionItemExclusiveCompletionProvider), "NoCompilation")>
        <[Shared]>
        <PartNotDiscoverable>
        Private Class CompletionItemExclusiveCompletionProvider
            Inherits TestCompletionProviderWithMockExclusivity

            <ImportingConstructor>
            <Obsolete(MefConstruction.ImportingConstructorMessage, True)>
            Public Sub New()
                MyBase.New(True, CompletionServiceTests_Exclusivity.CompletionItemExclusive, 2)
            End Sub
        End Class

        <ExportCompletionProvider(NameOf(CompletionItemExclusive2CompletionProvider), "NoCompilation")>
        <[Shared]>
        <PartNotDiscoverable>
        Private Class CompletionItemExclusive2CompletionProvider
            Inherits TestCompletionProviderWithMockExclusivity

            <ImportingConstructor>
            <Obsolete(MefConstruction.ImportingConstructorMessage, True)>
            Public Sub New()
                MyBase.New(True, CompletionServiceTests_Exclusivity.CompletionItemExclusive, 3)
            End Sub
        End Class
    End Class
End Namespace<|MERGE_RESOLUTION|>--- conflicted
+++ resolved
@@ -42,17 +42,10 @@
                 Dim list = Await completionService.GetCompletionsAsync(
                     document, caretPosition:=0, CompletionOptions.Default, OptionValueSet.Empty, CompletionTrigger.Invoke)
 
-<<<<<<< HEAD
-                Assert.NotEmpty(list.Items)
-                Assert.True(list.Items.Length = 2, "Completion List does not contain exactly two items.")
-                Assert.Equal(String.Format(CompletionItemExclusive, 2), list.Items.First.DisplayText)
-                Assert.Equal(String.Format(CompletionItemExclusive, 3), list.Items.Last.DisplayText)
-=======
                 Assert.NotEmpty(list.ItemsList)
                 Assert.True(list.ItemsList.Count = 2, "Completion List does not contain exactly two items.")
                 Assert.Equal(String.Format(CompletionItemExclusive, 2), list.ItemsList.First.DisplayText)
                 Assert.Equal(String.Format(CompletionItemExclusive, 3), list.ItemsList.Last.DisplayText)
->>>>>>> 80a8ce8d
             End Using
         End Function
 
