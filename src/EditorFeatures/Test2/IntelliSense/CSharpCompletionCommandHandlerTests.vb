﻿' Copyright (c) Microsoft.  All Rights Reserved.  Licensed under the Apache License, Version 2.0.  See License.txt in the project root for license information.

Imports System.Collections.Immutable
Imports System.Globalization
Imports System.Threading
Imports Microsoft.CodeAnalysis.Completion
Imports Microsoft.CodeAnalysis.Completion.Providers
Imports Microsoft.CodeAnalysis.CSharp
Imports Microsoft.CodeAnalysis.Editor.CSharp.Formatting
Imports Microsoft.CodeAnalysis.Editor.UnitTests.Extensions
Imports Microsoft.CodeAnalysis.Options
Imports Microsoft.CodeAnalysis.Tags
Imports Microsoft.CodeAnalysis.Text
Imports Microsoft.VisualStudio.Text
Imports Microsoft.VisualStudio.Text.Editor
Imports Microsoft.VisualStudio.Text.Operations
Imports Microsoft.VisualStudio.Text.Projection
Imports Microsoft.VisualStudio.Utilities

Namespace Microsoft.CodeAnalysis.Editor.UnitTests.IntelliSense
    <[UseExportProvider]>
    Public Class CSharpCompletionCommandHandlerTests

        Public Shared ReadOnly Property AllCompletionImplementations() As IEnumerable(Of Object())
            Get
                Return TestStateFactory.GetAllCompletionImplementations()
            End Get
        End Property

        <WorkItem(541201, "http://vstfdevdiv:8080/DevDiv2/DevDiv/_workitems/edit/541201")>
        <MemberData(NameOf(AllCompletionImplementations))>
        <WpfTheory, Trait(Traits.Feature, Traits.Features.Completion)>
        Public Async Function TabCommitsWithoutAUniqueMatch(completionImplementation As CompletionImplementation) As Task
            Using state = TestStateFactory.CreateCSharpTestState(completionImplementation,
                              <Document>
                                  $$
                              </Document>)

                state.SendTypeChars("using System.Ne")
                Await state.WaitForAsynchronousOperationsAsync()
                Await state.AssertSelectedCompletionItem(displayText:="Net", isHardSelected:=True)
                state.SendTypeChars("x")
                Await state.WaitForAsynchronousOperationsAsync()
                Await state.AssertSelectedCompletionItem(displayText:="Net", isSoftSelected:=True)
                state.SendTab()
                Await state.AssertNoCompletionSession()
                Assert.Contains("using System.Net", state.GetLineTextFromCaretPosition(), StringComparison.Ordinal)
            End Using
        End Function

        <MemberData(NameOf(AllCompletionImplementations))>
        <WpfTheory, Trait(Traits.Feature, Traits.Features.Completion)>
        Public Async Function TestAtEndOfFile(completionImplementation As CompletionImplementation) As Task
            Using state = TestStateFactory.CreateCSharpTestState(completionImplementation,
                              <Document>$$</Document>)

                state.SendTypeChars("us")
                state.SendTab()
                Await state.AssertNoCompletionSession()
                Assert.Contains("using", state.GetLineTextFromCaretPosition(), StringComparison.Ordinal)
            End Using
        End Function

        <MemberData(NameOf(AllCompletionImplementations))>
        <WpfTheory, Trait(Traits.Feature, Traits.Features.Completion)>
        Public Async Function TestDeletingWholeWordResetCompletionToTheDefaultItem(completionImplementation As CompletionImplementation) As Task
            Using state = TestStateFactory.CreateCSharpTestState(completionImplementation,
                              <Document>
                                  using System;

class C
{
    void M()
    {
        var replyUri = new Uri("");
        $$
    }
}

                              </Document>)

                state.Workspace.Options = state.Workspace.Options.WithChangedOption(
                    CompletionOptions.TriggerOnDeletion, LanguageNames.CSharp, True)

                state.SendTypeChars("repl")
                state.SendTab()
                For i = 1 To 7
                    state.SendBackspace()
                    Await state.WaitForAsynchronousOperationsAsync()
                Next
                Await state.AssertCompletionSession()

                state.SendBackspace()
                Await state.AssertSelectedCompletionItem("AccessViolationException")
            End Using
        End Function

        <MemberData(NameOf(AllCompletionImplementations))>
        <WpfTheory, Trait(Traits.Feature, Traits.Features.Completion)>
        Public Async Function TestTabsDoNotTriggerCompletion(completionImplementation As CompletionImplementation) As Task
            Using state = TestStateFactory.CreateCSharpTestState(completionImplementation,
                              <Document>
                                  using System;

class C
{
    void M()
    {
        var replyUri = new Uri("");
        replyUri$$
    }
}

                              </Document>)

                state.SendTab()
                state.SendTab()
                Await state.WaitForAsynchronousOperationsAsync()
                Assert.Equal("        replyUri" & vbTab & vbTab, state.GetLineTextFromCaretPosition())
            End Using
        End Function

        <MemberData(NameOf(AllCompletionImplementations))>
        <WpfTheory, Trait(Traits.Feature, Traits.Features.Completion)>
        Public Async Function TestEnterDoesNotTriggerCompletion(completionImplementation As CompletionImplementation) As Task
            Using state = TestStateFactory.CreateCSharpTestState(completionImplementation,
                              <Document>
using System;

class C
{
    void M()
    {
        String.Equals("foo", "bar", $$StringComparison.CurrentCulture)
    }
}

                              </Document>)

                state.SendReturn()
                Await state.WaitForAsynchronousOperationsAsync()
                Await state.AssertNoCompletionSession()
            End Using
        End Function

        <MemberData(NameOf(AllCompletionImplementations))>
        <WpfTheory, Trait(Traits.Feature, Traits.Features.Completion)>
        Public Async Function TestNotAtStartOfExistingWord(completionImplementation As CompletionImplementation) As Task
            Using state = TestStateFactory.CreateCSharpTestState(completionImplementation,
                              <Document>$$using</Document>)

                state.SendTypeChars("u")
                Await state.AssertNoCompletionSession()
                Assert.Contains("using", state.GetLineTextFromCaretPosition(), StringComparison.Ordinal)
            End Using
        End Function

        <MemberData(NameOf(AllCompletionImplementations))>
        <WpfTheory, Trait(Traits.Feature, Traits.Features.Completion)>
        Public Async Function TestMSCorLibTypes(completionImplementation As CompletionImplementation) As Task
            Using state = TestStateFactory.CreateCSharpTestState(completionImplementation,
                              <Document>
using System;

class c : $$
                              </Document>)

                state.SendTypeChars("A")
                Await state.AssertCompletionSession()

                state.AssertCompletionItemsContainAll(displayText:={"Attribute", "Exception", "IDisposable"})
            End Using
        End Function

        <MemberData(NameOf(AllCompletionImplementations))>
        <WpfTheory, Trait(Traits.Feature, Traits.Features.Completion)>
        Public Async Function TestFiltering1(completionImplementation As CompletionImplementation) As Task
            Using state = TestStateFactory.CreateCSharpTestState(completionImplementation,
                              <Document>
using System;

class c { $$
                              </Document>)

                state.SendTypeChars("Sy")
                Await state.AssertCompletionSession()

                state.AssertCompletionItemsContainAll(displayText:={"OperatingSystem", "System", "SystemException"})
                state.AssertCompletionItemsDoNotContainAny(displayText:={"Exception", "Activator"})
            End Using
        End Function

        ' NOTE(cyrusn): This should just be a unit test for SymbolCompletionProvider.  However, I'm
        ' just porting the integration tests to here for now.
        <MemberData(NameOf(AllCompletionImplementations))>
        <WpfTheory, Trait(Traits.Feature, Traits.Features.Completion)>
        Public Async Function TestMultipleTypes(completionImplementation As CompletionImplementation) As Task
            Using state = TestStateFactory.CreateCSharpTestState(completionImplementation,
                              <Document>
class C { $$ } struct S { } enum E { } interface I { } delegate void D();
                              </Document>)

                state.SendTypeChars("C")
                Await state.AssertCompletionSession()
                state.AssertCompletionItemsContainAll(displayText:={"C", "S", "E", "I", "D"})
            End Using
        End Function

        ' NOTE(cyrusn): This should just be a unit test for KeywordCompletionProvider.  However, I'm
        ' just porting the integration tests to here for now.
        <MemberData(NameOf(AllCompletionImplementations))>
        <WpfTheory, Trait(Traits.Feature, Traits.Features.Completion)>
        Public Async Function TestInEmptyFile(completionImplementation As CompletionImplementation) As Task
            Using state = TestStateFactory.CreateCSharpTestState(completionImplementation,
                              <Document>
$$
                              </Document>)

                state.SendInvokeCompletionList()
                Await state.AssertCompletionSession()
                state.AssertCompletionItemsContainAll(displayText:={"abstract", "class", "namespace"})
            End Using
        End Function

        <MemberData(NameOf(AllCompletionImplementations))>
        <WpfTheory, Trait(Traits.Feature, Traits.Features.Completion)>
        Public Async Function TestNotAfterTypingDotAfterIntegerLiteral(completionImplementation As CompletionImplementation) As Task
            Using state = TestStateFactory.CreateCSharpTestState(completionImplementation,
                              <Document>
class c { void M() { 3$$ } }
                              </Document>)

                state.SendTypeChars(".")
                Await state.AssertNoCompletionSession()
            End Using
        End Function

        <MemberData(NameOf(AllCompletionImplementations))>
        <WpfTheory, Trait(Traits.Feature, Traits.Features.Completion)>
        Public Async Function TestAfterExplicitInvokeAfterDotAfterIntegerLiteral(completionImplementation As CompletionImplementation) As Task
            Using state = TestStateFactory.CreateCSharpTestState(completionImplementation,
                              <Document>
class c { void M() { 3.$$ } }
                              </Document>)

                state.SendInvokeCompletionList()
                Await state.AssertCompletionSession()
                state.AssertCompletionItemsContainAll({"ToString"})
            End Using
        End Function

        <MemberData(NameOf(AllCompletionImplementations))>
        <WpfTheory, Trait(Traits.Feature, Traits.Features.Completion), Trait(Traits.Feature, Traits.Features.CodeActionsUseRangeOperator)>
        Public Async Function TestTypingDotBeforeExistingDot(completionImplementation As CompletionImplementation) As Task
            ' Starting C# 8.0 two dots are considered as a DotDotToken of a Range expression.
            ' However, typing dot before a single dot (and adding the second one) should lead to a completion
            ' in the context of the previous token if this completion exists.
            Using state = TestStateFactory.CreateCSharpTestState(completionImplementation,
                              <Document>
class c { void M() { this$$.ToString() } }
                              </Document>)

                state.SendTypeChars(".")
                Await state.AssertCompletionSession()
                state.AssertCompletionItemsContainAll({"ToString"})
            End Using
        End Function

        <MemberData(NameOf(AllCompletionImplementations))>
        <WpfTheory, Trait(Traits.Feature, Traits.Features.Completion)>
        Public Async Function TestTypingDotAfterExistingDot(completionImplementation As CompletionImplementation) As Task
            ' Starting C# 8.0 two dots are considered as a DotDotToken of a Range expression.
            ' A test above (TestTypingDotBeforeExistingDot) verifies that the completion happens
            ' if we type dot before a single dot.
            ' However, we should not have a completion if typing dot after a dot.
            Using state = TestStateFactory.CreateCSharpTestState(completionImplementation,
                              <Document>
class c { void M() { this.$$ToString() } }
                              </Document>)

                state.SendTypeChars(".")
                Await state.AssertNoCompletionSession()
            End Using
        End Function

        <MemberData(NameOf(AllCompletionImplementations))>
        <WpfTheory, Trait(Traits.Feature, Traits.Features.Completion), Trait(Traits.Feature, Traits.Features.CodeActionsUseRangeOperator)>
        Public Async Function TestInvokingCompletionBetweenTwoDots(completionImplementation As CompletionImplementation) As Task
            ' Starting C# 8.0 two dots are considered as a DotDotToken of a Range expression.
            ' However, we may want to have a completion when invoking it aqfter the first dot.
            Using state = TestStateFactory.CreateCSharpTestState(completionImplementation,
                              <Document>
class c { void M() { this.$$.ToString() } }
                              </Document>)

                state.SendInvokeCompletionList()
                Await state.AssertCompletionSession()
                state.AssertCompletionItemsContainAll({"ToString"})
            End Using
        End Function

        <MemberData(NameOf(AllCompletionImplementations))>
        <WpfTheory, Trait(Traits.Feature, Traits.Features.Completion)>
        Public Async Function TestEnterIsConsumed(completionImplementation As CompletionImplementation) As Task
            Using state = TestStateFactory.CreateCSharpTestState(completionImplementation,
                  <Document>
class Class1
{
    void Main(string[] args)
    {
        $$
    }
}</Document>)

                state.SendTypeChars("System.TimeSpan.FromMin")
                state.SendReturn()
                Await state.WaitForAsynchronousOperationsAsync()
                Assert.Equal(<text>
class Class1
{
    void Main(string[] args)
    {
        System.TimeSpan.FromMinutes
    }
}</text>.NormalizedValue, state.GetDocumentText())
            End Using
        End Function

        <MemberData(NameOf(AllCompletionImplementations))>
        <WpfTheory, Trait(Traits.Feature, Traits.Features.Completion)>
        Public Async Function TestEnterIsConsumedWithAfterFullyTypedWordOption_NotFullyTyped(completionImplementation As CompletionImplementation) As Task
            Using state = TestStateFactory.CreateCSharpTestState(completionImplementation,
                  <Document>
class Class1
{
    void Main(string[] args)
    {
        $$
    }
}</Document>)

                state.Workspace.Options = state.Workspace.Options.WithChangedOption(
                    CompletionOptions.EnterKeyBehavior, LanguageNames.CSharp, EnterKeyRule.AfterFullyTypedWord)
                state.SendTypeChars("System.TimeSpan.FromMin")
                state.SendReturn()
                Await state.WaitForAsynchronousOperationsAsync()
                Assert.Equal(<text>
class Class1
{
    void Main(string[] args)
    {
        System.TimeSpan.FromMinutes
    }
}</text>.NormalizedValue, state.GetDocumentText())
            End Using
        End Function

        <MemberData(NameOf(AllCompletionImplementations))>
        <WpfTheory, Trait(Traits.Feature, Traits.Features.Completion)>
        Public Async Function TestEnterIsConsumedWithAfterFullyTypedWordOption_FullyTyped(completionImplementation As CompletionImplementation) As Task
            Using state = TestStateFactory.CreateCSharpTestState(completionImplementation,
                  <Document>
class Class1
{
    void Main(string[] args)
    {
        $$
    }
}</Document>)

                state.Workspace.Options = state.Workspace.Options.WithChangedOption(
                    CompletionOptions.EnterKeyBehavior, LanguageNames.CSharp, EnterKeyRule.AfterFullyTypedWord)

                state.SendTypeChars("System.TimeSpan.FromMinutes")
                state.SendReturn()
                Await state.WaitForAsynchronousOperationsAsync()
                Assert.Equal(<text>
class Class1
{
    void Main(string[] args)
    {
        System.TimeSpan.FromMinutes

    }
}</text>.NormalizedValue, state.GetDocumentText())
            End Using
        End Function

        <MemberData(NameOf(AllCompletionImplementations))>
        <WpfTheory, Trait(Traits.Feature, Traits.Features.Completion)>
        Public Async Function TestDescription1(completionImplementation As CompletionImplementation) As Task
            Using state = TestStateFactory.CreateCSharpTestState(completionImplementation,
                  <Document><![CDATA[
using System;

/// <summary>
/// TestDocComment
/// </summary>
class TestException : Exception { }

class MyException : $$]]></Document>)

                state.SendTypeChars("Test")
                Await state.WaitForAsynchronousOperationsAsync()
                Await state.AssertSelectedCompletionItem(description:="class TestException" & vbCrLf & "TestDocComment")
            End Using
        End Function

        <MemberData(NameOf(AllCompletionImplementations))>
        <WpfTheory, Trait(Traits.Feature, Traits.Features.Completion)>
        Public Async Function TestObjectCreationPreselection1(completionImplementation As CompletionImplementation) As Task
            Using state = TestStateFactory.CreateCSharpTestState(completionImplementation,
                  <Document><![CDATA[
using System.Collections.Generic;

class C
{
    public void Goo()
    {
        List<int> list = new$$
    }
}]]></Document>)

                state.SendTypeChars(" ")
                Await state.WaitForAsynchronousOperationsAsync()
                Await state.AssertSelectedCompletionItem(displayText:="List<int>", isHardSelected:=True)
                state.AssertCompletionItemsContainAll(displayText:={"LinkedList", "List", "System"})
                state.SendTypeChars("Li")
                Await state.WaitForAsynchronousOperationsAsync()
                Await state.AssertSelectedCompletionItem(displayText:="List<int>", isHardSelected:=True)
                state.AssertCompletionItemsContainAll(displayText:={"LinkedList", "List"})
                state.AssertCompletionItemsDoNotContainAny(displayText:={"System"})
                state.SendTypeChars("n")
                Await state.WaitForAsynchronousOperationsAsync()
                Await state.AssertSelectedCompletionItem(displayText:="LinkedList", displayTextSuffix:="<>", isHardSelected:=True)
                state.SendBackspace()
                Await state.WaitForAsynchronousOperationsAsync()
                Await state.AssertSelectedCompletionItem(displayText:="List<int>", isHardSelected:=True)
                state.SendTab()
                Assert.Contains("new List<int>", state.GetLineTextFromCaretPosition(), StringComparison.Ordinal)
            End Using
        End Function

        <MemberData(NameOf(AllCompletionImplementations))>
        <WpfTheory, Trait(Traits.Feature, Traits.Features.Completion)>
        Public Async Function TestDeconstructionDeclaration(completionImplementation As CompletionImplementation) As Task
            Using state = TestStateFactory.CreateCSharpTestState(completionImplementation,
                  <Document><![CDATA[
class C
{
    public void Goo()
    {
       var ($$
    }
}]]></Document>)

                state.SendTypeChars("i")
                Await state.AssertNoCompletionSession()
            End Using
        End Function

        <MemberData(NameOf(AllCompletionImplementations))>
        <WpfTheory, Trait(Traits.Feature, Traits.Features.Completion)>
        Public Async Function TestDeconstructionDeclaration2(completionImplementation As CompletionImplementation) As Task
            Using state = TestStateFactory.CreateCSharpTestState(completionImplementation,
                  <Document><![CDATA[
class C
{
    public void Goo()
    {
       var (a, $$
    }
}]]></Document>)

                state.SendTypeChars("i")
                Await state.AssertNoCompletionSession()
            End Using
        End Function

        <MemberData(NameOf(AllCompletionImplementations))>
        <WpfTheory, Trait(Traits.Feature, Traits.Features.Completion)>
        Public Async Function TestDeconstructionDeclaration3(completionImplementation As CompletionImplementation) As Task
            Using state = TestStateFactory.CreateCSharpTestState(completionImplementation,
                  <Document><![CDATA[
class C
{
    public void Goo()
    {
       var ($$) = (1, 2);
    }
}]]></Document>)

                state.SendTypeChars("i")
                Await state.AssertNoCompletionSession()
            End Using
        End Function

        <MemberData(NameOf(AllCompletionImplementations))>
        <WpfTheory, Trait(Traits.Feature, Traits.Features.Completion)>
        Public Async Function TestParenthesizedDeconstructionDeclarationWithVar(completionImplementation As CompletionImplementation) As Task
            Using state = TestStateFactory.CreateCSharpTestState(completionImplementation,
                  <Document><![CDATA[
class Variable
{
    public void Goo()
    {
       (var a$$) = (1, 2);
    }
}]]></Document>)

                state.SendInvokeCompletionList()
                Await state.AssertSelectedCompletionItem(displayText:="as", isHardSelected:=False)
            End Using
        End Function

        <MemberData(NameOf(AllCompletionImplementations))>
        <WpfTheory, Trait(Traits.Feature, Traits.Features.Completion)>
        Public Async Function TestParenthesizedDeconstructionDeclarationWithVarAfterComma(completionImplementation As CompletionImplementation) As Task
            Using state = TestStateFactory.CreateCSharpTestState(completionImplementation,
                  <Document><![CDATA[
class Variable
{
    public void Goo()
    {
       (var a, var a$$) = (1, 2);
    }
}]]></Document>)

                state.SendInvokeCompletionList()
                Await state.AssertSelectedCompletionItem(displayText:="as", isHardSelected:=False)
            End Using
        End Function

        <MemberData(NameOf(AllCompletionImplementations))>
        <WpfTheory, Trait(Traits.Feature, Traits.Features.Completion)>
        Public Async Function TestParenthesizedVarDeconstructionDeclarationWithVar(completionImplementation As CompletionImplementation) As Task
            Using state = TestStateFactory.CreateCSharpTestState(completionImplementation,
                  <Document><![CDATA[
class Variable
{
    public void Goo()
    {
       (var a, var ($$)) = (1, 2);
    }
}]]></Document>)


                state.SendTypeChars("a")
                Await state.AssertNoCompletionSession()

                state.SendTypeChars(", a")
                Await state.AssertNoCompletionSession()
                Assert.Contains("(var a, var (a, a)) = ", state.GetLineTextFromCaretPosition(), StringComparison.Ordinal)
            End Using
        End Function

        <MemberData(NameOf(AllCompletionImplementations))>
        <WpfTheory, Trait(Traits.Feature, Traits.Features.Completion)>
        Public Async Function TestVarDeconstructionDeclarationWithVar(completionImplementation As CompletionImplementation) As Task
            Using state = TestStateFactory.CreateCSharpTestState(completionImplementation,
                  <Document><![CDATA[
class Variable
{
    public void Goo()
    {
        $$
    }
}]]></Document>)

                state.SendTypeChars("va")
                Await state.AssertSelectedCompletionItem(displayText:="var", isHardSelected:=True)

                state.SendTypeChars(" (a")
                Await state.AssertNoCompletionSession()

                state.SendTypeChars(", a")
                Await state.AssertNoCompletionSession()
                Assert.Contains("var (a, a", state.GetLineTextFromCaretPosition(), StringComparison.Ordinal)
            End Using
        End Function

        <MemberData(NameOf(AllCompletionImplementations))>
        <WpfTheory, Trait(Traits.Feature, Traits.Features.Completion)>
        Public Async Function TestParenthesizedDeconstructionDeclarationWithSymbol(completionImplementation As CompletionImplementation) As Task
            Using state = TestStateFactory.CreateCSharpTestState(completionImplementation,
                  <Document><![CDATA[
class Variable
{
    public void Goo()
    {
       ($$) = (1, 2);
    }
}]]></Document>)

                state.SendTypeChars("vari")
                Await state.AssertSelectedCompletionItem(displayText:="Variable", isHardSelected:=True)
                state.SendTypeChars(" ")
                Assert.Contains("(Variable ", state.GetLineTextFromCaretPosition(), StringComparison.Ordinal)
                Await state.AssertNoCompletionSession()

                state.SendTypeChars("x, vari")
                Await state.AssertSelectedCompletionItem(displayText:="Variable", isHardSelected:=True)
                state.SendTypeChars(" ")
                Assert.Contains("(Variable x, Variable ", state.GetLineTextFromCaretPosition(), StringComparison.Ordinal)
                Await state.AssertSelectedCompletionItem(displayText:="Variable", isHardSelected:=False)
                state.AssertCompletionItemsContainAll({"variable"})
            End Using
        End Function

        <MemberData(NameOf(AllCompletionImplementations))>
        <WpfTheory, Trait(Traits.Feature, Traits.Features.Completion)>
        Public Async Function TestParenthesizedDeconstructionDeclarationWithInt(completionImplementation As CompletionImplementation) As Task
            Using state = TestStateFactory.CreateCSharpTestState(completionImplementation,
                  <Document><![CDATA[
class Integer
{
    public void Goo()
    {
       ($$) = (1, 2);
    }
}]]></Document>)

                state.SendTypeChars("int")
                Await state.AssertSelectedCompletionItem(displayText:="int", isHardSelected:=True)
                state.SendTypeChars(" ")
                Assert.Contains("(int ", state.GetLineTextFromCaretPosition(), StringComparison.Ordinal)
                Await state.AssertNoCompletionSession()

                state.SendTypeChars("x, int")
                Await state.AssertSelectedCompletionItem(displayText:="int", isHardSelected:=True)
                state.SendTypeChars(" ")
                Assert.Contains("(int x, int ", state.GetLineTextFromCaretPosition(), StringComparison.Ordinal)
                Await state.AssertNoCompletionSession()
            End Using
        End Function

        <MemberData(NameOf(AllCompletionImplementations))>
        <WpfTheory, Trait(Traits.Feature, Traits.Features.Completion)>
        Public Async Function TestIncompleteParenthesizedDeconstructionDeclaration(completionImplementation As CompletionImplementation) As Task
            Using state = TestStateFactory.CreateCSharpTestState(completionImplementation,
                  <Document><![CDATA[
class Variable
{
    public void Goo()
    {
       ($$
    }
}]]></Document>)

                state.SendTypeChars("va")
                Await state.AssertSelectedCompletionItem(displayText:="var", isHardSelected:=True)
                state.SendTypeChars(" ")
                Await state.AssertNoCompletionSession()

                state.SendTypeChars("a")
                Await state.AssertSelectedCompletionItem(displayText:="as", isSoftSelected:=True)

                state.SendTypeChars(", va")
                Await state.AssertSelectedCompletionItem(displayText:="var", isHardSelected:=True)
                state.SendTypeChars(" ")
                Await state.AssertNoCompletionSession()

                state.SendTypeChars("a")
                Await state.AssertSelectedCompletionItem(displayText:="as", isSoftSelected:=True)
                state.SendTypeChars(")")
                Assert.Contains("(var a, var a)", state.GetLineTextFromCaretPosition(), StringComparison.Ordinal)
                Await state.AssertNoCompletionSession()
            End Using
        End Function

        <MemberData(NameOf(AllCompletionImplementations))>
        <WpfTheory, Trait(Traits.Feature, Traits.Features.Completion)>
        Public Async Function TestIncompleteParenthesizedDeconstructionDeclaration2(completionImplementation As CompletionImplementation) As Task
            Using state = TestStateFactory.CreateCSharpTestState(completionImplementation,
                  <Document><![CDATA[
class Variable
{
    public void Goo()
    {
       ($$)
    }
}]]></Document>)

                state.SendTypeChars("va")
                Await state.AssertSelectedCompletionItem(displayText:="var", isHardSelected:=True)
                state.SendTypeChars(" ")
                Await state.AssertNoCompletionSession()

                state.SendTypeChars("a")
                Await state.AssertSelectedCompletionItem(displayText:="as", isSoftSelected:=True)

                state.SendTypeChars(", va")
                Await state.AssertSelectedCompletionItem(displayText:="var", isHardSelected:=True)
                state.SendTypeChars(" ")
                Await state.AssertNoCompletionSession()

                state.SendTypeChars("a")
                Await state.AssertSelectedCompletionItem(displayText:="as", isSoftSelected:=True)
                state.SendReturn()

                Dim caretLine = state.GetLineFromCurrentCaretPosition()
                Assert.Contains("            )", caretLine.GetText(), StringComparison.Ordinal)

                Dim previousLine = caretLine.Snapshot.Lines(caretLine.LineNumber - 1)
                Assert.Contains("(var a, var a", previousLine.GetText(), StringComparison.Ordinal)
            End Using
        End Function

        <MemberData(NameOf(AllCompletionImplementations))>
        <WpfTheory, Trait(Traits.Feature, Traits.Features.Completion)>
        Public Async Function TestBackspaceInIncompleteParenthesizedDeconstructionDeclaration(completionImplementation As CompletionImplementation) As Task
            Using state = TestStateFactory.CreateCSharpTestState(completionImplementation,
                  <Document><![CDATA[
class Variable
{
    public void Goo()
    {
       (var as$$
    }
}]]></Document>)

                state.Workspace.Options = state.Workspace.Options.WithChangedOption(
                    CompletionOptions.TriggerOnDeletion, LanguageNames.CSharp, True)

                state.SendBackspace()
                ' This completionImplementation is hard-selected because the suggestion mode never triggers on backspace
                ' See issue https://github.com/dotnet/roslyn/issues/15302
                Await state.AssertSelectedCompletionItem(displayText:="as", isHardSelected:=True)

                state.SendTypeChars(", var as")
                state.SendBackspace()
                Await state.AssertSelectedCompletionItem(displayText:="as", isSoftSelected:=True)

                state.SendTypeChars(")")
                Await state.AssertNoCompletionSession()
                Assert.Contains("(var as, var a)", state.GetLineTextFromCaretPosition(), StringComparison.Ordinal)
            End Using
        End Function

        <MemberData(NameOf(AllCompletionImplementations))>
        <WpfTheory, Trait(Traits.Feature, Traits.Features.Completion)>
        Public Async Function TestBackspaceInParenthesizedDeconstructionDeclaration(completionImplementation As CompletionImplementation) As Task
            Using state = TestStateFactory.CreateCSharpTestState(completionImplementation,
                  <Document><![CDATA[
class Variable
{
    public void Goo()
    {
       (var as$$)
    }
}]]></Document>)

                state.Workspace.Options = state.Workspace.Options.WithChangedOption(
                    CompletionOptions.TriggerOnDeletion, LanguageNames.CSharp, True)

                state.SendBackspace()
                ' This completionImplementation is hard-selected because the suggestion mode never triggers on backspace
                ' See issue https://github.com/dotnet/roslyn/issues/15302
                Await state.AssertSelectedCompletionItem(displayText:="as", isHardSelected:=True)

                state.SendTypeChars(", var as")
                state.SendBackspace()
                Await state.AssertSelectedCompletionItem(displayText:="as", isSoftSelected:=True)

                state.SendReturn()
                Await state.AssertNoCompletionSession()

                Dim caretLine = state.GetLineFromCurrentCaretPosition()
                Assert.Contains("            )", caretLine.GetText(), StringComparison.Ordinal)

                Dim previousLine = caretLine.Snapshot.Lines(caretLine.LineNumber - 1)
                Assert.Contains("(var as, var a", previousLine.GetText(), StringComparison.Ordinal)
            End Using
        End Function

        <MemberData(NameOf(AllCompletionImplementations))>
        <WpfTheory, Trait(Traits.Feature, Traits.Features.Completion)>
        <WorkItem(17256, "https://github.com/dotnet/roslyn/issues/17256")>
        Public Async Function TestThrowExpression(completionImplementation As CompletionImplementation) As Task
            Using state = TestStateFactory.CreateCSharpTestState(completionImplementation,
                  <Document><![CDATA[
using System;
class C
{
    public object Goo()
    {
        return null ?? throw new$$
    }
}]]></Document>)

                state.SendTypeChars(" ")
                Await state.AssertSelectedCompletionItem(displayText:="Exception", isHardSelected:=True)
            End Using
        End Function

        <MemberData(NameOf(AllCompletionImplementations))>
        <WpfTheory, Trait(Traits.Feature, Traits.Features.Completion)>
        <WorkItem(17256, "https://github.com/dotnet/roslyn/issues/17256")>
        Public Async Function TestThrowStatement(completionImplementation As CompletionImplementation) As Task
            Using state = TestStateFactory.CreateCSharpTestState(completionImplementation,
                  <Document><![CDATA[
using System;
class C
{
    public object Goo()
    {
        throw new$$
    }
}]]></Document>)

                state.SendTypeChars(" ")
                Await state.AssertSelectedCompletionItem(displayText:="Exception", isHardSelected:=True)
            End Using
        End Function

        <MemberData(NameOf(AllCompletionImplementations))>
        <WpfTheory>
        Public Async Function TestNonTrailingNamedArgumentInCSharp7_1(completionImplementation As CompletionImplementation) As Task
            Using state = TestStateFactory.CreateTestStateFromWorkspace(completionImplementation,
                 <Workspace>
                     <Project Language="C#" LanguageVersion="CSharp7_1" CommonReferences="true" AssemblyName="CSProj">
                         <Document FilePath="C.cs">
class C
{
    public void M()
    {
        int better = 2;
        M(a: 1, $$)
    }
    public void M(int a, int bar, int c) { }
}
                         </Document>
                     </Project>
                 </Workspace>)

                state.SendTypeChars("b")
                Await state.AssertSelectedCompletionItem(displayText:="bar", displayTextSuffix:=":", isHardSelected:=True)
                state.SendTypeChars("e")
                Await state.AssertSelectedCompletionItem(displayText:="bar", displayTextSuffix:=":", isSoftSelected:=True)
            End Using
        End Function

        <MemberData(NameOf(AllCompletionImplementations))>
        <WpfTheory>
        Public Async Function TestNonTrailingNamedArgumentInCSharp7_2(completionImplementation As CompletionImplementation) As Task
            Using state = TestStateFactory.CreateTestStateFromWorkspace(completionImplementation,
                 <Workspace>
                     <Project Language="C#" LanguageVersion="CSharp7_2" CommonReferences="true" AssemblyName="CSProj">
                         <Document FilePath="C.cs">
class C
{
    public void M()
    {
        int better = 2;
        M(a: 1, $$)
    }
    public void M(int a, int bar, int c) { }
}
                         </Document>
                     </Project>
                 </Workspace>)

                state.SendTypeChars("b")
                Await state.AssertSelectedCompletionItem(displayText:="better", isHardSelected:=True)
                state.SendTypeChars("a")
                Await state.AssertSelectedCompletionItem(displayText:="bar", displayTextSuffix:=":", isHardSelected:=True)
                state.SendBackspace()
                Await state.AssertSelectedCompletionItem(displayText:="better", isHardSelected:=True)
                state.SendTypeChars(", ")
                Assert.Contains("M(a: 1, better,", state.GetLineTextFromCaretPosition(), StringComparison.Ordinal)
            End Using
        End Function

        <MemberData(NameOf(AllCompletionImplementations))>
        <WpfTheory, Trait(Traits.Feature, Traits.Features.Completion)>
        <WorkItem(4677, "https://github.com/dotnet/roslyn/issues/4677")>
        Public Async Function TestDefaultSwitchLabel(completionImplementation As CompletionImplementation) As Task
            Using state = TestStateFactory.CreateCSharpTestState(completionImplementation,
                  <Document><![CDATA[
class C
{
    public void M(object o)
    {
        switch (o)
        {
            default:
                goto $$
        }
    }
}]]></Document>)

                state.SendTypeChars("d")
                Await state.AssertSelectedCompletionItem(displayText:="default", isHardSelected:=True)
                state.SendTypeChars(";")
                Assert.Contains("goto default;", state.GetLineTextFromCaretPosition(), StringComparison.Ordinal)
            End Using
        End Function

        <MemberData(NameOf(AllCompletionImplementations))>
        <WpfTheory, Trait(Traits.Feature, Traits.Features.Completion)>
        <WorkItem(4677, "https://github.com/dotnet/roslyn/issues/4677")>
        Public Async Function TestGotoOrdinaryLabel(completionImplementation As CompletionImplementation) As Task
            Using state = TestStateFactory.CreateCSharpTestState(completionImplementation,
                  <Document><![CDATA[
class C
{
    public void M(object o)
    {
label1:
        goto $$
    }
}]]></Document>)

                state.SendTypeChars("l")
                Await state.AssertSelectedCompletionItem(displayText:="label1", isHardSelected:=True)
                state.SendTypeChars(";")
                Assert.Contains("goto label1;", state.GetLineTextFromCaretPosition(), StringComparison.Ordinal)
            End Using
        End Function

        <MemberData(NameOf(AllCompletionImplementations))>
        <WpfTheory, Trait(Traits.Feature, Traits.Features.Completion)>
        <WorkItem(4677, "https://github.com/dotnet/roslyn/issues/4677")>
        Public Async Function TestEscapedDefaultLabel(completionImplementation As CompletionImplementation) As Task
            Using state = TestStateFactory.CreateCSharpTestState(completionImplementation,
                  <Document><![CDATA[
class C
{
    public void M(object o)
    {
@default:
        goto $$
    }
}]]></Document>)

                state.SendTypeChars("d")
                Await state.AssertSelectedCompletionItem(displayText:="@default", isHardSelected:=True)
                state.SendTypeChars(";")
                Assert.Contains("goto @default;", state.GetLineTextFromCaretPosition(), StringComparison.Ordinal)
            End Using
        End Function

        <MemberData(NameOf(AllCompletionImplementations))>
        <WpfTheory, Trait(Traits.Feature, Traits.Features.Completion)>
        <WorkItem(4677, "https://github.com/dotnet/roslyn/issues/4677")>
        Public Async Function TestEscapedDefaultLabel2(completionImplementation As CompletionImplementation) As Task
            Using state = TestStateFactory.CreateCSharpTestState(completionImplementation,
                  <Document><![CDATA[
class C
{
    public void M(object o)
    {
        switch (o)
        {
            default:
@default:
                goto $$
        }
    }
}]]></Document>)

                state.SendTypeChars("d")
                Await state.AssertSelectedCompletionItem(displayText:="default", isHardSelected:=True)
                state.SendTypeChars(";")
                Assert.Contains("goto default;", state.GetLineTextFromCaretPosition(), StringComparison.Ordinal)
            End Using
        End Function

        <MemberData(NameOf(AllCompletionImplementations))>
        <WpfTheory, Trait(Traits.Feature, Traits.Features.Completion)>
        <WorkItem(4677, "https://github.com/dotnet/roslyn/issues/4677")>
        Public Async Function TestEscapedDefaultLabelWithoutSwitch(completionImplementation As CompletionImplementation) As Task
            Using state = TestStateFactory.CreateCSharpTestState(completionImplementation,
                  <Document><![CDATA[
class C
{
    public void M(object o)
    {
@default:
        goto $$
    }
}]]></Document>)

                state.SendTypeChars("d")
                Await state.AssertSelectedCompletionItem(displayText:="@default", isHardSelected:=True)
                state.SendTypeChars(";")
                Assert.Contains("goto @default;", state.GetLineTextFromCaretPosition(), StringComparison.Ordinal)
            End Using
        End Function

        <MemberData(NameOf(AllCompletionImplementations))>
        <WpfTheory, Trait(Traits.Feature, Traits.Features.Completion)>
        <WorkItem(24432, "https://github.com/dotnet/roslyn/issues/24432")>
        Public Async Function TestArrayInitialization(completionImplementation As CompletionImplementation) As Task
            Using state = TestStateFactory.CreateCSharpTestState(completionImplementation,
                  <Document><![CDATA[
class Class
{
    public void M()
    {
        Class[] x = $$
    }
}]]></Document>)

                state.SendTypeChars("new ")
                Await state.AssertSelectedCompletionItem(displayText:="Class", isSoftSelected:=True)
                state.SendTypeChars("C")
                Await state.AssertSelectedCompletionItem(displayText:="Class", isHardSelected:=True)
                state.SendTypeChars("[")
                Assert.Contains("Class[] x = new Class[", state.GetLineTextFromCaretPosition(), StringComparison.Ordinal)
                state.SendTypeChars("] {")
                Assert.Contains("Class[] x = new Class[] {", state.GetLineTextFromCaretPosition(), StringComparison.Ordinal)
            End Using
        End Function

        <MemberData(NameOf(AllCompletionImplementations))>
        <WpfTheory, Trait(Traits.Feature, Traits.Features.Completion)>
        <WorkItem(24432, "https://github.com/dotnet/roslyn/issues/24432")>
        Public Async Function TestImplicitArrayInitialization(completionImplementation As CompletionImplementation) As Task
            Using state = TestStateFactory.CreateCSharpTestState(completionImplementation,
                  <Document><![CDATA[
class Class
{
    public void M()
    {
        Class[] x = $$
    }
}]]></Document>)

                state.SendTypeChars("n")
                Await state.AssertSelectedCompletionItem(displayText:="nameof", isHardSelected:=True)
                state.SendTypeChars("e")
                Await state.AssertSelectedCompletionItem(displayText:="new", isHardSelected:=True)
                state.SendTypeChars(" ")
                Await state.AssertSelectedCompletionItem(displayText:="Class", isSoftSelected:=True)
                state.SendTypeChars("[")
                Assert.Contains("Class[] x = new [", state.GetLineTextFromCaretPosition(), StringComparison.Ordinal)
                state.SendTypeChars("] {")
                Assert.Contains("Class[] x = new [] {", state.GetLineTextFromCaretPosition(), StringComparison.Ordinal)
            End Using
        End Function

        <MemberData(NameOf(AllCompletionImplementations))>
        <WpfTheory, Trait(Traits.Feature, Traits.Features.Completion)>
        <WorkItem(24432, "https://github.com/dotnet/roslyn/issues/24432")>
        Public Async Function TestImplicitArrayInitialization2(completionImplementation As CompletionImplementation) As Task
            Using state = TestStateFactory.CreateCSharpTestState(completionImplementation,
                  <Document><![CDATA[
class Class
{
    public void M()
    {
        Class[] x = $$
    }
}]]></Document>)

                state.SendTypeChars("ne")
                Await state.AssertSelectedCompletionItem(displayText:="new", isHardSelected:=True)
                state.SendTypeChars("[")
                Assert.Contains("Class[] x = new[", state.GetLineTextFromCaretPosition(), StringComparison.Ordinal)
            End Using
        End Function

        <MemberData(NameOf(AllCompletionImplementations))>
        <WpfTheory, Trait(Traits.Feature, Traits.Features.Completion)>
        <WorkItem(24432, "https://github.com/dotnet/roslyn/issues/24432")>
        Public Async Function TestImplicitArrayInitialization3(completionImplementation As CompletionImplementation) As Task
            Using state = TestStateFactory.CreateCSharpTestState(completionImplementation,
                  <Document><![CDATA[
class Class
{
    public void M()
    {
        Class[] x = $$
    }
}]]></Document>)

                state.SendTypeChars("ne")
                Await state.AssertSelectedCompletionItem(displayText:="new", isHardSelected:=True)
                state.SendTypeChars(" ")
                Await state.AssertSelectedCompletionItem(displayText:="Class", isSoftSelected:=True)
                Assert.Contains("Class[] x = new ", state.GetLineTextFromCaretPosition(), StringComparison.Ordinal)
                state.SendTypeChars("[")
                Assert.Contains("Class[] x = new [", state.GetLineTextFromCaretPosition(), StringComparison.Ordinal)
            End Using
        End Function

        <MemberData(NameOf(AllCompletionImplementations))>
        <WpfTheory, Trait(Traits.Feature, Traits.Features.Completion)>
        <WorkItem(24432, "https://github.com/dotnet/roslyn/issues/24432")>
        Public Async Function TestImplicitArrayInitialization4(completionImplementation As CompletionImplementation) As Task
            Using state = TestStateFactory.CreateCSharpTestState(completionImplementation,
                  <Document><![CDATA[
class Class
{
    public void M()
    {
        Class[] x =$$
    }
}]]></Document>)

                state.SendTypeChars(" ")
                Await state.AssertNoCompletionSession()
                state.SendTypeChars("{")
                Assert.Contains("Class[] x = {", state.GetLineTextFromCaretPosition(), StringComparison.Ordinal)
            End Using
        End Function

        <MemberData(NameOf(AllCompletionImplementations))>
        <WpfTheory, Trait(Traits.Feature, Traits.Features.Completion)>
        <WorkItem(24432, "https://github.com/dotnet/roslyn/issues/24432")>
        Public Async Function TestImplicitArrayInitialization_WithTab(completionImplementation As CompletionImplementation) As Task
            Using state = TestStateFactory.CreateCSharpTestState(completionImplementation,
                  <Document><![CDATA[
class Class
{
    public void M()
    {
        Class[] x = $$
    }
}]]></Document>)

                state.SendTypeChars("ne")
                Await state.AssertSelectedCompletionItem(displayText:="new", isHardSelected:=True)
                state.SendTypeChars(" ")
                Await state.AssertSelectedCompletionItem(displayText:="Class", isSoftSelected:=True)
                Assert.Contains("Class[] x = new ", state.GetLineTextFromCaretPosition(), StringComparison.Ordinal)
                state.SendTab()
                Assert.Contains("Class[] x = new Class", state.GetLineTextFromCaretPosition(), StringComparison.Ordinal)
            End Using
        End Function

        <MemberData(NameOf(AllCompletionImplementations))>
        <WpfTheory, Trait(Traits.Feature, Traits.Features.Completion)>
        <WorkItem(24432, "https://github.com/dotnet/roslyn/issues/24432")>
        Public Async Function TestTypelessImplicitArrayInitialization(completionImplementation As CompletionImplementation) As Task
            Using state = TestStateFactory.CreateCSharpTestState(completionImplementation,
                  <Document><![CDATA[
class Class
{
    public void M()
    {
        var x = $$
    }
}]]></Document>)

                state.SendTypeChars("ne")
                Await state.AssertSelectedCompletionItem(displayText:="new", isHardSelected:=True)
                state.SendTypeChars(" ")
                Await state.AssertNoCompletionSession()
                state.SendTypeChars("[")
                Assert.Contains("var x = new [", state.GetLineTextFromCaretPosition(), StringComparison.Ordinal)
                state.SendTypeChars("] {")
                Assert.Contains("var x = new [] {", state.GetLineTextFromCaretPosition(), StringComparison.Ordinal)
            End Using
        End Function

        <MemberData(NameOf(AllCompletionImplementations))>
        <WpfTheory, Trait(Traits.Feature, Traits.Features.Completion)>
        <WorkItem(24432, "https://github.com/dotnet/roslyn/issues/24432")>
        Public Async Function TestTypelessImplicitArrayInitialization2(completionImplementation As CompletionImplementation) As Task
            Using state = TestStateFactory.CreateCSharpTestState(completionImplementation,
                  <Document><![CDATA[
class Class
{
    public void M()
    {
        var x = $$
    }
}]]></Document>)

                state.SendTypeChars("ne")
                Await state.AssertSelectedCompletionItem(displayText:="new", isHardSelected:=True)
                state.SendTypeChars("[")
                Assert.Contains("var x = new[", state.GetLineTextFromCaretPosition(), StringComparison.Ordinal)
            End Using
        End Function

        <MemberData(NameOf(AllCompletionImplementations))>
        <WpfTheory, Trait(Traits.Feature, Traits.Features.Completion)>
        <WorkItem(24432, "https://github.com/dotnet/roslyn/issues/24432")>
        Public Async Function TestTypelessImplicitArrayInitialization3(completionImplementation As CompletionImplementation) As Task
            Using state = TestStateFactory.CreateCSharpTestState(completionImplementation,
                  <Document><![CDATA[
class Class
{
    public void M()
    {
        var x = $$
    }
}]]></Document>)

                state.SendTypeChars("ne")
                Await state.AssertSelectedCompletionItem(displayText:="new", isHardSelected:=True)
                state.SendTypeChars(" ")
                Assert.Contains("var x = new ", state.GetLineTextFromCaretPosition(), StringComparison.Ordinal)
                state.SendTypeChars("[")
                Assert.Contains("var x = new [", state.GetLineTextFromCaretPosition(), StringComparison.Ordinal)
            End Using
        End Function

        <MemberData(NameOf(AllCompletionImplementations))>
        <WpfTheory, Trait(Traits.Feature, Traits.Features.Completion)>
        Public Async Function TestPropertyInPropertySubpattern(completionImplementation As CompletionImplementation) As Task
            Using state = TestStateFactory.CreateCSharpTestState(completionImplementation,
                  <Document><![CDATA[
class Class
{
    int Prop { get; set; }
    int OtherProp { get; set; }
    public void M()
    {
        _ = this is $$
    }
}]]></Document>)

                Await state.AssertNoCompletionSession()
                state.SendTypeChars("C")
                Await state.AssertSelectedCompletionItem(displayText:="Class", isHardSelected:=True)
                state.SendTypeChars(" { P")
                Await state.AssertSelectedCompletionItem(displayText:="Prop", displayTextSuffix:=":", isHardSelected:=True)
                state.SendTypeChars(":")
                Assert.Contains("{ Prop:", state.GetLineTextFromCaretPosition(), StringComparison.Ordinal)
                state.SendTypeChars(" 0, ")
                Await state.AssertSelectedCompletionItem(displayText:="OtherProp", displayTextSuffix:=":", isSoftSelected:=True)
                state.SendTypeChars("O")
                Await state.AssertSelectedCompletionItem(displayText:="OtherProp", displayTextSuffix:=":", isHardSelected:=True)
                state.SendTypeChars(": 1 }")
                Assert.Contains("is Class { Prop: 0, OtherProp: 1 }", state.GetLineTextFromCaretPosition(), StringComparison.Ordinal)
            End Using
        End Function

        <MemberData(NameOf(AllCompletionImplementations))>
        <WpfTheory, Trait(Traits.Feature, Traits.Features.Completion)>
        Public Async Function TestPropertyInPropertySubpattern_TriggerWithSpace(completionImplementation As CompletionImplementation) As Task
            Using state = TestStateFactory.CreateCSharpTestState(completionImplementation,
                  <Document><![CDATA[
class Class
{
    int Prop { get; set; }
    int OtherProp { get; set; }
    public void M()
    {
        _ = this is $$
    }
}]]></Document>)

                Await state.AssertNoCompletionSession()
                state.SendTypeChars("C")
                Await state.AssertSelectedCompletionItem(displayText:="Class", isHardSelected:=True)
                state.SendTypeChars(" ")
                Assert.Contains("is Class", state.GetLineTextFromCaretPosition(), StringComparison.Ordinal)
                state.SendTypeChars("{ P")
                Await state.AssertSelectedCompletionItem(displayText:="Prop", displayTextSuffix:=":", isHardSelected:=True)
                state.SendTypeChars(" ")
                Assert.Contains("is Class { Prop ", state.GetLineTextFromCaretPosition(), StringComparison.Ordinal)
                state.SendTypeChars(":")
                Assert.Contains("is Class { Prop :", state.GetLineTextFromCaretPosition(), StringComparison.Ordinal)
                state.SendTypeChars(" 0, ")
                Await state.AssertSelectedCompletionItem(displayText:="OtherProp", displayTextSuffix:=":", isSoftSelected:=True)
                state.SendTypeChars("O")
                Await state.AssertSelectedCompletionItem(displayText:="OtherProp", displayTextSuffix:=":", isHardSelected:=True)
                state.SendTypeChars(" ")
                Assert.Contains("is Class { Prop : 0, OtherProp", state.GetLineTextFromCaretPosition(), StringComparison.Ordinal)
                state.SendTypeChars(": 1 }")
                Assert.Contains("is Class { Prop : 0, OtherProp : 1 }", state.GetLineTextFromCaretPosition(), StringComparison.Ordinal)
            End Using
        End Function

        <MemberData(NameOf(AllCompletionImplementations))>
        <WpfTheory, Trait(Traits.Feature, Traits.Features.Completion)>
        <WorkItem(13527, "https://github.com/dotnet/roslyn/issues/13527")>
        Public Async Function TestSymbolInTupleLiteral(completionImplementation As CompletionImplementation) As Task
            Using state = TestStateFactory.CreateCSharpTestState(completionImplementation,
                  <Document><![CDATA[
class C
{
    public void Fo()
    {
        ($$)
    }
}]]></Document>)

                state.SendTypeChars("F")
                Await state.AssertSelectedCompletionItem(displayText:="Fo", isHardSelected:=True)
                state.SendTypeChars(":")
                Assert.Contains("(F:", state.GetLineTextFromCaretPosition(), StringComparison.Ordinal)
            End Using
        End Function

        <MemberData(NameOf(AllCompletionImplementations))>
        <WpfTheory, Trait(Traits.Feature, Traits.Features.Completion)>
        <WorkItem(13527, "https://github.com/dotnet/roslyn/issues/13527")>
        Public Async Function TestSymbolInTupleLiteralAfterComma(completionImplementation As CompletionImplementation) As Task
            Using state = TestStateFactory.CreateCSharpTestState(completionImplementation,
                  <Document><![CDATA[
class C
{
    public void Fo()
    {
        (x, $$)
    }
}]]></Document>)

                state.SendTypeChars("F")
                Await state.AssertSelectedCompletionItem(displayText:="Fo", isHardSelected:=True)
                state.SendTypeChars(":")
                Assert.Contains("(x, F:", state.GetLineTextFromCaretPosition(), StringComparison.Ordinal)
            End Using
        End Function

        <MemberData(NameOf(AllCompletionImplementations))>
        <WpfTheory, Trait(Traits.Feature, Traits.Features.Completion)>
        <WorkItem(19335, "https://github.com/dotnet/roslyn/issues/19335")>
        Public Async Function ColonInTupleNameInTupleLiteral(completionImplementation As CompletionImplementation) As Task
            Using state = TestStateFactory.CreateCSharpTestState(completionImplementation,
                  <Document><![CDATA[
class C
{
    public void M()
    {
        (int first, int second) t = ($$
    }
}]]></Document>)

                state.SendTypeChars("fi")
                Await state.AssertSelectedCompletionItem(displayText:="first", displayTextSuffix:=":", isHardSelected:=True)
                Assert.Equal("first", state.GetSelectedItem().FilterText)
                state.SendTypeChars(":")
                Assert.Contains("(first:", state.GetLineTextFromCaretPosition(), StringComparison.Ordinal)
            End Using
        End Function

        <MemberData(NameOf(AllCompletionImplementations))>
        <WpfTheory, Trait(Traits.Feature, Traits.Features.Completion)>
        <WorkItem(19335, "https://github.com/dotnet/roslyn/issues/19335")>
        Public Async Function ColonInExactTupleNameInTupleLiteral(completionImplementation As CompletionImplementation) As Task
            Using state = TestStateFactory.CreateCSharpTestState(completionImplementation,
                  <Document><![CDATA[
class C
{
    public void M()
    {
        (int first, int second) t = ($$
    }
}]]></Document>)

                state.SendTypeChars("first")
                Await state.AssertSelectedCompletionItem(displayText:="first", displayTextSuffix:=":", isHardSelected:=True)
                Assert.Equal("first", state.GetSelectedItem().FilterText)
                state.SendTypeChars(":")
                Assert.Contains("(first:", state.GetLineTextFromCaretPosition(), StringComparison.Ordinal)
            End Using
        End Function

        <MemberData(NameOf(AllCompletionImplementations))>
        <WpfTheory, Trait(Traits.Feature, Traits.Features.Completion)>
        <WorkItem(19335, "https://github.com/dotnet/roslyn/issues/19335")>
        Public Async Function ColonInTupleNameInTupleLiteralAfterComma(completionImplementation As CompletionImplementation) As Task
            Using state = TestStateFactory.CreateCSharpTestState(completionImplementation,
                  <Document><![CDATA[
class C
{
    public void M()
    {
        (int first, int second) t = (0, $$
    }
}]]></Document>)

                state.SendTypeChars("se")
                Await state.AssertSelectedCompletionItem(displayText:="second", displayTextSuffix:=":", isHardSelected:=True)
                Assert.Equal("second", state.GetSelectedItem().FilterText)
                state.SendTypeChars(":")
                Assert.Contains("(0, second:", state.GetLineTextFromCaretPosition(), StringComparison.Ordinal)
            End Using
        End Function

        <MemberData(NameOf(AllCompletionImplementations))>
        <WpfTheory, Trait(Traits.Feature, Traits.Features.Completion)>
        <WorkItem(19335, "https://github.com/dotnet/roslyn/issues/19335")>
        Public Async Function TabInTupleNameInTupleLiteral(completionImplementation As CompletionImplementation) As Task
            Using state = TestStateFactory.CreateCSharpTestState(completionImplementation,
                  <Document><![CDATA[
class C
{
    public void M()
    {
        (int first, int second) t = ($$
    }
}]]></Document>)

                state.SendTypeChars("fi")
                Await state.AssertSelectedCompletionItem(displayText:="first", displayTextSuffix:=":", isHardSelected:=True)
                Assert.Equal("first", state.GetSelectedItem().FilterText)
                state.SendTab()
                state.SendTypeChars(":")
                state.SendTypeChars("0")
                Assert.Contains("(first:0", state.GetLineTextFromCaretPosition(), StringComparison.Ordinal)
            End Using
        End Function

        <MemberData(NameOf(AllCompletionImplementations))>
        <WpfTheory, Trait(Traits.Feature, Traits.Features.Completion)>
        <WorkItem(19335, "https://github.com/dotnet/roslyn/issues/19335")>
        Public Async Function TabInExactTupleNameInTupleLiteral(completionImplementation As CompletionImplementation) As Task
            Using state = TestStateFactory.CreateCSharpTestState(completionImplementation,
                  <Document><![CDATA[
class C
{
    public void M()
    {
        (int first, int second) t = ($$
    }
}]]></Document>)

                state.SendTypeChars("first")
                Await state.AssertSelectedCompletionItem(displayText:="first", displayTextSuffix:=":", isHardSelected:=True)
                Assert.Equal("first", state.GetSelectedItem().FilterText)
                state.SendTab()
                state.SendTypeChars(":")
                state.SendTypeChars("0")
                Assert.Contains("(first:0", state.GetLineTextFromCaretPosition(), StringComparison.Ordinal)
            End Using
        End Function

        <MemberData(NameOf(AllCompletionImplementations))>
        <WpfTheory, Trait(Traits.Feature, Traits.Features.Completion)>
        <WorkItem(19335, "https://github.com/dotnet/roslyn/issues/19335")>
        Public Async Function TabInTupleNameInTupleLiteralAfterComma(completionImplementation As CompletionImplementation) As Task
            Using state = TestStateFactory.CreateCSharpTestState(completionImplementation,
                  <Document><![CDATA[
class C
{
    public void M()
    {
        (int first, int second) t = (0, $$
    }
}]]></Document>)

                state.SendTypeChars("se")
                Await state.AssertSelectedCompletionItem(displayText:="second", displayTextSuffix:=":", isHardSelected:=True)
                Assert.Equal("second", state.GetSelectedItem().FilterText)
                state.SendTab()
                state.SendTypeChars(":")
                state.SendTypeChars("1")
                Assert.Contains("(0, second:1", state.GetLineTextFromCaretPosition(), StringComparison.Ordinal)
            End Using
        End Function

        <MemberData(NameOf(AllCompletionImplementations))>
        <WpfTheory, Trait(Traits.Feature, Traits.Features.Completion)>
        <WorkItem(13527, "https://github.com/dotnet/roslyn/issues/13527")>
        Public Async Function TestKeywordInTupleLiteral(completionImplementation As CompletionImplementation) As Task
            Using state = TestStateFactory.CreateCSharpTestState(completionImplementation,
                  <Document><![CDATA[
class C
{
    public void Goo()
    {
        ($$)
    }
}]]></Document>)

                state.SendTypeChars("d")
                Await state.AssertSelectedCompletionItem(displayText:="decimal", isHardSelected:=True)
                state.SendTypeChars(":")
                Assert.Contains("(d:", state.GetLineTextFromCaretPosition(), StringComparison.Ordinal)
            End Using
        End Function

        <MemberData(NameOf(AllCompletionImplementations))>
        <WpfTheory, Trait(Traits.Feature, Traits.Features.Completion)>
        <WorkItem(13527, "https://github.com/dotnet/roslyn/issues/13527")>
        Public Async Function TestTupleType(completionImplementation As CompletionImplementation) As Task
            Using state = TestStateFactory.CreateCSharpTestState(completionImplementation,
                  <Document><![CDATA[
class C
{
    public void Goo()
    {
        ($$)
    }
}]]></Document>)

                state.SendTypeChars("d")
                Await state.AssertSelectedCompletionItem(displayText:="decimal", isHardSelected:=True)
                state.SendTypeChars(" ")
                Assert.Contains("(decimal ", state.GetLineTextFromCaretPosition(), StringComparison.Ordinal)
            End Using
        End Function

        <MemberData(NameOf(AllCompletionImplementations))>
        <WpfTheory, Trait(Traits.Feature, Traits.Features.Completion)>
        <WorkItem(13527, "https://github.com/dotnet/roslyn/issues/13527")>
        Public Async Function TestDefaultKeyword(completionImplementation As CompletionImplementation) As Task
            Using state = TestStateFactory.CreateCSharpTestState(completionImplementation,
                  <Document><![CDATA[
class C
{
    public void Goo()
    {
        switch(true)
        {
            $$
        }
    }
}]]></Document>)

                state.SendTypeChars("def")
                Await state.AssertSelectedCompletionItem(displayText:="default", isHardSelected:=True)
                state.SendTypeChars(":")
                Assert.Contains("default:", state.GetLineTextFromCaretPosition(), StringComparison.Ordinal)
            End Using
        End Function

        <MemberData(NameOf(AllCompletionImplementations))>
        <WpfTheory, Trait(Traits.Feature, Traits.Features.Completion)>
        <WorkItem(13527, "https://github.com/dotnet/roslyn/issues/13527")>
        Public Async Function TestParenthesizedExpression(completionImplementation As CompletionImplementation) As Task
            Using state = TestStateFactory.CreateCSharpTestState(completionImplementation,
                  <Document><![CDATA[
class C
{
    public void Fo()
    {
        ($$)
    }
}]]></Document>)

                state.SendTypeChars("F")
                Await state.AssertSelectedCompletionItem(displayText:="Fo", isHardSelected:=True)
                state.SendTypeChars(".")
                Assert.Contains("(Fo.", state.GetLineTextFromCaretPosition(), StringComparison.Ordinal)
            End Using
        End Function

        <MemberData(NameOf(AllCompletionImplementations))>
        <WpfTheory, Trait(Traits.Feature, Traits.Features.Completion)>
        <WorkItem(13527, "https://github.com/dotnet/roslyn/issues/13527")>
        Public Async Function TestInvocationExpression(completionImplementation As CompletionImplementation) As Task
            Using state = TestStateFactory.CreateCSharpTestState(completionImplementation,
                  <Document><![CDATA[
class C
{
    public void Goo(int Alice)
    {
        Goo($$)
    }
}]]></Document>)

                state.SendTypeChars("A")
                Await state.AssertSelectedCompletionItem(displayText:="Alice", isHardSelected:=True)
                state.SendTypeChars(":")
                Assert.Contains("Goo(Alice:", state.GetLineTextFromCaretPosition(), StringComparison.Ordinal)
            End Using
        End Function

        <MemberData(NameOf(AllCompletionImplementations))>
        <WpfTheory, Trait(Traits.Feature, Traits.Features.Completion)>
        <WorkItem(13527, "https://github.com/dotnet/roslyn/issues/13527")>
        Public Async Function TestInvocationExpressionAfterComma(completionImplementation As CompletionImplementation) As Task
            Using state = TestStateFactory.CreateCSharpTestState(completionImplementation,
                  <Document><![CDATA[
class C
{
    public void Goo(int Alice, int Bob)
    {
        Goo(1, $$)
    }
}]]></Document>)

                state.SendTypeChars("B")
                Await state.AssertSelectedCompletionItem(displayText:="Bob", isHardSelected:=True)
                state.SendTypeChars(":")
                Assert.Contains("Goo(1, Bob:", state.GetLineTextFromCaretPosition(), StringComparison.Ordinal)
            End Using
        End Function

        <MemberData(NameOf(AllCompletionImplementations))>
        <WpfTheory, Trait(Traits.Feature, Traits.Features.Completion)>
        <WorkItem(13527, "https://github.com/dotnet/roslyn/issues/13527")>
        Public Async Function TestCaseLabel(completionImplementation As CompletionImplementation) As Task
            Using state = TestStateFactory.CreateCSharpTestState(completionImplementation,
                  <Document><![CDATA[
class C
{
    public void Fo()
    {
        switch (1)
        {
            case $$
        }
    }
}]]></Document>)

                state.SendTypeChars("F")
                Await state.WaitForAsynchronousOperationsAsync()
                Await state.AssertSelectedCompletionItem(displayText:="Fo", isHardSelected:=True)
                state.SendTypeChars(":")
                Assert.Contains("case Fo:", state.GetLineTextFromCaretPosition(), StringComparison.Ordinal)
            End Using
        End Function

        <MemberData(NameOf(AllCompletionImplementations))>
        <WpfTheory, Trait(Traits.Feature, Traits.Features.Completion)>
        <WorkItem(543268, "http://vstfdevdiv:8080/DevDiv2/DevDiv/_workitems/edit/543268")>
        Public Async Function TestTypePreselection1(completionImplementation As CompletionImplementation) As Task
            Using state = TestStateFactory.CreateCSharpTestState(completionImplementation,
                  <Document><![CDATA[
partial class C
{
}
partial class C
{
    $$
}]]></Document>)

                state.SendTypeChars("C")
                Await state.WaitForAsynchronousOperationsAsync()
                Await state.AssertSelectedCompletionItem(displayText:="C", isHardSelected:=True)
                state.SendTypeChars(" ")
                Await state.AssertCompletionSession()
            End Using
        End Function

        <WorkItem(543519, "http://vstfdevdiv:8080/DevDiv2/DevDiv/_workitems/edit/543519")>
        <MemberData(NameOf(AllCompletionImplementations))>
        <WpfTheory, Trait(Traits.Feature, Traits.Features.Completion)>
        Public Async Function TestNewPreselectionAfterVar(completionImplementation As CompletionImplementation) As Task
            Using state = TestStateFactory.CreateCSharpTestState(completionImplementation,
                  <Document><![CDATA[
class C
{
    void M()
    {
        var c = $$
    }
}]]></Document>)

                state.SendTypeChars("new ")
                Await state.AssertNoCompletionSession()
            End Using
        End Function

        <WorkItem(543559, "http://vstfdevdiv:8080/DevDiv2/DevDiv/_workitems/edit/543559")>
        <WorkItem(543561, "http://vstfdevdiv:8080/DevDiv2/DevDiv/_workitems/edit/543561")>
        <MemberData(NameOf(AllCompletionImplementations))>
        <WpfTheory, Trait(Traits.Feature, Traits.Features.Completion)>
        Public Async Function TestEscapedIdentifiers(completionImplementation As CompletionImplementation) As Task
            Using state = TestStateFactory.CreateCSharpTestState(completionImplementation,
                  <Document><![CDATA[
class @return
{
    void goo()
    {
        $$
    }
}
]]></Document>)

                state.SendTypeChars("@")
                Await state.AssertNoCompletionSession()
                state.SendTypeChars("r")
                Await state.WaitForAsynchronousOperationsAsync()
                Await state.AssertSelectedCompletionItem(displayText:="@return", isHardSelected:=True)
                state.SendTab()
                Assert.Contains("@return", state.GetLineTextFromCaretPosition(), StringComparison.Ordinal)
            End Using
        End Function

        <WorkItem(543771, "http://vstfdevdiv:8080/DevDiv2/DevDiv/_workitems/edit/543771")>
        <MemberData(NameOf(AllCompletionImplementations))>
        <WpfTheory, Trait(Traits.Feature, Traits.Features.Completion)>
        Public Async Function TestCommitUniqueItem1(completionImplementation As CompletionImplementation) As Task
            Using state = TestStateFactory.CreateCSharpTestState(completionImplementation,
                  <Document><![CDATA[
using System;

class Program
{
    static void Main(string[] args)
    {
        Console.WriteL$$();
    }
}]]></Document>)

                state.SendCommitUniqueCompletionListItem()
                Await state.AssertNoCompletionSession()
                Assert.Contains("WriteLine()", state.GetLineTextFromCaretPosition(), StringComparison.Ordinal)
            End Using
        End Function

        <WorkItem(543771, "http://vstfdevdiv:8080/DevDiv2/DevDiv/_workitems/edit/543771")>
        <MemberData(NameOf(AllCompletionImplementations))>
        <WpfTheory, Trait(Traits.Feature, Traits.Features.Completion)>
        Public Async Function TestCommitUniqueItem2(completionImplementation As CompletionImplementation) As Task
            Using state = TestStateFactory.CreateCSharpTestState(completionImplementation,
                  <Document><![CDATA[
using System;

class Program
{
    static void Main(string[] args)
    {
        Console.WriteL$$ine();
    }
}]]></Document>)

                state.SendCommitUniqueCompletionListItem()
                Await state.AssertNoCompletionSession()
            End Using
        End Function

        <MemberData(NameOf(AllCompletionImplementations))>
        <WpfTheory, Trait(Traits.Feature, Traits.Features.Completion)>
        Public Async Function CommitForUsingDirective1(completionImplementation As CompletionImplementation) As Task
            Using state = TestStateFactory.CreateCSharpTestState(completionImplementation,
                              <Document>
                                  $$
                              </Document>)

                state.SendTypeChars("using Sys")
                Await state.WaitForAsynchronousOperationsAsync()
                Await state.AssertSelectedCompletionItem(displayText:="System", isHardSelected:=True)
                state.SendTypeChars("(")
                Await state.AssertNoCompletionSession()
                Assert.Contains("using Sys(", state.GetLineTextFromCaretPosition(), StringComparison.Ordinal)
            End Using
        End Function

        <MemberData(NameOf(AllCompletionImplementations))>
        <WpfTheory, Trait(Traits.Feature, Traits.Features.Completion)>
        Public Async Function CommitForUsingDirective2(completionImplementation As CompletionImplementation) As Task
            Using state = TestStateFactory.CreateCSharpTestState(completionImplementation,
                              <Document>
                                  $$
                              </Document>)

                state.SendTypeChars("using Sys")
                Await state.WaitForAsynchronousOperationsAsync()
                Await state.AssertSelectedCompletionItem(displayText:="System", isHardSelected:=True)
                state.SendTypeChars(".")
                Await state.AssertCompletionSession()
                Assert.Contains("using System.", state.GetLineTextFromCaretPosition(), StringComparison.Ordinal)
            End Using
        End Function

        <MemberData(NameOf(AllCompletionImplementations))>
        <WpfTheory, Trait(Traits.Feature, Traits.Features.Completion)>
        Public Async Function CommitForUsingDirective3(completionImplementation As CompletionImplementation) As Task
            Using state = TestStateFactory.CreateCSharpTestState(completionImplementation,
                              <Document>
                                  $$
                              </Document>, extraExportedTypes:={GetType(CSharpEditorFormattingService)}.ToList())

                state.SendTypeChars("using Sys")
                Await state.WaitForAsynchronousOperationsAsync()
                Await state.AssertSelectedCompletionItem(displayText:="System", isHardSelected:=True)
                state.SendTypeChars(";")
                Await state.AssertNoCompletionSession()
                state.AssertMatchesTextStartingAtLine(1, "using System;")
            End Using
        End Function

        <MemberData(NameOf(AllCompletionImplementations))>
        <WpfTheory, Trait(Traits.Feature, Traits.Features.Completion)>
        Public Async Function CommitForUsingDirective4(completionImplementation As CompletionImplementation) As Task
            Using state = TestStateFactory.CreateCSharpTestState(completionImplementation,
                            <Document>
                                $$
                            </Document>)

                state.SendTypeChars("using Sys")
                Await state.WaitForAsynchronousOperationsAsync()
                Await state.AssertSelectedCompletionItem(displayText:="System", isHardSelected:=True)
                state.SendTypeChars(" ")
                Await state.AssertNoCompletionSession()
                Assert.Contains("using Sys ", state.GetLineTextFromCaretPosition(), StringComparison.Ordinal)
            End Using
        End Function

        <MemberData(NameOf(AllCompletionImplementations))>
        <WpfTheory, Trait(Traits.Feature, Traits.Features.Completion)>
        Public Async Function KeywordsIncludedInObjectCreationCompletion(completionImplementation As CompletionImplementation) As Task
            Using state = TestStateFactory.CreateCSharpTestState(completionImplementation,
                              <Document>
class C
{
    void Goo()
    {
        string s = new$$
    }
}
                              </Document>)

                state.SendTypeChars(" ")
                Await state.WaitForAsynchronousOperationsAsync()
                Await state.AssertSelectedCompletionItem(displayText:="string", isHardSelected:=True)
                Assert.True(state.GetCompletionItems().Any(Function(c) c.DisplayText = "int"))
            End Using
        End Function

        <WorkItem(544293, "http://vstfdevdiv:8080/DevDiv2/DevDiv/_workitems/edit/544293")>
        <MemberData(NameOf(AllCompletionImplementations))>
        <WpfTheory, Trait(Traits.Feature, Traits.Features.Completion)>
        Public Async Function NoKeywordsOrSymbolsAfterNamedParameterWithCSharp7(completionImplementation As CompletionImplementation) As Task
            Using state = TestStateFactory.CreateCSharpTestState(completionImplementation,
                                <Document>
class Goo
{
    void Test()
    {
        object m = null;
        Method(obj:m, $$
    }

    void Method(object obj, int num = 23, string str = "")
    {
    }
}
                              </Document>, languageVersion:=LanguageVersion.CSharp7)

                state.SendTypeChars("a")
                Await state.AssertCompletionSession()
                Assert.True(state.GetCompletionItems().Any(Function(i) i.DisplayText = "num" AndAlso i.DisplayTextSuffix = ":"))
                state.AssertCompletionItemsDoNotContainAny({"System", "int"})
            End Using
        End Function

        <MemberData(NameOf(AllCompletionImplementations))>
        <WpfTheory, Trait(Traits.Feature, Traits.Features.Completion)>
        Public Async Function KeywordsOrSymbolsAfterNamedParameter(completionImplementation As CompletionImplementation) As Task
            Using state = TestStateFactory.CreateCSharpTestState(completionImplementation,
                                <Document>
class Goo
{
    void Test()
    {
        object m = null;
        Method(obj:m, $$
    }

    void Method(object obj, int num = 23, string str = "")
    {
    }
}
                              </Document>)

                state.SendTypeChars("a")
                Await state.AssertCompletionSession()
                Assert.True(state.GetCompletionItems().Any(Function(i) i.DisplayText = "num" AndAlso i.DisplayTextSuffix = ":"))
                state.AssertCompletionItemsContainAll({"System", "int"})
            End Using
        End Function

        <WorkItem(544017, "http://vstfdevdiv:8080/DevDiv2/DevDiv/_workitems/edit/544017")>
        <MemberData(NameOf(AllCompletionImplementations))>
        <WpfTheory, Trait(Traits.Feature, Traits.Features.Completion)>
        Public Async Function EnumCompletionTriggeredOnSpace(completionImplementation As CompletionImplementation) As Task
            Using state = TestStateFactory.CreateCSharpTestState(completionImplementation,
                              <Document>
enum Numeros { Uno, Dos }
class Goo
{
    void Bar(int a, Numeros n) { }
    void Baz()
    {
        Bar(0$$
    }
}
                              </Document>)

                state.SendTypeChars(", ")
                Await state.WaitForAsynchronousOperationsAsync()
                Await state.AssertSelectedCompletionItem(displayText:="Numeros", isHardSelected:=True)
                Assert.Equal(1, state.GetCompletionItems().Where(Function(c) c.DisplayText = "Numeros").Count())
            End Using
        End Function

        <WorkItem(479078, "http://vstfdevdiv:8080/DevDiv2/DevDiv/_workitems/edit/479078")>
        <MemberData(NameOf(AllCompletionImplementations))>
        <WpfTheory, Trait(Traits.Feature, Traits.Features.Completion)>
        Public Async Function EnumCompletionTriggeredOnSpaceForNullables(completionImplementation As CompletionImplementation) As Task
            Using state = TestStateFactory.CreateCSharpTestState(completionImplementation,
                              <Document>
enum Numeros { Uno, Dos }
class Goo
{
    void Bar(int a, Numeros? n) { }
    void Baz()
    {
        Bar(0$$
    }
}
                              </Document>)

                state.SendTypeChars(", ")
                Await state.WaitForAsynchronousOperationsAsync()
                Await state.AssertSelectedCompletionItem(displayText:="Numeros", isHardSelected:=True)
                Assert.Equal(1, state.GetCompletionItems().Where(Function(c) c.DisplayText = "Numeros").Count())
            End Using
        End Function

        <MemberData(NameOf(AllCompletionImplementations))>
        <WpfTheory, Trait(Traits.Feature, Traits.Features.Completion)>
        Public Async Function EnumCompletionTriggeredOnDot(completionImplementation As CompletionImplementation) As Task
            Using state = TestStateFactory.CreateCSharpTestState(completionImplementation,
                <Document>
enum Numeros { Uno, Dos }
class Goo
{
    void Bar()
    {
        Numeros num = $$
    }
}
                </Document>)

                state.SendTypeChars("Nu.")
                Await state.WaitForAsynchronousOperationsAsync()
                Assert.Contains("Numeros num = Numeros.", state.GetLineTextFromCaretPosition(), StringComparison.Ordinal)
            End Using
        End Function

        <MemberData(NameOf(AllCompletionImplementations))>
        <WpfTheory, Trait(Traits.Feature, Traits.Features.Completion)>
        Public Async Function EnumCompletionNotTriggeredOnPlusCommitCharacter(completionImplementation As CompletionImplementation) As Task
            Await EnumCompletionNotTriggeredOn("+"c, completionImplementation)
        End Function

        <MemberData(NameOf(AllCompletionImplementations))>
        <WpfTheory, Trait(Traits.Feature, Traits.Features.Completion)>
        Public Async Function EnumCompletionNotTriggeredOnLeftBraceCommitCharacter(completionImplementation As CompletionImplementation) As Task
            Await EnumCompletionNotTriggeredOn("{"c, completionImplementation)
        End Function

        <MemberData(NameOf(AllCompletionImplementations))>
        <WpfTheory, Trait(Traits.Feature, Traits.Features.Completion)>
        Public Async Function EnumCompletionNotTriggeredOnSpaceCommitCharacter(completionImplementation As CompletionImplementation) As Task
            Await EnumCompletionNotTriggeredOn(" "c, completionImplementation)
        End Function

        <MemberData(NameOf(AllCompletionImplementations))>
        <WpfTheory, Trait(Traits.Feature, Traits.Features.Completion)>
        Public Async Function EnumCompletionNotTriggeredOnSemicolonCommitCharacter(completionImplementation As CompletionImplementation) As Task
            Await EnumCompletionNotTriggeredOn(";"c, completionImplementation)
        End Function

        Private Async Function EnumCompletionNotTriggeredOn(c As Char, completionImplementation As CompletionImplementation) As Task
            Using state = TestStateFactory.CreateCSharpTestState(completionImplementation,
                <Document>
enum Numeros { Uno, Dos }
class Goo
{
    void Bar()
    {
        Numeros num = $$
    }
}
                </Document>)

                state.SendTypeChars("Nu")
                Await state.WaitForAsynchronousOperationsAsync()
                Await state.AssertSelectedCompletionItem(displayText:="Numeros", isHardSelected:=True)
                state.SendTypeChars(c.ToString())
                Await state.WaitForAsynchronousOperationsAsync()
                Await state.AssertSessionIsNothingOrNoCompletionItemLike("Numberos")
                Assert.Contains(String.Format("Numeros num = Nu{0}", c), state.GetLineTextFromCaretPosition(), StringComparison.Ordinal)
            End Using
        End Function

        <WorkItem(544296, "http://vstfdevdiv:8080/DevDiv2/DevDiv/_workitems/edit/544296")>
        <MemberData(NameOf(AllCompletionImplementations))>
        <WpfTheory, Trait(Traits.Feature, Traits.Features.Completion)>
        Public Async Function TestVerbatimNamedIdentifierFiltering(completionImplementation As CompletionImplementation) As Task
            Using state = TestStateFactory.CreateCSharpTestState(completionImplementation,
                              <Document>
class Program
{
    void Goo(int @int)
    {
        Goo($$
    }
}
                              </Document>)

                state.SendTypeChars("i")
                Await state.AssertCompletionSession()
                Assert.True(state.GetCompletionItems().Any(Function(i) i.DisplayText = "@int" AndAlso i.DisplayTextSuffix = ":"))
                state.SendTypeChars("n")
                Await state.WaitForAsynchronousOperationsAsync()
                Assert.True(state.GetCompletionItems().Any(Function(i) i.DisplayText = "@int" AndAlso i.DisplayTextSuffix = ":"))
                state.SendTypeChars("t")
                Await state.WaitForAsynchronousOperationsAsync()
                Assert.True(state.GetCompletionItems().Any(Function(i) i.DisplayText = "@int" AndAlso i.DisplayTextSuffix = ":"))
            End Using
        End Function

        <WorkItem(543687, "http://vstfdevdiv:8080/DevDiv2/DevDiv/_workitems/edit/543687")>
        <MemberData(NameOf(AllCompletionImplementations))>
        <WpfTheory, Trait(Traits.Feature, Traits.Features.Completion)>
        Public Async Function TestNoPreselectInInvalidObjectCreationLocation(completionImplementation As CompletionImplementation) As Task
            Using state = TestStateFactory.CreateCSharpTestState(completionImplementation,
                              <Document><![CDATA[
using System;

class Program
{
    void Test()
    {
        $$
    }
}

class Bar { }

class Goo<T> : IGoo<T>
{
}

interface IGoo<T>
{
}]]>
                              </Document>)

                state.SendTypeChars("IGoo<Bar> a = new ")
                Await state.AssertNoCompletionSession()
            End Using
        End Function

        <WorkItem(544925, "http://vstfdevdiv:8080/DevDiv2/DevDiv/_workitems/edit/544925")>
        <MemberData(NameOf(AllCompletionImplementations))>
        <WpfTheory, Trait(Traits.Feature, Traits.Features.Completion)>
        Public Async Function TestQualifiedEnumSelection(completionImplementation As CompletionImplementation) As Task
            Using state = TestStateFactory.CreateCSharpTestState(completionImplementation,
                              <Document>
using System;

class Program
{
    void Main()
    {
        Environment.GetFolderPath$$
    }
}
                              </Document>)

                state.SendTypeChars("(")
                state.SendTab()
                Await state.WaitForAsynchronousOperationsAsync()
                Assert.Contains("Environment.SpecialFolder", state.GetLineTextFromCaretPosition(), StringComparison.Ordinal)
            End Using
        End Function

        <WorkItem(545070, "http://vstfdevdiv:8080/DevDiv2/DevDiv/_workitems/edit/545070")>
        <MemberData(NameOf(AllCompletionImplementations))>
        <WpfTheory, Trait(Traits.Feature, Traits.Features.Completion)>
        Public Async Function TestTextChangeSpanWithAtCharacter(completionImplementation As CompletionImplementation) As Task
            Using state = TestStateFactory.CreateCSharpTestState(completionImplementation,
                              <Document>
public class @event
{
    $$@event()
    {
    }
}
                              </Document>)

                state.SendTypeChars("public ")
                Await state.AssertNoCompletionSession()
                Assert.Contains("public @event", state.GetLineTextFromCaretPosition(), StringComparison.Ordinal)
            End Using
        End Function

        <MemberData(NameOf(AllCompletionImplementations))>
        <WpfTheory, Trait(Traits.Feature, Traits.Features.Completion)>
        Public Async Function TestDoNotInsertColonSoThatUserCanCompleteOutAVariableNameThatDoesNotCurrentlyExist_IE_TheCyrusCase(completionImplementation As CompletionImplementation) As Task
            Using state = TestStateFactory.CreateCSharpTestState(completionImplementation,
                              <Document>
using System.Threading;

class Program
{
    static void Main(string[] args)
    {
        Goo($$)
    }

    void Goo(CancellationToken cancellationToken)
    {
    }
}
                              </Document>)

                state.SendTypeChars("can")
                state.SendTab()
                Await state.AssertNoCompletionSession()
                Assert.Contains("Goo(cancellationToken)", state.GetLineTextFromCaretPosition(), StringComparison.Ordinal)
            End Using
        End Function

#If False Then
    <Scenario Name="Verify correct intellisense selection on ENTER">
        <SetEditorText>
            <![CDATA[class Class1
{
    void Main(string[] args)
    {
        //
    }
}]]>
        </SetEditorText>
        <PlaceCursor Marker="//"/>
        <SendKeys>var a = System.TimeSpan.FromMin{ENTER}{(}</SendKeys>
        <VerifyEditorContainsText>
            <![CDATA[class Class1
{
    void Main(string[] args)
    {
        var a = System.TimeSpan.FromMinutes(
    }
}]]>
        </VerifyEditorContainsText>
    </Scenario>
#End If

        <WorkItem(544940, "http://vstfdevdiv:8080/DevDiv2/DevDiv/_workitems/edit/544940")>
        <MemberData(NameOf(AllCompletionImplementations))>
        <WpfTheory, Trait(Traits.Feature, Traits.Features.Completion)>
        Public Async Function AttributeNamedPropertyCompletionCommitWithTab(completionImplementation As CompletionImplementation) As Task
            Using state = TestStateFactory.CreateCSharpTestState(completionImplementation,
                            <Document>
class MyAttribute : System.Attribute
{
    public string Name { get; set; }
}

[MyAttribute($$
public class Goo
{
}
                            </Document>)
                state.SendTypeChars("Nam")
                state.SendTab()
                Await state.AssertNoCompletionSession()
                Assert.Equal("[MyAttribute(Name =", state.GetLineTextFromCaretPosition())
            End Using
        End Function

        <WorkItem(544940, "http://vstfdevdiv:8080/DevDiv2/DevDiv/_workitems/edit/544940")>
        <MemberData(NameOf(AllCompletionImplementations))>
        <WpfTheory, Trait(Traits.Feature, Traits.Features.Completion)>
        Public Async Function AttributeNamedPropertyCompletionCommitWithEquals(completionImplementation As CompletionImplementation) As Task
            Using state = TestStateFactory.CreateCSharpTestState(completionImplementation,
                            <Document>
class MyAttribute : System.Attribute
{
    public string Name { get; set; }
}

[MyAttribute($$
public class Goo
{
}
                            </Document>)
                state.SendTypeChars("Nam=")
                Await state.AssertNoCompletionSession()
                Assert.Equal("[MyAttribute(Name =", state.GetLineTextFromCaretPosition())
            End Using
        End Function

        <WorkItem(544940, "http://vstfdevdiv:8080/DevDiv2/DevDiv/_workitems/edit/544940")>
        <MemberData(NameOf(AllCompletionImplementations))>
        <WpfTheory, Trait(Traits.Feature, Traits.Features.Completion)>
        Public Async Function AttributeNamedPropertyCompletionCommitWithSpace(completionImplementation As CompletionImplementation) As Task
            Using state = TestStateFactory.CreateCSharpTestState(completionImplementation,
                            <Document>
class MyAttribute : System.Attribute
{
    public string Name { get; set; }
}

[MyAttribute($$
public class Goo
{
}
                            </Document>)
                state.SendTypeChars("Nam ")
                Await state.AssertNoCompletionSession()
                Assert.Equal("[MyAttribute(Name ", state.GetLineTextFromCaretPosition())
            End Using
        End Function

        <WorkItem(545590, "http://vstfdevdiv:8080/DevDiv2/DevDiv/_workitems/edit/545590")>
        <MemberData(NameOf(AllCompletionImplementations))>
        <WpfTheory, Trait(Traits.Feature, Traits.Features.Completion)>
        Public Async Function TestOverrideDefaultParameter_CSharp7(completionImplementation As CompletionImplementation) As Task
            Using state = TestStateFactory.CreateCSharpTestState(completionImplementation,
                <Document><![CDATA[
class C
{
    public virtual void Goo<S>(S x = default(S))
    {
    }
}

class D : C
{
    override $$
}
            ]]></Document>,
                   languageVersion:=LanguageVersion.CSharp7)
                state.SendTypeChars(" Goo")
                state.SendTab()
                Await state.AssertNoCompletionSession()
                Assert.Contains("public override void Goo<S>(S x = default(S))", state.SubjectBuffer.CurrentSnapshot.GetText(), StringComparison.Ordinal)
            End Using
        End Function

        <MemberData(NameOf(AllCompletionImplementations))>
        <WpfTheory, Trait(Traits.Feature, Traits.Features.Completion)>
        Public Async Function TestOverrideDefaultParameter(completionImplementation As CompletionImplementation) As Task
            Using state = TestStateFactory.CreateCSharpTestState(completionImplementation,
                <Document><![CDATA[
class C
{
    public virtual void Goo<S>(S x = default(S))
    {
    }
}

class D : C
{
    override $$
}
            ]]></Document>)
                state.SendTypeChars(" Goo")
                state.SendTab()
                Await state.AssertNoCompletionSession()
                Assert.Contains("public override void Goo<S>(S x = default)", state.SubjectBuffer.CurrentSnapshot.GetText(), StringComparison.Ordinal)
            End Using
        End Function

        <WorkItem(545664, "http://vstfdevdiv:8080/DevDiv2/DevDiv/_workitems/edit/545664")>
        <MemberData(NameOf(AllCompletionImplementations))>
        <WpfTheory, Trait(Traits.Feature, Traits.Features.Completion)>
        Public Async Function TestArrayAfterOptionalParameter(completionImplementation As CompletionImplementation) As Task
            Using state = TestStateFactory.CreateCSharpTestState(completionImplementation,
                <Document><![CDATA[
class A
{
    public virtual void Goo(int x = 0, int[] y = null) { }
}

class B : A
{
public override void Goo(int x = 0, params int[] y) { }
}

class C : B
{
    override$$
}
            ]]></Document>)
                state.SendTypeChars(" Goo")
                state.SendTab()
                Await state.AssertNoCompletionSession()
                Assert.Contains("    public override void Goo(int x = 0, int[] y = null)", state.SubjectBuffer.CurrentSnapshot.GetText(), StringComparison.Ordinal)
            End Using
        End Function

        <WorkItem(545967, "http://vstfdevdiv:8080/DevDiv2/DevDiv/_workitems/edit/545967")>
        <MemberData(NameOf(AllCompletionImplementations))>
        <WpfTheory, Trait(Traits.Feature, Traits.Features.Completion)>
        Public Async Function TestVirtualSpaces(completionImplementation As CompletionImplementation) As Task
            Using state = TestStateFactory.CreateCSharpTestState(completionImplementation,
                <Document><![CDATA[
class C
{
    public string P { get; set; }
    void M()
    {
        var v = new C
        {$$
        };
    }
}
            ]]></Document>)
                state.SendReturn()
                Assert.True(state.TextView.Caret.InVirtualSpace)
                Assert.Equal(12, state.TextView.Caret.Position.VirtualSpaces)
                state.SendInvokeCompletionList()
                Await state.AssertCompletionSession()
                Await state.AssertSelectedCompletionItem("P", isSoftSelected:=True)
                state.SendDownKey()
                Await state.WaitForAsynchronousOperationsAsync()
                Await state.AssertSelectedCompletionItem("P", isHardSelected:=True)
                state.SendTab()
                Await state.WaitForAsynchronousOperationsAsync()
                Assert.Equal("            P", state.GetLineFromCurrentCaretPosition().GetText())

                Dim bufferPosition = state.TextView.Caret.Position.BufferPosition
                Assert.Equal(13, bufferPosition.Position - bufferPosition.GetContainingLine().Start.Position)
                Assert.False(state.TextView.Caret.InVirtualSpace)
            End Using
        End Function

        <WorkItem(546561, "http://vstfdevdiv:8080/DevDiv2/DevDiv/_workitems/edit/546561")>
        <MemberData(NameOf(AllCompletionImplementations))>
        <WpfTheory, Trait(Traits.Feature, Traits.Features.Completion)>
        Public Async Function TestNamedParameterAgainstMRU(completionImplementation As CompletionImplementation) As Task
            Using state = TestStateFactory.CreateCSharpTestState(completionImplementation,
                <Document><![CDATA[
class Program
{
    void Goo(string s) { }

    static void Main()
    {
        $$
    }
}
            ]]></Document>)
                ' prime the MRU
                state.SendTypeChars("string")
                state.SendTab()
                Await state.AssertNoCompletionSession()

                ' Delete what we just wrote.
                state.SendBackspace()
                state.SendBackspace()
                state.SendBackspace()
                state.SendBackspace()
                state.SendBackspace()
                state.SendBackspace()
                state.SendEscape()
                Await state.AssertNoCompletionSession()

                ' ensure we still select the named param even though 'string' is in the MRU.
                state.SendTypeChars("Goo(s")
                Await state.WaitForAsynchronousOperationsAsync()
                Await state.AssertSelectedCompletionItem("s", displayTextSuffix:=":")
            End Using
        End Function

        <WorkItem(546403, "http://vstfdevdiv:8080/DevDiv2/DevDiv/_workitems/edit/546403")>
        <MemberData(NameOf(AllCompletionImplementations))>
        <WpfTheory, Trait(Traits.Feature, Traits.Features.Completion)>
        Public Async Function TestMissingOnObjectCreationAfterVar1(completionImplementation As CompletionImplementation) As Task
            Using state = TestStateFactory.CreateCSharpTestState(completionImplementation,
                <Document><![CDATA[
class A
{
    void Goo()
    {
        var v = new$$
    }
}
            ]]></Document>)
                state.SendTypeChars(" ")
                Await state.AssertNoCompletionSession()
            End Using
        End Function

        <WorkItem(546403, "http://vstfdevdiv:8080/DevDiv2/DevDiv/_workitems/edit/546403")>
        <MemberData(NameOf(AllCompletionImplementations))>
        <WpfTheory, Trait(Traits.Feature, Traits.Features.Completion)>
        Public Async Function TestMissingOnObjectCreationAfterVar2(completionImplementation As CompletionImplementation) As Task
            Using state = TestStateFactory.CreateCSharpTestState(completionImplementation,
                <Document><![CDATA[
class A
{
    void Goo()
    {
        var v = new $$
    }
}
            ]]></Document>)
                state.SendTypeChars("X")
                Await state.AssertCompletionSession()
                state.AssertCompletionItemsDoNotContainAny({"X"})
            End Using
        End Function

        <WorkItem(546917, "http://vstfdevdiv:8080/DevDiv2/DevDiv/_workitems/edit/546917")>
        <MemberData(NameOf(AllCompletionImplementations))>
        <WpfTheory, Trait(Traits.Feature, Traits.Features.Completion)>
        Public Async Function TestEnumInSwitch(completionImplementation As CompletionImplementation) As Task
            Using state = TestStateFactory.CreateCSharpTestState(completionImplementation,
                <Document><![CDATA[
enum Numeros
{
}
class C
{
    void M()
    {
        Numeros n;
        switch (n)
        {
            case$$
        }
    }
}
            ]]></Document>)
                state.SendTypeChars(" ")
                Await state.WaitForAsynchronousOperationsAsync()
                Await state.AssertSelectedCompletionItem(displayText:="Numeros")
            End Using
        End Function

        <WorkItem(547016, "http://vstfdevdiv:8080/DevDiv2/DevDiv/_workitems/edit/547016")>
        <MemberData(NameOf(AllCompletionImplementations))>
        <WpfTheory, Trait(Traits.Feature, Traits.Features.Completion)>
        Public Async Function TestAmbiguityInLocalDeclaration(completionImplementation As CompletionImplementation) As Task
            Using state = TestStateFactory.CreateCSharpTestState(completionImplementation,
                <Document><![CDATA[
class C
{
    public int W;
    public C()
    {
        $$
        W = 0;
    }
}

            ]]></Document>)
                state.SendTypeChars("w")
                Await state.WaitForAsynchronousOperationsAsync()
                Await state.AssertSelectedCompletionItem(displayText:="W")
            End Using
        End Function

        <WorkItem(530835, "http://vstfdevdiv:8080/DevDiv2/DevDiv/_workitems/edit/530835")>
        <MemberData(NameOf(AllCompletionImplementations))>
        <WpfTheory, Trait(Traits.Feature, Traits.Features.Completion)>
        Public Async Function TestCompletionFilterSpanCaretBoundary(completionImplementation As CompletionImplementation) As Task
            Using state = TestStateFactory.CreateCSharpTestState(completionImplementation,
                <Document><![CDATA[
class C
{
    public void Method()
    {
        $$
    }
}
            ]]></Document>)
                state.SendTypeChars("Met")
                Await state.WaitForAsynchronousOperationsAsync()
                Await state.AssertSelectedCompletionItem(displayText:="Method")
                state.SendLeftKey()
                state.SendLeftKey()
                state.SendLeftKey()
                state.SendTypeChars("new")
                Await state.WaitForAsynchronousOperationsAsync()
                Await state.AssertSelectedCompletionItem(displayText:="Method", isSoftSelected:=True)
            End Using
        End Function

        <WorkItem(5487, "https://github.com/dotnet/roslyn/issues/5487")>
        <MemberData(NameOf(AllCompletionImplementations))>
        <WpfTheory, Trait(Traits.Feature, Traits.Features.Completion)>
        Public Async Function TestCommitCharTypedAtTheBeginingOfTheFilterSpan(completionImplementation As CompletionImplementation) As Task
            Using state = TestStateFactory.CreateCSharpTestState(completionImplementation,
                  <Document><![CDATA[
class C
{
    public bool Method()
    {
        if ($$
    }
}
            ]]></Document>)

                state.SendTypeChars("Met")
                Await state.AssertCompletionSession()
                state.SendLeftKey()
                state.SendLeftKey()
                state.SendLeftKey()
                Await state.AssertSelectedCompletionItem(isSoftSelected:=True)
                state.SendTypeChars("!")
                Await state.AssertNoCompletionSession()
                Await state.WaitForAsynchronousOperationsAsync()
                Assert.Equal("if (!Met", state.GetLineTextFromCaretPosition().Trim())
                Assert.Equal("M", state.GetCaretPoint().BufferPosition.GetChar())
            End Using
        End Function

        <WorkItem(622957, "http://vstfdevdiv:8080/DevDiv2/DevDiv/_workitems/edit/622957")>
        <MemberData(NameOf(AllCompletionImplementations))>
        <WpfTheory, Trait(Traits.Feature, Traits.Features.Completion)>
        Public Async Function TestBangFiltersInDocComment(completionImplementation As CompletionImplementation) As Task
            Using state = TestStateFactory.CreateCSharpTestState(completionImplementation,
                  <Document><![CDATA[
using System;

/// $$
/// TestDocComment
/// </summary>
class TestException : Exception { }
]]></Document>)

                state.SendTypeChars("<")
                Await state.AssertCompletionSession()
                state.SendTypeChars("!")
                Await state.AssertCompletionSession()
                Await state.AssertSelectedCompletionItem("!--")
            End Using
        End Function

        <MemberData(NameOf(AllCompletionImplementations))>
        <WpfTheory, Trait(Traits.Feature, Traits.Features.Completion)>
        Public Async Function InvokeCompletionDoesNotFilter(completionImplementation As CompletionImplementation) As Task
            Using state = TestStateFactory.CreateCSharpTestState(completionImplementation,
                <Document><![CDATA[
using System;
class C
{
    public void Method()
    {
        string$$
    }
}
            ]]></Document>)
                state.SendInvokeCompletionList()
                Await state.WaitForAsynchronousOperationsAsync()
                Await state.AssertSelectedCompletionItem("string")
                state.AssertCompletionItemsContainAll({"int", "Method"})
            End Using
        End Function

        <MemberData(NameOf(AllCompletionImplementations))>
        <WpfTheory, Trait(Traits.Feature, Traits.Features.Completion)>
        Public Async Function InvokeBeforeWordDoesNotSelect(completionImplementation As CompletionImplementation) As Task
            Using state = TestStateFactory.CreateCSharpTestState(completionImplementation,
                <Document><![CDATA[
using System;
class C
{
    public void Method()
    {
        $$string
    }
}
            ]]></Document>)
                state.SendInvokeCompletionList()
                Await state.WaitForAsynchronousOperationsAsync()
                Await state.AssertSelectedCompletionItem("AccessViolationException")
                state.AssertCompletionItemsContainAll({"int", "Method"})
            End Using
        End Function

        <MemberData(NameOf(AllCompletionImplementations))>
        <WpfTheory, Trait(Traits.Feature, Traits.Features.Completion)>
        Public Async Function InvokeCompletionSelectsWithoutRegardToCaretPosition(completionImplementation As CompletionImplementation) As Task
            Using state = TestStateFactory.CreateCSharpTestState(completionImplementation,
                <Document><![CDATA[
using System;
class C
{
    public void Method()
    {
        s$$tring
    }
}
            ]]></Document>)
                state.SendInvokeCompletionList()
                Await state.WaitForAsynchronousOperationsAsync()
                Await state.AssertSelectedCompletionItem("string")
                state.AssertCompletionItemsContainAll({"int", "Method"})
            End Using
        End Function

        <MemberData(NameOf(AllCompletionImplementations))>
        <WpfTheory, Trait(Traits.Feature, Traits.Features.Completion)>
        Public Async Function TabAfterQuestionMark(completionImplementation As CompletionImplementation) As Task
            Using state = TestStateFactory.CreateCSharpTestState(completionImplementation,
                <Document><![CDATA[
using System;
class C
{
    public void Method()
    {
        ?$$
    }
}
            ]]></Document>)
                state.SendTab()
                Await state.WaitForAsynchronousOperationsAsync()
                Assert.Equal(state.GetLineTextFromCaretPosition(), "        ?" + vbTab)
            End Using
        End Function

        <WorkItem(657658, "http://vstfdevdiv:8080/DevDiv2/DevDiv/_workitems/edit/657658")>
        <MemberData(NameOf(AllCompletionImplementations))>
        <WpfTheory, Trait(Traits.Feature, Traits.Features.Completion)>
        Public Async Function PreselectionIgnoresBrackets(completionImplementation As CompletionImplementation) As Task
            Using state = TestStateFactory.CreateCSharpTestState(completionImplementation,
                  <Document><![CDATA[
using System;
using System.Collections.Generic;
using System.Linq;
using System.Threading.Tasks;

class Program
{
    $$

    static void Main(string[] args)
    {

    }
}]]></Document>)

                state.SendTypeChars("static void F<T>(int a, Func<T, int> b) { }")
                state.SendEscape()

                state.TextView.Caret.MoveTo(New VisualStudio.Text.SnapshotPoint(state.SubjectBuffer.CurrentSnapshot, 220))

                state.SendTypeChars("F")
                Await state.AssertCompletionSession()
                Await state.AssertSelectedCompletionItem("F", displayTextSuffix:="<>")
            End Using
        End Function

        <WorkItem(672474, "http://vstfdevdiv:8080/DevDiv2/DevDiv/_workitems/edit/672474")>
        <MemberData(NameOf(AllCompletionImplementations))>
        <WpfTheory, Trait(Traits.Feature, Traits.Features.Completion)>
        Public Async Function TestInvokeSnippetCommandDismissesCompletion(completionImplementation As CompletionImplementation) As Task
            Using state = TestStateFactory.CreateCSharpTestState(completionImplementation,
                              <Document>$$</Document>)

                state.SendTypeChars("us")
                Await state.AssertCompletionSession()
                state.SendInsertSnippetCommand()
                Await state.AssertNoCompletionSession()
            End Using
        End Function

        <WorkItem(672474, "http://vstfdevdiv:8080/DevDiv2/DevDiv/_workitems/edit/672474")>
        <MemberData(NameOf(AllCompletionImplementations))>
        <WpfTheory, Trait(Traits.Feature, Traits.Features.Completion)>
        Public Async Function TestSurroundWithCommandDismissesCompletion(completionImplementation As CompletionImplementation) As Task
            Using state = TestStateFactory.CreateCSharpTestState(completionImplementation,
                              <Document>$$</Document>)

                state.SendTypeChars("us")
                Await state.AssertCompletionSession()
                state.SendSurroundWithCommand()
                Await state.AssertNoCompletionSession()
            End Using
        End Function

        <WorkItem(737239, "http://vstfdevdiv:8080/DevDiv2/DevDiv/_workitems/edit/737239")>
        <MemberData(NameOf(AllCompletionImplementations))>
        <WpfTheory, Trait(Traits.Feature, Traits.Features.Completion)>
        Public Async Function LetEditorHandleOpenParen(completionImplementation As CompletionImplementation) As Task
            Dim expected = <Document><![CDATA[
using System;
using System.Collections.Generic;
using System.Linq;
using System.Threading.Tasks;

class Program
{
    static void Main(string[] args)
    {
        List<int> x = new List<int>(
    }
}]]></Document>.Value.Replace(vbLf, vbCrLf)

            Using state = TestStateFactory.CreateCSharpTestState(completionImplementation, <Document><![CDATA[
using System;
using System.Collections.Generic;
using System.Linq;
using System.Threading.Tasks;

class Program
{
    static void Main(string[] args)
    {
        List<int> x = new$$
    }
}]]></Document>)


                state.SendTypeChars(" ")
                Await state.AssertCompletionSession()
                Await state.AssertSelectedCompletionItem("List<int>")
                state.SendTypeChars("(")
                Await state.WaitForAsynchronousOperationsAsync()
                Assert.Equal(expected, state.GetDocumentText())
            End Using
        End Function

        <WorkItem(785637, "http://vstfdevdiv:8080/DevDiv2/DevDiv/_workitems/edit/785637")>
        <MemberData(NameOf(AllCompletionImplementations))>
        <WpfTheory, Trait(Traits.Feature, Traits.Features.Completion)>
        Public Async Function CommitMovesCaretToWordEnd(completionImplementation As CompletionImplementation) As Task
            Using state = TestStateFactory.CreateCSharpTestState(completionImplementation,
                <Document><![CDATA[
using System;
class C
{
    public void Main()
    {
        M$$ain
    }
}
            ]]></Document>)
                state.SendCommitUniqueCompletionListItem()
                Await state.WaitForAsynchronousOperationsAsync()
                Assert.Equal(state.GetLineFromCurrentCaretPosition().End, state.GetCaretPoint().BufferPosition)
            End Using
        End Function

        <WorkItem(775370, "http://vstfdevdiv:8080/DevDiv2/DevDiv/_workitems/edit/775370")>
        <MemberData(NameOf(AllCompletionImplementations))>
        <WpfTheory, Trait(Traits.Feature, Traits.Features.Completion)>
        Public Async Function MatchingConsidersAtSign(completionImplementation As CompletionImplementation) As Task
            Using state = TestStateFactory.CreateCSharpTestState(completionImplementation,
                <Document><![CDATA[
using System;
class C
{
    public void Main()
    {
        $$
    }
}
            ]]></Document>)
                state.SendTypeChars("var @this = ""goo""")
                state.SendReturn()
                state.SendTypeChars("string str = this.ToString();")
                state.SendReturn()
                state.SendTypeChars("str = @th")

                Await state.WaitForAsynchronousOperationsAsync()
                Await state.AssertSelectedCompletionItem("@this")
            End Using
        End Function

        <WorkItem(865089, "http://vstfdevdiv:8080/DevDiv2/DevDiv/_workitems/edit/865089")>
        <MemberData(NameOf(AllCompletionImplementations))>
        <WpfTheory, Trait(Traits.Feature, Traits.Features.Completion)>
        Public Async Function AttributeFilterTextRemovesAttributeSuffix(completionImplementation As CompletionImplementation) As Task
            Using state = TestStateFactory.CreateCSharpTestState(completionImplementation,
                <Document><![CDATA[
[$$]
class AtAttribute : System.Attribute { }]]></Document>)
                state.SendTypeChars("At")
                Await state.WaitForAsynchronousOperationsAsync()
                Await state.AssertSelectedCompletionItem("At")
                Assert.Equal("At", state.GetSelectedItem().FilterText)
            End Using
        End Function

        <WorkItem(852578, "http://vstfdevdiv:8080/DevDiv2/DevDiv/_workitems/edit/852578")>
        <MemberData(NameOf(AllCompletionImplementations))>
        <WpfTheory, Trait(Traits.Feature, Traits.Features.Completion)>
        Public Async Function PreselectExceptionOverSnippet(completionImplementation As CompletionImplementation) As Task
            Using state = TestStateFactory.CreateCSharpTestState(completionImplementation,
                <Document><![CDATA[
using System;
class C
{
    Exception goo() {
        return new $$
    }
}]]></Document>)
                state.SendTypeChars(" ")
                Await state.WaitForAsynchronousOperationsAsync()
                Await state.AssertSelectedCompletionItem("Exception")
            End Using
        End Function

        <WorkItem(868286, "http://vstfdevdiv:8080/DevDiv2/DevDiv/_workitems/edit/868286")>
        <MemberData(NameOf(AllCompletionImplementations))>
        <WpfTheory, Trait(Traits.Feature, Traits.Features.Completion)>
        Public Async Function CommitNameAfterAlias(completionImplementation As CompletionImplementation) As Task
            Using state = TestStateFactory.CreateCSharpTestState(completionImplementation,
                <Document><![CDATA[
using goo = System$$]]></Document>)
                state.SendTypeChars(".act<")
                Await state.WaitForAsynchronousOperationsAsync()
                state.AssertMatchesTextStartingAtLine(1, "using goo = System.Action<")
            End Using
        End Function

        <MemberData(NameOf(AllCompletionImplementations))>
        <WpfTheory, Trait(Traits.Feature, Traits.Features.Completion)>
        Public Async Function TestCompletionInLinkedFiles(completionImplementation As CompletionImplementation) As Task
            Using state = TestStateFactory.CreateTestStateFromWorkspace(completionImplementation,
                <Workspace>
                    <Project Language="C#" CommonReferences="true" AssemblyName="CSProj" PreprocessorSymbols="Thing2">
                        <Document FilePath="C.cs">
class C
{
    void M()
    {
        $$
    }

#if Thing1
    void Thing1() { }
#elif Thing2
    void Thing2() { }
#endif
}
                              </Document>
                    </Project>
                    <Project Language="C#" CommonReferences="true" PreprocessorSymbols="Thing1">
                        <Document IsLinkFile="true" LinkAssemblyName="CSProj" LinkFilePath="C.cs"/>
                    </Project>
                </Workspace>)

                Dim documents = state.Workspace.Documents
                Dim linkDocument = documents.Single(Function(d) d.IsLinkFile)
                state.SendTypeChars("Thing1")
                Await state.WaitForAsynchronousOperationsAsync()
                Await state.AssertSelectedCompletionItem("Thing1")
                state.SendBackspace()
                state.SendBackspace()
                state.SendBackspace()
                state.SendBackspace()
                state.SendBackspace()
                state.SendBackspace()
                state.SendEscape()
                state.Workspace.SetDocumentContext(linkDocument.Id)
                state.SendTypeChars("Thing1")
                Await state.WaitForAsynchronousOperationsAsync()
                Await state.AssertSelectedCompletionItem("Thing1")
                Assert.True(state.GetSelectedItem().Tags.Contains(WellKnownTags.Warning))
                state.SendBackspace()
                state.SendBackspace()
                state.SendBackspace()
                state.SendBackspace()
                state.SendBackspace()
                state.SendBackspace()
                state.SendTypeChars("M")
                Await state.WaitForAsynchronousOperationsAsync()
                Await state.AssertSelectedCompletionItem("M")
                Assert.False(state.GetSelectedItem().Tags.Contains(WellKnownTags.Warning))
            End Using
        End Function

        <WorkItem(951726, "http://vstfdevdiv:8080/DevDiv2/DevDiv/_workitems/edit/951726")>
        <MemberData(NameOf(AllCompletionImplementations))>
        <WpfTheory, Trait(Traits.Feature, Traits.Features.Completion)>
        Public Async Function DismissUponSave(completionImplementation As CompletionImplementation) As Task
            Using state = TestStateFactory.CreateCSharpTestState(completionImplementation,
                <Document><![CDATA[
class C
{
    $$
}]]></Document>)
                state.SendTypeChars("voi")
                Await state.WaitForAsynchronousOperationsAsync()
                Await state.AssertSelectedCompletionItem("void")
                state.SendSave()
                Await state.AssertNoCompletionSession()
                state.AssertMatchesTextStartingAtLine(3, "    voi")
            End Using
        End Function

        <WorkItem(930254, "http://vstfdevdiv:8080/DevDiv2/DevDiv/_workitems/edit/930254")>
        <MemberData(NameOf(AllCompletionImplementations))>
        <WpfTheory, Trait(Traits.Feature, Traits.Features.Completion)>
        Public Async Function NoCompletionWithBoxSelection(completionImplementation As CompletionImplementation) As Task
            Using state = TestStateFactory.CreateCSharpTestState(completionImplementation,
                <Document><![CDATA[
class C
{
    {|Selection:$$int x;|}
    {|Selection:int y;|}
}]]></Document>)
                state.SendInvokeCompletionList()
                Await state.AssertNoCompletionSession()
                state.SendTypeChars("goo")
                Await state.AssertNoCompletionSession()
            End Using
        End Function

        <WorkItem(839555, "http://vstfdevdiv:8080/DevDiv2/DevDiv/_workitems/edit/839555")>
        <MemberData(NameOf(AllCompletionImplementations))>
        <WpfTheory, Trait(Traits.Feature, Traits.Features.Completion)>
        Public Async Function TriggeredOnHash(completionImplementation As CompletionImplementation) As Task
            Using state = TestStateFactory.CreateCSharpTestState(completionImplementation,
                <Document><![CDATA[
$$]]></Document>)
                state.SendTypeChars("#")
                Await state.AssertCompletionSession()
            End Using
        End Function

        <WorkItem(771761, "http://vstfdevdiv:8080/DevDiv2/DevDiv/_workitems/edit/771761")>
        <MemberData(NameOf(AllCompletionImplementations))>
        <WpfTheory, Trait(Traits.Feature, Traits.Features.Completion)>
        Public Async Function RegionCompletionCommitTriggersFormatting_1(completionImplementation As CompletionImplementation) As Task
            Using state = TestStateFactory.CreateCSharpTestState(completionImplementation,
                <Document><![CDATA[
class C
{
    $$
}]]></Document>)
                state.SendTypeChars("#reg")
                Await state.WaitForAsynchronousOperationsAsync()
                Await state.AssertSelectedCompletionItem("region")
                state.SendReturn()
                Await state.WaitForAsynchronousOperationsAsync()
                state.AssertMatchesTextStartingAtLine(3, "    #region")
            End Using
        End Function

        <WorkItem(771761, "http://vstfdevdiv:8080/DevDiv2/DevDiv/_workitems/edit/771761")>
        <MemberData(NameOf(AllCompletionImplementations))>
        <WpfTheory, Trait(Traits.Feature, Traits.Features.Completion)>
        Public Async Function RegionCompletionCommitTriggersFormatting_2(completionImplementation As CompletionImplementation) As Task
            Using state = TestStateFactory.CreateCSharpTestState(completionImplementation,
                <Document><![CDATA[
class C
{
    $$
}]]></Document>)
                state.SendTypeChars("#reg")
                Await state.WaitForAsynchronousOperationsAsync()
                Await state.AssertSelectedCompletionItem("region")
                state.SendTypeChars(" ")
                Await state.WaitForAsynchronousOperationsAsync()
                state.AssertMatchesTextStartingAtLine(3, "    #region ")
            End Using
        End Function

        <WorkItem(771761, "http://vstfdevdiv:8080/DevDiv2/DevDiv/_workitems/edit/771761")>
        <MemberData(NameOf(AllCompletionImplementations))>
        <WpfTheory, Trait(Traits.Feature, Traits.Features.Completion)>
        Public Async Function EndRegionCompletionCommitTriggersFormatting_2(completionImplementation As CompletionImplementation) As Task
            Using state = TestStateFactory.CreateCSharpTestState(completionImplementation,
                <Document><![CDATA[
class C
{
    #region NameIt
    $$
}]]></Document>)
                state.SendTypeChars("#endreg")
                Await state.WaitForAsynchronousOperationsAsync()
                Await state.AssertSelectedCompletionItem("endregion")
                state.SendReturn()
                Await state.WaitForAsynchronousOperationsAsync()
                state.AssertMatchesTextStartingAtLine(4, "    #endregion ")
            End Using
        End Function

        Private Class SlowProvider
            Inherits CommonCompletionProvider

            Public checkpoint As Checkpoint = New Checkpoint()

            Public Overrides Async Function ProvideCompletionsAsync(context As CompletionContext) As Task
                Await checkpoint.Task.ConfigureAwait(False)
            End Function

            Friend Overrides Function IsInsertionTrigger(text As SourceText, characterPosition As Integer, options As OptionSet) As Boolean
                Return True
            End Function
        End Class

        <WorkItem(1015893, "http://vstfdevdiv:8080/DevDiv2/DevDiv/_workitems/edit/1015893")>
        <MemberData(NameOf(AllCompletionImplementations))>
        <WpfTheory, Trait(Traits.Feature, Traits.Features.Completion)>
        Public Async Function BackspaceDismissesIfComputationIsIncomplete(completionImplementation As CompletionImplementation) As Task
            Dim slowProvider = New SlowProvider()
            Using state = TestStateFactory.CreateCSharpTestState(completionImplementation,
                <Document><![CDATA[
class C
{
    void goo()
    {
        goo($$
    }
}]]></Document>, {slowProvider})

                state.SendTypeChars("f")
                state.SendBackspace()

                ' Send a backspace that goes beyond the session's applicable span
                ' before the model computation has finished. Then, allow the
                ' computation to complete. There should still be no session.
                state.SendBackspace()
                slowProvider.checkpoint.Release()
                Await state.AssertNoCompletionSession()
            End Using
        End Function

        <WorkItem(31135, "https://github.com/dotnet/roslyn/issues/31135")>
        <MemberData(NameOf(AllCompletionImplementations))>
        <WpfTheory, Trait(Traits.Feature, Traits.Features.Completion)>
        Public Async Function TypingWithoutMatchAfterBackspaceDismissesCompletion(completionImplementation As CompletionImplementation) As Task
            Using state = TestStateFactory.CreateCSharpTestState(completionImplementation,
                <Document><![CDATA[
class$$ C
{
}]]></Document>)

                state.Workspace.Options = state.Workspace.Options.WithChangedOption(
                    CompletionOptions.TriggerOnDeletion, LanguageNames.CSharp, True)

                state.SendBackspace()
                Await state.AssertCompletionSession()
                state.SendTypeChars("w")
                Await state.AssertNoCompletionSession()
            End Using
        End Function

        <WorkItem(36515, "https://github.com/dotnet/roslyn/issues/36513")>
        <MemberData(NameOf(AllCompletionImplementations))>
        <WpfTheory, Trait(Traits.Feature, Traits.Features.Completion)>
        Public Async Function TypingBackspaceShouldPreserveCase(completionImplementation As CompletionImplementation) As Task
            Using state = TestStateFactory.CreateCSharpTestState(completionImplementation,
                <Document><![CDATA[
class Program
{
    void M()
    {
        Structure structure;
        structure.$$
    }

    struct Structure
    {
        public int A;
    }
}]]></Document>)

                state.Workspace.Options = state.Workspace.Options.WithChangedOption(
                    CompletionOptions.TriggerOnDeletion, LanguageNames.CSharp, True)

                state.SendBackspace()
                Await state.AssertCompletionSession()
                Await state.AssertSelectedCompletionItem("structure")
                state.SendTypeChars(".")
                Await state.AssertCompletionSession()
                state.AssertCompletionItemsContainAll({"A"})
            End Using
        End Function

        <WorkItem(1065600, "http://vstfdevdiv:8080/DevDiv2/DevDiv/_workitems/edit/1065600")>
        <MemberData(NameOf(AllCompletionImplementations))>
        <WpfTheory, Trait(Traits.Feature, Traits.Features.Completion)>
        Public Async Function CommitUniqueItemWithBoxSelection(completionImplementation As CompletionImplementation) As Task
            Using state = TestStateFactory.CreateCSharpTestState(completionImplementation,
                <Document><![CDATA[
class C
{
    void goo(int x)
    {
       [|$$ |]
    }
}]]></Document>)
                state.SendReturn()
                state.TextView.Selection.Mode = VisualStudio.Text.Editor.TextSelectionMode.Box
                state.SendCommitUniqueCompletionListItem()
                Await state.AssertNoCompletionSession()
            End Using
        End Function

        <WorkItem(1594, "https://github.com/dotnet/roslyn/issues/1594")>
        <MemberData(NameOf(AllCompletionImplementations))>
        <WpfTheory, Trait(Traits.Feature, Traits.Features.Completion)>
        Public Async Function NoPreselectionOnSpaceWhenAbuttingWord(completionImplementation As CompletionImplementation) As Task
            Using state = TestStateFactory.CreateCSharpTestState(completionImplementation,
                <Document><![CDATA[
class Program
{
    void Main()
    {
        Program p = new $$Program();
    }
}]]></Document>)
                state.SendTypeChars(" ")
                Await state.AssertNoCompletionSession()
            End Using
        End Function

        <WorkItem(1594, "https://github.com/dotnet/roslyn/issues/1594")>
        <MemberData(NameOf(AllCompletionImplementations))>
        <WpfTheory, Trait(Traits.Feature, Traits.Features.Completion)>
        Public Async Function SpacePreselectionAtEndOfFile(completionImplementation As CompletionImplementation) As Task
            Using state = TestStateFactory.CreateCSharpTestState(completionImplementation,
                <Document><![CDATA[
class Program
{
    void Main()
    {
        Program p = new $$]]></Document>)
                state.SendTypeChars(" ")
                Await state.AssertCompletionSession()
            End Using
        End Function

        <WorkItem(1659, "https://github.com/dotnet/roslyn/issues/1659")>
        <MemberData(NameOf(AllCompletionImplementations))>
        <WpfTheory, Trait(Traits.Feature, Traits.Features.Completion)>
        Public Async Function DismissOnSelectAllCommand(completionImplementation As CompletionImplementation) As Task
            Using state = TestStateFactory.CreateCSharpTestState(completionImplementation,
                <Document><![CDATA[
class C
{
    void goo(int x)
    {
        $$]]></Document>)
                ' Note: the caret is at the file, so the Select All command's movement
                ' of the caret to the end of the selection isn't responsible for
                ' dismissing the session.
                state.SendInvokeCompletionList()
                Await state.AssertCompletionSession()
                state.SendSelectAll()
                Await state.AssertNoCompletionSession()
            End Using
        End Function

        <WorkItem(588, "https://github.com/dotnet/roslyn/issues/588")>
        <MemberData(NameOf(AllCompletionImplementations))>
        <WpfTheory, Trait(Traits.Feature, Traits.Features.Completion)>
        Public Async Function CompletionCommitAndFormatAreSeparateUndoTransactions(completionImplementation As CompletionImplementation) As Task
            Using state = TestStateFactory.CreateCSharpTestState(completionImplementation,
                <Document><![CDATA[
class C
{
    void goo(int x)
    {
        int doodle;
$$]]></Document>, extraExportedTypes:={GetType(CSharpEditorFormattingService)}.ToList())
                state.SendTypeChars("doo;")
                Await state.WaitForAsynchronousOperationsAsync()
                state.AssertMatchesTextStartingAtLine(6, "        doodle;")
                state.SendUndo()
                Await state.WaitForAsynchronousOperationsAsync()
                state.AssertMatchesTextStartingAtLine(6, "doo;")
            End Using
        End Function

        <WorkItem(4978, "https://github.com/dotnet/roslyn/issues/4978")>
        <MemberData(NameOf(AllCompletionImplementations))>
        <WpfTheory, Trait(Traits.Feature, Traits.Features.Completion)>
        Public Async Function SessionNotStartedWhenCaretNotMappableIntoSubjectBuffer(completionImplementation As CompletionImplementation) As Task
            ' In inline diff view, typing delete next to a "deletion",
            ' can cause our CommandChain to be called with a subjectbuffer
            ' and TextView such that the textView's caret can't be mapped
            ' into our subject buffer.
            '
            ' To test this, we create a projection buffer with 2 source
            ' spans: one of "text" content type and one based on a C#
            ' buffer. We create a TextView with that projection as
            ' its buffer, setting the caret such that it maps only
            ' into the "text" buffer. We then call the completionImplementation
            ' command handlers with commandargs based on that TextView
            ' but with the C# buffer as the SubjectBuffer.

            Using state = TestStateFactory.CreateCSharpTestState(completionImplementation,
                <Document><![CDATA[
class C
{
    void goo(int x)
    {$$
        /********/
        int doodle;
        }
}]]></Document>, extraExportedTypes:={GetType(CSharpEditorFormattingService)}.ToList())

                Dim textBufferFactoryService = state.GetExportedValue(Of ITextBufferFactoryService)()
                Dim contentTypeService = state.GetExportedValue(Of IContentTypeRegistryService)()
                Dim contentType = contentTypeService.GetContentType(ContentTypeNames.CSharpContentType)
                Dim textViewFactory = state.GetExportedValue(Of ITextEditorFactoryService)()
                Dim editorOperationsFactory = state.GetExportedValue(Of IEditorOperationsFactoryService)()

                Dim otherBuffer = textBufferFactoryService.CreateTextBuffer("text", contentType)
                Dim otherExposedSpan = otherBuffer.CurrentSnapshot.CreateTrackingSpan(0, 4, SpanTrackingMode.EdgeExclusive, TrackingFidelityMode.Forward)

                Dim subjectBufferExposedSpan = state.SubjectBuffer.CurrentSnapshot.CreateTrackingSpan(0, state.SubjectBuffer.CurrentSnapshot.Length, SpanTrackingMode.EdgeExclusive, TrackingFidelityMode.Forward)

                Dim projectionBufferFactory = state.GetExportedValue(Of IProjectionBufferFactoryService)()
                Dim projection = projectionBufferFactory.CreateProjectionBuffer(Nothing, New Object() {otherExposedSpan, subjectBufferExposedSpan}.ToList(), ProjectionBufferOptions.None)

                Using disposableView As DisposableTextView = textViewFactory.CreateDisposableTextView(projection)
                    disposableView.TextView.Caret.MoveTo(New SnapshotPoint(disposableView.TextView.TextBuffer.CurrentSnapshot, 0))

                    Dim editorOperations = editorOperationsFactory.GetEditorOperations(disposableView.TextView)
                    state.SendDeleteToSpecificViewAndBuffer(disposableView.TextView, state.SubjectBuffer)

                    Await state.AssertNoCompletionSession()
                End Using
            End Using
        End Function

        <WorkItem(588, "https://github.com/dotnet/roslyn/issues/588")>
        <MemberData(NameOf(AllCompletionImplementations))>
        <WpfTheory, Trait(Traits.Feature, Traits.Features.Completion)>
        Public Async Function TestMatchWithTurkishIWorkaround1(completionImplementation As CompletionImplementation) As Task
            Using New CultureContext(New CultureInfo("tr-TR", useUserOverride:=False))
                Using state = TestStateFactory.CreateCSharpTestState(completionImplementation,
                               <Document><![CDATA[
        class C
        {
            void goo(int x)
            {
                string.$$]]></Document>, extraExportedTypes:={GetType(CSharpEditorFormattingService)}.ToList())
                    state.SendTypeChars("is")
                    Await state.WaitForAsynchronousOperationsAsync()
                    Await state.AssertSelectedCompletionItem("IsInterned")
                End Using
            End Using

        End Function

        <WorkItem(588, "https://github.com/dotnet/roslyn/issues/588")>
        <MemberData(NameOf(AllCompletionImplementations))>
        <WpfTheory, Trait(Traits.Feature, Traits.Features.Completion)>
        Public Async Function TestMatchWithTurkishIWorkaround2(completionImplementation As CompletionImplementation) As Task
            Using New CultureContext(New CultureInfo("tr-TR", useUserOverride:=False))
                Using state = TestStateFactory.CreateCSharpTestState(completionImplementation,
                               <Document><![CDATA[
        class C
        {
            void goo(int x)
            {
                string.$$]]></Document>, extraExportedTypes:={GetType(CSharpEditorFormattingService)}.ToList())
                    state.SendTypeChars("ı")
                    Await state.WaitForAsynchronousOperationsAsync()
                    Await state.AssertSelectedCompletionItem()
                End Using
            End Using

        End Function

        <MemberData(NameOf(AllCompletionImplementations))>
        <WpfTheory, Trait(Traits.Feature, Traits.Features.Completion)>
        Public Async Function TargetTypePreselection1(completionImplementation As CompletionImplementation) As Task
            Using state = TestStateFactory.CreateCSharpTestState(completionImplementation,
                           <Document><![CDATA[
using System.Threading;
class Program
{
    void Cancel(int x, CancellationToken cancellationToken)
    {
        Cancel(x + 1, cancellationToken: $$)
    }
}]]></Document>, extraExportedTypes:={GetType(CSharpEditorFormattingService)}.ToList())
                state.SendInvokeCompletionList()
                Await state.WaitForAsynchronousOperationsAsync().ConfigureAwait(True)
                Await state.AssertSelectedCompletionItem("cancellationToken", isHardSelected:=True).ConfigureAwait(True)
            End Using
        End Function

        <MemberData(NameOf(AllCompletionImplementations))>
        <WpfTheory, Trait(Traits.Feature, Traits.Features.Completion)>
        Public Async Function TargetTypePreselection2(completionImplementation As CompletionImplementation) As Task
            Using state = TestStateFactory.CreateCSharpTestState(completionImplementation,
                           <Document><![CDATA[
class Program
{
    static void Main(string[] args)
    {
        int aaz = 0;
        args = $$
    }
}]]></Document>, extraExportedTypes:={GetType(CSharpEditorFormattingService)}.ToList())
                state.SendTypeChars("a")
                Await state.WaitForAsynchronousOperationsAsync().ConfigureAwait(True)
                Await state.AssertSelectedCompletionItem("args", isHardSelected:=True).ConfigureAwait(True)
            End Using
        End Function

        <MemberData(NameOf(AllCompletionImplementations))>
        <WpfTheory, Trait(Traits.Feature, Traits.Features.Completion)>
        Public Async Function TargetTypePreselection_DoesNotOverrideEnumPreselection(completionImplementation As CompletionImplementation) As Task
            Using state = TestStateFactory.CreateCSharpTestState(completionImplementation,
                           <Document><![CDATA[
enum E
{

}

class Program
{
    static void Main(string[] args)
    {
        E e;
        e = $$
    }
}]]></Document>, extraExportedTypes:={GetType(CSharpEditorFormattingService)}.ToList())
                state.SendInvokeCompletionList()
                Await state.WaitForAsynchronousOperationsAsync().ConfigureAwait(True)
                Await state.AssertSelectedCompletionItem("E", isHardSelected:=True).ConfigureAwait(True)
            End Using
        End Function

        <MemberData(NameOf(AllCompletionImplementations))>
        <WpfTheory, Trait(Traits.Feature, Traits.Features.Completion)>
        Public Async Function TargetTypePreselection_DoesNotOverrideEnumPreselection2(completionImplementation As CompletionImplementation) As Task
            Using state = TestStateFactory.CreateCSharpTestState(completionImplementation,
                           <Document><![CDATA[
enum E
{
    A
}

class Program
{
    static void Main(string[] args)
    {
        E e = E.A;
        if (e == $$
    }
}]]></Document>, extraExportedTypes:={GetType(CSharpEditorFormattingService)}.ToList())
                state.SendInvokeCompletionList()
                Await state.WaitForAsynchronousOperationsAsync().ConfigureAwait(True)
                Await state.AssertSelectedCompletionItem("E", isHardSelected:=True).ConfigureAwait(True)
            End Using
        End Function

        <MemberData(NameOf(AllCompletionImplementations))>
        <WpfTheory, Trait(Traits.Feature, Traits.Features.Completion)>
        Public Async Function TargetTypePreselection3(completionImplementation As CompletionImplementation) As Task
            Using state = TestStateFactory.CreateCSharpTestState(completionImplementation,
                           <Document><![CDATA[
class D {}

class Program
{
    static void Main(string[] args)
    {
       int cw = 7;
       D cx = new D();
       D cx2 = $$
    }
}]]></Document>, extraExportedTypes:={GetType(CSharpEditorFormattingService)}.ToList())
                state.SendTypeChars("c")
                Await state.WaitForAsynchronousOperationsAsync().ConfigureAwait(True)
                Await state.AssertSelectedCompletionItem("cx", isHardSelected:=True).ConfigureAwait(True)
            End Using
        End Function

        <MemberData(NameOf(AllCompletionImplementations))>
        <WpfTheory, Trait(Traits.Feature, Traits.Features.Completion)>
        Public Async Function TargetTypePreselectionLocalsOverType(completionImplementation As CompletionImplementation) As Task
            Using state = TestStateFactory.CreateCSharpTestState(completionImplementation,
                           <Document><![CDATA[
class A {}

class Program
{
    static void Main(string[] args)
    {
       A cx = new A();
       A cx2 = $$
    }
}]]></Document>, extraExportedTypes:={GetType(CSharpEditorFormattingService)}.ToList())
                state.SendTypeChars("c")
                Await state.WaitForAsynchronousOperationsAsync().ConfigureAwait(True)
                Await state.AssertSelectedCompletionItem("cx", isHardSelected:=True).ConfigureAwait(True)
            End Using
        End Function

        <MemberData(NameOf(AllCompletionImplementations))>
        <WpfTheory, Trait(Traits.Feature, Traits.Features.Completion)>
        Public Async Function TargetTypePreselectionParameterOverMethod(completionImplementation As CompletionImplementation) As Task
            Using state = TestStateFactory.CreateCSharpTestState(completionImplementation,
                           <Document><![CDATA[
class Program
{
    bool f;

    void goo(bool x) { }

    void Main(string[] args)
    {
        goo($$) // Not "Equals"
    }
}]]></Document>, extraExportedTypes:={GetType(CSharpEditorFormattingService)}.ToList())
                state.SendInvokeCompletionList()
                Await state.WaitForAsynchronousOperationsAsync().ConfigureAwait(True)
                Await state.AssertSelectedCompletionItem("f", isHardSelected:=True).ConfigureAwait(True)
            End Using
        End Function

        <MemberData(NameOf(AllCompletionImplementations))>
        <WpfTheory(Skip:="https://github.com/dotnet/roslyn/issues/6942"), Trait(Traits.Feature, Traits.Features.Completion)>
        Public Async Function TargetTypePreselectionConvertibility1(completionImplementation As CompletionImplementation) As Task
            Using state = TestStateFactory.CreateCSharpTestState(completionImplementation,
                           <Document><![CDATA[
abstract class C {}
class D : C {}
class Program
{
    static void Main(string[] args)
    {
       D cx = new D();
       C cx2 = $$
    }
}]]></Document>, extraExportedTypes:={GetType(CSharpEditorFormattingService)}.ToList())
                state.SendTypeChars("c")
                Await state.WaitForAsynchronousOperationsAsync().ConfigureAwait(True)
                Await state.AssertSelectedCompletionItem("cx", isHardSelected:=True).ConfigureAwait(True)
            End Using
        End Function

        <MemberData(NameOf(AllCompletionImplementations))>
        <WpfTheory, Trait(Traits.Feature, Traits.Features.Completion)>
        Public Async Function TargetTypePreselectionLocalOverProperty(completionImplementation As CompletionImplementation) As Task
            Using state = TestStateFactory.CreateCSharpTestState(completionImplementation,
                           <Document><![CDATA[
class Program
{
    public int aaa { get; }

     void Main(string[] args)
    {
        int aaq;

        int y = a$$
    }
}]]></Document>, extraExportedTypes:={GetType(CSharpEditorFormattingService)}.ToList())
                state.SendInvokeCompletionList()
                Await state.WaitForAsynchronousOperationsAsync().ConfigureAwait(True)
                Await state.AssertSelectedCompletionItem("aaq", isHardSelected:=True).ConfigureAwait(True)
            End Using
        End Function

        <MemberData(NameOf(AllCompletionImplementations))>
        <WpfTheory, Trait(Traits.Feature, Traits.Features.Completion)>
        <WorkItem(12254, "https://github.com/dotnet/roslyn/issues/12254")>
        Public Async Function TestGenericCallOnTypeContainingAnonymousType(completionImplementation As CompletionImplementation) As Task
            Using state = TestStateFactory.CreateCSharpTestState(completionImplementation,
                           <Document><![CDATA[
using System.Linq;

class Program
{
    static void Main(string[] args)
    {
        new[] { new { x = 1 } }.ToArr$$
    }
}]]></Document>, extraExportedTypes:={GetType(CSharpEditorFormattingService)}.ToList())

                state.SendInvokeCompletionList()
                state.SendTypeChars("(")

                Await state.WaitForAsynchronousOperationsAsync().ConfigureAwait(True)
                state.AssertMatchesTextStartingAtLine(7, "new[] { new { x = 1 } }.ToArray(")
            End Using
        End Function

        <MemberData(NameOf(AllCompletionImplementations))>
        <WpfTheory, Trait(Traits.Feature, Traits.Features.Completion)>
        Public Async Function TargetTypePreselectionSetterValuey(completionImplementation As CompletionImplementation) As Task
            Using state = TestStateFactory.CreateCSharpTestState(completionImplementation,
                           <Document><![CDATA[
class Program
{
    int _x;
    int X
    {
        set
        {
            _x = $$
        }
    }
}]]></Document>, extraExportedTypes:={GetType(CSharpEditorFormattingService)}.ToList())
                state.SendInvokeCompletionList()
                Await state.WaitForAsynchronousOperationsAsync().ConfigureAwait(True)
                Await state.AssertSelectedCompletionItem("value", isHardSelected:=True).ConfigureAwait(True)
            End Using
        End Function

        <MemberData(NameOf(AllCompletionImplementations))>
        <WpfTheory, Trait(Traits.Feature, Traits.Features.Completion)>
        <WorkItem(12530, "https://github.com/dotnet/roslyn/issues/12530")>
        Public Async Function TestAnonymousTypeDescription(completionImplementation As CompletionImplementation) As Task
            Using state = TestStateFactory.CreateCSharpTestState(completionImplementation,
                           <Document><![CDATA[
using System.Linq;

class Program
{
    static void Main(string[] args)
    {
        new[] { new { x = 1 } }.ToArr$$
    }
}]]></Document>, extraExportedTypes:={GetType(CSharpEditorFormattingService)}.ToList())
                state.SendInvokeCompletionList()
                Await state.WaitForAsynchronousOperationsAsync()
                Await state.AssertSelectedCompletionItem(description:=
$"({ CSharpFeaturesResources.extension }) 'a[] System.Collections.Generic.IEnumerable<'a>.ToArray<'a>()

{ FeaturesResources.Anonymous_Types_colon }
    'a { FeaturesResources.is_ } new {{ int x }}")
            End Using
        End Function

        <MemberData(NameOf(AllCompletionImplementations))>
        <WpfTheory, Trait(Traits.Feature, Traits.Features.Completion)>
        Public Async Function TestRecursiveGenericSymbolKey(completionImplementation As CompletionImplementation) As Task
            Using state = TestStateFactory.CreateCSharpTestState(completionImplementation,
                           <Document><![CDATA[
using System.Collections.Generic;

class Program
{
    static void ReplaceInList<T>(List<T> list, T oldItem, T newItem)
    {
        $$
    }
}]]></Document>, extraExportedTypes:={GetType(CSharpEditorFormattingService)}.ToList())

                state.SendTypeChars("list")
                state.SendTypeChars(".")
                Await state.AssertCompletionSession()
                state.SendTypeChars("Add")

                Await state.AssertSelectedCompletionItem("Add", description:="void List<T>.Add(T item)")
            End Using
        End Function

        <MemberData(NameOf(AllCompletionImplementations))>
        <WpfTheory, Trait(Traits.Feature, Traits.Features.Completion)>
        Public Async Function TestCommitNamedParameterWithColon(completionImplementation As CompletionImplementation) As Task
            Using state = TestStateFactory.CreateCSharpTestState(completionImplementation,
                           <Document><![CDATA[
using System.Collections.Generic;

class Program
{
    static void Main(int args)
    {
        Main(args$$
    }
}]]></Document>, extraExportedTypes:={GetType(CSharpEditorFormattingService)}.ToList())

                state.SendInvokeCompletionList()
                state.SendTypeChars(":")
                Await state.AssertNoCompletionSession()
                Assert.Contains("args:", state.GetLineTextFromCaretPosition())
            End Using
        End Function

        <WorkItem(13481, "https://github.com/dotnet/roslyn/issues/13481")>
        <MemberData(NameOf(AllCompletionImplementations))>
        <WpfTheory, Trait(Traits.Feature, Traits.Features.Completion)>
        Public Async Function TestBackspaceSelection1(completionImplementation As CompletionImplementation) As Task
            Using state = TestStateFactory.CreateCSharpTestState(completionImplementation,
                <Document><![CDATA[
using System;

class Program
{
    static void Main()
    {
        DateTimeOffset$$
    }
}
            ]]></Document>)
                state.Workspace.Options = state.Workspace.Options.WithChangedOption(
                    CompletionOptions.TriggerOnDeletion, LanguageNames.CSharp, True)

                For Each c In "Offset"
                    state.SendBackspace()
                    Await state.WaitForAsynchronousOperationsAsync()
                Next

                Await state.AssertCompletionSession()
                Await state.AssertSelectedCompletionItem("DateTime")
            End Using
        End Function

        <WorkItem(13481, "https://github.com/dotnet/roslyn/issues/13481")>
        <MemberData(NameOf(AllCompletionImplementations))>
        <WpfTheory, Trait(Traits.Feature, Traits.Features.Completion)>
        Public Async Function TestBackspaceSelection2(completionImplementation As CompletionImplementation) As Task
            Using state = TestStateFactory.CreateCSharpTestState(completionImplementation,
                <Document><![CDATA[
using System;

class Program
{
    static void Main()
    {
        DateTimeOffset.$$
    }
}
            ]]></Document>)
                state.Workspace.Options = state.Workspace.Options.WithChangedOption(
                    CompletionOptions.TriggerOnDeletion, LanguageNames.CSharp, True)

                For Each c In "Offset."
                    state.SendBackspace()
                    Await state.WaitForAsynchronousOperationsAsync()
                Next

                Await state.AssertCompletionSession()
                Await state.AssertSelectedCompletionItem("DateTime")
            End Using
        End Function

        <WorkItem(14465, "https://github.com/dotnet/roslyn/issues/14465")>
        <MemberData(NameOf(AllCompletionImplementations))>
        <WpfTheory, Trait(Traits.Feature, Traits.Features.Completion)>
        Public Async Function TypingNumberShouldNotDismiss1(completionImplementation As CompletionImplementation) As Task
            Using state = TestStateFactory.CreateCSharpTestState(completionImplementation,
                <Document><![CDATA[
class C
{
    void Moo1()
    {
        new C()$$
    }
}
            ]]></Document>)

                state.SendTypeChars(".")
                Await state.AssertCompletionSession()
                state.SendTypeChars("1")
                Await state.AssertSelectedCompletionItem("Moo1")
            End Using
        End Function

        <WorkItem(14085, "https://github.com/dotnet/roslyn/issues/14085")>
        <MemberData(NameOf(AllCompletionImplementations))>
        <WpfTheory, Trait(Traits.Feature, Traits.Features.Completion)>
        Public Async Function TargetTypingDoesNotOverrideExactMatch(completionImplementation As CompletionImplementation) As Task
            Using state = TestStateFactory.CreateCSharpTestState(completionImplementation,
                <Document><![CDATA[
using System.IO;
class C
{
    void Moo1()
    {
        string path = $$
    }
}
            ]]></Document>)

                state.SendTypeChars("Path")
                Await state.AssertCompletionSession()
                Await state.AssertSelectedCompletionItem("Path")
            End Using
        End Function

        <WorkItem(14085, "https://github.com/dotnet/roslyn/issues/14085")>
        <MemberData(NameOf(AllCompletionImplementations))>
        <WpfTheory, Trait(Traits.Feature, Traits.Features.Completion)>
        Public Async Function MRUOverTargetTyping(completionImplementation As CompletionImplementation) As Task
            Using state = TestStateFactory.CreateCSharpTestState(completionImplementation,
                <Document><![CDATA[
using System.IO;
using System.Threading.Tasks;
class C
{
    async Task Moo()
    {
        await Moo().$$
    }
}
            ]]></Document>)

                state.SendTypeChars("Configure")
                state.SendTab()
                For i = 1 To "ConfigureAwait".Length
                    state.SendBackspace()
                Next
                state.SendInvokeCompletionList()
                Await state.AssertCompletionSession()
                Await state.AssertSelectedCompletionItem("ConfigureAwait")
            End Using
        End Function

        <MemberData(NameOf(AllCompletionImplementations))>
        <WpfTheory, Trait(Traits.Feature, Traits.Features.Completion)>
        Public Async Function MovingCaretToStartSoftSelects(completionImplementation As CompletionImplementation) As Task
            Using state = TestStateFactory.CreateCSharpTestState(completionImplementation,
                              <Document>
using System;

class C
{
    void M()
    {
        $$
    }
}
                              </Document>)

                state.SendTypeChars("Conso")
                Await state.WaitForAsynchronousOperationsAsync()
                Await state.AssertSelectedCompletionItem(displayText:="Console", isHardSelected:=True)
                For Each ch In "Conso"
                    state.SendLeftKey()
                Next

                Await state.AssertSelectedCompletionItem(displayText:="Console", isHardSelected:=False)

                state.SendRightKey()
                Await state.AssertSelectedCompletionItem(displayText:="Console", isHardSelected:=True)
            End Using
        End Function

        <MemberData(NameOf(AllCompletionImplementations))>
        <WpfTheory, Trait(Traits.Feature, Traits.Features.Completion)>
        Public Async Function TestNoBlockOnCompletionItems1(completionImplementation As CompletionImplementation) As Task
            Dim tcs = New TaskCompletionSource(Of Boolean)
            Using state = TestStateFactory.CreateCSharpTestState(completionImplementation,
                              <Document>
                                  using $$
                              </Document>, {New TaskControlledCompletionProvider(tcs.Task)})

                state.Workspace.Options = state.Workspace.Options.WithChangedOption(
                    CompletionOptions.BlockForCompletionItems, LanguageNames.CSharp, False)

                state.SendTypeChars("Sys.")
                Await state.WaitForAsynchronousOperationsAsync()
                Await state.AssertNoCompletionSession()
                Assert.Contains("Sys.", state.GetLineTextFromCaretPosition())

                tcs.SetResult(True)
            End Using
        End Function

        <MemberData(NameOf(AllCompletionImplementations))>
        <WpfTheory, Trait(Traits.Feature, Traits.Features.Completion)>
        Public Async Function TestNoBlockOnCompletionItems2(completionImplementation As CompletionImplementation) As Task
            Using state = TestStateFactory.CreateCSharpTestState(completionImplementation,
                              <Document>
                                  using $$
                              </Document>, {New TaskControlledCompletionProvider(Task.FromResult(True))})

                state.Workspace.Options = state.Workspace.Options.WithChangedOption(
                    CompletionOptions.BlockForCompletionItems, LanguageNames.CSharp, False)

                state.SendTypeChars("Sys")
                Await state.WaitForAsynchronousOperationsAsync()
                Await state.AssertSelectedCompletionItem(displayText:="System")
                state.SendTypeChars(".")
                Assert.Contains("System.", state.GetLineTextFromCaretPosition())
            End Using
        End Function

        <MemberData(NameOf(AllCompletionImplementations))>
        <WpfTheory, Trait(Traits.Feature, Traits.Features.Completion)>
        Public Async Function TestNoBlockOnCompletionItems4(completionImplementation As CompletionImplementation) As Task
            ' This test verifies a scenario with the following conditions:
            ' a. A slow completion provider
            ' b. The block option set to false.
            ' Scenario:
            ' 1. Type 'Sys'
            ' 2. Send CommitIfUnique (Ctrl + space)
            ' 3. Wait for 250ms.
            ' 4. Verify that there is no completion window shown. In the new completion, we can just start the verification and check that the verification is still running.
            ' 5. Check that the commit is not yet provided: there is 'Sys' but no 'System'
            ' 6. Simulate unblocking the provider.
            ' 7. Verify that the completion completes CommitIfUnique.
            Dim tcs = New TaskCompletionSource(Of Boolean)
            Dim provider = New TaskControlledCompletionProvider(tcs.Task)
            Using state = TestStateFactory.CreateCSharpTestState(completionImplementation,
                              <Document>
                                  using $$
                              </Document>, {provider})

                state.Workspace.Options = state.Workspace.Options.WithChangedOption(
                    CompletionOptions.BlockForCompletionItems, LanguageNames.CSharp, False)

                state.SendTypeChars("Sys")

                If completionImplementation = CompletionImplementation.Legacy Then
                    state.SendCommitUniqueCompletionListItem()
                    Await Task.Delay(250)

                    state.AssertNoCompletionSessionWithNoBlock()
                    Assert.Contains("Sys", state.GetLineTextFromCaretPosition())
                    Assert.DoesNotContain("System", state.GetLineTextFromCaretPosition())
                    tcs.SetResult(True)
                Else
                    Dim task1 As Task = Nothing
                    Dim task2 As Task = Nothing

                    Dim providerCalledHandler =
                        Sub()
                            task2 = New Task(
                            Sub()
                                Thread.Sleep(250)
                                Try
                                    ' 3. Check that the other task is running/hanging.
                                    Assert.Equal(TaskStatus.Running, task1.Status)
                                    Assert.Contains("Sys", state.GetLineTextFromCaretPosition())
                                    Assert.DoesNotContain("System", state.GetLineTextFromCaretPosition())
                                    ' Need the Finally to avoid hangs if any of Asserts failed, the task will never complete and Task.WhenAll will wait forever.
                                Finally
                                    ' 4. Unblock the first task and the main thread.
                                    tcs.SetResult(True)
                                End Try
                            End Sub)

                            task1 = Task.Run(
                            Sub()
                                task2.Start()
                                ' 2. Hang here as well: getting items is waiting provider to respond.
                                state.CalculateItemsIfSessionExists()
                            End Sub)


                        End Sub

                    AddHandler provider.ProviderCalled, providerCalledHandler

                    ' SendCommitUniqueCompletionListItem is a synchronous operation.
                    ' It guarantees that ProviderCalled will be triggered and after that the completion will hang waiting for a task to be resolved.
                    ' In the new completion, when pressed <ctrl>-<space>, we have to wait for the aggregate operation to complete.
                    ' 1. Hang here.
                    state.SendCommitUniqueCompletionListItem()

                    Assert.NotNull(task1)
                    Assert.NotNull(task2)
                    Await Task.WhenAll(task1, task2)
                End If

                Await state.WaitForAsynchronousOperationsAsync()
                Await state.AssertNoCompletionSession()
                Assert.Contains("System", state.GetLineTextFromCaretPosition())
            End Using
        End Function

        <MemberData(NameOf(AllCompletionImplementations))>
        <WpfTheory, Trait(Traits.Feature, Traits.Features.Completion)>
        Public Async Function TestNoBlockOnCompletionItems3(completionImplementation As CompletionImplementation) As Task
            ' This test verifies a scenario with the following conditions:
            ' a. A slow completion provider
            ' b. The block option set to false.
            ' Scenario:
            ' 1. Type 'Sys'
            ' 2. Send CommitIfUnique (Ctrl + space)
            ' 3. Wait for 250ms.
            ' 4. Verify that there is no completion window shown. In the new completion, we can just start the verification and check that the verification is still running.
            ' 5. Check that the commit is not yet provided: there is 'Sys' but no 'System'
            ' 6. The next statement in the UI thread after CommitIfUnique is typing 'a'.
            ' 7. Simulate unblocking the provider.
            ' 8. Verify that
            ' 8.a. The old completion adds 'a' to 'Sys' and displays 'Sysa'. CommitIfUnique is canceled because it was interrupted by typing 'a'.
            ' 8.b. The new completion completes CommitIfUnique and then adds 'a'.
            Dim tcs = New TaskCompletionSource(Of Boolean)
            Dim provider = New TaskControlledCompletionProvider(tcs.Task)
            Using state = TestStateFactory.CreateCSharpTestState(completionImplementation,
                              <Document>
                                  using $$
                              </Document>, {provider})

                state.Workspace.Options = state.Workspace.Options.WithChangedOption(
                    CompletionOptions.BlockForCompletionItems, LanguageNames.CSharp, False)

                state.SendTypeChars("Sys")
                If completionImplementation = CompletionImplementation.Legacy Then
                    state.SendCommitUniqueCompletionListItem()
                    Await Task.Delay(250)
                    state.AssertNoCompletionSessionWithNoBlock()
                    Assert.Contains("Sys", state.GetLineTextFromCaretPosition())
                    Assert.DoesNotContain("System", state.GetLineTextFromCaretPosition())

                    state.SendTypeChars("a")

                    tcs.SetResult(True)

                    Await state.WaitForAsynchronousOperationsAsync()
                    Await state.AssertCompletionSession()
                    Assert.Contains("Sysa", state.GetLineTextFromCaretPosition())
                Else
                    Dim task1 As Task = Nothing
                    Dim task2 As Task = Nothing

                    Dim providerCalledHandler =
                        Sub()
                            task2 = New Task(
                                Sub()
                                    Thread.Sleep(250)
                                    Try
                                        ' 3. Check that the other task is running/hanging.
                                        Assert.Equal(TaskStatus.Running, task1.Status)
                                        Assert.Contains("Sys", state.GetLineTextFromCaretPosition())
                                        Assert.DoesNotContain("System", state.GetLineTextFromCaretPosition())
                                        ' Need the Finally to avoid hangs if any of Asserts failed, the task will never complete and Task.WhenAll will wait forever.
                                    Finally

                                        ' 4. Unblock the first task and the main thread.
                                        tcs.SetResult(True)
                                    End Try
                                End Sub)

                            task1 = Task.Run(
                            Sub()
                                task2.Start()
                                ' 2. Hang here as well: getting items is waiting provider to respond.
                                state.CalculateItemsIfSessionExists()
                            End Sub)
                        End Sub

                    AddHandler provider.ProviderCalled, providerCalledHandler

                    ' SendCommitUniqueCompletionListItem is a synchronous operation.
                    ' It guarantees that ProviderCalled will be triggered and after that the completion will hang waiting for a task to be resolved.
                    ' In the new completion, when pressed <ctrl>-<space>, we have to wait for the aggregate operation to complete.
                    ' 1. Hang here.
                    state.SendCommitUniqueCompletionListItem()
                    ' 5. Put insertion of 'a' into the edtior queue. It can be executed in the foreground thread only
                    state.SendTypeChars("a")

                    Assert.NotNull(task1)
                    Assert.NotNull(task2)
                    Await Task.WhenAll(task1, task2)

                    Await state.WaitForAsynchronousOperationsAsync()
                    Await state.AssertNoCompletionSession()
                    ' Here is a difference between the old and the new completions:
                    ' The old completion adds 'a' to 'Sys' and displays 'Sysa'. CommitIfUnique is canceled because it was interrupted by typing 'a'.
                    ' The new completion completes CommitIfUnique and then adds 'a'.
                    Assert.Contains("Systema", state.GetLineTextFromCaretPosition())
                End If
            End Using
        End Function

        <MemberData(NameOf(AllCompletionImplementations))>
        <WpfTheory, Trait(Traits.Feature, Traits.Features.Completion)>
        Public Async Function TestSwitchBetweenBlockingAndNoBlockOnCompletion(completionImplementation As CompletionImplementation) As Task
            Dim tcs = New TaskCompletionSource(Of Boolean)
            Dim provider = New TaskControlledCompletionProvider(tcs.Task)
            Using state = TestStateFactory.CreateCSharpTestState(completionImplementation,
                              <Document>
                                  using $$
                              </Document>, {provider})

#Disable Warning BC42358 ' Because this call is not awaited, execution of the current method continues before the call is completed
                Task.Run(Function()
                             Task.Delay(TimeSpan.FromSeconds(10))
                             tcs.SetResult(True)
                             Return True
                         End Function)
#Enable Warning BC42358 ' Because this call is not awaited, execution of the current method continues before the call is completed

                state.SendTypeChars("Sys.")
                Await state.WaitForAsynchronousOperationsAsync()
                Await state.AssertCompletionSession()
                Assert.Contains("System.", state.GetLineTextFromCaretPosition())

                ' reset the input
                For i As Integer = 1 To "System.".Length
                    state.SendBackspace()
                Next
                state.SendEscape()

                Await state.WaitForAsynchronousOperationsAsync()

                ' reset the task
                tcs = New TaskCompletionSource(Of Boolean)
                provider.UpdateTask(tcs.Task)

                ' Switch to the non-blocking mode
                state.Workspace.Options = state.Workspace.Options.WithChangedOption(
                    CompletionOptions.BlockForCompletionItems, LanguageNames.CSharp, False)

                ' re-use of TestNoBlockOnCompletionItems1
                state.SendTypeChars("Sys.")
                Await state.WaitForAsynchronousOperationsAsync()
                Await state.AssertNoCompletionSession()
                Assert.Contains("Sys.", state.GetLineTextFromCaretPosition())
                tcs.SetResult(True)

                For i As Integer = 1 To "Sys.".Length
                    state.SendBackspace()
                Next
                state.SendEscape()

                Await state.WaitForAsynchronousOperationsAsync()

                ' reset the task
                tcs = New TaskCompletionSource(Of Boolean)
                provider.UpdateTask(tcs.Task)

                ' Switch to the blocking mode
                state.Workspace.Options = state.Workspace.Options.WithChangedOption(
                    CompletionOptions.BlockForCompletionItems, LanguageNames.CSharp, True)

#Disable Warning BC42358 ' Because this call is not awaited, execution of the current method continues before the call is completed
                Task.Run(Function()
                             Task.Delay(TimeSpan.FromSeconds(10))
                             tcs.SetResult(True)
                             Return True
                         End Function)
#Enable Warning BC42358 ' Because this call is not awaited, execution of the current method continues before the call is completed

                state.SendTypeChars("Sys.")
                Await state.WaitForAsynchronousOperationsAsync()
                Await state.AssertCompletionSession()
                Assert.Contains("System.", state.GetLineTextFromCaretPosition())
            End Using
        End Function

        Private Class TaskControlledCompletionProvider
            Inherits CompletionProvider

            Private _task As Task

            Public Event ProviderCalled()

            Public Sub New(task As Task)
                _task = task
            End Sub

            Public Sub UpdateTask(task As Task)
                _task = task
            End Sub

            Public Overrides Function ProvideCompletionsAsync(context As CompletionContext) As Task
                RaiseEvent ProviderCalled()
                Return _task
            End Function
        End Class

        <MemberData(NameOf(AllCompletionImplementations))>
        <WpfTheory, Trait(Traits.Feature, Traits.Features.Completion)>
        Public Async Function Filters_EmptyList1(completionImplementation As CompletionImplementation) As Task
            Using state = TestStateFactory.CreateCSharpTestState(completionImplementation,
                <Document><![CDATA[
using System.IO;
using System.Threading.Tasks;
class C
{
    async Task Moo()
    {
        var x = asd$$
    }
}
            ]]></Document>)

                state.SendInvokeCompletionList()
                Await state.WaitForUIRenderedAsync()

                Dim filters = state.GetCompletionItemFilters()
                Dim dict = New Dictionary(Of CompletionItemFilter, Boolean)
                For Each f In filters
                    dict(f) = False
                Next

                dict(CompletionItemFilter.InterfaceFilter) = True

                Dim args = New CompletionItemFilterStateChangedEventArgs(dict.ToImmutableDictionary())
                state.RaiseFiltersChanged(args)
                Await state.WaitForUIRenderedAsync()
                Assert.Null(state.GetSelectedItem())

            End Using
        End Function

        <MemberData(NameOf(AllCompletionImplementations))>
        <WpfTheory, Trait(Traits.Feature, Traits.Features.Completion)>
        Public Async Function Filters_EmptyList2(completionImplementation As CompletionImplementation) As Task
            Using state = TestStateFactory.CreateCSharpTestState(completionImplementation,
                <Document><![CDATA[
using System.IO;
using System.Threading.Tasks;
class C
{
    async Task Moo()
    {
        var x = asd$$
    }
}
            ]]></Document>)

                state.SendInvokeCompletionList()
                Await state.WaitForUIRenderedAsync()
                Dim filters = state.GetCompletionItemFilters()
                Dim dict = New Dictionary(Of CompletionItemFilter, Boolean)
                For Each f In filters
                    dict(f) = False
                Next

                dict(CompletionItemFilter.InterfaceFilter) = True

                Dim args = New CompletionItemFilterStateChangedEventArgs(dict.ToImmutableDictionary())
                state.RaiseFiltersChanged(args)
                Await state.WaitForUIRenderedAsync()
                Assert.Null(state.GetSelectedItem())
                state.SendTab()
                Await state.AssertNoCompletionSession()

            End Using
        End Function

        <MemberData(NameOf(AllCompletionImplementations))>
        <WpfTheory, Trait(Traits.Feature, Traits.Features.Completion)>
        Public Async Function Filters_EmptyList3(completionImplementation As CompletionImplementation) As Task
            Using state = TestStateFactory.CreateCSharpTestState(completionImplementation,
                <Document><![CDATA[
using System.IO;
using System.Threading.Tasks;
class C
{
    async Task Moo()
    {
        var x = asd$$
    }
}
            ]]></Document>)

                state.SendInvokeCompletionList()
                Await state.WaitForUIRenderedAsync()
                Dim filters = state.GetCompletionItemFilters()
                Dim dict = New Dictionary(Of CompletionItemFilter, Boolean)
                For Each f In filters
                    dict(f) = False
                Next

                dict(CompletionItemFilter.InterfaceFilter) = True

                Dim args = New CompletionItemFilterStateChangedEventArgs(dict.ToImmutableDictionary())
                state.RaiseFiltersChanged(args)
                Await state.WaitForUIRenderedAsync()
                Assert.Null(state.GetSelectedItem())
                state.SendReturn()
                Await state.AssertNoCompletionSession()

            End Using
        End Function

        <MemberData(NameOf(AllCompletionImplementations))>
        <WpfTheory, Trait(Traits.Feature, Traits.Features.Completion)>
        Public Async Function Filters_EmptyList4(completionImplementation As CompletionImplementation) As Task
            Using state = TestStateFactory.CreateCSharpTestState(completionImplementation,
                <Document><![CDATA[
using System.IO;
using System.Threading.Tasks;
class C
{
    async Task Moo()
    {
        var x = asd$$
    }
}
            ]]></Document>)

                state.SendInvokeCompletionList()
                Await state.WaitForUIRenderedAsync()
                Dim filters = state.GetCompletionItemFilters()
                Dim dict = New Dictionary(Of CompletionItemFilter, Boolean)
                For Each f In filters
                    dict(f) = False
                Next

                dict(CompletionItemFilter.InterfaceFilter) = True

                Dim args = New CompletionItemFilterStateChangedEventArgs(dict.ToImmutableDictionary())
                state.RaiseFiltersChanged(args)
                Await state.WaitForUIRenderedAsync()
                Assert.Null(state.GetSelectedItem())
                state.SendTypeChars(".")
                Await state.AssertNoCompletionSession()
            End Using
        End Function

        <MemberData(NameOf(AllCompletionImplementations))>
        <WpfTheory, Trait(Traits.Feature, Traits.Features.Completion)>
        <WorkItem(15881, "https://github.com/dotnet/roslyn/issues/15881")>
        Public Async Function CompletionAfterDotBeforeAwaitTask(completionImplementation As CompletionImplementation) As Task
            Using state = TestStateFactory.CreateCSharpTestState(completionImplementation,
                <Document><![CDATA[
using System.Threading.Tasks;

class C
{
    async Task Moo()
    {
        Task.$$
        await Task.Delay(50);
    }
}
            ]]></Document>)

                state.SendInvokeCompletionList()
                Await state.AssertCompletionSession()
            End Using
        End Function

        <WorkItem(14704, "https://github.com/dotnet/roslyn/issues/14704")>
        <MemberData(NameOf(AllCompletionImplementations))>
        <WpfTheory, Trait(Traits.Feature, Traits.Features.Completion)>
        Public Async Function BackspaceTriggerSubstringMatching(completionImplementation As CompletionImplementation) As Task
            Using state = TestStateFactory.CreateCSharpTestState(completionImplementation,
                              <Document>
using System;
class Program
{
    static void Main(string[] args)
    {
        if (Environment$$
    }
}
                              </Document>)

                Dim key = New OptionKey(CompletionOptions.TriggerOnDeletion, LanguageNames.CSharp)
                state.Workspace.Options = state.Workspace.Options.WithChangedOption(key, True)

                state.SendBackspace()
                Await state.AssertSelectedCompletionItem(displayText:="Environment", isHardSelected:=True)
            End Using
        End Function

        <WorkItem(16236, "https://github.com/dotnet/roslyn/issues/16236")>
        <MemberData(NameOf(AllCompletionImplementations))>
        <WpfTheory, Trait(Traits.Feature, Traits.Features.Completion)>
        Public Async Function AttributeNamedParameterEqualsItemCommittedOnSpace(completionImplementation As CompletionImplementation) As Task
            Using state = TestStateFactory.CreateCSharpTestState(completionImplementation,
                              <Document>
[A($$)]
class AAttribute: Attribute
{
    public string Skip { get; set; }
} </Document>)
                state.SendTypeChars("Skip")
                Await state.AssertCompletionSession()
                state.SendTypeChars(" ")
                Await state.AssertNoCompletionSession()
                Assert.Equal("[A(Skip )]", state.GetLineTextFromCaretPosition())
            End Using
        End Function

        <WorkItem(362890, "https://devdiv.visualstudio.com/DevDiv/_workitems?id=362890")>
        <InlineData(CompletionImplementation.Legacy)>
        <InlineData(CompletionImplementation.Modern, Skip:="https://github.com/dotnet/roslyn/issues/29110")>
        <WpfTheory, Trait(Traits.Feature, Traits.Features.Completion)>
        Public Async Function TestFilteringAfterSimpleInvokeShowsAllItemsMatchingFilter(completionImplementation As CompletionImplementation) As Task
            Using state = TestStateFactory.CreateCSharpTestState(completionImplementation,
                <Document><![CDATA[

static class Color
{
    public const uint Red = 1;
    public const uint Green = 2;
    public const uint Blue = 3;
}

class C
{
    void M()
    {
        Color.Re$$d
    }
}
            ]]></Document>)

                state.SendInvokeCompletionList()
                Await state.AssertSelectedCompletionItem("Red")
                state.AssertCompletionItemsContainAll({"Red", "Green", "Blue", "Equals"})

                Dim filters = state.GetCompletionItemFilters()
                Dim dict = New Dictionary(Of CompletionItemFilter, Boolean)
                For Each f In filters
                    dict(f) = False
                Next

                dict(CompletionItemFilter.ConstantFilter) = True

                Dim args = New CompletionItemFilterStateChangedEventArgs(dict.ToImmutableDictionary())
                state.RaiseFiltersChanged(args)
                Await state.WaitForAsynchronousOperationsAsync()
                Await state.AssertSelectedCompletionItem("Red")
                state.AssertCompletionItemsContainAll(displayText:={"Red", "Green", "Blue"})
                state.AssertCompletionItemsDoNotContainAny({"Equals"})

                For Each f In filters
                    dict(f) = False
                Next

                args = New CompletionItemFilterStateChangedEventArgs(dict.ToImmutableDictionary())
                state.RaiseFiltersChanged(args)
                Await state.WaitForAsynchronousOperationsAsync()
                Await state.AssertSelectedCompletionItem("Red")
                state.AssertCompletionItemsContainAll({"Red", "Green", "Blue", "Equals"})

            End Using
        End Function

        <WorkItem(16236, "https://github.com/dotnet/roslyn/issues/16236")>
        <MemberData(NameOf(AllCompletionImplementations))>
        <WpfTheory, Trait(Traits.Feature, Traits.Features.Completion)>
        Public Async Function NameCompletionSorting(completionImplementation As CompletionImplementation) As Task
            Using state = TestStateFactory.CreateCSharpTestState(completionImplementation,
                              <Document>
interface ISyntaxFactsService {}
class C
{
    void M()
    {
        ISyntaxFactsService $$
    }
} </Document>)
                state.SendInvokeCompletionList()
                Await state.AssertCompletionSession()

                Dim expectedOrder =
                    {
                        "syntaxFactsService",
                        "syntaxFacts",
                        "factsService",
                        "syntax",
                        "service"
                    }

                state.AssertItemsInOrder(expectedOrder)
            End Using
        End Function

        <MemberData(NameOf(AllCompletionImplementations))>
        <WpfTheory, Trait(Traits.Feature, Traits.Features.Completion)>
        Public Sub TestLargeChangeBrokenUpIntoSmallTextChanges(completionImplementation As CompletionImplementation)
            Dim provider = New MultipleChangeCompletionProvider()

            Using state = TestStateFactory.CreateCSharpTestState(completionImplementation,
                <Document><![CDATA[
using System;
class C
{
    void goo() {
        return $$
    }
}]]></Document>, {provider})

                Dim testDocument = state.Workspace.Documents(0)
                Dim textBuffer = testDocument.TextBuffer

                Dim snapshotBeforeCommit = textBuffer.CurrentSnapshot
                provider.SetInfo(snapshotBeforeCommit.GetText(), testDocument.CursorPosition.Value)

                ' First send a space to trigger out special completionImplementation provider.
                state.SendInvokeCompletionList()
                state.SendTab()

                ' Verify that we see the entire change
                Dim finalText = textBuffer.CurrentSnapshot.GetText()
                Assert.Equal(
"using NewUsing;
using System;
class C
{
    void goo() {
        return InsertedItem
    }
}", finalText)

                Dim changes = snapshotBeforeCommit.Version.Changes
                ' This should have happened as two text changes to the buffer.
                Assert.Equal(2, changes.Count)

                Dim actualChanges = changes.ToArray()
                Dim firstChange = actualChanges(0)
                Assert.Equal(New Span(0, 0), firstChange.OldSpan)
                Assert.Equal("using NewUsing;", firstChange.NewText)

                Dim secondChange = actualChanges(1)
                Assert.Equal(New Span(testDocument.CursorPosition.Value, 0), secondChange.OldSpan)
                Assert.Equal("InsertedItem", secondChange.NewText)

                ' Make sure new edits happen after the text that was inserted.
                state.SendTypeChars("1")

                finalText = textBuffer.CurrentSnapshot.GetText()
                Assert.Equal(
"using NewUsing;
using System;
class C
{
    void goo() {
        return InsertedItem1
    }
}", finalText)
            End Using
        End Sub

        <MemberData(NameOf(AllCompletionImplementations))>
        <WpfTheory, Trait(Traits.Feature, Traits.Features.Completion)>
        Public Sub TestLargeChangeBrokenUpIntoSmallTextChanges2(completionImplementation As CompletionImplementation)
            Dim provider = New MultipleChangeCompletionProvider()

            Using state = TestStateFactory.CreateCSharpTestState(completionImplementation,
                <Document><![CDATA[
using System;
class C
{
    void goo() {
        return Custom$$
    }
}]]></Document>, {provider})

                Dim testDocument = state.Workspace.Documents(0)
                Dim textBuffer = testDocument.TextBuffer

                Dim snapshotBeforeCommit = textBuffer.CurrentSnapshot
                provider.SetInfo(snapshotBeforeCommit.GetText(), testDocument.CursorPosition.Value)

                ' First send a space to trigger out special completionImplementation provider.
                state.SendInvokeCompletionList()
                state.SendTab()

                ' Verify that we see the entire change
                Dim finalText = textBuffer.CurrentSnapshot.GetText()
                Assert.Equal(
"using NewUsing;
using System;
class C
{
    void goo() {
        return InsertedItem
    }
}", finalText)

                Dim changes = snapshotBeforeCommit.Version.Changes
                ' This should have happened as two text changes to the buffer.
                Assert.Equal(2, changes.Count)

                Dim actualChanges = changes.ToArray()
                Dim firstChange = actualChanges(0)
                Assert.Equal(New Span(0, 0), firstChange.OldSpan)
                Assert.Equal("using NewUsing;", firstChange.NewText)

                Dim secondChange = actualChanges(1)
                Assert.Equal(New Span(testDocument.CursorPosition.Value - "Custom".Length, "Custom".Length), secondChange.OldSpan)
                Assert.Equal("InsertedItem", secondChange.NewText)

                ' Make sure new edits happen after the text that was inserted.
                state.SendTypeChars("1")

                finalText = textBuffer.CurrentSnapshot.GetText()
                Assert.Equal(
"using NewUsing;
using System;
class C
{
    void goo() {
        return InsertedItem1
    }
}", finalText)
            End Using
        End Sub

        <WorkItem(296512, "https://devdiv.visualstudio.com/DevDiv/_workitems?id=296512")>
        <MemberData(NameOf(AllCompletionImplementations))>
        <WpfTheory, Trait(Traits.Feature, Traits.Features.Completion)>
        Public Async Function TestRegionDirectiveIndentation(completionImplementation As CompletionImplementation) As Task
            Using state = TestStateFactory.CreateCSharpTestState(completionImplementation,
                              <Document>
class C
{
    $$
}
                              </Document>, includeFormatCommandHandler:=True)

                state.SendTypeChars("#")
                Await state.WaitForAsynchronousOperationsAsync()

                Assert.Equal("#", state.GetLineFromCurrentCaretPosition().GetText())
                Await state.AssertCompletionSessionAfterTypingHash()

                state.SendTypeChars("reg")
                Await state.AssertSelectedCompletionItem(displayText:="region")
                state.SendReturn()
                Await state.AssertNoCompletionSession()
                Assert.Equal("    #region", state.GetLineFromCurrentCaretPosition().GetText())
                Assert.Equal(state.GetLineFromCurrentCaretPosition().End, state.GetCaretPoint().BufferPosition)

                state.SendReturn()
                Assert.Equal("", state.GetLineFromCurrentCaretPosition().GetText())
                state.SendTypeChars("#")
                Await state.WaitForAsynchronousOperationsAsync()

                Assert.Equal("#", state.GetLineFromCurrentCaretPosition().GetText())
                Await state.AssertCompletionSessionAfterTypingHash()

                state.SendTypeChars("endr")
                Await state.AssertSelectedCompletionItem(displayText:="endregion")
                state.SendReturn()
                Assert.Equal("    #endregion", state.GetLineFromCurrentCaretPosition().GetText())
                Assert.Equal(state.GetLineFromCurrentCaretPosition().End, state.GetCaretPoint().BufferPosition)

            End Using
        End Function

        <MemberData(NameOf(AllCompletionImplementations))>
        <WpfTheory, Trait(Traits.Feature, Traits.Features.Completion)>
        Public Async Function AfterIdentifierInCaseLabel(completionImplementation As CompletionImplementation) As Task
            Using state = TestStateFactory.CreateCSharpTestState(completionImplementation,
                              <Document>
class C
{
    void M()
    {
        switch (true)
        {
            case identifier $$
        }
    }
}
                              </Document>)

                state.SendTypeChars("w")
                Await state.AssertSelectedCompletionItem(displayText:="when", isHardSelected:=False)

                state.SendBackspace()
                state.SendTypeChars("i")
                Await state.AssertSelectedCompletionItem(displayText:="identifier", isHardSelected:=False)

            End Using
        End Function

        <MemberData(NameOf(AllCompletionImplementations))>
        <WpfTheory, Trait(Traits.Feature, Traits.Features.Completion)>
        Public Async Function AfterIdentifierInCaseLabel_ColorColor(completionImplementation As CompletionImplementation) As Task
            Using state = TestStateFactory.CreateCSharpTestState(completionImplementation,
                              <Document>
class identifier { }
class C
{
    const identifier identifier = null;
    void M()
    {
        switch (true)
        {
            case identifier $$
        }
    }
}
                              </Document>)

                state.SendTypeChars("w")
                Await state.AssertSelectedCompletionItem(displayText:="when", isHardSelected:=False)

                state.SendBackspace()
                state.SendTypeChars("i")
                Await state.AssertSelectedCompletionItem(displayText:="identifier", isHardSelected:=False)

            End Using
        End Function

        <MemberData(NameOf(AllCompletionImplementations))>
        <WpfTheory, Trait(Traits.Feature, Traits.Features.Completion)>
        Public Async Function AfterIdentifierInCaseLabel_ClassNameOnly(completionImplementation As CompletionImplementation) As Task
            Using state = TestStateFactory.CreateCSharpTestState(completionImplementation,
                              <Document>
class identifier { }
class C
{
    void M()
    {
        switch (true)
        {
            case identifier $$
        }
    }
}
                              </Document>)

                state.SendTypeChars("w")
                Await state.AssertSelectedCompletionItem(displayText:="identifier", isHardSelected:=False)

                state.SendBackspace()
                state.SendTypeChars("i")
                Await state.AssertSelectedCompletionItem(displayText:="identifier", isHardSelected:=False)

            End Using
        End Function

        <MemberData(NameOf(AllCompletionImplementations))>
        <WpfTheory, Trait(Traits.Feature, Traits.Features.Completion)>
        Public Async Function AfterDoubleIdentifierInCaseLabel(completionImplementation As CompletionImplementation) As Task
            Using state = TestStateFactory.CreateCSharpTestState(completionImplementation,
                              <Document>
class C
{
    void M()
    {
        switch (true)
        {
            case identifier identifier $$
        }
    }
}
                              </Document>)

                state.SendTypeChars("w")
                Await state.AssertSelectedCompletionItem(displayText:="when", isHardSelected:=True)

            End Using
        End Function

        <WorkItem(11959, "https://github.com/dotnet/roslyn/issues/11959")>
        <MemberData(NameOf(AllCompletionImplementations))>
        <WpfTheory, Trait(Traits.Feature, Traits.Features.Completion)>
        Public Async Function TestGenericAsyncTaskDeclaration(completionImplementation As CompletionImplementation) As Task
            Using state = TestStateFactory.CreateCSharpTestState(completionImplementation,
                              <Document>
namespace A.B
{
    class TestClass { }
}

namespace A
{
    class C
    {
        async Task&lt;A$$ Method()
        { }
    }
}
                              </Document>)

                state.SendTypeChars(".")
                Await state.AssertSelectedCompletionItem(displayText:="B", isSoftSelected:=True)
            End Using
        End Function

        <WorkItem(15348, "https://github.com/dotnet/roslyn/issues/15348")>
        <MemberData(NameOf(AllCompletionImplementations))>
        <WpfTheory, Trait(Traits.Feature, Traits.Features.Completion)>
        Public Async Function TestAfterCasePatternSwitchLabel(completionImplementation As CompletionImplementation) As Task
            Using state = TestStateFactory.CreateCSharpTestState(completionImplementation,
                              <Document>
class C
{
    void M()
    {
        object o = 1;
        switch(o)
        {
            case int i:
                $$
                break;
        }
    }
}
                              </Document>)

                state.SendTypeChars("this")
                Await state.AssertSelectedCompletionItem(displayText:="this", isHardSelected:=True)
            End Using
        End Function

        <MemberData(NameOf(AllCompletionImplementations))>
        <WpfTheory, Trait(Traits.Feature, Traits.Features.Completion)>
        Public Async Function TestBackspaceInMiddleOfSelection(completionImplementation As CompletionImplementation) As Task
            Using state = TestStateFactory.CreateCSharpTestState(completionImplementation,
                              <Document>
public enum foo
{
    aaa
}

public class Program
{
    public static void Main(string[] args)
    {
        foo.a$$a
    }
}
                              </Document>)

                state.Workspace.Options = state.Workspace.Options.WithChangedOption(
                    CompletionOptions.TriggerOnDeletion, LanguageNames.CSharp, True)

                state.SendInvokeCompletionList()
                state.SendBackspace()
                Await state.AssertSelectedCompletionItem(displayText:="aaa", isHardSelected:=True)
            End Using
        End Function

        <MemberData(NameOf(AllCompletionImplementations))>
        <WpfTheory, Trait(Traits.Feature, Traits.Features.Completion)>
        Public Async Function TestBackspaceWithMultipleCharactersSelected(completionImplementation As CompletionImplementation) As Task
            Using state = TestStateFactory.CreateCSharpTestState(completionImplementation,
                              <Document>
using System;

public class Program
{
    public static void Main(string[] args)
    {
        Console.WriteLine$$
    }
}
                              </Document>)

                state.Workspace.Options = state.Workspace.Options.WithChangedOption(
                    CompletionOptions.TriggerOnDeletion, LanguageNames.CSharp, True)

                state.SendInvokeCompletionList()
                state.SelectAndMoveCaret(-6)
                state.SendBackspace()
                Await state.AssertSelectedCompletionItem(displayText:="Write", isHardSelected:=True)
            End Using
        End Function

        <WorkItem(30097, "https://github.com/dotnet/roslyn/issues/30097")>
        <MemberData(NameOf(AllCompletionImplementations))>
        <WpfTheory, Trait(Traits.Feature, Traits.Features.Completion)>
        Public Async Function TestMRUKeepsTwoRecentlyUsedItems(completionImplementation As CompletionImplementation) As Task
            Using state = TestStateFactory.CreateCSharpTestState(completionImplementation,
                              <Document>
class C
{
    public double Ma(double m) => m;

    public void Test()
    {
        $$
    }
}
                              </Document>)

                state.SendTypeChars("M(M(M(M(")
                Await state.AssertNoCompletionSession()
                Assert.Equal("        Ma(m:(Ma(m:(", state.GetLineTextFromCaretPosition())
            End Using
        End Function

        <WorkItem(36546, "https://github.com/dotnet/roslyn/issues/36546")>
        <MemberData(NameOf(AllCompletionImplementations))>
        <WpfTheory, Trait(Traits.Feature, Traits.Features.Completion)>
        Public Async Function TestDoNotDismissIfEmptyOnBackspaceIfStartedWithBackspace(completionImplementation As CompletionImplementation) As Task
            Using state = TestStateFactory.CreateCSharpTestState(completionImplementation,
                              <Document>
using System;

class C
{
    public void M()
    {
        Console.W$$
    }
}</Document>)

                state.Workspace.Options = state.Workspace.Options.WithChangedOption(
                    CompletionOptions.TriggerOnDeletion, LanguageNames.CSharp, True)

                state.SendBackspace()
                Await state.AssertCompletionSession()
                state.AssertCompletionItemsContainAll({"WriteLine"})
            End Using
        End Function

        <WorkItem(36546, "https://github.com/dotnet/roslyn/issues/36546")>
        <MemberData(NameOf(AllCompletionImplementations))>
        <WpfTheory, Trait(Traits.Feature, Traits.Features.Completion)>
        Public Async Function TestDoNotDismissIfEmptyOnMultipleBackspaceIfStartedInvoke(completionImplementation As CompletionImplementation) As Task
            Using state = TestStateFactory.CreateCSharpTestState(completionImplementation,
                              <Document>
using System;

class C
{
    public void M()
    {
        Console.Wr$$
    }
}</Document>)

                state.SendInvokeCompletionList()
                Await state.AssertCompletionSession()
                state.SendBackspace()
                state.SendBackspace()
                Await state.AssertCompletionSession()
            End Using
        End Function

        <WorkItem(30097, "https://github.com/dotnet/roslyn/issues/30097")>
        <MemberData(NameOf(AllCompletionImplementations))>
        <WpfTheory, Trait(Traits.Feature, Traits.Features.Completion)>
        Public Async Function TestNamedParameterDoesNotAddExtraColon(completionImplementation As CompletionImplementation) As Task
            Using state = TestStateFactory.CreateCSharpTestState(completionImplementation,
                              <Document>
class C
{
    public double M(double some) => m;

    public void Test()
    {
        $$
    }
}
                              </Document>)

                state.SendTypeChars("M(some:M(some:")
                Await state.AssertNoCompletionSession()
                Assert.Equal("        M(some:M(some:", state.GetLineTextFromCaretPosition())
            End Using
        End Function

        <MemberData(NameOf(AllCompletionImplementations))>
        <WpfTheory, Trait(Traits.Feature, Traits.Features.Completion)>
        Public Async Function TestSuggestionMode(completionImplementation As CompletionImplementation) As Task
            Using state = TestStateFactory.CreateCSharpTestState(completionImplementation,
                              <Document>
class C
{
    void M()
    {    
        $$
    }
}
                              </Document>)

                state.ToggleSuggestionMode()
                Await state.WaitForAsynchronousOperationsAsync()
                state.SendTypeChars("s")
                Await state.AssertCompletionSession()
                Assert.True(state.HasSuggestedItem())
                Await state.AssertSelectedCompletionItem(displayText:="sbyte", isSoftSelected:=True)

                state.ToggleSuggestionMode()
                Await state.WaitForAsynchronousOperationsAsync()
                Await state.AssertCompletionSession()
                Assert.False(state.HasSuggestedItem())
                ' We want to soft select if we were already in soft select mode.
                Await state.AssertSelectedCompletionItem(displayText:="sbyte", isSoftSelected:=True)

                state.ToggleSuggestionMode()
                Await state.WaitForAsynchronousOperationsAsync()
                Await state.AssertCompletionSession()
                Assert.True(state.HasSuggestedItem())
                Await state.AssertSelectedCompletionItem(displayText:="sbyte", isSoftSelected:=True)
            End Using
        End Function

        <MemberData(NameOf(AllCompletionImplementations))>
        <WpfTheory, Trait(Traits.Feature, Traits.Features.Completion)>
        Public Async Function TestTabAfterOverride(completionImplementation As CompletionImplementation) As Task
            Using state = TestStateFactory.CreateCSharpTestState(completionImplementation,
                              <Document>
class C
{
    override $$
    public static void M() { }
}
                              </Document>)

                state.SendTypeChars("gethashcod")
                state.SendTab()
                Await state.AssertNoCompletionSession()
                state.AssertMatchesTextStartingAtLine(3, "    public override int GetHashCode()")
                state.AssertMatchesTextStartingAtLine(4, "    {")
                state.AssertMatchesTextStartingAtLine(5, "        return base.GetHashCode();")
                state.AssertMatchesTextStartingAtLine(6, "    }")
                state.AssertMatchesTextStartingAtLine(7, "    public static void M() { }")
            End Using
        End Function

        <MemberData(NameOf(AllCompletionImplementations))>
        <WpfTheory, Trait(Traits.Feature, Traits.Features.Completion)>
        Public Async Function TestSuppressNullableWarningExpression(completionImplementation As CompletionImplementation) As Task
            Using state = TestStateFactory.CreateCSharpTestState(completionImplementation,
                              <Document>
class C
{
    void M()
    {
        var s = "";
        s$$
    }
}
                              </Document>)

                state.SendTypeChars("!")
                Await state.AssertNoCompletionSession()
                state.SendTypeChars(".")
                Await state.AssertCompletionSession()
                state.AssertCompletionItemsContainAll(displayText:={"ToString", "GetHashCode"})
            End Using
        End Function

        <MemberData(NameOf(AllCompletionImplementations))>
        <WpfTheory, Trait(Traits.Feature, Traits.Features.Completion)>
        Public Async Function TestCommitIfUniqueFiltersIfNotUnique(completionImplementation As CompletionImplementation) As Task
            Using state = TestStateFactory.CreateCSharpTestState(completionImplementation,
                              <Document>
class C
{
    void Method()
    {
        Me$$
    }
}
                              </Document>)

                state.SendCommitUniqueCompletionListItem()
                Await state.AssertCompletionSession()
                state.AssertCompletionItemsContainAll(displayText:={"MemberwiseClone", "Method"})
                state.AssertCompletionItemsDoNotContainAny(displayText:={"int", "ToString()", "Microsoft", "Math"})
            End Using
        End Function

        <MemberData(NameOf(AllCompletionImplementations))>
        <WpfTheory, Trait(Traits.Feature, Traits.Features.Completion)>
        Public Async Function TestDismissCompletionOnBacktick(completionImplementation As CompletionImplementation) As Task
            Using state = TestStateFactory.CreateCSharpTestState(completionImplementation,
                              <Document>
using System;
class C
{
    void Method()
    {
        Con$$
    }
}
                              </Document>)

                state.SendInvokeCompletionList()
                Await state.AssertCompletionSession()
                state.SendTypeChars("`")
                Await state.AssertNoCompletionSession()
            End Using
        End Function

        <MemberData(NameOf(AllCompletionImplementations))>
        <WpfTheory, Trait(Traits.Feature, Traits.Features.Completion)>
        Public Async Function TestSendCommitIfUnique(completionImplementation As CompletionImplementation) As Task
            Using state = TestStateFactory.CreateCSharpTestState(completionImplementation,
              <Document>
using System;
class C
{
    void Method()
    {
        var s="";
        s.Len$$
    }
}
                              </Document>)
                state.SendCommitUniqueCompletionListItem()
                Await state.AssertNoCompletionSession()
                Assert.Contains("s.Length", state.GetLineTextFromCaretPosition(), StringComparison.Ordinal)
            End Using
        End Function

        <MemberData(NameOf(AllCompletionImplementations))>
        <WpfTheory, Trait(Traits.Feature, Traits.Features.Completion)>
        Public Async Function TestSendCommitIfUniqueInInsertionSession(completionImplementation As CompletionImplementation) As Task
            Using state = TestStateFactory.CreateCSharpTestState(completionImplementation,
                              <Document>
class C
{
    void Method()
    {
        var s = "";
        s$$
    }
}
                              </Document>)

                state.SendTypeChars(".len")
                state.SendCommitUniqueCompletionListItem()
                Await state.AssertNoCompletionSession()
                Assert.Contains("s.Length", state.GetLineTextFromCaretPosition(), StringComparison.Ordinal)
            End Using
        End Function

        <MemberData(NameOf(AllCompletionImplementations))>
        <WpfTheory, Trait(Traits.Feature, Traits.Features.Completion)>
        Public Async Function TestSendCommitIfUniqueInDeletionSession(completionImplementation As CompletionImplementation) As Task
            ' We explicitly use a weak matching on Delete.
            ' It matches by the first letter. Therefore, if backspace in s.Length, it matches s.Length and s.LastIndexOf.
            ' In this case, CommitIfUnique is not applied.
            Using state = TestStateFactory.CreateCSharpTestState(completionImplementation,
                              <Document>
class C
{
    void Method()
    {
        var s = "";
        s.Normalize$$
    }
}
                              </Document>)

                state.Workspace.Options = state.Workspace.Options.WithChangedOption(
                    CompletionOptions.TriggerOnDeletion, LanguageNames.CSharp, True)

                state.SendBackspace()
                Await state.AssertCompletionSession()
                state.SendCommitUniqueCompletionListItem()
                Await state.AssertNoCompletionSession()
                Assert.Contains("s.Normalize", state.GetLineTextFromCaretPosition(), StringComparison.Ordinal)
            End Using
        End Function

        ' Implementation for the Modern completion only
        <InlineData(CompletionImplementation.Modern)>
        <WpfTheory, Trait(Traits.Feature, Traits.Features.Completion)>
        Public Async Function TestSendCommitIfUniqueWithIntelliCode(completionImplementation As CompletionImplementation) As Task
            Dim provider = New IntelliCodeMockProvider()
            Using state = TestStateFactory.CreateCSharpTestState(completionImplementation,
                              <Document>
class C
{
    void Method()
    {
        var s = "";
        s.Len$$
    }
}
                              </Document>, {provider})

                state.SendCommitUniqueCompletionListItem()
                Await state.AssertNoCompletionSession()
                Assert.Contains("s.Length", state.GetLineTextFromCaretPosition(), StringComparison.Ordinal)
            End Using
        End Function

        ' Implementation for the Modern completion only
        <InlineData(CompletionImplementation.Modern)>
        <WpfTheory, Trait(Traits.Feature, Traits.Features.Completion)>
        Public Async Function TestSendCommitIfUniqueInInsertionSessionWithIntelliCode(completionImplementation As CompletionImplementation) As Task
            Dim provider = New IntelliCodeMockProvider()
            Using state = TestStateFactory.CreateCSharpTestState(completionImplementation,
                              <Document>
class C
{
    void Method()
    {
        var s = "";
        s$$
    }
}
                              </Document>, {provider})

                state.SendTypeChars(".len")
                Await state.AssertCompletionSession()
                state.AssertCompletionItemsContainAll({"Length", "★ Length"})
                state.SendCommitUniqueCompletionListItem()
                Await state.AssertNoCompletionSession()
                Assert.Contains("s.Length", state.GetLineTextFromCaretPosition(), StringComparison.Ordinal)
            End Using
        End Function

        ' Implementation for the Modern completion only
        <InlineData(CompletionImplementation.Modern)>
        <WpfTheory, Trait(Traits.Feature, Traits.Features.Completion)>
        Public Async Function TestSendCommitIfUniqueInDeletionSessionWithIntelliCode(completionImplementation As CompletionImplementation) As Task
            ' We explicitly use a weak matching on Delete.
            ' It matches by the first letter. Therefore, if backspace in s.Length, it matches s.Length and s.LastIndexOf.
            ' In this case, CommitIfUnique is not applied.
            Dim provider = New IntelliCodeMockProvider()
            Using state = TestStateFactory.CreateCSharpTestState(completionImplementation,
                              <Document>
class C
{
    void Method()
    {
        var s = "";
        s.Normalize$$
    }
}
                              </Document>, {provider})

                state.Workspace.Options = state.Workspace.Options.WithChangedOption(
                    CompletionOptions.TriggerOnDeletion, LanguageNames.CSharp, True)

                state.SendBackspace()
                Await state.AssertCompletionSession()
                state.AssertCompletionItemsContainAll({"Normalize", "★ Normalize"})
                state.SendCommitUniqueCompletionListItem()
                Await state.AssertNoCompletionSession()
                Assert.Contains("s.Normalize", state.GetLineTextFromCaretPosition(), StringComparison.Ordinal)
            End Using
        End Function

        ' Implementation for the Modern completion only
        <InlineData(CompletionImplementation.Modern)>
        <WpfTheory, Trait(Traits.Feature, Traits.Features.Completion)>
        Public Async Function TestAutomationTextPassedToEditor(completionImplementation As CompletionImplementation) As Task
            Dim provider = New IntelliCodeMockProvider()
            Using state = TestStateFactory.CreateCSharpTestState(completionImplementation,
                              <Document>
class C
{
    void Method()
    {
        var s = "";
        s.Len$$
    }
}
                              </Document>, {provider})

                state.SendInvokeCompletionList()
                state.SendSelectCompletionItem("★ Length")
                Await state.AssertSelectedCompletionItem(displayText:="★ Length", automationText:=provider.AutomationTextString)
            End Using
        End Function

        ' Implementation for the Modern completion only
        <InlineData(CompletionImplementation.Modern)>
        <WpfTheory, Trait(Traits.Feature, Traits.Features.Completion)>
        Public Async Function TestSendCommitIfUniqueWithIntelliCodeAndDuplicateItemsFromIntelliCode(completionImplementation As CompletionImplementation) As Task
            Dim provider = New IntelliCodeMockWeirdProvider()
            Using state = TestStateFactory.CreateCSharpTestState(completionImplementation,
                              <Document>
class C
{
    void Method()
    {
        var s = "";
        s.Len$$
    }
}
                              </Document>, {provider})

                state.SendCommitUniqueCompletionListItem()
                Await state.AssertNoCompletionSession()
                Assert.Contains("s.Length", state.GetLineTextFromCaretPosition(), StringComparison.Ordinal)
            End Using
        End Function

        ' Implementation for the Modern completion only
        <InlineData(CompletionImplementation.Modern)>
        <WpfTheory, Trait(Traits.Feature, Traits.Features.Completion)>
        Public Async Function TestSendCommitIfUniqueInInsertionSessionWithIntelliCodeAndDuplicateItemsFromIntelliCode(completionImplementation As CompletionImplementation) As Task
            Dim provider = New IntelliCodeMockWeirdProvider()
            Using state = TestStateFactory.CreateCSharpTestState(completionImplementation,
                              <Document>
class C
{
    void Method()
    {
        var s = "";
        s$$
    }
}
                              </Document>, {provider})

                state.SendTypeChars(".len")
                Await state.AssertCompletionSession()
                state.AssertCompletionItemsContainAll({"Length", "★ Length", "★ Length2"})
                state.SendCommitUniqueCompletionListItem()
                Await state.AssertNoCompletionSession()
                Assert.Contains("s.Length", state.GetLineTextFromCaretPosition(), StringComparison.Ordinal)
            End Using
        End Function

        ' Implementation for the Modern completion only
        <InlineData(CompletionImplementation.Modern)>
        <WpfTheory, Trait(Traits.Feature, Traits.Features.Completion)>
        Public Async Function IntelliCodeItemPreferredAfterCommitingIntelliCodeItem(completionImplementation As CompletionImplementation) As Task
            Dim provider = New IntelliCodeMockProvider()
            Using state = TestStateFactory.CreateCSharpTestState(completionImplementation,
                              <Document>
class C
{
    void Method()
    {
        var s = "";
        s$$
    }
}
                              </Document>, {provider})

                state.Workspace.Options = state.Workspace.Options.WithChangedOption(
                    CompletionOptions.TriggerOnDeletion, LanguageNames.CSharp, True)

                state.SendTypeChars(".nor")
                Await state.AssertCompletionSession()
                state.AssertCompletionItemsContainAll({"Normalize", "★ Normalize"})
                Await state.AssertSelectedCompletionItem("★ Normalize", displayTextSuffix:="()")
                state.SendTab()
                Await state.AssertNoCompletionSession()
                Assert.Contains("s.Normalize", state.GetLineTextFromCaretPosition(), StringComparison.Ordinal)
                For i = 1 To "ze".Length
                    state.SendBackspace()
                Next
                Await state.AssertSelectedCompletionItem("★ Normalize", displayTextSuffix:="()")

                state.SendEscape()
                For i = 1 To "Normali".Length
                    state.SendBackspace()
                Next
                state.SendEscape()
                Assert.Contains("s.", state.GetLineTextFromCaretPosition(), StringComparison.Ordinal)

                state.SendInvokeCompletionList()
                Await state.AssertSelectedCompletionItem("★ Normalize", displayTextSuffix:="()")
                state.SendEscape()

                state.SendTypeChars("n")
                Await state.AssertSelectedCompletionItem("★ Normalize", displayTextSuffix:="()")
            End Using
        End Function

        ' Implementation for the Modern completion only
        <InlineData(CompletionImplementation.Modern)>
        <WpfTheory, Trait(Traits.Feature, Traits.Features.Completion)>
        Public Async Function IntelliCodeItemPreferredAfterCommitingNonIntelliCodeItem(completionImplementation As CompletionImplementation) As Task
            Dim provider = New IntelliCodeMockProvider()
            Using state = TestStateFactory.CreateCSharpTestState(completionImplementation,
                              <Document>
class C
{
    void Method()
    {
        var s = "";
        s$$
    }
}
                              </Document>, {provider})

                state.Workspace.Options = state.Workspace.Options.WithChangedOption(
                    CompletionOptions.TriggerOnDeletion, LanguageNames.CSharp, True)

                state.SendTypeChars(".nor")
                Await state.AssertCompletionSession()
                state.AssertCompletionItemsContainAll({"Normalize", "★ Normalize"})
                Await state.AssertSelectedCompletionItem("★ Normalize", displayTextSuffix:="()")

                state.NavigateToDisplayText("Normalize")
                state.SendTab()

                Await state.AssertNoCompletionSession()
                Assert.Contains("s.Normalize", state.GetLineTextFromCaretPosition(), StringComparison.Ordinal)
                For i = 1 To "ze".Length
                    state.SendBackspace()
                Next
                Await state.AssertSelectedCompletionItem("★ Normalize", displayTextSuffix:="()")

                state.SendEscape()
                For i = 1 To "Normali".Length
                    state.SendBackspace()
                Next
                state.SendEscape()
                Assert.Contains("s.", state.GetLineTextFromCaretPosition(), StringComparison.Ordinal)

                state.SendInvokeCompletionList()
                Await state.AssertSelectedCompletionItem("★ Normalize", displayTextSuffix:="()")
                state.SendEscape()

                state.SendTypeChars("n")
                Await state.AssertSelectedCompletionItem("★ Normalize", displayTextSuffix:="()")
            End Using
        End Function

        <WorkItem(35614, "https://github.com/dotnet/roslyn/issues/35614")>
        <MemberData(NameOf(AllCompletionImplementations))>
        <WpfTheory, Trait(Traits.Feature, Traits.Features.Completion)>
        Public Async Function TestTypeImportCompletion(completionImplementation As CompletionImplementation) As Task
            Using state = TestStateFactory.CreateCSharpTestState(completionImplementation,
                  <Document><![CDATA[
namespace NS1
{
    class C
    {
        public void Foo()
        {
            Bar$$
        }
    }
}

namespace NS2
{
    public class Bar { }
}
]]></Document>)

                Dim expectedText = "
using NS2;

namespace NS1
{
    class C
    {
        public void Foo()
        {
            Bar
        }
    }
}

namespace NS2
{
    public class Bar { }
}
"
                ' Enable import completion and disable timebox.
                state.Workspace.Options = state.Workspace.Options _
                    .WithChangedOption(CompletionOptions.ShowItemsFromUnimportedNamespaces, LanguageNames.CSharp, True) _
                    .WithChangedOption(CompletionServiceOptions.TimeoutInMillisecondsForImportCompletion, -1)

                state.SendInvokeCompletionList()
                Await state.AssertSelectedCompletionItem(displayText:="Bar", isHardSelected:=True, inlineDescription:="NS2")
                state.SendTab()
                Assert.Equal(expectedText, state.GetDocumentText())
            End Using
        End Function

        <WorkItem(34943, "https://github.com/dotnet/roslyn/issues/34943")>
        <MemberData(NameOf(AllCompletionImplementations))>
        <WpfTheory, Trait(Traits.Feature, Traits.Features.Completion), Trait(Traits.Feature, Traits.Features.CodeActionsUseRangeOperator)>
        Public Async Function TypingDotsAfterInt(completionImplementation As CompletionImplementation) As Task
            Using state = TestStateFactory.CreateCSharpTestState(completionImplementation,
                  <Document><![CDATA[
class C 
{
    void M()
    {
        int first = 3;
        int[] array = new int[100];
        var range = array[first$$];
    }
}
]]></Document>)

                state.SendTypeChars(".")
                Await state.AssertCompletionSession()
                Assert.True(state.IsSoftSelected())
                state.SendTypeChars(".")
                Assert.Contains("var range = array[first..];", state.GetLineTextFromCaretPosition(), StringComparison.Ordinal)
            End Using
        End Function

        <WorkItem(34943, "https://github.com/dotnet/roslyn/issues/34943")>
        <MemberData(NameOf(AllCompletionImplementations))>
        <WpfTheory, Trait(Traits.Feature, Traits.Features.Completion), Trait(Traits.Feature, Traits.Features.CodeActionsUseRangeOperator)>
        Public Async Function TypingDotsAfterClassAndAfterIntProperty(completionImplementation As CompletionImplementation) As Task
            Using state = TestStateFactory.CreateCSharpTestState(completionImplementation,
                  <Document><![CDATA[
class C 
{
    void M()
    {
        var d = new D();
        int[] array = new int[100];
        var range = array[d$$];
    }
}

class D
{
    public int A;
}
]]></Document>)

                state.SendTypeChars(".")
                Await state.AssertSelectedCompletionItem("A", isHardSelected:=True)
                state.SendTypeChars(".")
                Await state.AssertCompletionSession()
                Assert.True(state.IsSoftSelected())
                state.SendTypeChars(".")
                Assert.Contains("var range = array[d.A..];", state.GetLineTextFromCaretPosition(), StringComparison.Ordinal)
            End Using
        End Function

        <WorkItem(34943, "https://github.com/dotnet/roslyn/issues/34943")>
        <MemberData(NameOf(AllCompletionImplementations))>
        <WpfTheory, Trait(Traits.Feature, Traits.Features.Completion), Trait(Traits.Feature, Traits.Features.CodeActionsUseRangeOperator)>
        Public Async Function TypingDotsAfterClassAndAfterIntMethod(completionImplementation As CompletionImplementation) As Task
            Using state = TestStateFactory.CreateCSharpTestState(completionImplementation,
                  <Document><![CDATA[
class C 
{
    void M()
    {
        var d = new D();
        int[] array = new int[100];
        var range = array[d$$];
    }
}

class D
{
    public int A() => 0;
}
]]></Document>)

                state.SendTypeChars(".")
                Await state.AssertSelectedCompletionItem("A", isHardSelected:=True)
                state.SendTypeChars("().")
                Await state.AssertCompletionSession()
                Assert.True(state.IsSoftSelected())
                state.SendTypeChars(".")
                Assert.Contains("var range = array[d.A()..];", state.GetLineTextFromCaretPosition(), StringComparison.Ordinal)
            End Using
        End Function

        <WorkItem(34943, "https://github.com/dotnet/roslyn/issues/34943")>
        <MemberData(NameOf(AllCompletionImplementations))>
        <WpfTheory, Trait(Traits.Feature, Traits.Features.Completion), Trait(Traits.Feature, Traits.Features.CodeActionsUseRangeOperator)>
        Public Async Function TypingDotsAfterClassAndAfterDecimalProperty(completionImplementation As CompletionImplementation) As Task
            Using state = TestStateFactory.CreateCSharpTestState(completionImplementation,
                  <Document><![CDATA[
class C 
{
    void M()
    {
        var d = new D();
        int[] array = new int[100];
        var range = array[d$$];
    }
}

class D
{
    public decimal A;
}
]]></Document>)

                state.SendTypeChars(".")
                Await state.AssertSelectedCompletionItem("GetHashCode", isHardSelected:=True)
                state.SendTypeChars("A.")
                Await state.AssertCompletionSession()
                Assert.True(state.IsSoftSelected())
                state.SendTypeChars(".")
                Assert.Contains("var range = array[d.A..];", state.GetLineTextFromCaretPosition(), StringComparison.Ordinal)
            End Using
        End Function

        <WorkItem(34943, "https://github.com/dotnet/roslyn/issues/34943")>
        <MemberData(NameOf(AllCompletionImplementations))>
        <WpfTheory, Trait(Traits.Feature, Traits.Features.Completion), Trait(Traits.Feature, Traits.Features.CodeActionsUseRangeOperator)>
        Public Async Function TypingDotsAfterClassAndAfterDoubleMethod(completionImplementation As CompletionImplementation) As Task
            Using state = TestStateFactory.CreateCSharpTestState(completionImplementation,
                  <Document><![CDATA[
class C 
{
    void M()
    {
        var d = new D();
        int[] array = new int[100];
        var range = array[d$$];
    }
}

class D
{
    public double A() => 0;
}
]]></Document>)

                state.SendTypeChars(".")
                Await state.AssertSelectedCompletionItem("GetHashCode", isHardSelected:=True)
                state.SendTypeChars("A().")
                Await state.AssertCompletionSession()
                Assert.True(state.IsSoftSelected())
                state.SendTypeChars(".")
                Assert.Contains("var range = array[d.A()..];", state.GetLineTextFromCaretPosition(), StringComparison.Ordinal)
            End Using
        End Function

        <WorkItem(34943, "https://github.com/dotnet/roslyn/issues/34943")>
        <MemberData(NameOf(AllCompletionImplementations))>
        <WpfTheory, Trait(Traits.Feature, Traits.Features.Completion), Trait(Traits.Feature, Traits.Features.CodeActionsUseRangeOperator)>
        Public Async Function TypingDotsAfterIntWithinArrayDeclaration(completionImplementation As CompletionImplementation) As Task
            Using state = TestStateFactory.CreateCSharpTestState(completionImplementation,
                  <Document><![CDATA[
class C 
{
    void M()
    {
        int d = 1;
        var array = new int[d$$];
    }
}
]]></Document>)

                state.SendTypeChars(".")
                Await state.AssertCompletionSession()
                Assert.True(state.IsSoftSelected())
                state.SendTypeChars(".")
                Assert.Contains("var array = new int[d..];", state.GetLineTextFromCaretPosition(), StringComparison.Ordinal)
            End Using
        End Function

        <WorkItem(34943, "https://github.com/dotnet/roslyn/issues/34943")>
        <MemberData(NameOf(AllCompletionImplementations))>
        <WpfTheory, Trait(Traits.Feature, Traits.Features.Completion), Trait(Traits.Feature, Traits.Features.CodeActionsUseRangeOperator)>
        Public Async Function TypingDotsAfterIntInVariableDeclaration(completionImplementation As CompletionImplementation) As Task
            Using state = TestStateFactory.CreateCSharpTestState(completionImplementation,
                  <Document><![CDATA[
class C 
{
    void M()
    {
        int d = 1;
        var e = d$$;
    }
}
]]></Document>)

                state.SendTypeChars(".")
                Await state.AssertCompletionSession()
                Assert.True(state.IsSoftSelected())
                state.SendTypeChars(".")
                Assert.Contains("var e = d..;", state.GetLineTextFromCaretPosition(), StringComparison.Ordinal)
            End Using
        End Function

        <WorkItem(34943, "https://github.com/dotnet/roslyn/issues/34943")>
        <MemberData(NameOf(AllCompletionImplementations))>
        <WpfTheory, Trait(Traits.Feature, Traits.Features.Completion), Trait(Traits.Feature, Traits.Features.CodeActionsUseRangeOperator)>
        Public Async Function TypingToStringAfterIntInVariableDeclaration(completionImplementation As CompletionImplementation) As Task
            Using state = TestStateFactory.CreateCSharpTestState(completionImplementation,
                  <Document><![CDATA[
class C 
{
    void M()
    {
        int d = 1;
        var e = d$$;
    }
}
]]></Document>)

                state.SendTypeChars(".")
                Await state.AssertCompletionSession()
                Assert.True(state.IsSoftSelected())
                state.SendTypeChars("ToStr(")
                Assert.Contains("var e = d.ToString(", state.GetLineTextFromCaretPosition(), StringComparison.Ordinal)
            End Using
        End Function

        <WorkItem(36187, "https://github.com/dotnet/roslyn/issues/36187")>
        <MemberData(NameOf(AllCompletionImplementations))>
        <WpfTheory, Trait(Traits.Feature, Traits.Features.Completion), Trait(Traits.Feature, Traits.Features.CodeActionsUseRangeOperator)>
        Public Async Function CompletionWithTwoOverloadsOneOfThemIsEmpty(completionImplementation As CompletionImplementation) As Task
            Using state = TestStateFactory.CreateCSharpTestState(completionImplementation,
                  <Document><![CDATA[
class C
{
    private enum A
    {
    	A,
    	B,
    }

    private void Get(string a) { }
    private void Get(A a) { }

    private void Test()
    {
    	Get$$
    }
}
]]></Document>)

                state.SendTypeChars("(")
                Await state.AssertSelectedCompletionItem(displayText:="A", isHardSelected:=True)
            End Using
        End Function

        <WpfTheory, Trait(Traits.Feature, Traits.Features.Completion)>
        <MemberData(NameOf(AllCompletionImplementations))>
        <WorkItem(24960, "https://github.com/dotnet/roslyn/issues/24960")>
        Public Async Function TypeParameterTOnType(completionImplementation As CompletionImplementation) As Task
            Using state = TestStateFactory.CreateCSharpTestState(completionImplementation,
                <Document><![CDATA[
class C<T>
{
    $$
}]]>
                </Document>)

                state.SendTypeChars("T")
                Await state.WaitForAsynchronousOperationsAsync()
                Await state.AssertSelectedCompletionItem("T")
            End Using
        End Function

        <WpfTheory, Trait(Traits.Feature, Traits.Features.Completion)>
        <MemberData(NameOf(AllCompletionImplementations))>
        <WorkItem(24960, "https://github.com/dotnet/roslyn/issues/24960")>
        Public Async Function TypeParameterTOnMethod(completionImplementation As CompletionImplementation) As Task
            Using state = TestStateFactory.CreateCSharpTestState(completionImplementation,
                <Document><![CDATA[
class C
{
    void M<T>()
    {
        $$
    }
}]]>
                </Document>)

                state.SendTypeChars("T")
                Await state.WaitForAsynchronousOperationsAsync()
                Await state.AssertSelectedCompletionItem("T")
            End Using
        End Function

        Private Class MultipleChangeCompletionProvider
            Inherits CompletionProvider

            Private _text As String
            Private _caretPosition As Integer

            Public Sub SetInfo(text As String, caretPosition As Integer)
                _text = text
                _caretPosition = caretPosition
            End Sub

            Public Overrides Function ProvideCompletionsAsync(context As CompletionContext) As Task
                context.AddItem(CompletionItem.Create(
                    "CustomItem",
                    rules:=CompletionItemRules.Default.WithMatchPriority(1000)))
                Return Task.CompletedTask
            End Function

            Public Overrides Function ShouldTriggerCompletion(text As SourceText, caretPosition As Integer, trigger As CompletionTrigger, options As OptionSet) As Boolean
                Return True
            End Function

            Public Overrides Function GetChangeAsync(document As Document, item As CompletionItem, commitKey As Char?, cancellationToken As CancellationToken) As Task(Of CompletionChange)
                Dim newText =
"using NewUsing;
using System;
class C
{
    void goo() {
        return InsertedItem"

                Dim change = CompletionChange.Create(
                    New TextChange(New TextSpan(0, _caretPosition), newText))
                Return Task.FromResult(change)
            End Function
        End Class

        Private Class IntelliCodeMockProvider
            Inherits CompletionProvider

            Public AutomationTextString As String = "Hello from IntelliCode: Length"

            Public Overrides Function ProvideCompletionsAsync(context As CompletionContext) As Task
<<<<<<< HEAD
                context.AddItem(CompletionItem.Create(displayText:="★ Length", filterText:="Length"))
                context.AddItem(CompletionItem.Create(displayText:="★ Normalize", filterText:="Normalize", displayTextSuffix:="()"))
=======
                Dim intelliCodeItem = CompletionItem.Create(displayText:="★ Length", filterText:="Length")
                intelliCodeItem.AutomationText = AutomationTextString

                context.AddItem(intelliCodeItem)
>>>>>>> 525c1be6
                context.AddItem(CompletionItem.Create(displayText:="Length", filterText:="Length"))
                context.AddItem(CompletionItem.Create(displayText:="ToString", filterText:="ToString", displayTextSuffix:="()"))
                context.AddItem(CompletionItem.Create(displayText:="First", filterText:="First", displayTextSuffix:="()"))
                Return Task.CompletedTask
            End Function

            Public Overrides Function ShouldTriggerCompletion(text As SourceText, caretPosition As Integer, trigger As CompletionTrigger, options As OptionSet) As Boolean
                Return True
            End Function

            Public Overrides Function GetChangeAsync(document As Document, item As CompletionItem, commitKey As Char?, cancellationToken As CancellationToken) As Task(Of CompletionChange)
                Dim commitText = item.DisplayText
                If commitText.StartsWith("★") Then
                    ' remove the star and the following space
                    commitText = commitText.Substring(2)
                End If

                Return Task.FromResult(CompletionChange.Create(New TextChange(item.Span, commitText)))
            End Function
        End Class

        ' Simulates a situation where IntelliCode provides items not included into the Rolsyn original list.
        ' We want to ignore these items in CommitIfUnique.
        ' This situation should not happen. Tests with this provider were added to cover protective scenarios.
        Private Class IntelliCodeMockWeirdProvider
            Inherits IntelliCodeMockProvider

            Public Overrides Async Function ProvideCompletionsAsync(context As CompletionContext) As Task
                Await MyBase.ProvideCompletionsAsync(context).ConfigureAwait(False)
                context.AddItem(CompletionItem.Create(displayText:="★ Length2", filterText:="Length"))
            End Function
        End Class
    End Class
End Namespace<|MERGE_RESOLUTION|>--- conflicted
+++ resolved
@@ -3771,7 +3771,7 @@
 
                 state.SendTypeChars("Sys")
 
-                If completionImplementation = CompletionImplementation.Legacy Then
+                If completionImplementation = completionImplementation.Legacy Then
                     state.SendCommitUniqueCompletionListItem()
                     Await Task.Delay(250)
 
@@ -3857,7 +3857,7 @@
                     CompletionOptions.BlockForCompletionItems, LanguageNames.CSharp, False)
 
                 state.SendTypeChars("Sys")
-                If completionImplementation = CompletionImplementation.Legacy Then
+                If completionImplementation = completionImplementation.Legacy Then
                     state.SendCommitUniqueCompletionListItem()
                     Await Task.Delay(250)
                     state.AssertNoCompletionSessionWithNoBlock()
@@ -5637,18 +5637,13 @@
             Public AutomationTextString As String = "Hello from IntelliCode: Length"
 
             Public Overrides Function ProvideCompletionsAsync(context As CompletionContext) As Task
-<<<<<<< HEAD
-                context.AddItem(CompletionItem.Create(displayText:="★ Length", filterText:="Length"))
-                context.AddItem(CompletionItem.Create(displayText:="★ Normalize", filterText:="Normalize", displayTextSuffix:="()"))
-=======
                 Dim intelliCodeItem = CompletionItem.Create(displayText:="★ Length", filterText:="Length")
                 intelliCodeItem.AutomationText = AutomationTextString
 
                 context.AddItem(intelliCodeItem)
->>>>>>> 525c1be6
                 context.AddItem(CompletionItem.Create(displayText:="Length", filterText:="Length"))
-                context.AddItem(CompletionItem.Create(displayText:="ToString", filterText:="ToString", displayTextSuffix:="()"))
-                context.AddItem(CompletionItem.Create(displayText:="First", filterText:="First", displayTextSuffix:="()"))
+                context.AddItem(CompletionItem.Create(displayText:="ToString()", filterText:="ToString"))
+                context.AddItem(CompletionItem.Create(displayText:="First()", filterText:="First"))
                 Return Task.CompletedTask
             End Function
 
