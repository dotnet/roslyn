﻿' Licensed to the .NET Foundation under one or more agreements.
' The .NET Foundation licenses this file to you under the MIT license.
' See the LICENSE file in the project root for more information.

Imports System.Collections.Immutable
Imports System.Composition
Imports System.Globalization
Imports System.Threading
Imports Microsoft.CodeAnalysis.Completion
Imports Microsoft.CodeAnalysis.Completion.Providers
Imports Microsoft.CodeAnalysis.CSharp
Imports Microsoft.CodeAnalysis.CSharp.Formatting
Imports Microsoft.CodeAnalysis.Editor.Implementation.IntelliSense.AsyncCompletion
Imports Microsoft.CodeAnalysis.Editor.[Shared].Utilities
Imports Microsoft.CodeAnalysis.Editor.UnitTests.Extensions
Imports Microsoft.CodeAnalysis.Host.Mef
Imports Microsoft.CodeAnalysis.Options
Imports Microsoft.CodeAnalysis.PooledObjects
Imports Microsoft.CodeAnalysis.Tags
Imports Microsoft.CodeAnalysis.Text
Imports Microsoft.VisualStudio.Language.Intellisense.AsyncCompletion
Imports Microsoft.VisualStudio.Text
Imports Microsoft.VisualStudio.Text.Editor
Imports Microsoft.VisualStudio.Text.Operations
Imports Microsoft.VisualStudio.Text.Projection

Namespace Microsoft.CodeAnalysis.Editor.UnitTests.IntelliSense
    <[UseExportProvider]>
    Public Class CSharpCompletionCommandHandlerTests

        <WpfTheory, CombinatorialData>
        <Trait(Traits.Feature, Traits.Features.Completion)>
        Public Async Function CompletionOnExtendedPropertyPattern_FirstNested(showCompletionInArgumentLists As Boolean) As Task
            Using state = TestStateFactory.CreateCSharpTestState(
                <Document>
public class C
{
    public C2 CProperty { get; set; }
}
public class C2
{
    public int IntProperty { get; set; }
    void M(C c)
    {
        _ = c is { CProperty$$
    }
}
                </Document>,
                showCompletionInArgumentLists:=showCompletionInArgumentLists, languageVersion:=LanguageVersion.Preview)

                state.SendTypeChars(".")
                Await state.AssertSelectedCompletionItem(displayText:="IntProperty:", isHardSelected:=False)

                state.SendTypeChars("IP")
                Await state.AssertSelectedCompletionItem(displayText:="IntProperty:", isHardSelected:=True)

                state.SendTab()
                state.SendTypeChars(": 2 }")
                Await state.AssertNoCompletionSession()
                Assert.Contains("c is { CProperty.IntProperty: 2 }", state.GetLineTextFromCaretPosition(), StringComparison.Ordinal)
            End Using
        End Function

        <WpfTheory, CombinatorialData>
        <Trait(Traits.Feature, Traits.Features.Completion)>
        Public Async Function CompletionOnListPattern_FirstNested(showCompletionInArgumentLists As Boolean) As Task
            Using state = TestStateFactory.CreateCSharpTestState(
                <Document>
public class C
{
}
public class C2
{
    public C2 CProperty { get; set; }
    public int IntProperty { get; set; }
    void M(C c)
    {
        _ = c is { $$
    }
}
                </Document>,
                showCompletionInArgumentLists:=showCompletionInArgumentLists, languageVersion:=LanguageVersion.Preview)

                ' This is the expected behavior until we implement support for list-patterns.
                state.SendTypeChars("CP")
                Await state.AssertNoCompletionSession()
            End Using
        End Function

        <WpfTheory, CombinatorialData>
        <Trait(Traits.Feature, Traits.Features.Completion)>
        Public Async Function CompletionOnExtendedPropertyPattern_Hidden(showCompletionInArgumentLists As Boolean) As Task

            Using state = TestStateFactory.CreateTestStateFromWorkspace(
                <Workspace>
                    <Project Language="C#" LanguageVersion="Preview" CommonReferences="true">
                        <ProjectReference>VBAssembly1</ProjectReference>
                        <Document FilePath="C.cs">
public class C3
{
    void M(C c)
    {
        _ = c is { CProperty$$
    }
}
                        </Document>
                    </Project>
                    <Project Language="Visual Basic" AssemblyName="VBAssembly1" CommonReferences="true">
                        <Document><![CDATA[
Public Class C
    <System.ComponentModel.EditorBrowsable(System.ComponentModel.EditorBrowsableState.Never)>
    Public Property CProperty As C2
End Class

Public Class C2
    Public Property IntProperty As Integer
End Class
                        ]]></Document>
                    </Project>
                </Workspace>, showCompletionInArgumentLists:=showCompletionInArgumentLists)

                state.SendTypeChars(".")
                Await state.AssertSelectedCompletionItem(displayText:="IntProperty:", isHardSelected:=False)

                state.SendTypeChars("IP")
                Await state.AssertSelectedCompletionItem(displayText:="IntProperty:", isHardSelected:=True)

                state.SendTab()
                state.SendTypeChars(": 2 }")
                Await state.AssertNoCompletionSession()
                Assert.Contains("c is { CProperty.IntProperty: 2 }", state.GetLineTextFromCaretPosition(), StringComparison.Ordinal)
            End Using
        End Function

        <WpfTheory, CombinatorialData>
        <Trait(Traits.Feature, Traits.Features.Completion)>
        Public Async Function CompletionOnExtendedPropertyPattern_SecondNested(showCompletionInArgumentLists As Boolean) As Task
            Using state = TestStateFactory.CreateCSharpTestState(
                <Document>
public class C
{
    public C2 C2Property { get; set; }
}
public class C2
{
    public C3 C3Property { get; set; }
}
public class C3
{
    public int IntProperty { get; set; }
    void M(C c)
    {
        _ = c is { C2Property.C3Property$$
    }
}
                </Document>,
                showCompletionInArgumentLists:=showCompletionInArgumentLists, languageVersion:=LanguageVersion.Preview)

                state.SendTypeChars(".")
                Await state.AssertSelectedCompletionItem(displayText:="IntProperty:", isHardSelected:=False)

                state.SendTypeChars("IP")
                Await state.AssertSelectedCompletionItem(displayText:="IntProperty:", isHardSelected:=True)

                state.SendTab()
                state.SendTypeChars(": 2 }")
                Await state.AssertNoCompletionSession()
                Assert.Contains("c is { C2Property.C3Property.IntProperty: 2 }", state.GetLineTextFromCaretPosition(), StringComparison.Ordinal)
            End Using
        End Function

        <WpfTheory, CombinatorialData>
        <Trait(Traits.Feature, Traits.Features.Completion)>
        Public Async Function CompletionOnExtendedPropertyPattern_SecondNested_Fields(showCompletionInArgumentLists As Boolean) As Task
            Using state = TestStateFactory.CreateCSharpTestState(
                <Document>
public class C
{
    public C2 C2Field;
}
public class C2
{
    public C3 C3Field;
}
public class C3
{
    public int IntField;
    void M(C c)
    {
        _ = c is { C2Field$$
    }
}
                </Document>,
                showCompletionInArgumentLists:=showCompletionInArgumentLists, languageVersion:=LanguageVersion.Preview)

                state.SendTypeChars(".")
                Await state.AssertSelectedCompletionItem(displayText:="C3Field:", isHardSelected:=False)

                state.SendTypeChars("CF")
                Await state.AssertSelectedCompletionItem(displayText:="C3Field:", isHardSelected:=True)

                state.SendTypeChars(".")
                Await state.AssertSelectedCompletionItem(displayText:="IntField:", isHardSelected:=False)

                state.SendTypeChars("IF")
                Await state.AssertSelectedCompletionItem(displayText:="IntField:", isHardSelected:=True)

                state.SendTab()
                state.SendTypeChars(": 2 }")
                Await state.AssertNoCompletionSession()
                Assert.Contains("c is { C2Field.C3Field.IntField: 2 }", state.GetLineTextFromCaretPosition(), StringComparison.Ordinal)
            End Using
        End Function

        <WpfTheory, CombinatorialData>
        <Trait(Traits.Feature, Traits.Features.Completion)>
        Public Async Function CompletionOnExtendedPropertyPattern_ErrorProperty(showCompletionInArgumentLists As Boolean) As Task
            Using state = TestStateFactory.CreateCSharpTestState(
                <Document>
public class C
{
    public int IntProperty { get; set; }
    void M(C c)
    {
        _ = c is { Error$$
    }
}
                </Document>,
                showCompletionInArgumentLists:=showCompletionInArgumentLists, languageVersion:=LanguageVersion.Preview)

                state.SendTypeChars(".")
                Await state.AssertNoCompletionSession()

                state.SendTypeChars("IP")
                Await state.AssertNoCompletionSession()
            End Using
        End Function

        <WpfTheory, CombinatorialData>
        <Trait(Traits.Feature, Traits.Features.Completion)>
        Public Async Function CompletionOnExtendedPropertyPattern(showCompletionInArgumentLists As Boolean) As Task
            Using state = TestStateFactory.CreateCSharpTestState(
                <Document>
public class C
{
    public C2 CProperty { get; set; }
}
public class C2
{
    public int IntProperty { get; set; }
    void M(C c)
    {
        _ = c is $$
    }
}
                </Document>,
                showCompletionInArgumentLists:=showCompletionInArgumentLists, languageVersion:=LanguageVersion.Preview)

                state.SendTypeChars("{ ")
                Await state.AssertSelectedCompletionItem(displayText:="CProperty:", isHardSelected:=False)

                state.SendTypeChars("CP")
                Await state.AssertSelectedCompletionItem(displayText:="CProperty:", isHardSelected:=True)

                state.SendTypeChars(".")
                Assert.Contains("c is { CProperty.", state.GetLineTextFromCaretPosition(), StringComparison.Ordinal)
                Await state.AssertSelectedCompletionItem(displayText:="IntProperty:", isHardSelected:=False)

                state.SendTypeChars("IP")
                Await state.AssertSelectedCompletionItem(displayText:="IntProperty:", isHardSelected:=True)

                state.SendTab()
                state.SendTypeChars(": 2 }")
                Await state.AssertNoCompletionSession()
                Assert.Contains("c is { CProperty.IntProperty: 2 }", state.GetLineTextFromCaretPosition(), StringComparison.Ordinal)
            End Using
        End Function

        <WpfTheory, CombinatorialData>
        <Trait(Traits.Feature, Traits.Features.Completion)>
        Public Async Function CompletionOnExtendedPropertyPattern_AlreadyTestedBySimplePattern(showCompletionInArgumentLists As Boolean) As Task
            Using state = TestStateFactory.CreateCSharpTestState(
                <Document>
public class C
{
    public C2 CProperty { get; set; }
}
public class C2
{
    public int IntProperty { get; set; }
    void M(C c)
    {
        _ = c is { CProperty: 2$$
    }
}
                </Document>,
                showCompletionInArgumentLists:=showCompletionInArgumentLists, languageVersion:=LanguageVersion.Preview)

                ' No second completion since already tested at top-level
                state.SendTypeChars(", ")
                Await state.AssertNoCompletionSession()

                state.SendTypeChars("CP")
                Await state.AssertNoCompletionSession()
            End Using
        End Function

        <WpfTheory, CombinatorialData>
        <Trait(Traits.Feature, Traits.Features.Completion)>
        Public Async Function CompletionOnExtendedPropertyPattern_AlreadyTestedByExtendedPattern(showCompletionInArgumentLists As Boolean) As Task
            Using state = TestStateFactory.CreateCSharpTestState(
                <Document>
public class C
{
    public C2 CProperty { get; set; }
}
public class C2
{
    public int IntProperty { get; set; }
    public short ShortProperty { get; set; }
    void M(C c)
    {
        _ = c is { CProperty.IntProperty: 2$$
    }
}
                </Document>,
                showCompletionInArgumentLists:=showCompletionInArgumentLists, languageVersion:=LanguageVersion.Preview)

                state.SendTypeChars(", ")
                Await state.AssertSelectedCompletionItem(displayText:="CProperty:", isHardSelected:=False)

                state.SendTypeChars("CP")
                Await state.AssertSelectedCompletionItem(displayText:="CProperty:", isHardSelected:=True)

                state.SendTypeChars(".")
                Assert.Contains("is { CProperty.IntProperty: 2, CProperty.", state.GetLineTextFromCaretPosition(), StringComparison.Ordinal)
                ' Note: same completion is offered a second time
                Await state.AssertSelectedCompletionItem(displayText:="IntProperty:", isHardSelected:=False)

                state.SendTypeChars("SP")
                Await state.AssertSelectedCompletionItem(displayText:="ShortProperty:", isHardSelected:=True)

                state.SendTab()
                state.SendTypeChars(": 3")
                Await state.AssertNoCompletionSession()
                Assert.Contains("is { CProperty.IntProperty: 2, CProperty.ShortProperty: 3", state.GetLineTextFromCaretPosition(), StringComparison.Ordinal)
            End Using
        End Function

        <WpfTheory, CombinatorialData>
        <Trait(Traits.Feature, Traits.Features.Completion)>
        Public Async Function CompletionOnExtendedPropertyPattern_AlreadyTestedByNestedPattern(showCompletionInArgumentLists As Boolean) As Task
            Using state = TestStateFactory.CreateCSharpTestState(
                <Document>
public class C
{
    public C2 CProperty { get; set; }
}
public class C2
{
    public int IntProperty { get; set; }
    public short ShortProperty { get; set; }
    void M(C c)
    {
        _ = c is { CProperty: { IntProperty: 2 }$$
    }
}
                </Document>,
                showCompletionInArgumentLists:=showCompletionInArgumentLists, languageVersion:=LanguageVersion.Preview)

                state.SendTypeChars(", ")
                Await state.AssertNoCompletionSession()

                state.SendTypeChars("CProperty")
                Await state.AssertNoCompletionSession()

                state.SendTypeChars(".")
                Assert.Contains("is { CProperty: { IntProperty: 2 }, CProperty.", state.GetLineTextFromCaretPosition(), StringComparison.Ordinal)
                ' Note: same completion is offered a second time
                Await state.AssertSelectedCompletionItem(displayText:="IntProperty:", isHardSelected:=False)

                state.SendTypeChars("SP")
                Await state.AssertSelectedCompletionItem(displayText:="ShortProperty:", isHardSelected:=True)

                state.SendTab()
                state.SendTypeChars(": 3")
                Await state.AssertNoCompletionSession()
                Assert.Contains("is { CProperty: { IntProperty: 2 }, CProperty.ShortProperty: 3", state.GetLineTextFromCaretPosition(), StringComparison.Ordinal)
            End Using
        End Function

        <WpfTheory, CombinatorialData>
        <Trait(Traits.Feature, Traits.Features.Completion)>
        Public Async Function CompletionOnExtendedPropertyPattern_BeforeAnotherPattern(showCompletionInArgumentLists As Boolean) As Task
            Using state = TestStateFactory.CreateCSharpTestState(
                <Document>
public class C
{
    public C2 CProperty { get; set; }
}
public class C2
{
    public int IntProperty { get; set; }
    public short ShortProperty { get; set; }
    void M(C c)
    {
        _ = c is {$$ CProperty.IntProperty: 2 }
    }
}
                </Document>,
                showCompletionInArgumentLists:=showCompletionInArgumentLists, languageVersion:=LanguageVersion.Preview)

                state.SendTypeChars(" ")
                Await state.AssertSelectedCompletionItem(displayText:="CProperty:", isHardSelected:=False)

                state.SendTypeChars("CP")
                Await state.AssertSelectedCompletionItem(displayText:="CProperty:", isHardSelected:=True)

                state.SendTypeChars(".")
                Assert.Contains("is { CProperty. CProperty.IntProperty: 2 }", state.GetLineTextFromCaretPosition(), StringComparison.Ordinal)
                Await state.AssertSelectedCompletionItem(displayText:="Equals", isHardSelected:=False)

                state.SendTypeChars("SP")
                Await state.AssertSelectedCompletionItem(displayText:="ShortProperty", isHardSelected:=True)

                state.SendTab()
                state.SendTypeChars(": 3,")
                Await state.AssertNoCompletionSession()
                Assert.Contains("is { CProperty.ShortProperty: 3, CProperty.IntProperty: 2 }", state.GetLineTextFromCaretPosition(), StringComparison.Ordinal)
            End Using
        End Function

        <WpfTheory, CombinatorialData>
        <Trait(Traits.Feature, Traits.Features.Completion)>
        Public Async Function CompletionOnPropertyPattern_BeforeAnotherPattern(showCompletionInArgumentLists As Boolean) As Task
            Using state = TestStateFactory.CreateCSharpTestState(
                <Document>
public class C
{
    public int IntProperty { get; set; }
    public short ShortProperty { get; set; }
}
public class C2
{
    void M(C c)
    {
        _ = c is {$$ IntProperty: 2 }
    }
}
                </Document>,
                showCompletionInArgumentLists:=showCompletionInArgumentLists, languageVersion:=LanguageVersion.Preview)

                state.SendTypeChars(" ")
                Await state.AssertSelectedCompletionItem(displayText:="ShortProperty:", isHardSelected:=False)

                state.SendTypeChars("SP")
                Await state.AssertSelectedCompletionItem(displayText:="ShortProperty:", isHardSelected:=True)

                state.SendTab()
                state.SendTypeChars(": 3,")
                Await state.AssertNoCompletionSession()
                Assert.Contains("is { ShortProperty: 3, IntProperty: 2 }", state.GetLineTextFromCaretPosition(), StringComparison.Ordinal)
            End Using
        End Function

        <WpfTheory, CombinatorialData>
        <Trait(Traits.Feature, Traits.Features.Completion)>
        Public Async Function CompletionOnRecordBaseType(showCompletionInArgumentLists As Boolean) As Task
            Using state = TestStateFactory.CreateCSharpTestState(
                <Document>
record Base(int Alice, int Bob);
record Derived(int Other) : [|Base$$|]
                </Document>,
                showCompletionInArgumentLists:=showCompletionInArgumentLists, languageVersion:=LanguageVersion.CSharp9)

                state.SendTypeChars("(")
                If showCompletionInArgumentLists Then
                    Await state.AssertSelectedCompletionItemAsync(displayText:="Alice:", isHardSelected:=False)
                End If

                state.SendTypeChars("A")

                If showCompletionInArgumentLists Then
                    Await state.AssertSelectedCompletionItemAsync(displayText:="Alice:", isHardSelected:=True)
                End If

                state.SendTypeChars(": 1, B")

                If showCompletionInArgumentLists Then
                    Await state.AssertSelectedCompletionItemAsync(displayText:="Bob:", isHardSelected:=True)
                End If

                state.SendTab()
                state.SendTypeChars(": 2)")

                Await state.AssertNoCompletionSessionAsync()
                Assert.Contains(": Base(Alice: 1, Bob: 2)", state.GetLineTextFromCaretPosition(), StringComparison.Ordinal)
            End Using
        End Function

        <WorkItem(46397, "https://github.com/dotnet/roslyn/issues/46397")>
        <WpfTheory, CombinatorialData>
        <Trait(Traits.Feature, Traits.Features.Completion)>
        Public Async Function CompletionOnImplicitObjectCreationExpressionInitializer(showCompletionInArgumentLists As Boolean) As Task
            Using state = TestStateFactory.CreateCSharpTestState(
                <Document>
class C
{
    public int Alice;
    public int Bob;

    void M(int value)
    {
        C c = new() $$
    }
}
                              </Document>,
                showCompletionInArgumentLists:=showCompletionInArgumentLists, languageVersion:=LanguageVersion.CSharp9)

                state.SendTypeChars("{ ")
                Await state.AssertSelectedCompletionItemAsync(displayText:="Alice", isHardSelected:=False)
                state.SendTab()
                Await state.AssertNoCompletionSessionAsync()
                Assert.Contains("new() { Alice", state.GetLineTextFromCaretPosition(), StringComparison.Ordinal)
                state.SendTypeChars(" = va")
                Await state.AssertSelectedCompletionItemAsync(displayText:="value", isHardSelected:=True)
                state.SendTab()
                Await state.AssertNoCompletionSessionAsync()
                Assert.Contains("new() { Alice = value", state.GetLineTextFromCaretPosition(), StringComparison.Ordinal)
            End Using
        End Function

        <WorkItem(44921, "https://github.com/dotnet/roslyn/issues/44921")>
        <WpfTheory, CombinatorialData>
        <Trait(Traits.Feature, Traits.Features.Completion)>
        Public Async Function CompletionOnWithExpressionInitializer(showCompletionInArgumentLists As Boolean) As Task
            Using state = TestStateFactory.CreateCSharpTestState(
                              <Document>
record Base(int Alice, int Bob)
{
    void M(int value)
    {
        _ = this with $$
    }
}
                              </Document>,
                              showCompletionInArgumentLists:=showCompletionInArgumentLists, languageVersion:=LanguageVersion.CSharp9)

                state.SendTypeChars("{ ")
                Await state.AssertSelectedCompletionItemAsync(displayText:="Alice", isHardSelected:=False)
                state.SendTab()
                Await state.AssertNoCompletionSessionAsync()
                Assert.Contains("with { Alice", state.GetLineTextFromCaretPosition(), StringComparison.Ordinal)
                state.SendTypeChars(" = va")
                Await state.AssertSelectedCompletionItemAsync(displayText:="value", isHardSelected:=True)
                state.SendTab()
                Await state.AssertNoCompletionSessionAsync()
                Assert.Contains("with { Alice = value", state.GetLineTextFromCaretPosition(), StringComparison.Ordinal)
            End Using
        End Function

        <WorkItem(44921, "https://github.com/dotnet/roslyn/issues/44921")>
        <WpfTheory, CombinatorialData>
        <Trait(Traits.Feature, Traits.Features.Completion)>
        Public Async Function CompletionOnWithExpressionInitializer_AfterComma(showCompletionInArgumentLists As Boolean) As Task
            Using state = TestStateFactory.CreateCSharpTestState(
                              <Document>
record Base(int Alice, int Bob)
{
    void M(int value)
    {
        _ = this with { Alice = value$$
    }
}
                              </Document>,
                              showCompletionInArgumentLists:=showCompletionInArgumentLists, languageVersion:=LanguageVersion.CSharp9)

                state.SendTypeChars(", ")
                Await state.AssertSelectedCompletionItemAsync(displayText:="Bob", isHardSelected:=False)
                state.SendTab()
                Await state.AssertNoCompletionSessionAsync()
                state.SendTypeChars(" = va")
                Await state.AssertSelectedCompletionItemAsync(displayText:="value", isHardSelected:=True)
                state.SendTab()
                Await state.AssertNoCompletionSessionAsync()
                Assert.Contains("with { Alice = value, Bob = value", state.GetLineTextFromCaretPosition(), StringComparison.Ordinal)
            End Using
        End Function

        <WorkItem(47430, "https://github.com/dotnet/roslyn/issues/47430")>
        <WpfTheory, CombinatorialData>
        <Trait(Traits.Feature, Traits.Features.Completion)>
        Public Async Function CompletionOnWithExpressionForTypeParameter(showCompletionInArgumentLists As Boolean) As Task
            Using state = TestStateFactory.CreateCSharpTestState(
                              <Document>
public abstract record MyRecord
{
    public string Name { get; init; }
}

public static class Test
{
    public static TRecord WithNameSuffix&lt;TRecord&gt;(this TRecord record, string nameSuffix)
        where TRecord : MyRecord
        => record with
        {
            $$
        };
}
                              </Document>,
                              showCompletionInArgumentLists:=showCompletionInArgumentLists, languageVersion:=LanguageVersion.CSharp9)

                state.SendTypeChars("N")
                Await state.AssertSelectedCompletionItemAsync(displayText:="Name", isHardSelected:=True)
                state.SendTab()
                Await state.AssertNoCompletionSessionAsync()
                Assert.Contains("Name", state.GetLineTextFromCaretPosition(), StringComparison.Ordinal)
            End Using
        End Function

        <WpfTheory, CombinatorialData>
        <Trait(Traits.Feature, Traits.Features.Completion)>
        Public Async Function CompletionOnWithExpressionInitializer_AnonymousType(showCompletionInArgumentLists As Boolean) As Task
            Using state = TestStateFactory.CreateCSharpTestState(
                              <Document>
class C
{
    void M()
    {
        var a = new { Property = 1 };
        _ = a $$
    }
}
                              </Document>,
                              showCompletionInArgumentLists:=showCompletionInArgumentLists, languageVersion:=LanguageVersion.Preview)

                state.SendTypeChars("w")
                Await state.AssertSelectedCompletionItem(displayText:="with", isHardSelected:=False)
                state.SendTab()
                state.SendTypeChars(" { ")
                Await state.AssertSelectedCompletionItem(displayText:="Property", isHardSelected:=False)
                state.SendTypeChars("P")
                Await state.AssertSelectedCompletionItem(displayText:="Property", isHardSelected:=True)
                state.SendTypeChars(" = 2")
                Await state.AssertNoCompletionSession()
                Assert.Contains("with { Property = 2", state.GetLineTextFromCaretPosition(), StringComparison.Ordinal)
            End Using
        End Function

        <WorkItem(44921, "https://github.com/dotnet/roslyn/issues/44921")>
        <WpfTheory, CombinatorialData>
        <Trait(Traits.Feature, Traits.Features.Completion)>
        Public Async Function CompletionOnObjectCreation(showCompletionInArgumentLists As Boolean) As Task
            Using state = TestStateFactory.CreateCSharpTestState(
                              <Document>
class C
{
    int Alice { get; set; }
    void M()
    {
        _ = new C() $$
    }
}
                              </Document>,
                              showCompletionInArgumentLists:=showCompletionInArgumentLists)

                state.SendTypeChars("{ ")
                Await state.AssertSelectedCompletionItemAsync(displayText:="Alice", isHardSelected:=False)
                state.SendTab()
                Await state.AssertNoCompletionSessionAsync()
                Assert.Contains("new C() { Alice", state.GetLineTextFromCaretPosition(), StringComparison.Ordinal)
            End Using
        End Function

        <WorkItem(541201, "http://vstfdevdiv:8080/DevDiv2/DevDiv/_workitems/edit/541201")>
        <WpfTheory, CombinatorialData>
        <Trait(Traits.Feature, Traits.Features.Completion)>
        Public Async Function TabCommitsWithoutAUniqueMatch(showCompletionInArgumentLists As Boolean) As Task
            Using state = TestStateFactory.CreateCSharpTestState(
                              <Document>
                                  $$
                              </Document>,
                              showCompletionInArgumentLists:=showCompletionInArgumentLists)

                state.SendTypeChars("using System.Ne")
                Await state.AssertSelectedCompletionItemAsync(displayText:="Net", isHardSelected:=True)
                state.SendTypeChars("x")
                Await state.AssertSelectedCompletionItemAsync(displayText:="Net", isSoftSelected:=True)
                state.SendTab()
                Await state.AssertNoCompletionSessionAsync()
                Assert.Contains("using System.Net", state.GetLineTextFromCaretPosition(), StringComparison.Ordinal)
            End Using
        End Function

        <WorkItem(35236, "https://github.com/dotnet/roslyn/issues/35236")>
        <WpfTheory, CombinatorialData, Trait(Traits.Feature, Traits.Features.Completion)>
        Public Async Function TestBetweenTwoDotsInNamespaceName(showCompletionInArgumentLists As Boolean) As Task
            Using state = TestStateFactory.CreateCSharpTestState(
                              <Document>
namespace N.O.P
{
}

namespace N$$.P
{
}
                              </Document>,
                              showCompletionInArgumentLists:=showCompletionInArgumentLists)

                state.SendTypeChars(".")
                Await state.AssertCompletionSessionAsync()
                Await state.AssertSelectedCompletionItemAsync(displayText:="O", isHardSelected:=False)
            End Using
        End Function

        <WpfTheory, CombinatorialData>
        <Trait(Traits.Feature, Traits.Features.Completion)>
        Public Async Function TestAtEndOfFile(showCompletionInArgumentLists As Boolean) As Task
            Using state = TestStateFactory.CreateCSharpTestState(
                                <Document>$$</Document>,
                                showCompletionInArgumentLists:=showCompletionInArgumentLists)

                state.SendTypeChars("usi")
                state.SendTab()
                Await state.AssertNoCompletionSessionAsync()
                Assert.Contains("using", state.GetLineTextFromCaretPosition(), StringComparison.Ordinal)
            End Using
        End Function

        <WorkItem(44459, "https://github.com/dotnet/roslyn/issues/44459")>
        <WpfTheory, CombinatorialData>
        <Trait(Traits.Feature, Traits.Features.Completion)>
        Public Async Function TestSelectUsingOverUshort(showCompletionInArgumentLists As Boolean) As Task
            Using state = TestStateFactory.CreateCSharpTestState(
                              <Document>
$$
                              </Document>,
                              showCompletionInArgumentLists:=showCompletionInArgumentLists)

                ' 'us' should select 'using' instead of 'ushort' (even though 'ushort' sorts higher in the list textually).
                state.SendTypeChars("us")
                Await state.AssertSelectedCompletionItemAsync(displayText:="using", isHardSelected:=True)
                Await state.AssertCompletionItemsContainAsync("ushort", "")

                ' even after 'ushort' is selected, deleting the 'h' should still take us back to 'using'.
                state.SendTypeChars("h")
                Await state.AssertSelectedCompletionItemAsync(displayText:="ushort", isHardSelected:=True)
                state.SendBackspace()
                Await state.AssertSelectedCompletionItemAsync(displayText:="using", isHardSelected:=True)
            End Using
        End Function

        <WorkItem(44459, "https://github.com/dotnet/roslyn/issues/44459")>
        <WpfTheory, CombinatorialData>
        <Trait(Traits.Feature, Traits.Features.Completion)>
        Public Async Function TestSelectUshortOverUsingOnceInMRU(showCompletionInArgumentLists As Boolean) As Task
            Using state = TestStateFactory.CreateCSharpTestState(
                              <Document>
$$
                              </Document>,
                              showCompletionInArgumentLists:=showCompletionInArgumentLists)

                state.SendTypeChars("ush")
                Await state.AssertCompletionItemsContainAsync("ushort", "")
                state.SendTab()
                Assert.Contains("ushort", state.GetLineTextFromCaretPosition(), StringComparison.Ordinal)

                state.SendDeleteWordToLeft()

                ' 'ushort' should be in the MRU now. so typing 'us' should select it instead of 'using'.
                state.SendTypeChars("us")
                Await state.AssertSelectedCompletionItemAsync(displayText:="ushort", isHardSelected:=True)
            End Using
        End Function

        <WpfTheory, CombinatorialData>
        <Trait(Traits.Feature, Traits.Features.Completion)>
        Public Async Function TestDeletingWholeWordResetCompletionToTheDefaultItem(showCompletionInArgumentLists As Boolean) As Task
            Using state = TestStateFactory.CreateCSharpTestState(
                              <Document>
                                  using System;

class C
{
    void M()
    {
        var replyUri = new Uri("");
        $$
    }
}

                              </Document>,
                              showCompletionInArgumentLists:=showCompletionInArgumentLists)

                Dim workspace = state.Workspace
                workspace.TryApplyChanges(workspace.CurrentSolution.WithOptions(workspace.Options.WithChangedOption(
                    CompletionOptions.TriggerOnDeletion, LanguageNames.CSharp, True)))

                state.SendTypeChars("repl")
                state.SendTab()
                For i = 1 To 7
                    state.SendBackspace()
                    Await state.WaitForAsynchronousOperationsAsync()
                Next
<<<<<<< HEAD
                Await state.AssertCompletionSessionAsync()
=======

                Await state.AssertCompletionSession()
>>>>>>> 1659203d

                state.SendBackspace()
                Await state.AssertSelectedCompletionItemAsync("AccessViolationException")
            End Using
        End Function

        <WpfTheory, CombinatorialData>
        <Trait(Traits.Feature, Traits.Features.Completion)>
        Public Sub TestTabsDoNotTriggerCompletion(showCompletionInArgumentLists As Boolean)
            Using state = TestStateFactory.CreateCSharpTestState(
                              <Document>
                                  using System;

class C
{
    void M()
    {
        var replyUri = new Uri("");
        replyUri$$
    }
}

                              </Document>,
                              showCompletionInArgumentLists:=showCompletionInArgumentLists)

                state.SendTab()
                state.SendTab()
                Assert.Equal("        replyUri" & vbTab & vbTab, state.GetLineTextFromCaretPosition())
            End Using
        End Sub

        <WpfTheory, CombinatorialData>
        <Trait(Traits.Feature, Traits.Features.Completion)>
        Public Async Function TestEnterDoesNotTriggerCompletion(showCompletionInArgumentLists As Boolean) As Task
            Using state = TestStateFactory.CreateCSharpTestState(
                              <Document>
using System;

class C
{
    void M()
    {
        String.Equals("foo", "bar", $$StringComparison.CurrentCulture)
    }
}

                              </Document>,
                              showCompletionInArgumentLists:=showCompletionInArgumentLists)

                state.SendReturn()
                Await state.AssertNoCompletionSessionAsync()
            End Using
        End Function

        <WpfTheory, CombinatorialData>
        <Trait(Traits.Feature, Traits.Features.Completion)>
        Public Async Function TestNotAtStartOfExistingWord(showCompletionInArgumentLists As Boolean) As Task
            Using state = TestStateFactory.CreateCSharpTestState(
                              <Document>$$using</Document>,
                              showCompletionInArgumentLists:=showCompletionInArgumentLists)

                state.SendTypeChars("u")
                Await state.AssertNoCompletionSessionAsync()
                Assert.Contains("using", state.GetLineTextFromCaretPosition(), StringComparison.Ordinal)
            End Using
        End Function

        <WpfTheory, CombinatorialData>
        <Trait(Traits.Feature, Traits.Features.Completion)>
        Public Async Function TestMSCorLibTypes(showCompletionInArgumentLists As Boolean) As Task
            Using state = TestStateFactory.CreateCSharpTestState(
                              <Document>
using System;

class c : $$
                              </Document>,
                              showCompletionInArgumentLists:=showCompletionInArgumentLists)

                state.SendTypeChars("A")
                Await state.AssertCompletionItemsContainAllAsync("Attribute", "Exception", "IDisposable")
            End Using
        End Function

        <WpfTheory, CombinatorialData>
        <Trait(Traits.Feature, Traits.Features.Completion)>
        Public Async Function TestFiltering1(showCompletionInArgumentLists As Boolean) As Task
            Using state = TestStateFactory.CreateCSharpTestState(
                              <Document>
using System;

class c { $$
                              </Document>,
                              showCompletionInArgumentLists:=showCompletionInArgumentLists)

                state.SendTypeChars("Sy")
                Await state.AssertCompletionItemsContainAllAsync("OperatingSystem", "System", "SystemException")
                Await state.AssertCompletionItemsDoNotContainAnyAsync("Exception", "Activator")
            End Using
        End Function

        ' NOTE(cyrusn): This should just be a unit test for SymbolCompletionProvider.  However, I'm
        ' just porting the integration tests to here for now.
        <WpfTheory, CombinatorialData>
        <Trait(Traits.Feature, Traits.Features.Completion)>
        Public Async Function TestMultipleTypes(showCompletionInArgumentLists As Boolean) As Task
            Using state = TestStateFactory.CreateCSharpTestState(
                              <Document>
class C { $$ } struct S { } enum E { } interface I { } delegate void D();
                              </Document>,
                              showCompletionInArgumentLists:=showCompletionInArgumentLists)

                state.SendTypeChars("C")
                Await state.AssertCompletionItemsContainAllAsync("C", "S", "E", "I", "D")
            End Using
        End Function

        ' NOTE(cyrusn): This should just be a unit test for KeywordCompletionProvider.  However, I'm
        ' just porting the integration tests to here for now.
        <WpfTheory, CombinatorialData>
        <Trait(Traits.Feature, Traits.Features.Completion)>
        Public Async Function TestInEmptyFile(showCompletionInArgumentLists As Boolean) As Task
            Using state = TestStateFactory.CreateCSharpTestState(
                              <Document>
$$
                              </Document>,
                              showCompletionInArgumentLists:=showCompletionInArgumentLists)

                state.SendInvokeCompletionList()
                Await state.AssertCompletionItemsContainAllAsync("abstract", "class", "namespace")
            End Using
        End Function

        <WpfTheory, CombinatorialData>
        <Trait(Traits.Feature, Traits.Features.Completion)>
        Public Async Function TestNotAfterTypingDotAfterIntegerLiteral(showCompletionInArgumentLists As Boolean) As Task
            Using state = TestStateFactory.CreateCSharpTestState(
                              <Document>
class c { void M() { 3$$ } }
                              </Document>,
                              showCompletionInArgumentLists:=showCompletionInArgumentLists)

                state.SendTypeChars(".")
                Await state.AssertNoCompletionSessionAsync()
            End Using
        End Function

        <WpfTheory, CombinatorialData>
        <Trait(Traits.Feature, Traits.Features.Completion)>
        Public Async Function TestAfterExplicitInvokeAfterDotAfterIntegerLiteral(showCompletionInArgumentLists As Boolean) As Task
            Using state = TestStateFactory.CreateCSharpTestState(
                              <Document>
class c { void M() { 3.$$ } }
                              </Document>,
                              showCompletionInArgumentLists:=showCompletionInArgumentLists)

                state.SendInvokeCompletionList()
                Await state.AssertCompletionItemsContainAllAsync("ToString")
            End Using
        End Function

        <WpfTheory, CombinatorialData>
        <Trait(Traits.Feature, Traits.Features.Completion), Trait(Traits.Feature, Traits.Features.CodeActionsUseRangeOperator)>
        Public Async Function TestTypingDotBeforeExistingDot(showCompletionInArgumentLists As Boolean) As Task
            ' Starting C# 8.0 two dots are considered as a DotDotToken of a Range expression.
            ' However, typing dot before a single dot (and adding the second one) should lead to a completion
            ' in the context of the previous token if this completion exists.
            Using state = TestStateFactory.CreateCSharpTestState(
                              <Document>
class c { void M() { this$$.ToString() } }
                              </Document>,
                              showCompletionInArgumentLists:=showCompletionInArgumentLists)

                state.SendTypeChars(".")
                Await state.AssertCompletionItemsContainAllAsync("ToString")
            End Using
        End Function

        <WpfTheory, CombinatorialData>
        <Trait(Traits.Feature, Traits.Features.Completion)>
        Public Async Function TestTypingDotAfterExistingDot(showCompletionInArgumentLists As Boolean) As Task
            ' Starting C# 8.0 two dots are considered as a DotDotToken of a Range expression.
            ' A test above (TestTypingDotBeforeExistingDot) verifies that the completion happens
            ' if we type dot before a single dot.
            ' However, we should not have a completion if typing dot after a dot.
            Using state = TestStateFactory.CreateCSharpTestState(
                              <Document>
class c { void M() { this.$$ToString() } }
                              </Document>,
                              showCompletionInArgumentLists:=showCompletionInArgumentLists)

                state.SendTypeChars(".")
                Await state.AssertNoCompletionSessionAsync()
            End Using
        End Function

        <WpfTheory, CombinatorialData>
        <Trait(Traits.Feature, Traits.Features.Completion), Trait(Traits.Feature, Traits.Features.CodeActionsUseRangeOperator)>
        Public Async Function TestInvokingCompletionBetweenTwoDots(showCompletionInArgumentLists As Boolean) As Task
            ' Starting C# 8.0 two dots are considered as a DotDotToken of a Range expression.
            ' However, we may want to have a completion when invoking it aqfter the first dot.
            Using state = TestStateFactory.CreateCSharpTestState(
                              <Document>
class c { void M() { this.$$.ToString() } }
                              </Document>,
                              showCompletionInArgumentLists:=showCompletionInArgumentLists)

                state.SendInvokeCompletionList()
                Await state.AssertCompletionItemsContainAllAsync("ToString")
            End Using
        End Function

        <WpfTheory, CombinatorialData>
        <Trait(Traits.Feature, Traits.Features.Completion)>
        Public Sub TestEnterIsConsumed(showCompletionInArgumentLists As Boolean)
            Using state = TestStateFactory.CreateCSharpTestState(
                  <Document>
class Class1
{
    void Main(string[] args)
    {
        $$
    }
}</Document>,
                  showCompletionInArgumentLists:=showCompletionInArgumentLists)

                state.SendTypeChars("System.TimeSpan.FromMin")
                state.SendReturn()
                Assert.Equal(<text>
class Class1
{
    void Main(string[] args)
    {
        System.TimeSpan.FromMinutes
    }
}</text>.NormalizedValue, state.GetDocumentText())
            End Using
        End Sub

        <WpfTheory, CombinatorialData>
        <Trait(Traits.Feature, Traits.Features.Completion)>
        Public Sub TestEnterIsConsumedWithAfterFullyTypedWordOption_NotFullyTyped(showCompletionInArgumentLists As Boolean)
            Using state = TestStateFactory.CreateCSharpTestState(
                  <Document>
class Class1
{
    void Main(string[] args)
    {
        $$
    }
}</Document>,
                  showCompletionInArgumentLists:=showCompletionInArgumentLists)

                Dim workspace = state.Workspace
                workspace.TryApplyChanges(workspace.CurrentSolution.WithOptions(workspace.Options _
                    .WithChangedOption(CompletionOptions.EnterKeyBehavior, LanguageNames.CSharp, EnterKeyRule.AfterFullyTypedWord)))

                state.SendTypeChars("System.TimeSpan.FromMin")
                state.SendReturn()
                Assert.Equal(<text>
class Class1
{
    void Main(string[] args)
    {
        System.TimeSpan.FromMinutes
    }
}</text>.NormalizedValue, state.GetDocumentText())
            End Using
        End Sub

        <WpfTheory, CombinatorialData>
        <Trait(Traits.Feature, Traits.Features.Completion)>
        Public Sub TestEnterIsConsumedWithAfterFullyTypedWordOption_FullyTyped(showCompletionInArgumentLists As Boolean)
            Using state = TestStateFactory.CreateCSharpTestState(
                  <Document>
class Class1
{
    void Main(string[] args)
    {
        $$
    }
}</Document>,
                  showCompletionInArgumentLists:=showCompletionInArgumentLists)
                Dim workspace = state.Workspace
                workspace.TryApplyChanges(workspace.CurrentSolution.WithOptions(workspace.Options _
                    .WithChangedOption(CompletionOptions.EnterKeyBehavior, LanguageNames.CSharp, EnterKeyRule.AfterFullyTypedWord)))

                state.SendTypeChars("System.TimeSpan.FromMinutes")
                state.SendReturn()
                Assert.Equal(<text>
class Class1
{
    void Main(string[] args)
    {
        System.TimeSpan.FromMinutes

    }
}</text>.NormalizedValue, state.GetDocumentText())
            End Using
        End Sub

        <WpfTheory, CombinatorialData>
        <Trait(Traits.Feature, Traits.Features.Completion)>
        Public Async Function TestDescription1(showCompletionInArgumentLists As Boolean) As Task
            Using state = TestStateFactory.CreateCSharpTestState(
                  <Document><![CDATA[
using System;

/// <summary>
/// TestDocComment
/// </summary>
class TestException : Exception { }

class MyException : $$]]></Document>,
                  showCompletionInArgumentLists:=showCompletionInArgumentLists)

                state.SendTypeChars("Test")
                Await state.AssertSelectedCompletionItemAsync(description:="class TestException" & vbCrLf & "TestDocComment")
            End Using
        End Function

        <WpfTheory, CombinatorialData>
        <Trait(Traits.Feature, Traits.Features.Completion)>
        Public Async Function TestObjectCreationPreselection1(showCompletionInArgumentLists As Boolean) As Task
            Using state = TestStateFactory.CreateCSharpTestState(
                  <Document><![CDATA[
using System.Collections.Generic;

class C
{
    public void Goo()
    {
        List<int> list = new$$
    }
}]]></Document>,
                  showCompletionInArgumentLists:=showCompletionInArgumentLists)

                state.SendTypeChars(" ")
                Await state.AssertSelectedCompletionItemAsync(displayText:="List<int>", isHardSelected:=True)
                Await state.AssertCompletionItemsContainAllAsync("LinkedList", "List", "System")
                state.SendTypeChars("Li")
                Await state.AssertSelectedCompletionItemAsync(displayText:="List<int>", isHardSelected:=True)
                Await state.AssertCompletionItemsContainAllAsync("LinkedList", "List")
                Await state.AssertCompletionItemsDoNotContainAnyAsync("System")
                state.SendTypeChars("n")
                Await state.AssertSelectedCompletionItemAsync(displayText:="LinkedList", displayTextSuffix:="<>", isHardSelected:=True)
                state.SendBackspace()
                Await state.AssertSelectedCompletionItemAsync(displayText:="List<int>", isHardSelected:=True)
                state.SendTab()
                Assert.Contains("new List<int>", state.GetLineTextFromCaretPosition(), StringComparison.Ordinal)
            End Using
        End Function

        <WpfTheory, CombinatorialData>
        <Trait(Traits.Feature, Traits.Features.Completion)>
        Public Async Function TestDeconstructionDeclaration(showCompletionInArgumentLists As Boolean) As Task
            Using state = TestStateFactory.CreateCSharpTestState(
                  <Document><![CDATA[
class C
{
    public void Goo()
    {
       var ($$
    }
}]]></Document>,
                  showCompletionInArgumentLists:=showCompletionInArgumentLists)

                state.SendTypeChars("i")
                Await state.AssertNoCompletionSessionAsync()
            End Using
        End Function

        <WpfTheory, CombinatorialData>
        <Trait(Traits.Feature, Traits.Features.Completion)>
        Public Async Function TestDeconstructionDeclaration2(showCompletionInArgumentLists As Boolean) As Task
            Using state = TestStateFactory.CreateCSharpTestState(
                  <Document><![CDATA[
class C
{
    public void Goo()
    {
       var (a, $$
    }
}]]></Document>,
                  showCompletionInArgumentLists:=showCompletionInArgumentLists)

                state.SendTypeChars("i")
                Await state.AssertNoCompletionSessionAsync()
            End Using
        End Function

        <WpfTheory, CombinatorialData>
        <Trait(Traits.Feature, Traits.Features.Completion)>
        Public Async Function TestDeconstructionDeclaration3(showCompletionInArgumentLists As Boolean) As Task
            Using state = TestStateFactory.CreateCSharpTestState(
                  <Document><![CDATA[
class C
{
    public void Goo()
    {
       var ($$) = (1, 2);
    }
}]]></Document>,
                  showCompletionInArgumentLists:=showCompletionInArgumentLists)

                state.SendTypeChars("i")
                Await state.AssertNoCompletionSessionAsync()
            End Using
        End Function

        <WpfTheory, CombinatorialData>
        <Trait(Traits.Feature, Traits.Features.Completion)>
        Public Async Function TestParenthesizedDeconstructionDeclarationWithVar(showCompletionInArgumentLists As Boolean) As Task
            Using state = TestStateFactory.CreateCSharpTestState(
                  <Document><![CDATA[
class Variable
{
    public void Goo()
    {
       (var a$$) = (1, 2);
    }
}]]></Document>,
                  showCompletionInArgumentLists:=showCompletionInArgumentLists)

                state.SendInvokeCompletionList()
                Await state.AssertSelectedCompletionItemAsync(displayText:="as", isHardSelected:=False)
            End Using
        End Function

        <WpfTheory, CombinatorialData>
        <Trait(Traits.Feature, Traits.Features.Completion)>
        Public Async Function TestParenthesizedDeconstructionDeclarationWithVarAfterComma(showCompletionInArgumentLists As Boolean) As Task
            Using state = TestStateFactory.CreateCSharpTestState(
                  <Document><![CDATA[
class Variable
{
    public void Goo()
    {
       (var a, var a$$) = (1, 2);
    }
}]]></Document>,
                  showCompletionInArgumentLists:=showCompletionInArgumentLists)

                state.SendInvokeCompletionList()
                Await state.AssertSelectedCompletionItemAsync(displayText:="as", isHardSelected:=False)
            End Using
        End Function

        <WpfTheory, CombinatorialData>
        <Trait(Traits.Feature, Traits.Features.Completion)>
        Public Async Function TestParenthesizedVarDeconstructionDeclarationWithVar(showCompletionInArgumentLists As Boolean) As Task
            Using state = TestStateFactory.CreateCSharpTestState(
                  <Document><![CDATA[
class Variable
{
    public void Goo()
    {
       (var a, var ($$)) = (1, 2);
    }
}]]></Document>,
                  showCompletionInArgumentLists:=showCompletionInArgumentLists)

                state.SendTypeChars("a")
                Await state.AssertNoCompletionSessionAsync()

                state.SendTypeChars(", a")
                Await state.AssertNoCompletionSessionAsync()
                Assert.Contains("(var a, var (a, a)) = ", state.GetLineTextFromCaretPosition(), StringComparison.Ordinal)
            End Using
        End Function

        <WpfTheory, CombinatorialData>
        <Trait(Traits.Feature, Traits.Features.Completion)>
        Public Async Function TestVarDeconstructionDeclarationWithVar(showCompletionInArgumentLists As Boolean) As Task
            Using state = TestStateFactory.CreateCSharpTestState(
                  <Document><![CDATA[
class Variable
{
    public void Goo()
    {
        $$
    }
}]]></Document>,
                  showCompletionInArgumentLists:=showCompletionInArgumentLists)

                state.SendTypeChars("va")
                Await state.AssertSelectedCompletionItemAsync(displayText:="var", isHardSelected:=True)

                state.SendTypeChars(" (a")
                Await state.AssertNoCompletionSessionAsync()

                state.SendTypeChars(", a")
                Await state.AssertNoCompletionSessionAsync()
                Assert.Contains("var (a, a", state.GetLineTextFromCaretPosition(), StringComparison.Ordinal)
            End Using
        End Function

        <WpfTheory, CombinatorialData>
        <Trait(Traits.Feature, Traits.Features.Completion)>
        Public Async Function TestParenthesizedDeconstructionDeclarationWithSymbol(showCompletionInArgumentLists As Boolean) As Task
            Using state = TestStateFactory.CreateCSharpTestState(
                  <Document><![CDATA[
class Variable
{
    public void Goo()
    {
       ($$) = (1, 2);
    }
}]]></Document>,
                  showCompletionInArgumentLists:=showCompletionInArgumentLists)

                state.SendTypeChars("vari")
                Await state.AssertSelectedCompletionItemAsync(displayText:="Variable", isHardSelected:=True)
                state.SendTypeChars(" ")
                Assert.Contains("(Variable ", state.GetLineTextFromCaretPosition(), StringComparison.Ordinal)
                Await state.AssertNoCompletionSessionAsync()

                state.SendTypeChars("x, vari")
                Await state.AssertSelectedCompletionItemAsync(displayText:="Variable", isHardSelected:=True)
                state.SendTypeChars(" ")
                Assert.Contains("(Variable x, Variable ", state.GetLineTextFromCaretPosition(), StringComparison.Ordinal)
                Await state.AssertSelectedCompletionItemAsync(displayText:="Variable", isHardSelected:=False)
                Await state.AssertCompletionItemsContainAllAsync("variable")
            End Using
        End Function

        <WpfTheory, CombinatorialData>
        <Trait(Traits.Feature, Traits.Features.Completion)>
        Public Async Function TestParenthesizedDeconstructionDeclarationWithInt(showCompletionInArgumentLists As Boolean) As Task
            Using state = TestStateFactory.CreateCSharpTestState(
                  <Document><![CDATA[
class Integer
{
    public void Goo()
    {
       ($$) = (1, 2);
    }
}]]></Document>,
                  showCompletionInArgumentLists:=showCompletionInArgumentLists)

                state.SendTypeChars("int")
                Await state.AssertSelectedCompletionItemAsync(displayText:="int", isHardSelected:=True)
                state.SendTypeChars(" ")
                Assert.Contains("(int ", state.GetLineTextFromCaretPosition(), StringComparison.Ordinal)
                Await state.AssertNoCompletionSessionAsync()

                state.SendTypeChars("x, int")
                Await state.AssertSelectedCompletionItemAsync(displayText:="int", isHardSelected:=True)
                state.SendTypeChars(" ")
                Assert.Contains("(int x, int ", state.GetLineTextFromCaretPosition(), StringComparison.Ordinal)
                Await state.AssertNoCompletionSessionAsync()
            End Using
        End Function

        <WpfTheory, CombinatorialData>
        <Trait(Traits.Feature, Traits.Features.Completion)>
        Public Async Function TestIncompleteParenthesizedDeconstructionDeclaration(showCompletionInArgumentLists As Boolean) As Task
            Using state = TestStateFactory.CreateCSharpTestState(
                  <Document><![CDATA[
class Variable
{
    public void Goo()
    {
       ($$
    }
}]]></Document>,
                  showCompletionInArgumentLists:=showCompletionInArgumentLists)

                state.SendTypeChars("va")
                Await state.AssertSelectedCompletionItemAsync(displayText:="var", isHardSelected:=True)
                state.SendTypeChars(" ")
                Await state.AssertNoCompletionSessionAsync()

                state.SendTypeChars("a")
                Await state.AssertSelectedCompletionItemAsync(displayText:="as", isSoftSelected:=True)

                state.SendTypeChars(", va")
                Await state.AssertSelectedCompletionItemAsync(displayText:="var", isHardSelected:=True)
                state.SendTypeChars(" ")
                Await state.AssertNoCompletionSessionAsync()

                state.SendTypeChars("a")
                Await state.AssertSelectedCompletionItemAsync(displayText:="as", isSoftSelected:=True)
                state.SendTypeChars(")")
                Assert.Contains("(var a, var a)", state.GetLineTextFromCaretPosition(), StringComparison.Ordinal)
                Await state.AssertNoCompletionSessionAsync()
            End Using
        End Function

        <WpfTheory, CombinatorialData>
        <Trait(Traits.Feature, Traits.Features.Completion)>
        Public Async Function TestIncompleteParenthesizedDeconstructionDeclaration2(showCompletionInArgumentLists As Boolean) As Task
            Using state = TestStateFactory.CreateCSharpTestState(
                  <Document><![CDATA[
class Variable
{
    public void Goo()
    {
       ($$)
    }
}]]></Document>,
                  showCompletionInArgumentLists:=showCompletionInArgumentLists)

                state.SendTypeChars("va")
                Await state.AssertSelectedCompletionItemAsync(displayText:="var", isHardSelected:=True)
                state.SendTypeChars(" ")
                Await state.AssertNoCompletionSessionAsync()

                state.SendTypeChars("a")
                Await state.AssertSelectedCompletionItemAsync(displayText:="as", isSoftSelected:=True)

                state.SendTypeChars(", va")
                Await state.AssertSelectedCompletionItemAsync(displayText:="var", isHardSelected:=True)
                state.SendTypeChars(" ")
                Await state.AssertNoCompletionSessionAsync()

                state.SendTypeChars("a")
                Await state.AssertSelectedCompletionItemAsync(displayText:="as", isSoftSelected:=True)
                state.SendReturn()

                Dim caretLine = state.GetLineFromCurrentCaretPosition()
                Assert.Contains("            )", caretLine.GetText(), StringComparison.Ordinal)

                Dim previousLine = caretLine.Snapshot.Lines(caretLine.LineNumber - 1)
                Assert.Contains("(var a, var a", previousLine.GetText(), StringComparison.Ordinal)
            End Using
        End Function

        <WpfTheory, CombinatorialData>
        <Trait(Traits.Feature, Traits.Features.Completion)>
        Public Async Function TestBackspaceInIncompleteParenthesizedDeconstructionDeclaration(showCompletionInArgumentLists As Boolean) As Task
            Using state = TestStateFactory.CreateCSharpTestState(
                  <Document><![CDATA[
class Variable
{
    public void Goo()
    {
       (var as$$
    }
}]]></Document>,
                  showCompletionInArgumentLists:=showCompletionInArgumentLists)

                Dim workspace = state.Workspace
                workspace.TryApplyChanges(workspace.CurrentSolution.WithOptions(workspace.Options _
                    .WithChangedOption(CompletionOptions.TriggerOnDeletion, LanguageNames.CSharp, True)))

                state.SendBackspace()
                Await state.AssertSelectedCompletionItemAsync(displayText:="as", isSoftSelected:=True)

                state.SendTypeChars(", var as")
                state.SendBackspace()
                Await state.AssertSelectedCompletionItemAsync(displayText:="as", isSoftSelected:=True)

                state.SendTypeChars(")")
                Await state.AssertNoCompletionSessionAsync()
                Assert.Contains("(var a, var a)", state.GetLineTextFromCaretPosition(), StringComparison.Ordinal)
            End Using
        End Function

        <WpfTheory, CombinatorialData>
        <Trait(Traits.Feature, Traits.Features.Completion)>
        Public Async Function TestBackspaceInParenthesizedDeconstructionDeclaration(showCompletionInArgumentLists As Boolean) As Task
            Using state = TestStateFactory.CreateCSharpTestState(
                  <Document><![CDATA[
class Variable
{
    public void Goo()
    {
       (var as$$)
    }
}]]></Document>,
                  showCompletionInArgumentLists:=showCompletionInArgumentLists)

                Dim workspace = state.Workspace
                workspace.TryApplyChanges(workspace.CurrentSolution.WithOptions(workspace.Options _
                    .WithChangedOption(CompletionOptions.TriggerOnDeletion, LanguageNames.CSharp, True)))

                state.SendBackspace()
                Await state.AssertSelectedCompletionItemAsync(displayText:="as", isSoftSelected:=True)

                state.SendTypeChars(", var as")
                state.SendBackspace()
                Await state.AssertSelectedCompletionItemAsync(displayText:="as", isSoftSelected:=True)

                state.SendReturn()
                Await state.AssertNoCompletionSessionAsync()

                Dim caretLine = state.GetLineFromCurrentCaretPosition()
                Assert.Contains("            )", caretLine.GetText(), StringComparison.Ordinal)

                Dim previousLine = caretLine.Snapshot.Lines(caretLine.LineNumber - 1)
                Assert.Contains("(var a, var a", previousLine.GetText(), StringComparison.Ordinal)
            End Using
        End Function

        <WpfTheory, CombinatorialData>
        <Trait(Traits.Feature, Traits.Features.Completion)>
        <WorkItem(17256, "https://github.com/dotnet/roslyn/issues/17256")>
        Public Async Function TestThrowExpression(showCompletionInArgumentLists As Boolean) As Task
            Using state = TestStateFactory.CreateCSharpTestState(
                  <Document><![CDATA[
using System;
class C
{
    public object Goo()
    {
        return null ?? throw new$$
    }
}]]></Document>,
                  showCompletionInArgumentLists:=showCompletionInArgumentLists)

                state.SendTypeChars(" ")
                Await state.AssertSelectedCompletionItemAsync(displayText:="Exception", isHardSelected:=True)
            End Using
        End Function

        <WpfTheory, CombinatorialData>
        <Trait(Traits.Feature, Traits.Features.Completion)>
        <WorkItem(17256, "https://github.com/dotnet/roslyn/issues/17256")>
        Public Async Function TestThrowStatement(showCompletionInArgumentLists As Boolean) As Task
            Using state = TestStateFactory.CreateCSharpTestState(
                  <Document><![CDATA[
using System;
class C
{
    public object Goo()
    {
        throw new$$
    }
}]]></Document>,
                  showCompletionInArgumentLists:=showCompletionInArgumentLists)

                state.SendTypeChars(" ")
                Await state.AssertSelectedCompletionItemAsync(displayText:="Exception", isHardSelected:=True)
            End Using
        End Function

        <WpfTheory, CombinatorialData>
        <Trait(Traits.Feature, Traits.Features.Completion)>
        Public Async Function TestNonTrailingNamedArgumentInCSharp7_1(showCompletionInArgumentLists As Boolean) As Task
            Using state = TestStateFactory.CreateTestStateFromWorkspace(
                 <Workspace>
                     <Project Language="C#" LanguageVersion="7.1" CommonReferences="true" AssemblyName="CSProj">
                         <Document FilePath="C.cs">
class C
{
    public void M()
    {
        int better = 2;
        M(a: 1, $$)
    }
    public void M(int a, int bar, int c) { }
}
                         </Document>
                     </Project>
                 </Workspace>, showCompletionInArgumentLists:=showCompletionInArgumentLists)

                state.SendTypeChars("b")
                Await state.AssertSelectedCompletionItemAsync(displayText:="bar", displayTextSuffix:=":", isHardSelected:=True)
                state.SendTypeChars("e")
                Await state.AssertSelectedCompletionItemAsync(displayText:="bar", displayTextSuffix:=":", isSoftSelected:=True)
            End Using
        End Function

        <WpfTheory, CombinatorialData>
        <Trait(Traits.Feature, Traits.Features.Completion)>
        Public Async Function TestNonTrailingNamedArgumentInCSharp7_2(showCompletionInArgumentLists As Boolean) As Task
            Using state = TestStateFactory.CreateTestStateFromWorkspace(
                 <Workspace>
                     <Project Language="C#" LanguageVersion="7.2" CommonReferences="true" AssemblyName="CSProj">
                         <Document FilePath="C.cs">
class C
{
    public void M()
    {
        int better = 2;
        M(a: 1, $$)
    }
    public void M(int a, int bar, int c) { }
}
                         </Document>
                     </Project>
                 </Workspace>, showCompletionInArgumentLists:=showCompletionInArgumentLists)

                state.SendTypeChars("b")
                Await state.AssertSelectedCompletionItemAsync(displayText:="better", isHardSelected:=True)
                state.SendTypeChars("a")
                Await state.AssertSelectedCompletionItemAsync(displayText:="bar", displayTextSuffix:=":", isHardSelected:=True)
                state.SendBackspace()
                Await state.AssertSelectedCompletionItemAsync(displayText:="better", isHardSelected:=True)
                state.SendTypeChars(", ")
                Assert.Contains("M(a: 1, better,", state.GetLineTextFromCaretPosition(), StringComparison.Ordinal)
            End Using
        End Function

        <WpfTheory, CombinatorialData>
        <Trait(Traits.Feature, Traits.Features.Completion)>
        <WorkItem(4677, "https://github.com/dotnet/roslyn/issues/4677")>
        Public Async Function TestDefaultSwitchLabel(showCompletionInArgumentLists As Boolean) As Task
            Using state = TestStateFactory.CreateCSharpTestState(
                  <Document><![CDATA[
class C
{
    public void M(object o)
    {
        switch (o)
        {
            default:
                goto $$
        }
    }
}]]></Document>,
                  showCompletionInArgumentLists:=showCompletionInArgumentLists)

                state.SendTypeChars("d")
                Await state.AssertSelectedCompletionItemAsync(displayText:="default", isHardSelected:=True)
                state.SendTypeChars(";")
                Assert.Contains("goto default;", state.GetLineTextFromCaretPosition(), StringComparison.Ordinal)
            End Using
        End Function

        <WpfTheory, CombinatorialData>
        <Trait(Traits.Feature, Traits.Features.Completion)>
        <WorkItem(4677, "https://github.com/dotnet/roslyn/issues/4677")>
        Public Async Function TestGotoOrdinaryLabel(showCompletionInArgumentLists As Boolean) As Task
            Using state = TestStateFactory.CreateCSharpTestState(
                  <Document><![CDATA[
class C
{
    public void M(object o)
    {
label1:
        goto $$
    }
}]]></Document>,
                  showCompletionInArgumentLists:=showCompletionInArgumentLists)

                state.SendTypeChars("l")
                Await state.AssertSelectedCompletionItemAsync(displayText:="label1", isHardSelected:=True)
                state.SendTypeChars(";")
                Assert.Contains("goto label1;", state.GetLineTextFromCaretPosition(), StringComparison.Ordinal)
            End Using
        End Function

        <WpfTheory, CombinatorialData>
        <Trait(Traits.Feature, Traits.Features.Completion)>
        <WorkItem(4677, "https://github.com/dotnet/roslyn/issues/4677")>
        Public Async Function TestEscapedDefaultLabel(showCompletionInArgumentLists As Boolean) As Task
            Using state = TestStateFactory.CreateCSharpTestState(
                  <Document><![CDATA[
class C
{
    public void M(object o)
    {
@default:
        goto $$
    }
}]]></Document>,
                  showCompletionInArgumentLists:=showCompletionInArgumentLists)

                state.SendTypeChars("d")
                Await state.AssertSelectedCompletionItemAsync(displayText:="@default", isHardSelected:=True)
                state.SendTypeChars(";")
                Assert.Contains("goto @default;", state.GetLineTextFromCaretPosition(), StringComparison.Ordinal)
            End Using
        End Function

        <WpfTheory, CombinatorialData>
        <Trait(Traits.Feature, Traits.Features.Completion)>
        <WorkItem(4677, "https://github.com/dotnet/roslyn/issues/4677")>
        Public Async Function TestEscapedDefaultLabel2(showCompletionInArgumentLists As Boolean) As Task
            Using state = TestStateFactory.CreateCSharpTestState(
                  <Document><![CDATA[
class C
{
    public void M(object o)
    {
        switch (o)
        {
            default:
@default:
                goto $$
        }
    }
}]]></Document>,
                  showCompletionInArgumentLists:=showCompletionInArgumentLists)

                state.SendTypeChars("d")
                Await state.AssertSelectedCompletionItemAsync(displayText:="default", isHardSelected:=True)
                state.SendTypeChars(";")
                Assert.Contains("goto default;", state.GetLineTextFromCaretPosition(), StringComparison.Ordinal)
            End Using
        End Function

        <WpfTheory, CombinatorialData>
        <Trait(Traits.Feature, Traits.Features.Completion)>
        <WorkItem(4677, "https://github.com/dotnet/roslyn/issues/4677")>
        Public Async Function TestEscapedDefaultLabelWithoutSwitch(showCompletionInArgumentLists As Boolean) As Task
            Using state = TestStateFactory.CreateCSharpTestState(
                  <Document><![CDATA[
class C
{
    public void M(object o)
    {
@default:
        goto $$
    }
}]]></Document>,
                  showCompletionInArgumentLists:=showCompletionInArgumentLists)

                state.SendTypeChars("d")
                Await state.AssertSelectedCompletionItemAsync(displayText:="@default", isHardSelected:=True)
                state.SendTypeChars(";")
                Assert.Contains("goto @default;", state.GetLineTextFromCaretPosition(), StringComparison.Ordinal)
            End Using
        End Function

        <WpfTheory, CombinatorialData>
        <Trait(Traits.Feature, Traits.Features.Completion)>
        <WorkItem(24432, "https://github.com/dotnet/roslyn/issues/24432")>
        Public Async Function TestArrayInitialization(showCompletionInArgumentLists As Boolean) As Task
            Using state = TestStateFactory.CreateCSharpTestState(
                  <Document><![CDATA[
class Class
{
    public void M()
    {
        Class[] x = $$
    }
}]]></Document>,
                  showCompletionInArgumentLists:=showCompletionInArgumentLists)

                state.SendTypeChars("new ")
                Await state.AssertSelectedCompletionItemAsync(displayText:="Class", isSoftSelected:=True)
                state.SendTypeChars("C")
                Await state.AssertSelectedCompletionItemAsync(displayText:="Class", isHardSelected:=True)
                state.SendTypeChars("[")
                Assert.Contains("Class[] x = new Class[", state.GetLineTextFromCaretPosition(), StringComparison.Ordinal)
                state.SendTypeChars("] {")
                Assert.Contains("Class[] x = new Class[] {", state.GetLineTextFromCaretPosition(), StringComparison.Ordinal)
            End Using
        End Function

        <WpfTheory, CombinatorialData>
        <Trait(Traits.Feature, Traits.Features.Completion)>
        <WorkItem(24432, "https://github.com/dotnet/roslyn/issues/24432")>
        Public Async Function TestImplicitArrayInitialization(showCompletionInArgumentLists As Boolean) As Task
            Using state = TestStateFactory.CreateCSharpTestState(
                  <Document><![CDATA[
class Class
{
    public void M()
    {
        Class[] x = $$
    }
}]]></Document>,
                  showCompletionInArgumentLists:=showCompletionInArgumentLists)

                state.SendTypeChars("n")
                Await state.AssertSelectedCompletionItemAsync(displayText:="nameof", isHardSelected:=True)
                state.SendTypeChars("e")
                Await state.AssertSelectedCompletionItemAsync(displayText:="new", isHardSelected:=True)
                state.SendTypeChars(" ")
                Await state.AssertSelectedCompletionItemAsync(displayText:="Class", isSoftSelected:=True)
                state.SendTypeChars("[")
                Assert.Contains("Class[] x = new [", state.GetLineTextFromCaretPosition(), StringComparison.Ordinal)
                state.SendTypeChars("] {")
                Assert.Contains("Class[] x = new [] {", state.GetLineTextFromCaretPosition(), StringComparison.Ordinal)
            End Using
        End Function

        <WpfTheory, CombinatorialData>
        <Trait(Traits.Feature, Traits.Features.Completion)>
        <WorkItem(24432, "https://github.com/dotnet/roslyn/issues/24432")>
        Public Async Function TestImplicitArrayInitialization2(showCompletionInArgumentLists As Boolean) As Task
            Using state = TestStateFactory.CreateCSharpTestState(
                  <Document><![CDATA[
class Class
{
    public void M()
    {
        Class[] x = $$
    }
}]]></Document>,
                  showCompletionInArgumentLists:=showCompletionInArgumentLists)

                state.SendTypeChars("ne")
                Await state.AssertSelectedCompletionItemAsync(displayText:="new", isHardSelected:=True)
                state.SendTypeChars("[")
                Assert.Contains("Class[] x = new[", state.GetLineTextFromCaretPosition(), StringComparison.Ordinal)
            End Using
        End Function

        <WpfTheory, CombinatorialData>
        <Trait(Traits.Feature, Traits.Features.Completion)>
        <WorkItem(24432, "https://github.com/dotnet/roslyn/issues/24432")>
        Public Async Function TestImplicitArrayInitialization3(showCompletionInArgumentLists As Boolean) As Task
            Using state = TestStateFactory.CreateCSharpTestState(
                  <Document><![CDATA[
class Class
{
    public void M()
    {
        Class[] x = $$
    }
}]]></Document>,
                  showCompletionInArgumentLists:=showCompletionInArgumentLists)

                state.SendTypeChars("ne")
                Await state.AssertSelectedCompletionItemAsync(displayText:="new", isHardSelected:=True)
                state.SendTypeChars(" ")
                Await state.AssertSelectedCompletionItemAsync(displayText:="Class", isSoftSelected:=True)
                Assert.Contains("Class[] x = new ", state.GetLineTextFromCaretPosition(), StringComparison.Ordinal)
                state.SendTypeChars("[")
                Assert.Contains("Class[] x = new [", state.GetLineTextFromCaretPosition(), StringComparison.Ordinal)
            End Using
        End Function

        <WpfTheory, CombinatorialData>
        <Trait(Traits.Feature, Traits.Features.Completion)>
        <WorkItem(24432, "https://github.com/dotnet/roslyn/issues/24432")>
        Public Async Function TestImplicitArrayInitialization4(showCompletionInArgumentLists As Boolean) As Task
            Using state = TestStateFactory.CreateCSharpTestState(
                  <Document><![CDATA[
class Class
{
    public void M()
    {
        Class[] x =$$
    }
}]]></Document>,
                  showCompletionInArgumentLists:=showCompletionInArgumentLists)

                state.SendTypeChars(" ")
                Await state.AssertNoCompletionSessionAsync()
                state.SendTypeChars("{")
                Assert.Contains("Class[] x = {", state.GetLineTextFromCaretPosition(), StringComparison.Ordinal)
            End Using
        End Function

        <WpfTheory, CombinatorialData>
        <Trait(Traits.Feature, Traits.Features.Completion)>
        <WorkItem(24432, "https://github.com/dotnet/roslyn/issues/24432")>
        Public Async Function TestImplicitArrayInitialization_WithTab(showCompletionInArgumentLists As Boolean) As Task
            Using state = TestStateFactory.CreateCSharpTestState(
                  <Document><![CDATA[
class Class
{
    public void M()
    {
        Class[] x = $$
    }
}]]></Document>,
                  showCompletionInArgumentLists:=showCompletionInArgumentLists)

                state.SendTypeChars("ne")
                Await state.AssertSelectedCompletionItemAsync(displayText:="new", isHardSelected:=True)
                state.SendTypeChars(" ")
                Await state.AssertSelectedCompletionItemAsync(displayText:="Class", isSoftSelected:=True)
                Assert.Contains("Class[] x = new ", state.GetLineTextFromCaretPosition(), StringComparison.Ordinal)
                state.SendTab()
                Assert.Contains("Class[] x = new Class", state.GetLineTextFromCaretPosition(), StringComparison.Ordinal)
            End Using
        End Function

        <WpfTheory, CombinatorialData>
        <Trait(Traits.Feature, Traits.Features.Completion)>
        <WorkItem(24432, "https://github.com/dotnet/roslyn/issues/24432")>
        Public Async Function TestTypelessImplicitArrayInitialization(showCompletionInArgumentLists As Boolean) As Task
            Using state = TestStateFactory.CreateCSharpTestState(
                  <Document><![CDATA[
class Class
{
    public void M()
    {
        var x = $$
    }
}]]></Document>,
                  showCompletionInArgumentLists:=showCompletionInArgumentLists)

                state.SendTypeChars("ne")
                Await state.AssertSelectedCompletionItemAsync(displayText:="new", isHardSelected:=True)
                state.SendTypeChars(" ")
                Await state.AssertNoCompletionSessionAsync()
                state.SendTypeChars("[")
                Assert.Contains("var x = new [", state.GetLineTextFromCaretPosition(), StringComparison.Ordinal)
                state.SendTypeChars("] {")
                Assert.Contains("var x = new [] {", state.GetLineTextFromCaretPosition(), StringComparison.Ordinal)
            End Using
        End Function

        <WpfTheory, CombinatorialData>
        <Trait(Traits.Feature, Traits.Features.Completion)>
        <WorkItem(24432, "https://github.com/dotnet/roslyn/issues/24432")>
        Public Async Function TestTypelessImplicitArrayInitialization2(showCompletionInArgumentLists As Boolean) As Task
            Using state = TestStateFactory.CreateCSharpTestState(
                  <Document><![CDATA[
class Class
{
    public void M()
    {
        var x = $$
    }
}]]></Document>,
                  showCompletionInArgumentLists:=showCompletionInArgumentLists)

                state.SendTypeChars("ne")
                Await state.AssertSelectedCompletionItemAsync(displayText:="new", isHardSelected:=True)
                state.SendTypeChars("[")
                Assert.Contains("var x = new[", state.GetLineTextFromCaretPosition(), StringComparison.Ordinal)
            End Using
        End Function

        <WpfTheory, CombinatorialData>
        <Trait(Traits.Feature, Traits.Features.Completion)>
        <WorkItem(24432, "https://github.com/dotnet/roslyn/issues/24432")>
        Public Async Function TestTypelessImplicitArrayInitialization3(showCompletionInArgumentLists As Boolean) As Task
            Using state = TestStateFactory.CreateCSharpTestState(
                  <Document><![CDATA[
class Class
{
    public void M()
    {
        var x = $$
    }
}]]></Document>,
                  showCompletionInArgumentLists:=showCompletionInArgumentLists)

                state.SendTypeChars("ne")
                Await state.AssertSelectedCompletionItemAsync(displayText:="new", isHardSelected:=True)
                state.SendTypeChars(" ")
                Assert.Contains("var x = new ", state.GetLineTextFromCaretPosition(), StringComparison.Ordinal)
                state.SendTypeChars("[")
                Assert.Contains("var x = new [", state.GetLineTextFromCaretPosition(), StringComparison.Ordinal)
            End Using
        End Function

        <WpfTheory, CombinatorialData>
        <Trait(Traits.Feature, Traits.Features.Completion)>
        Public Async Function TestPropertyInPropertySubpattern(showCompletionInArgumentLists As Boolean) As Task
            Using state = TestStateFactory.CreateCSharpTestState(
                  <Document><![CDATA[
class Class
{
    int Prop { get; set; }
    int OtherProp { get; set; }
    public void M()
    {
        _ = this is $$
    }
}]]></Document>,
                  showCompletionInArgumentLists:=showCompletionInArgumentLists)

                Await state.AssertNoCompletionSessionAsync()
                state.SendTypeChars("C")
                Await state.AssertSelectedCompletionItemAsync(displayText:="Class", isHardSelected:=True)
                state.SendTypeChars(" { P")
                Await state.AssertSelectedCompletionItemAsync(displayText:="Prop", displayTextSuffix:=":", isHardSelected:=True)
                state.SendTypeChars(":")
                Assert.Contains("{ Prop:", state.GetLineTextFromCaretPosition(), StringComparison.Ordinal)
                state.SendTypeChars(" 0, ")
                Await state.AssertSelectedCompletionItemAsync(displayText:="OtherProp", displayTextSuffix:=":", isSoftSelected:=True)
                state.SendTypeChars("O")
                Await state.AssertSelectedCompletionItemAsync(displayText:="OtherProp", displayTextSuffix:=":", isHardSelected:=True)
                state.SendTypeChars(": 1 }")
                Assert.Contains("is Class { Prop: 0, OtherProp: 1 }", state.GetLineTextFromCaretPosition(), StringComparison.Ordinal)
            End Using
        End Function

        <WpfTheory, CombinatorialData>
        <Trait(Traits.Feature, Traits.Features.Completion)>
        Public Async Function TestPropertyInPropertySubpattern_TriggerWithSpace(showCompletionInArgumentLists As Boolean) As Task
            Using state = TestStateFactory.CreateCSharpTestState(
                  <Document><![CDATA[
class Class
{
    int Prop { get; set; }
    int OtherProp { get; set; }
    public void M()
    {
        _ = this is $$
    }
}]]></Document>,
                  showCompletionInArgumentLists:=showCompletionInArgumentLists)

                Await state.AssertNoCompletionSessionAsync()
                state.SendTypeChars("C")
                Await state.AssertSelectedCompletionItemAsync(displayText:="Class", isHardSelected:=True)
                state.SendTypeChars(" ")
                Assert.Contains("is Class", state.GetLineTextFromCaretPosition(), StringComparison.Ordinal)
                state.SendTypeChars("{ P")
                Await state.AssertSelectedCompletionItemAsync(displayText:="Prop", displayTextSuffix:=":", isHardSelected:=True)
                state.SendTypeChars(" ")
                Assert.Contains("is Class { Prop ", state.GetLineTextFromCaretPosition(), StringComparison.Ordinal)
                state.SendTypeChars(":")
                Assert.Contains("is Class { Prop :", state.GetLineTextFromCaretPosition(), StringComparison.Ordinal)
                state.SendTypeChars(" 0, ")
                Await state.AssertSelectedCompletionItemAsync(displayText:="OtherProp", displayTextSuffix:=":", isSoftSelected:=True)
                state.SendTypeChars("O")
                Await state.AssertSelectedCompletionItemAsync(displayText:="OtherProp", displayTextSuffix:=":", isHardSelected:=True)
                state.SendTypeChars(" ")
                Assert.Contains("is Class { Prop : 0, OtherProp", state.GetLineTextFromCaretPosition(), StringComparison.Ordinal)
                state.SendTypeChars(": 1 }")
                Assert.Contains("is Class { Prop : 0, OtherProp : 1 }", state.GetLineTextFromCaretPosition(), StringComparison.Ordinal)
            End Using
        End Function

        <WpfTheory, CombinatorialData>
        <Trait(Traits.Feature, Traits.Features.Completion)>
        <WorkItem(13527, "https://github.com/dotnet/roslyn/issues/13527")>
        Public Async Function TestSymbolInTupleLiteral(showCompletionInArgumentLists As Boolean) As Task
            Using state = TestStateFactory.CreateCSharpTestState(
                  <Document><![CDATA[
class C
{
    public void Fo()
    {
        ($$)
    }
}]]></Document>,
                  showCompletionInArgumentLists:=showCompletionInArgumentLists)

                state.SendTypeChars("F")
                Await state.AssertSelectedCompletionItemAsync(displayText:="Fo", isHardSelected:=True)
                state.SendTypeChars(":")
                Assert.Contains("(F:", state.GetLineTextFromCaretPosition(), StringComparison.Ordinal)
            End Using
        End Function

        <WpfTheory, CombinatorialData>
        <Trait(Traits.Feature, Traits.Features.Completion)>
        <WorkItem(13527, "https://github.com/dotnet/roslyn/issues/13527")>
        Public Async Function TestSymbolInTupleLiteralAfterComma(showCompletionInArgumentLists As Boolean) As Task
            Using state = TestStateFactory.CreateCSharpTestState(
                  <Document><![CDATA[
class C
{
    public void Fo()
    {
        (x, $$)
    }
}]]></Document>,
                  showCompletionInArgumentLists:=showCompletionInArgumentLists)

                state.SendTypeChars("F")
                Await state.AssertSelectedCompletionItemAsync(displayText:="Fo", isHardSelected:=True)
                state.SendTypeChars(":")
                Assert.Contains("(x, F:", state.GetLineTextFromCaretPosition(), StringComparison.Ordinal)
            End Using
        End Function

        <WpfTheory, CombinatorialData>
        <Trait(Traits.Feature, Traits.Features.Completion)>
        <WorkItem(19335, "https://github.com/dotnet/roslyn/issues/19335")>
        Public Async Function ColonInTupleNameInTupleLiteral(showCompletionInArgumentLists As Boolean) As Task
            Using state = TestStateFactory.CreateCSharpTestState(
                  <Document><![CDATA[
class C
{
    public void M()
    {
        (int first, int second) t = ($$
    }
}]]></Document>,
                  showCompletionInArgumentLists:=showCompletionInArgumentLists)

                state.SendTypeChars("fi")
                Await state.AssertSelectedCompletionItemAsync(displayText:="first", displayTextSuffix:=":", isHardSelected:=True)
                Assert.Equal("first", state.GetSelectedItem().FilterText)
                state.SendTypeChars(":")
                Assert.Contains("(first:", state.GetLineTextFromCaretPosition(), StringComparison.Ordinal)
            End Using
        End Function

        <WpfTheory, CombinatorialData>
        <Trait(Traits.Feature, Traits.Features.Completion)>
        <WorkItem(19335, "https://github.com/dotnet/roslyn/issues/19335")>
        Public Async Function ColonInExactTupleNameInTupleLiteral(showCompletionInArgumentLists As Boolean) As Task
            Using state = TestStateFactory.CreateCSharpTestState(
                  <Document><![CDATA[
class C
{
    public void M()
    {
        (int first, int second) t = ($$
    }
}]]></Document>,
                  showCompletionInArgumentLists:=showCompletionInArgumentLists)

                state.SendTypeChars("first")
                Await state.AssertSelectedCompletionItemAsync(displayText:="first", displayTextSuffix:=":", isHardSelected:=True)
                Assert.Equal("first", state.GetSelectedItem().FilterText)
                state.SendTypeChars(":")
                Assert.Contains("(first:", state.GetLineTextFromCaretPosition(), StringComparison.Ordinal)
            End Using
        End Function

        <WpfTheory, CombinatorialData>
        <Trait(Traits.Feature, Traits.Features.Completion)>
        <WorkItem(19335, "https://github.com/dotnet/roslyn/issues/19335")>
        Public Async Function ColonInTupleNameInTupleLiteralAfterComma(showCompletionInArgumentLists As Boolean) As Task
            Using state = TestStateFactory.CreateCSharpTestState(
                  <Document><![CDATA[
class C
{
    public void M()
    {
        (int first, int second) t = (0, $$
    }
}]]></Document>,
                  showCompletionInArgumentLists:=showCompletionInArgumentLists)

                state.SendTypeChars("se")
                Await state.AssertSelectedCompletionItemAsync(displayText:="second", displayTextSuffix:=":", isHardSelected:=True)
                Assert.Equal("second", state.GetSelectedItem().FilterText)
                state.SendTypeChars(":")
                Assert.Contains("(0, second:", state.GetLineTextFromCaretPosition(), StringComparison.Ordinal)
            End Using
        End Function

        <WpfTheory, CombinatorialData>
        <Trait(Traits.Feature, Traits.Features.Completion)>
        <WorkItem(19335, "https://github.com/dotnet/roslyn/issues/19335")>
        Public Async Function TabInTupleNameInTupleLiteral(showCompletionInArgumentLists As Boolean) As Task
            Using state = TestStateFactory.CreateCSharpTestState(
                  <Document><![CDATA[
class C
{
    public void M()
    {
        (int first, int second) t = ($$
    }
}]]></Document>,
                  showCompletionInArgumentLists:=showCompletionInArgumentLists)

                state.SendTypeChars("fi")
                Await state.AssertSelectedCompletionItemAsync(displayText:="first", displayTextSuffix:=":", isHardSelected:=True)
                Assert.Equal("first", state.GetSelectedItem().FilterText)
                state.SendTab()
                state.SendTypeChars(":")
                state.SendTypeChars("0")
                Assert.Contains("(first:0", state.GetLineTextFromCaretPosition(), StringComparison.Ordinal)
            End Using
        End Function

        <WpfTheory, CombinatorialData>
        <Trait(Traits.Feature, Traits.Features.Completion)>
        <WorkItem(19335, "https://github.com/dotnet/roslyn/issues/19335")>
        Public Async Function TabInExactTupleNameInTupleLiteral(showCompletionInArgumentLists As Boolean) As Task
            Using state = TestStateFactory.CreateCSharpTestState(
                  <Document><![CDATA[
class C
{
    public void M()
    {
        (int first, int second) t = ($$
    }
}]]></Document>,
                  showCompletionInArgumentLists:=showCompletionInArgumentLists)

                state.SendTypeChars("first")
                Await state.AssertSelectedCompletionItemAsync(displayText:="first", displayTextSuffix:=":", isHardSelected:=True)
                Assert.Equal("first", state.GetSelectedItem().FilterText)
                state.SendTab()
                state.SendTypeChars(":")
                state.SendTypeChars("0")
                Assert.Contains("(first:0", state.GetLineTextFromCaretPosition(), StringComparison.Ordinal)
            End Using
        End Function

        <WpfTheory, CombinatorialData>
        <Trait(Traits.Feature, Traits.Features.Completion)>
        <WorkItem(19335, "https://github.com/dotnet/roslyn/issues/19335")>
        Public Async Function TabInTupleNameInTupleLiteralAfterComma(showCompletionInArgumentLists As Boolean) As Task
            Using state = TestStateFactory.CreateCSharpTestState(
                  <Document><![CDATA[
class C
{
    public void M()
    {
        (int first, int second) t = (0, $$
    }
}]]></Document>,
                  showCompletionInArgumentLists:=showCompletionInArgumentLists)

                state.SendTypeChars("se")
                Await state.AssertSelectedCompletionItemAsync(displayText:="second", displayTextSuffix:=":", isHardSelected:=True)
                Assert.Equal("second", state.GetSelectedItem().FilterText)
                state.SendTab()
                state.SendTypeChars(":")
                state.SendTypeChars("1")
                Assert.Contains("(0, second:1", state.GetLineTextFromCaretPosition(), StringComparison.Ordinal)
            End Using
        End Function

        <WpfTheory, CombinatorialData>
        <Trait(Traits.Feature, Traits.Features.Completion)>
        <WorkItem(13527, "https://github.com/dotnet/roslyn/issues/13527")>
        Public Async Function TestKeywordInTupleLiteral(showCompletionInArgumentLists As Boolean) As Task
            Using state = TestStateFactory.CreateCSharpTestState(
                  <Document><![CDATA[
class C
{
    public void Goo()
    {
        ($$)
    }
}]]></Document>,
                  showCompletionInArgumentLists:=showCompletionInArgumentLists)

                state.SendTypeChars("d")
                Await state.AssertSelectedCompletionItemAsync(displayText:="decimal", isHardSelected:=True)
                state.SendTypeChars(":")
                Assert.Contains("(d:", state.GetLineTextFromCaretPosition(), StringComparison.Ordinal)
            End Using
        End Function

        <WpfTheory, CombinatorialData>
        <Trait(Traits.Feature, Traits.Features.Completion)>
        <WorkItem(13527, "https://github.com/dotnet/roslyn/issues/13527")>
        Public Async Function TestTupleType(showCompletionInArgumentLists As Boolean) As Task
            Using state = TestStateFactory.CreateCSharpTestState(
                  <Document><![CDATA[
class C
{
    public void Goo()
    {
        ($$)
    }
}]]></Document>,
                  showCompletionInArgumentLists:=showCompletionInArgumentLists)

                state.SendTypeChars("d")
                Await state.AssertSelectedCompletionItemAsync(displayText:="decimal", isHardSelected:=True)
                state.SendTypeChars(" ")
                Assert.Contains("(decimal ", state.GetLineTextFromCaretPosition(), StringComparison.Ordinal)
            End Using
        End Function

        <WpfTheory, CombinatorialData>
        <Trait(Traits.Feature, Traits.Features.Completion)>
        <WorkItem(13527, "https://github.com/dotnet/roslyn/issues/13527")>
        Public Async Function TestDefaultKeyword(showCompletionInArgumentLists As Boolean) As Task
            Using state = TestStateFactory.CreateCSharpTestState(
                  <Document><![CDATA[
class C
{
    public void Goo()
    {
        switch(true)
        {
            $$
        }
    }
}]]></Document>,
                  showCompletionInArgumentLists:=showCompletionInArgumentLists)

                state.SendTypeChars("def")
                Await state.AssertSelectedCompletionItemAsync(displayText:="default", isHardSelected:=True)
                state.SendTypeChars(":")
                Assert.Contains("default:", state.GetLineTextFromCaretPosition(), StringComparison.Ordinal)
            End Using
        End Function

        <WpfTheory, CombinatorialData>
        <Trait(Traits.Feature, Traits.Features.Completion)>
        <WorkItem(13527, "https://github.com/dotnet/roslyn/issues/13527")>
        Public Async Function TestInvocationExpression(showCompletionInArgumentLists As Boolean) As Task
            Using state = TestStateFactory.CreateCSharpTestState(
                  <Document><![CDATA[
class C
{
    public void Goo(int Alice)
    {
        Goo($$)
    }
}]]></Document>,
                  showCompletionInArgumentLists:=showCompletionInArgumentLists)

                state.SendTypeChars("A")
                Await state.AssertSelectedCompletionItemAsync(displayText:="Alice", isHardSelected:=True)
                state.SendTypeChars(":")
                Assert.Contains("Goo(Alice:", state.GetLineTextFromCaretPosition(), StringComparison.Ordinal)
            End Using
        End Function

        <WpfTheory, CombinatorialData>
        <Trait(Traits.Feature, Traits.Features.Completion)>
        <WorkItem(13527, "https://github.com/dotnet/roslyn/issues/13527")>
        Public Async Function TestImplicitObjectCreationExpression(showCompletionInArgumentLists As Boolean) As Task
            Using state = TestStateFactory.CreateCSharpTestState(
                  <Document><![CDATA[
public class C
{
    public C(int Alice, int Bob) { }
    public C(string ignored) { }

    public void M()
    {
        C c = new($$
    }
}]]></Document>, languageVersion:=LanguageVersion.CSharp9, showCompletionInArgumentLists:=showCompletionInArgumentLists)

                state.SendTypeChars("A")
                Await state.AssertSelectedCompletionItemAsync(displayText:="Alice:", isHardSelected:=True)
                state.SendTypeChars(":")
                Assert.Contains("new(Alice:", state.GetLineTextFromCaretPosition(), StringComparison.Ordinal)
            End Using
        End Function

        <WpfTheory, CombinatorialData>
        <Trait(Traits.Feature, Traits.Features.Completion)>
        <WorkItem(13527, "https://github.com/dotnet/roslyn/issues/13527")>
        Public Async Function TestImplicitObjectCreationExpression_WithSpace(showCompletionInArgumentLists As Boolean) As Task
            Using state = TestStateFactory.CreateCSharpTestState(
                  <Document><![CDATA[
public class C
{
    public C(int Alice, int Bob) { }
    public C(string ignored) { }

    public void M()
    {
        C c = new$$
    }
}]]></Document>, languageVersion:=LanguageVersion.CSharp9, showCompletionInArgumentLists:=showCompletionInArgumentLists)

                state.SendTypeChars(" ")
                Await state.AssertSelectedCompletionItemAsync(displayText:="C", isHardSelected:=True)
                state.SendTypeChars("(")
                If showCompletionInArgumentLists Then
                    Await state.AssertSignatureHelpSessionAsync()
                Else
                    Await state.AssertNoCompletionSessionAsync()
                End If

                state.SendTypeChars("A")
                Await state.AssertSelectedCompletionItemAsync(displayText:="Alice:", isHardSelected:=True)
                state.SendTypeChars(":")
                Assert.Contains("new C(Alice:", state.GetLineTextFromCaretPosition(), StringComparison.Ordinal)
            End Using
        End Function

        <WpfTheory, CombinatorialData>
        <Trait(Traits.Feature, Traits.Features.Completion)>
        <WorkItem(13527, "https://github.com/dotnet/roslyn/issues/13527")>
        Public Async Function TestInvocationExpressionAfterComma(showCompletionInArgumentLists As Boolean) As Task
            Using state = TestStateFactory.CreateCSharpTestState(
                  <Document><![CDATA[
class C
{
    public void Goo(int Alice, int Bob)
    {
        Goo(1, $$)
    }
}]]></Document>,
                  showCompletionInArgumentLists:=showCompletionInArgumentLists)

                state.SendTypeChars("B")
                Await state.AssertSelectedCompletionItemAsync(displayText:="Bob", isHardSelected:=True)
                state.SendTypeChars(":")
                Assert.Contains("Goo(1, Bob:", state.GetLineTextFromCaretPosition(), StringComparison.Ordinal)
            End Using
        End Function

        <WpfTheory, CombinatorialData>
        <Trait(Traits.Feature, Traits.Features.Completion)>
        <WorkItem(13527, "https://github.com/dotnet/roslyn/issues/13527")>
        Public Async Function TestCaseLabel(showCompletionInArgumentLists As Boolean) As Task
            Using state = TestStateFactory.CreateCSharpTestState(
                  <Document><![CDATA[
class C
{
    public void Fo()
    {
        switch (1)
        {
            case $$
        }
    }
}]]></Document>,
                  showCompletionInArgumentLists:=showCompletionInArgumentLists)

                state.SendTypeChars("F")
                Await state.AssertSelectedCompletionItemAsync(displayText:="Fo", isHardSelected:=True)
                state.SendTypeChars(":")
                Assert.Contains("case Fo:", state.GetLineTextFromCaretPosition(), StringComparison.Ordinal)
            End Using
        End Function

        <WpfTheory, CombinatorialData>
        <Trait(Traits.Feature, Traits.Features.Completion)>
        <WorkItem(543268, "http://vstfdevdiv:8080/DevDiv2/DevDiv/_workitems/edit/543268")>
        Public Async Function TestTypePreselection1(showCompletionInArgumentLists As Boolean) As Task
            Using state = TestStateFactory.CreateCSharpTestState(
                  <Document><![CDATA[
partial class C
{
}
partial class C
{
    $$
}]]></Document>,
                  showCompletionInArgumentLists:=showCompletionInArgumentLists)

                state.SendTypeChars("C")
                Await state.AssertSelectedCompletionItemAsync(displayText:="C", isHardSelected:=True)
                state.SendTypeChars(" ")
                Await state.AssertCompletionSessionAsync()
            End Using
        End Function

        <WorkItem(543519, "http://vstfdevdiv:8080/DevDiv2/DevDiv/_workitems/edit/543519")>
        <WpfTheory, CombinatorialData>
        <Trait(Traits.Feature, Traits.Features.Completion)>
        Public Async Function TestNewPreselectionAfterVar(showCompletionInArgumentLists As Boolean) As Task
            Using state = TestStateFactory.CreateCSharpTestState(
                  <Document><![CDATA[
class C
{
    void M()
    {
        var c = $$
    }
}]]></Document>,
                  showCompletionInArgumentLists:=showCompletionInArgumentLists)

                state.SendTypeChars("new ")
                Await state.AssertNoCompletionSessionAsync()
            End Using
        End Function

        <WorkItem(543559, "http://vstfdevdiv:8080/DevDiv2/DevDiv/_workitems/edit/543559")>
        <WorkItem(543561, "http://vstfdevdiv:8080/DevDiv2/DevDiv/_workitems/edit/543561")>
        <WpfTheory, CombinatorialData>
        <Trait(Traits.Feature, Traits.Features.Completion)>
        Public Async Function TestEscapedIdentifiers(showCompletionInArgumentLists As Boolean) As Task
            Using state = TestStateFactory.CreateCSharpTestState(
                  <Document><![CDATA[
class @return
{
    void goo()
    {
        $$
    }
}
]]></Document>,
                  showCompletionInArgumentLists:=showCompletionInArgumentLists)

                state.SendTypeChars("@")
                Await state.AssertNoCompletionSessionAsync()
                state.SendTypeChars("r")
                Await state.AssertSelectedCompletionItemAsync(displayText:="@return", isHardSelected:=True)
                state.SendTab()
                Assert.Contains("@return", state.GetLineTextFromCaretPosition(), StringComparison.Ordinal)
            End Using
        End Function

        <WorkItem(543771, "http://vstfdevdiv:8080/DevDiv2/DevDiv/_workitems/edit/543771")>
        <WpfTheory, CombinatorialData>
        <Trait(Traits.Feature, Traits.Features.Completion)>
        Public Async Function TestCommitUniqueItem1(showCompletionInArgumentLists As Boolean) As Task
            Using state = TestStateFactory.CreateCSharpTestState(
                  <Document><![CDATA[
using System;

class Program
{
    static void Main(string[] args)
    {
        Console.WriteL$$();
    }
}]]></Document>,
                  showCompletionInArgumentLists:=showCompletionInArgumentLists)

                Await state.SendCommitUniqueCompletionListItemAsync()
                Await state.AssertNoCompletionSessionAsync()
                Assert.Contains("WriteLine()", state.GetLineTextFromCaretPosition(), StringComparison.Ordinal)
            End Using
        End Function

        <WorkItem(543771, "http://vstfdevdiv:8080/DevDiv2/DevDiv/_workitems/edit/543771")>
        <WpfTheory, CombinatorialData>
        <Trait(Traits.Feature, Traits.Features.Completion)>
        Public Async Function TestCommitUniqueItem2(showCompletionInArgumentLists As Boolean) As Task
            Using state = TestStateFactory.CreateCSharpTestState(
                  <Document><![CDATA[
using System;

class Program
{
    static void Main(string[] args)
    {
        Console.WriteL$$ine();
    }
}]]></Document>,
                  showCompletionInArgumentLists:=showCompletionInArgumentLists)

                Await state.SendCommitUniqueCompletionListItemAsync()
                Await state.AssertNoCompletionSessionAsync()
            End Using
        End Function

        <WpfTheory, CombinatorialData>
        <Trait(Traits.Feature, Traits.Features.Completion)>
        Public Async Function CommitForUsingDirective1(showCompletionInArgumentLists As Boolean) As Task
            Using state = TestStateFactory.CreateCSharpTestState(
                              <Document>
                                  $$
                              </Document>,
                  showCompletionInArgumentLists:=showCompletionInArgumentLists)

                state.SendTypeChars("using Sys")
                Await state.AssertSelectedCompletionItemAsync(displayText:="System", isHardSelected:=True)
                state.SendTypeChars("(")
                Await state.AssertNoCompletionSessionAsync()
                Assert.Contains("using Sys(", state.GetLineTextFromCaretPosition(), StringComparison.Ordinal)
            End Using
        End Function

        <WpfTheory, CombinatorialData>
        <Trait(Traits.Feature, Traits.Features.Completion)>
        Public Async Function CommitForUsingDirective2(showCompletionInArgumentLists As Boolean) As Task
            Using state = TestStateFactory.CreateCSharpTestState(
                              <Document>
                                  $$
                              </Document>,
                  showCompletionInArgumentLists:=showCompletionInArgumentLists)

                state.SendTypeChars("using Sys")
                Await state.AssertSelectedCompletionItemAsync(displayText:="System", isHardSelected:=True)
                state.SendTypeChars(".")
                Await state.AssertCompletionSessionAsync()
                Assert.Contains("using System.", state.GetLineTextFromCaretPosition(), StringComparison.Ordinal)
            End Using
        End Function

        <WpfTheory, CombinatorialData>
        <Trait(Traits.Feature, Traits.Features.Completion)>
        Public Async Function CommitForUsingDirective3(showCompletionInArgumentLists As Boolean) As Task
            Using state = TestStateFactory.CreateCSharpTestState(
                              <Document>
                                  $$
                              </Document>,
                              extraExportedTypes:={GetType(CSharpFormattingInteractionService)}.ToList(),
                              showCompletionInArgumentLists:=showCompletionInArgumentLists)

                state.SendTypeChars("using Sys")
                Await state.AssertSelectedCompletionItemAsync(displayText:="System", isHardSelected:=True)
                state.SendTypeChars(";")
                Await state.AssertNoCompletionSessionAsync()
                state.AssertMatchesTextStartingAtLine(1, "using System;")
            End Using
        End Function

        <WpfTheory, CombinatorialData>
        <Trait(Traits.Feature, Traits.Features.Completion)>
        Public Async Function CommitForUsingDirective4(showCompletionInArgumentLists As Boolean) As Task
            Using state = TestStateFactory.CreateCSharpTestState(
                            <Document>
                                $$
                            </Document>,
                  showCompletionInArgumentLists:=showCompletionInArgumentLists)

                state.SendTypeChars("using Sys")
                Await state.AssertSelectedCompletionItemAsync(displayText:="System", isHardSelected:=True)
                state.SendTypeChars(" ")
                Await state.AssertNoCompletionSessionAsync()
                Assert.Contains("using Sys ", state.GetLineTextFromCaretPosition(), StringComparison.Ordinal)
            End Using
        End Function

        <WpfTheory, CombinatorialData>
        <Trait(Traits.Feature, Traits.Features.Completion)>
        Public Async Function KeywordsIncludedInObjectCreationCompletion(showCompletionInArgumentLists As Boolean) As Task
            Using state = TestStateFactory.CreateCSharpTestState(
                              <Document>
class C
{
    void Goo()
    {
        string s = new$$
    }
}
                              </Document>,
                  showCompletionInArgumentLists:=showCompletionInArgumentLists)

                state.SendTypeChars(" ")
                Await state.AssertSelectedCompletionItemAsync(displayText:="string", isHardSelected:=True)
                Await state.AssertCompletionItemsContainAllAsync("int")
            End Using
        End Function

        <WorkItem(544293, "http://vstfdevdiv:8080/DevDiv2/DevDiv/_workitems/edit/544293")>
        <WpfTheory, CombinatorialData>
        <Trait(Traits.Feature, Traits.Features.Completion)>
        Public Async Function NoKeywordsOrSymbolsAfterNamedParameterWithCSharp7(showCompletionInArgumentLists As Boolean) As Task
            Using state = TestStateFactory.CreateCSharpTestState(
                                <Document>
class Goo
{
    void Test()
    {
        object m = null;
        Method(obj:m, $$
    }

    void Method(object obj, int num = 23, string str = "")
    {
    }
}
                              </Document>, languageVersion:=LanguageVersion.CSharp7, showCompletionInArgumentLists:=showCompletionInArgumentLists)

                state.SendTypeChars("a")
                Await state.AssertCompletionItemsDoNotContainAnyAsync("System", "int")
                Await state.AssertCompletionItemsContainAsync("num", ":")
            End Using
        End Function

        <WpfTheory, CombinatorialData>
        <Trait(Traits.Feature, Traits.Features.Completion)>
        Public Async Function KeywordsOrSymbolsAfterNamedParameter(showCompletionInArgumentLists As Boolean) As Task
            Using state = TestStateFactory.CreateCSharpTestState(
                                <Document>
class Goo
{
    void Test()
    {
        object m = null;
        Method(obj:m, $$
    }

    void Method(object obj, int num = 23, string str = "")
    {
    }
}
                              </Document>,
                  showCompletionInArgumentLists:=showCompletionInArgumentLists)

                state.SendTypeChars("a")
                Await state.AssertCompletionItemsContainAllAsync("System", "int")
                Await state.AssertCompletionItemsContainAsync("num", ":")
            End Using
        End Function

        <WorkItem(544017, "http://vstfdevdiv:8080/DevDiv2/DevDiv/_workitems/edit/544017")>
        <WpfTheory, CombinatorialData>
        <Trait(Traits.Feature, Traits.Features.Completion)>
        Public Async Function EnumCompletionTriggeredOnSpace(showCompletionInArgumentLists As Boolean) As Task
            Using state = TestStateFactory.CreateCSharpTestState(
                              <Document>
enum Numeros { Uno, Dos }
class Goo
{
    void Bar(int a, Numeros n) { }
    void Baz()
    {
        Bar(0$$
    }
}
                              </Document>,
                  showCompletionInArgumentLists:=showCompletionInArgumentLists)

                state.SendTypeChars(", ")
                Await state.AssertSelectedCompletionItemAsync(displayText:="Numeros", isHardSelected:=True)
                Assert.Equal(1, state.GetCompletionItems().Where(Function(c) c.DisplayText = "Numeros").Count())
            End Using
        End Function

        <WorkItem(479078, "http://vstfdevdiv:8080/DevDiv2/DevDiv/_workitems/edit/479078")>
        <WpfTheory, CombinatorialData>
        <Trait(Traits.Feature, Traits.Features.Completion)>
        Public Async Function EnumCompletionTriggeredOnSpaceForNullables(showCompletionInArgumentLists As Boolean) As Task
            Using state = TestStateFactory.CreateCSharpTestState(
                              <Document>
enum Numeros { Uno, Dos }
class Goo
{
    void Bar(int a, Numeros? n) { }
    void Baz()
    {
        Bar(0$$
    }
}
                              </Document>,
                  showCompletionInArgumentLists:=showCompletionInArgumentLists)

                state.SendTypeChars(", ")
                Await state.AssertSelectedCompletionItemAsync(displayText:="Numeros", isHardSelected:=True)
                Assert.Equal(1, state.GetCompletionItems().Where(Function(c) c.DisplayText = "Numeros").Count())
            End Using
        End Function

        <WpfTheory, CombinatorialData>
        <Trait(Traits.Feature, Traits.Features.Completion)>
        Public Sub EnumCompletionTriggeredOnDot(showCompletionInArgumentLists As Boolean)
            Using state = TestStateFactory.CreateCSharpTestState(
                <Document>
enum Numeros { Uno, Dos }
class Goo
{
    void Bar()
    {
        Numeros num = $$
    }
}
                </Document>,
                  showCompletionInArgumentLists:=showCompletionInArgumentLists)

                state.SendTypeChars("Nu.")
                Assert.Contains("Numeros num = Numeros.", state.GetLineTextFromCaretPosition(), StringComparison.Ordinal)
            End Using
        End Sub

        <WpfTheory, CombinatorialData>
        <Trait(Traits.Feature, Traits.Features.Completion)>
        Public Async Function EnumCompletionNotTriggeredOnPlusCommitCharacter(showCompletionInArgumentLists As Boolean) As Task
            Await EnumCompletionNotTriggeredOnAsync("+"c, showCompletionInArgumentLists)
        End Function

        <WpfTheory, CombinatorialData>
        <Trait(Traits.Feature, Traits.Features.Completion)>
        Public Async Function EnumCompletionNotTriggeredOnLeftBraceCommitCharacter(showCompletionInArgumentLists As Boolean) As Task
            Await EnumCompletionNotTriggeredOnAsync("{"c, showCompletionInArgumentLists)
        End Function

        <WpfTheory, CombinatorialData>
        <Trait(Traits.Feature, Traits.Features.Completion)>
        Public Async Function EnumCompletionNotTriggeredOnSpaceCommitCharacter(showCompletionInArgumentLists As Boolean) As Task
            Await EnumCompletionNotTriggeredOnAsync(" "c, showCompletionInArgumentLists)
        End Function

        <WpfTheory, CombinatorialData>
        <Trait(Traits.Feature, Traits.Features.Completion)>
        Public Async Function EnumCompletionNotTriggeredOnSemicolonCommitCharacter(showCompletionInArgumentLists As Boolean) As Task
            Await EnumCompletionNotTriggeredOnAsync(";"c, showCompletionInArgumentLists)
        End Function

        Private Shared Async Function EnumCompletionNotTriggeredOnAsync(c As Char, showCompletionInArgumentLists As Boolean) As Task
            Using state = TestStateFactory.CreateCSharpTestState(
                <Document>
enum Numeros { Uno, Dos }
class Goo
{
    void Bar()
    {
        Numeros num = $$
    }
}
                </Document>,
                  showCompletionInArgumentLists:=showCompletionInArgumentLists)

                state.SendTypeChars("Nu")
                Await state.AssertSelectedCompletionItemAsync(displayText:="Numeros", isHardSelected:=True)
                state.SendTypeChars(c.ToString())
                Await state.AssertSessionIsNothingOrNoCompletionItemLikeAsync("Numberos")
                Assert.Contains(String.Format("Numeros num = Nu{0}", c), state.GetLineTextFromCaretPosition(), StringComparison.Ordinal)
            End Using
        End Function

        <WorkItem(49632, "https://github.com/dotnet/roslyn/pull/49632")>
        <WpfFact, Trait(Traits.Feature, Traits.Features.Completion)>
        Public Async Function CompletionEnumTypeAndValues() As Task
            Using state = TestStateFactory.CreateCSharpTestState(
                              <Document>
namespace A
{
    public enum Colors
    {
        Red,
        Green
    }
}
namespace B
{
    class Program
    {
        static void Main()
        {
            var color = A.Colors.Red;
            switch (color)
            {
                case $$
        }
    }
}                              </Document>)
                state.SendInvokeCompletionList()
                Await state.AssertCompletionItemsContainAsync(Function(i) i.DisplayText = "A.Colors" AndAlso i.FilterText = "Colors")
                Await state.AssertCompletionItemsContainAsync(Function(i) i.DisplayText = "A.Colors.Green" AndAlso i.FilterText = "A.Colors.Green")
                Await state.AssertCompletionItemsContainAsync(Function(i) i.DisplayText = "A.Colors.Red" AndAlso i.FilterText = "A.Colors.Red")
                Await state.AssertSelectedCompletionItemAsync("A.Colors", isHardSelected:=True)
            End Using
        End Function

        <WorkItem(49632, "https://github.com/dotnet/roslyn/pull/49632")>
        <WpfFact, Trait(Traits.Feature, Traits.Features.Completion)>
        Public Async Function CompletionEnumTypeSelectionSequenceTest() As Task
            Using state = TestStateFactory.CreateCSharpTestState(
                              <Document>
public enum Colors
{
    Red,
    Green
}

class Program
{
    void M(Colors color) { }

    static void Main()
    {
        M$$
    }
}                             </Document>)
                state.SendTypeChars("(")
                Await state.AssertCompletionSessionAsync
                Await state.AssertCompletionItemsContainAsync("Colors", "")
                Await state.AssertCompletionItemsContainAsync("Colors.Green", "")
                Await state.AssertCompletionItemsContainAsync("Colors.Red", "")
                Await state.AssertSelectedCompletionItemAsync("Colors", isHardSelected:=True)

                state.SendDownKey() 'Select "Colors.Red"
                state.SendTab() ' Insert "Colors.Red"
                state.SendUndo() 'Undo insert
                state.SendInvokeCompletionList()

                Await state.AssertSelectedCompletionItemAsync("Colors", isHardSelected:=True)
            End Using
        End Function

        <WorkItem(49632, "https://github.com/dotnet/roslyn/pull/49632")>
        <WpfFact, Trait(Traits.Feature, Traits.Features.Completion)>
        Public Async Function CompletionEnumTypeAndValuesWithAlias() As Task
            Using state = TestStateFactory.CreateCSharpTestState(
                              <Document>
using AT = System.AttributeTargets;

public class Program
{
    static void M(AT attributeTargets) { }
    
    public static void Main()
    {
        M($$
    }
}                              </Document>)
                state.SendInvokeCompletionList()
                Await state.AssertCompletionItemsContainAsync(Function(i) i.DisplayText = "AT" AndAlso i.SortText = "AT" AndAlso i.FilterText = "AT")
                Await state.AssertCompletionItemsContainAsync(Function(i) i.DisplayText = "AT.All" AndAlso i.FilterText = "AT.All")
                Await state.AssertSelectedCompletionItemAsync("AT", isHardSelected:=True)
            End Using
        End Function

        <WorkItem(544296, "http://vstfdevdiv:8080/DevDiv2/DevDiv/_workitems/edit/544296")>
        <WpfTheory, CombinatorialData>
        <Trait(Traits.Feature, Traits.Features.Completion)>
        Public Async Function TestVerbatimNamedIdentifierFiltering(showCompletionInArgumentLists As Boolean) As Task
            Using state = TestStateFactory.CreateCSharpTestState(
                              <Document>
class Program
{
    void Goo(int @int)
    {
        Goo($$
    }
}
                              </Document>,
                  showCompletionInArgumentLists:=showCompletionInArgumentLists)

                state.SendTypeChars("i")
                Await state.AssertCompletionSessionAsync()
                Await state.AssertCompletionItemsContainAsync("@int", ":")
                state.SendTypeChars("n")
                Await state.AssertCompletionItemsContainAsync("@int", ":")
                state.SendTypeChars("t")
                Await state.AssertCompletionItemsContainAsync("@int", ":")
            End Using
        End Function

        <WorkItem(543687, "http://vstfdevdiv:8080/DevDiv2/DevDiv/_workitems/edit/543687")>
        <WpfTheory, CombinatorialData>
        <Trait(Traits.Feature, Traits.Features.Completion)>
        Public Async Function TestNoPreselectInInvalidObjectCreationLocation(showCompletionInArgumentLists As Boolean) As Task
            Using state = TestStateFactory.CreateCSharpTestState(
                              <Document><![CDATA[
using System;

class Program
{
    void Test()
    {
        $$
    }
}

class Bar { }

class Goo<T> : IGoo<T>
{
}

interface IGoo<T>
{
}]]>
                              </Document>,
                  showCompletionInArgumentLists:=showCompletionInArgumentLists)

                state.SendTypeChars("IGoo<Bar> a = new ")
                Await state.AssertNoCompletionSessionAsync()
            End Using
        End Function

        <WorkItem(544925, "http://vstfdevdiv:8080/DevDiv2/DevDiv/_workitems/edit/544925")>
        <WpfTheory, CombinatorialData>
        <Trait(Traits.Feature, Traits.Features.Completion)>
        Public Sub TestQualifiedEnumSelection(showCompletionInArgumentLists As Boolean)
            Using state = TestStateFactory.CreateCSharpTestState(
                              <Document>
using System;

class Program
{
    void Main()
    {
        Environment.GetFolderPath$$
    }
}
                              </Document>,
                  showCompletionInArgumentLists:=showCompletionInArgumentLists)

                state.SendTypeChars("(")
                state.SendTab()
                Assert.Contains("Environment.SpecialFolder", state.GetLineTextFromCaretPosition(), StringComparison.Ordinal)
            End Using
        End Sub

        <WorkItem(545070, "http://vstfdevdiv:8080/DevDiv2/DevDiv/_workitems/edit/545070")>
        <WpfTheory, CombinatorialData>
        <Trait(Traits.Feature, Traits.Features.Completion)>
        Public Async Function TestTextChangeSpanWithAtCharacter(showCompletionInArgumentLists As Boolean) As Task
            Using state = TestStateFactory.CreateCSharpTestState(
                              <Document>
public class @event
{
    $$@event()
    {
    }
}
                              </Document>,
                  showCompletionInArgumentLists:=showCompletionInArgumentLists)

                state.SendTypeChars("public ")
                Await state.AssertNoCompletionSessionAsync()
                Assert.Contains("public @event", state.GetLineTextFromCaretPosition(), StringComparison.Ordinal)
            End Using
        End Function

        <WpfTheory, CombinatorialData>
        <Trait(Traits.Feature, Traits.Features.Completion)>
        Public Async Function TestDoNotInsertColonSoThatUserCanCompleteOutAVariableNameThatDoesNotCurrentlyExist_IE_TheCyrusCase(showCompletionInArgumentLists As Boolean) As Task
            Using state = TestStateFactory.CreateCSharpTestState(
                              <Document>
using System.Threading;

class Program
{
    static void Main(string[] args)
    {
        Goo($$)
    }

    void Goo(CancellationToken cancellationToken)
    {
    }
}
                              </Document>,
                  showCompletionInArgumentLists:=showCompletionInArgumentLists)

                state.SendTypeChars("can")
                state.SendTab()
                Await state.AssertNoCompletionSessionAsync()
                Assert.Contains("Goo(cancellationToken)", state.GetLineTextFromCaretPosition(), StringComparison.Ordinal)
            End Using
        End Function

#If False Then
    <Scenario Name="Verify correct intellisense selection on ENTER">
        <SetEditorText>
            <![CDATA[class Class1
{
    void Main(string[] args)
    {
        //
    }
}]]>
        </SetEditorText>
        <PlaceCursor Marker="//"/>
        <SendKeys>var a = System.TimeSpan.FromMin{ENTER}{(}</SendKeys>
        <VerifyEditorContainsText>
            <![CDATA[class Class1
{
    void Main(string[] args)
    {
        var a = System.TimeSpan.FromMinutes(
    }
}]]>
        </VerifyEditorContainsText>
    </Scenario>
#End If

        <WorkItem(544940, "http://vstfdevdiv:8080/DevDiv2/DevDiv/_workitems/edit/544940")>
        <WpfTheory, CombinatorialData>
        <Trait(Traits.Feature, Traits.Features.Completion)>
        Public Async Function AttributeNamedPropertyCompletionCommitWithTab(showCompletionInArgumentLists As Boolean) As Task
            Using state = TestStateFactory.CreateCSharpTestState(
                            <Document>
class MyAttribute : System.Attribute
{
    public string Name { get; set; }
}

[MyAttribute($$
public class Goo
{
}
                            </Document>,
                  showCompletionInArgumentLists:=showCompletionInArgumentLists)
                state.SendTypeChars("Nam")
                state.SendTab()
                Await state.AssertNoCompletionSessionAsync()
                Assert.Equal("[MyAttribute(Name =", state.GetLineTextFromCaretPosition())
            End Using
        End Function

        <WorkItem(544940, "http://vstfdevdiv:8080/DevDiv2/DevDiv/_workitems/edit/544940")>
        <WpfTheory, CombinatorialData>
        <Trait(Traits.Feature, Traits.Features.Completion)>
        Public Async Function LocalFunctionAttributeNamedPropertyCompletionCommitWithTab(showCompletionInArgumentLists As Boolean) As Task
            Using state = TestStateFactory.CreateCSharpTestState(
                            <Document>
class MyAttribute : System.Attribute
{
    public string Name { get; set; }
}

public class Goo
{
    void M()
    {
        [MyAttribute($$
        void local1() { }
    }
}
                            </Document>,
                  showCompletionInArgumentLists:=showCompletionInArgumentLists)
                state.SendTypeChars("Nam")
                state.SendTab()
                Await state.AssertNoCompletionSessionAsync()
                Assert.Equal("        [MyAttribute(Name =", state.GetLineTextFromCaretPosition())
            End Using
        End Function

        <WorkItem(544940, "http://vstfdevdiv:8080/DevDiv2/DevDiv/_workitems/edit/544940")>
        <WpfTheory, CombinatorialData>
        <Trait(Traits.Feature, Traits.Features.Completion)>
        Public Async Function AttributeOnLocalFunctionCompletionCommitWithTab(showCompletionInArgumentLists As Boolean) As Task
            Using state = TestStateFactory.CreateCSharpTestState(
                            <Document>
class MyGoodAttribute : System.Attribute
{
    public string Name { get; set; }
}

public class Goo
{
    void M()
    {
        [$$
        void local1()
        {
        }
    }
}
                            </Document>,
                  showCompletionInArgumentLists:=showCompletionInArgumentLists)
                state.SendTypeChars("MyG")
                state.SendTab()
                Await state.AssertNoCompletionSessionAsync()
                Assert.Equal("        [MyGood", state.GetLineTextFromCaretPosition())
            End Using
        End Function

        <WorkItem(544940, "http://vstfdevdiv:8080/DevDiv2/DevDiv/_workitems/edit/544940")>
        <WpfTheory, CombinatorialData>
        <Trait(Traits.Feature, Traits.Features.Completion)>
        Public Async Function AttributeOnMissingStatementCompletionCommitWithTab(showCompletionInArgumentLists As Boolean) As Task
            Using state = TestStateFactory.CreateCSharpTestState(
                            <Document>
class MyGoodAttribute : System.Attribute
{
    public string Name { get; set; }
}

public class Goo
{
    void M()
    {
        [$$
    }
}
                            </Document>,
                  showCompletionInArgumentLists:=showCompletionInArgumentLists)
                state.SendTypeChars("MyG")
                state.SendTab()
                Await state.AssertNoCompletionSessionAsync()
                Assert.Equal("        [MyGood", state.GetLineTextFromCaretPosition())
            End Using
        End Function

        <WorkItem(544940, "http://vstfdevdiv:8080/DevDiv2/DevDiv/_workitems/edit/544940")>
        <WpfTheory, CombinatorialData>
        <Trait(Traits.Feature, Traits.Features.Completion)>
        Public Async Function TypeAfterAttributeListOnStatement(showCompletionInArgumentLists As Boolean) As Task
            Using state = TestStateFactory.CreateCSharpTestState(
                            <Document>
class MyGoodAttribute : System.Attribute
{
    public string Name { get; set; }
}

public class Goo
{
    void M()
    {
        [MyGood] $$
    }
}
                            </Document>,
                  showCompletionInArgumentLists:=showCompletionInArgumentLists)
                state.SendTypeChars("Go")
                state.SendTab()
                Await state.AssertNoCompletionSessionAsync()
                Assert.Equal("        [MyGood] Goo", state.GetLineTextFromCaretPosition())
            End Using
        End Function

        <WorkItem(544940, "http://vstfdevdiv:8080/DevDiv2/DevDiv/_workitems/edit/544940")>
        <WpfTheory, CombinatorialData>
        <Trait(Traits.Feature, Traits.Features.Completion)>
        Public Async Function AttributeNamedPropertyCompletionCommitWithEquals(showCompletionInArgumentLists As Boolean) As Task
            Using state = TestStateFactory.CreateCSharpTestState(
                            <Document>
class MyAttribute : System.Attribute
{
    public string Name { get; set; }
}

[MyAttribute($$
public class Goo
{
}
                            </Document>,
                  showCompletionInArgumentLists:=showCompletionInArgumentLists)
                state.SendTypeChars("Nam=")
                Await state.AssertNoCompletionSessionAsync()
                Assert.Equal("[MyAttribute(Name =", state.GetLineTextFromCaretPosition())
            End Using
        End Function

        <WorkItem(544940, "http://vstfdevdiv:8080/DevDiv2/DevDiv/_workitems/edit/544940")>
        <WpfTheory, CombinatorialData>
        <Trait(Traits.Feature, Traits.Features.Completion)>
        Public Async Function AttributeNamedPropertyCompletionCommitWithSpace(showCompletionInArgumentLists As Boolean) As Task
            Using state = TestStateFactory.CreateCSharpTestState(
                            <Document>
class MyAttribute : System.Attribute
{
    public string Name { get; set; }
}

[MyAttribute($$
public class Goo
{
}
                            </Document>,
                  showCompletionInArgumentLists:=showCompletionInArgumentLists)
                state.SendTypeChars("Nam ")
                Await state.AssertNoCompletionSessionAsync()
                Assert.Equal("[MyAttribute(Name ", state.GetLineTextFromCaretPosition())
            End Using
        End Function

        <WorkItem(545590, "http://vstfdevdiv:8080/DevDiv2/DevDiv/_workitems/edit/545590")>
        <WpfTheory, CombinatorialData>
        <Trait(Traits.Feature, Traits.Features.Completion)>
        Public Async Function TestOverrideDefaultParameter_CSharp7(showCompletionInArgumentLists As Boolean) As Task
            Using state = TestStateFactory.CreateCSharpTestState(
                <Document><![CDATA[
class C
{
    public virtual void Goo<S>(S x = default(S))
    {
    }
}

class D : C
{
    override $$
}
            ]]></Document>,
                   languageVersion:=LanguageVersion.CSharp7, showCompletionInArgumentLists:=showCompletionInArgumentLists)
                state.SendTypeChars(" Goo")
                state.SendTab()
                Await state.AssertNoCompletionSessionAsync()
                Assert.Contains("public override void Goo<S>(S x = default(S))", state.SubjectBuffer.CurrentSnapshot.GetText(), StringComparison.Ordinal)
            End Using
        End Function

        <WpfTheory, CombinatorialData>
        <Trait(Traits.Feature, Traits.Features.Completion)>
        Public Async Function TestOverrideDefaultParameter(showCompletionInArgumentLists As Boolean) As Task
            Using state = TestStateFactory.CreateCSharpTestState(
                <Document><![CDATA[
class C
{
    public virtual void Goo<S>(S x = default(S))
    {
    }
}

class D : C
{
    override $$
}
            ]]></Document>,
                  showCompletionInArgumentLists:=showCompletionInArgumentLists)
                state.SendTypeChars(" Goo")
                state.SendTab()
                Await state.AssertNoCompletionSessionAsync()
                Assert.Contains("public override void Goo<S>(S x = default)", state.SubjectBuffer.CurrentSnapshot.GetText(), StringComparison.Ordinal)
            End Using
        End Function

        <WorkItem(545664, "http://vstfdevdiv:8080/DevDiv2/DevDiv/_workitems/edit/545664")>
        <WpfTheory, CombinatorialData>
        <Trait(Traits.Feature, Traits.Features.Completion)>
        Public Async Function TestArrayAfterOptionalParameter(showCompletionInArgumentLists As Boolean) As Task
            Using state = TestStateFactory.CreateCSharpTestState(
                <Document><![CDATA[
class A
{
    public virtual void Goo(int x = 0, int[] y = null) { }
}

class B : A
{
public override void Goo(int x = 0, params int[] y) { }
}

class C : B
{
    override$$
}
            ]]></Document>,
                  showCompletionInArgumentLists:=showCompletionInArgumentLists)
                state.SendTypeChars(" Goo")
                state.SendTab()
                Await state.AssertNoCompletionSessionAsync()
                Assert.Contains("    public override void Goo(int x = 0, int[] y = null)", state.SubjectBuffer.CurrentSnapshot.GetText(), StringComparison.Ordinal)
            End Using
        End Function

        <WorkItem(545967, "http://vstfdevdiv:8080/DevDiv2/DevDiv/_workitems/edit/545967")>
        <WpfTheory, CombinatorialData>
        <Trait(Traits.Feature, Traits.Features.Completion)>
        Public Async Function TestVirtualSpaces(showCompletionInArgumentLists As Boolean) As Task
            Using state = TestStateFactory.CreateCSharpTestState(
                <Document><![CDATA[
class C
{
    public string P { get; set; }
    void M()
    {
        var v = new C
        {$$
        };
    }
}
            ]]></Document>,
                  showCompletionInArgumentLists:=showCompletionInArgumentLists)
                state.SendReturn()
                Assert.True(state.TextView.Caret.InVirtualSpace)
                Assert.Equal(12, state.TextView.Caret.Position.VirtualSpaces)
                state.SendInvokeCompletionList()
                Await state.AssertCompletionSessionAsync()
                Await state.AssertSelectedCompletionItemAsync("P", isSoftSelected:=True)
                state.SendDownKey()
                Await state.AssertSelectedCompletionItemAsync("P", isHardSelected:=True)
                state.SendTab()
                Assert.Equal("            P", state.GetLineFromCurrentCaretPosition().GetText())

                Dim bufferPosition = state.TextView.Caret.Position.BufferPosition
                Assert.Equal(13, bufferPosition.Position - bufferPosition.GetContainingLine().Start.Position)
                Assert.False(state.TextView.Caret.InVirtualSpace)
            End Using
        End Function

        <WorkItem(546561, "http://vstfdevdiv:8080/DevDiv2/DevDiv/_workitems/edit/546561")>
        <WpfTheory, CombinatorialData>
        <Trait(Traits.Feature, Traits.Features.Completion)>
        Public Async Function TestNamedParameterAgainstMRU(showCompletionInArgumentLists As Boolean) As Task
            Using state = TestStateFactory.CreateCSharpTestState(
                <Document><![CDATA[
class Program
{
    void Goo(string s) { }

    static void Main()
    {
        $$
    }
}
            ]]></Document>,
                  showCompletionInArgumentLists:=showCompletionInArgumentLists)
                ' prime the MRU
                state.SendTypeChars("string")
                state.SendTab()
                Await state.AssertNoCompletionSessionAsync()

                ' Delete what we just wrote.
                state.SendBackspace()
                state.SendBackspace()
                state.SendBackspace()
                state.SendBackspace()
                state.SendBackspace()
                state.SendBackspace()
                state.SendEscape()
                Await state.AssertNoCompletionSessionAsync()

                ' ensure we still select the named param even though 'string' is in the MRU.
                state.SendTypeChars("Goo(s")
                Await state.AssertSelectedCompletionItemAsync("s", displayTextSuffix:=":")
            End Using
        End Function

        <WorkItem(546403, "http://vstfdevdiv:8080/DevDiv2/DevDiv/_workitems/edit/546403")>
        <WpfTheory, CombinatorialData>
        <Trait(Traits.Feature, Traits.Features.Completion)>
        Public Async Function TestMissingOnObjectCreationAfterVar1(showCompletionInArgumentLists As Boolean) As Task
            Using state = TestStateFactory.CreateCSharpTestState(
                <Document><![CDATA[
class A
{
    void Goo()
    {
        var v = new$$
    }
}
            ]]></Document>,
                  showCompletionInArgumentLists:=showCompletionInArgumentLists)
                state.SendTypeChars(" ")
                Await state.AssertNoCompletionSessionAsync()
            End Using
        End Function

        <WorkItem(546403, "http://vstfdevdiv:8080/DevDiv2/DevDiv/_workitems/edit/546403")>
        <WpfTheory, CombinatorialData>
        <Trait(Traits.Feature, Traits.Features.Completion)>
        Public Async Function TestMissingOnObjectCreationAfterVar2(showCompletionInArgumentLists As Boolean) As Task
            Using state = TestStateFactory.CreateCSharpTestState(
                <Document><![CDATA[
class A
{
    void Goo()
    {
        var v = new $$
    }
}
            ]]></Document>,
                  showCompletionInArgumentLists:=showCompletionInArgumentLists)
                state.SendTypeChars("X")
                Await state.AssertCompletionItemsDoNotContainAnyAsync("X")
            End Using
        End Function

        <WorkItem(546917, "http://vstfdevdiv:8080/DevDiv2/DevDiv/_workitems/edit/546917")>
        <WpfTheory, CombinatorialData>
        <Trait(Traits.Feature, Traits.Features.Completion)>
        Public Async Function TestEnumInSwitch(showCompletionInArgumentLists As Boolean) As Task
            Using state = TestStateFactory.CreateCSharpTestState(
                <Document><![CDATA[
enum Numeros
{
}
class C
{
    void M()
    {
        Numeros n;
        switch (n)
        {
            case$$
        }
    }
}
            ]]></Document>,
                  showCompletionInArgumentLists:=showCompletionInArgumentLists)
                state.SendTypeChars(" ")
                Await state.AssertSelectedCompletionItemAsync(displayText:="Numeros")
            End Using
        End Function

        <WorkItem(547016, "http://vstfdevdiv:8080/DevDiv2/DevDiv/_workitems/edit/547016")>
        <WpfTheory, CombinatorialData>
        <Trait(Traits.Feature, Traits.Features.Completion)>
        Public Async Function TestAmbiguityInLocalDeclaration(showCompletionInArgumentLists As Boolean) As Task
            Using state = TestStateFactory.CreateCSharpTestState(
                <Document><![CDATA[
class C
{
    public int W;
    public C()
    {
        $$
        W = 0;
    }
}

            ]]></Document>,
                  showCompletionInArgumentLists:=showCompletionInArgumentLists)
                state.SendTypeChars("w")
                Await state.AssertSelectedCompletionItemAsync(displayText:="W")
            End Using
        End Function

        <WorkItem(530835, "http://vstfdevdiv:8080/DevDiv2/DevDiv/_workitems/edit/530835")>
        <WpfTheory, CombinatorialData>
        <Trait(Traits.Feature, Traits.Features.Completion)>
        Public Async Function TestCompletionFilterSpanCaretBoundary(showCompletionInArgumentLists As Boolean) As Task
            Using state = TestStateFactory.CreateCSharpTestState(
                <Document><![CDATA[
class C
{
    public void Method()
    {
        $$
    }
}
            ]]></Document>,
                  showCompletionInArgumentLists:=showCompletionInArgumentLists)
                state.SendTypeChars("Met")
                Await state.AssertSelectedCompletionItemAsync(displayText:="Method")
                state.SendLeftKey()
                state.SendLeftKey()
                state.SendLeftKey()
                state.SendTypeChars("new")
                Await state.AssertSelectedCompletionItemAsync(displayText:="Method", isSoftSelected:=True)
            End Using
        End Function

        <WorkItem(5487, "https://github.com/dotnet/roslyn/issues/5487")>
        <WpfTheory, CombinatorialData>
        <Trait(Traits.Feature, Traits.Features.Completion)>
        Public Async Function TestCommitCharTypedAtTheBeginingOfTheFilterSpan(showCompletionInArgumentLists As Boolean) As Task
            Using state = TestStateFactory.CreateCSharpTestState(
                  <Document><![CDATA[
class C
{
    public bool Method()
    {
        if ($$
    }
}
            ]]></Document>,
                  showCompletionInArgumentLists:=showCompletionInArgumentLists)

                state.SendTypeChars("Met")
                Await state.AssertCompletionSessionAsync()
                state.SendLeftKey()
                state.SendLeftKey()
                state.SendLeftKey()
                Await state.AssertSelectedCompletionItemAsync(isSoftSelected:=True)
                state.SendTypeChars("!")
                Await state.AssertNoCompletionSessionAsync()
                Assert.Equal("if (!Met", state.GetLineTextFromCaretPosition().Trim())
                Assert.Equal("M", state.GetCaretPoint().BufferPosition.GetChar())
            End Using
        End Function

        <WorkItem(622957, "http://vstfdevdiv:8080/DevDiv2/DevDiv/_workitems/edit/622957")>
        <WpfTheory, CombinatorialData>
        <Trait(Traits.Feature, Traits.Features.Completion)>
        Public Async Function TestBangFiltersInDocComment(showCompletionInArgumentLists As Boolean) As Task
            Using state = TestStateFactory.CreateCSharpTestState(
                  <Document><![CDATA[
using System;

/// $$
/// TestDocComment
/// </summary>
class TestException : Exception { }
]]></Document>,
                  showCompletionInArgumentLists:=showCompletionInArgumentLists)

                state.SendTypeChars("<")
                Await state.AssertCompletionSessionAsync()
                state.SendTypeChars("!")
                Await state.AssertCompletionSessionAsync()
                Await state.AssertSelectedCompletionItemAsync("!--")
            End Using
        End Function

        <WpfTheory, CombinatorialData>
        <Trait(Traits.Feature, Traits.Features.Completion)>
        Public Async Function InvokeCompletionDoesNotFilter(showCompletionInArgumentLists As Boolean) As Task
            Using state = TestStateFactory.CreateCSharpTestState(
                <Document><![CDATA[
using System;
class C
{
    public void Method()
    {
        string$$
    }
}
            ]]></Document>,
                  showCompletionInArgumentLists:=showCompletionInArgumentLists)
                state.SendInvokeCompletionList()
                Await state.AssertSelectedCompletionItemAsync("string")
                Await state.AssertCompletionItemsContainAllAsync("int", "Method")
            End Using
        End Function

        <WpfTheory, CombinatorialData>
        <Trait(Traits.Feature, Traits.Features.Completion)>
        Public Async Function InvokeBeforeWordDoesNotSelect(showCompletionInArgumentLists As Boolean) As Task
            Using state = TestStateFactory.CreateCSharpTestState(
                <Document><![CDATA[
using System;
class C
{
    public void Method()
    {
        $$string
    }
}
            ]]></Document>,
                  showCompletionInArgumentLists:=showCompletionInArgumentLists)
                state.SendInvokeCompletionList()
                Await state.AssertSelectedCompletionItemAsync("AccessViolationException")
                Await state.AssertCompletionItemsContainAllAsync("int", "Method")
            End Using
        End Function

        <WpfTheory, CombinatorialData>
        <Trait(Traits.Feature, Traits.Features.Completion)>
        Public Async Function InvokeCompletionSelectsWithoutRegardToCaretPosition(showCompletionInArgumentLists As Boolean) As Task
            Using state = TestStateFactory.CreateCSharpTestState(
                <Document><![CDATA[
using System;
class C
{
    public void Method()
    {
        s$$tring
    }
}
            ]]></Document>,
                  showCompletionInArgumentLists:=showCompletionInArgumentLists)
                state.SendInvokeCompletionList()
                Await state.AssertSelectedCompletionItemAsync("string")
                Await state.AssertCompletionItemsContainAllAsync("int", "Method")
            End Using
        End Function

        <WpfTheory, CombinatorialData>
        <Trait(Traits.Feature, Traits.Features.Completion)>
        Public Sub TabAfterQuestionMark(showCompletionInArgumentLists As Boolean)
            Using state = TestStateFactory.CreateCSharpTestState(
                <Document><![CDATA[
using System;
class C
{
    public void Method()
    {
        ?$$
    }
}
            ]]></Document>,
                  showCompletionInArgumentLists:=showCompletionInArgumentLists)
                state.SendTab()
                Assert.Equal(state.GetLineTextFromCaretPosition(), "        ?" + vbTab)
            End Using
        End Sub

        <WorkItem(657658, "http://vstfdevdiv:8080/DevDiv2/DevDiv/_workitems/edit/657658")>
        <WpfTheory, CombinatorialData>
        <Trait(Traits.Feature, Traits.Features.Completion)>
        Public Async Function PreselectionIgnoresBrackets(showCompletionInArgumentLists As Boolean) As Task
            Using state = TestStateFactory.CreateCSharpTestState(
                  <Document><![CDATA[
using System;
using System.Collections.Generic;
using System.Linq;
using System.Threading.Tasks;

class Program
{
    $$

    static void Main(string[] args)
    {

    }
}]]></Document>,
                  showCompletionInArgumentLists:=showCompletionInArgumentLists)

                state.SendTypeChars("static void F<T>(int a, Func<T, int> b) { }")
                state.SendEscape()

                state.TextView.Caret.MoveTo(New VisualStudio.Text.SnapshotPoint(state.SubjectBuffer.CurrentSnapshot, 220))

                state.SendTypeChars("F")
                Await state.AssertCompletionSessionAsync()
                Await state.AssertSelectedCompletionItemAsync("F", displayTextSuffix:="<>")
            End Using
        End Function

        <WorkItem(672474, "http://vstfdevdiv:8080/DevDiv2/DevDiv/_workitems/edit/672474")>
        <WpfTheory, CombinatorialData>
        <Trait(Traits.Feature, Traits.Features.Completion)>
        Public Async Function TestInvokeSnippetCommandDismissesCompletion(showCompletionInArgumentLists As Boolean) As Task
            Using state = TestStateFactory.CreateCSharpTestState(
                              <Document>$$</Document>,
                  showCompletionInArgumentLists:=showCompletionInArgumentLists)

                state.SendTypeChars("us")
                Await state.AssertCompletionSessionAsync()
                state.SendInsertSnippetCommand()
                Await state.AssertNoCompletionSessionAsync()
            End Using
        End Function

        <WorkItem(672474, "http://vstfdevdiv:8080/DevDiv2/DevDiv/_workitems/edit/672474")>
        <WpfTheory, CombinatorialData>
        <Trait(Traits.Feature, Traits.Features.Completion)>
        Public Async Function TestSurroundWithCommandDismissesCompletion(showCompletionInArgumentLists As Boolean) As Task
            Using state = TestStateFactory.CreateCSharpTestState(
                              <Document>$$</Document>,
                  showCompletionInArgumentLists:=showCompletionInArgumentLists)

                state.SendTypeChars("us")
                Await state.AssertCompletionSessionAsync()
                state.SendSurroundWithCommand()
                Await state.AssertNoCompletionSessionAsync()
            End Using
        End Function

        <WorkItem(737239, "http://vstfdevdiv:8080/DevDiv2/DevDiv/_workitems/edit/737239")>
        <WpfTheory, CombinatorialData>
        <Trait(Traits.Feature, Traits.Features.Completion)>
        Public Async Function LetEditorHandleOpenParen(showCompletionInArgumentLists As Boolean) As Task
            Dim expected = <Document><![CDATA[
using System;
using System.Collections.Generic;
using System.Linq;
using System.Threading.Tasks;

class Program
{
    static void Main(string[] args)
    {
        List<int> x = new List<int>(
    }
}]]></Document>.Value.Replace(vbLf, vbCrLf)

            Using state = TestStateFactory.CreateCSharpTestState(<Document><![CDATA[
using System;
using System.Collections.Generic;
using System.Linq;
using System.Threading.Tasks;

class Program
{
    static void Main(string[] args)
    {
        List<int> x = new$$
    }
}]]></Document>,
                  showCompletionInArgumentLists:=showCompletionInArgumentLists)

                state.SendTypeChars(" ")
                Await state.AssertCompletionSessionAsync()
                Await state.AssertSelectedCompletionItemAsync("List<int>")
                state.SendTypeChars("(")
                Assert.Equal(expected, state.GetDocumentText())
            End Using
        End Function

        <WorkItem(785637, "http://vstfdevdiv:8080/DevDiv2/DevDiv/_workitems/edit/785637")>
        <WpfTheory, CombinatorialData>
        <Trait(Traits.Feature, Traits.Features.Completion)>
        Public Async Function CommitMovesCaretToWordEnd(showCompletionInArgumentLists As Boolean) As Task
            Using state = TestStateFactory.CreateCSharpTestState(
                <Document><![CDATA[
using System;
class C
{
    public void Main()
    {
        M$$ain
    }
}
            ]]></Document>,
                  showCompletionInArgumentLists:=showCompletionInArgumentLists)

                Await state.SendCommitUniqueCompletionListItemAsync()
                Assert.Equal(state.GetLineFromCurrentCaretPosition().End, state.GetCaretPoint().BufferPosition)
            End Using
        End Function

        <WorkItem(775370, "http://vstfdevdiv:8080/DevDiv2/DevDiv/_workitems/edit/775370")>
        <WpfTheory, CombinatorialData>
        <Trait(Traits.Feature, Traits.Features.Completion)>
        Public Async Function MatchingConsidersAtSign(showCompletionInArgumentLists As Boolean) As Task
            Using state = TestStateFactory.CreateCSharpTestState(
                <Document><![CDATA[
using System;
class C
{
    public void Main()
    {
        $$
    }
}
            ]]></Document>,
                  showCompletionInArgumentLists:=showCompletionInArgumentLists)
                state.SendTypeChars("var @this = ""goo"";")
                state.SendReturn()
                state.SendTypeChars("string str = this.ToString();")
                state.SendReturn()
                state.SendTypeChars("str = @th")

                Await state.AssertSelectedCompletionItemAsync("@this")
            End Using
        End Function

        <WorkItem(865089, "http://vstfdevdiv:8080/DevDiv2/DevDiv/_workitems/edit/865089")>
        <WpfTheory, CombinatorialData>
        <Trait(Traits.Feature, Traits.Features.Completion)>
        Public Async Function AttributeFilterTextRemovesAttributeSuffix(showCompletionInArgumentLists As Boolean) As Task
            Using state = TestStateFactory.CreateCSharpTestState(
                <Document><![CDATA[
[$$]
class AtAttribute : System.Attribute { }]]></Document>,
                  showCompletionInArgumentLists:=showCompletionInArgumentLists)
                state.SendTypeChars("At")
                Await state.AssertSelectedCompletionItemAsync("At")
                Assert.Equal("At", state.GetSelectedItem().FilterText)
            End Using
        End Function

        <WorkItem(852578, "http://vstfdevdiv:8080/DevDiv2/DevDiv/_workitems/edit/852578")>
        <WpfTheory, CombinatorialData>
        <Trait(Traits.Feature, Traits.Features.Completion)>
        Public Async Function PreselectExceptionOverSnippet(showCompletionInArgumentLists As Boolean) As Task
            Using state = TestStateFactory.CreateCSharpTestState(
                <Document><![CDATA[
using System;
class C
{
    Exception goo() {
        return new $$
    }
}]]></Document>,
                  showCompletionInArgumentLists:=showCompletionInArgumentLists)
                state.SendTypeChars(" ")
                Await state.AssertSelectedCompletionItemAsync("Exception")
            End Using
        End Function

        <WorkItem(868286, "http://vstfdevdiv:8080/DevDiv2/DevDiv/_workitems/edit/868286")>
        <WpfTheory, CombinatorialData>
        <Trait(Traits.Feature, Traits.Features.Completion)>
        Public Sub CommitNameAfterAlias(showCompletionInArgumentLists As Boolean)
            Using state = TestStateFactory.CreateCSharpTestState(
                <Document><![CDATA[
using goo = System$$]]></Document>,
                  showCompletionInArgumentLists:=showCompletionInArgumentLists)
                state.SendTypeChars(".act<")
                state.AssertMatchesTextStartingAtLine(1, "using goo = System.Action<")
            End Using
        End Sub

        <WpfTheory, CombinatorialData>
        <Trait(Traits.Feature, Traits.Features.Completion)>
        Public Async Function TestCompletionInLinkedFiles(showCompletionInArgumentLists As Boolean) As Task
            Using state = TestStateFactory.CreateTestStateFromWorkspace(
                <Workspace>
                    <Project Language="C#" CommonReferences="true" AssemblyName="CSProj" PreprocessorSymbols="Thing2">
                        <Document FilePath="C.cs">
class C
{
    void M()
    {
        $$
    }

#if Thing1
    void Thing1() { }
#elif Thing2
    void Thing2() { }
#endif
}
                              </Document>
                    </Project>
                    <Project Language="C#" CommonReferences="true" PreprocessorSymbols="Thing1">
                        <Document IsLinkFile="true" LinkAssemblyName="CSProj" LinkFilePath="C.cs"/>
                    </Project>
                </Workspace>, showCompletionInArgumentLists:=showCompletionInArgumentLists)

                Dim documents = state.Workspace.Documents
                Dim linkDocument = documents.Single(Function(d) d.IsLinkFile)
                state.SendTypeChars("Thing1")
                Await state.AssertSelectedCompletionItemAsync("Thing1")
                state.SendBackspace()
                state.SendBackspace()
                state.SendBackspace()
                state.SendBackspace()
                state.SendBackspace()
                state.SendBackspace()
                state.SendEscape()
                state.Workspace.SetDocumentContext(linkDocument.Id)
                state.SendTypeChars("Thing1")
                Await state.AssertSelectedCompletionItemAsync("Thing1")
                Assert.True(state.GetSelectedItem().Tags.Contains(WellKnownTags.Warning))
                state.SendBackspace()
                state.SendBackspace()
                state.SendBackspace()
                state.SendBackspace()
                state.SendBackspace()
                state.SendBackspace()
                state.SendTypeChars("M")
                Await state.AssertSelectedCompletionItemAsync("M")
                Assert.False(state.GetSelectedItem().Tags.Contains(WellKnownTags.Warning))
            End Using
        End Function

        <WorkItem(951726, "http://vstfdevdiv:8080/DevDiv2/DevDiv/_workitems/edit/951726")>
        <WpfTheory, CombinatorialData>
        <Trait(Traits.Feature, Traits.Features.Completion)>
        Public Async Function DismissUponSave(showCompletionInArgumentLists As Boolean) As Task
            Using state = TestStateFactory.CreateCSharpTestState(
                <Document><![CDATA[
class C
{
    $$
}]]></Document>,
                  showCompletionInArgumentLists:=showCompletionInArgumentLists)
                state.SendTypeChars("voi")
                Await state.AssertSelectedCompletionItemAsync("void")
                state.SendSave()
                Await state.AssertNoCompletionSessionAsync()
                state.AssertMatchesTextStartingAtLine(3, "    voi")
            End Using
        End Function

        <WorkItem(930254, "http://vstfdevdiv:8080/DevDiv2/DevDiv/_workitems/edit/930254")>
        <WpfTheory, CombinatorialData>
        <Trait(Traits.Feature, Traits.Features.Completion)>
        Public Async Function NoCompletionWithBoxSelection(showCompletionInArgumentLists As Boolean) As Task
            Using state = TestStateFactory.CreateCSharpTestState(
                <Document><![CDATA[
class C
{
    {|Selection:$$int x;|}
    {|Selection:int y;|}
}]]></Document>,
                  showCompletionInArgumentLists:=showCompletionInArgumentLists)
                state.SendInvokeCompletionList()
                Await state.AssertNoCompletionSessionAsync()
                state.SendTypeChars("goo")
                Await state.AssertNoCompletionSessionAsync()
            End Using
        End Function

        <WorkItem(839555, "http://vstfdevdiv:8080/DevDiv2/DevDiv/_workitems/edit/839555")>
        <WpfTheory, CombinatorialData>
        <Trait(Traits.Feature, Traits.Features.Completion)>
        Public Async Function TriggeredOnHash(showCompletionInArgumentLists As Boolean) As Task
            Using state = TestStateFactory.CreateCSharpTestState(
                <Document><![CDATA[
$$]]></Document>,
                  showCompletionInArgumentLists:=showCompletionInArgumentLists)
                state.SendTypeChars("#")
                Await state.AssertCompletionSessionAsync()
            End Using
        End Function

        <WorkItem(771761, "http://vstfdevdiv:8080/DevDiv2/DevDiv/_workitems/edit/771761")>
        <WpfTheory, CombinatorialData>
        <Trait(Traits.Feature, Traits.Features.Completion)>
        Public Async Function RegionCompletionCommitTriggersFormatting_1(showCompletionInArgumentLists As Boolean) As Task
            Using state = TestStateFactory.CreateCSharpTestState(
                <Document><![CDATA[
class C
{
    $$
}]]></Document>,
                  showCompletionInArgumentLists:=showCompletionInArgumentLists)
                state.SendTypeChars("#reg")
                Await state.AssertSelectedCompletionItemAsync("region")
                state.SendReturn()
                state.AssertMatchesTextStartingAtLine(3, "    #region")
            End Using
        End Function

        <WorkItem(771761, "http://vstfdevdiv:8080/DevDiv2/DevDiv/_workitems/edit/771761")>
        <WpfTheory, CombinatorialData>
        <Trait(Traits.Feature, Traits.Features.Completion)>
        Public Async Function RegionCompletionCommitTriggersFormatting_2(showCompletionInArgumentLists As Boolean) As Task
            Using state = TestStateFactory.CreateCSharpTestState(
                <Document><![CDATA[
class C
{
    $$
}]]></Document>,
                  showCompletionInArgumentLists:=showCompletionInArgumentLists)
                state.SendTypeChars("#reg")
                Await state.AssertSelectedCompletionItemAsync("region")
                state.SendTypeChars(" ")
                state.AssertMatchesTextStartingAtLine(3, "    #region ")
            End Using
        End Function

        <WorkItem(771761, "http://vstfdevdiv:8080/DevDiv2/DevDiv/_workitems/edit/771761")>
        <WpfTheory, CombinatorialData>
        <Trait(Traits.Feature, Traits.Features.Completion)>
        Public Async Function EndRegionCompletionCommitTriggersFormatting_2(showCompletionInArgumentLists As Boolean) As Task
            Using state = TestStateFactory.CreateCSharpTestState(
                <Document><![CDATA[
class C
{
    #region NameIt
    $$
}]]></Document>,
                  showCompletionInArgumentLists:=showCompletionInArgumentLists)
                state.SendTypeChars("#endreg")
                Await state.AssertSelectedCompletionItemAsync("endregion")
                state.SendReturn()
                state.AssertMatchesTextStartingAtLine(4, "    #endregion ")
            End Using
        End Function

        <ExportCompletionProvider(NameOf(SlowProvider), LanguageNames.CSharp)>
        <[Shared]>
        <PartNotDiscoverable>
        Private Class SlowProvider
            Inherits CommonCompletionProvider

            Public checkpoint As Checkpoint = New Checkpoint()

            <ImportingConstructor>
            <Obsolete(MefConstruction.ImportingConstructorMessage, True)>
            Public Sub New()
            End Sub

            Public Overrides Async Function ProvideCompletionsAsync(context As CompletionContext) As Task
                Await checkpoint.Task.ConfigureAwait(False)
            End Function

            Public Overrides Function IsInsertionTrigger(text As SourceText, characterPosition As Integer, options As OptionSet) As Boolean
                Return True
            End Function
        End Class

        <WorkItem(1015893, "http://vstfdevdiv:8080/DevDiv2/DevDiv/_workitems/edit/1015893")>
        <WpfTheory, CombinatorialData>
        <Trait(Traits.Feature, Traits.Features.Completion)>
        Public Async Function BackspaceDismissesIfComputationIsIncomplete(showCompletionInArgumentLists As Boolean) As Task
            Using state = TestStateFactory.CreateCSharpTestState(
                <Document><![CDATA[
class C
{
    void goo()
    {
        goo($$
    }
}]]></Document>,
                extraExportedTypes:={GetType(SlowProvider)}.ToList(),
                showCompletionInArgumentLists:=showCompletionInArgumentLists)

                state.SendTypeChars("f")
                state.SendBackspace()

                ' Send a backspace that goes beyond the session's applicable span
                ' before the model computation has finished. Then, allow the
                ' computation to complete. There should still be no session.
                state.SendBackspace()

                Dim completionService = DirectCast(state.Workspace.Services.GetLanguageServices(LanguageNames.CSharp).GetRequiredService(Of CompletionService)(), CompletionServiceWithProviders)
                Dim slowProvider = completionService.GetTestAccessor().GetAllProviders(ImmutableHashSet(Of String).Empty).OfType(Of SlowProvider)().Single()
                slowProvider.checkpoint.Release()
                Await state.AssertNoCompletionSessionAsync()
            End Using
        End Function

        <WorkItem(31135, "https://github.com/dotnet/roslyn/issues/31135")>
        <WpfTheory, CombinatorialData>
        <Trait(Traits.Feature, Traits.Features.Completion)>
        Public Async Function TypingWithoutMatchAfterBackspaceDismissesCompletion(showCompletionInArgumentLists As Boolean) As Task
            Using state = TestStateFactory.CreateCSharpTestState(
                <Document><![CDATA[
class$$ C
{
}]]></Document>,
                  showCompletionInArgumentLists:=showCompletionInArgumentLists)

                Dim workspace = state.Workspace
                workspace.TryApplyChanges(workspace.CurrentSolution.WithOptions(workspace.Options _
                    .WithChangedOption(CompletionOptions.TriggerOnDeletion, LanguageNames.CSharp, True)))

                state.SendBackspace()
                Await state.AssertCompletionSessionAsync()
                state.SendTypeChars("w")
                Await state.AssertNoCompletionSessionAsync()
            End Using
        End Function

        <WorkItem(36515, "https://github.com/dotnet/roslyn/issues/36513")>
        <WpfTheory, CombinatorialData>
        <Trait(Traits.Feature, Traits.Features.Completion)>
        Public Async Function TypingBackspaceShouldPreserveCase(showCompletionInArgumentLists As Boolean) As Task
            Using state = TestStateFactory.CreateCSharpTestState(
                <Document><![CDATA[
class Program
{
    void M()
    {
        Structure structure;
        structure.$$
    }

    struct Structure
    {
        public int A;
    }
}]]></Document>,
                  showCompletionInArgumentLists:=showCompletionInArgumentLists)

                Dim workspace = state.Workspace
                workspace.TryApplyChanges(workspace.CurrentSolution.WithOptions(workspace.Options _
                    .WithChangedOption(CompletionOptions.TriggerOnDeletion, LanguageNames.CSharp, True)))

                state.SendBackspace()
                Await state.AssertCompletionSessionAsync()
                Await state.AssertSelectedCompletionItemAsync("structure")
                state.SendTypeChars(".")
                Await state.AssertCompletionItemsContainAllAsync("A")
            End Using
        End Function

        <WorkItem(1594, "https://github.com/dotnet/roslyn/issues/1594")>
        <WpfTheory, CombinatorialData>
        <Trait(Traits.Feature, Traits.Features.Completion)>
        Public Async Function NoPreselectionOnSpaceWhenAbuttingWord(showCompletionInArgumentLists As Boolean) As Task
            Using state = TestStateFactory.CreateCSharpTestState(
                <Document><![CDATA[
class Program
{
    void Main()
    {
        Program p = new $$Program();
    }
}]]></Document>,
                  showCompletionInArgumentLists:=showCompletionInArgumentLists)
                state.SendTypeChars(" ")
                Await state.AssertNoCompletionSessionAsync()
            End Using
        End Function

        <WorkItem(1594, "https://github.com/dotnet/roslyn/issues/1594")>
        <WpfTheory, CombinatorialData>
        <Trait(Traits.Feature, Traits.Features.Completion)>
        Public Async Function SpacePreselectionAtEndOfFile(showCompletionInArgumentLists As Boolean) As Task
            Using state = TestStateFactory.CreateCSharpTestState(
                <Document><![CDATA[
class Program
{
    void Main()
    {
        Program p = new $$]]></Document>,
                  showCompletionInArgumentLists:=showCompletionInArgumentLists)
                state.SendTypeChars(" ")
                Await state.AssertCompletionSessionAsync()
            End Using
        End Function

        <WorkItem(1659, "https://github.com/dotnet/roslyn/issues/1659")>
        <WpfTheory, CombinatorialData>
        <Trait(Traits.Feature, Traits.Features.Completion)>
        Public Async Function DismissOnSelectAllCommand(showCompletionInArgumentLists As Boolean) As Task
            Using state = TestStateFactory.CreateCSharpTestState(
                <Document><![CDATA[
class C
{
    void goo(int x)
    {
        $$]]></Document>,
                  showCompletionInArgumentLists:=showCompletionInArgumentLists)
                ' Note: the caret is at the file, so the Select All command's movement
                ' of the caret to the end of the selection isn't responsible for
                ' dismissing the session.
                state.SendInvokeCompletionList()
                Await state.AssertCompletionSessionAsync()
                state.SendSelectAll()
                Await state.AssertNoCompletionSessionAsync()
            End Using
        End Function

        <WorkItem(588, "https://github.com/dotnet/roslyn/issues/588")>
        <WpfTheory, CombinatorialData>
        <Trait(Traits.Feature, Traits.Features.Completion)>
        Public Sub CompletionCommitAndFormatAreSeparateUndoTransactions(showCompletionInArgumentLists As Boolean)
            Using state = TestStateFactory.CreateCSharpTestState(
                <Document><![CDATA[
class C
{
    void goo(int x)
    {
        int doodle;
$$]]></Document>,
                extraExportedTypes:={GetType(CSharpFormattingInteractionService)}.ToList(),
                showCompletionInArgumentLists:=showCompletionInArgumentLists)
                state.SendTypeChars("doo;")
                state.AssertMatchesTextStartingAtLine(6, "        doodle;")
                state.SendUndo()
                state.AssertMatchesTextStartingAtLine(6, "doo;")
            End Using
        End Sub

        <WorkItem(4978, "https://github.com/dotnet/roslyn/issues/4978")>
        <WpfTheory, CombinatorialData>
        <Trait(Traits.Feature, Traits.Features.Completion)>
        Public Async Function SessionNotStartedWhenCaretNotMappableIntoSubjectBuffer(showCompletionInArgumentLists As Boolean) As Task
            ' In inline diff view, typing delete next to a "deletion",
            ' can cause our CommandChain to be called with a subjectbuffer
            ' and TextView such that the textView's caret can't be mapped
            ' into our subject buffer.
            '
            ' To test this, we create a projection buffer with 2 source
            ' spans: one of "text" content type and one based on a C#
            ' buffer. We create a TextView with that projection as
            ' its buffer, setting the caret such that it maps only
            ' into the "text" buffer. We then call the completionImplementation
            ' command handlers with commandargs based on that TextView
            ' but with the C# buffer as the SubjectBuffer.

            Using state = TestStateFactory.CreateCSharpTestState(
                <Document><![CDATA[
class C
{
    void goo(int x)
    {$$
        /********/
        int doodle;
        }
}]]></Document>,
                extraExportedTypes:={GetType(CSharpFormattingInteractionService)}.ToList(),
                showCompletionInArgumentLists:=showCompletionInArgumentLists)

                Dim textBufferFactoryService = state.GetExportedValue(Of ITextBufferFactoryService)()
                Dim contentTypeService = state.GetExportedValue(Of VisualStudio.Utilities.IContentTypeRegistryService)()
                Dim contentType = contentTypeService.GetContentType(ContentTypeNames.CSharpContentType)
                Dim textViewFactory = state.GetExportedValue(Of ITextEditorFactoryService)()
                Dim editorOperationsFactory = state.GetExportedValue(Of IEditorOperationsFactoryService)()

                Dim otherBuffer = textBufferFactoryService.CreateTextBuffer("text", contentType)
                Dim otherExposedSpan = otherBuffer.CurrentSnapshot.CreateTrackingSpan(0, 4, SpanTrackingMode.EdgeExclusive, TrackingFidelityMode.Forward)

                Dim subjectBufferExposedSpan = state.SubjectBuffer.CurrentSnapshot.CreateTrackingSpan(0, state.SubjectBuffer.CurrentSnapshot.Length, SpanTrackingMode.EdgeExclusive, TrackingFidelityMode.Forward)

                Dim projectionBufferFactory = state.GetExportedValue(Of IProjectionBufferFactoryService)()
                Dim projection = projectionBufferFactory.CreateProjectionBuffer(Nothing, New Object() {otherExposedSpan, subjectBufferExposedSpan}.ToList(), ProjectionBufferOptions.None)

                Using disposableView As DisposableTextView = textViewFactory.CreateDisposableTextView(projection)
                    disposableView.TextView.Caret.MoveTo(New SnapshotPoint(disposableView.TextView.TextBuffer.CurrentSnapshot, 0))

                    Dim editorOperations = editorOperationsFactory.GetEditorOperations(disposableView.TextView)
                    state.SendDeleteToSpecificViewAndBuffer(disposableView.TextView, state.SubjectBuffer)

                    Await state.AssertNoCompletionSessionAsync()
                End Using
            End Using
        End Function

        <WorkItem(588, "https://github.com/dotnet/roslyn/issues/588")>
        <WpfTheory, CombinatorialData>
        <Trait(Traits.Feature, Traits.Features.Completion)>
        Public Async Function TestMatchWithTurkishIWorkaround1(showCompletionInArgumentLists As Boolean) As Task
            Using New CultureContext(New CultureInfo("tr-TR", useUserOverride:=False))
                Using state = TestStateFactory.CreateCSharpTestState(
                               <Document><![CDATA[
        class C
        {
            void goo(int x)
            {
                string.$$]]></Document>,
                               extraExportedTypes:={GetType(CSharpFormattingInteractionService)}.ToList(),
                               showCompletionInArgumentLists:=showCompletionInArgumentLists)
                    state.SendTypeChars("is")
                    Await state.AssertSelectedCompletionItemAsync("IsInterned")
                End Using
            End Using

        End Function

        <WorkItem(588, "https://github.com/dotnet/roslyn/issues/588")>
        <WpfTheory, CombinatorialData>
        <Trait(Traits.Feature, Traits.Features.Completion)>
        Public Async Function TestMatchWithTurkishIWorkaround2(showCompletionInArgumentLists As Boolean) As Task
            Using New CultureContext(New CultureInfo("tr-TR", useUserOverride:=False))
                Using state = TestStateFactory.CreateCSharpTestState(
                               <Document><![CDATA[
        class C
        {
            void goo(int x)
            {
                string.$$]]></Document>,
                               extraExportedTypes:={GetType(CSharpFormattingInteractionService)}.ToList(),
                               showCompletionInArgumentLists:=showCompletionInArgumentLists)
                    state.SendTypeChars("ı")
                    Await state.AssertSelectedCompletionItemAsync()
                End Using
            End Using

        End Function

        <WorkItem(29938, "https://github.com/dotnet/roslyn/issues/29938")>
        <WpfTheory, CombinatorialData>
        <Trait(Traits.Feature, Traits.Features.Completion)>
        Public Async Function TestMatchWithTurkishIWorkaround3(showCompletionInArgumentLists As Boolean) As Task
            Using New CultureContext(New CultureInfo("tr-TR", useUserOverride:=False))
                Using state = TestStateFactory.CreateCSharpTestState(
                               <Document><![CDATA[
        class TARIFE { }
        class C
        {
            void goo(int x)
            {
                var t = new $$]]></Document>,
                               extraExportedTypes:={GetType(CSharpFormattingInteractionService)}.ToList(),
                               showCompletionInArgumentLists:=showCompletionInArgumentLists)
                    state.SendTypeChars("tarif")
                    Await state.WaitForAsynchronousOperationsAsync()
                    Await state.AssertSelectedCompletionItemAsync("TARIFE")
                End Using
            End Using

        End Function

        <WorkItem(29938, "https://github.com/dotnet/roslyn/issues/29938")>
        <WpfTheory, CombinatorialData>
        <Trait(Traits.Feature, Traits.Features.Completion)>
        Public Async Function TestMatchWithTurkishIWorkaround4(showCompletionInArgumentLists As Boolean) As Task
            Using New CultureContext(New CultureInfo("tr-TR", useUserOverride:=False))
                Using state = TestStateFactory.CreateCSharpTestState(
                               <Document><![CDATA[
        class IFADE {}
        class ifTest {}
        class C
        {
            void goo(int x)
            {
              IFADE ifade = null;
              $$]]></Document>,
                               extraExportedTypes:={GetType(CSharpFormattingInteractionService)}.ToList(),
                               showCompletionInArgumentLists:=showCompletionInArgumentLists)
                    state.SendTypeChars("if")
                    Await state.WaitForAsynchronousOperationsAsync()
                    Await state.AssertSelectedCompletionItemAsync("if")
                End Using
            End Using

        End Function

        <WorkItem(29938, "https://github.com/dotnet/roslyn/issues/29938")>
        <WpfTheory, CombinatorialData>
        <Trait(Traits.Feature, Traits.Features.Completion)>
        Public Async Function TestMatchWithTurkishIWorkaround5(showCompletionInArgumentLists As Boolean) As Task
            Using New CultureContext(New CultureInfo("tr-TR", useUserOverride:=False))
                Using state = TestStateFactory.CreateCSharpTestState(
                               <Document><![CDATA[
        class İFADE {}
        class ifTest {}
        class C
        {
            void goo(int x)
            {
              İFADE ifade = null;
                $$]]></Document>,
                               extraExportedTypes:={GetType(CSharpFormattingInteractionService)}.ToList(),
                               showCompletionInArgumentLists:=showCompletionInArgumentLists)
                    state.SendTypeChars("if")
                    Await state.WaitForAsynchronousOperationsAsync()
                    Await state.AssertSelectedCompletionItemAsync("if")
                End Using
            End Using

        End Function

        <WorkItem(29938, "https://github.com/dotnet/roslyn/issues/29938")>
        <WpfTheory, CombinatorialData>
        <Trait(Traits.Feature, Traits.Features.Completion)>
        Public Async Function TestMatchWithTurkishIWorkaround6(showCompletionInArgumentLists As Boolean) As Task
            Using New CultureContext(New CultureInfo("tr-TR", useUserOverride:=False))
                Using state = TestStateFactory.CreateCSharpTestState(
                               <Document><![CDATA[
        class TARİFE { }
        class C
        {
            void goo(int x)
            {
                var obj = new $$]]></Document>,
                               extraExportedTypes:={GetType(CSharpFormattingInteractionService)}.ToList(),
                               showCompletionInArgumentLists:=showCompletionInArgumentLists)
                    state.SendTypeChars("tarif")
                    Await state.WaitForAsynchronousOperationsAsync()
                    Await state.AssertSelectedCompletionItemAsync("TARİFE")
                End Using
            End Using

        End Function

        <WorkItem(29938, "https://github.com/dotnet/roslyn/issues/29938")>
        <WpfTheory, CombinatorialData>
        <Trait(Traits.Feature, Traits.Features.Completion)>
        Public Async Function TestMatchWithTurkishIWorkaround7(showCompletionInArgumentLists As Boolean) As Task
            Using New CultureContext(New CultureInfo("tr-TR", useUserOverride:=False))
                Using state = TestStateFactory.CreateCSharpTestState(
                               <Document><![CDATA[
        class İFADE {}
        class ifTest {}
        class C
        {
            void goo(int x)
            {
              var obj = new $$]]></Document>,
                               extraExportedTypes:={GetType(CSharpFormattingInteractionService)}.ToList(),
                               showCompletionInArgumentLists:=showCompletionInArgumentLists)
                    state.SendTypeChars("ifad")
                    Await state.WaitForAsynchronousOperationsAsync()
                    Await state.AssertSelectedCompletionItemAsync("İFADE")
                End Using
            End Using

        End Function

        <WorkItem(29938, "https://github.com/dotnet/roslyn/issues/29938")>
        <WpfTheory, CombinatorialData>
        <Trait(Traits.Feature, Traits.Features.Completion)>
        Public Async Function TestMatchWithTurkishIWorkaround8(showCompletionInArgumentLists As Boolean) As Task
            Using New CultureContext(New CultureInfo("tr-TR", useUserOverride:=False))
                Using state = TestStateFactory.CreateCSharpTestState(
                               <Document><![CDATA[
        class IFADE {}
        class ifTest {}
        class C
        {
            void goo(int x)
            {
              var obj = new $$]]></Document>,
                               extraExportedTypes:={GetType(CSharpFormattingInteractionService)}.ToList(),
                               showCompletionInArgumentLists:=showCompletionInArgumentLists)
                    state.SendTypeChars("ifad")
                    Await state.WaitForAsynchronousOperationsAsync()
                    Await state.AssertSelectedCompletionItemAsync("IFADE")
                End Using
            End Using

        End Function

        <WorkItem(29938, "https://github.com/dotnet/roslyn/issues/29938")>
        <WpfTheory, CombinatorialData>
        <Trait(Traits.Feature, Traits.Features.Completion)>
        Public Async Function TestMatchWithTurkishIWorkaround9(showCompletionInArgumentLists As Boolean) As Task
            Using New CultureContext(New CultureInfo("tr-TR", useUserOverride:=False))
                Using state = TestStateFactory.CreateCSharpTestState(
                               <Document><![CDATA[
        class IFADE {}
        class ifTest {}
        class C
        {
            void goo(int x)
            {
              IFADE ifade = null;
              $$]]></Document>,
                               extraExportedTypes:={GetType(CSharpFormattingInteractionService)}.ToList(),
                               showCompletionInArgumentLists:=showCompletionInArgumentLists)
                    state.SendTypeChars("IF")
                    Await state.WaitForAsynchronousOperationsAsync()
                    Await state.AssertSelectedCompletionItemAsync("if")
                End Using
            End Using

        End Function

        <WorkItem(29938, "https://github.com/dotnet/roslyn/issues/29938")>
        <WpfTheory, CombinatorialData>
        <Trait(Traits.Feature, Traits.Features.Completion)>
        Public Async Function TestMatchWithTurkishIWorkaround10(showCompletionInArgumentLists As Boolean) As Task
            Using New CultureContext(New CultureInfo("tr-TR", useUserOverride:=False))
                Using state = TestStateFactory.CreateCSharpTestState(
                               <Document><![CDATA[
        class İFADE {}
        class ifTest {}
        class C
        {
            void goo(int x)
            {
              İFADE ifade = null;
                $$]]></Document>, extraExportedTypes:={GetType(CSharpFormattingInteractionService)}.ToList(),
                                  showCompletionInArgumentLists:=showCompletionInArgumentLists)
                    state.SendTypeChars("IF")
                    Await state.WaitForAsynchronousOperationsAsync()
                    Await state.AssertSelectedCompletionItemAsync("if")
                End Using
            End Using

        End Function

        <WpfTheory, CombinatorialData>
        <Trait(Traits.Feature, Traits.Features.Completion)>
        Public Async Function TargetTypePreselection1(showCompletionInArgumentLists As Boolean) As Task
            Using state = TestStateFactory.CreateCSharpTestState(
                           <Document><![CDATA[
using System.Threading;
class Program
{
    void Cancel(int x, CancellationToken cancellationToken)
    {
        Cancel(x + 1, cancellationToken: $$)
    }
}]]></Document>,
                           extraExportedTypes:={GetType(CSharpFormattingInteractionService)}.ToList(),
                           showCompletionInArgumentLists:=showCompletionInArgumentLists)
                state.SendInvokeCompletionList()
                Await state.AssertSelectedCompletionItemAsync("cancellationToken", isHardSelected:=True).ConfigureAwait(True)
            End Using
        End Function

        <WpfTheory, CombinatorialData>
        <Trait(Traits.Feature, Traits.Features.Completion)>
        Public Async Function TargetTypePreselection2(showCompletionInArgumentLists As Boolean) As Task
            Using state = TestStateFactory.CreateCSharpTestState(
                           <Document><![CDATA[
class Program
{
    static void Main(string[] args)
    {
        int aaz = 0;
        args = $$
    }
}]]></Document>,
                           extraExportedTypes:={GetType(CSharpFormattingInteractionService)}.ToList(),
                           showCompletionInArgumentLists:=showCompletionInArgumentLists)
                state.SendTypeChars("a")
                Await state.AssertSelectedCompletionItemAsync("args", isHardSelected:=True).ConfigureAwait(True)
            End Using
        End Function

        <WpfTheory, CombinatorialData>
        <Trait(Traits.Feature, Traits.Features.Completion)>
        Public Async Function TargetTypePreselection_DoesNotOverrideEnumPreselection(showCompletionInArgumentLists As Boolean) As Task
            Using state = TestStateFactory.CreateCSharpTestState(
                           <Document><![CDATA[
enum E
{

}

class Program
{
    static void Main(string[] args)
    {
        E e;
        e = $$
    }
}]]></Document>,
                           extraExportedTypes:={GetType(CSharpFormattingInteractionService)}.ToList(),
                           showCompletionInArgumentLists:=showCompletionInArgumentLists)
                state.SendInvokeCompletionList()
                Await state.AssertSelectedCompletionItemAsync("E", isHardSelected:=True).ConfigureAwait(True)
            End Using
        End Function

        <WpfTheory, CombinatorialData>
        <Trait(Traits.Feature, Traits.Features.Completion)>
        Public Async Function TargetTypePreselection_DoesNotOverrideEnumPreselection2(showCompletionInArgumentLists As Boolean) As Task
            Using state = TestStateFactory.CreateCSharpTestState(
                           <Document><![CDATA[
enum E
{
    A
}

class Program
{
    static void Main(string[] args)
    {
        E e = E.A;
        if (e == $$
    }
}]]></Document>,
                           extraExportedTypes:={GetType(CSharpFormattingInteractionService)}.ToList(),
                           showCompletionInArgumentLists:=showCompletionInArgumentLists)
                state.SendInvokeCompletionList()
                Await state.AssertSelectedCompletionItemAsync("E", isHardSelected:=True).ConfigureAwait(True)
            End Using
        End Function

        <WpfTheory, CombinatorialData>
        <Trait(Traits.Feature, Traits.Features.Completion)>
        Public Async Function TargetTypePreselection3(showCompletionInArgumentLists As Boolean) As Task
            Using state = TestStateFactory.CreateCSharpTestState(
                           <Document><![CDATA[
class D {}

class Program
{
    static void Main(string[] args)
    {
       int cw = 7;
       D cx = new D();
       D cx2 = $$
    }
}]]></Document>,
                           extraExportedTypes:={GetType(CSharpFormattingInteractionService)}.ToList(),
                           showCompletionInArgumentLists:=showCompletionInArgumentLists)
                state.SendTypeChars("c")
                Await state.AssertSelectedCompletionItemAsync("cx", isHardSelected:=True).ConfigureAwait(True)
            End Using
        End Function

        <WpfTheory, CombinatorialData>
        <Trait(Traits.Feature, Traits.Features.Completion)>
        Public Async Function TargetTypePreselectionLocalsOverType(showCompletionInArgumentLists As Boolean) As Task
            Using state = TestStateFactory.CreateCSharpTestState(
                           <Document><![CDATA[
class A {}

class Program
{
    static void Main(string[] args)
    {
       A cx = new A();
       A cx2 = $$
    }
}]]></Document>,
                           extraExportedTypes:={GetType(CSharpFormattingInteractionService)}.ToList(),
                           showCompletionInArgumentLists:=showCompletionInArgumentLists)
                state.SendTypeChars("c")
                Await state.AssertSelectedCompletionItemAsync("cx", isHardSelected:=True).ConfigureAwait(True)
            End Using
        End Function

        <WpfTheory, CombinatorialData>
        <Trait(Traits.Feature, Traits.Features.Completion)>
        Public Async Function TargetTypePreselectionParameterOverMethod(showCompletionInArgumentLists As Boolean) As Task
            Using state = TestStateFactory.CreateCSharpTestState(
                           <Document><![CDATA[
class Program
{
    bool f;

    void goo(bool x) { }

    void Main(string[] args)
    {
        goo($$) // Not "Equals"
    }
}]]></Document>,
                           extraExportedTypes:={GetType(CSharpFormattingInteractionService)}.ToList(),
                           showCompletionInArgumentLists:=showCompletionInArgumentLists)
                state.SendInvokeCompletionList()
                Await state.AssertSelectedCompletionItemAsync("f", isHardSelected:=True).ConfigureAwait(True)
            End Using
        End Function

        <WpfTheory(Skip:="https://github.com/dotnet/roslyn/issues/6942"), CombinatorialData>
        <Trait(Traits.Feature, Traits.Features.Completion)>
        Public Async Function TargetTypePreselectionConvertibility1(showCompletionInArgumentLists As Boolean) As Task
            Using state = TestStateFactory.CreateCSharpTestState(
                           <Document><![CDATA[
abstract class C {}
class D : C {}
class Program
{
    static void Main(string[] args)
    {
       D cx = new D();
       C cx2 = $$
    }
}]]></Document>,
                           extraExportedTypes:={GetType(CSharpFormattingInteractionService)}.ToList(),
                           showCompletionInArgumentLists:=showCompletionInArgumentLists)
                state.SendTypeChars("c")
                Await state.AssertSelectedCompletionItemAsync("cx", isHardSelected:=True).ConfigureAwait(True)
            End Using
        End Function

        <WpfTheory, CombinatorialData>
        <Trait(Traits.Feature, Traits.Features.Completion)>
        Public Async Function TargetTypePreselectionLocalOverProperty(showCompletionInArgumentLists As Boolean) As Task
            Using state = TestStateFactory.CreateCSharpTestState(
                           <Document><![CDATA[
class Program
{
    public int aaa { get; }

     void Main(string[] args)
    {
        int aaq;

        int y = a$$
    }
}]]></Document>,
                           extraExportedTypes:={GetType(CSharpFormattingInteractionService)}.ToList(),
                           showCompletionInArgumentLists:=showCompletionInArgumentLists)
                state.SendInvokeCompletionList()
                Await state.AssertSelectedCompletionItemAsync("aaq", isHardSelected:=True).ConfigureAwait(True)
            End Using
        End Function

        <WpfTheory, CombinatorialData>
        <Trait(Traits.Feature, Traits.Features.Completion)>
        <WorkItem(12254, "https://github.com/dotnet/roslyn/issues/12254")>
        Public Sub TestGenericCallOnTypeContainingAnonymousType(showCompletionInArgumentLists As Boolean)
            Using state = TestStateFactory.CreateCSharpTestState(
                           <Document><![CDATA[
using System.Linq;

class Program
{
    static void Main(string[] args)
    {
        new[] { new { x = 1 } }.ToArr$$
    }
}]]></Document>,
                           extraExportedTypes:={GetType(CSharpFormattingInteractionService)}.ToList(),
                           showCompletionInArgumentLists:=showCompletionInArgumentLists)

                state.SendInvokeCompletionList()
                state.SendTypeChars("(")
                state.AssertMatchesTextStartingAtLine(7, "new[] { new { x = 1 } }.ToArray(")
            End Using
        End Sub

        <WpfTheory, CombinatorialData>
        <Trait(Traits.Feature, Traits.Features.Completion)>
        Public Async Function TargetTypePreselectionSetterValuey(showCompletionInArgumentLists As Boolean) As Task
            Using state = TestStateFactory.CreateCSharpTestState(
                           <Document><![CDATA[
class Program
{
    int _x;
    int X
    {
        set
        {
            _x = $$
        }
    }
}]]></Document>,
                           extraExportedTypes:={GetType(CSharpFormattingInteractionService)}.ToList(),
                           showCompletionInArgumentLists:=showCompletionInArgumentLists)
                state.SendInvokeCompletionList()
                Await state.AssertSelectedCompletionItemAsync("value", isHardSelected:=True).ConfigureAwait(True)
            End Using
        End Function

        <WpfTheory, CombinatorialData>
        <Trait(Traits.Feature, Traits.Features.Completion)>
        <WorkItem(12530, "https://github.com/dotnet/roslyn/issues/12530")>
        Public Async Function TestAnonymousTypeDescription(showCompletionInArgumentLists As Boolean) As Task
            Using state = TestStateFactory.CreateCSharpTestState(
                           <Document><![CDATA[
using System.Linq;

class Program
{
    static void Main(string[] args)
    {
        new[] { new { x = 1 } }.ToArr$$
    }
}]]></Document>,
                           extraExportedTypes:={GetType(CSharpFormattingInteractionService)}.ToList(),
                           showCompletionInArgumentLists:=showCompletionInArgumentLists)
                state.SendInvokeCompletionList()
                Await state.AssertSelectedCompletionItemAsync(description:=
$"({ CSharpFeaturesResources.extension }) 'a[] System.Collections.Generic.IEnumerable<'a>.ToArray<'a>()

{ FeaturesResources.Anonymous_Types_colon }
    'a { FeaturesResources.is_ } new {{ int x }}")
            End Using
        End Function

        <WpfTheory, CombinatorialData>
        <Trait(Traits.Feature, Traits.Features.Completion)>
        Public Async Function TestRecursiveGenericSymbolKey(showCompletionInArgumentLists As Boolean) As Task
            Using state = TestStateFactory.CreateCSharpTestState(
                           <Document><![CDATA[
using System.Collections.Generic;

class Program
{
    static void ReplaceInList<T>(List<T> list, T oldItem, T newItem)
    {
        $$
    }
}]]></Document>,
                           extraExportedTypes:={GetType(CSharpFormattingInteractionService)}.ToList(),
                           showCompletionInArgumentLists:=showCompletionInArgumentLists)

                state.SendTypeChars("list")
                state.SendTypeChars(".")
                Await state.AssertCompletionSessionAsync()
                state.SendTypeChars("Add")

                Await state.AssertSelectedCompletionItemAsync("Add", description:="void List<T>.Add(T item)")
            End Using
        End Function

        <WpfTheory, CombinatorialData>
        <Trait(Traits.Feature, Traits.Features.Completion)>
        Public Async Function TestCommitNamedParameterWithColon(showCompletionInArgumentLists As Boolean) As Task
            Using state = TestStateFactory.CreateCSharpTestState(
                           <Document><![CDATA[
using System.Collections.Generic;

class Program
{
    static void Main(int args)
    {
        Main(args$$
    }
}]]></Document>,
                           extraExportedTypes:={GetType(CSharpFormattingInteractionService)}.ToList(),
                           showCompletionInArgumentLists:=showCompletionInArgumentLists)

                state.SendInvokeCompletionList()
                state.SendTypeChars(":")
                Await state.AssertNoCompletionSessionAsync()
                Assert.Contains("args:", state.GetLineTextFromCaretPosition())
            End Using
        End Function

        <WorkItem(13481, "https://github.com/dotnet/roslyn/issues/13481")>
        <WpfTheory, CombinatorialData>
        <Trait(Traits.Feature, Traits.Features.Completion)>
        Public Async Function TestBackspaceSelection1(showCompletionInArgumentLists As Boolean) As Task
            Using state = TestStateFactory.CreateCSharpTestState(
                <Document><![CDATA[
using System;

class Program
{
    static void Main()
    {
        DateTimeOffset$$
    }
}
            ]]></Document>,
                  showCompletionInArgumentLists:=showCompletionInArgumentLists)

                Dim workspace = state.Workspace
                workspace.TryApplyChanges(workspace.CurrentSolution.WithOptions(workspace.Options _
                    .WithChangedOption(CompletionOptions.TriggerOnDeletion, LanguageNames.CSharp, True)))

                For Each c In "Offset"
                    state.SendBackspace()
                    Await state.WaitForAsynchronousOperationsAsync()
                Next

                Await state.AssertSelectedCompletionItemAsync("DateTime")
            End Using
        End Function

        <WorkItem(13481, "https://github.com/dotnet/roslyn/issues/13481")>
        <WpfTheory, CombinatorialData>
        <Trait(Traits.Feature, Traits.Features.Completion)>
        Public Async Function TestBackspaceSelection2(showCompletionInArgumentLists As Boolean) As Task
            Using state = TestStateFactory.CreateCSharpTestState(
                <Document><![CDATA[
using System;

class Program
{
    static void Main()
    {
        DateTimeOffset.$$
    }
}
            ]]></Document>,
                  showCompletionInArgumentLists:=showCompletionInArgumentLists)

                Dim workspace = state.Workspace
                workspace.TryApplyChanges(workspace.CurrentSolution.WithOptions(workspace.Options _
                    .WithChangedOption(CompletionOptions.TriggerOnDeletion, LanguageNames.CSharp, True)))

                For Each c In "Offset."
                    state.SendBackspace()
                    Await state.WaitForAsynchronousOperationsAsync()
                Next

                Await state.AssertSelectedCompletionItemAsync("DateTime")
            End Using
        End Function

        <WorkItem(14465, "https://github.com/dotnet/roslyn/issues/14465")>
        <WpfTheory, CombinatorialData>
        <Trait(Traits.Feature, Traits.Features.Completion)>
        Public Async Function TypingNumberShouldNotDismiss1(showCompletionInArgumentLists As Boolean) As Task
            Using state = TestStateFactory.CreateCSharpTestState(
                <Document><![CDATA[
class C
{
    void Moo1()
    {
        new C()$$
    }
}
            ]]></Document>,
                  showCompletionInArgumentLists:=showCompletionInArgumentLists)

                state.SendTypeChars(".")
                Await state.AssertCompletionSessionAsync()
                state.SendTypeChars("1")
                Await state.AssertSelectedCompletionItemAsync("Moo1")
            End Using
        End Function

        <WorkItem(14085, "https://github.com/dotnet/roslyn/issues/14085")>
        <WpfTheory, CombinatorialData>
        <Trait(Traits.Feature, Traits.Features.Completion)>
        Public Async Function TargetTypingDoesNotOverrideExactMatch(showCompletionInArgumentLists As Boolean) As Task
            Using state = TestStateFactory.CreateCSharpTestState(
                <Document><![CDATA[
using System.IO;
class C
{
    void Moo1()
    {
        string path = $$
    }
}
            ]]></Document>,
                  showCompletionInArgumentLists:=showCompletionInArgumentLists)

                state.SendTypeChars("Path")
                Await state.AssertCompletionSessionAsync()
                Await state.AssertSelectedCompletionItemAsync("Path")
            End Using
        End Function

        <WorkItem(14085, "https://github.com/dotnet/roslyn/issues/14085")>
        <WpfTheory, CombinatorialData>
        <Trait(Traits.Feature, Traits.Features.Completion)>
        Public Async Function MRUOverTargetTyping(showCompletionInArgumentLists As Boolean) As Task
            Using state = TestStateFactory.CreateCSharpTestState(
                <Document><![CDATA[
using System.IO;
using System.Threading.Tasks;
class C
{
    async Task Moo()
    {
        await Moo().$$
    }
}
            ]]></Document>,
                  showCompletionInArgumentLists:=showCompletionInArgumentLists)

                state.SendTypeChars("Configure")
                state.SendTab()
                For i = 1 To "ConfigureAwait".Length
                    state.SendBackspace()
                Next

                state.SendInvokeCompletionList()
                Await state.AssertCompletionSessionAsync()
                Await state.AssertSelectedCompletionItemAsync("ConfigureAwait")
            End Using
        End Function

        <WpfTheory, CombinatorialData>
        <Trait(Traits.Feature, Traits.Features.Completion)>
        Public Async Function MovingCaretToStartSoftSelects(showCompletionInArgumentLists As Boolean) As Task
            Using state = TestStateFactory.CreateCSharpTestState(
                              <Document>
using System;

class C
{
    void M()
    {
        $$
    }
}
                              </Document>,
                  showCompletionInArgumentLists:=showCompletionInArgumentLists)

                state.SendTypeChars("Conso")
                Await state.AssertSelectedCompletionItemAsync(displayText:="Console", isHardSelected:=True)
                For Each ch In "Conso"
                    state.SendLeftKey()
                Next

                Await state.AssertSelectedCompletionItemAsync(displayText:="Console", isHardSelected:=False)

                state.SendRightKey()
                Await state.AssertSelectedCompletionItemAsync(displayText:="Console", isHardSelected:=True)
            End Using
        End Function

        <WpfTheory, CombinatorialData>
        <Trait(Traits.Feature, Traits.Features.Completion)>
        Public Async Function TestNoBlockOnCompletionItems1(showCompletionInArgumentLists As Boolean) As Task
            Using state = TestStateFactory.CreateCSharpTestState(
                              <Document>
                                  using $$
                              </Document>,
                              extraExportedTypes:={GetType(BooleanTaskControlledCompletionProvider)}.ToList(),
                              showCompletionInArgumentLists:=showCompletionInArgumentLists)

                Dim completionService = DirectCast(state.Workspace.Services.GetLanguageServices(LanguageNames.CSharp).GetRequiredService(Of CompletionService)(), CompletionServiceWithProviders)
                Dim provider = completionService.GetTestAccessor().GetAllProviders(ImmutableHashSet(Of String).Empty).OfType(Of BooleanTaskControlledCompletionProvider)().Single()

                Dim workspace = state.Workspace
                workspace.TryApplyChanges(workspace.CurrentSolution.WithOptions(workspace.Options _
                    .WithChangedOption(CompletionOptions.BlockForCompletionItems2, LanguageNames.CSharp, False)))

                state.SendTypeChars("Sys.")
                Await state.AssertNoCompletionSessionAsync()
                Assert.Contains("Sys.", state.GetLineTextFromCaretPosition())

                provider.completionSource.SetResult(True)
            End Using
        End Function

        <WpfTheory, CombinatorialData>
        <Trait(Traits.Feature, Traits.Features.Completion)>
        Public Async Function TestNoBlockOnCompletionItems2(showCompletionInArgumentLists As Boolean) As Task
            Using state = TestStateFactory.CreateCSharpTestState(
                              <Document>
                                  using $$
                              </Document>,
                              extraExportedTypes:={GetType(CompletedTaskControlledCompletionProvider)}.ToList(),
                              showCompletionInArgumentLists:=showCompletionInArgumentLists)

                Dim workspace = state.Workspace
                workspace.TryApplyChanges(workspace.CurrentSolution.WithOptions(workspace.Options _
                    .WithChangedOption(CompletionOptions.BlockForCompletionItems2, LanguageNames.CSharp, False)))

                state.SendTypeChars("Sys")
                Await state.AssertSelectedCompletionItemAsync(displayText:="System")
                state.SendTypeChars(".")
                Assert.Contains("System.", state.GetLineTextFromCaretPosition())
            End Using
        End Function

        <WpfTheory, CombinatorialData>
        <Trait(Traits.Feature, Traits.Features.Completion)>
        Public Async Function TestNoBlockOnCompletionItems4(showCompletionInArgumentLists As Boolean) As Task
            ' This test verifies a scenario with the following conditions:
            ' a. A slow completion provider
            ' b. The block option set to false.
            ' Scenario:
            ' 1. Type 'Sys'
            ' 2. Send CommitIfUnique (Ctrl + space)
            ' 3. Wait for 250ms.
            ' 4. Verify that there is no completion window shown. In the new completion, we can just start the verification and check that the verification is still running.
            ' 5. Check that the commit is not yet provided: there is 'Sys' but no 'System'
            ' 6. Simulate unblocking the provider.
            ' 7. Verify that the completion completes CommitIfUnique.
            Using state = TestStateFactory.CreateCSharpTestState(
                              <Document>
                                  using $$
                              </Document>,
                              extraExportedTypes:={GetType(BooleanTaskControlledCompletionProvider)}.ToList(),
                              showCompletionInArgumentLists:=showCompletionInArgumentLists)

                Dim completionService = DirectCast(state.Workspace.Services.GetLanguageServices(LanguageNames.CSharp).GetRequiredService(Of CompletionService)(), CompletionServiceWithProviders)
                Dim provider = completionService.GetTestAccessor().GetAllProviders(ImmutableHashSet(Of String).Empty).OfType(Of BooleanTaskControlledCompletionProvider)().Single()

                Dim workspace = state.Workspace
                workspace.TryApplyChanges(workspace.CurrentSolution.WithOptions(workspace.Options _
                    .WithChangedOption(CompletionOptions.BlockForCompletionItems2, LanguageNames.CSharp, False)))

                state.SendTypeChars("Sys")

                Dim task1 As Task = Nothing
                Dim task2 As Task = Nothing

                Dim providerCalledHandler =
                    Sub()
                        task2 = New Task(
                        Sub()
                            Thread.Sleep(250)
                            Try
                                ' 3. Check that the other task is running/deadlocked.
                                Assert.Equal(TaskStatus.Running, task1.Status)
                                Assert.Contains("Sys", state.GetLineTextFromCaretPosition())
                                Assert.DoesNotContain("System", state.GetLineTextFromCaretPosition())
                                ' Need the Finally to avoid deadlocks if any of Asserts failed, the task will never complete and Task.WhenAll will wait forever.
                            Finally
                                ' 4. Unblock the first task and the main thread.
                                provider.completionSource.SetResult(True)
                            End Try
                        End Sub)

                        task1 = Task.Run(
                        Sub()
                            task2.Start()
                            ' 2. Deadlock here as well: getting items is waiting provider to respond.
                            state.CalculateItemsIfSessionExists()
                        End Sub)

                    End Sub

                AddHandler provider.ProviderCalled, providerCalledHandler

                ' SendCommitUniqueCompletionListItem is a asynchronous operation.
                ' It guarantees that ProviderCalled will be triggered and after that the completion will deadlock waiting for a task to be resolved.
                ' In the new completion, when pressed <ctrl>-<space>, we have to wait for the aggregate operation to complete.
                ' 1. Deadlock here.
                Await state.SendCommitUniqueCompletionListItemAsync()

                Assert.NotNull(task1)
                Assert.NotNull(task2)
                Await Task.WhenAll(task1, task2)

                Await state.AssertNoCompletionSessionAsync()
                Assert.Contains("System", state.GetLineTextFromCaretPosition())
            End Using
        End Function

        <WpfTheory, CombinatorialData>
        <Trait(Traits.Feature, Traits.Features.Completion)>
        Public Async Function TestNoBlockOnCompletionItems3(showCompletionInArgumentLists As Boolean) As Task
            ' This test verifies a scenario with the following conditions:
            ' a. A slow completion provider
            ' b. The block option set to false.
            ' Scenario:
            ' 1. Type 'Sys'
            ' 2. Send CommitIfUnique (Ctrl + space)
            ' 3. Wait for 250ms.
            ' 4. Verify that there is no completion window shown. In the new completion, we can just start the verification and check that the verification is still running.
            ' 5. Check that the commit is not yet provided: there is 'Sys' but no 'System'
            ' 6. The next statement in the UI thread after CommitIfUnique is typing 'a'.
            ' 7. Simulate unblocking the provider.
            ' 8. Verify that
            ' 8.a. The old completion adds 'a' to 'Sys' and displays 'Sysa'. CommitIfUnique is canceled because it was interrupted by typing 'a'.
            ' 8.b. The new completion completes CommitIfUnique and then adds 'a'.
            Using state = TestStateFactory.CreateCSharpTestState(
                              <Document>
                                  using $$
                              </Document>,
                              extraExportedTypes:={GetType(BooleanTaskControlledCompletionProvider)}.ToList(),
                              showCompletionInArgumentLists:=showCompletionInArgumentLists)

                Dim completionService = DirectCast(state.Workspace.Services.GetLanguageServices(LanguageNames.CSharp).GetRequiredService(Of CompletionService)(), CompletionServiceWithProviders)
                Dim provider = completionService.GetTestAccessor().GetAllProviders(ImmutableHashSet(Of String).Empty).OfType(Of BooleanTaskControlledCompletionProvider)().Single()

                Dim workspace = state.Workspace
                workspace.TryApplyChanges(workspace.CurrentSolution.WithOptions(workspace.Options _
                    .WithChangedOption(CompletionOptions.BlockForCompletionItems2, LanguageNames.CSharp, False)))

                state.SendTypeChars("Sys")
                Dim task1 As Task = Nothing
                Dim task2 As Task = Nothing

                Dim providerCalledHandler =
                    Sub()
                        task2 = New Task(
                            Sub()
                                Thread.Sleep(250)
                                Try
                                    ' 3. Check that the other task is running/deadlocked.
                                    Assert.Equal(TaskStatus.Running, task1.Status)
                                    Assert.Contains("Sys", state.GetLineTextFromCaretPosition())
                                    Assert.DoesNotContain("System", state.GetLineTextFromCaretPosition())
                                    ' Need the Finally to avoid deadlocks if any of Asserts failed, the task will never complete and Task.WhenAll will wait forever.
                                Finally
                                    ' 4. Unblock the first task and the main thread.
                                    provider.completionSource.SetResult(True)
                                End Try
                            End Sub)

                        task1 = Task.Run(
                        Sub()
                            task2.Start()
                            ' 2. Deadlock here as well: getting items is waiting provider to respond.
                            state.CalculateItemsIfSessionExists()
                        End Sub)
                    End Sub

                AddHandler provider.ProviderCalled, providerCalledHandler

                ' SendCommitUniqueCompletionListItem is an asynchronous operation.
                ' It guarantees that ProviderCalled will be triggered and after that the completion will deadlock waiting for a task to be resolved.
                ' In the new completion, when pressed <ctrl>-<space>, we have to wait for the aggregate operation to complete.
                ' 1. Deadlock here.
                Await state.SendCommitUniqueCompletionListItemAsync()

                ' 5. Put insertion of 'a' into the edtior queue. It can be executed in the foreground thread only
                state.SendTypeChars("a")

                Assert.NotNull(task1)
                Assert.NotNull(task2)
                Await Task.WhenAll(task1, task2)

                Await state.AssertNoCompletionSessionAsync()
                ' Here is a difference between the old and the new completions:
                ' The old completion adds 'a' to 'Sys' and displays 'Sysa'. CommitIfUnique is canceled because it was interrupted by typing 'a'.
                ' The new completion completes CommitIfUnique and then adds 'a'.
                Assert.Contains("Systema", state.GetLineTextFromCaretPosition())
            End Using
        End Function

        <WpfTheory, CombinatorialData>
        <Trait(Traits.Feature, Traits.Features.Completion)>
        Public Async Function TestSwitchBetweenBlockingAndNoBlockOnCompletion(showCompletionInArgumentLists As Boolean) As Task
            Using state = TestStateFactory.CreateCSharpTestState(
                              <Document>
                                  using $$
                              </Document>,
                              extraExportedTypes:={GetType(BooleanTaskControlledCompletionProvider)}.ToList(),
                              showCompletionInArgumentLists:=showCompletionInArgumentLists)

                Dim completionService = DirectCast(state.Workspace.Services.GetLanguageServices(LanguageNames.CSharp).GetRequiredService(Of CompletionService)(), CompletionServiceWithProviders)
                Dim provider = completionService.GetTestAccessor().GetAllProviders(ImmutableHashSet(Of String).Empty).OfType(Of BooleanTaskControlledCompletionProvider)().Single()

#Disable Warning BC42358 ' Because this call is not awaited, execution of the current method continues before the call is completed
                Task.Run(Function()
                             Task.Delay(TimeSpan.FromSeconds(10))
                             provider.completionSource.SetResult(True)
                             Return True
                         End Function)
#Enable Warning BC42358 ' Because this call is not awaited, execution of the current method continues before the call is completed

                state.SendTypeChars("Sys.")
                Assert.Contains("System.", state.GetLineTextFromCaretPosition())

                ' reset the input
                For i As Integer = 1 To "System.".Length
                    state.SendBackspace()
                Next

                state.SendEscape()

                Await state.WaitForAsynchronousOperationsAsync()

                ' reset the task
                provider.Reset()

                ' Switch to the non-blocking mode
                Dim workspace = state.Workspace
                workspace.TryApplyChanges(workspace.CurrentSolution.WithOptions(workspace.Options _
                    .WithChangedOption(CompletionOptions.BlockForCompletionItems2, LanguageNames.CSharp, False)))

                ' re-use of TestNoBlockOnCompletionItems1
                state.SendTypeChars("Sys.")
                Await state.AssertNoCompletionSessionAsync()
                Assert.Contains("Sys.", state.GetLineTextFromCaretPosition())
                provider.completionSource.SetResult(True)

                For i As Integer = 1 To "Sys.".Length
                    state.SendBackspace()
                Next

                state.SendEscape()

                Await state.WaitForAsynchronousOperationsAsync()

                ' reset the task
                provider.Reset()

                ' Switch to the blocking mode
                workspace.TryApplyChanges(workspace.CurrentSolution.WithOptions(workspace.Options _
                    .WithChangedOption(CompletionOptions.BlockForCompletionItems2, LanguageNames.CSharp, True)))

#Disable Warning BC42358 ' Because this call is not awaited, execution of the current method continues before the call is completed
                Task.Run(Function()
                             Task.Delay(TimeSpan.FromSeconds(10))
                             provider.completionSource.SetResult(True)
                             Return True
                         End Function)
#Enable Warning BC42358 ' Because this call is not awaited, execution of the current method continues before the call is completed

                state.SendTypeChars("Sys.")
                Await state.AssertCompletionSessionAsync()
                Assert.Contains("System.", state.GetLineTextFromCaretPosition())
            End Using
        End Function

        Private MustInherit Class TaskControlledCompletionProvider
            Inherits CompletionProvider

            Private _task As Task

            Public Event ProviderCalled()

            Public Sub New(task As Task)
                _task = task
            End Sub

            Public Sub UpdateTask(task As Task)
                _task = task
            End Sub

            Public Overrides Function ProvideCompletionsAsync(context As CompletionContext) As Task
                RaiseEvent ProviderCalled()
                Return _task
            End Function
        End Class

        <ExportCompletionProvider(NameOf(CompletedTaskControlledCompletionProvider), LanguageNames.CSharp)>
        <[Shared]>
        <PartNotDiscoverable>
        Private Class CompletedTaskControlledCompletionProvider
            Inherits TaskControlledCompletionProvider

            <ImportingConstructor>
            <Obsolete(MefConstruction.ImportingConstructorMessage, True)>
            Public Sub New()
                MyBase.New(Task.FromResult(True))
            End Sub
        End Class

        <ExportCompletionProvider(NameOf(BooleanTaskControlledCompletionProvider), LanguageNames.CSharp)>
        <[Shared]>
        <PartNotDiscoverable>
        Private Class BooleanTaskControlledCompletionProvider
            Inherits TaskControlledCompletionProvider

            Public completionSource As TaskCompletionSource(Of Boolean)

            <ImportingConstructor>
            <Obsolete(MefConstruction.ImportingConstructorMessage, True)>
            Public Sub New()
                MyBase.New(Task.CompletedTask)
                Reset()
            End Sub

            Public Sub Reset()
                completionSource = New TaskCompletionSource(Of Boolean)
                UpdateTask(completionSource.Task)
            End Sub
        End Class

        <WpfTheory, CombinatorialData>
        <Trait(Traits.Feature, Traits.Features.Completion)>
        Public Async Function Filters_EmptyList1(showCompletionInArgumentLists As Boolean) As Task
            Using state = TestStateFactory.CreateCSharpTestState(
                <Document><![CDATA[
using System.IO;
using System.Threading.Tasks;
class C
{
    async Task Moo()
    {
        var x = asd$$
    }
}
            ]]></Document>,
                  showCompletionInArgumentLists:=showCompletionInArgumentLists)

                state.SendInvokeCompletionList()
                Await state.WaitForUIRenderedAsync()

                Dim oldFilters = state.GetCompletionItemFilters()
                Dim newFilters = ArrayBuilder(Of Data.CompletionFilterWithState).GetInstance()
                For Each f In oldFilters
                    Assert.NotEqual(FilterSet.InterfaceFilter.DisplayText, f.Filter.DisplayText)
                    newFilters.Add(f.WithSelected(False))
                Next

                newFilters.Add(New Data.CompletionFilterWithState(FilterSet.InterfaceFilter, isAvailable:=True, isSelected:=True))

                state.RaiseFiltersChanged(newFilters.ToImmutableAndFree())

                Await state.WaitForUIRenderedAsync()
                Assert.Null(state.GetSelectedItem())
            End Using
        End Function

        <WpfTheory, CombinatorialData>
        <Trait(Traits.Feature, Traits.Features.Completion)>
        Public Async Function Filters_EmptyList2(showCompletionInArgumentLists As Boolean) As Task
            Using state = TestStateFactory.CreateCSharpTestState(
                <Document><![CDATA[
using System.IO;
using System.Threading.Tasks;
class C
{
    async Task Moo()
    {
        var x = asd$$
    }
}
            ]]></Document>,
                  showCompletionInArgumentLists:=showCompletionInArgumentLists)

                state.SendInvokeCompletionList()
                Await state.WaitForUIRenderedAsync()
                Dim oldFilters = state.GetCompletionItemFilters()
                Dim newFilters = ArrayBuilder(Of Data.CompletionFilterWithState).GetInstance()
                For Each f In oldFilters
                    Assert.NotEqual(FilterSet.InterfaceFilter.DisplayText, f.Filter.DisplayText)
                    newFilters.Add(f.WithSelected(False))
                Next

                newFilters.Add(New Data.CompletionFilterWithState(FilterSet.InterfaceFilter, isAvailable:=True, isSelected:=True))

                state.RaiseFiltersChanged(newFilters.ToImmutableAndFree())
                Await state.WaitForUIRenderedAsync()
                Assert.Null(state.GetSelectedItem())
                state.SendTab()
                Await state.AssertNoCompletionSessionAsync()
            End Using
        End Function

        <WpfTheory, CombinatorialData>
        <Trait(Traits.Feature, Traits.Features.Completion)>
        Public Async Function Filters_EmptyList3(showCompletionInArgumentLists As Boolean) As Task
            Using state = TestStateFactory.CreateCSharpTestState(
                <Document><![CDATA[
using System.IO;
using System.Threading.Tasks;
class C
{
    async Task Moo()
    {
        var x = asd$$
    }
}
            ]]></Document>,
                  showCompletionInArgumentLists:=showCompletionInArgumentLists)

                state.SendInvokeCompletionList()
                Await state.WaitForUIRenderedAsync()
                Dim oldFilters = state.GetCompletionItemFilters()
                Dim newFilters = ArrayBuilder(Of Data.CompletionFilterWithState).GetInstance()
                For Each f In oldFilters
                    Assert.NotEqual(FilterSet.InterfaceFilter.DisplayText, f.Filter.DisplayText)
                    newFilters.Add(f.WithSelected(False))
                Next

                newFilters.Add(New Data.CompletionFilterWithState(FilterSet.InterfaceFilter, isAvailable:=True, isSelected:=True))

                state.RaiseFiltersChanged(newFilters.ToImmutableAndFree())
                Await state.WaitForUIRenderedAsync()
                Assert.Null(state.GetSelectedItem())
                state.SendReturn()
                Await state.AssertNoCompletionSessionAsync()
            End Using
        End Function

        <WpfTheory, CombinatorialData>
        <Trait(Traits.Feature, Traits.Features.Completion)>
        Public Async Function Filters_EmptyList4(showCompletionInArgumentLists As Boolean) As Task
            Using state = TestStateFactory.CreateCSharpTestState(
                <Document><![CDATA[
using System.IO;
using System.Threading.Tasks;
class C
{
    async Task Moo()
    {
        var x = asd$$
    }
}
            ]]></Document>,
                  showCompletionInArgumentLists:=showCompletionInArgumentLists)

                state.SendInvokeCompletionList()
                Await state.WaitForUIRenderedAsync()
                Dim oldFilters = state.GetCompletionItemFilters()
                Dim newFilters = ArrayBuilder(Of Data.CompletionFilterWithState).GetInstance()
                For Each f In oldFilters
                    Assert.NotEqual(FilterSet.InterfaceFilter.DisplayText, f.Filter.DisplayText)
                    newFilters.Add(f.WithSelected(False))
                Next

                newFilters.Add(New Data.CompletionFilterWithState(FilterSet.InterfaceFilter, isAvailable:=True, isSelected:=True))

                state.RaiseFiltersChanged(newFilters.ToImmutableAndFree())
                Await state.WaitForUIRenderedAsync()
                Assert.Null(state.GetSelectedItem())
                state.SendTypeChars(".")
                Await state.AssertNoCompletionSessionAsync()
            End Using
        End Function

        <WpfTheory, CombinatorialData>
        <Trait(Traits.Feature, Traits.Features.Completion)>
        <WorkItem(15881, "https://github.com/dotnet/roslyn/issues/15881")>
        Public Async Function CompletionAfterDotBeforeAwaitTask(showCompletionInArgumentLists As Boolean) As Task
            Using state = TestStateFactory.CreateCSharpTestState(
                <Document><![CDATA[
using System.Threading.Tasks;

class C
{
    async Task Moo()
    {
        Task.$$
        await Task.Delay(50);
    }
}
            ]]></Document>,
                  showCompletionInArgumentLists:=showCompletionInArgumentLists)

                state.SendInvokeCompletionList()
                Await state.AssertCompletionSessionAsync()
            End Using
        End Function

        <WorkItem(14704, "https://github.com/dotnet/roslyn/issues/14704")>
        <WpfTheory, CombinatorialData>
        <Trait(Traits.Feature, Traits.Features.Completion)>
        Public Async Function BackspaceTriggerSubstringMatching(showCompletionInArgumentLists As Boolean) As Task
            Using state = TestStateFactory.CreateCSharpTestState(
                              <Document>
using System;
class Program
{
    static void Main(string[] args)
    {
        if (Environment$$
    }
}
                              </Document>,
                  showCompletionInArgumentLists:=showCompletionInArgumentLists)

                Dim key = New OptionKey(CompletionOptions.TriggerOnDeletion, LanguageNames.CSharp)

                Dim workspace = state.Workspace
                workspace.TryApplyChanges(workspace.CurrentSolution.WithOptions(workspace.Options _
                    .WithChangedOption(key, True)))

                state.SendBackspace()
                Await state.AssertSelectedCompletionItemAsync(displayText:="Environment", isHardSelected:=True)
            End Using
        End Function

        <WorkItem(16236, "https://github.com/dotnet/roslyn/issues/16236")>
        <WpfTheory, CombinatorialData>
        <Trait(Traits.Feature, Traits.Features.Completion)>
        Public Async Function AttributeNamedParameterEqualsItemCommittedOnSpace(showCompletionInArgumentLists As Boolean) As Task
            Using state = TestStateFactory.CreateCSharpTestState(
                              <Document>
[A($$)]
class AAttribute: Attribute
{
    public string Skip { get; set; }
} </Document>,
                  showCompletionInArgumentLists:=showCompletionInArgumentLists)
                state.SendTypeChars("Skip")
                Await state.AssertCompletionSessionAsync()
                state.SendTypeChars(" ")
                Await state.AssertNoCompletionSessionAsync()
                Assert.Equal("[A(Skip )]", state.GetLineTextFromCaretPosition())
            End Using
        End Function

        <WorkItem(362890, "https://devdiv.visualstudio.com/DevDiv/_workitems?id=362890")>
        <WpfTheory, CombinatorialData>
        <Trait(Traits.Feature, Traits.Features.Completion)>
        Public Async Function TestFilteringAfterSimpleInvokeShowsAllItemsMatchingFilter(showCompletionInArgumentLists As Boolean) As Task
            Using state = TestStateFactory.CreateCSharpTestState(
                <Document><![CDATA[

static class Color
{
    public const uint Red = 1;
    public const uint Green = 2;
    public const uint Blue = 3;
}

class C
{
    void M()
    {
        Color.Re$$d
    }
}
            ]]></Document>,
                  showCompletionInArgumentLists:=showCompletionInArgumentLists)

                state.SendInvokeCompletionList()
                Await state.WaitForUIRenderedAsync()

                Await state.AssertSelectedCompletionItemAsync("Red")
                Await state.AssertCompletionItemsContainAllAsync("Red", "Green", "Blue", "Equals")

                Dim oldFilters = state.GetCompletionItemFilters()
                Dim newFiltersBuilder = ArrayBuilder(Of Data.CompletionFilterWithState).GetInstance()
                For Each f In oldFilters
                    newFiltersBuilder.Add(f.WithSelected(f.Filter.DisplayText = FilterSet.ConstantFilter.DisplayText))
                Next

                state.RaiseFiltersChanged(newFiltersBuilder.ToImmutableAndFree())

                Await state.WaitForUIRenderedAsync()
                Await state.AssertSelectedCompletionItemAsync("Red")
                Await state.AssertCompletionItemsContainAllAsync("Red", "Green", "Blue")
                Await state.AssertCompletionItemsDoNotContainAnyAsync("Equals")

                oldFilters = state.GetCompletionItemFilters()
                newFiltersBuilder = ArrayBuilder(Of Data.CompletionFilterWithState).GetInstance()
                For Each f In oldFilters
                    newFiltersBuilder.Add(f.WithSelected(False))
                Next

                state.RaiseFiltersChanged(newFiltersBuilder.ToImmutableAndFree())

                Await state.WaitForUIRenderedAsync()
                Await state.AssertSelectedCompletionItemAsync("Red")
                Await state.AssertCompletionItemsContainAllAsync({"Red", "Green", "Blue", "Equals"})
            End Using
        End Function

        <WorkItem(16236, "https://github.com/dotnet/roslyn/issues/16236")>
        <WpfTheory, CombinatorialData>
        <Trait(Traits.Feature, Traits.Features.Completion)>
        Public Async Function NameCompletionSorting(showCompletionInArgumentLists As Boolean) As Task
            Using state = TestStateFactory.CreateCSharpTestState(
                              <Document>
interface ISyntaxFactsService {}
class C
{
    void M()
    {
        ISyntaxFactsService $$
    }
} </Document>,
                  showCompletionInArgumentLists:=showCompletionInArgumentLists)
                state.SendInvokeCompletionList()
                Await state.AssertCompletionSessionAsync()

                Dim expectedOrder =
                    {
                        "syntaxFactsService",
                        "syntaxFacts",
                        "factsService",
                        "syntax",
                        "service"
                    }

                state.AssertItemsInOrder(expectedOrder)
            End Using
        End Function

        <WpfTheory, CombinatorialData>
        <Trait(Traits.Feature, Traits.Features.Completion)>
        Public Sub TestLargeChangeBrokenUpIntoSmallTextChanges(showCompletionInArgumentLists As Boolean)
            Using state = TestStateFactory.CreateCSharpTestState(
                <Document><![CDATA[
using System;
class C
{
    void goo() {
        return $$
    }
}]]></Document>,
                extraExportedTypes:={GetType(MultipleChangeCompletionProvider)}.ToList(),
                showCompletionInArgumentLists:=showCompletionInArgumentLists)

                Dim completionService = DirectCast(state.Workspace.Services.GetLanguageServices(LanguageNames.CSharp).GetRequiredService(Of CompletionService)(), CompletionServiceWithProviders)
                Dim provider = completionService.GetTestAccessor().GetAllProviders(ImmutableHashSet(Of String).Empty).OfType(Of MultipleChangeCompletionProvider)().Single()

                Dim testDocument = state.Workspace.Documents(0)
                Dim textBuffer = testDocument.GetTextBuffer()

                Dim snapshotBeforeCommit = textBuffer.CurrentSnapshot
                provider.SetInfo(snapshotBeforeCommit.GetText(), testDocument.CursorPosition.Value)

                ' First send a space to trigger out special completionImplementation provider.
                state.SendInvokeCompletionList()
                state.SendTab()

                ' Verify that we see the entire change
                Dim finalText = textBuffer.CurrentSnapshot.GetText()
                Assert.Equal(
"using NewUsing;
using System;
class C
{
    void goo() {
        return InsertedItem
    }
}", finalText)

                Dim changes = snapshotBeforeCommit.Version.Changes
                ' This should have happened as two text changes to the buffer.
                Assert.Equal(2, changes.Count)

                Dim actualChanges = changes.ToArray()
                Dim firstChange = actualChanges(0)
                Assert.Equal(New Span(0, 0), firstChange.OldSpan)
                Assert.Equal("using NewUsing;", firstChange.NewText)

                Dim secondChange = actualChanges(1)
                Assert.Equal(New Span(testDocument.CursorPosition.Value, 0), secondChange.OldSpan)
                Assert.Equal("InsertedItem", secondChange.NewText)

                ' Make sure new edits happen after the text that was inserted.
                state.SendTypeChars("1")

                finalText = textBuffer.CurrentSnapshot.GetText()
                Assert.Equal(
"using NewUsing;
using System;
class C
{
    void goo() {
        return InsertedItem1
    }
}", finalText)
            End Using
        End Sub

        <WpfTheory, CombinatorialData>
        <Trait(Traits.Feature, Traits.Features.Completion)>
        Public Sub TestLargeChangeBrokenUpIntoSmallTextChanges2(showCompletionInArgumentLists As Boolean)
            Using state = TestStateFactory.CreateCSharpTestState(
                <Document><![CDATA[
using System;
class C
{
    void goo() {
        return Custom$$
    }
}]]></Document>,
                extraExportedTypes:={GetType(MultipleChangeCompletionProvider)}.ToList(),
                showCompletionInArgumentLists:=showCompletionInArgumentLists)

                Dim completionService = DirectCast(state.Workspace.Services.GetLanguageServices(LanguageNames.CSharp).GetRequiredService(Of CompletionService)(), CompletionServiceWithProviders)
                Dim provider = completionService.GetTestAccessor().GetAllProviders(ImmutableHashSet(Of String).Empty).OfType(Of MultipleChangeCompletionProvider)().Single()

                Dim testDocument = state.Workspace.Documents(0)
                Dim textBuffer = testDocument.GetTextBuffer()

                Dim snapshotBeforeCommit = textBuffer.CurrentSnapshot
                provider.SetInfo(snapshotBeforeCommit.GetText(), testDocument.CursorPosition.Value)

                ' First send a space to trigger out special completionImplementation provider.
                state.SendInvokeCompletionList()
                state.SendTab()

                ' Verify that we see the entire change
                Dim finalText = textBuffer.CurrentSnapshot.GetText()
                Assert.Equal(
"using NewUsing;
using System;
class C
{
    void goo() {
        return InsertedItem
    }
}", finalText)

                Dim changes = snapshotBeforeCommit.Version.Changes
                ' This should have happened as two text changes to the buffer.
                Assert.Equal(2, changes.Count)

                Dim actualChanges = changes.ToArray()
                Dim firstChange = actualChanges(0)
                Assert.Equal(New Span(0, 0), firstChange.OldSpan)
                Assert.Equal("using NewUsing;", firstChange.NewText)

                Dim secondChange = actualChanges(1)
                Assert.Equal(New Span(testDocument.CursorPosition.Value - "Custom".Length, "Custom".Length), secondChange.OldSpan)
                Assert.Equal("InsertedItem", secondChange.NewText)

                ' Make sure new edits happen after the text that was inserted.
                state.SendTypeChars("1")

                finalText = textBuffer.CurrentSnapshot.GetText()
                Assert.Equal(
"using NewUsing;
using System;
class C
{
    void goo() {
        return InsertedItem1
    }
}", finalText)
            End Using
        End Sub

        <WorkItem(296512, "https://devdiv.visualstudio.com/DevDiv/_workitems?id=296512")>
        <WpfTheory, CombinatorialData>
        <Trait(Traits.Feature, Traits.Features.Completion)>
        Public Async Function TestRegionDirectiveIndentation(showCompletionInArgumentLists As Boolean) As Task
            Using state = TestStateFactory.CreateCSharpTestState(
                              <Document>
class C
{
    $$
}
                              </Document>,
                              includeFormatCommandHandler:=True,
                              showCompletionInArgumentLists:=showCompletionInArgumentLists)

                state.SendTypeChars("#")

                Assert.Equal("#", state.GetLineFromCurrentCaretPosition().GetText())
                Await state.AssertCompletionSessionAsync()

                state.SendTypeChars("reg")
                Await state.AssertSelectedCompletionItemAsync(displayText:="region")
                state.SendReturn()
                Await state.AssertNoCompletionSessionAsync()
                Assert.Equal("    #region", state.GetLineFromCurrentCaretPosition().GetText())
                Assert.Equal(state.GetLineFromCurrentCaretPosition().End, state.GetCaretPoint().BufferPosition)

                state.SendReturn()
                Assert.Equal("", state.GetLineFromCurrentCaretPosition().GetText())
                state.SendTypeChars("#")

                Assert.Equal("#", state.GetLineFromCurrentCaretPosition().GetText())
                Await state.AssertCompletionSessionAsync()

                state.SendTypeChars("endr")
                Await state.AssertSelectedCompletionItemAsync(displayText:="endregion")
                state.SendReturn()
                Assert.Equal("    #endregion", state.GetLineFromCurrentCaretPosition().GetText())
                Assert.Equal(state.GetLineFromCurrentCaretPosition().End, state.GetCaretPoint().BufferPosition)

            End Using
        End Function

        <WpfTheory>
        <InlineData("r")>
        <InlineData("load")>
        <WorkItem(49861, "https://github.com/dotnet/roslyn/issues/49861")>
        <Trait(Traits.Feature, Traits.Features.Completion)>
        Public Async Function PathDirective(directive As String) As Task
            Using state = TestStateFactory.CreateCSharpTestState(
                              <Document>
class C
{
    #   <%= directive %>  $$
}
                              </Document>)

                Dim workspace = state.Workspace
                workspace.TryApplyChanges(workspace.CurrentSolution.WithOptions(workspace.Options _
                    .WithChangedOption(CompletionOptions.TriggerOnDeletion, LanguageNames.CSharp, True)))

                state.SendTypeChars("""")

                Assert.Equal($"    #   {directive}  """, state.GetLineFromCurrentCaretPosition().GetText())
                Await state.AssertCompletionSessionAsync()

                state.SendTypeChars("x")

                Assert.Equal($"    #   {directive}  ""x", state.GetLineFromCurrentCaretPosition().GetText())
                Await state.AssertCompletionSessionAsync()

                state.SendBackspace()

                Assert.Equal($"    #   {directive}  """, state.GetLineFromCurrentCaretPosition().GetText())
                Await state.AssertCompletionSessionAsync()

                state.SendBackspace()

                Assert.Equal($"    #   {directive}  ", state.GetLineFromCurrentCaretPosition().GetText())
                Await state.AssertNoCompletionSessionAsync()
            End Using
        End Function

        <WpfTheory, CombinatorialData>
        <Trait(Traits.Feature, Traits.Features.Completion)>
        Public Async Function AfterIdentifierInCaseLabel(showCompletionInArgumentLists As Boolean) As Task
            Using state = TestStateFactory.CreateCSharpTestState(
                              <Document>
class C
{
    void M()
    {
        switch (true)
        {
            case identifier $$
        }
    }
}
                              </Document>,
                  showCompletionInArgumentLists:=showCompletionInArgumentLists)

                state.SendTypeChars("w")
                Await state.AssertSelectedCompletionItemAsync(displayText:="when", isHardSelected:=False)

                state.SendBackspace()
                state.SendTypeChars("i")
                Await state.AssertSelectedCompletionItemAsync(displayText:="identifier", isHardSelected:=False)

            End Using
        End Function

        <WpfTheory, CombinatorialData>
        <Trait(Traits.Feature, Traits.Features.Completion)>
        Public Async Function AfterIdentifierInCaseLabel_ColorColor(showCompletionInArgumentLists As Boolean) As Task
            Using state = TestStateFactory.CreateCSharpTestState(
                              <Document>
class identifier { }
class C
{
    const identifier identifier = null;
    void M()
    {
        switch (true)
        {
            case identifier $$
        }
    }
}
                              </Document>,
                  showCompletionInArgumentLists:=showCompletionInArgumentLists)

                state.SendTypeChars("w")
                Await state.AssertSelectedCompletionItemAsync(displayText:="when", isHardSelected:=False)

                state.SendBackspace()
                state.SendTypeChars("i")
                Await state.AssertSelectedCompletionItemAsync(displayText:="identifier", isHardSelected:=False)

            End Using
        End Function

        <WpfTheory, CombinatorialData>
        <Trait(Traits.Feature, Traits.Features.Completion)>
        Public Async Function AfterIdentifierInCaseLabel_ClassNameOnly(showCompletionInArgumentLists As Boolean) As Task
            Using state = TestStateFactory.CreateCSharpTestState(
                              <Document>
class identifier { }
class C
{
    void M()
    {
        switch (true)
        {
            case identifier $$
        }
    }
}
                              </Document>,
                  showCompletionInArgumentLists:=showCompletionInArgumentLists)

                state.SendTypeChars("z")
                Await state.AssertSelectedCompletionItemAsync(displayText:="identifier", isHardSelected:=False)

                state.SendBackspace()
                state.SendTypeChars("i")
                Await state.AssertSelectedCompletionItemAsync(displayText:="identifier", isHardSelected:=False)

            End Using
        End Function

        <WpfTheory, CombinatorialData>
        <Trait(Traits.Feature, Traits.Features.Completion)>
        Public Async Function AfterIdentifierInCaseLabel_ClassNameOnly_WithMiscLetters(showCompletionInArgumentLists As Boolean) As Task
            Using state = TestStateFactory.CreateCSharpTestState(
                              <Document>
class identifier { }
class C
{
    void M()
    {
        switch (true)
        {
            case identifier $$
        }
    }
}
                              </Document>,
                  showCompletionInArgumentLists:=showCompletionInArgumentLists)

                state.SendTypeChars("a")
                Await state.AssertSelectedCompletionItemAsync(displayText:="and", isHardSelected:=False)

                state.SendBackspace()
                state.SendTypeChars("w")
                Await state.AssertSelectedCompletionItemAsync(displayText:="when", isHardSelected:=False)

            End Using
        End Function

        <WpfTheory, CombinatorialData>
        <Trait(Traits.Feature, Traits.Features.Completion)>
        Public Async Function AfterDoubleIdentifierInCaseLabel(showCompletionInArgumentLists As Boolean) As Task
            Using state = TestStateFactory.CreateCSharpTestState(
                              <Document>
class C
{
    void M()
    {
        switch (true)
        {
            case identifier identifier $$
        }
    }
}
                              </Document>,
                  showCompletionInArgumentLists:=showCompletionInArgumentLists)

                state.SendTypeChars("w")
                Await state.AssertSelectedCompletionItemAsync(displayText:="when", isHardSelected:=True)

            End Using
        End Function

        <WorkItem(11959, "https://github.com/dotnet/roslyn/issues/11959")>
        <WpfTheory, CombinatorialData>
        <Trait(Traits.Feature, Traits.Features.Completion)>
        Public Async Function TestGenericAsyncTaskDeclaration(showCompletionInArgumentLists As Boolean) As Task
            Using state = TestStateFactory.CreateCSharpTestState(
                              <Document>
namespace A.B
{
    class TestClass { }
}

namespace A
{
    class C
    {
        async Task&lt;A$$ Method()
        { }
    }
}
                              </Document>,
                  showCompletionInArgumentLists:=showCompletionInArgumentLists)

                state.SendTypeChars(".")
                Await state.AssertSelectedCompletionItemAsync(displayText:="B", isSoftSelected:=True)
            End Using
        End Function

        <WorkItem(15348, "https://github.com/dotnet/roslyn/issues/15348")>
        <WpfTheory, CombinatorialData>
        <Trait(Traits.Feature, Traits.Features.Completion)>
        Public Async Function TestAfterCasePatternSwitchLabel(showCompletionInArgumentLists As Boolean) As Task
            Using state = TestStateFactory.CreateCSharpTestState(
                              <Document>
class C
{
    void M()
    {
        object o = 1;
        switch(o)
        {
            case int i:
                $$
                break;
        }
    }
}
                              </Document>,
                  showCompletionInArgumentLists:=showCompletionInArgumentLists)

                state.SendTypeChars("this")
                Await state.AssertSelectedCompletionItemAsync(displayText:="this", isHardSelected:=True)
            End Using
        End Function

        <WpfTheory, CombinatorialData>
        <Trait(Traits.Feature, Traits.Features.Completion)>
        Public Async Function TestBackspaceInMiddleOfSelection(showCompletionInArgumentLists As Boolean) As Task
            Using state = TestStateFactory.CreateCSharpTestState(
                              <Document>
public enum foo
{
    aaa
}

public class Program
{
    public static void Main(string[] args)
    {
        foo.a$$a
    }
}
                              </Document>,
                  showCompletionInArgumentLists:=showCompletionInArgumentLists)

                Dim workspace = state.Workspace
                workspace.TryApplyChanges(workspace.CurrentSolution.WithOptions(workspace.Options _
                    .WithChangedOption(CompletionOptions.TriggerOnDeletion, LanguageNames.CSharp, True)))

                state.SendInvokeCompletionList()
                state.SendBackspace()
                Await state.AssertSelectedCompletionItemAsync(displayText:="aaa", isHardSelected:=True)
            End Using
        End Function

        <WpfTheory, CombinatorialData>
        <Trait(Traits.Feature, Traits.Features.Completion)>
        Public Async Function TestBackspaceWithMultipleCharactersSelected(showCompletionInArgumentLists As Boolean) As Task
            Using state = TestStateFactory.CreateCSharpTestState(
                              <Document>
using System;

public class Program
{
    public static void Main(string[] args)
    {
        Console.WriteLine$$
    }
}
                              </Document>,
                  showCompletionInArgumentLists:=showCompletionInArgumentLists)

                Dim workspace = state.Workspace
                workspace.TryApplyChanges(workspace.CurrentSolution.WithOptions(workspace.Options _
                    .WithChangedOption(CompletionOptions.TriggerOnDeletion, LanguageNames.CSharp, True)))

                state.SendInvokeCompletionList()
                state.SelectAndMoveCaret(-6)
                state.SendBackspace()
                Await state.AssertSelectedCompletionItemAsync(displayText:="Write", isHardSelected:=True)
            End Using
        End Function

        <WorkItem(30097, "https://github.com/dotnet/roslyn/issues/30097")>
        <WpfTheory, CombinatorialData>
        <Trait(Traits.Feature, Traits.Features.Completion)>
        Public Async Function TestMRUKeepsTwoRecentlyUsedItems(showCompletionInArgumentLists As Boolean) As Task
            Using state = TestStateFactory.CreateCSharpTestState(
                              <Document>
class C
{
    public double Ma(double m) => m;

    public void Test()
    {
        $$
    }
}
                              </Document>,
                  showCompletionInArgumentLists:=showCompletionInArgumentLists)

                state.SendTypeChars("M(M(M(M(")
                Await state.AssertNoCompletionSessionAsync()
                Assert.Equal("        Ma(m:(Ma(m:(", state.GetLineTextFromCaretPosition())
            End Using
        End Function

        <WorkItem(36546, "https://github.com/dotnet/roslyn/issues/36546")>
        <WpfTheory, CombinatorialData>
        <Trait(Traits.Feature, Traits.Features.Completion)>
        Public Async Function TestDoNotDismissIfEmptyOnBackspaceIfStartedWithBackspace(showCompletionInArgumentLists As Boolean) As Task
            Using state = TestStateFactory.CreateCSharpTestState(
                              <Document>
using System;

class C
{
    public void M()
    {
        Console.W$$
    }
}</Document>,
                  showCompletionInArgumentLists:=showCompletionInArgumentLists)

                Dim workspace = state.Workspace
                workspace.TryApplyChanges(workspace.CurrentSolution.WithOptions(workspace.Options _
                    .WithChangedOption(CompletionOptions.TriggerOnDeletion, LanguageNames.CSharp, True)))

                state.SendBackspace()
                Await state.AssertCompletionItemsContainAllAsync("WriteLine")
            End Using
        End Function

        <WorkItem(36546, "https://github.com/dotnet/roslyn/issues/36546")>
        <WpfTheory, CombinatorialData>
        <Trait(Traits.Feature, Traits.Features.Completion)>
        Public Async Function TestDoNotDismissIfEmptyOnMultipleBackspaceIfStartedInvoke(showCompletionInArgumentLists As Boolean) As Task
            Using state = TestStateFactory.CreateCSharpTestState(
                              <Document>
using System;

class C
{
    public void M()
    {
        Console.Wr$$
    }
}</Document>,
                  showCompletionInArgumentLists:=showCompletionInArgumentLists)

                state.SendInvokeCompletionList()
                Await state.AssertCompletionSessionAsync()
                state.SendBackspace()
                state.SendBackspace()
                Await state.AssertCompletionSessionAsync()
            End Using
        End Function

        <WorkItem(30097, "https://github.com/dotnet/roslyn/issues/30097")>
        <WpfTheory, CombinatorialData>
        <Trait(Traits.Feature, Traits.Features.Completion)>
        Public Async Function TestNamedParameterDoesNotAddExtraColon(showCompletionInArgumentLists As Boolean) As Task
            Using state = TestStateFactory.CreateCSharpTestState(
                              <Document>
class C
{
    public double M(double some) => m;

    public void Test()
    {
        $$
    }
}
                              </Document>,
                  showCompletionInArgumentLists:=showCompletionInArgumentLists)

                state.SendTypeChars("M(some:M(some:")
                Await state.AssertNoCompletionSessionAsync()
                Assert.Equal("        M(some:M(some:", state.GetLineTextFromCaretPosition())
            End Using
        End Function

        <WpfTheory, CombinatorialData>
        <Trait(Traits.Feature, Traits.Features.Completion)>
        Public Async Function TestSuggestionMode(showCompletionInArgumentLists As Boolean) As Task
            Using state = TestStateFactory.CreateCSharpTestState(
                              <Document>
class C
{
    void M()
    {    
        $$
    }
}
                              </Document>,
                  showCompletionInArgumentLists:=showCompletionInArgumentLists)

                state.SendToggleCompletionMode()
                Await state.WaitForAsynchronousOperationsAsync()
                state.SendTypeChars("s")
                Await state.AssertCompletionSessionAsync()
                Assert.True(state.HasSuggestedItem())
                Await state.AssertSelectedCompletionItemAsync(displayText:="sbyte", isSoftSelected:=True)

                state.SendToggleCompletionMode()
                Await state.AssertCompletionSessionAsync()
                Assert.False(state.HasSuggestedItem())
                ' We want to soft select if we were already in soft select mode.
                Await state.AssertSelectedCompletionItemAsync(displayText:="sbyte", isSoftSelected:=True)

                state.SendToggleCompletionMode()
                Await state.AssertCompletionSessionAsync()
                Assert.True(state.HasSuggestedItem())
                Await state.AssertSelectedCompletionItemAsync(displayText:="sbyte", isSoftSelected:=True)
            End Using
        End Function

        <WpfTheory, CombinatorialData>
        <Trait(Traits.Feature, Traits.Features.Completion)>
        Public Async Function TestTabAfterOverride(showCompletionInArgumentLists As Boolean) As Task
            Using state = TestStateFactory.CreateCSharpTestState(
                              <Document>
class C
{
    override $$
    public static void M() { }
}
                              </Document>,
                  showCompletionInArgumentLists:=showCompletionInArgumentLists)

                state.SendTypeChars("gethashcod")
                state.SendTab()
                Await state.AssertNoCompletionSessionAsync()
                state.AssertMatchesTextStartingAtLine(3, "    public override int GetHashCode()")
                state.AssertMatchesTextStartingAtLine(4, "    {")
                state.AssertMatchesTextStartingAtLine(5, "        return base.GetHashCode();")
                state.AssertMatchesTextStartingAtLine(6, "    }")
                state.AssertMatchesTextStartingAtLine(7, "    public static void M() { }")
            End Using
        End Function

        <WpfTheory, CombinatorialData>
        <Trait(Traits.Feature, Traits.Features.Completion)>
        Public Async Function TestSuppressNullableWarningExpression(showCompletionInArgumentLists As Boolean) As Task
            Using state = TestStateFactory.CreateCSharpTestState(
                              <Document>
class C
{
    void M()
    {
        var s = "";
        s$$
    }
}
                              </Document>,
                  showCompletionInArgumentLists:=showCompletionInArgumentLists)

                state.SendTypeChars("!")
                Await state.AssertNoCompletionSessionAsync()
                state.SendTypeChars(".")
                Await state.AssertCompletionItemsContainAllAsync("ToString", "GetHashCode")
            End Using
        End Function

        <WpfTheory, CombinatorialData>
        <Trait(Traits.Feature, Traits.Features.Completion)>
        Public Async Function TestCommitIfUniqueFiltersIfNotUnique(showCompletionInArgumentLists As Boolean) As Task
            Using state = TestStateFactory.CreateCSharpTestState(
                              <Document>
class C
{
    void Method()
    {
        Me$$
    }
}
                              </Document>,
                  showCompletionInArgumentLists:=showCompletionInArgumentLists)

                Await state.SendCommitUniqueCompletionListItemAsync()
                Await state.AssertCompletionItemsContainAllAsync("MemberwiseClone", "Method")
                Await state.AssertCompletionItemsDoNotContainAnyAsync("int", "ToString()", "Microsoft", "Math")
            End Using
        End Function

        <WpfTheory, CombinatorialData>
        <Trait(Traits.Feature, Traits.Features.Completion)>
        Public Async Function TestDismissCompletionOnBacktick(showCompletionInArgumentLists As Boolean) As Task
            Using state = TestStateFactory.CreateCSharpTestState(
                              <Document>
using System;
class C
{
    void Method()
    {
        Con$$
    }
}
                              </Document>,
                  showCompletionInArgumentLists:=showCompletionInArgumentLists)

                state.SendInvokeCompletionList()
                Await state.AssertCompletionSessionAsync()
                state.SendTypeChars("`")
                Await state.AssertNoCompletionSessionAsync()
            End Using
        End Function

        <WpfTheory, CombinatorialData>
        <Trait(Traits.Feature, Traits.Features.Completion)>
        Public Async Function TestSendCommitIfUnique(showCompletionInArgumentLists As Boolean) As Task
            Using state = TestStateFactory.CreateCSharpTestState(
              <Document>
using System;
class C
{
    void Method()
    {
        var s="";
        s.Len$$
    }
}
                              </Document>,
                  showCompletionInArgumentLists:=showCompletionInArgumentLists)
                Await state.SendCommitUniqueCompletionListItemAsync()
                Await state.AssertNoCompletionSessionAsync()
                Assert.Contains("s.Length", state.GetLineTextFromCaretPosition(), StringComparison.Ordinal)
            End Using
        End Function

        <WpfTheory, CombinatorialData>
        <Trait(Traits.Feature, Traits.Features.Completion)>
        Public Async Function TestSendCommitIfUniqueInInsertionSession(showCompletionInArgumentLists As Boolean) As Task
            Using state = TestStateFactory.CreateCSharpTestState(
                              <Document>
class C
{
    void Method()
    {
        var s = "";
        s$$
    }
}
                              </Document>,
                  showCompletionInArgumentLists:=showCompletionInArgumentLists)

                state.SendTypeChars(".len")
                Await state.SendCommitUniqueCompletionListItemAsync()
                Await state.AssertNoCompletionSessionAsync()
                Assert.Contains("s.Length", state.GetLineTextFromCaretPosition(), StringComparison.Ordinal)
            End Using
        End Function

        <WpfTheory, CombinatorialData>
        <Trait(Traits.Feature, Traits.Features.Completion)>
        Public Async Function TestSendCommitIfUniqueInDeletionSession1(showCompletionInArgumentLists As Boolean) As Task
            ' We explicitly use a weak matching on Delete.
            ' It matches by the first letter. Therefore, if backspace in s.Length, it matches s.Length and s.LastIndexOf.
            ' In this case, CommitIfUnique is not applied.
            Using state = TestStateFactory.CreateCSharpTestState(
                              <Document>
class C
{
    void Method()
    {
        var s = "";
        s.Normalize$$
    }
}
                              </Document>,
                  showCompletionInArgumentLists:=showCompletionInArgumentLists)

                Dim workspace = state.Workspace
                workspace.TryApplyChanges(workspace.CurrentSolution.WithOptions(workspace.Options _
                    .WithChangedOption(CompletionOptions.TriggerOnDeletion, LanguageNames.CSharp, True)))

                state.SendBackspace()
                Await state.AssertCompletionSessionAsync()
                Await state.SendCommitUniqueCompletionListItemAsync()
                Await state.AssertNoCompletionSessionAsync()
                Assert.Contains("s.Normalize", state.GetLineTextFromCaretPosition(), StringComparison.Ordinal)
            End Using
        End Function

        <WorkItem(37231, "https://github.com/dotnet/roslyn/issues/37231")>
        <WpfTheory, CombinatorialData>
        <Trait(Traits.Feature, Traits.Features.Completion)>
        Public Async Function TestSendCommitIfUniqueInDeletionSession2(showCompletionInArgumentLists As Boolean) As Task
            Using state = TestStateFactory.CreateCSharpTestState(
                              <Document>
using System;
class C
{
    void Method()
    {
        AccessViolationException$$
    }
}
                              </Document>,
                  showCompletionInArgumentLists:=showCompletionInArgumentLists)

                Dim workspace = state.Workspace
                workspace.TryApplyChanges(workspace.CurrentSolution.WithOptions(workspace.Options _
                    .WithChangedOption(CompletionOptions.TriggerOnDeletion, LanguageNames.CSharp, True)))

                state.SendBackspace()
                Await state.AssertCompletionSessionAsync()
                Await state.SendCommitUniqueCompletionListItemAsync()
                Await state.AssertNoCompletionSessionAsync()
                Assert.Contains("AccessViolationException", state.GetLineTextFromCaretPosition(), StringComparison.Ordinal)
            End Using
        End Function

        <WpfTheory, CombinatorialData>
        <Trait(Traits.Feature, Traits.Features.Completion)>
        Public Async Function TestSendCommitIfUniqueWithIntelliCode(showCompletionInArgumentLists As Boolean) As Task
            Using state = TestStateFactory.CreateCSharpTestState(
                              <Document>
class C
{
    void Method()
    {
        var s = "";
        s.Len$$
    }
}
                              </Document>,
                              extraExportedTypes:={GetType(IntelliCodeMockProvider)}.ToList(),
                              showCompletionInArgumentLists:=showCompletionInArgumentLists)

                Dim completionService = DirectCast(state.Workspace.Services.GetLanguageServices(LanguageNames.CSharp).GetRequiredService(Of CompletionService)(), CompletionServiceWithProviders)
                Dim provider = completionService.GetTestAccessor().GetAllProviders(ImmutableHashSet(Of String).Empty).OfType(Of IntelliCodeMockProvider)().Single()

                Await state.SendCommitUniqueCompletionListItemAsync()
                Await state.AssertNoCompletionSessionAsync()
                Assert.Contains("s.Length", state.GetLineTextFromCaretPosition(), StringComparison.Ordinal)
            End Using
        End Function

        <WpfTheory, CombinatorialData>
        <Trait(Traits.Feature, Traits.Features.Completion)>
        Public Async Function TestSendCommitIfUniqueInInsertionSessionWithIntelliCode(showCompletionInArgumentLists As Boolean) As Task
            Using state = TestStateFactory.CreateCSharpTestState(
                              <Document>
class C
{
    void Method()
    {
        var s = "";
        s$$
    }
}
                              </Document>,
                              extraExportedTypes:={GetType(IntelliCodeMockProvider)}.ToList(),
                              showCompletionInArgumentLists:=showCompletionInArgumentLists)

                Dim completionService = DirectCast(state.Workspace.Services.GetLanguageServices(LanguageNames.CSharp).GetRequiredService(Of CompletionService)(), CompletionServiceWithProviders)
                Dim provider = completionService.GetTestAccessor().GetAllProviders(ImmutableHashSet(Of String).Empty).OfType(Of IntelliCodeMockProvider)().Single()

                state.SendTypeChars(".len")
                Await state.AssertCompletionItemsContainAllAsync("Length", "★ Length")
                Await state.SendCommitUniqueCompletionListItemAsync()
                Await state.AssertNoCompletionSessionAsync()
                Assert.Contains("s.Length", state.GetLineTextFromCaretPosition(), StringComparison.Ordinal)
            End Using
        End Function

        <WpfTheory, CombinatorialData>
        <Trait(Traits.Feature, Traits.Features.Completion)>
        Public Async Function TestSendCommitIfUniqueInDeletionSessionWithIntelliCode(showCompletionInArgumentLists As Boolean) As Task
            ' We explicitly use a weak matching on Delete.
            ' It matches by the first letter. Therefore, if backspace in s.Length, it matches s.Length and s.LastIndexOf.
            ' In this case, CommitIfUnique is not applied.
            Using state = TestStateFactory.CreateCSharpTestState(
                              <Document>
class C
{
    void Method()
    {
        var s = "";
        s.Normalize$$
    }
}
                              </Document>,
                              extraExportedTypes:={GetType(IntelliCodeMockProvider)}.ToList(),
                              showCompletionInArgumentLists:=showCompletionInArgumentLists)

                Dim completionService = DirectCast(state.Workspace.Services.GetLanguageServices(LanguageNames.CSharp).GetRequiredService(Of CompletionService)(), CompletionServiceWithProviders)
                Dim provider = completionService.GetTestAccessor().GetAllProviders(ImmutableHashSet(Of String).Empty).OfType(Of IntelliCodeMockProvider)().Single()

                Dim workspace = state.Workspace
                workspace.TryApplyChanges(workspace.CurrentSolution.WithOptions(workspace.Options _
                    .WithChangedOption(CompletionOptions.TriggerOnDeletion, LanguageNames.CSharp, True)))

                state.SendBackspace()
                Await state.AssertCompletionItemsContainAllAsync("Normalize", "★ Normalize")
                Await state.SendCommitUniqueCompletionListItemAsync()
                Await state.AssertNoCompletionSessionAsync()
                Assert.Contains("s.Normalize", state.GetLineTextFromCaretPosition(), StringComparison.Ordinal)
            End Using
        End Function

        <WpfTheory, CombinatorialData>
        <Trait(Traits.Feature, Traits.Features.Completion)>
        Public Async Function TestAutomationTextPassedToEditor(showCompletionInArgumentLists As Boolean) As Task
            Using state = TestStateFactory.CreateCSharpTestState(
                              <Document>
class C
{
    void Method()
    {
        var s = "";
        s.Len$$
    }
}
                              </Document>,
                              extraExportedTypes:={GetType(IntelliCodeMockProvider)}.ToList(),
                              showCompletionInArgumentLists:=showCompletionInArgumentLists)

                Dim completionService = DirectCast(state.Workspace.Services.GetLanguageServices(LanguageNames.CSharp).GetRequiredService(Of CompletionService)(), CompletionServiceWithProviders)
                Dim provider = completionService.GetTestAccessor().GetAllProviders(ImmutableHashSet(Of String).Empty).OfType(Of IntelliCodeMockProvider)().Single()

                state.SendInvokeCompletionList()
                state.SendSelectCompletionItem("★ Length")
                Await state.AssertSelectedCompletionItemAsync(displayText:="★ Length", automationText:=provider.AutomationTextString)
            End Using
        End Function

        <WpfTheory, CombinatorialData>
        <Trait(Traits.Feature, Traits.Features.Completion)>
        Public Async Function TestSendCommitIfUniqueWithIntelliCodeAndDuplicateItemsFromIntelliCode(showCompletionInArgumentLists As Boolean) As Task
            Using state = TestStateFactory.CreateCSharpTestState(
                              <Document>
class C
{
    void Method()
    {
        var s = "";
        s.Len$$
    }
}
                              </Document>,
                              extraExportedTypes:={GetType(IntelliCodeMockWeirdProvider)}.ToList(),
                              showCompletionInArgumentLists:=showCompletionInArgumentLists)

                Dim completionService = DirectCast(state.Workspace.Services.GetLanguageServices(LanguageNames.CSharp).GetRequiredService(Of CompletionService)(), CompletionServiceWithProviders)
                Dim provider = completionService.GetTestAccessor().GetAllProviders(ImmutableHashSet(Of String).Empty).OfType(Of IntelliCodeMockWeirdProvider)().Single()

                Await state.SendCommitUniqueCompletionListItemAsync()
                Await state.AssertNoCompletionSessionAsync()
                Assert.Contains("s.Length", state.GetLineTextFromCaretPosition(), StringComparison.Ordinal)
            End Using
        End Function

        <WpfTheory, CombinatorialData>
        <Trait(Traits.Feature, Traits.Features.Completion)>
        Public Async Function TestSendCommitIfUniqueInInsertionSessionWithIntelliCodeAndDuplicateItemsFromIntelliCode(showCompletionInArgumentLists As Boolean) As Task
            Using state = TestStateFactory.CreateCSharpTestState(
                              <Document>
class C
{
    void Method()
    {
        var s = "";
        s$$
    }
}
                              </Document>,
                              extraExportedTypes:={GetType(IntelliCodeMockWeirdProvider)}.ToList(),
                              showCompletionInArgumentLists:=showCompletionInArgumentLists)

                Dim completionService = DirectCast(state.Workspace.Services.GetLanguageServices(LanguageNames.CSharp).GetRequiredService(Of CompletionService)(), CompletionServiceWithProviders)
                Dim provider = completionService.GetTestAccessor().GetAllProviders(ImmutableHashSet(Of String).Empty).OfType(Of IntelliCodeMockWeirdProvider)().Single()

                state.SendTypeChars(".len")
                Await state.AssertCompletionItemsContainAllAsync("Length", "★ Length", "★ Length2")
                Await state.SendCommitUniqueCompletionListItemAsync()
                Await state.AssertNoCompletionSessionAsync()
                Assert.Contains("s.Length", state.GetLineTextFromCaretPosition(), StringComparison.Ordinal)
            End Using
        End Function

        <WpfTheory, CombinatorialData>
        <Trait(Traits.Feature, Traits.Features.Completion)>
        Public Async Function IntelliCodeItemPreferredAfterCommitingIntelliCodeItem(showCompletionInArgumentLists As Boolean) As Task
            Using state = TestStateFactory.CreateCSharpTestState(
                              <Document>
class C
{
    void Method()
    {
        var s = "";
        s$$
    }
}
                              </Document>,
                              extraExportedTypes:={GetType(IntelliCodeMockProvider)}.ToList(),
                              showCompletionInArgumentLists:=showCompletionInArgumentLists)

                Dim completionService = DirectCast(state.Workspace.Services.GetLanguageServices(LanguageNames.CSharp).GetRequiredService(Of CompletionService)(), CompletionServiceWithProviders)
                Dim provider = completionService.GetTestAccessor().GetAllProviders(ImmutableHashSet(Of String).Empty).OfType(Of IntelliCodeMockProvider)().Single()

                Dim workspace = state.Workspace
                workspace.TryApplyChanges(workspace.CurrentSolution.WithOptions(workspace.Options _
                    .WithChangedOption(CompletionOptions.TriggerOnDeletion, LanguageNames.CSharp, True)))

                state.SendTypeChars(".nor")
                Await state.AssertCompletionItemsContainAllAsync("Normalize", "★ Normalize")
                Await state.AssertSelectedCompletionItemAsync("★ Normalize", displayTextSuffix:="()")
                state.SendTab()
                Await state.AssertNoCompletionSessionAsync()
                Assert.Contains("s.Normalize", state.GetLineTextFromCaretPosition(), StringComparison.Ordinal)
                For i = 1 To "ze".Length
                    state.SendBackspace()
                Next
<<<<<<< HEAD
                Await state.AssertSelectedCompletionItemAsync("★ Normalize", displayTextSuffix:="()")
=======

                Await state.AssertSelectedCompletionItem("★ Normalize", displayTextSuffix:="()")
>>>>>>> 1659203d

                state.SendEscape()
                For i = 1 To "Normali".Length
                    state.SendBackspace()
                Next

                state.SendEscape()
                Assert.Contains("s.", state.GetLineTextFromCaretPosition(), StringComparison.Ordinal)

                state.SendInvokeCompletionList()
                Await state.AssertSelectedCompletionItemAsync("★ Normalize", displayTextSuffix:="()")
                state.SendEscape()

                state.SendTypeChars("n")
                Await state.AssertSelectedCompletionItemAsync("★ Normalize", displayTextSuffix:="()")
            End Using
        End Function

        <WpfTheory, CombinatorialData>
        <Trait(Traits.Feature, Traits.Features.Completion)>
        Public Async Function IntelliCodeItemPreferredAfterCommitingNonIntelliCodeItem(showCompletionInArgumentLists As Boolean) As Task
            Using state = TestStateFactory.CreateCSharpTestState(
                              <Document>
class C
{
    void Method()
    {
        var s = "";
        s$$
    }
}
                              </Document>,
                              extraExportedTypes:={GetType(IntelliCodeMockProvider)}.ToList(),
                              showCompletionInArgumentLists:=showCompletionInArgumentLists)

                Dim completionService = DirectCast(state.Workspace.Services.GetLanguageServices(LanguageNames.CSharp).GetRequiredService(Of CompletionService)(), CompletionServiceWithProviders)
                Dim provider = completionService.GetTestAccessor().GetAllProviders(ImmutableHashSet(Of String).Empty).OfType(Of IntelliCodeMockProvider)().Single()

                Dim workspace = state.Workspace
                workspace.TryApplyChanges(workspace.CurrentSolution.WithOptions(workspace.Options _
                    .WithChangedOption(CompletionOptions.TriggerOnDeletion, LanguageNames.CSharp, True)))

                state.SendTypeChars(".nor")
                Await state.AssertCompletionItemsContainAllAsync("Normalize", "★ Normalize")
                Await state.AssertSelectedCompletionItemAsync("★ Normalize", displayTextSuffix:="()")

                state.NavigateToDisplayText("Normalize")
                state.SendTab()

                Await state.AssertNoCompletionSessionAsync()
                Assert.Contains("s.Normalize", state.GetLineTextFromCaretPosition(), StringComparison.Ordinal)
                For i = 1 To "ze".Length
                    state.SendBackspace()
                Next
<<<<<<< HEAD
                Await state.AssertSelectedCompletionItemAsync("★ Normalize", displayTextSuffix:="()")
=======

                Await state.AssertSelectedCompletionItem("★ Normalize", displayTextSuffix:="()")
>>>>>>> 1659203d

                state.SendEscape()
                For i = 1 To "Normali".Length
                    state.SendBackspace()
                Next

                state.SendEscape()
                Assert.Contains("s.", state.GetLineTextFromCaretPosition(), StringComparison.Ordinal)

                state.SendInvokeCompletionList()
                Await state.AssertSelectedCompletionItemAsync("★ Normalize", displayTextSuffix:="()")
                state.SendEscape()

                state.SendTypeChars("n")
                Await state.AssertSelectedCompletionItemAsync("★ Normalize", displayTextSuffix:="()")
            End Using
        End Function

        <WpfTheory, CombinatorialData>
        <Trait(Traits.Feature, Traits.Features.Completion)>
        Public Async Function TestExpanderWithImportCompletionDisabled(showCompletionInArgumentLists As Boolean) As Task
            Using state = TestStateFactory.CreateCSharpTestState(
                  <Document><![CDATA[
namespace NS1
{
    class C
    {
        public void Foo()
        {
            Bar$$
        }
    }
}

namespace NS2
{
    public class Bar { }
}
]]></Document>,
                  showCompletionInArgumentLists:=showCompletionInArgumentLists)

                Dim workspace = state.Workspace
                workspace.TryApplyChanges(workspace.CurrentSolution.WithOptions(workspace.Options _
                    .WithChangedOption(CompletionServiceOptions.TimeoutInMillisecondsForExtensionMethodImportCompletion, -1) _
                    .WithChangedOption(CompletionOptions.ShowItemsFromUnimportedNamespaces, LanguageNames.CSharp, False)))

                ' trigger completion with import completion disabled
                state.SendInvokeCompletionList()
                Await state.WaitForUIRenderedAsync()

                ' make sure expander is selected
                state.SetCompletionItemExpanderState(isSelected:=True)
                Await state.WaitForAsynchronousOperationsAsync()
                Await state.WaitForUIRenderedAsync()

                Await state.AssertSelectedCompletionItemAsync(displayText:="Bar", inlineDescription:="NS2")
                state.AssertCompletionItemExpander(isAvailable:=True, isSelected:=True)

                ' unselect expander
                state.SetCompletionItemExpanderState(isSelected:=False)
                Await state.WaitForAsynchronousOperationsAsync()
                Await state.WaitForUIRenderedAsync()

                Await state.AssertCompletionItemsDoNotContainAnyAsync("Bar")
                state.AssertCompletionItemExpander(isAvailable:=True, isSelected:=False)

                ' select expander again
                state.SetCompletionItemExpanderState(isSelected:=True)
                Await state.WaitForAsynchronousOperationsAsync()
                Await state.WaitForUIRenderedAsync()

                Await state.AssertSelectedCompletionItemAsync(displayText:="Bar", inlineDescription:="NS2")
                state.AssertCompletionItemExpander(isAvailable:=True, isSelected:=True)

                ' dismiss completion
                state.SendEscape()
                Await state.AssertNoCompletionSessionAsync()

                ' trigger completion again
                state.SendInvokeCompletionList()
                Await state.WaitForUIRenderedAsync()

                ' should not show unimported item even with cache populated
                Await state.AssertCompletionItemsDoNotContainAnyAsync({"Bar"})
                state.AssertCompletionItemExpander(isAvailable:=True, isSelected:=False)

            End Using
        End Function

        <WpfTheory, CombinatorialData>
        <Trait(Traits.Feature, Traits.Features.Completion)>
        Public Async Function TestExpanderWithImportCompletionEnabled(showCompletionInArgumentLists As Boolean) As Task
            Using state = TestStateFactory.CreateCSharpTestState(
                  <Document><![CDATA[
namespace NS1
{
    class C
    {
        public void Foo()
        {
            Bar$$
        }
    }
}

namespace NS2
{
    public class Bar { }
}
]]></Document>,
                  showCompletionInArgumentLists:=showCompletionInArgumentLists)

                Dim workspace = state.Workspace
                workspace.TryApplyChanges(workspace.CurrentSolution.WithOptions(workspace.Options _
                    .WithChangedOption(CompletionServiceOptions.TimeoutInMillisecondsForExtensionMethodImportCompletion, -1) _
                    .WithChangedOption(CompletionOptions.ShowItemsFromUnimportedNamespaces, LanguageNames.CSharp, True)))

                ' trigger completion with import completion enabled
                state.SendInvokeCompletionList()
                Await state.WaitForUIRenderedAsync()

                ' make sure expander is selected
                state.SetCompletionItemExpanderState(isSelected:=True)
                Await state.WaitForAsynchronousOperationsAsync()
                Await state.WaitForUIRenderedAsync()

                Await state.AssertSelectedCompletionItemAsync(displayText:="Bar", inlineDescription:="NS2")
                state.AssertCompletionItemExpander(isAvailable:=True, isSelected:=True)

                ' dismiss completion
                state.SendEscape()
                Await state.AssertNoCompletionSessionAsync()

                ' trigger completion again
                state.SendInvokeCompletionList()
                Await state.WaitForUIRenderedAsync()

                ' now cache is populated
                Await state.AssertSelectedCompletionItemAsync(displayText:="Bar", inlineDescription:="NS2")
                state.AssertCompletionItemExpander(isAvailable:=True, isSelected:=True)

            End Using
        End Function

        <WpfTheory, CombinatorialData>
        <Trait(Traits.Feature, Traits.Features.Completion)>
        Public Async Function NoExpanderAvailableWhenNotInTypeContext(showCompletionInArgumentLists As Boolean) As Task
            Using state = TestStateFactory.CreateCSharpTestState(
                  <Document><![CDATA[
namespace NS1
{
    $$
}
]]></Document>,
                  showCompletionInArgumentLists:=showCompletionInArgumentLists)

                Dim workspace = state.Workspace
                workspace.TryApplyChanges(workspace.CurrentSolution.WithOptions(workspace.Options _
                    .WithChangedOption(CompletionServiceOptions.TimeoutInMillisecondsForExtensionMethodImportCompletion, -1) _
                    .WithChangedOption(CompletionOptions.ShowItemsFromUnimportedNamespaces, LanguageNames.CSharp, True)))

                ' trigger completion with import completion enabled
                state.SendInvokeCompletionList()
                Await state.WaitForUIRenderedAsync()

                state.AssertCompletionItemExpander(isAvailable:=False, isSelected:=False)
            End Using
        End Function

        <WorkItem(34943, "https://github.com/dotnet/roslyn/issues/34943")>
        <WpfTheory, CombinatorialData>
        <Trait(Traits.Feature, Traits.Features.Completion), Trait(Traits.Feature, Traits.Features.CodeActionsUseRangeOperator)>
        Public Async Function TypingDotsAfterInt(showCompletionInArgumentLists As Boolean) As Task
            Using state = TestStateFactory.CreateCSharpTestState(
                  <Document><![CDATA[
class C 
{
    void M()
    {
        int first = 3;
        int[] array = new int[100];
        var range = array[first$$];
    }
}
]]></Document>,
                  showCompletionInArgumentLists:=showCompletionInArgumentLists)

                state.SendTypeChars(".")
                Await state.AssertCompletionSessionAsync()
                Assert.True(state.IsSoftSelected())
                state.SendTypeChars(".")
                Assert.Contains("var range = array[first..];", state.GetLineTextFromCaretPosition(), StringComparison.Ordinal)
            End Using
        End Function

        <WorkItem(34943, "https://github.com/dotnet/roslyn/issues/34943")>
        <WpfTheory, CombinatorialData>
        <Trait(Traits.Feature, Traits.Features.Completion), Trait(Traits.Feature, Traits.Features.CodeActionsUseRangeOperator)>
        Public Async Function TypingDotsAfterClassAndAfterIntProperty(showCompletionInArgumentLists As Boolean) As Task
            Using state = TestStateFactory.CreateCSharpTestState(
                  <Document><![CDATA[
class C 
{
    void M()
    {
        var d = new D();
        int[] array = new int[100];
        var range = array[d$$];
    }
}

class D
{
    public int A;
}
]]></Document>,
                  showCompletionInArgumentLists:=showCompletionInArgumentLists)

                state.SendTypeChars(".")
                Await state.AssertSelectedCompletionItemAsync("A", isHardSelected:=True)
                state.SendTypeChars(".")
                Await state.AssertCompletionSessionAsync()
                Assert.True(state.IsSoftSelected())
                state.SendTypeChars(".")
                Assert.Contains("var range = array[d.A..];", state.GetLineTextFromCaretPosition(), StringComparison.Ordinal)
            End Using
        End Function

        <WorkItem(34943, "https://github.com/dotnet/roslyn/issues/34943")>
        <WpfTheory, CombinatorialData>
        <Trait(Traits.Feature, Traits.Features.Completion), Trait(Traits.Feature, Traits.Features.CodeActionsUseRangeOperator)>
        Public Async Function TypingDotsAfterClassAndAfterIntMethod(showCompletionInArgumentLists As Boolean) As Task
            Using state = TestStateFactory.CreateCSharpTestState(
                  <Document><![CDATA[
class C 
{
    void M()
    {
        var d = new D();
        int[] array = new int[100];
        var range = array[d$$];
    }
}

class D
{
    public int A() => 0;
}
]]></Document>,
                  showCompletionInArgumentLists:=showCompletionInArgumentLists)

                state.SendTypeChars(".")
                Await state.AssertSelectedCompletionItemAsync("A", isHardSelected:=True)
                state.SendTypeChars("().")
                Await state.AssertCompletionSessionAsync()
                Assert.True(state.IsSoftSelected())
                state.SendTypeChars(".")
                Assert.Contains("var range = array[d.A()..];", state.GetLineTextFromCaretPosition(), StringComparison.Ordinal)
            End Using
        End Function

        <WorkItem(34943, "https://github.com/dotnet/roslyn/issues/34943")>
        <WpfTheory, CombinatorialData>
        <Trait(Traits.Feature, Traits.Features.Completion), Trait(Traits.Feature, Traits.Features.CodeActionsUseRangeOperator)>
        Public Async Function TypingDotsAfterClassAndAfterDecimalProperty(showCompletionInArgumentLists As Boolean) As Task
            Using state = TestStateFactory.CreateCSharpTestState(
                  <Document><![CDATA[
class C 
{
    void M()
    {
        var d = new D();
        int[] array = new int[100];
        var range = array[d$$];
    }
}

class D
{
    public decimal A;
}
]]></Document>,
                  showCompletionInArgumentLists:=showCompletionInArgumentLists)

                state.SendTypeChars(".")
                Await state.AssertSelectedCompletionItemAsync("GetHashCode", isHardSelected:=True)
                state.SendTypeChars("A.")
                Await state.AssertCompletionSessionAsync()
                Assert.True(state.IsSoftSelected())
                state.SendTypeChars(".")
                Assert.Contains("var range = array[d.A..];", state.GetLineTextFromCaretPosition(), StringComparison.Ordinal)
            End Using
        End Function

        <WorkItem(34943, "https://github.com/dotnet/roslyn/issues/34943")>
        <WpfTheory, CombinatorialData>
        <Trait(Traits.Feature, Traits.Features.Completion), Trait(Traits.Feature, Traits.Features.CodeActionsUseRangeOperator)>
        Public Async Function TypingDotsAfterClassAndAfterDoubleMethod(showCompletionInArgumentLists As Boolean) As Task
            Using state = TestStateFactory.CreateCSharpTestState(
                  <Document><![CDATA[
class C 
{
    void M()
    {
        var d = new D();
        int[] array = new int[100];
        var range = array[d$$];
    }
}

class D
{
    public double A() => 0;
}
]]></Document>,
                  showCompletionInArgumentLists:=showCompletionInArgumentLists)

                state.SendTypeChars(".")
                Await state.AssertSelectedCompletionItemAsync("GetHashCode", isHardSelected:=True)
                state.SendTypeChars("A().")
                Await state.AssertCompletionSessionAsync()
                Assert.True(state.IsSoftSelected())
                state.SendTypeChars(".")
                Assert.Contains("var range = array[d.A()..];", state.GetLineTextFromCaretPosition(), StringComparison.Ordinal)
            End Using
        End Function

        <WorkItem(34943, "https://github.com/dotnet/roslyn/issues/34943")>
        <WpfTheory, CombinatorialData>
        <Trait(Traits.Feature, Traits.Features.Completion), Trait(Traits.Feature, Traits.Features.CodeActionsUseRangeOperator)>
        Public Async Function TypingDotsAfterIntWithinArrayDeclaration(showCompletionInArgumentLists As Boolean) As Task
            Using state = TestStateFactory.CreateCSharpTestState(
                  <Document><![CDATA[
class C 
{
    void M()
    {
        int d = 1;
        var array = new int[d$$];
    }
}
]]></Document>,
                  showCompletionInArgumentLists:=showCompletionInArgumentLists)

                state.SendTypeChars(".")
                Await state.AssertCompletionSessionAsync()
                Assert.True(state.IsSoftSelected())
                state.SendTypeChars(".")
                Assert.Contains("var array = new int[d..];", state.GetLineTextFromCaretPosition(), StringComparison.Ordinal)
            End Using
        End Function

        <WorkItem(34943, "https://github.com/dotnet/roslyn/issues/34943")>
        <WpfTheory, CombinatorialData>
        <Trait(Traits.Feature, Traits.Features.Completion), Trait(Traits.Feature, Traits.Features.CodeActionsUseRangeOperator)>
        Public Async Function TypingDotsAfterIntInVariableDeclaration(showCompletionInArgumentLists As Boolean) As Task
            Using state = TestStateFactory.CreateCSharpTestState(
                  <Document><![CDATA[
class C 
{
    void M()
    {
        int d = 1;
        var e = d$$;
    }
}
]]></Document>,
                  showCompletionInArgumentLists:=showCompletionInArgumentLists)

                state.SendTypeChars(".")
                Await state.AssertCompletionSessionAsync()
                Assert.True(state.IsSoftSelected())
                state.SendTypeChars(".")
                Assert.Contains("var e = d..;", state.GetLineTextFromCaretPosition(), StringComparison.Ordinal)
            End Using
        End Function

        <WorkItem(34943, "https://github.com/dotnet/roslyn/issues/34943")>
        <WpfTheory, CombinatorialData>
        <Trait(Traits.Feature, Traits.Features.Completion), Trait(Traits.Feature, Traits.Features.CodeActionsUseRangeOperator)>
        Public Async Function TypingToStringAfterIntInVariableDeclaration(showCompletionInArgumentLists As Boolean) As Task
            Using state = TestStateFactory.CreateCSharpTestState(
                  <Document><![CDATA[
class C 
{
    void M()
    {
        int d = 1;
        var e = d$$;
    }
}
]]></Document>,
                  showCompletionInArgumentLists:=showCompletionInArgumentLists)

                state.SendTypeChars(".")
                Await state.AssertCompletionSessionAsync()
                Assert.True(state.IsSoftSelected())
                state.SendTypeChars("ToStr(")
                Assert.Contains("var e = d.ToString(", state.GetLineTextFromCaretPosition(), StringComparison.Ordinal)
            End Using
        End Function

        <WorkItem(36187, "https://github.com/dotnet/roslyn/issues/36187")>
        <WpfTheory, CombinatorialData>
        <Trait(Traits.Feature, Traits.Features.Completion), Trait(Traits.Feature, Traits.Features.CodeActionsUseRangeOperator)>
        Public Async Function CompletionWithTwoOverloadsOneOfThemIsEmpty(showCompletionInArgumentLists As Boolean) As Task
            Using state = TestStateFactory.CreateCSharpTestState(
                  <Document><![CDATA[
class C
{
    private enum A
    {
    	A,
    	B,
    }

    private void Get(string a) { }
    private void Get(A a) { }

    private void Test()
    {
    	Get$$
    }
}
]]></Document>,
                  showCompletionInArgumentLists:=showCompletionInArgumentLists)

                state.SendTypeChars("(")
                Await state.AssertSelectedCompletionItemAsync(displayText:="A", isHardSelected:=True)
            End Using
        End Function

        <WpfTheory, CombinatorialData>
        <Trait(Traits.Feature, Traits.Features.Completion)>
        <WorkItem(24960, "https://github.com/dotnet/roslyn/issues/24960")>
        Public Async Function TypeParameterTOnType(showCompletionInArgumentLists As Boolean) As Task
            Using state = TestStateFactory.CreateCSharpTestState(
                <Document><![CDATA[
class C<T>
{
    $$
}]]>
                </Document>,
                  showCompletionInArgumentLists:=showCompletionInArgumentLists)

                state.SendTypeChars("T")
                Await state.AssertSelectedCompletionItemAsync("T")
            End Using
        End Function

        <WpfTheory, CombinatorialData>
        <Trait(Traits.Feature, Traits.Features.Completion)>
        <WorkItem(24960, "https://github.com/dotnet/roslyn/issues/24960")>
        Public Async Function TypeParameterTOnMethod(showCompletionInArgumentLists As Boolean) As Task
            Using state = TestStateFactory.CreateCSharpTestState(
                <Document><![CDATA[
class C
{
    void M<T>()
    {
        $$
    }
}]]>
                </Document>,
                  showCompletionInArgumentLists:=showCompletionInArgumentLists)

                state.SendTypeChars("T")
                Await state.AssertSelectedCompletionItemAsync("T")
            End Using
        End Function

        <WpfTheory, CombinatorialData>
        <Trait(Traits.Feature, Traits.Features.Completion)>
        Public Async Function CompletionBeforeVarWithEnableNullableReferenceAnalysisIDEFeatures(showCompletionInArgumentLists As Boolean) As Task
            Using state = TestStateFactory.CreateTestStateFromWorkspace(
                 <Workspace>
                     <Project Language="C#" LanguageVersion="8" CommonReferences="true" AssemblyName="CSProj" Features="run-nullable-analysis=always">
                         <Document><![CDATA[
class C
{
    void M(string s)
    {
        s$$
        var o = new object();
    }
}]]></Document>
                     </Project>
                 </Workspace>, showCompletionInArgumentLists:=showCompletionInArgumentLists)

                state.SendTypeChars(".")
                Await state.AssertCompletionItemsContainAllAsync("Length")
            End Using
        End Function

        <WpfTheory, CombinatorialData>
        <Trait(Traits.Feature, Traits.Features.Completion)>
        Public Async Function CompletingWithColonInMethodParametersWithNoInstanceToInsert(showCompletionInArgumentLists As Boolean) As Task
            Using state = TestStateFactory.CreateCSharpTestState(
<Document><![CDATA[class C
{
    void M(string s)
    {
        N(10, $$);
    }

    void N(int id, string serviceName) {}
}]]></Document>,
                  showCompletionInArgumentLists:=showCompletionInArgumentLists)

                state.SendTypeChars("serviceN")
                Await state.AssertCompletionSessionAsync()
                state.SendTypeChars(":")
                Assert.Contains("N(10, serviceName:);", state.GetLineTextFromCaretPosition(), StringComparison.Ordinal)
            End Using
        End Function

        <WpfTheory, CombinatorialData>
        <Trait(Traits.Feature, Traits.Features.Completion)>
        Public Async Function CompletingWithSpaceInMethodParametersWithNoInstanceToInsert(showCompletionInArgumentLists As Boolean) As Task
            Using state = TestStateFactory.CreateCSharpTestState(
<Document><![CDATA[class C
{
    void M(string s)
    {
        N(10, $$);
    }

    void N(int id, string serviceName) {}
}]]></Document>,
                  showCompletionInArgumentLists:=showCompletionInArgumentLists)

                state.SendTypeChars("serviceN")
                Await state.AssertCompletionSessionAsync()
                state.SendTypeChars(" ")
                Assert.Contains("N(10, serviceName );", state.GetLineTextFromCaretPosition(), StringComparison.Ordinal)
            End Using
        End Function

        <WorkItem(35163, "https://github.com/dotnet/roslyn/issues/35163")>
        <WpfTheory, CombinatorialData>
        <Trait(Traits.Feature, Traits.Features.Completion)>
        Public Async Function NonExpandedItemShouldBePreferred_SameDisplayText(showCompletionInArgumentLists As Boolean) As Task
            Using state = TestStateFactory.CreateCSharpTestState(
                  <Document><![CDATA[
namespace NS1
{
    class C
    {
        public void Foo()
        {
            Bar$$
        }
    }

    public class Bar<T>
    {
    } 
}

namespace NS2
{
    public class Bar
    {
    }
}
]]></Document>,
                  showCompletionInArgumentLists:=showCompletionInArgumentLists)

                Dim expectedText = "
namespace NS1
{
    class C
    {
        public void Foo()
        {
            Bar
        }
    }

    public class Bar<T>
    {
    } 
}

namespace NS2
{
    public class Bar
    {
    }
}
"

                Dim workspace = state.Workspace
                workspace.TryApplyChanges(workspace.CurrentSolution.WithOptions(workspace.Options _
                    .WithChangedOption(CompletionServiceOptions.TimeoutInMillisecondsForExtensionMethodImportCompletion, -1) _
                    .WithChangedOption(CompletionOptions.ShowItemsFromUnimportedNamespaces, LanguageNames.CSharp, True)))

                state.SendInvokeCompletionList()
                Await state.WaitForUIRenderedAsync()

                ' make sure expander is selected
                state.SetCompletionItemExpanderState(isSelected:=True)
                Await state.WaitForAsynchronousOperationsAsync()
                Await state.WaitForUIRenderedAsync()

                state.AssertCompletionItemExpander(isAvailable:=True, isSelected:=True)
                Await state.AssertSelectedCompletionItemAsync(displayText:="Bar", displayTextSuffix:="<>")

                state.SendTab()
                Assert.Equal(expectedText, state.GetDocumentText())
            End Using
        End Function

        <WorkItem(35163, "https://github.com/dotnet/roslyn/issues/35163")>
        <WpfTheory, CombinatorialData>
        <Trait(Traits.Feature, Traits.Features.Completion)>
        Public Async Function NonExpandedItemShouldBePreferred_SameFullDisplayText(showCompletionInArgumentLists As Boolean) As Task
            Using state = TestStateFactory.CreateCSharpTestState(
                  <Document><![CDATA[
namespace NS1
{
    class C
    {
        public void Foo()
        {
            Bar$$
        }
    }

    public class Bar
    {
    } 
}

namespace NS2
{
    public class Bar
    {
    }
}
]]></Document>,
                  showCompletionInArgumentLists:=showCompletionInArgumentLists)

                Dim expectedText = "
namespace NS1
{
    class C
    {
        public void Foo()
        {
            Bar
        }
    }

    public class Bar
    {
    } 
}

namespace NS2
{
    public class Bar
    {
    }
}
"

                Dim workspace = state.Workspace
                workspace.TryApplyChanges(workspace.CurrentSolution.WithOptions(workspace.Options _
                    .WithChangedOption(CompletionServiceOptions.TimeoutInMillisecondsForExtensionMethodImportCompletion, -1) _
                    .WithChangedOption(CompletionOptions.ShowItemsFromUnimportedNamespaces, LanguageNames.CSharp, True)))

                state.SendInvokeCompletionList()
                Await state.WaitForUIRenderedAsync()

                ' make sure expander is selected
                state.SetCompletionItemExpanderState(isSelected:=True)
                Await state.WaitForAsynchronousOperationsAsync()
                Await state.WaitForUIRenderedAsync()

                state.AssertCompletionItemExpander(isAvailable:=True, isSelected:=True)
                Await state.AssertSelectedCompletionItemAsync(displayText:="Bar")

                state.SendTab()
                Assert.Equal(expectedText, state.GetDocumentText())
            End Using
        End Function

        <WorkItem(35163, "https://github.com/dotnet/roslyn/issues/35163")>
        <WpfTheory, CombinatorialData>
        <Trait(Traits.Feature, Traits.Features.Completion)>
        Public Async Function NonExpandedItemShouldBePreferred_ExpandedItemHasBetterButNotCompleteMatch(showCompletionInArgumentLists As Boolean) As Task
            Using state = TestStateFactory.CreateCSharpTestState(
                  <Document><![CDATA[
namespace NS1
{
    class C
    {
        public void Foo()
        {
            bar$$
        }
    }

    public class ABar
    {
    } 
}

namespace NS2
{
    public class Bar1
    {
    }
}
]]></Document>,
                  showCompletionInArgumentLists:=showCompletionInArgumentLists)

                Dim expectedText = "
namespace NS1
{
    class C
    {
        public void Foo()
        {
            ABar
        }
    }

    public class ABar
    {
    } 
}

namespace NS2
{
    public class Bar1
    {
    }
}
"

                Dim workspace = state.Workspace
                workspace.TryApplyChanges(workspace.CurrentSolution.WithOptions(workspace.Options _
                    .WithChangedOption(CompletionServiceOptions.TimeoutInMillisecondsForExtensionMethodImportCompletion, -1) _
                    .WithChangedOption(CompletionOptions.ShowItemsFromUnimportedNamespaces, LanguageNames.CSharp, True)))

                state.SendInvokeCompletionList()
                Await state.WaitForUIRenderedAsync()

                ' make sure expander is selected
                state.SetCompletionItemExpanderState(isSelected:=True)
                Await state.WaitForAsynchronousOperationsAsync()
                Await state.WaitForUIRenderedAsync()

                state.AssertCompletionItemExpander(isAvailable:=True, isSelected:=True)
                Await state.AssertSelectedCompletionItemAsync(displayText:="ABar")

                state.SendTab()
                Assert.Equal(expectedText, state.GetDocumentText())
            End Using
        End Function

        <WorkItem(38253, "https://github.com/dotnet/roslyn/issues/38253")>
        <WpfTheory, CombinatorialData>
        <Trait(Traits.Feature, Traits.Features.Completion)>
        Public Async Function NonExpandedItemShouldBePreferred_BothExpandedAndNonExpandedItemsHaveCompleteMatch(showCompletionInArgumentLists As Boolean) As Task
            Using state = TestStateFactory.CreateCSharpTestState(
                  <Document><![CDATA[
namespace NS1
{
    class C
    {
        public void Foo()
        {
            bar$$
        }
    }

    public class Bar
    {
    } 
}

namespace NS2
{
    public class Bar
    {
    }
}
]]></Document>,
                  showCompletionInArgumentLists:=showCompletionInArgumentLists)

                Dim expectedText = "
namespace NS1
{
    class C
    {
        public void Foo()
        {
            Bar
        }
    }

    public class Bar
    {
    } 
}

namespace NS2
{
    public class Bar
    {
    }
}
"

                Dim workspace = state.Workspace
                workspace.TryApplyChanges(workspace.CurrentSolution.WithOptions(workspace.Options _
                    .WithChangedOption(CompletionServiceOptions.TimeoutInMillisecondsForExtensionMethodImportCompletion, -1) _
                    .WithChangedOption(CompletionOptions.ShowItemsFromUnimportedNamespaces, LanguageNames.CSharp, True)))

                state.SendInvokeCompletionList()
                Await state.WaitForUIRenderedAsync()

                ' make sure expander is selected
                state.SetCompletionItemExpanderState(isSelected:=True)
                Await state.WaitForAsynchronousOperationsAsync()
                Await state.WaitForUIRenderedAsync()

                state.AssertCompletionItemExpander(isAvailable:=True, isSelected:=True)
                Await state.AssertSelectedCompletionItemAsync(displayText:="Bar", inlineDescription:="")
                state.SendTab()
                Assert.Equal(expectedText, state.GetDocumentText())
            End Using
        End Function

        <WorkItem(38253, "https://github.com/dotnet/roslyn/issues/38253")>
        <WpfTheory, CombinatorialData>
        <Trait(Traits.Feature, Traits.Features.Completion)>
        Public Async Function CompletelyMatchedExpandedItemAndWorseThanPrefixMatchedNonExpandedItem(showCompletionInArgumentLists As Boolean) As Task
            Using state = TestStateFactory.CreateCSharpTestState(
                <Document><![CDATA[
namespace NS1
{
    class C
    {
        public void Foo()
        {
            bar$$
        }
    }

    public class ABar
    {
    } 
}

namespace NS2
{
    public class Bar
    {
    }
}
]]></Document>,
                  showCompletionInArgumentLists:=showCompletionInArgumentLists)

                Dim expectedText = "
using NS2;

namespace NS1
{
    class C
    {
        public void Foo()
        {
            Bar
        }
    }

    public class ABar
    {
    } 
}

namespace NS2
{
    public class Bar
    {
    }
}
"

                Dim workspace = state.Workspace
                workspace.TryApplyChanges(workspace.CurrentSolution.WithOptions(workspace.Options _
                    .WithChangedOption(CompletionServiceOptions.TimeoutInMillisecondsForExtensionMethodImportCompletion, -1) _
                    .WithChangedOption(CompletionOptions.ShowItemsFromUnimportedNamespaces, LanguageNames.CSharp, True)))

                state.SendInvokeCompletionList()
                Await state.WaitForUIRenderedAsync()

                ' make sure expander is selected
                state.SetCompletionItemExpanderState(isSelected:=True)
                Await state.WaitForAsynchronousOperationsAsync()
                Await state.WaitForUIRenderedAsync()

                Await state.AssertSelectedCompletionItemAsync(displayText:="Bar", inlineDescription:="NS2")
                state.AssertCompletionItemExpander(isAvailable:=True, isSelected:=True)

                state.SendTab()
                Assert.Equal(expectedText, state.GetDocumentText())
            End Using
        End Function

        <WpfTheory, CombinatorialData>
        <Trait(Traits.Feature, Traits.Features.Completion)>
        Public Async Function CompletelyMatchedExpandedItemAndPrefixMatchedNonExpandedItem(showCompletionInArgumentLists As Boolean) As Task
            Using state = TestStateFactory.CreateCSharpTestState(
                              <Document>
namespace NS
{
    class C
    {
        void M()
        {
            object designer = null;
            des$$
        }
    }
}
 
namespace OtherNS
{
    public class DES { }                              
}
</Document>,
                              extraExportedTypes:={GetType(TestExperimentationService)}.ToList(),
                              showCompletionInArgumentLists:=showCompletionInArgumentLists)

                Dim workspace = state.Workspace
                workspace.TryApplyChanges(workspace.CurrentSolution.WithOptions(workspace.Options _
                    .WithChangedOption(CompletionServiceOptions.TimeoutInMillisecondsForExtensionMethodImportCompletion, -1) _
                    .WithChangedOption(CompletionOptions.ShowItemsFromUnimportedNamespaces, LanguageNames.CSharp, True)))

                state.SendInvokeCompletionList()
                Await state.WaitForUIRenderedAsync()

                ' make sure expander is selected so all unimported items are in the list
                state.SetCompletionItemExpanderState(isSelected:=True)
                Await state.WaitForAsynchronousOperationsAsync()
                Await state.WaitForUIRenderedAsync()

                Await state.AssertSelectedCompletionItemAsync(displayText:="designer")
                state.AssertCompletionItemExpander(isAvailable:=True, isSelected:=True)
            End Using
        End Function

        <WorkItem(38253, "https://github.com/dotnet/roslyn/issues/38253")>
        <WpfTheory, CombinatorialData>
        <Trait(Traits.Feature, Traits.Features.Completion)>
        Public Async Function SortItemsByPatternMatch(showCompletionInArgumentLists As Boolean) As Task
            Using state = TestStateFactory.CreateCSharpTestState(
                              <Document>
namespace NS
{
    class C
    {
        void M()
        {
            $$
        }
    }

    class Task { }

    class BTask1 { }
    class BTask2 { }
    class BTask3 { }


    class Task1 { }
    class Task2 { }
    class Task3 { }

    class ATaAaSaKa { }
} </Document>,
                              extraExportedTypes:={GetType(TestExperimentationService)}.ToList(),
                              showCompletionInArgumentLists:=showCompletionInArgumentLists)

                Dim workspace = state.Workspace
                workspace.TryApplyChanges(workspace.CurrentSolution.WithOptions(workspace.Options _
                    .WithChangedOption(CompletionOptions.ShowItemsFromUnimportedNamespaces, LanguageNames.CSharp, False)))

                state.SendTypeChars("task")
                Await state.WaitForAsynchronousOperationsAsync()
                Await state.AssertSelectedCompletionItemAsync(displayText:="Task")

                Dim expectedOrder =
                    {
                        "Task",
                        "Task1",
                        "Task2",
                        "Task3",
                        "BTask1",
                        "BTask2",
                        "BTask3",
                        "ATaAaSaKa"
                    }

                state.AssertItemsInOrder(expectedOrder)
            End Using
        End Function

        <WorkItem(41601, "https://github.com/dotnet/roslyn/issues/41601")>
        <WpfTheory, CombinatorialData>
        <Trait(Traits.Feature, Traits.Features.Completion)>
        Public Async Function SortItemsByExpandedFlag(showCompletionInArgumentLists As Boolean) As Task
            Using state = TestStateFactory.CreateCSharpTestState(
                              <Document>
namespace NS1
{
    class C
    {
        void M()
        {
            $$
        }
    }

    class MyTask1 { }
    class MyTask2 { }
    class MyTask3 { }
}

namespace NS2
{
    class MyTask1 { }
    class MyTask2 { }
    class MyTask3 { }
}
</Document>,
                              extraExportedTypes:={GetType(TestExperimentationService)}.ToList(),
                              showCompletionInArgumentLists:=showCompletionInArgumentLists)

                Dim workspace = state.Workspace
                workspace.TryApplyChanges(workspace.CurrentSolution.WithOptions(workspace.Options _
                    .WithChangedOption(CompletionOptions.ShowItemsFromUnimportedNamespaces, LanguageNames.CSharp, False)))

                ' trigger completion with import completion disabled
                state.SendInvokeCompletionList()
                Await state.WaitForUIRenderedAsync()

                ' make sure expander is selected
                state.SetCompletionItemExpanderState(isSelected:=True)
                Await state.WaitForAsynchronousOperationsAsync()
                Await state.WaitForUIRenderedAsync()

                state.SendEscape()
                Await state.AssertNoCompletionSessionAsync()

                workspace.TryApplyChanges(workspace.CurrentSolution.WithOptions(workspace.Options _
                    .WithChangedOption(CompletionServiceOptions.TimeoutInMillisecondsForExtensionMethodImportCompletion, -1) _
                    .WithChangedOption(CompletionOptions.ShowItemsFromUnimportedNamespaces, LanguageNames.CSharp, True)))

                state.SendTypeChars("mytask")
                Await state.WaitForAsynchronousOperationsAsync()

                ' make sure expander is selected
                state.AssertCompletionItemExpander(isAvailable:=True, isSelected:=True)
                Await state.AssertSelectedCompletionItemAsync(displayText:="MyTask1", inlineDescription:="")

                Dim expectedOrder As (String, String)() =
                    {
                        ("MyTask1", ""),
                        ("MyTask2", ""),
                        ("MyTask3", ""),
                        ("MyTask1", "NS2"),
                        ("MyTask2", "NS2"),
                        ("MyTask3", "NS2")
                    }
                state.AssertItemsInOrder(expectedOrder)
            End Using
        End Function

        <WorkItem(39519, "https://github.com/dotnet/roslyn/issues/39519")>
        <WpfTheory, CombinatorialData>
        <Trait(Traits.Feature, Traits.Features.Completion)>
        Public Async Function TestSuggestedNamesDontStartWithDigit_DigitsInTheMiddle(showCompletionInArgumentLists As Boolean) As Task
            Using state = TestStateFactory.CreateCSharpTestState(
                  <Document><![CDATA[
namespace NS
{
    class C
    {
        public void Foo(Foo123Bar $$)
        {
        }
    }

    public class Foo123Bar
    {
    } 
}
]]></Document>,
                  showCompletionInArgumentLists:=showCompletionInArgumentLists)
                Dim workspace = state.Workspace
                workspace.TryApplyChanges(workspace.CurrentSolution.WithOptions(workspace.Options _
                    .WithChangedOption(CompletionOptions.ShowNameSuggestions, LanguageNames.CSharp, True)))

                state.SendInvokeCompletionList()
                Await state.AssertCompletionItemsContainAllAsync("foo123Bar", "foo123", "foo", "bar")
                Await state.AssertCompletionItemsDoNotContainAnyAsync("123Bar")
            End Using
        End Function

        <WorkItem(39519, "https://github.com/dotnet/roslyn/issues/39519")>
        <WpfTheory, CombinatorialData>
        <Trait(Traits.Feature, Traits.Features.Completion)>
        Public Async Function TestSuggestedNamesDontStartWithDigit_DigitsOnTheRight(showCompletionInArgumentLists As Boolean) As Task
            Using state = TestStateFactory.CreateCSharpTestState(
                  <Document><![CDATA[
namespace NS
{
    class C
    {
        public void Foo(Foo123 $$)
        {
        }
    }

    public class Foo123
    {
    } 
}
]]></Document>,
                  showCompletionInArgumentLists:=showCompletionInArgumentLists)
                Dim workspace = state.Workspace
                workspace.TryApplyChanges(workspace.CurrentSolution.WithOptions(workspace.Options _
                    .WithChangedOption(CompletionOptions.ShowNameSuggestions, LanguageNames.CSharp, True)))

                state.SendInvokeCompletionList()
                Await state.AssertCompletionItemsContainAllAsync("foo123", "foo")
                Await state.AssertCompletionItemsDoNotContainAnyAsync("123")
            End Using
        End Function

        <ExportCompletionProvider(NameOf(MultipleChangeCompletionProvider), LanguageNames.CSharp)>
        <[Shared]>
        <PartNotDiscoverable>
        Private Class MultipleChangeCompletionProvider
            Inherits CompletionProvider

            Private _text As String
            Private _caretPosition As Integer

            <ImportingConstructor>
            <Obsolete(MefConstruction.ImportingConstructorMessage, True)>
            Public Sub New()
            End Sub

            Public Sub SetInfo(text As String, caretPosition As Integer)
                _text = text
                _caretPosition = caretPosition
            End Sub

            Public Overrides Function ProvideCompletionsAsync(context As CompletionContext) As Task
                context.AddItem(CompletionItem.Create(
                    "CustomItem",
                    rules:=CompletionItemRules.Default.WithMatchPriority(1000)))
                Return Task.CompletedTask
            End Function

            Public Overrides Function ShouldTriggerCompletion(text As SourceText, caretPosition As Integer, trigger As CompletionTrigger, options As OptionSet) As Boolean
                Return True
            End Function

            Public Overrides Function GetChangeAsync(document As Document, item As CompletionItem, commitKey As Char?, cancellationToken As CancellationToken) As Task(Of CompletionChange)
                Dim newText =
"using NewUsing;
using System;
class C
{
    void goo() {
        return InsertedItem"

                Dim change = CompletionChange.Create(
                    New TextChange(New TextSpan(0, _caretPosition), newText))
                Return Task.FromResult(change)
            End Function
        End Class

        <ExportCompletionProvider(NameOf(IntelliCodeMockProvider), LanguageNames.CSharp)>
        <[Shared]>
        <PartNotDiscoverable>
        Private Class IntelliCodeMockProvider
            Inherits CompletionProvider

            Public AutomationTextString As String = "Hello from IntelliCode: Length"

            <ImportingConstructor>
            <Obsolete(MefConstruction.ImportingConstructorMessage, True)>
            Public Sub New()
            End Sub

            Public Overrides Function ProvideCompletionsAsync(context As CompletionContext) As Task
                Dim intelliCodeItem = CompletionItem.Create(displayText:="★ Length", filterText:="Length")
                intelliCodeItem.AutomationText = AutomationTextString
                context.AddItem(intelliCodeItem)

                context.AddItem(CompletionItem.Create(displayText:="★ Normalize", filterText:="Normalize", displayTextSuffix:="()"))
                context.AddItem(CompletionItem.Create(displayText:="Normalize", filterText:="Normalize"))
                context.AddItem(CompletionItem.Create(displayText:="Length", filterText:="Length"))
                context.AddItem(CompletionItem.Create(displayText:="ToString", filterText:="ToString", displayTextSuffix:="()"))
                context.AddItem(CompletionItem.Create(displayText:="First", filterText:="First", displayTextSuffix:="()"))
                Return Task.CompletedTask
            End Function

            Public Overrides Function ShouldTriggerCompletion(text As SourceText, caretPosition As Integer, trigger As CompletionTrigger, options As OptionSet) As Boolean
                Return True
            End Function

            Public Overrides Function GetChangeAsync(document As Document, item As CompletionItem, commitKey As Char?, cancellationToken As CancellationToken) As Task(Of CompletionChange)
                Dim commitText = item.DisplayText
                If commitText.StartsWith("★") Then
                    ' remove the star and the following space
                    commitText = commitText.Substring(2)
                End If

                Return Task.FromResult(CompletionChange.Create(New TextChange(item.Span, commitText)))
            End Function
        End Class

        <WorkItem(43439, "https://github.com/dotnet/roslyn/issues/43439")>
        <WpfTheory, CombinatorialData>
        <Trait(Traits.Feature, Traits.Features.Completion)>
        Public Async Function TestSelectNullOverNuint(showCompletionInArgumentLists As Boolean) As Task
            Using state = TestStateFactory.CreateCSharpTestState(
                              <Document>
class C
{
    public static void Main()
    {
        object o = $$
    }
                              </Document>,
                              showCompletionInArgumentLists:=showCompletionInArgumentLists)

                ' 'nu' should select 'null' instead of 'nuint' (even though 'nuint' sorts higher in the list textually).
                state.SendTypeChars("nu")
                Await state.AssertSelectedCompletionItemAsync(displayText:="null", isHardSelected:=True)
                Await state.AssertCompletionItemsContainAsync("nuint", "")

                ' even after 'nuint' is selected, deleting the 'i' should still take us back to 'null'.
                state.SendTypeChars("i")
                Await state.AssertSelectedCompletionItemAsync(displayText:="nuint", isHardSelected:=True)
                state.SendBackspace()
                Await state.AssertSelectedCompletionItemAsync(displayText:="null", isHardSelected:=True)
            End Using
        End Function

        <WorkItem(43439, "https://github.com/dotnet/roslyn/issues/43439")>
        <WpfTheory, CombinatorialData>
        <Trait(Traits.Feature, Traits.Features.Completion)>
        Public Async Function TestSelectNuintOverNullOnceInMRU(showCompletionInArgumentLists As Boolean) As Task
            Using state = TestStateFactory.CreateCSharpTestState(
                              <Document>
class C
{
    public static void Main()
    {
        object o = $$
    }
                              </Document>,
                              showCompletionInArgumentLists:=showCompletionInArgumentLists)

                state.SendTypeChars("nui")
                Await state.AssertCompletionItemsContainAsync("nuint", "")
                state.SendTab()
                Assert.Contains("nuint", state.GetLineTextFromCaretPosition(), StringComparison.Ordinal)

                state.SendDeleteWordToLeft()

                ' nuint should be in the mru now.  so typing 'nu' should select it instead of null.
                state.SendTypeChars("nu")
                Await state.AssertSelectedCompletionItemAsync(displayText:="nuint", isHardSelected:=True)
            End Using
        End Function

        <WorkItem(944031, "https://dev.azure.com/devdiv/DevDiv/_workitems/edit/944031")>
        <WpfTheory, CombinatorialData>
        <Trait(Traits.Feature, Traits.Features.Completion)>
        Public Async Function TestLambdaParameterInferenceInJoin1(showCompletionInArgumentLists As Boolean) As Task
            Using state = TestStateFactory.CreateCSharpTestState(
                              <Document>
using System.Collections.Generic;
using System.Linq;

class Program
{
    public class Book
    {
        public int Id { get; set; }
        public int OwnerId { get; set; }
        public string Name { get; set; }
    }

    public class Person
    {
        public int Id { get; set; }
        public string Nickname { get; set; }
    }

    static void Main()
    {
        var books = new List&lt;Book&gt;();
        var persons = new List&lt;Person&gt;();

        var join = persons.Join(books, person => person.Id, book => book.$$, (person, book) => new
        {
            person.Id,
            person.Nickname,
            book.Name
        });
                              </Document>,
                              showCompletionInArgumentLists:=showCompletionInArgumentLists)

                state.SendInvokeCompletionList()
                Await state.AssertCompletionItemsContainAsync("OwnerId", "")
            End Using
        End Function

        <WorkItem(944031, "https://dev.azure.com/devdiv/DevDiv/_workitems/edit/944031")>
        <WpfTheory, CombinatorialData>
        <Trait(Traits.Feature, Traits.Features.Completion)>
        Public Async Function TestLambdaParameterInferenceInJoin2(showCompletionInArgumentLists As Boolean) As Task
            Using state = TestStateFactory.CreateCSharpTestState(
                              <Document>
using System.Collections.Generic;
using System.Linq;

class Program
{
    public class Book
    {
        public int Id { get; set; }
        public int OwnerId { get; set; }
        public string Name { get; set; }
    }

    public class Person
    {
        public int Id { get; set; }
        public string Nickname { get; set; }
    }

    static void Main()
    {
        var books = new List&lt;Book&gt;();
        var persons = new List&lt;Person&gt;();

        var join = persons.Join(books, person => person.Id, book => book.OwnerId, (person, book) => new
        {
            person.Id,
            person.Nickname,
            book.$$
        });
                              </Document>,
                              showCompletionInArgumentLists:=showCompletionInArgumentLists)

                state.SendInvokeCompletionList()
                Await state.AssertCompletionItemsContainAsync("Name", "")
            End Using
        End Function

        <WorkItem(944031, "https://dev.azure.com/devdiv/DevDiv/_workitems/edit/944031")>
        <WpfTheory, CombinatorialData>
        <Trait(Traits.Feature, Traits.Features.Completion)>
        Public Async Function TestLambdaParameterInferenceInGroupJoin1(showCompletionInArgumentLists As Boolean) As Task
            Using state = TestStateFactory.CreateCSharpTestState(
                              <Document>
using System.Collections.Generic;
using System.Linq;

class Program
{
    public class Book
    {
        public int Id { get; set; }
        public int OwnerId { get; set; }
        public string Name { get; set; }
    }

    public class Person
    {
        public int Id { get; set; }
        public string Nickname { get; set; }
    }

    static void Main()
    {
        var books = new List&lt;Book&gt;();
        var persons = new List&lt;Person&gt;();

        var join = persons.GroupJoin(books, person => person.Id, book => book.$$, (person, books1) => new
        {
            person.Id,
            person.Nickname,
            books1.Select(s => s.Name)
        });
                              </Document>,
                              showCompletionInArgumentLists:=showCompletionInArgumentLists)

                state.SendInvokeCompletionList()
                Await state.AssertCompletionItemsContainAsync("OwnerId", "")
            End Using
        End Function

        <WorkItem(944031, "https://dev.azure.com/devdiv/DevDiv/_workitems/edit/944031")>
        <WpfTheory, CombinatorialData>
        <Trait(Traits.Feature, Traits.Features.Completion)>
        Public Async Function TestLambdaParameterInferenceInGroupJoin2(showCompletionInArgumentLists As Boolean) As Task
            Using state = TestStateFactory.CreateCSharpTestState(
                              <Document>
using System.Collections.Generic;
using System.Linq;

class Program
{
    public class Book
    {
        public int Id { get; set; }
        public int OwnerId { get; set; }
        public string Name { get; set; }
    }

    public class Person
    {
        public int Id { get; set; }
        public string Nickname { get; set; }
    }

    static void Main()
    {
        var books = new List&lt;Book&gt;();
        var persons = new List&lt;Person&gt;();

        var join = persons.GroupJoin(books, person => person.Id, book => book.OwnerId, (person, books1) => new
        {
            person.Id,
            person.Nickname,
            books1.$$
        });
                              </Document>,
                              showCompletionInArgumentLists:=showCompletionInArgumentLists)

                state.SendInvokeCompletionList()
                Await state.AssertCompletionItemsContainAsync("Select", "<>")
            End Using
        End Function

        <WorkItem(944031, "https://dev.azure.com/devdiv/DevDiv/_workitems/edit/944031")>
        <WpfTheory, CombinatorialData>
        <Trait(Traits.Feature, Traits.Features.Completion)>
        Public Async Function TestLambdaParameterInferenceInGroupJoin3(showCompletionInArgumentLists As Boolean) As Task
            Using state = TestStateFactory.CreateCSharpTestState(
                              <Document>
using System.Collections.Generic;
using System.Linq;

class Program
{
    public class Book
    {
        public int Id { get; set; }
        public int OwnerId { get; set; }
        public string Name { get; set; }
    }

    public class Person
    {
        public int Id { get; set; }
        public string Nickname { get; set; }
    }

    static void Main()
    {
        var books = new List&lt;Book&gt;();
        var persons = new List&lt;Person&gt;();

        var join = persons.GroupJoin(books, person => person.Id, book => book.OwnerId, (person, books1) => new
        {
            person.Id,
            person.Nickname,
            books1.Select(s => s.$$)
        });
                              </Document>,
                              showCompletionInArgumentLists:=showCompletionInArgumentLists)

                state.SendInvokeCompletionList()
                Await state.AssertCompletionItemsContainAsync("Name", "")
            End Using
        End Function

        <WorkItem(1128749, "https://devdiv.visualstudio.com/DevDiv/_workitems/edit/1128749")>
        <WpfTheory, CombinatorialData>
        <Trait(Traits.Feature, Traits.Features.Completion)>
        Public Async Function TestFallingBackToItemWithLongestCommonPrefixWhenNoMatch(showCompletionInArgumentLists As Boolean) As Task
            Using state = TestStateFactory.CreateCSharpTestState(
                              <Document>
class SomePrefixAndName {}

class C
{
    void Method()
    {
        SomePrefixOrName$$
    }
}
                              </Document>,
                  showCompletionInArgumentLists:=showCompletionInArgumentLists)

                Await state.SendCommitUniqueCompletionListItemAsync()
                Await state.AssertNoCompletionSessionAsync()

                state.SendEscape()
                Await state.WaitForAsynchronousOperationsAsync()

                state.SendInvokeCompletionList()
                Await state.AssertSelectedCompletionItemAsync(displayText:="SomePrefixAndName", isHardSelected:=False)

            End Using
        End Function

        <WorkItem(47511, "https://github.com/dotnet/roslyn/pull/47511")>
        <WpfFact, Trait(Traits.Feature, Traits.Features.Completion)>
        Public Sub ConversionsOperatorsAndIndexerAreShownBelowMethodsAndPropertiesAndBeforeUnimportedItems()
            Using state = TestStateFactory.CreateCSharpTestState(
                              <Document>
namespace A
{
    using B;
    public static class CExtensions{
        public static void ExtensionUnimported(this C c) { }
    }
}
namespace B
{
    public static class CExtensions{
        public static void ExtensionImported(this C c) { }
    }

    public class C
    {
        public int A { get; } = default;
        public int Z { get; } = default;
        public void AM() { }
        public void ZM() { }
        public int this[int _] => default;
        public static explicit operator int(C _) => default;
        public static C operator +(C a, C b) => default;
    }

    class Program
    {
        static void Main()
        {
            var c = new C();
            c.$$
        }
    }
}                              </Document>)
                state.Workspace.SetOptions(state.Workspace.Options.WithChangedOption(
                                           CompletionOptions.ShowItemsFromUnimportedNamespaces, LanguageNames.CSharp, True))
                state.SendInvokeCompletionList()
                state.AssertItemsInOrder(New String() {
                    "A", ' Method, properties, and imported extension methods alphabetical ordered
                    "AM",
                    "Equals",
                    "ExtensionImported",
                    "GetHashCode",
                    "GetType",
                    "this[]", ' Indexer
                    "ToString",
                    "Z",
                    "ZM",
                    "(int)", ' Conversions
                    "+", ' Operators
                    "ExtensionUnimported" 'Unimported extension methods
                })
            End Using
        End Sub

        <WpfTheory, CombinatorialData>
        <Trait(Traits.Feature, Traits.Features.Completion)>
        Public Sub TestCompleteMethodParenthesisForSymbolCompletionProvider(showCompletionInArgumentLists As Boolean, <CombinatorialValues(";"c, "."c)> commitChar As Char)
            Using state = TestStateFactory.CreateCSharpTestState(
            <Document>
                public class B
                {
                    private void C11()
                    {
                        $$
                    }
                }</Document>,
                showCompletionInArgumentLists:=showCompletionInArgumentLists)

                Dim expectedText = $"
                public class B
                {{
                    private void C11()
                    {{
                        C11(){commitChar}
                    }}
                }}"
                state.SendTypeChars("C")
                Dim expectingItem = state.GetCompletionItems().First(Function(item) item.DisplayText.Equals("C11"))
                Assert.True(SymbolCompletionItem.GetShouldProvideParenthesisCompletion(expectingItem))

                state.SendSelectCompletionItem("C11")
                state.SendTypeChars(commitChar)
                Assert.Equal(expectedText, state.GetDocumentText())
            End Using
        End Sub

        <WpfTheory, CombinatorialData>
        Public Sub TestNestedMethodCallWhenCommitUsingSemicolon(showCompletionInArgumentLists As Boolean)
            Using state = TestStateFactory.CreateCSharpTestState(
            <Document>
                public class B
                {
                    private void C11()
                    {
                        AAA($$)
                    }

                    private int DDD() => 1;
                    private int AAA(int i) => 1;
                }</Document>,
                showCompletionInArgumentLists:=showCompletionInArgumentLists)

                Dim expectedText = $"
                public class B
                {{
                    private void C11()
                    {{
                        AAA(DDD());
                    }}

                    private int DDD() => 1;
                    private int AAA(int i) => 1;
                }}"
                state.SendTypeChars("D")
                Dim expectingItem = state.GetCompletionItems().First(Function(item) item.DisplayText.Equals("DDD"))
                Assert.True(SymbolCompletionItem.GetShouldProvideParenthesisCompletion(expectingItem))

                state.SendSelectCompletionItem("DDD")
                state.SendTypeChars(";"c)
                Assert.Equal(expectedText, state.GetDocumentText())
            End Using
        End Sub

        <WpfTheory, CombinatorialData>
        Public Sub TestNestedMethodCallUnderDelegateContextWhenCommitUsingSemicolon(showCompletionInArgumentLists As Boolean)
            Using state = TestStateFactory.CreateCSharpTestState(
            <Document>
                using System;
                public class B
                {
                    private void C11()
                    {
                        AAA($$)
                    }

                    private void DDD() {}
                    private int AAA(Action c) => 1;
                }</Document>,
                showCompletionInArgumentLists:=showCompletionInArgumentLists)

                Dim expectedText = $"
                using System;
                public class B
                {{
                    private void C11()
                    {{
                        AAA(DDD);
                    }}

                    private void DDD() {{}}
                    private int AAA(Action c) => 1;
                }}"
                state.SendTypeChars("D")
                Dim expectingItem = state.GetCompletionItems().First(Function(item) item.DisplayText.Equals("DDD"))
                Assert.False(SymbolCompletionItem.GetShouldProvideParenthesisCompletion(expectingItem))

                state.SendSelectCompletionItem("DDD")
                state.SendTypeChars(";"c)
                Assert.Equal(expectedText, state.GetDocumentText())
            End Using
        End Sub

        <WpfTheory, CombinatorialData>
        Public Sub TestNestedMethodCallWhenCommitUsingDot(showCompletionInArgumentLists As Boolean)
            Using state = TestStateFactory.CreateCSharpTestState(
            <Document>
                public class B
                {
                    private void C11()
                    {
                        AAA($$)
                    }

                    private int DDD() => 1;
                    private int AAA(int i) => 1;
                }</Document>,
                showCompletionInArgumentLists:=showCompletionInArgumentLists)

                Dim expectedText = $"
                public class B
                {{
                    private void C11()
                    {{
                        AAA(DDD().)
                    }}

                    private int DDD() => 1;
                    private int AAA(int i) => 1;
                }}"
                state.SendTypeChars("D")
                Dim expectingItem = state.GetCompletionItems().First(Function(item) item.DisplayText.Equals("DDD"))
                Assert.True(SymbolCompletionItem.GetShouldProvideParenthesisCompletion(expectingItem))

                state.SendSelectCompletionItem("DDD")
                state.SendTypeChars("."c)
                Assert.Equal(expectedText, state.GetDocumentText())
            End Using
        End Sub

        <WpfTheory, CombinatorialData>
        <Trait(Traits.Feature, Traits.Features.Completion)>
        Public Sub TestCompleteMethodParenthesisForSymbolCompletionProviderUnderDelegateContext(showCompletionInArgumentLists As Boolean, <CombinatorialValues(";"c, "."c)> commitChar As Char)
            Using state = TestStateFactory.CreateCSharpTestState(
            <Document>
                using System;
                public class B
                {
                    private void C11()
                    {
                        Action t = $$
                    }
                }</Document>,
                showCompletionInArgumentLists:=showCompletionInArgumentLists)

                Dim expectedText = $"
                using System;
                public class B
                {{
                    private void C11()
                    {{
                        Action t = C11{commitChar}
                    }}
                }}"
                state.SendTypeChars("C")
                Dim expectingItem = state.GetCompletionItems().First(Function(item) item.DisplayText.Equals("C11"))
                Assert.False(SymbolCompletionItem.GetShouldProvideParenthesisCompletion(expectingItem))

                state.SendSelectCompletionItem("C11")
                state.SendTypeChars(commitChar)
                Assert.Equal(expectedText, state.GetDocumentText())
            End Using
        End Sub

        <WpfTheory, CombinatorialData>
        <Trait(Traits.Feature, Traits.Features.Completion)>
        Public Sub TestCompleteObjectCreationParenthesisForSymbolCreationCompletionProvider(showCompletionInArgumentLists As Boolean, <CombinatorialValues(";"c, "."c)> commitChar As Char)
            Using state = TestStateFactory.CreateCSharpTestState(
            <Document>
                using Bar = System.String
                public class AA
                {
                    private static void CC()
                    {
                        var a = new $$
                    }
                }</Document>,
                showCompletionInArgumentLists:=showCompletionInArgumentLists)

                Dim expectedText = $"
                using Bar = System.String
                public class AA
                {{
                    private static void CC()
                    {{
                        var a = new Bar(){commitChar}
                    }}
                }}"
                state.SendTypeChars("B")
                Dim expectingItem = state.GetCompletionItems().First(Function(item) item.DisplayText.Equals("AA"))
                Assert.True(SymbolCompletionItem.GetShouldProvideParenthesisCompletion(expectingItem))

                state.SendSelectCompletionItem("Bar")
                state.SendTypeChars(commitChar)
                Assert.Equal(expectedText, state.GetDocumentText())
            End Using
        End Sub

        <WpfTheory, CombinatorialData>
        <Trait(Traits.Feature, Traits.Features.Completion)>
        Public Sub TestCompleteObjectCreationParenthesisForSymbolCreationCompletionProviderUnderNonObjectCreationContext(showCompletionInArgumentLists As Boolean, <CombinatorialValues(";"c, "."c)> commitChar As Char)
            Using state = TestStateFactory.CreateCSharpTestState(
            <Document>
                using Bar = System.String
                public class AA
                {
                    private static void CC()
                    {
                        $$
                    }
                }</Document>,
                showCompletionInArgumentLists:=showCompletionInArgumentLists)

                Dim expectedText = $"
                using Bar = System.String
                public class AA
                {{
                    private static void CC()
                    {{
                        Bar{commitChar}
                    }}
                }}"
                state.SendTypeChars("B")
                Dim expectingItem = state.GetCompletionItems().First(Function(item) item.DisplayText.Equals("AA"))
                Assert.False(SymbolCompletionItem.GetShouldProvideParenthesisCompletion(expectingItem))

                state.SendSelectCompletionItem("Bar")

                state.SendTypeChars(commitChar)
                Assert.Equal(expectedText, state.GetDocumentText())
            End Using
        End Sub

        <WpfTheory, CombinatorialData>
        <Trait(Traits.Feature, Traits.Features.Completion)>
        Public Sub TestCompleteParenthesisForObjectCreationCompletionProvider(showCompletionInArgumentLists As Boolean, <CombinatorialValues(";"c, "."c)> commitChar As Char)
            Using state = TestStateFactory.CreateCSharpTestState(
            <Document>
                public class AA
                {
                    private static void CC()
                    {
                        AA a = new $$
                    }
                }</Document>,
                showCompletionInArgumentLists:=showCompletionInArgumentLists)

                Dim expectedText = $"
                public class AA
                {{
                    private static void CC()
                    {{
                        AA a = new AA(){commitChar}
                    }}
                }}"
                state.SendTypeChars("A")
                state.SendSelectCompletionItem("AA")
                state.SendTypeChars(commitChar)
                Assert.Equal(expectedText, state.GetDocumentText())
            End Using
        End Sub

        <WpfTheory, CombinatorialData>
        <Trait(Traits.Feature, Traits.Features.Completion)>
        Public Sub TestCompleteParenthesisForExtensionMethodImportCompletionProvider(showCompletionInArgumentLists As Boolean, <CombinatorialValues(";"c, "."c)> commitChar As Char)
            Using state = TestStateFactory.CreateCSharpTestState(
            <Document>
namespace CC
{
    public static class DD
    {
        public static int ToInt(this AA a) => 1;
    }
}
public class AA
{
    private static void CC()
    {
        AA a = new AA();
        var value = a.$$
    }
}</Document>,
                showCompletionInArgumentLists:=showCompletionInArgumentLists)
                state.Workspace.SetOptions(state.Workspace.Options _
                                           .WithChangedOption(CompletionOptions.ShowItemsFromUnimportedNamespaces, LanguageNames.CSharp, True) _
                                           .WithChangedOption(CompletionServiceOptions.TimeoutInMillisecondsForExtensionMethodImportCompletion, -1))

                Dim expectedText = $"
using CC;

namespace CC
{{
    public static class DD
    {{
        public static int ToInt(this AA a) => 1;
    }}
}}
public class AA
{{
    private static void CC()
    {{
        AA a = new AA();
        var value = a.ToInt(){commitChar}
    }}
}}"
                state.SendTypeChars("To")
                state.SendSelectCompletionItem("ToInt")
                state.SendTypeChars(commitChar)
                Assert.Equal(expectedText, state.GetDocumentText())
            End Using
        End Sub

        <WpfTheory, CombinatorialData>
        <Trait(Traits.Feature, Traits.Features.Completion)>
        Public Async Function TestCompleteParenthesisForTypeImportCompletionProvider(showCompletionInArgumentLists As Boolean, <CombinatorialValues(";"c, "."c)> commitChar As Char) As Task
            Using state = TestStateFactory.CreateCSharpTestState(
            <Document>
namespace CC
{
    public class Bar
    {
    }
}
public class AA
{
    private static void CC()
    {
        var a = new $$
    }
}</Document>,
                showCompletionInArgumentLists:=showCompletionInArgumentLists)
                state.Workspace.SetOptions(state.Workspace.Options.WithChangedOption(CompletionOptions.ShowItemsFromUnimportedNamespaces, LanguageNames.CSharp, True))

                state.SendInvokeCompletionList()
                Await state.WaitForAsynchronousOperationsAsync()
                Await state.WaitForUIRenderedAsync()

                ' Make sure expander is selected
                state.SetCompletionItemExpanderState(isSelected:=True)
                Await state.WaitForAsynchronousOperationsAsync()
                Await state.WaitForUIRenderedAsync()

                Dim expectedText = $"
using CC;

namespace CC
{{
    public class Bar
    {{
    }}
}}
public class AA
{{
    private static void CC()
    {{
        var a = new Bar(){commitChar}
    }}
}}"
                state.SendTypeChars("Ba")
                state.SendSelectCompletionItem("Bar")
                state.SendTypeChars(commitChar)
                Assert.Equal(expectedText, state.GetDocumentText())
            End Using
        End Function

        <WpfTheory, CombinatorialData>
        <Trait(Traits.Feature, Traits.Features.Completion)>
        Public Async Function TestCompleteParenthesisForTypeImportCompletionProviderUnderNonObjectCreationContext(showCompletionInArgumentLists As Boolean, <CombinatorialValues(";"c, "."c)> commitChar As Char) As Task
            Using state = TestStateFactory.CreateCSharpTestState(
            <Document>
namespace CC
{
    public class Bar
    {
    }
}
public class AA
{
    private static void CC()
    {
        $$
    }
}</Document>,
                showCompletionInArgumentLists:=showCompletionInArgumentLists)
                state.Workspace.SetOptions(state.Workspace.Options.WithChangedOption(CompletionOptions.ShowItemsFromUnimportedNamespaces, LanguageNames.CSharp, True))

                state.SendInvokeCompletionList()
                Await state.WaitForAsynchronousOperationsAsync()
                Await state.WaitForUIRenderedAsync()

                ' Make sure expander is selected
                state.SetCompletionItemExpanderState(isSelected:=True)
                Await state.WaitForAsynchronousOperationsAsync()
                Await state.WaitForUIRenderedAsync()

                Dim expectedText = $"
using CC;

namespace CC
{{
    public class Bar
    {{
    }}
}}
public class AA
{{
    private static void CC()
    {{
        Bar{commitChar}
    }}
}}"
                state.SendTypeChars("Ba")
                state.SendSelectCompletionItem("Bar")
                state.SendTypeChars(commitChar)
                Assert.Equal(expectedText, state.GetDocumentText())
            End Using
        End Function

        <WpfTheory, CombinatorialData>
        <Trait(Traits.Feature, Traits.Features.Completion)>
        Public Async Function TestCompleteParenthesisForMethodUnderNameofContext(showCompletionInArgumentLists As Boolean) As Task
            Using state = TestStateFactory.CreateCSharpTestState(
            <Document>
public class AA
{
    private static void CC()
    {
        var x = nameof($$)
    }
}</Document>,
                showCompletionInArgumentLists:=showCompletionInArgumentLists)
                state.Workspace.SetOptions(state.Workspace.Options.WithChangedOption(CompletionOptions.ShowItemsFromUnimportedNamespaces, LanguageNames.CSharp, True))

                state.SendInvokeCompletionList()
                Await state.WaitForAsynchronousOperationsAsync()
                Await state.WaitForUIRenderedAsync()

                state.SetCompletionItemExpanderState(isSelected:=True)
                Await state.WaitForAsynchronousOperationsAsync()
                Await state.WaitForUIRenderedAsync()

                Dim expectedText = "
public class AA
{
    private static void CC()
    {
        var x = nameof(CC);
    }
}"
                state.SendTypeChars("CC")
                state.SendSelectCompletionItem("CC")
                state.SendTypeChars(";")
                Assert.Equal(expectedText, state.GetDocumentText())
            End Using
        End Function

        <WpfTheory, CombinatorialData>
        <Trait(Traits.Feature, Traits.Features.Completion)>
        Public Async Function TestCompleteParenthesisForGenericMethodUnderNameofContext(showCompletionInArgumentLists As Boolean) As Task
            Using state = TestStateFactory.CreateCSharpTestState(
            <Document>
using System;
public class AA
{
    private static void CC()
    {
        var x = nameof($$)
    }

    private static T GetSomething&lt;T&gt;() => (T)Activator.GetInstance(typeof(T));
}</Document>,
                showCompletionInArgumentLists:=showCompletionInArgumentLists)
                state.Workspace.SetOptions(state.Workspace.Options.WithChangedOption(CompletionOptions.ShowItemsFromUnimportedNamespaces, LanguageNames.CSharp, True))

                state.SendInvokeCompletionList()
                Await state.WaitForAsynchronousOperationsAsync()
                Await state.WaitForUIRenderedAsync()

                state.SetCompletionItemExpanderState(isSelected:=True)
                Await state.WaitForAsynchronousOperationsAsync()
                Await state.WaitForUIRenderedAsync()

                Dim expectedText = "
using System;
public class AA
{
    private static void CC()
    {
        var x = nameof(GetSomething);
    }

    private static T GetSomething<T>() => (T)Activator.GetInstance(typeof(T));
}"
                state.SendTypeChars("Get")
                state.SendSelectCompletionItem("GetSomething<>")
                state.SendTypeChars(";")
                Assert.Equal(expectedText, state.GetDocumentText())
            End Using
        End Function

        <WpfTheory, CombinatorialData>
        <Trait(Traits.Feature, Traits.Features.Completion)>
        Public Async Function TestCompleteParenthesisForFullMethodUnderNameofContext(showCompletionInArgumentLists As Boolean) As Task
            Using state = TestStateFactory.CreateCSharpTestState(
            <Document>
public class AA
{
    private static void CC()
    {
        var x = nameof($$)
    }
}
namespace Bar1
{
    public class Bar2
    {
        public void Bar3() { }
    }
}</Document>,
                showCompletionInArgumentLists:=showCompletionInArgumentLists)
                state.Workspace.SetOptions(state.Workspace.Options.WithChangedOption(CompletionOptions.ShowItemsFromUnimportedNamespaces, LanguageNames.CSharp, True))

                state.SendInvokeCompletionList()
                Await state.WaitForAsynchronousOperationsAsync()
                Await state.WaitForUIRenderedAsync()

                state.SetCompletionItemExpanderState(isSelected:=True)
                Await state.WaitForAsynchronousOperationsAsync()
                Await state.WaitForUIRenderedAsync()

                Dim expectedText = "
public class AA
{
    private static void CC()
    {
        var x = nameof(Bar1.Bar2.Bar3);
    }
}
namespace Bar1
{
    public class Bar2
    {
        public void Bar3() { }
    }
}"
                state.SendTypeChars("Bar1.Bar2.Ba")
                state.SendSelectCompletionItem("Bar3")
                state.SendTypeChars(";")
                Assert.Equal(expectedText, state.GetDocumentText())
            End Using
        End Function

        <WpfTheory, CombinatorialData>
        <Trait(Traits.Feature, Traits.Features.Completion)>
        Public Async Function TestCompleteParenthesisForFunctionPointer(showCompletionInArgumentLists As Boolean) As Task
            Using state = TestStateFactory.CreateCSharpTestState(
            <Document>
using System;
public unsafe class AA
{
    private static void CC()
    {
        delegate*&lt;void&gt; p = $$
    }

    public static void Bar() {}
}</Document>,
                showCompletionInArgumentLists:=showCompletionInArgumentLists)
                state.Workspace.SetOptions(state.Workspace.Options.WithChangedOption(CompletionOptions.ShowItemsFromUnimportedNamespaces, LanguageNames.CSharp, True))

                state.SendInvokeCompletionList()
                Await state.WaitForAsynchronousOperationsAsync()
                Await state.WaitForUIRenderedAsync()

                state.SetCompletionItemExpanderState(isSelected:=True)
                Await state.WaitForAsynchronousOperationsAsync()
                Await state.WaitForUIRenderedAsync()

                Dim expectedText = "
using System;
public unsafe class AA
{
    private static void CC()
    {
        delegate*<void> p = Bar;
    }

    public static void Bar() {}
}"
                state.SendTypeChars("Ba")
                state.SendSelectCompletionItem("Bar")
                state.SendTypeChars(";")
                Assert.Equal(expectedText, state.GetDocumentText())
            End Using
        End Function

        <WpfTheory, CombinatorialData>
        <Trait(Traits.Feature, Traits.Features.Completion)>
        Public Async Function CompletionInPreprocessorIf(showCompletionInArgumentLists As Boolean) As Task
            Using state = TestStateFactory.CreateTestStateFromWorkspace(
                    <Workspace>
                        <Project Language="C#" CommonReferences="true" PreprocessorSymbols="Goo,Bar,Baz">
                            <Document>
#if $$
                            </Document>
                        </Project>
                    </Workspace>,
                              showCompletionInArgumentLists:=showCompletionInArgumentLists)

                state.SendInvokeCompletionList()
                Await state.AssertCompletionItemsContainAllAsync({"Goo", "Bar", "Baz", "true", "false"})
                state.SendTypeChars("Go")
                state.SendTab()
                Await state.AssertNoCompletionSessionAsync()
                Assert.Contains("#if Goo", state.GetLineTextFromCaretPosition(), StringComparison.Ordinal)
            End Using
        End Function

        <WpfTheory, CombinatorialData>
        <Trait(Traits.Feature, Traits.Features.Completion)>
        Public Async Function CompletionInPreprocessorElif(showCompletionInArgumentLists As Boolean) As Task
            Using state = TestStateFactory.CreateTestStateFromWorkspace(
                    <Workspace>
                        <Project Language="C#" CommonReferences="true" PreprocessorSymbols="Goo,Bar,Baz">
                            <Document>
#if false
#elif $$
                            </Document>
                        </Project>
                    </Workspace>,
                              showCompletionInArgumentLists:=showCompletionInArgumentLists)

                state.SendInvokeCompletionList()
                Await state.AssertCompletionItemsContainAllAsync({"Goo", "Bar", "Baz", "true", "false"})
                state.SendTypeChars("Go")
                state.SendTab()
                Await state.AssertNoCompletionSessionAsync()
                Assert.Contains("#elif Goo", state.GetLineTextFromCaretPosition(), StringComparison.Ordinal)
            End Using
        End Function

        <WpfTheory, CombinatorialData>
        <Trait(Traits.Feature, Traits.Features.Completion)>
        Public Async Function CompletionNotInPreprocessorElse(showCompletionInArgumentLists As Boolean) As Task
            Using state = TestStateFactory.CreateTestStateFromWorkspace(
                    <Workspace>
                        <Project Language="C#" CommonReferences="true" PreprocessorSymbols="Goo,Bar,Baz">
                            <Document>
#if false
#elif false
#else $$
                            </Document>
                        </Project>
                    </Workspace>,
                              showCompletionInArgumentLists:=showCompletionInArgumentLists)

                state.SendInvokeCompletionList()
                Await state.AssertNoCompletionSessionAsync()
            End Using
        End Function

        <WpfTheory, CombinatorialData>
        <Trait(Traits.Feature, Traits.Features.Completion)>
        Public Async Function CompletionInPreprocessorParenthesized(showCompletionInArgumentLists As Boolean) As Task
            Using state = TestStateFactory.CreateTestStateFromWorkspace(
                    <Workspace>
                        <Project Language="C#" CommonReferences="true" PreprocessorSymbols="Goo,Bar,Baz">
                            <Document>
#if ($$
                            </Document>
                        </Project>
                    </Workspace>,
                              showCompletionInArgumentLists:=showCompletionInArgumentLists)

                state.SendInvokeCompletionList()
                Await state.AssertCompletionItemsContainAllAsync({"Goo", "Bar", "Baz", "true", "false"})
                state.SendTypeChars("Go")
                state.SendTab()
                Await state.AssertNoCompletionSessionAsync()
                Assert.Contains("#if (Goo", state.GetLineTextFromCaretPosition(), StringComparison.Ordinal)
            End Using
        End Function

        <WpfTheory, CombinatorialData>
        <Trait(Traits.Feature, Traits.Features.Completion)>
        Public Async Function CompletionInPreprocessorNot(showCompletionInArgumentLists As Boolean) As Task
            Using state = TestStateFactory.CreateTestStateFromWorkspace(
                    <Workspace>
                        <Project Language="C#" CommonReferences="true" PreprocessorSymbols="Goo,Bar,Baz">
                            <Document>
#if !$$
                            </Document>
                        </Project>
                    </Workspace>,
                              showCompletionInArgumentLists:=showCompletionInArgumentLists)

                state.SendInvokeCompletionList()
                Await state.AssertCompletionItemsContainAllAsync({"Goo", "Bar", "Baz", "true", "false"})
                state.SendTypeChars("Go")
                state.SendTab()
                Await state.AssertNoCompletionSessionAsync()
                Assert.Contains("#if !Goo", state.GetLineTextFromCaretPosition(), StringComparison.Ordinal)
            End Using
        End Function

        <WpfTheory, CombinatorialData>
        <Trait(Traits.Feature, Traits.Features.Completion)>
        Public Async Function CompletionInPreprocessorAnd(showCompletionInArgumentLists As Boolean) As Task
            Using state = TestStateFactory.CreateTestStateFromWorkspace(
                    <Workspace>
                        <Project Language="C#" CommonReferences="true" PreprocessorSymbols="Goo,Bar,Baz">
                            <Document>
#if true &amp;&amp; $$
                            </Document>
                        </Project>
                    </Workspace>,
                              showCompletionInArgumentLists:=showCompletionInArgumentLists)

                state.SendInvokeCompletionList()
                Await state.AssertCompletionItemsContainAllAsync({"Goo", "Bar", "Baz", "true", "false"})
                state.SendTypeChars("Go")
                state.SendTab()
                Await state.AssertNoCompletionSessionAsync()
                Assert.Contains("#if true && Goo", state.GetLineTextFromCaretPosition(), StringComparison.Ordinal)
            End Using
        End Function

        <WpfTheory, CombinatorialData>
        <Trait(Traits.Feature, Traits.Features.Completion)>
        Public Async Function CompletionInPreprocessorOr(showCompletionInArgumentLists As Boolean) As Task
            Using state = TestStateFactory.CreateTestStateFromWorkspace(
                    <Workspace>
                        <Project Language="C#" CommonReferences="true" PreprocessorSymbols="Goo,Bar,Baz">
                            <Document>
#if true || $$
                            </Document>
                        </Project>
                    </Workspace>,
                              showCompletionInArgumentLists:=showCompletionInArgumentLists)

                state.SendInvokeCompletionList()
                Await state.AssertCompletionItemsContainAllAsync({"Goo", "Bar", "Baz", "true", "false"})
                state.SendTypeChars("Go")
                state.SendTab()
                Await state.AssertNoCompletionSessionAsync()
                Assert.Contains("#if true || Goo", state.GetLineTextFromCaretPosition(), StringComparison.Ordinal)
            End Using
        End Function

        <WpfTheory, CombinatorialData>
        <Trait(Traits.Feature, Traits.Features.Completion)>
        Public Async Function CompletionInPreprocessorCasingDifference(showCompletionInArgumentLists As Boolean) As Task
            Using state = TestStateFactory.CreateTestStateFromWorkspace(
                    <Workspace>
                        <Project Language="C#" CommonReferences="true" PreprocessorSymbols="Goo,Bar,BAR,Baz">
                            <Document>
#if $$
                            </Document>
                        </Project>
                    </Workspace>,
                              showCompletionInArgumentLists:=showCompletionInArgumentLists)

                state.SendInvokeCompletionList()
                Await state.AssertCompletionItemsContainAllAsync({"Goo", "Bar", "BAR", "Baz", "true", "false"})
                state.SendTypeChars("Go")
                state.SendTab()
                Await state.AssertNoCompletionSessionAsync()
                Assert.Contains("#if Goo", state.GetLineTextFromCaretPosition(), StringComparison.Ordinal)
            End Using
        End Function

        <WpfTheory, CombinatorialData>
        <Trait(Traits.Feature, Traits.Features.Completion)>
        <WorkItem(55546, "https://github.com/dotnet/roslyn/issues/55546")>
        Public Async Function PreferHigherMatchPriorityOverCaseSensitiveWithOnlyLowercaseTyped(showCompletionInArgumentLists As Boolean) As Task
            Using state = TestStateFactory.CreateCSharpTestState(
            <Document>
using System;
public static class Ext
{
    public static bool Should(this int x) => false;
}
public class AA
{
    private static void CC(int x)
    {
        var y = x.$$
    }
}</Document>,
                showCompletionInArgumentLists:=showCompletionInArgumentLists)

                state.SendInvokeCompletionList()
                Await state.WaitForAsynchronousOperationsAsync()
                Await state.WaitForUIRenderedAsync()

                state.SendTypeChars("sh")
                Await state.WaitForAsynchronousOperationsAsync()
                Await state.WaitForUIRenderedAsync()

                Await state.AssertSelectedCompletionItem("Should")
            End Using
        End Function

        <WpfTheory, CombinatorialData>
        <Trait(Traits.Feature, Traits.Features.Completion)>
        <WorkItem(55546, "https://github.com/dotnet/roslyn/issues/55546")>
        Public Async Function PreferBestMatchPriorityAndCaseSensitiveWithOnlyLowercaseTyped(showCompletionInArgumentLists As Boolean) As Task
            Using state = TestStateFactory.CreateCSharpTestState(
            <Document>
public class AA
{
    private static void CC)
    {
        $$
    }
}</Document>,
                extraExportedTypes:={GetType(MultipleLowercaseItemsWithNoHigherMatchPriorityProvider)}.ToList(),
                showCompletionInArgumentLists:=showCompletionInArgumentLists)

                state.SendInvokeCompletionList()
                Await state.WaitForAsynchronousOperationsAsync()
                Await state.WaitForUIRenderedAsync()

                state.SendTypeChars("item")
                Await state.WaitForAsynchronousOperationsAsync()
                Await state.WaitForUIRenderedAsync()

                ' We have multiple items have "item" prefix but with different MatchPriority, 
                ' need to ensure we select the one with best casing AND MatchPriority.
                Await state.AssertSelectedCompletionItem("item2")
            End Using
        End Function

        <ExportCompletionProvider(NameOf(MultipleLowercaseItemsWithNoHigherMatchPriorityProvider), LanguageNames.CSharp)>
        <[Shared]>
        <PartNotDiscoverable>
        Private Class MultipleLowercaseItemsWithNoHigherMatchPriorityProvider
            Inherits CompletionProvider

            Private ReadOnly highPriorityRule As CompletionItemRules = CompletionItemRules.Default.WithMatchPriority(MatchPriority.Default + 1)
            Private ReadOnly lowPriorityRule As CompletionItemRules = CompletionItemRules.Default.WithMatchPriority(MatchPriority.Default - 1)

            <ImportingConstructor>
            <Obsolete(MefConstruction.ImportingConstructorMessage, True)>
            Public Sub New()
            End Sub

            ' All lowercase items have lower MatchPriority than uppercase item, except one with equal value.
            Public Overrides Function ProvideCompletionsAsync(context As CompletionContext) As Task
                context.AddItem(CompletionItem.Create(displayText:="item1", rules:=lowPriorityRule))
                context.AddItem(CompletionItem.Create(displayText:="item2", rules:=highPriorityRule))
                context.AddItem(CompletionItem.Create(displayText:="item3", rules:=CompletionItemRules.Default))
                context.AddItem(CompletionItem.Create(displayText:="Item4", rules:=highPriorityRule))
                Return Task.CompletedTask
            End Function

            Public Overrides Function ShouldTriggerCompletion(text As SourceText, caretPosition As Integer, trigger As CompletionTrigger, options As OptionSet) As Boolean
                Return True
            End Function
        End Class

        <WpfTheory, CombinatorialData>
        <Trait(Traits.Feature, Traits.Features.Completion)>
        <WorkItem(55546, "https://github.com/dotnet/roslyn/issues/55546")>
        Public Async Function PreferBestCaseSensitiveWithUppercaseTyped(showCompletionInArgumentLists As Boolean) As Task
            Using state = TestStateFactory.CreateCSharpTestState(
            <Document>
public class AA
{
    private static void CC)
    {
        $$
    }
}</Document>,
                extraExportedTypes:={GetType(UppercaseItemWithLowerPriorityProvider)}.ToList(),
                showCompletionInArgumentLists:=showCompletionInArgumentLists)

                state.SendInvokeCompletionList()
                Await state.WaitForAsynchronousOperationsAsync()
                Await state.WaitForUIRenderedAsync()

                state.SendTypeChars("Item")
                Await state.WaitForAsynchronousOperationsAsync()
                Await state.WaitForUIRenderedAsync()
                Await state.AssertSelectedCompletionItem("Item3")   ' ensure we prefer casing over match priority if uppercase is typed
            End Using
        End Function

        <ExportCompletionProvider(NameOf(UppercaseItemWithLowerPriorityProvider), LanguageNames.CSharp)>
        <[Shared]>
        <PartNotDiscoverable>
        Private Class UppercaseItemWithLowerPriorityProvider
            Inherits CompletionProvider

            Private ReadOnly highPriorityRule As CompletionItemRules = CompletionItemRules.Default.WithMatchPriority(MatchPriority.Default + 1)
            Private ReadOnly lowPriorityRule As CompletionItemRules = CompletionItemRules.Default.WithMatchPriority(MatchPriority.Default - 1)

            <ImportingConstructor>
            <Obsolete(MefConstruction.ImportingConstructorMessage, True)>
            Public Sub New()
            End Sub

            Public Overrides Function ProvideCompletionsAsync(context As CompletionContext) As Task
                context.AddItem(CompletionItem.Create(displayText:="item1", rules:=highPriorityRule))
                context.AddItem(CompletionItem.Create(displayText:="item2", rules:=highPriorityRule))
                context.AddItem(CompletionItem.Create(displayText:="Item3", rules:=lowPriorityRule))
                Return Task.CompletedTask
            End Function

            Public Overrides Function ShouldTriggerCompletion(text As SourceText, caretPosition As Integer, trigger As CompletionTrigger, options As OptionSet) As Boolean
                Return True
            End Function
        End Class

        <WpfTheory, CombinatorialData>
        <Trait(Traits.Feature, Traits.Features.Completion)>
        Public Async Function TestSuggestionModeWithDeletionTrigger(showCompletionInArgumentLists As Boolean) As Task
            Using state = TestStateFactory.CreateCSharpTestState(
                           <Document><![CDATA[
using System.Collections.Generic;
using System.Linq;

class C
{
    public static void Baz(List<int> list)
    {
        var xml = 0;
        list.FirstOrDefault(xx$$)
    }
}]]></Document>,
                           showCompletionInArgumentLists:=showCompletionInArgumentLists)

                Dim workspace = state.Workspace
                workspace.TryApplyChanges(workspace.CurrentSolution.WithOptions(workspace.Options.WithChangedOption(
                    CompletionOptions.TriggerOnDeletion, LanguageNames.CSharp, True)))

                state.SendBackspace()
                Await state.AssertSelectedCompletionItemAsync("xml", isSoftSelected:=True).ConfigureAwait(True)
            End Using
        End Function

        ' Simulates a situation where IntelliCode provides items not included into the Rolsyn original list.
        ' We want to ignore these items in CommitIfUnique.
        ' This situation should not happen. Tests with this provider were added to cover protective scenarios.
        <ExportCompletionProvider(NameOf(IntelliCodeMockWeirdProvider), LanguageNames.CSharp)>
        <[Shared]>
        <PartNotDiscoverable>
        Private Class IntelliCodeMockWeirdProvider
            Inherits IntelliCodeMockProvider

            <ImportingConstructor>
            <Obsolete(MefConstruction.ImportingConstructorMessage, True)>
            Public Sub New()
                MyBase.New()
            End Sub

            Public Overrides Async Function ProvideCompletionsAsync(context As CompletionContext) As Task
                Await MyBase.ProvideCompletionsAsync(context).ConfigureAwait(False)
                context.AddItem(CompletionItem.Create(displayText:="★ Length2", filterText:="Length"))
            End Function
        End Class

        <WorkItem(49813, "https://github.com/dotnet/roslyn/issues/49813")>
        <WpfTheory, CombinatorialData>
        <Trait(Traits.Feature, Traits.Features.Completion)>
        Public Async Function TestCaseSensitiveMatchWithLowerMatchPriority(showCompletionInArgumentLists As Boolean) As Task
            ' PreselectionProvider will provide an item "★ length" with filter text "length",
            ' which is a case-insentive match to typed text "Length", but with higher match priority.
            ' In this case, we need to make sure the case-sensitive match "Length" is selected.
            Using state = TestStateFactory.CreateCSharpTestState(
                              <Document>
struct Range
{
    public (int Offset, int Length) GetOffsetAndLength(int length) => (0, 0);
}

class Repro
{
    public int Length { get; }

    public void Test(Range x)
    {
        var (offset, length) = x.GetOffsetAndLength(Length$$);
    }
}
                              </Document>,
                              extraExportedTypes:={GetType(PreselectionProvider)}.ToList(),
                              showCompletionInArgumentLists:=showCompletionInArgumentLists)

                Dim workspace = state.Workspace
                workspace.TryApplyChanges(workspace.CurrentSolution.WithOptions(workspace.Options _
                    .WithChangedOption(CompletionOptions.TriggerOnDeletion, LanguageNames.CSharp, True)))

                state.SendInvokeCompletionList()
                Await state.AssertCompletionItemsContainAllAsync({"★ length", "length", "Length"})
                Await state.AssertSelectedCompletionItemAsync("Length", isHardSelected:=True)
                state.SendEscape()
                Await state.AssertNoCompletionSessionAsync()

                state.SendBackspace()
                Await state.AssertCompletionSessionAsync()
                Await state.AssertCompletionItemsContainAllAsync({"★ length", "length", "Length"})
                Await state.AssertSelectedCompletionItemAsync("Length", isHardSelected:=True)
            End Using
        End Function

        ' Simulate the situation that some provider (e.g. IntelliCode) provides items with higher match priority that only match case-insensitively.
        <ExportCompletionProvider(NameOf(PreselectionProvider), LanguageNames.CSharp)>
        <[Shared]>
        <PartNotDiscoverable>
        Private Class PreselectionProvider
            Inherits CommonCompletionProvider

            <ImportingConstructor>
            <Obsolete(MefConstruction.ImportingConstructorMessage, True)>
            Public Sub New()
            End Sub

            Public Overrides Function ProvideCompletionsAsync(context As CompletionContext) As Task
                Dim rules = CompletionItemRules.Default.WithSelectionBehavior(CompletionItemSelectionBehavior.HardSelection).WithMatchPriority(MatchPriority.Preselect)
                context.AddItem(CompletionItem.Create(displayText:="★ length", filterText:="length", rules:=rules))
                Return Task.CompletedTask
            End Function

            Public Overrides Function IsInsertionTrigger(text As SourceText, characterPosition As Integer, options As OptionSet) As Boolean
                Return True
            End Function
        End Class

        <WorkItem(53712, "https://github.com/dotnet/roslyn/issues/53712")>
        <WpfTheory, CombinatorialData>
        <Trait(Traits.Feature, Traits.Features.Completion)>
        Public Async Function TestNotifyCommittingItemCompletionProvider(showCompletionInArgumentLists As Boolean) As Task
            Using state = TestStateFactory.CreateCSharpTestState(
                              <Document>
class C
{
    public void M()
    {
        ItemFromNotifyCommittingItemCompletion$$
    }
}
                              </Document>,
                              extraExportedTypes:={GetType(NotifyCommittingItemCompletionProvider)}.ToList(),
                              showCompletionInArgumentLists:=showCompletionInArgumentLists)

                Dim completionService = DirectCast(state.Workspace.Services.GetLanguageServices(LanguageNames.CSharp).GetRequiredService(Of CompletionService)(), CompletionServiceWithProviders)
                Dim notifyProvider As NotifyCommittingItemCompletionProvider = completionService.GetTestAccessor().GetAllProviders(ImmutableHashSet(Of String).Empty).OfType(Of NotifyCommittingItemCompletionProvider)().Single()
                notifyProvider.Reset()

                state.SendInvokeCompletionList()
                Await state.AssertCompletionItemsContain(NotifyCommittingItemCompletionProvider.DisplayText, "")
                Await state.AssertSelectedCompletionItem(NotifyCommittingItemCompletionProvider.DisplayText, isHardSelected:=True)

                state.SendTab()
                Await state.AssertNoCompletionSession()
                Assert.Contains(NotifyCommittingItemCompletionProvider.DisplayText, state.GetLineTextFromCaretPosition(), StringComparison.Ordinal)

                Await notifyProvider.checkpoint.Task
                Assert.False(notifyProvider.CalledOnMainThread)
            End Using
        End Function

        <ExportCompletionProvider(NameOf(NotifyCommittingItemCompletionProvider), LanguageNames.CSharp)>
        <[Shared]>
        <PartNotDiscoverable>
        Private Class NotifyCommittingItemCompletionProvider
            Inherits CommonCompletionProvider
            Implements INotifyCommittingItemCompletionProvider

            Private ReadOnly _threadingContext As IThreadingContext
            Public Const DisplayText As String = "ItemFromNotifyCommittingItemCompletionProvider"

            Public Checkpoint As Checkpoint = New Checkpoint()
            Public CalledOnMainThread As Boolean?

            Public Sub Reset()
                Checkpoint = New Checkpoint()
                CalledOnMainThread = Nothing
            End Sub

            <ImportingConstructor>
            <Obsolete(MefConstruction.ImportingConstructorMessage, True)>
            Public Sub New(threadingContext As IThreadingContext)
                _threadingContext = threadingContext
            End Sub

            Public Overrides Function ProvideCompletionsAsync(context As CompletionContext) As Task
                context.AddItem(CompletionItem.Create(displayText:=DisplayText, filterText:=DisplayText))
                Return Task.CompletedTask
            End Function

            Public Overrides Function IsInsertionTrigger(text As SourceText, characterPosition As Integer, options As OptionSet) As Boolean
                Return True
            End Function

#Disable Warning IDE0060 ' Remove unused parameter
            Public Function NotifyCommittingItemAsync(document As Document, item As CompletionItem, commitKey As Char?, cancellationToken As CancellationToken) As Task Implements INotifyCommittingItemCompletionProvider.NotifyCommittingItemAsync
#Enable Warning IDE0060 ' Remove unused parameter

                CalledOnMainThread = _threadingContext.HasMainThread AndAlso _threadingContext.JoinableTaskContext.IsOnMainThread

                Checkpoint.Release()
                Return Task.CompletedTask
            End Function
        End Class
    End Class
End Namespace<|MERGE_RESOLUTION|>--- conflicted
+++ resolved
@@ -49,14 +49,14 @@
                 showCompletionInArgumentLists:=showCompletionInArgumentLists, languageVersion:=LanguageVersion.Preview)
 
                 state.SendTypeChars(".")
-                Await state.AssertSelectedCompletionItem(displayText:="IntProperty:", isHardSelected:=False)
+                Await state.AssertSelectedCompletionItemAsync(displayText:="IntProperty:", isHardSelected:=False)
 
                 state.SendTypeChars("IP")
-                Await state.AssertSelectedCompletionItem(displayText:="IntProperty:", isHardSelected:=True)
+                Await state.AssertSelectedCompletionItemAsync(displayText:="IntProperty:", isHardSelected:=True)
 
                 state.SendTab()
                 state.SendTypeChars(": 2 }")
-                Await state.AssertNoCompletionSession()
+                Await state.AssertNoCompletionSessionAsync()
                 Assert.Contains("c is { CProperty.IntProperty: 2 }", state.GetLineTextFromCaretPosition(), StringComparison.Ordinal)
             End Using
         End Function
@@ -83,7 +83,7 @@
 
                 ' This is the expected behavior until we implement support for list-patterns.
                 state.SendTypeChars("CP")
-                Await state.AssertNoCompletionSession()
+                Await state.AssertNoCompletionSessionAsync()
             End Using
         End Function
 
@@ -120,14 +120,14 @@
                 </Workspace>, showCompletionInArgumentLists:=showCompletionInArgumentLists)
 
                 state.SendTypeChars(".")
-                Await state.AssertSelectedCompletionItem(displayText:="IntProperty:", isHardSelected:=False)
+                Await state.AssertSelectedCompletionItemAsync(displayText:="IntProperty:", isHardSelected:=False)
 
                 state.SendTypeChars("IP")
-                Await state.AssertSelectedCompletionItem(displayText:="IntProperty:", isHardSelected:=True)
+                Await state.AssertSelectedCompletionItemAsync(displayText:="IntProperty:", isHardSelected:=True)
 
                 state.SendTab()
                 state.SendTypeChars(": 2 }")
-                Await state.AssertNoCompletionSession()
+                Await state.AssertNoCompletionSessionAsync()
                 Assert.Contains("c is { CProperty.IntProperty: 2 }", state.GetLineTextFromCaretPosition(), StringComparison.Ordinal)
             End Using
         End Function
@@ -157,14 +157,14 @@
                 showCompletionInArgumentLists:=showCompletionInArgumentLists, languageVersion:=LanguageVersion.Preview)
 
                 state.SendTypeChars(".")
-                Await state.AssertSelectedCompletionItem(displayText:="IntProperty:", isHardSelected:=False)
+                Await state.AssertSelectedCompletionItemAsync(displayText:="IntProperty:", isHardSelected:=False)
 
                 state.SendTypeChars("IP")
-                Await state.AssertSelectedCompletionItem(displayText:="IntProperty:", isHardSelected:=True)
+                Await state.AssertSelectedCompletionItemAsync(displayText:="IntProperty:", isHardSelected:=True)
 
                 state.SendTab()
                 state.SendTypeChars(": 2 }")
-                Await state.AssertNoCompletionSession()
+                Await state.AssertNoCompletionSessionAsync()
                 Assert.Contains("c is { C2Property.C3Property.IntProperty: 2 }", state.GetLineTextFromCaretPosition(), StringComparison.Ordinal)
             End Using
         End Function
@@ -194,20 +194,20 @@
                 showCompletionInArgumentLists:=showCompletionInArgumentLists, languageVersion:=LanguageVersion.Preview)
 
                 state.SendTypeChars(".")
-                Await state.AssertSelectedCompletionItem(displayText:="C3Field:", isHardSelected:=False)
+                Await state.AssertSelectedCompletionItemAsync(displayText:="C3Field:", isHardSelected:=False)
 
                 state.SendTypeChars("CF")
-                Await state.AssertSelectedCompletionItem(displayText:="C3Field:", isHardSelected:=True)
+                Await state.AssertSelectedCompletionItemAsync(displayText:="C3Field:", isHardSelected:=True)
 
                 state.SendTypeChars(".")
-                Await state.AssertSelectedCompletionItem(displayText:="IntField:", isHardSelected:=False)
+                Await state.AssertSelectedCompletionItemAsync(displayText:="IntField:", isHardSelected:=False)
 
                 state.SendTypeChars("IF")
-                Await state.AssertSelectedCompletionItem(displayText:="IntField:", isHardSelected:=True)
+                Await state.AssertSelectedCompletionItemAsync(displayText:="IntField:", isHardSelected:=True)
 
                 state.SendTab()
                 state.SendTypeChars(": 2 }")
-                Await state.AssertNoCompletionSession()
+                Await state.AssertNoCompletionSessionAsync()
                 Assert.Contains("c is { C2Field.C3Field.IntField: 2 }", state.GetLineTextFromCaretPosition(), StringComparison.Ordinal)
             End Using
         End Function
@@ -229,10 +229,10 @@
                 showCompletionInArgumentLists:=showCompletionInArgumentLists, languageVersion:=LanguageVersion.Preview)
 
                 state.SendTypeChars(".")
-                Await state.AssertNoCompletionSession()
+                Await state.AssertNoCompletionSessionAsync()
 
                 state.SendTypeChars("IP")
-                Await state.AssertNoCompletionSession()
+                Await state.AssertNoCompletionSessionAsync()
             End Using
         End Function
 
@@ -257,21 +257,21 @@
                 showCompletionInArgumentLists:=showCompletionInArgumentLists, languageVersion:=LanguageVersion.Preview)
 
                 state.SendTypeChars("{ ")
-                Await state.AssertSelectedCompletionItem(displayText:="CProperty:", isHardSelected:=False)
+                Await state.AssertSelectedCompletionItemAsync(displayText:="CProperty:", isHardSelected:=False)
 
                 state.SendTypeChars("CP")
-                Await state.AssertSelectedCompletionItem(displayText:="CProperty:", isHardSelected:=True)
+                Await state.AssertSelectedCompletionItemAsync(displayText:="CProperty:", isHardSelected:=True)
 
                 state.SendTypeChars(".")
                 Assert.Contains("c is { CProperty.", state.GetLineTextFromCaretPosition(), StringComparison.Ordinal)
-                Await state.AssertSelectedCompletionItem(displayText:="IntProperty:", isHardSelected:=False)
+                Await state.AssertSelectedCompletionItemAsync(displayText:="IntProperty:", isHardSelected:=False)
 
                 state.SendTypeChars("IP")
-                Await state.AssertSelectedCompletionItem(displayText:="IntProperty:", isHardSelected:=True)
+                Await state.AssertSelectedCompletionItemAsync(displayText:="IntProperty:", isHardSelected:=True)
 
                 state.SendTab()
                 state.SendTypeChars(": 2 }")
-                Await state.AssertNoCompletionSession()
+                Await state.AssertNoCompletionSessionAsync()
                 Assert.Contains("c is { CProperty.IntProperty: 2 }", state.GetLineTextFromCaretPosition(), StringComparison.Ordinal)
             End Using
         End Function
@@ -298,10 +298,10 @@
 
                 ' No second completion since already tested at top-level
                 state.SendTypeChars(", ")
-                Await state.AssertNoCompletionSession()
+                Await state.AssertNoCompletionSessionAsync()
 
                 state.SendTypeChars("CP")
-                Await state.AssertNoCompletionSession()
+                Await state.AssertNoCompletionSessionAsync()
             End Using
         End Function
 
@@ -327,22 +327,22 @@
                 showCompletionInArgumentLists:=showCompletionInArgumentLists, languageVersion:=LanguageVersion.Preview)
 
                 state.SendTypeChars(", ")
-                Await state.AssertSelectedCompletionItem(displayText:="CProperty:", isHardSelected:=False)
+                Await state.AssertSelectedCompletionItemAsync(displayText:="CProperty:", isHardSelected:=False)
 
                 state.SendTypeChars("CP")
-                Await state.AssertSelectedCompletionItem(displayText:="CProperty:", isHardSelected:=True)
+                Await state.AssertSelectedCompletionItemAsync(displayText:="CProperty:", isHardSelected:=True)
 
                 state.SendTypeChars(".")
                 Assert.Contains("is { CProperty.IntProperty: 2, CProperty.", state.GetLineTextFromCaretPosition(), StringComparison.Ordinal)
                 ' Note: same completion is offered a second time
-                Await state.AssertSelectedCompletionItem(displayText:="IntProperty:", isHardSelected:=False)
+                Await state.AssertSelectedCompletionItemAsync(displayText:="IntProperty:", isHardSelected:=False)
 
                 state.SendTypeChars("SP")
-                Await state.AssertSelectedCompletionItem(displayText:="ShortProperty:", isHardSelected:=True)
+                Await state.AssertSelectedCompletionItemAsync(displayText:="ShortProperty:", isHardSelected:=True)
 
                 state.SendTab()
                 state.SendTypeChars(": 3")
-                Await state.AssertNoCompletionSession()
+                Await state.AssertNoCompletionSessionAsync()
                 Assert.Contains("is { CProperty.IntProperty: 2, CProperty.ShortProperty: 3", state.GetLineTextFromCaretPosition(), StringComparison.Ordinal)
             End Using
         End Function
@@ -369,22 +369,22 @@
                 showCompletionInArgumentLists:=showCompletionInArgumentLists, languageVersion:=LanguageVersion.Preview)
 
                 state.SendTypeChars(", ")
-                Await state.AssertNoCompletionSession()
+                Await state.AssertNoCompletionSessionAsync()
 
                 state.SendTypeChars("CProperty")
-                Await state.AssertNoCompletionSession()
+                Await state.AssertNoCompletionSessionAsync()
 
                 state.SendTypeChars(".")
                 Assert.Contains("is { CProperty: { IntProperty: 2 }, CProperty.", state.GetLineTextFromCaretPosition(), StringComparison.Ordinal)
                 ' Note: same completion is offered a second time
-                Await state.AssertSelectedCompletionItem(displayText:="IntProperty:", isHardSelected:=False)
+                Await state.AssertSelectedCompletionItemAsync(displayText:="IntProperty:", isHardSelected:=False)
 
                 state.SendTypeChars("SP")
-                Await state.AssertSelectedCompletionItem(displayText:="ShortProperty:", isHardSelected:=True)
+                Await state.AssertSelectedCompletionItemAsync(displayText:="ShortProperty:", isHardSelected:=True)
 
                 state.SendTab()
                 state.SendTypeChars(": 3")
-                Await state.AssertNoCompletionSession()
+                Await state.AssertNoCompletionSessionAsync()
                 Assert.Contains("is { CProperty: { IntProperty: 2 }, CProperty.ShortProperty: 3", state.GetLineTextFromCaretPosition(), StringComparison.Ordinal)
             End Using
         End Function
@@ -411,21 +411,21 @@
                 showCompletionInArgumentLists:=showCompletionInArgumentLists, languageVersion:=LanguageVersion.Preview)
 
                 state.SendTypeChars(" ")
-                Await state.AssertSelectedCompletionItem(displayText:="CProperty:", isHardSelected:=False)
+                Await state.AssertSelectedCompletionItemAsync(displayText:="CProperty:", isHardSelected:=False)
 
                 state.SendTypeChars("CP")
-                Await state.AssertSelectedCompletionItem(displayText:="CProperty:", isHardSelected:=True)
+                Await state.AssertSelectedCompletionItemAsync(displayText:="CProperty:", isHardSelected:=True)
 
                 state.SendTypeChars(".")
                 Assert.Contains("is { CProperty. CProperty.IntProperty: 2 }", state.GetLineTextFromCaretPosition(), StringComparison.Ordinal)
-                Await state.AssertSelectedCompletionItem(displayText:="Equals", isHardSelected:=False)
+                Await state.AssertSelectedCompletionItemAsync(displayText:="Equals", isHardSelected:=False)
 
                 state.SendTypeChars("SP")
-                Await state.AssertSelectedCompletionItem(displayText:="ShortProperty", isHardSelected:=True)
+                Await state.AssertSelectedCompletionItemAsync(displayText:="ShortProperty", isHardSelected:=True)
 
                 state.SendTab()
                 state.SendTypeChars(": 3,")
-                Await state.AssertNoCompletionSession()
+                Await state.AssertNoCompletionSessionAsync()
                 Assert.Contains("is { CProperty.ShortProperty: 3, CProperty.IntProperty: 2 }", state.GetLineTextFromCaretPosition(), StringComparison.Ordinal)
             End Using
         End Function
@@ -451,14 +451,14 @@
                 showCompletionInArgumentLists:=showCompletionInArgumentLists, languageVersion:=LanguageVersion.Preview)
 
                 state.SendTypeChars(" ")
-                Await state.AssertSelectedCompletionItem(displayText:="ShortProperty:", isHardSelected:=False)
+                Await state.AssertSelectedCompletionItemAsync(displayText:="ShortProperty:", isHardSelected:=False)
 
                 state.SendTypeChars("SP")
-                Await state.AssertSelectedCompletionItem(displayText:="ShortProperty:", isHardSelected:=True)
+                Await state.AssertSelectedCompletionItemAsync(displayText:="ShortProperty:", isHardSelected:=True)
 
                 state.SendTab()
                 state.SendTypeChars(": 3,")
-                Await state.AssertNoCompletionSession()
+                Await state.AssertNoCompletionSessionAsync()
                 Assert.Contains("is { ShortProperty: 3, IntProperty: 2 }", state.GetLineTextFromCaretPosition(), StringComparison.Ordinal)
             End Using
         End Function
@@ -635,14 +635,14 @@
                               showCompletionInArgumentLists:=showCompletionInArgumentLists, languageVersion:=LanguageVersion.Preview)
 
                 state.SendTypeChars("w")
-                Await state.AssertSelectedCompletionItem(displayText:="with", isHardSelected:=False)
+                Await state.AssertSelectedCompletionItemAsync(displayText:="with", isHardSelected:=False)
                 state.SendTab()
                 state.SendTypeChars(" { ")
-                Await state.AssertSelectedCompletionItem(displayText:="Property", isHardSelected:=False)
+                Await state.AssertSelectedCompletionItemAsync(displayText:="Property", isHardSelected:=False)
                 state.SendTypeChars("P")
-                Await state.AssertSelectedCompletionItem(displayText:="Property", isHardSelected:=True)
+                Await state.AssertSelectedCompletionItemAsync(displayText:="Property", isHardSelected:=True)
                 state.SendTypeChars(" = 2")
-                Await state.AssertNoCompletionSession()
+                Await state.AssertNoCompletionSessionAsync()
                 Assert.Contains("with { Property = 2", state.GetLineTextFromCaretPosition(), StringComparison.Ordinal)
             End Using
         End Function
@@ -802,12 +802,8 @@
                     state.SendBackspace()
                     Await state.WaitForAsynchronousOperationsAsync()
                 Next
-<<<<<<< HEAD
+
                 Await state.AssertCompletionSessionAsync()
-=======
-
-                Await state.AssertCompletionSession()
->>>>>>> 1659203d
 
                 state.SendBackspace()
                 Await state.AssertSelectedCompletionItemAsync("AccessViolationException")
@@ -6576,12 +6572,8 @@
                 For i = 1 To "ze".Length
                     state.SendBackspace()
                 Next
-<<<<<<< HEAD
+
                 Await state.AssertSelectedCompletionItemAsync("★ Normalize", displayTextSuffix:="()")
-=======
-
-                Await state.AssertSelectedCompletionItem("★ Normalize", displayTextSuffix:="()")
->>>>>>> 1659203d
 
                 state.SendEscape()
                 For i = 1 To "Normali".Length
@@ -6636,12 +6628,8 @@
                 For i = 1 To "ze".Length
                     state.SendBackspace()
                 Next
-<<<<<<< HEAD
+
                 Await state.AssertSelectedCompletionItemAsync("★ Normalize", displayTextSuffix:="()")
-=======
-
-                Await state.AssertSelectedCompletionItem("★ Normalize", displayTextSuffix:="()")
->>>>>>> 1659203d
 
                 state.SendEscape()
                 For i = 1 To "Normali".Length
@@ -9048,7 +9036,7 @@
                 Await state.WaitForAsynchronousOperationsAsync()
                 Await state.WaitForUIRenderedAsync()
 
-                Await state.AssertSelectedCompletionItem("Should")
+                Await state.AssertSelectedCompletionItemAsync("Should")
             End Using
         End Function
 
@@ -9078,7 +9066,7 @@
 
                 ' We have multiple items have "item" prefix but with different MatchPriority, 
                 ' need to ensure we select the one with best casing AND MatchPriority.
-                Await state.AssertSelectedCompletionItem("item2")
+                Await state.AssertSelectedCompletionItemAsync("item2")
             End Using
         End Function
 
@@ -9133,7 +9121,7 @@
                 state.SendTypeChars("Item")
                 Await state.WaitForAsynchronousOperationsAsync()
                 Await state.WaitForUIRenderedAsync()
-                Await state.AssertSelectedCompletionItem("Item3")   ' ensure we prefer casing over match priority if uppercase is typed
+                Await state.AssertSelectedCompletionItemAsync("Item3")   ' ensure we prefer casing over match priority if uppercase is typed
             End Using
         End Function
 
@@ -9300,11 +9288,11 @@
                 notifyProvider.Reset()
 
                 state.SendInvokeCompletionList()
-                Await state.AssertCompletionItemsContain(NotifyCommittingItemCompletionProvider.DisplayText, "")
-                Await state.AssertSelectedCompletionItem(NotifyCommittingItemCompletionProvider.DisplayText, isHardSelected:=True)
+                Await state.AssertCompletionItemsContainAsync(NotifyCommittingItemCompletionProvider.DisplayText, "")
+                Await state.AssertSelectedCompletionItemAsync(NotifyCommittingItemCompletionProvider.DisplayText, isHardSelected:=True)
 
                 state.SendTab()
-                Await state.AssertNoCompletionSession()
+                Await state.AssertNoCompletionSessionAsync()
                 Assert.Contains(NotifyCommittingItemCompletionProvider.DisplayText, state.GetLineTextFromCaretPosition(), StringComparison.Ordinal)
 
                 Await notifyProvider.checkpoint.Task
