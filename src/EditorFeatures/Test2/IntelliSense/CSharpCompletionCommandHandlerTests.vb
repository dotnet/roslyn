--- conflicted
+++ resolved
@@ -1057,13 +1057,8 @@
 }]]></Document>)
 
                 state.SendTypeChars("fi")
-<<<<<<< HEAD
                 Await state.AssertSelectedCompletionItem(displayText:="first", displayTextSuffix:=":", isHardSelected:=True)
-                Assert.Equal("first", state.CurrentCompletionPresenterSession.SelectedItem.FilterText)
-=======
-                Await state.AssertSelectedCompletionItem(displayText:="first:", isHardSelected:=True)
                 Assert.Equal("first", state.GetSelectedItem().FilterText)
->>>>>>> 5d847da0
                 state.SendTypeChars(":")
                 Assert.Contains("(first:", state.GetLineTextFromCaretPosition(), StringComparison.Ordinal)
             End Using
@@ -1084,13 +1079,8 @@
 }]]></Document>)
 
                 state.SendTypeChars("first")
-<<<<<<< HEAD
                 Await state.AssertSelectedCompletionItem(displayText:="first", displayTextSuffix:=":", isHardSelected:=True)
-                Assert.Equal("first", state.CurrentCompletionPresenterSession.SelectedItem.FilterText)
-=======
-                Await state.AssertSelectedCompletionItem(displayText:="first:", isHardSelected:=True)
                 Assert.Equal("first", state.GetSelectedItem().FilterText)
->>>>>>> 5d847da0
                 state.SendTypeChars(":")
                 Assert.Contains("(first:", state.GetLineTextFromCaretPosition(), StringComparison.Ordinal)
             End Using
@@ -1111,13 +1101,8 @@
 }]]></Document>)
 
                 state.SendTypeChars("se")
-<<<<<<< HEAD
                 Await state.AssertSelectedCompletionItem(displayText:="second", displayTextSuffix:=":", isHardSelected:=True)
-                Assert.Equal("second", state.CurrentCompletionPresenterSession.SelectedItem.FilterText)
-=======
-                Await state.AssertSelectedCompletionItem(displayText:="second:", isHardSelected:=True)
                 Assert.Equal("second", state.GetSelectedItem().FilterText)
->>>>>>> 5d847da0
                 state.SendTypeChars(":")
                 Assert.Contains("(0, second:", state.GetLineTextFromCaretPosition(), StringComparison.Ordinal)
             End Using
@@ -1138,13 +1123,8 @@
 }]]></Document>)
 
                 state.SendTypeChars("fi")
-<<<<<<< HEAD
                 Await state.AssertSelectedCompletionItem(displayText:="first", displayTextSuffix:=":", isHardSelected:=True)
-                Assert.Equal("first", state.CurrentCompletionPresenterSession.SelectedItem.FilterText)
-=======
-                Await state.AssertSelectedCompletionItem(displayText:="first:", isHardSelected:=True)
                 Assert.Equal("first", state.GetSelectedItem().FilterText)
->>>>>>> 5d847da0
                 state.SendTab()
                 state.SendTypeChars(":")
                 state.SendTypeChars("0")
@@ -1167,13 +1147,8 @@
 }]]></Document>)
 
                 state.SendTypeChars("first")
-<<<<<<< HEAD
                 Await state.AssertSelectedCompletionItem(displayText:="first", displayTextSuffix:=":", isHardSelected:=True)
-                Assert.Equal("first", state.CurrentCompletionPresenterSession.SelectedItem.FilterText)
-=======
-                Await state.AssertSelectedCompletionItem(displayText:="first:", isHardSelected:=True)
                 Assert.Equal("first", state.GetSelectedItem().FilterText)
->>>>>>> 5d847da0
                 state.SendTab()
                 state.SendTypeChars(":")
                 state.SendTypeChars("0")
@@ -1196,13 +1171,8 @@
 }]]></Document>)
 
                 state.SendTypeChars("se")
-<<<<<<< HEAD
                 Await state.AssertSelectedCompletionItem(displayText:="second", displayTextSuffix:=":", isHardSelected:=True)
-                Assert.Equal("second", state.CurrentCompletionPresenterSession.SelectedItem.FilterText)
-=======
-                Await state.AssertSelectedCompletionItem(displayText:="second:", isHardSelected:=True)
                 Assert.Equal("second", state.GetSelectedItem().FilterText)
->>>>>>> 5d847da0
                 state.SendTab()
                 state.SendTypeChars(":")
                 state.SendTypeChars("1")
@@ -1614,15 +1584,9 @@
 
                 state.SendTypeChars("a")
                 Await state.AssertCompletionSession()
-<<<<<<< HEAD
                 Assert.True(state.CurrentCompletionPresenterSession.CompletionItems.Any(Function(i) i.DisplayText = "num" AndAlso i.DisplayTextSuffix = ":"))
-                Assert.False(state.CurrentCompletionPresenterSession.CompletionItems.Any(Function(i) i.DisplayText = "System"))
-                Assert.False(state.CurrentCompletionPresenterSession.CompletionItems.Any(Function(c) c.DisplayText = "int"))
-=======
-                Assert.True(state.CurrentCompletionPresenterSession.CompletionItems.Any(Function(i) i.DisplayText = "num:"))
                 Assert.True(state.CurrentCompletionPresenterSession.CompletionItems.Any(Function(i) i.DisplayText = "System"))
                 Assert.True(state.CurrentCompletionPresenterSession.CompletionItems.Any(Function(c) c.DisplayText = "int"))
->>>>>>> 5d847da0
             End Using
         End Function
 
@@ -1759,23 +1723,13 @@
 
                 state.SendTypeChars("i")
                 Await state.AssertCompletionSession()
-<<<<<<< HEAD
-                Assert.True(state.CurrentCompletionPresenterSession.CompletionItems.Any(Function(i) i.DisplayText = "@int" AndAlso i.DisplayTextSuffix = ":"))
+                Assert.True(state.GetCompletionItems().Any(Function(i) i.DisplayText = "@int" AndAlso i.DisplayTextSuffix = ":"))
                 state.SendTypeChars("n")
                 Await state.WaitForAsynchronousOperationsAsync()
-                Assert.True(state.CurrentCompletionPresenterSession.CompletionItems.Any(Function(i) i.DisplayText = "@int" AndAlso i.DisplayTextSuffix = ":"))
+                Assert.True(state.GetCompletionItems().Any(Function(i) i.DisplayText = "@int" AndAlso i.DisplayTextSuffix = ":"))
                 state.SendTypeChars("t")
                 Await state.WaitForAsynchronousOperationsAsync()
-                Assert.True(state.CurrentCompletionPresenterSession.CompletionItems.Any(Function(i) i.DisplayText = "@int" AndAlso i.DisplayTextSuffix = ":"))
-=======
-                Assert.True(state.GetCompletionItems().Any(Function(i) i.DisplayText = "@int:"))
-                state.SendTypeChars("n")
-                Await state.WaitForAsynchronousOperationsAsync()
-                Assert.True(state.GetCompletionItems().Any(Function(i) i.DisplayText = "@int:"))
-                state.SendTypeChars("t")
-                Await state.WaitForAsynchronousOperationsAsync()
-                Assert.True(state.GetCompletionItems().Any(Function(i) i.DisplayText = "@int:"))
->>>>>>> 5d847da0
+                Assert.True(state.GetCompletionItems().Any(Function(i) i.DisplayText = "@int" AndAlso i.DisplayTextSuffix = ":"))
             End Using
         End Function
 
