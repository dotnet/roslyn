﻿' Copyright (c) Microsoft.  All Rights Reserved.  Licensed under the Apache License, Version 2.0.  See License.txt in the project root for license information.

Imports System.Collections.Immutable
Imports System.Globalization
Imports System.Threading
Imports Microsoft.CodeAnalysis.Completion
Imports Microsoft.CodeAnalysis.CSharp
Imports Microsoft.CodeAnalysis.Editor.CSharp.Formatting
Imports Microsoft.CodeAnalysis.Editor.UnitTests.Extensions
Imports Microsoft.CodeAnalysis.Options
Imports Microsoft.CodeAnalysis.Tags
Imports Microsoft.CodeAnalysis.Text
Imports Microsoft.VisualStudio.Text
Imports Microsoft.VisualStudio.Text.Editor
Imports Microsoft.VisualStudio.Text.Operations
Imports Microsoft.VisualStudio.Text.Projection
Imports Microsoft.VisualStudio.Utilities

Namespace Microsoft.CodeAnalysis.Editor.UnitTests.IntelliSense
    <[UseExportProvider]>
    Public Class CSharpCompletionCommandHandlerTests

        Public Shared ReadOnly Property AllCompletionImplementations() As IEnumerable(Of Object())
            Get
                Return TestStateFactory.GetAllCompletionImplementations()
            End Get
        End Property

        <WorkItem(541201, "http://vstfdevdiv:8080/DevDiv2/DevDiv/_workitems/edit/541201")>
        <MemberData(NameOf(AllCompletionImplementations))>
        <WpfTheory, Trait(Traits.Feature, Traits.Features.Completion)>
        Public Async Function TabCommitsWithoutAUniqueMatch(completionImplementation As CompletionImplementation) As Task
            Using state = TestStateFactory.CreateCSharpTestState(completionImplementation,
                              <Document>
                                  $$
                              </Document>)

                state.SendTypeChars("using System.Ne")
                Await state.WaitForAsynchronousOperationsAsync()
                Await state.AssertSelectedCompletionItem(displayText:="Net", isHardSelected:=True)
                state.SendTypeChars("x")
                Await state.WaitForAsynchronousOperationsAsync()
                Await state.AssertSelectedCompletionItem(displayText:="Net", isSoftSelected:=True)
                state.SendTab()
                Await state.AssertNoCompletionSession()
                Assert.Contains("using System.Net", state.GetLineTextFromCaretPosition(), StringComparison.Ordinal)
            End Using
        End Function

        <MemberData(NameOf(AllCompletionImplementations))>
        <WpfTheory, Trait(Traits.Feature, Traits.Features.Completion)>
        Public Async Function TestAtEndOfFile(completionImplementation As CompletionImplementation) As Task
            Using state = TestStateFactory.CreateCSharpTestState(completionImplementation,
                              <Document>$$</Document>)

                state.SendTypeChars("us")
                state.SendTab()
                Await state.AssertNoCompletionSession()
                Assert.Contains("using", state.GetLineTextFromCaretPosition(), StringComparison.Ordinal)
            End Using
        End Function

        <MemberData(NameOf(AllCompletionImplementations))>
        <WpfTheory, Trait(Traits.Feature, Traits.Features.Completion)>
        Public Async Function TestDeletingWholeWordResetCompletionToTheDefaultItem(completionImplementation As CompletionImplementation) As Task
            Using state = TestStateFactory.CreateCSharpTestState(completionImplementation,
                              <Document>
                                  using System;

class C
{
    void M()
    {
        var replyUri = new Uri("");
        $$
    }
}

                              </Document>)

                state.Workspace.Options = state.Workspace.Options.WithChangedOption(
                    CompletionOptions.TriggerOnDeletion, LanguageNames.CSharp, True)

                state.SendTypeChars("repl")
                state.SendTab()
                For i = 1 To 7
                    state.SendBackspace()
                    Await state.WaitForAsynchronousOperationsAsync()
                Next
                Await state.AssertCompletionSession()

                state.SendBackspace()
                Await state.AssertSelectedCompletionItem("AccessViolationException")
            End Using
        End Function

        <MemberData(NameOf(AllCompletionImplementations))>
        <WpfTheory, Trait(Traits.Feature, Traits.Features.Completion)>
        Public Async Function TestTabsDoNotTriggerCompletion(completionImplementation As CompletionImplementation) As Task
            Using state = TestStateFactory.CreateCSharpTestState(completionImplementation,
                              <Document>
                                  using System;

class C
{
    void M()
    {
        var replyUri = new Uri("");
        replyUri$$
    }
}

                              </Document>)

                state.SendTab()
                state.SendTab()
                Await state.WaitForAsynchronousOperationsAsync()
                Assert.Equal("        replyUri" & vbTab & vbTab, state.GetLineTextFromCaretPosition())
            End Using
        End Function

        <MemberData(NameOf(AllCompletionImplementations))>
        <WpfTheory, Trait(Traits.Feature, Traits.Features.Completion)>
        Public Async Function TestNotAtStartOfExistingWord(completionImplementation As CompletionImplementation) As Task
            Using state = TestStateFactory.CreateCSharpTestState(completionImplementation,
                              <Document>$$using</Document>)

                state.SendTypeChars("u")
                Await state.AssertNoCompletionSession()
                Assert.Contains("using", state.GetLineTextFromCaretPosition(), StringComparison.Ordinal)
            End Using
        End Function

        <MemberData(NameOf(AllCompletionImplementations))>
        <WpfTheory, Trait(Traits.Feature, Traits.Features.Completion)>
        Public Async Function TestMSCorLibTypes(completionImplementation As CompletionImplementation) As Task
            Using state = TestStateFactory.CreateCSharpTestState(completionImplementation,
                              <Document>
using System;

class c : $$
                              </Document>)

                state.SendTypeChars("A")
                Await state.AssertCompletionSession()

                Assert.True(state.CompletionItemsContainsAll(displayText:={"Attribute", "Exception", "IDisposable"}))
            End Using
        End Function

        <MemberData(NameOf(AllCompletionImplementations))>
        <WpfTheory, Trait(Traits.Feature, Traits.Features.Completion)>
        Public Async Function TestFiltering1(completionImplementation As CompletionImplementation) As Task
            Using state = TestStateFactory.CreateCSharpTestState(completionImplementation,
                              <Document>
using System;
      
class c { $$
                              </Document>)

                state.SendTypeChars("Sy")
                Await state.AssertCompletionSession()

                Assert.True(state.CompletionItemsContainsAll(displayText:={"OperatingSystem", "System", "SystemException"}))
                Assert.False(state.CompletionItemsContainsAny(displayText:={"Exception", "Activator"}))
            End Using
        End Function

        ' NOTE(cyrusn): This should just be a unit test for SymbolCompletionProvider.  However, I'm
        ' just porting the integration tests to here for now.
        <MemberData(NameOf(AllCompletionImplementations))>
        <WpfTheory, Trait(Traits.Feature, Traits.Features.Completion)>
        Public Async Function TestMultipleTypes(completionImplementation As CompletionImplementation) As Task
            Using state = TestStateFactory.CreateCSharpTestState(completionImplementation,
                              <Document>
class C { $$ } struct S { } enum E { } interface I { } delegate void D();
                              </Document>)

                state.SendTypeChars("C")
                Await state.AssertCompletionSession()
                Assert.True(state.CompletionItemsContainsAll(displayText:={"C", "S", "E", "I", "D"}))
            End Using
        End Function

        ' NOTE(cyrusn): This should just be a unit test for KeywordCompletionProvider.  However, I'm
        ' just porting the integration tests to here for now.
        <MemberData(NameOf(AllCompletionImplementations))>
        <WpfTheory, Trait(Traits.Feature, Traits.Features.Completion)>
        Public Async Function TestInEmptyFile(completionImplementation As CompletionImplementation) As Task
            Using state = TestStateFactory.CreateCSharpTestState(completionImplementation,
                              <Document>
$$
                              </Document>)

                state.SendInvokeCompletionList()
                Await state.AssertCompletionSession()
                Assert.True(state.CompletionItemsContainsAll(displayText:={"abstract", "class", "namespace"}))
            End Using
        End Function

        <MemberData(NameOf(AllCompletionImplementations))>
        <WpfTheory, Trait(Traits.Feature, Traits.Features.Completion)>
        Public Async Function TestNotAfterTypingDotAfterIntegerLiteral(completionImplementation As CompletionImplementation) As Task
            Using state = TestStateFactory.CreateCSharpTestState(completionImplementation,
                              <Document>
class c { void M() { 3$$ } }
                              </Document>)

                state.SendTypeChars(".")
                Await state.AssertNoCompletionSession()
            End Using
        End Function

        <MemberData(NameOf(AllCompletionImplementations))>
        <WpfTheory, Trait(Traits.Feature, Traits.Features.Completion)>
        Public Async Function TestAfterExplicitInvokeAfterDotAfterIntegerLiteral(completionImplementation As CompletionImplementation) As Task
            Using state = TestStateFactory.CreateCSharpTestState(completionImplementation,
                              <Document>
class c { void M() { 3.$$ } }
                              </Document>)

                state.SendInvokeCompletionList()
                Await state.AssertCompletionSession()
                Assert.True(state.CompletionItemsContainsAll({"ToString"}))
            End Using
        End Function

        <MemberData(NameOf(AllCompletionImplementations))>
        <WpfTheory, Trait(Traits.Feature, Traits.Features.Completion)>
        Public Async Function TestTypingDotBeforeExistingDot(completionImplementation As CompletionImplementation) As Task
            ' Starting C# 8.0 two dots are considered as a DotDotToken of a Range expression.
            ' However, typing dot before a single dot (and adding the second one) should lead to a completion
            ' in the context of the previous token if this completion exists.
            Using state = TestStateFactory.CreateCSharpTestState(completionImplementation,
                              <Document>
class c { void M() { this$$.ToString() } }
                              </Document>)

                state.SendTypeChars(".")
                Await state.AssertCompletionSession()
                Assert.True(state.CompletionItemsContainsAll({"ToString"}))
            End Using
        End Function

        <MemberData(NameOf(AllCompletionImplementations))>
        <WpfTheory, Trait(Traits.Feature, Traits.Features.Completion)>
        Public Async Function TestTypingDotAfterExistingDot(completionImplementation As CompletionImplementation) As Task
            ' Starting C# 8.0 two dots are considered as a DotDotToken of a Range expression.
            ' A test above (TestTypingDotBeforeExistingDot) verifies that the completion happens 
            ' if we type dot before a single dot.
            ' However, we should not have a completion if typing dot after a dot.
            Using state = TestStateFactory.CreateCSharpTestState(completionImplementation,
                              <Document>
class c { void M() { this.$$ToString() } }
                              </Document>)

                state.SendTypeChars(".")
                Await state.AssertNoCompletionSession()
            End Using
        End Function

        <MemberData(NameOf(AllCompletionImplementations))>
        <WpfTheory, Trait(Traits.Feature, Traits.Features.Completion)>
        Public Async Function TestInvokingCompletionBetweenTwoDots(completionImplementation As CompletionImplementation) As Task
            ' Starting C# 8.0 two dots are considered as a DotDotToken of a Range expression.
            ' However, we may want to have a completion when invoking it aqfter the first dot.
            Using state = TestStateFactory.CreateCSharpTestState(completionImplementation,
                              <Document>
class c { void M() { this.$$.ToString() } }
                              </Document>)

                state.SendInvokeCompletionList()
                Await state.AssertCompletionSession()
                Assert.True(state.CompletionItemsContainsAll({"ToString"}))
            End Using
        End Function

        <MemberData(NameOf(AllCompletionImplementations))>
        <WpfTheory, Trait(Traits.Feature, Traits.Features.Completion)>
        Public Async Function TestEnterIsConsumed(completionImplementation As CompletionImplementation) As Task
            Using state = TestStateFactory.CreateCSharpTestState(completionImplementation,
                  <Document>
class Class1
{
    void Main(string[] args)
    {
        $$
    }
}</Document>)

                state.SendTypeChars("System.TimeSpan.FromMin")
                state.SendReturn()
                Await state.WaitForAsynchronousOperationsAsync()
                Assert.Equal(<text>
class Class1
{
    void Main(string[] args)
    {
        System.TimeSpan.FromMinutes
    }
}</text>.NormalizedValue, state.GetDocumentText())
            End Using
        End Function

        <MemberData(NameOf(AllCompletionImplementations))>
        <WpfTheory, Trait(Traits.Feature, Traits.Features.Completion)>
        Public Async Function TestDescription1(completionImplementation As CompletionImplementation) As Task
            Using state = TestStateFactory.CreateCSharpTestState(completionImplementation,
                  <Document><![CDATA[
using System;

/// <summary>
/// TestDocComment
/// </summary>
class TestException : Exception { }

class MyException : $$]]></Document>)

                state.SendTypeChars("Test")
                Await state.WaitForAsynchronousOperationsAsync()
                Await state.AssertSelectedCompletionItem(description:="class TestException" & vbCrLf & "TestDocComment")
            End Using
        End Function

        <MemberData(NameOf(AllCompletionImplementations))>
        <WpfTheory, Trait(Traits.Feature, Traits.Features.Completion)>
        Public Async Function TestObjectCreationPreselection1(completionImplementation As CompletionImplementation) As Task
            Using state = TestStateFactory.CreateCSharpTestState(completionImplementation,
                  <Document><![CDATA[
using System.Collections.Generic;

class C
{
    public void Goo()
    {
        List<int> list = new$$
    }
}]]></Document>)

                state.SendTypeChars(" ")
                Await state.WaitForAsynchronousOperationsAsync()
                Await state.AssertSelectedCompletionItem(displayText:="List<int>", isHardSelected:=True)
                Assert.True(state.CompletionItemsContainsAll(displayText:={"LinkedList", "List", "System"}))
                state.SendTypeChars("Li")
                Await state.WaitForAsynchronousOperationsAsync()
                Await state.AssertSelectedCompletionItem(displayText:="List<int>", isHardSelected:=True)
                Assert.True(state.CompletionItemsContainsAll(displayText:={"LinkedList", "List"}))
                Assert.False(state.CompletionItemsContainsAny(displayText:={"System"}))
                state.SendTypeChars("n")
                Await state.WaitForAsynchronousOperationsAsync()
                Await state.AssertSelectedCompletionItem(displayText:="LinkedList", displayTextSuffix:="<>", isHardSelected:=True)
                state.SendBackspace()
                Await state.WaitForAsynchronousOperationsAsync()
                Await state.AssertSelectedCompletionItem(displayText:="List<int>", isHardSelected:=True)
                state.SendTab()
                Assert.Contains("new List<int>", state.GetLineTextFromCaretPosition(), StringComparison.Ordinal)
            End Using
        End Function

        <MemberData(NameOf(AllCompletionImplementations))>
        <WpfTheory, Trait(Traits.Feature, Traits.Features.Completion)>
        Public Async Function TestDeconstructionDeclaration(completionImplementation As CompletionImplementation) As Task
            Using state = TestStateFactory.CreateCSharpTestState(completionImplementation,
                  <Document><![CDATA[
class C
{
    public void Goo()
    {
       var ($$
    }
}]]></Document>)

                state.SendTypeChars("i")
                Await state.AssertNoCompletionSession()
            End Using
        End Function

        <MemberData(NameOf(AllCompletionImplementations))>
        <WpfTheory, Trait(Traits.Feature, Traits.Features.Completion)>
        Public Async Function TestDeconstructionDeclaration2(completionImplementation As CompletionImplementation) As Task
            Using state = TestStateFactory.CreateCSharpTestState(completionImplementation,
                  <Document><![CDATA[
class C
{
    public void Goo()
    {
       var (a, $$
    }
}]]></Document>)

                state.SendTypeChars("i")
                Await state.AssertNoCompletionSession()
            End Using
        End Function

        <MemberData(NameOf(AllCompletionImplementations))>
        <WpfTheory, Trait(Traits.Feature, Traits.Features.Completion)>
        Public Async Function TestDeconstructionDeclaration3(completionImplementation As CompletionImplementation) As Task
            Using state = TestStateFactory.CreateCSharpTestState(completionImplementation,
                  <Document><![CDATA[
class C
{
    public void Goo()
    {
       var ($$) = (1, 2);
    }
}]]></Document>)

                state.SendTypeChars("i")
                Await state.AssertNoCompletionSession()
            End Using
        End Function

        <MemberData(NameOf(AllCompletionImplementations))>
        <WpfTheory, Trait(Traits.Feature, Traits.Features.Completion)>
        Public Async Function TestParenthesizedDeconstructionDeclarationWithVar(completionImplementation As CompletionImplementation) As Task
            Using state = TestStateFactory.CreateCSharpTestState(completionImplementation,
                  <Document><![CDATA[
class Variable
{
    public void Goo()
    {
       (var a$$) = (1, 2);
    }
}]]></Document>)

                state.SendInvokeCompletionList()
                Await state.AssertSelectedCompletionItem(displayText:="as", isHardSelected:=False)
            End Using
        End Function

        <MemberData(NameOf(AllCompletionImplementations))>
        <WpfTheory, Trait(Traits.Feature, Traits.Features.Completion)>
        Public Async Function TestParenthesizedDeconstructionDeclarationWithVarAfterComma(completionImplementation As CompletionImplementation) As Task
            Using state = TestStateFactory.CreateCSharpTestState(completionImplementation,
                  <Document><![CDATA[
class Variable
{
    public void Goo()
    {
       (var a, var a$$) = (1, 2);
    }
}]]></Document>)

                state.SendInvokeCompletionList()
                Await state.AssertSelectedCompletionItem(displayText:="as", isHardSelected:=False)
            End Using
        End Function

        <MemberData(NameOf(AllCompletionImplementations))>
        <WpfTheory, Trait(Traits.Feature, Traits.Features.Completion)>
        Public Async Function TestParenthesizedVarDeconstructionDeclarationWithVar(completionImplementation As CompletionImplementation) As Task
            Using state = TestStateFactory.CreateCSharpTestState(completionImplementation,
                  <Document><![CDATA[
class Variable
{
    public void Goo()
    {
       (var a, var ($$)) = (1, 2);
    }
}]]></Document>)


                state.SendTypeChars("a")
                Await state.AssertNoCompletionSession()

                state.SendTypeChars(", a")
                Await state.AssertNoCompletionSession()
                Assert.Contains("(var a, var (a, a)) = ", state.GetLineTextFromCaretPosition(), StringComparison.Ordinal)
            End Using
        End Function

        <MemberData(NameOf(AllCompletionImplementations))>
        <WpfTheory, Trait(Traits.Feature, Traits.Features.Completion)>
        Public Async Function TestVarDeconstructionDeclarationWithVar(completionImplementation As CompletionImplementation) As Task
            Using state = TestStateFactory.CreateCSharpTestState(completionImplementation,
                  <Document><![CDATA[
class Variable
{
    public void Goo()
    {
        $$
    }
}]]></Document>)

                state.SendTypeChars("va")
                Await state.AssertSelectedCompletionItem(displayText:="var", isHardSelected:=True)

                state.SendTypeChars(" (a")
                Await state.AssertNoCompletionSession()

                state.SendTypeChars(", a")
                Await state.AssertNoCompletionSession()
                Assert.Contains("var (a, a", state.GetLineTextFromCaretPosition(), StringComparison.Ordinal)
            End Using
        End Function

        <MemberData(NameOf(AllCompletionImplementations))>
        <WpfTheory, Trait(Traits.Feature, Traits.Features.Completion)>
        Public Async Function TestParenthesizedDeconstructionDeclarationWithSymbol(completionImplementation As CompletionImplementation) As Task
            Using state = TestStateFactory.CreateCSharpTestState(completionImplementation,
                  <Document><![CDATA[
class Variable
{
    public void Goo()
    {
       ($$) = (1, 2);
    }
}]]></Document>)

                state.SendTypeChars("vari")
                Await state.AssertSelectedCompletionItem(displayText:="Variable", isHardSelected:=True)
                state.SendTypeChars(" ")
                Assert.Contains("(Variable ", state.GetLineTextFromCaretPosition(), StringComparison.Ordinal)
                Await state.AssertNoCompletionSession()

                state.SendTypeChars("x, vari")
                Await state.AssertSelectedCompletionItem(displayText:="Variable", isHardSelected:=True)
                state.SendTypeChars(" ")
                Assert.Contains("(Variable x, Variable ", state.GetLineTextFromCaretPosition(), StringComparison.Ordinal)
                Await state.AssertSelectedCompletionItem(displayText:="Variable", isHardSelected:=False)
                Assert.True(state.CompletionItemsContainsAll({"variable"}))
            End Using
        End Function

        <MemberData(NameOf(AllCompletionImplementations))>
        <WpfTheory, Trait(Traits.Feature, Traits.Features.Completion)>
        Public Async Function TestParenthesizedDeconstructionDeclarationWithInt(completionImplementation As CompletionImplementation) As Task
            Using state = TestStateFactory.CreateCSharpTestState(completionImplementation,
                  <Document><![CDATA[
class Integer
{
    public void Goo()
    {
       ($$) = (1, 2);
    }
}]]></Document>)

                state.SendTypeChars("int")
                Await state.AssertSelectedCompletionItem(displayText:="int", isHardSelected:=True)
                state.SendTypeChars(" ")
                Assert.Contains("(int ", state.GetLineTextFromCaretPosition(), StringComparison.Ordinal)
                Await state.AssertNoCompletionSession()

                state.SendTypeChars("x, int")
                Await state.AssertSelectedCompletionItem(displayText:="int", isHardSelected:=True)
                state.SendTypeChars(" ")
                Assert.Contains("(int x, int ", state.GetLineTextFromCaretPosition(), StringComparison.Ordinal)
                Await state.AssertNoCompletionSession()
            End Using
        End Function

        <MemberData(NameOf(AllCompletionImplementations))>
        <WpfTheory, Trait(Traits.Feature, Traits.Features.Completion)>
        Public Async Function TestIncompleteParenthesizedDeconstructionDeclaration(completionImplementation As CompletionImplementation) As Task
            Using state = TestStateFactory.CreateCSharpTestState(completionImplementation,
                  <Document><![CDATA[
class Variable
{
    public void Goo()
    {
       ($$
    }
}]]></Document>)

                state.SendTypeChars("va")
                Await state.AssertSelectedCompletionItem(displayText:="var", isHardSelected:=True)
                state.SendTypeChars(" ")
                Await state.AssertNoCompletionSession()

                state.SendTypeChars("a")
                Await state.AssertSelectedCompletionItem(displayText:="as", isSoftSelected:=True)

                state.SendTypeChars(", va")
                Await state.AssertSelectedCompletionItem(displayText:="var", isHardSelected:=True)
                state.SendTypeChars(" ")
                Await state.AssertNoCompletionSession()

                state.SendTypeChars("a")
                Await state.AssertSelectedCompletionItem(displayText:="as", isSoftSelected:=True)
                state.SendTypeChars(")")
                Assert.Contains("(var a, var a)", state.GetLineTextFromCaretPosition(), StringComparison.Ordinal)
                Await state.AssertNoCompletionSession()
            End Using
        End Function

        <MemberData(NameOf(AllCompletionImplementations))>
        <WpfTheory, Trait(Traits.Feature, Traits.Features.Completion)>
        Public Async Function TestIncompleteParenthesizedDeconstructionDeclaration2(completionImplementation As CompletionImplementation) As Task
            Using state = TestStateFactory.CreateCSharpTestState(completionImplementation,
                  <Document><![CDATA[
class Variable
{
    public void Goo()
    {
       ($$)
    }
}]]></Document>)

                state.SendTypeChars("va")
                Await state.AssertSelectedCompletionItem(displayText:="var", isHardSelected:=True)
                state.SendTypeChars(" ")
                Await state.AssertNoCompletionSession()

                state.SendTypeChars("a")
                Await state.AssertSelectedCompletionItem(displayText:="as", isSoftSelected:=True)

                state.SendTypeChars(", va")
                Await state.AssertSelectedCompletionItem(displayText:="var", isHardSelected:=True)
                state.SendTypeChars(" ")
                Await state.AssertNoCompletionSession()

                state.SendTypeChars("a")
                Await state.AssertSelectedCompletionItem(displayText:="as", isSoftSelected:=True)
                state.SendReturn()
                Assert.Contains("(var a, var a", state.GetLineTextFromCaretPosition(), StringComparison.Ordinal)
            End Using
        End Function

        <MemberData(NameOf(AllCompletionImplementations))>
        <WpfTheory, Trait(Traits.Feature, Traits.Features.Completion)>
        Public Async Function TestBackspaceInIncompleteParenthesizedDeconstructionDeclaration(completionImplementation As CompletionImplementation) As Task
            Using state = TestStateFactory.CreateCSharpTestState(completionImplementation,
                  <Document><![CDATA[
class Variable
{
    public void Goo()
    {
       (var as$$
    }
}]]></Document>)

                state.Workspace.Options = state.Workspace.Options.WithChangedOption(
                    CompletionOptions.TriggerOnDeletion, LanguageNames.CSharp, True)

                state.SendBackspace()
                ' This completionImplementation is hard-selected because the suggestion mode never triggers on backspace
                ' See issue https://github.com/dotnet/roslyn/issues/15302
                Await state.AssertSelectedCompletionItem(displayText:="as", isHardSelected:=True)

                state.SendTypeChars(", var as")
                state.SendBackspace()
                Await state.AssertSelectedCompletionItem(displayText:="as", isSoftSelected:=True)

                state.SendTypeChars(")")
                Await state.AssertNoCompletionSession()
                Assert.Contains("(var as, var a)", state.GetLineTextFromCaretPosition(), StringComparison.Ordinal)
            End Using
        End Function

        <MemberData(NameOf(AllCompletionImplementations))>
        <WpfTheory, Trait(Traits.Feature, Traits.Features.Completion)>
        Public Async Function TestBackspaceInParenthesizedDeconstructionDeclaration(completionImplementation As CompletionImplementation) As Task
            Using state = TestStateFactory.CreateCSharpTestState(completionImplementation,
                  <Document><![CDATA[
class Variable
{
    public void Goo()
    {
       (var as$$)
    }
}]]></Document>)

                state.Workspace.Options = state.Workspace.Options.WithChangedOption(
                    CompletionOptions.TriggerOnDeletion, LanguageNames.CSharp, True)

                state.SendBackspace()
                ' This completionImplementation is hard-selected because the suggestion mode never triggers on backspace
                ' See issue https://github.com/dotnet/roslyn/issues/15302
                Await state.AssertSelectedCompletionItem(displayText:="as", isHardSelected:=True)

                state.SendTypeChars(", var as")
                state.SendBackspace()
                Await state.AssertSelectedCompletionItem(displayText:="as", isSoftSelected:=True)

                state.SendReturn()
                Await state.AssertNoCompletionSession()
                Assert.Contains("(var as, var a", state.GetLineTextFromCaretPosition(), StringComparison.Ordinal)
            End Using
        End Function

        <MemberData(NameOf(AllCompletionImplementations))>
        <WpfTheory, Trait(Traits.Feature, Traits.Features.Completion)>
        <WorkItem(17256, "https://github.com/dotnet/roslyn/issues/17256")>
        Public Async Function TestThrowExpression(completionImplementation As CompletionImplementation) As Task
            Using state = TestStateFactory.CreateCSharpTestState(completionImplementation,
                  <Document><![CDATA[
using System;
class C
{
    public object Goo()
    {
        return null ?? throw new$$
    }
}]]></Document>)

                state.SendTypeChars(" ")
                Await state.AssertSelectedCompletionItem(displayText:="Exception", isHardSelected:=True)
            End Using
        End Function

        <MemberData(NameOf(AllCompletionImplementations))>
        <WpfTheory, Trait(Traits.Feature, Traits.Features.Completion)>
        <WorkItem(17256, "https://github.com/dotnet/roslyn/issues/17256")>
        Public Async Function TestThrowStatement(completionImplementation As CompletionImplementation) As Task
            Using state = TestStateFactory.CreateCSharpTestState(completionImplementation,
                  <Document><![CDATA[
using System;
class C
{
    public object Goo()
    {
        throw new$$
    }
}]]></Document>)

                state.SendTypeChars(" ")
                Await state.AssertSelectedCompletionItem(displayText:="Exception", isHardSelected:=True)
            End Using
        End Function

        <MemberData(NameOf(AllCompletionImplementations))>
        <WpfTheory>
        Public Async Function TestNonTrailingNamedArgumentInCSharp7_1(completionImplementation As CompletionImplementation) As Task
            Using state = TestStateFactory.CreateTestStateFromWorkspace(completionImplementation,
                 <Workspace>
                     <Project Language="C#" LanguageVersion="CSharp7_1" CommonReferences="true" AssemblyName="CSProj">
                         <Document FilePath="C.cs">
class C
{
    public void M()
    {
        int better = 2;
        M(a: 1, $$)
    }
    public void M(int a, int bar, int c) { }
}
                         </Document>
                     </Project>
                 </Workspace>)

                state.SendTypeChars("b")
                Await state.AssertSelectedCompletionItem(displayText:="bar", displayTextSuffix:=":", isHardSelected:=True)
                state.SendTypeChars("e")
                Await state.AssertSelectedCompletionItem(displayText:="bar", displayTextSuffix:=":", isSoftSelected:=True)
            End Using
        End Function

        <MemberData(NameOf(AllCompletionImplementations))>
        <WpfTheory>
        Public Async Function TestNonTrailingNamedArgumentInCSharp7_2(completionImplementation As CompletionImplementation) As Task
            Using state = TestStateFactory.CreateTestStateFromWorkspace(completionImplementation,
                 <Workspace>
                     <Project Language="C#" LanguageVersion="CSharp7_2" CommonReferences="true" AssemblyName="CSProj">
                         <Document FilePath="C.cs">
class C
{
    public void M()
    {
        int better = 2;
        M(a: 1, $$)
    }
    public void M(int a, int bar, int c) { }
}
                         </Document>
                     </Project>
                 </Workspace>)

                state.SendTypeChars("b")
                Await state.AssertSelectedCompletionItem(displayText:="better", isHardSelected:=True)
                state.SendTypeChars("a")
                Await state.AssertSelectedCompletionItem(displayText:="bar", displayTextSuffix:=":", isHardSelected:=True)
                state.SendBackspace()
                Await state.AssertSelectedCompletionItem(displayText:="better", isHardSelected:=True)
                state.SendTypeChars(", ")
                Assert.Contains("M(a: 1, better,", state.GetLineTextFromCaretPosition(), StringComparison.Ordinal)
            End Using
        End Function

        <MemberData(NameOf(AllCompletionImplementations))>
        <WpfTheory, Trait(Traits.Feature, Traits.Features.Completion)>
        <WorkItem(4677, "https://github.com/dotnet/roslyn/issues/4677")>
        Public Async Function TestDefaultSwitchLabel(completionImplementation As CompletionImplementation) As Task
            Using state = TestStateFactory.CreateCSharpTestState(completionImplementation,
                  <Document><![CDATA[
class C
{
    public void M(object o)
    {
        switch (o)
        {
            default:
                goto $$
        }
    }
}]]></Document>)

                state.SendTypeChars("d")
                Await state.AssertSelectedCompletionItem(displayText:="default", isHardSelected:=True)
                state.SendTypeChars(";")
                Assert.Contains("goto default;", state.GetLineTextFromCaretPosition(), StringComparison.Ordinal)
            End Using
        End Function

        <MemberData(NameOf(AllCompletionImplementations))>
        <WpfTheory, Trait(Traits.Feature, Traits.Features.Completion)>
        <WorkItem(4677, "https://github.com/dotnet/roslyn/issues/4677")>
        Public Async Function TestGotoOrdinaryLabel(completionImplementation As CompletionImplementation) As Task
            Using state = TestStateFactory.CreateCSharpTestState(completionImplementation,
                  <Document><![CDATA[
class C
{
    public void M(object o)
    {
label1:
        goto $$
    }
}]]></Document>)

                state.SendTypeChars("l")
                Await state.AssertSelectedCompletionItem(displayText:="label1", isHardSelected:=True)
                state.SendTypeChars(";")
                Assert.Contains("goto label1;", state.GetLineTextFromCaretPosition(), StringComparison.Ordinal)
            End Using
        End Function

        <MemberData(NameOf(AllCompletionImplementations))>
        <WpfTheory, Trait(Traits.Feature, Traits.Features.Completion)>
        <WorkItem(4677, "https://github.com/dotnet/roslyn/issues/4677")>
        Public Async Function TestEscapedDefaultLabel(completionImplementation As CompletionImplementation) As Task
            Using state = TestStateFactory.CreateCSharpTestState(completionImplementation,
                  <Document><![CDATA[
class C
{
    public void M(object o)
    {
@default:
        goto $$
    }
}]]></Document>)

                state.SendTypeChars("d")
                Await state.AssertSelectedCompletionItem(displayText:="@default", isHardSelected:=True)
                state.SendTypeChars(";")
                Assert.Contains("goto @default;", state.GetLineTextFromCaretPosition(), StringComparison.Ordinal)
            End Using
        End Function

        <MemberData(NameOf(AllCompletionImplementations))>
        <WpfTheory, Trait(Traits.Feature, Traits.Features.Completion)>
        <WorkItem(4677, "https://github.com/dotnet/roslyn/issues/4677")>
        Public Async Function TestEscapedDefaultLabel2(completionImplementation As CompletionImplementation) As Task
            Using state = TestStateFactory.CreateCSharpTestState(completionImplementation,
                  <Document><![CDATA[
class C
{
    public void M(object o)
    {
        switch (o)
        {
            default:
@default:
                goto $$
        }
    }
}]]></Document>)

                state.SendTypeChars("d")
                Await state.AssertSelectedCompletionItem(displayText:="default", isHardSelected:=True)
                state.SendTypeChars(";")
                Assert.Contains("goto default;", state.GetLineTextFromCaretPosition(), StringComparison.Ordinal)
            End Using
        End Function

        <MemberData(NameOf(AllCompletionImplementations))>
        <WpfTheory, Trait(Traits.Feature, Traits.Features.Completion)>
        <WorkItem(4677, "https://github.com/dotnet/roslyn/issues/4677")>
        Public Async Function TestEscapedDefaultLabelWithoutSwitch(completionImplementation As CompletionImplementation) As Task
            Using state = TestStateFactory.CreateCSharpTestState(completionImplementation,
                  <Document><![CDATA[
class C
{
    public void M(object o)
    {
@default:
        goto $$
    }
}]]></Document>)

                state.SendTypeChars("d")
                Await state.AssertSelectedCompletionItem(displayText:="@default", isHardSelected:=True)
                state.SendTypeChars(";")
                Assert.Contains("goto @default;", state.GetLineTextFromCaretPosition(), StringComparison.Ordinal)
            End Using
        End Function

        <MemberData(NameOf(AllCompletionImplementations))>
        <WpfTheory, Trait(Traits.Feature, Traits.Features.Completion)>
        <WorkItem(24432, "https://github.com/dotnet/roslyn/issues/24432")>
        Public Async Function TestArrayInitialization(completionImplementation As CompletionImplementation) As Task
            Using state = TestStateFactory.CreateCSharpTestState(completionImplementation,
                  <Document><![CDATA[
class Class
{
    public void M()
    {
        Class[] x = $$
    }
}]]></Document>)

                state.SendTypeChars("new ")
                Await state.AssertSelectedCompletionItem(displayText:="Class", isSoftSelected:=True)
                state.SendTypeChars("C")
                Await state.AssertSelectedCompletionItem(displayText:="Class", isHardSelected:=True)
                state.SendTypeChars("[")
                Assert.Contains("Class[] x = new Class[", state.GetLineTextFromCaretPosition(), StringComparison.Ordinal)
                state.SendTypeChars("] {")
                Assert.Contains("Class[] x = new Class[] {", state.GetLineTextFromCaretPosition(), StringComparison.Ordinal)
            End Using
        End Function

        <MemberData(NameOf(AllCompletionImplementations))>
        <WpfTheory, Trait(Traits.Feature, Traits.Features.Completion)>
        <WorkItem(24432, "https://github.com/dotnet/roslyn/issues/24432")>
        Public Async Function TestImplicitArrayInitialization(completionImplementation As CompletionImplementation) As Task
            Using state = TestStateFactory.CreateCSharpTestState(completionImplementation,
                  <Document><![CDATA[
class Class
{
    public void M()
    {
        Class[] x = $$
    }
}]]></Document>)

                state.SendTypeChars("n")
                Await state.AssertSelectedCompletionItem(displayText:="nameof", isHardSelected:=True)
                state.SendTypeChars("e")
                Await state.AssertSelectedCompletionItem(displayText:="new", isHardSelected:=True)
                state.SendTypeChars(" ")
                Await state.AssertSelectedCompletionItem(displayText:="Class", isSoftSelected:=True)
                state.SendTypeChars("[")
                Assert.Contains("Class[] x = new [", state.GetLineTextFromCaretPosition(), StringComparison.Ordinal)
                state.SendTypeChars("] {")
                Assert.Contains("Class[] x = new [] {", state.GetLineTextFromCaretPosition(), StringComparison.Ordinal)
            End Using
        End Function

        <MemberData(NameOf(AllCompletionImplementations))>
        <WpfTheory, Trait(Traits.Feature, Traits.Features.Completion)>
        <WorkItem(24432, "https://github.com/dotnet/roslyn/issues/24432")>
        Public Async Function TestImplicitArrayInitialization2(completionImplementation As CompletionImplementation) As Task
            Using state = TestStateFactory.CreateCSharpTestState(completionImplementation,
                  <Document><![CDATA[
class Class
{
    public void M()
    {
        Class[] x = $$
    }
}]]></Document>)

                state.SendTypeChars("ne")
                Await state.AssertSelectedCompletionItem(displayText:="new", isHardSelected:=True)
                state.SendTypeChars("[")
                Assert.Contains("Class[] x = new[", state.GetLineTextFromCaretPosition(), StringComparison.Ordinal)
            End Using
        End Function

        <MemberData(NameOf(AllCompletionImplementations))>
        <WpfTheory, Trait(Traits.Feature, Traits.Features.Completion)>
        <WorkItem(24432, "https://github.com/dotnet/roslyn/issues/24432")>
        Public Async Function TestImplicitArrayInitialization3(completionImplementation As CompletionImplementation) As Task
            Using state = TestStateFactory.CreateCSharpTestState(completionImplementation,
                  <Document><![CDATA[
class Class
{
    public void M()
    {
        Class[] x = $$
    }
}]]></Document>)

                state.SendTypeChars("ne")
                Await state.AssertSelectedCompletionItem(displayText:="new", isHardSelected:=True)
                state.SendTypeChars(" ")
                Await state.AssertSelectedCompletionItem(displayText:="Class", isSoftSelected:=True)
                Assert.Contains("Class[] x = new ", state.GetLineTextFromCaretPosition(), StringComparison.Ordinal)
                state.SendTypeChars("[")
                Assert.Contains("Class[] x = new [", state.GetLineTextFromCaretPosition(), StringComparison.Ordinal)
            End Using
        End Function

        <MemberData(NameOf(AllCompletionImplementations))>
        <WpfTheory, Trait(Traits.Feature, Traits.Features.Completion)>
        <WorkItem(24432, "https://github.com/dotnet/roslyn/issues/24432")>
        Public Async Function TestImplicitArrayInitialization4(completionImplementation As CompletionImplementation) As Task
            Using state = TestStateFactory.CreateCSharpTestState(completionImplementation,
                  <Document><![CDATA[
class Class
{
    public void M()
    {
        Class[] x =$$
    }
}]]></Document>)

                state.SendTypeChars(" ")
                Await state.AssertNoCompletionSession()
                state.SendTypeChars("{")
                Assert.Contains("Class[] x = {", state.GetLineTextFromCaretPosition(), StringComparison.Ordinal)
            End Using
        End Function

        <MemberData(NameOf(AllCompletionImplementations))>
        <WpfTheory, Trait(Traits.Feature, Traits.Features.Completion)>
        <WorkItem(24432, "https://github.com/dotnet/roslyn/issues/24432")>
        Public Async Function TestImplicitArrayInitialization_WithTab(completionImplementation As CompletionImplementation) As Task
            Using state = TestStateFactory.CreateCSharpTestState(completionImplementation,
                  <Document><![CDATA[
class Class
{
    public void M()
    {
        Class[] x = $$
    }
}]]></Document>)

                state.SendTypeChars("ne")
                Await state.AssertSelectedCompletionItem(displayText:="new", isHardSelected:=True)
                state.SendTypeChars(" ")
                Await state.AssertSelectedCompletionItem(displayText:="Class", isSoftSelected:=True)
                Assert.Contains("Class[] x = new ", state.GetLineTextFromCaretPosition(), StringComparison.Ordinal)
                state.SendTab()
                Assert.Contains("Class[] x = new Class", state.GetLineTextFromCaretPosition(), StringComparison.Ordinal)
            End Using
        End Function

        <MemberData(NameOf(AllCompletionImplementations))>
        <WpfTheory, Trait(Traits.Feature, Traits.Features.Completion)>
        <WorkItem(24432, "https://github.com/dotnet/roslyn/issues/24432")>
        Public Async Function TestTypelessImplicitArrayInitialization(completionImplementation As CompletionImplementation) As Task
            Using state = TestStateFactory.CreateCSharpTestState(completionImplementation,
                  <Document><![CDATA[
class Class
{
    public void M()
    {
        var x = $$
    }
}]]></Document>)

                state.SendTypeChars("ne")
                Await state.AssertSelectedCompletionItem(displayText:="new", isHardSelected:=True)
                state.SendTypeChars(" ")
                Await state.AssertNoCompletionSession()
                state.SendTypeChars("[")
                Assert.Contains("var x = new [", state.GetLineTextFromCaretPosition(), StringComparison.Ordinal)
                state.SendTypeChars("] {")
                Assert.Contains("var x = new [] {", state.GetLineTextFromCaretPosition(), StringComparison.Ordinal)
            End Using
        End Function

        <MemberData(NameOf(AllCompletionImplementations))>
        <WpfTheory, Trait(Traits.Feature, Traits.Features.Completion)>
        <WorkItem(24432, "https://github.com/dotnet/roslyn/issues/24432")>
        Public Async Function TestTypelessImplicitArrayInitialization2(completionImplementation As CompletionImplementation) As Task
            Using state = TestStateFactory.CreateCSharpTestState(completionImplementation,
                  <Document><![CDATA[
class Class
{
    public void M()
    {
        var x = $$
    }
}]]></Document>)

                state.SendTypeChars("ne")
                Await state.AssertSelectedCompletionItem(displayText:="new", isHardSelected:=True)
                state.SendTypeChars("[")
                Assert.Contains("var x = new[", state.GetLineTextFromCaretPosition(), StringComparison.Ordinal)
            End Using
        End Function

        <MemberData(NameOf(AllCompletionImplementations))>
        <WpfTheory, Trait(Traits.Feature, Traits.Features.Completion)>
        <WorkItem(24432, "https://github.com/dotnet/roslyn/issues/24432")>
        Public Async Function TestTypelessImplicitArrayInitialization3(completionImplementation As CompletionImplementation) As Task
            Using state = TestStateFactory.CreateCSharpTestState(completionImplementation,
                  <Document><![CDATA[
class Class
{
    public void M()
    {
        var x = $$
    }
}]]></Document>)

                state.SendTypeChars("ne")
                Await state.AssertSelectedCompletionItem(displayText:="new", isHardSelected:=True)
                state.SendTypeChars(" ")
                Assert.Contains("var x = new ", state.GetLineTextFromCaretPosition(), StringComparison.Ordinal)
                state.SendTypeChars("[")
                Assert.Contains("var x = new [", state.GetLineTextFromCaretPosition(), StringComparison.Ordinal)
            End Using
        End Function

        <MemberData(NameOf(AllCompletionImplementations))>
        <WpfTheory, Trait(Traits.Feature, Traits.Features.Completion)>
        Public Async Function TestPropertyInPropertySubpattern(completionImplementation As CompletionImplementation) As Task
            Using state = TestStateFactory.CreateCSharpTestState(completionImplementation,
                  <Document><![CDATA[
class Class
{
    int Prop { get; set; }
    int OtherProp { get; set; }
    public void M()
    {
        _ = this is $$
    }
}]]></Document>)

                Await state.AssertNoCompletionSession()
                state.SendTypeChars("C")
                Await state.AssertSelectedCompletionItem(displayText:="Class", isHardSelected:=True)
                state.SendTypeChars(" { P")
                Await state.AssertSelectedCompletionItem(displayText:="Prop", displayTextSuffix:=":", isHardSelected:=True)
                state.SendTypeChars(":")
                Assert.Contains("{ Prop:", state.GetLineTextFromCaretPosition(), StringComparison.Ordinal)
                state.SendTypeChars(" 0, ")
                Await state.AssertSelectedCompletionItem(displayText:="OtherProp", displayTextSuffix:=":", isSoftSelected:=True)
                state.SendTypeChars("O")
                Await state.AssertSelectedCompletionItem(displayText:="OtherProp", displayTextSuffix:=":", isHardSelected:=True)
                state.SendTypeChars(": 1 }")
                Assert.Contains("is Class { Prop: 0, OtherProp: 1 }", state.GetLineTextFromCaretPosition(), StringComparison.Ordinal)
            End Using
        End Function

        <MemberData(NameOf(AllCompletionImplementations))>
        <WpfTheory, Trait(Traits.Feature, Traits.Features.Completion)>
        Public Async Function TestPropertyInPropertySubpattern_TriggerWithSpace(completionImplementation As CompletionImplementation) As Task
            Using state = TestStateFactory.CreateCSharpTestState(completionImplementation,
                  <Document><![CDATA[
class Class
{
    int Prop { get; set; }
    int OtherProp { get; set; }
    public void M()
    {
        _ = this is $$
    }
}]]></Document>)

                Await state.AssertNoCompletionSession()
                state.SendTypeChars("C")
                Await state.AssertSelectedCompletionItem(displayText:="Class", isHardSelected:=True)
                state.SendTypeChars(" ")
                Assert.Contains("is Class", state.GetLineTextFromCaretPosition(), StringComparison.Ordinal)
                state.SendTypeChars("{ P")
                Await state.AssertSelectedCompletionItem(displayText:="Prop", displayTextSuffix:=":", isHardSelected:=True)
                state.SendTypeChars(" ")
                Assert.Contains("is Class { Prop ", state.GetLineTextFromCaretPosition(), StringComparison.Ordinal)
                state.SendTypeChars(":")
                Assert.Contains("is Class { Prop :", state.GetLineTextFromCaretPosition(), StringComparison.Ordinal)
                state.SendTypeChars(" 0, ")
                Await state.AssertSelectedCompletionItem(displayText:="OtherProp", displayTextSuffix:=":", isSoftSelected:=True)
                state.SendTypeChars("O")
                Await state.AssertSelectedCompletionItem(displayText:="OtherProp", displayTextSuffix:=":", isHardSelected:=True)
                state.SendTypeChars(" ")
                Assert.Contains("is Class { Prop : 0, OtherProp", state.GetLineTextFromCaretPosition(), StringComparison.Ordinal)
                state.SendTypeChars(": 1 }")
                Assert.Contains("is Class { Prop : 0, OtherProp : 1 }", state.GetLineTextFromCaretPosition(), StringComparison.Ordinal)
            End Using
        End Function

        <MemberData(NameOf(AllCompletionImplementations))>
        <WpfTheory, Trait(Traits.Feature, Traits.Features.Completion)>
        <WorkItem(13527, "https://github.com/dotnet/roslyn/issues/13527")>
        Public Async Function TestSymbolInTupleLiteral(completionImplementation As CompletionImplementation) As Task
            Using state = TestStateFactory.CreateCSharpTestState(completionImplementation,
                  <Document><![CDATA[
class C
{
    public void Fo()
    {
        ($$)
    }
}]]></Document>)

                state.SendTypeChars("F")
                Await state.AssertSelectedCompletionItem(displayText:="Fo", isHardSelected:=True)
                state.SendTypeChars(":")
                Assert.Contains("(F:", state.GetLineTextFromCaretPosition(), StringComparison.Ordinal)
            End Using
        End Function

        <MemberData(NameOf(AllCompletionImplementations))>
        <WpfTheory, Trait(Traits.Feature, Traits.Features.Completion)>
        <WorkItem(13527, "https://github.com/dotnet/roslyn/issues/13527")>
        Public Async Function TestSymbolInTupleLiteralAfterComma(completionImplementation As CompletionImplementation) As Task
            Using state = TestStateFactory.CreateCSharpTestState(completionImplementation,
                  <Document><![CDATA[
class C
{
    public void Fo()
    {
        (x, $$)
    }
}]]></Document>)

                state.SendTypeChars("F")
                Await state.AssertSelectedCompletionItem(displayText:="Fo", isHardSelected:=True)
                state.SendTypeChars(":")
                Assert.Contains("(x, F:", state.GetLineTextFromCaretPosition(), StringComparison.Ordinal)
            End Using
        End Function

        <MemberData(NameOf(AllCompletionImplementations))>
        <WpfTheory, Trait(Traits.Feature, Traits.Features.Completion)>
        <WorkItem(19335, "https://github.com/dotnet/roslyn/issues/19335")>
        Public Async Function ColonInTupleNameInTupleLiteral(completionImplementation As CompletionImplementation) As Task
            Using state = TestStateFactory.CreateCSharpTestState(completionImplementation,
                  <Document><![CDATA[
class C
{
    public void M()
    {
        (int first, int second) t = ($$
    }
}]]></Document>)

                state.SendTypeChars("fi")
                Await state.AssertSelectedCompletionItem(displayText:="first", displayTextSuffix:=":", isHardSelected:=True)
                Assert.Equal("first", state.GetSelectedItem().FilterText)
                state.SendTypeChars(":")
                Assert.Contains("(first:", state.GetLineTextFromCaretPosition(), StringComparison.Ordinal)
            End Using
        End Function

        <MemberData(NameOf(AllCompletionImplementations))>
        <WpfTheory, Trait(Traits.Feature, Traits.Features.Completion)>
        <WorkItem(19335, "https://github.com/dotnet/roslyn/issues/19335")>
        Public Async Function ColonInExactTupleNameInTupleLiteral(completionImplementation As CompletionImplementation) As Task
            Using state = TestStateFactory.CreateCSharpTestState(completionImplementation,
                  <Document><![CDATA[
class C
{
    public void M()
    {
        (int first, int second) t = ($$
    }
}]]></Document>)

                state.SendTypeChars("first")
                Await state.AssertSelectedCompletionItem(displayText:="first", displayTextSuffix:=":", isHardSelected:=True)
                Assert.Equal("first", state.GetSelectedItem().FilterText)
                state.SendTypeChars(":")
                Assert.Contains("(first:", state.GetLineTextFromCaretPosition(), StringComparison.Ordinal)
            End Using
        End Function

        <MemberData(NameOf(AllCompletionImplementations))>
        <WpfTheory, Trait(Traits.Feature, Traits.Features.Completion)>
        <WorkItem(19335, "https://github.com/dotnet/roslyn/issues/19335")>
        Public Async Function ColonInTupleNameInTupleLiteralAfterComma(completionImplementation As CompletionImplementation) As Task
            Using state = TestStateFactory.CreateCSharpTestState(completionImplementation,
                  <Document><![CDATA[
class C
{
    public void M()
    {
        (int first, int second) t = (0, $$
    }
}]]></Document>)

                state.SendTypeChars("se")
                Await state.AssertSelectedCompletionItem(displayText:="second", displayTextSuffix:=":", isHardSelected:=True)
                Assert.Equal("second", state.GetSelectedItem().FilterText)
                state.SendTypeChars(":")
                Assert.Contains("(0, second:", state.GetLineTextFromCaretPosition(), StringComparison.Ordinal)
            End Using
        End Function

        <MemberData(NameOf(AllCompletionImplementations))>
        <WpfTheory, Trait(Traits.Feature, Traits.Features.Completion)>
        <WorkItem(19335, "https://github.com/dotnet/roslyn/issues/19335")>
        Public Async Function TabInTupleNameInTupleLiteral(completionImplementation As CompletionImplementation) As Task
            Using state = TestStateFactory.CreateCSharpTestState(completionImplementation,
                  <Document><![CDATA[
class C
{
    public void M()
    {
        (int first, int second) t = ($$
    }
}]]></Document>)

                state.SendTypeChars("fi")
                Await state.AssertSelectedCompletionItem(displayText:="first", displayTextSuffix:=":", isHardSelected:=True)
                Assert.Equal("first", state.GetSelectedItem().FilterText)
                state.SendTab()
                state.SendTypeChars(":")
                state.SendTypeChars("0")
                Assert.Contains("(first:0", state.GetLineTextFromCaretPosition(), StringComparison.Ordinal)
            End Using
        End Function

        <MemberData(NameOf(AllCompletionImplementations))>
        <WpfTheory, Trait(Traits.Feature, Traits.Features.Completion)>
        <WorkItem(19335, "https://github.com/dotnet/roslyn/issues/19335")>
        Public Async Function TabInExactTupleNameInTupleLiteral(completionImplementation As CompletionImplementation) As Task
            Using state = TestStateFactory.CreateCSharpTestState(completionImplementation,
                  <Document><![CDATA[
class C
{
    public void M()
    {
        (int first, int second) t = ($$
    }
}]]></Document>)

                state.SendTypeChars("first")
                Await state.AssertSelectedCompletionItem(displayText:="first", displayTextSuffix:=":", isHardSelected:=True)
                Assert.Equal("first", state.GetSelectedItem().FilterText)
                state.SendTab()
                state.SendTypeChars(":")
                state.SendTypeChars("0")
                Assert.Contains("(first:0", state.GetLineTextFromCaretPosition(), StringComparison.Ordinal)
            End Using
        End Function

        <MemberData(NameOf(AllCompletionImplementations))>
        <WpfTheory, Trait(Traits.Feature, Traits.Features.Completion)>
        <WorkItem(19335, "https://github.com/dotnet/roslyn/issues/19335")>
        Public Async Function TabInTupleNameInTupleLiteralAfterComma(completionImplementation As CompletionImplementation) As Task
            Using state = TestStateFactory.CreateCSharpTestState(completionImplementation,
                  <Document><![CDATA[
class C
{
    public void M()
    {
        (int first, int second) t = (0, $$
    }
}]]></Document>)

                state.SendTypeChars("se")
                Await state.AssertSelectedCompletionItem(displayText:="second", displayTextSuffix:=":", isHardSelected:=True)
                Assert.Equal("second", state.GetSelectedItem().FilterText)
                state.SendTab()
                state.SendTypeChars(":")
                state.SendTypeChars("1")
                Assert.Contains("(0, second:1", state.GetLineTextFromCaretPosition(), StringComparison.Ordinal)
            End Using
        End Function

        <MemberData(NameOf(AllCompletionImplementations))>
        <WpfTheory, Trait(Traits.Feature, Traits.Features.Completion)>
        <WorkItem(13527, "https://github.com/dotnet/roslyn/issues/13527")>
        Public Async Function TestKeywordInTupleLiteral(completionImplementation As CompletionImplementation) As Task
            Using state = TestStateFactory.CreateCSharpTestState(completionImplementation,
                  <Document><![CDATA[
class C
{
    public void Goo()
    {
        ($$)
    }
}]]></Document>)

                state.SendTypeChars("d")
                Await state.AssertSelectedCompletionItem(displayText:="decimal", isHardSelected:=True)
                state.SendTypeChars(":")
                Assert.Contains("(d:", state.GetLineTextFromCaretPosition(), StringComparison.Ordinal)
            End Using
        End Function

        <MemberData(NameOf(AllCompletionImplementations))>
        <WpfTheory, Trait(Traits.Feature, Traits.Features.Completion)>
        <WorkItem(13527, "https://github.com/dotnet/roslyn/issues/13527")>
        Public Async Function TestTupleType(completionImplementation As CompletionImplementation) As Task
            Using state = TestStateFactory.CreateCSharpTestState(completionImplementation,
                  <Document><![CDATA[
class C
{
    public void Goo()
    {
        ($$)
    }
}]]></Document>)

                state.SendTypeChars("d")
                Await state.AssertSelectedCompletionItem(displayText:="decimal", isHardSelected:=True)
                state.SendTypeChars(" ")
                Assert.Contains("(decimal ", state.GetLineTextFromCaretPosition(), StringComparison.Ordinal)
            End Using
        End Function

        <MemberData(NameOf(AllCompletionImplementations))>
        <WpfTheory, Trait(Traits.Feature, Traits.Features.Completion)>
        <WorkItem(13527, "https://github.com/dotnet/roslyn/issues/13527")>
        Public Async Function TestDefaultKeyword(completionImplementation As CompletionImplementation) As Task
            Using state = TestStateFactory.CreateCSharpTestState(completionImplementation,
                  <Document><![CDATA[
class C
{
    public void Goo()
    {
        switch(true)
        {
            $$
        }
    }
}]]></Document>)

                state.SendTypeChars("def")
                Await state.AssertSelectedCompletionItem(displayText:="default", isHardSelected:=True)
                state.SendTypeChars(":")
                Assert.Contains("default:", state.GetLineTextFromCaretPosition(), StringComparison.Ordinal)
            End Using
        End Function

        <MemberData(NameOf(AllCompletionImplementations))>
        <WpfTheory, Trait(Traits.Feature, Traits.Features.Completion)>
        <WorkItem(13527, "https://github.com/dotnet/roslyn/issues/13527")>
        Public Async Function TestParenthesizedExpression(completionImplementation As CompletionImplementation) As Task
            Using state = TestStateFactory.CreateCSharpTestState(completionImplementation,
                  <Document><![CDATA[
class C
{
    public void Fo()
    {
        ($$)
    }
}]]></Document>)

                state.SendTypeChars("F")
                Await state.AssertSelectedCompletionItem(displayText:="Fo", isHardSelected:=True)
                state.SendTypeChars(".")
                Assert.Contains("(Fo.", state.GetLineTextFromCaretPosition(), StringComparison.Ordinal)
            End Using
        End Function

        <MemberData(NameOf(AllCompletionImplementations))>
        <WpfTheory, Trait(Traits.Feature, Traits.Features.Completion)>
        <WorkItem(13527, "https://github.com/dotnet/roslyn/issues/13527")>
        Public Async Function TestInvocationExpression(completionImplementation As CompletionImplementation) As Task
            Using state = TestStateFactory.CreateCSharpTestState(completionImplementation,
                  <Document><![CDATA[
class C
{
    public void Goo(int Alice)
    {
        Goo($$)
    }
}]]></Document>)

                state.SendTypeChars("A")
                Await state.AssertSelectedCompletionItem(displayText:="Alice", isHardSelected:=True)
                state.SendTypeChars(":")
                Assert.Contains("Goo(Alice:", state.GetLineTextFromCaretPosition(), StringComparison.Ordinal)
            End Using
        End Function

        <MemberData(NameOf(AllCompletionImplementations))>
        <WpfTheory, Trait(Traits.Feature, Traits.Features.Completion)>
        <WorkItem(13527, "https://github.com/dotnet/roslyn/issues/13527")>
        Public Async Function TestInvocationExpressionAfterComma(completionImplementation As CompletionImplementation) As Task
            Using state = TestStateFactory.CreateCSharpTestState(completionImplementation,
                  <Document><![CDATA[
class C
{
    public void Goo(int Alice, int Bob)
    {
        Goo(1, $$)
    }
}]]></Document>)

                state.SendTypeChars("B")
                Await state.AssertSelectedCompletionItem(displayText:="Bob", isHardSelected:=True)
                state.SendTypeChars(":")
                Assert.Contains("Goo(1, Bob:", state.GetLineTextFromCaretPosition(), StringComparison.Ordinal)
            End Using
        End Function

        <MemberData(NameOf(AllCompletionImplementations))>
        <WpfTheory, Trait(Traits.Feature, Traits.Features.Completion)>
        <WorkItem(13527, "https://github.com/dotnet/roslyn/issues/13527")>
        Public Async Function TestCaseLabel(completionImplementation As CompletionImplementation) As Task
            Using state = TestStateFactory.CreateCSharpTestState(completionImplementation,
                  <Document><![CDATA[
class C
{
    public void Fo()
    {
        switch (1)
        {
            case $$
        }
    }
}]]></Document>)

                state.SendTypeChars("F")
                Await state.WaitForAsynchronousOperationsAsync()
                Await state.AssertSelectedCompletionItem(displayText:="Fo", isHardSelected:=True)
                state.SendTypeChars(":")
                Assert.Contains("case Fo:", state.GetLineTextFromCaretPosition(), StringComparison.Ordinal)
            End Using
        End Function

        <MemberData(NameOf(AllCompletionImplementations))>
        <WpfTheory, Trait(Traits.Feature, Traits.Features.Completion)>
        <WorkItem(543268, "http://vstfdevdiv:8080/DevDiv2/DevDiv/_workitems/edit/543268")>
        Public Async Function TestTypePreselection1(completionImplementation As CompletionImplementation) As Task
            Using state = TestStateFactory.CreateCSharpTestState(completionImplementation,
                  <Document><![CDATA[
partial class C
{
}
partial class C
{
    $$
}]]></Document>)

                state.SendTypeChars("C")
                Await state.WaitForAsynchronousOperationsAsync()
                Await state.AssertSelectedCompletionItem(displayText:="C", isHardSelected:=True)
                state.SendTypeChars(" ")
                Await state.AssertCompletionSession()
            End Using
        End Function

        <WorkItem(543519, "http://vstfdevdiv:8080/DevDiv2/DevDiv/_workitems/edit/543519")>
        <MemberData(NameOf(AllCompletionImplementations))>
        <WpfTheory, Trait(Traits.Feature, Traits.Features.Completion)>
        Public Async Function TestNewPreselectionAfterVar(completionImplementation As CompletionImplementation) As Task
            Using state = TestStateFactory.CreateCSharpTestState(completionImplementation,
                  <Document><![CDATA[
class C
{
    void M()
    {
        var c = $$
    }
}]]></Document>)

                state.SendTypeChars("new ")
                Await state.AssertNoCompletionSession()
            End Using
        End Function

        <WorkItem(543559, "http://vstfdevdiv:8080/DevDiv2/DevDiv/_workitems/edit/543559")>
        <WorkItem(543561, "http://vstfdevdiv:8080/DevDiv2/DevDiv/_workitems/edit/543561")>
        <MemberData(NameOf(AllCompletionImplementations))>
        <WpfTheory, Trait(Traits.Feature, Traits.Features.Completion)>
        Public Async Function TestEscapedIdentifiers(completionImplementation As CompletionImplementation) As Task
            Using state = TestStateFactory.CreateCSharpTestState(completionImplementation,
                  <Document><![CDATA[
class @return
{
    void goo()
    {
        $$
    }
}
]]></Document>)

                state.SendTypeChars("@")
                Await state.AssertNoCompletionSession()
                state.SendTypeChars("r")
                Await state.WaitForAsynchronousOperationsAsync()
                Await state.AssertSelectedCompletionItem(displayText:="@return", isHardSelected:=True)
                state.SendTab()
                Assert.Contains("@return", state.GetLineTextFromCaretPosition(), StringComparison.Ordinal)
            End Using
        End Function

        <WorkItem(543771, "http://vstfdevdiv:8080/DevDiv2/DevDiv/_workitems/edit/543771")>
        <MemberData(NameOf(AllCompletionImplementations))>
        <WpfTheory, Trait(Traits.Feature, Traits.Features.Completion)>
        Public Async Function TestCommitUniqueItem1(completionImplementation As CompletionImplementation) As Task
            Using state = TestStateFactory.CreateCSharpTestState(completionImplementation,
                  <Document><![CDATA[
using System;
 
class Program
{
    static void Main(string[] args)
    {
        Console.WriteL$$();
    }
}]]></Document>)

                state.SendCommitUniqueCompletionListItem()
                Await state.AssertNoCompletionSession()
                Assert.Contains("WriteLine()", state.GetLineTextFromCaretPosition(), StringComparison.Ordinal)
            End Using
        End Function

        <WorkItem(543771, "http://vstfdevdiv:8080/DevDiv2/DevDiv/_workitems/edit/543771")>
        <MemberData(NameOf(AllCompletionImplementations))>
        <WpfTheory, Trait(Traits.Feature, Traits.Features.Completion)>
        Public Async Function TestCommitUniqueItem2(completionImplementation As CompletionImplementation) As Task
            Using state = TestStateFactory.CreateCSharpTestState(completionImplementation,
                  <Document><![CDATA[
using System;
 
class Program
{
    static void Main(string[] args)
    {
        Console.WriteL$$ine();
    }
}]]></Document>)

                state.SendCommitUniqueCompletionListItem()
                Await state.AssertNoCompletionSession()
            End Using
        End Function

        <MemberData(NameOf(AllCompletionImplementations))>
        <WpfTheory, Trait(Traits.Feature, Traits.Features.Completion)>
        Public Async Function CommitForUsingDirective1(completionImplementation As CompletionImplementation) As Task
            Using state = TestStateFactory.CreateCSharpTestState(completionImplementation,
                              <Document>
                                  $$
                              </Document>)

                state.SendTypeChars("using Sys")
                Await state.WaitForAsynchronousOperationsAsync()
                Await state.AssertSelectedCompletionItem(displayText:="System", isHardSelected:=True)
                state.SendTypeChars("(")
                Await state.AssertNoCompletionSession()
                Assert.Contains("using Sys(", state.GetLineTextFromCaretPosition(), StringComparison.Ordinal)
            End Using
        End Function

        <MemberData(NameOf(AllCompletionImplementations))>
        <WpfTheory, Trait(Traits.Feature, Traits.Features.Completion)>
        Public Async Function CommitForUsingDirective2(completionImplementation As CompletionImplementation) As Task
            Using state = TestStateFactory.CreateCSharpTestState(completionImplementation,
                              <Document>
                                  $$
                              </Document>)

                state.SendTypeChars("using Sys")
                Await state.WaitForAsynchronousOperationsAsync()
                Await state.AssertSelectedCompletionItem(displayText:="System", isHardSelected:=True)
                state.SendTypeChars(".")
                Await state.AssertCompletionSession()
                Assert.Contains("using System.", state.GetLineTextFromCaretPosition(), StringComparison.Ordinal)
            End Using
        End Function

        <MemberData(NameOf(AllCompletionImplementations))>
        <WpfTheory, Trait(Traits.Feature, Traits.Features.Completion)>
        Public Async Function CommitForUsingDirective3(completionImplementation As CompletionImplementation) As Task
            Using state = TestStateFactory.CreateCSharpTestState(completionImplementation,
                              <Document>
                                  $$
                              </Document>, extraExportedTypes:={GetType(CSharpEditorFormattingService)}.ToList())

                state.SendTypeChars("using Sys")
                Await state.WaitForAsynchronousOperationsAsync()
                Await state.AssertSelectedCompletionItem(displayText:="System", isHardSelected:=True)
                state.SendTypeChars(";")
                Await state.AssertNoCompletionSession()
                state.AssertMatchesTextStartingAtLine(1, "using System;")
            End Using
        End Function

        <MemberData(NameOf(AllCompletionImplementations))>
        <WpfTheory, Trait(Traits.Feature, Traits.Features.Completion)>
        Public Async Function CommitForUsingDirective4(completionImplementation As CompletionImplementation) As Task
            Using state = TestStateFactory.CreateCSharpTestState(completionImplementation,
                            <Document>
                                $$
                            </Document>)

                state.SendTypeChars("using Sys")
                Await state.WaitForAsynchronousOperationsAsync()
                Await state.AssertSelectedCompletionItem(displayText:="System", isHardSelected:=True)
                state.SendTypeChars(" ")
                Await state.AssertNoCompletionSession()
                Assert.Contains("using Sys ", state.GetLineTextFromCaretPosition(), StringComparison.Ordinal)
            End Using
        End Function

        <MemberData(NameOf(AllCompletionImplementations))>
        <WpfTheory, Trait(Traits.Feature, Traits.Features.Completion)>
        Public Async Function KeywordsIncludedInObjectCreationCompletion(completionImplementation As CompletionImplementation) As Task
            Using state = TestStateFactory.CreateCSharpTestState(completionImplementation,
                              <Document>
class C
{
    void Goo()
    {
        string s = new$$
    }
}
                              </Document>)

                state.SendTypeChars(" ")
                Await state.WaitForAsynchronousOperationsAsync()
                Await state.AssertSelectedCompletionItem(displayText:="string", isHardSelected:=True)
                Assert.True(state.GetCompletionItems().Any(Function(c) c.DisplayText = "int"))
            End Using
        End Function

        <WorkItem(544293, "http://vstfdevdiv:8080/DevDiv2/DevDiv/_workitems/edit/544293")>
        <MemberData(NameOf(AllCompletionImplementations))>
        <WpfTheory, Trait(Traits.Feature, Traits.Features.Completion)>
        Public Async Function NoKeywordsOrSymbolsAfterNamedParameterWithCSharp7(completionImplementation As CompletionImplementation) As Task
            Using state = TestStateFactory.CreateCSharpTestState(completionImplementation,
                                <Document>
class Goo
{
    void Test()
    {
        object m = null;
        Method(obj:m, $$
    }
 
    void Method(object obj, int num = 23, string str = "")
    {
    }
}
                              </Document>, languageVersion:=LanguageVersion.CSharp7)

                state.SendTypeChars("a")
                Await state.AssertCompletionSession()
                Assert.True(state.GetCompletionItems().Any(Function(i) i.DisplayText = "num" AndAlso i.DisplayTextSuffix = ":"))
                Assert.False(state.GetCompletionItems().Any(Function(i) i.DisplayText = "System"))
                Assert.False(state.GetCompletionItems().Any(Function(c) c.DisplayText = "int"))
            End Using
        End Function

        <MemberData(NameOf(AllCompletionImplementations))>
        <WpfTheory(Skip:="https://github.com/dotnet/roslyn/pull/29820"), Trait(Traits.Feature, Traits.Features.Completion)>
        Public Async Function KeywordsOrSymbolsAfterNamedParameter(completionImplementation As CompletionImplementation) As Task
            Using state = TestStateFactory.CreateCSharpTestState(completionImplementation,
                                <Document>
class Goo
{
    void Test()
    {
        object m = null;
        Method(obj:m, $$
    }

    void Method(object obj, int num = 23, string str = "")
    {
    }
}
                              </Document>, languageVersion:=LanguageVersion.CSharp7)

                state.SendTypeChars("a")
                Await state.AssertCompletionSession()
                Assert.True(state.CompletionItemsContainsAny(displayText:="num", displayTextSuffix:=":"))
                Assert.True(state.CompletionItemsContainsAny({"System"}))
                Assert.True(state.CompletionItemsContainsAny({"int"}))
            End Using
        End Function

        <WorkItem(544017, "http://vstfdevdiv:8080/DevDiv2/DevDiv/_workitems/edit/544017")>
        <MemberData(NameOf(AllCompletionImplementations))>
        <WpfTheory, Trait(Traits.Feature, Traits.Features.Completion)>
        Public Async Function EnumCompletionTriggeredOnSpace(completionImplementation As CompletionImplementation) As Task
            Using state = TestStateFactory.CreateCSharpTestState(completionImplementation,
                              <Document>
enum Numeros { Uno, Dos }
class Goo
{
    void Bar(int a, Numeros n) { }
    void Baz()
    {
        Bar(0$$
    }
}
                              </Document>)

                state.SendTypeChars(", ")
                Await state.WaitForAsynchronousOperationsAsync()
                Await state.AssertSelectedCompletionItem(displayText:="Numeros", isHardSelected:=True)
                Assert.Equal(1, state.GetCompletionItems().Where(Function(c) c.DisplayText = "Numeros").Count())
            End Using
        End Function

        <WorkItem(479078, "http://vstfdevdiv:8080/DevDiv2/DevDiv/_workitems/edit/479078")>
        <MemberData(NameOf(AllCompletionImplementations))>
        <WpfTheory, Trait(Traits.Feature, Traits.Features.Completion)>
        Public Async Function EnumCompletionTriggeredOnSpaceForNullables(completionImplementation As CompletionImplementation) As Task
            Using state = TestStateFactory.CreateCSharpTestState(completionImplementation,
                              <Document>
enum Numeros { Uno, Dos }
class Goo
{
    void Bar(int a, Numeros? n) { }
    void Baz()
    {
        Bar(0$$
    }
}
                              </Document>)

                state.SendTypeChars(", ")
                Await state.WaitForAsynchronousOperationsAsync()
                Await state.AssertSelectedCompletionItem(displayText:="Numeros", isHardSelected:=True)
                Assert.Equal(1, state.GetCompletionItems().Where(Function(c) c.DisplayText = "Numeros").Count())
            End Using
        End Function

        <MemberData(NameOf(AllCompletionImplementations))>
        <WpfTheory, Trait(Traits.Feature, Traits.Features.Completion)>
        Public Async Function EnumCompletionTriggeredOnDot(completionImplementation As CompletionImplementation) As Task
            Using state = TestStateFactory.CreateCSharpTestState(completionImplementation,
                <Document>
enum Numeros { Uno, Dos }
class Goo
{
    void Bar()
    {
        Numeros num = $$
    }
}
                </Document>)

                state.SendTypeChars("Nu.")
                Await state.WaitForAsynchronousOperationsAsync()
                Assert.Contains("Numeros num = Numeros.", state.GetLineTextFromCaretPosition(), StringComparison.Ordinal)
            End Using
        End Function

        <MemberData(NameOf(AllCompletionImplementations))>
        <WpfTheory, Trait(Traits.Feature, Traits.Features.Completion)>
        Public Async Function EnumCompletionNotTriggeredOnPlusCommitCharacter(completionImplementation As CompletionImplementation) As Task
            Await EnumCompletionNotTriggeredOn("+"c, completionImplementation)
        End Function

        <MemberData(NameOf(AllCompletionImplementations))>
        <WpfTheory, Trait(Traits.Feature, Traits.Features.Completion)>
        Public Async Function EnumCompletionNotTriggeredOnLeftBraceCommitCharacter(completionImplementation As CompletionImplementation) As Task
            Await EnumCompletionNotTriggeredOn("{"c, completionImplementation)
        End Function

        <MemberData(NameOf(AllCompletionImplementations))>
        <WpfTheory, Trait(Traits.Feature, Traits.Features.Completion)>
        Public Async Function EnumCompletionNotTriggeredOnSpaceCommitCharacter(completionImplementation As CompletionImplementation) As Task
            Await EnumCompletionNotTriggeredOn(" "c, completionImplementation)
        End Function

        <MemberData(NameOf(AllCompletionImplementations))>
        <WpfTheory, Trait(Traits.Feature, Traits.Features.Completion)>
        Public Async Function EnumCompletionNotTriggeredOnSemicolonCommitCharacter(completionImplementation As CompletionImplementation) As Task
            Await EnumCompletionNotTriggeredOn(";"c, completionImplementation)
        End Function

        Private Async Function EnumCompletionNotTriggeredOn(c As Char, completionImplementation As CompletionImplementation) As Task
            Using state = TestStateFactory.CreateCSharpTestState(completionImplementation,
                <Document>
enum Numeros { Uno, Dos }
class Goo
{
    void Bar()
    {
        Numeros num = $$
    }
}
                </Document>)

                state.SendTypeChars("Nu")
                Await state.WaitForAsynchronousOperationsAsync()
                Await state.AssertSelectedCompletionItem(displayText:="Numeros", isHardSelected:=True)
                state.SendTypeChars(c.ToString())
                Await state.WaitForAsynchronousOperationsAsync()
                Assert.NotEqual("Numberos", state.GetSelectedItemOpt()?.DisplayText)
                Assert.Contains(String.Format("Numeros num = Nu{0}", c), state.GetLineTextFromCaretPosition(), StringComparison.Ordinal)
            End Using
        End Function

        <WorkItem(544296, "http://vstfdevdiv:8080/DevDiv2/DevDiv/_workitems/edit/544296")>
        <MemberData(NameOf(AllCompletionImplementations))>
        <WpfTheory, Trait(Traits.Feature, Traits.Features.Completion)>
        Public Async Function TestVerbatimNamedIdentifierFiltering(completionImplementation As CompletionImplementation) As Task
            Using state = TestStateFactory.CreateCSharpTestState(completionImplementation,
                              <Document>
class Program
{
    void Goo(int @int)
    {
        Goo($$
    }
}
                              </Document>)

                state.SendTypeChars("i")
                Await state.AssertCompletionSession()
                Assert.True(state.GetCompletionItems().Any(Function(i) i.DisplayText = "@int" AndAlso i.DisplayTextSuffix = ":"))
                state.SendTypeChars("n")
                Await state.WaitForAsynchronousOperationsAsync()
                Assert.True(state.GetCompletionItems().Any(Function(i) i.DisplayText = "@int" AndAlso i.DisplayTextSuffix = ":"))
                state.SendTypeChars("t")
                Await state.WaitForAsynchronousOperationsAsync()
                Assert.True(state.GetCompletionItems().Any(Function(i) i.DisplayText = "@int" AndAlso i.DisplayTextSuffix = ":"))
            End Using
        End Function

        <WorkItem(543687, "http://vstfdevdiv:8080/DevDiv2/DevDiv/_workitems/edit/543687")>
        <MemberData(NameOf(AllCompletionImplementations))>
        <WpfTheory, Trait(Traits.Feature, Traits.Features.Completion)>
        Public Async Function TestNoPreselectInInvalidObjectCreationLocation(completionImplementation As CompletionImplementation) As Task
            Using state = TestStateFactory.CreateCSharpTestState(completionImplementation,
                              <Document><![CDATA[
using System;

class Program
{
    void Test()
    {
        $$
    }
}

class Bar { }

class Goo<T> : IGoo<T>
{
}

interface IGoo<T>
{
}]]>
                              </Document>)

                state.SendTypeChars("IGoo<Bar> a = new ")
                Await state.AssertNoCompletionSession()
            End Using
        End Function

        <WorkItem(544925, "http://vstfdevdiv:8080/DevDiv2/DevDiv/_workitems/edit/544925")>
        <MemberData(NameOf(AllCompletionImplementations))>
        <WpfTheory, Trait(Traits.Feature, Traits.Features.Completion)>
        Public Async Function TestQualifiedEnumSelection(completionImplementation As CompletionImplementation) As Task
            Using state = TestStateFactory.CreateCSharpTestState(completionImplementation,
                              <Document>
using System;
 
class Program
{
    void Main()
    {
        Environment.GetFolderPath$$
    }
}
                              </Document>)

                state.SendTypeChars("(")
                state.SendTab()
                Await state.WaitForAsynchronousOperationsAsync()
                Assert.Contains("Environment.SpecialFolder", state.GetLineTextFromCaretPosition(), StringComparison.Ordinal)
            End Using
        End Function

        <WorkItem(545070, "http://vstfdevdiv:8080/DevDiv2/DevDiv/_workitems/edit/545070")>
        <MemberData(NameOf(AllCompletionImplementations))>
        <WpfTheory, Trait(Traits.Feature, Traits.Features.Completion)>
        Public Async Function TestTextChangeSpanWithAtCharacter(completionImplementation As CompletionImplementation) As Task
            Using state = TestStateFactory.CreateCSharpTestState(completionImplementation,
                              <Document>
public class @event
{
    $$@event()
    {
    }
}
                              </Document>)

                state.SendTypeChars("public ")
                Await state.AssertNoCompletionSession()
                Assert.Contains("public @event", state.GetLineTextFromCaretPosition(), StringComparison.Ordinal)
            End Using
        End Function

        <MemberData(NameOf(AllCompletionImplementations))>
        <WpfTheory, Trait(Traits.Feature, Traits.Features.Completion)>
        Public Async Function TestDoNotInsertColonSoThatUserCanCompleteOutAVariableNameThatDoesNotCurrentlyExist_IE_TheCyrusCase(completionImplementation As CompletionImplementation) As Task
            Using state = TestStateFactory.CreateCSharpTestState(completionImplementation,
                              <Document>
using System.Threading;

class Program
{
    static void Main(string[] args)
    {
        Goo($$)
    }

    void Goo(CancellationToken cancellationToken)
    {
    }
}
                              </Document>)

                state.SendTypeChars("can")
                state.SendTab()
                Await state.AssertNoCompletionSession()
                Assert.Contains("Goo(cancellationToken)", state.GetLineTextFromCaretPosition(), StringComparison.Ordinal)
            End Using
        End Function

#If False Then
    <Scenario Name="Verify correct intellisense selection on ENTER">
        <SetEditorText>
            <![CDATA[class Class1
{
    void Main(string[] args)
    {
        //
    }
}]]>
        </SetEditorText>
        <PlaceCursor Marker="//"/>
        <SendKeys>var a = System.TimeSpan.FromMin{ENTER}{(}</SendKeys>
        <VerifyEditorContainsText>
            <![CDATA[class Class1
{
    void Main(string[] args)
    {
        var a = System.TimeSpan.FromMinutes(
    }
}]]>
        </VerifyEditorContainsText>
    </Scenario>
#End If

        <WorkItem(544940, "http://vstfdevdiv:8080/DevDiv2/DevDiv/_workitems/edit/544940")>
        <MemberData(NameOf(AllCompletionImplementations))>
        <WpfTheory, Trait(Traits.Feature, Traits.Features.Completion)>
        Public Async Function AttributeNamedPropertyCompletionCommitWithTab(completionImplementation As CompletionImplementation) As Task
            Using state = TestStateFactory.CreateCSharpTestState(completionImplementation,
                            <Document>
class MyAttribute : System.Attribute
{
    public string Name { get; set; }
}

[MyAttribute($$
public class Goo
{
}
                            </Document>)
                state.SendTypeChars("Nam")
                state.SendTab()
                Await state.AssertNoCompletionSession()
                Assert.Equal("[MyAttribute(Name =", state.GetLineTextFromCaretPosition())
            End Using
        End Function

        <WorkItem(544940, "http://vstfdevdiv:8080/DevDiv2/DevDiv/_workitems/edit/544940")>
        <MemberData(NameOf(AllCompletionImplementations))>
        <WpfTheory, Trait(Traits.Feature, Traits.Features.Completion)>
        Public Async Function AttributeNamedPropertyCompletionCommitWithEquals(completionImplementation As CompletionImplementation) As Task
            Using state = TestStateFactory.CreateCSharpTestState(completionImplementation,
                            <Document>
class MyAttribute : System.Attribute
{
    public string Name { get; set; }
}

[MyAttribute($$
public class Goo
{
}
                            </Document>)
                state.SendTypeChars("Nam=")
                Await state.AssertNoCompletionSession()
                Assert.Equal("[MyAttribute(Name =", state.GetLineTextFromCaretPosition())
            End Using
        End Function

        <WorkItem(544940, "http://vstfdevdiv:8080/DevDiv2/DevDiv/_workitems/edit/544940")>
        <MemberData(NameOf(AllCompletionImplementations))>
        <WpfTheory, Trait(Traits.Feature, Traits.Features.Completion)>
        Public Async Function AttributeNamedPropertyCompletionCommitWithSpace(completionImplementation As CompletionImplementation) As Task
            Using state = TestStateFactory.CreateCSharpTestState(completionImplementation,
                            <Document>
class MyAttribute : System.Attribute
{
    public string Name { get; set; }
}

[MyAttribute($$
public class Goo
{
}
                            </Document>)
                state.SendTypeChars("Nam ")
                Await state.AssertNoCompletionSession()
                Assert.Equal("[MyAttribute(Name ", state.GetLineTextFromCaretPosition())
            End Using
        End Function

        <WorkItem(545590, "http://vstfdevdiv:8080/DevDiv2/DevDiv/_workitems/edit/545590")>
        <MemberData(NameOf(AllCompletionImplementations))>
        <WpfTheory, Trait(Traits.Feature, Traits.Features.Completion)>
        Public Async Function TestOverrideDefaultParameter_CSharp7(completionImplementation As CompletionImplementation) As Task
            Using state = TestStateFactory.CreateCSharpTestState(completionImplementation,
                <Document><![CDATA[
class C
{
    public virtual void Goo<S>(S x = default(S))
    {
    }
}

class D : C
{
    override $$
}
            ]]></Document>,
                   languageVersion:=LanguageVersion.CSharp7)
                state.SendTypeChars(" Goo")
                state.SendTab()
                Await state.AssertNoCompletionSession()
                Assert.Contains("public override void Goo<S>(S x = default(S))", state.SubjectBuffer.CurrentSnapshot.GetText(), StringComparison.Ordinal)
            End Using
        End Function

        <MemberData(NameOf(AllCompletionImplementations))>
        <WpfTheory, Trait(Traits.Feature, Traits.Features.Completion)>
        Public Async Function TestOverrideDefaultParameter(completionImplementation As CompletionImplementation) As Task
            Using state = TestStateFactory.CreateCSharpTestState(completionImplementation,
                <Document><![CDATA[
class C
{
    public virtual void Goo<S>(S x = default(S))
    {
    }
}

class D : C
{
    override $$
}
            ]]></Document>)
                state.SendTypeChars(" Goo")
                state.SendTab()
                Await state.AssertNoCompletionSession()
                Assert.Contains("public override void Goo<S>(S x = default)", state.SubjectBuffer.CurrentSnapshot.GetText(), StringComparison.Ordinal)
            End Using
        End Function

        <WorkItem(545664, "http://vstfdevdiv:8080/DevDiv2/DevDiv/_workitems/edit/545664")>
        <MemberData(NameOf(AllCompletionImplementations))>
        <WpfTheory, Trait(Traits.Feature, Traits.Features.Completion)>
        Public Async Function TestArrayAfterOptionalParameter(completionImplementation As CompletionImplementation) As Task
            Using state = TestStateFactory.CreateCSharpTestState(completionImplementation,
                <Document><![CDATA[
class A
{
    public virtual void Goo(int x = 0, int[] y = null) { }
}

class B : A
{
public override void Goo(int x = 0, params int[] y) { }
}

class C : B
{
    override$$
}
            ]]></Document>)
                state.SendTypeChars(" Goo")
                state.SendTab()
                Await state.AssertNoCompletionSession()
                Assert.Contains("    public override void Goo(int x = 0, int[] y = null)", state.SubjectBuffer.CurrentSnapshot.GetText(), StringComparison.Ordinal)
            End Using
        End Function

        <WorkItem(545967, "http://vstfdevdiv:8080/DevDiv2/DevDiv/_workitems/edit/545967")>
        <MemberData(NameOf(AllCompletionImplementations))>
        <WpfTheory, Trait(Traits.Feature, Traits.Features.Completion)>
        Public Async Function TestVirtualSpaces(completionImplementation As CompletionImplementation) As Task
            Using state = TestStateFactory.CreateCSharpTestState(completionImplementation,
                <Document><![CDATA[
class C
{
    public string P { get; set; }
    void M()
    {
        var v = new C
        {$$
        };
    }
}
            ]]></Document>)
                state.SendReturn()
                Assert.True(state.TextView.Caret.InVirtualSpace)
                Assert.Equal(12, state.TextView.Caret.Position.VirtualSpaces)
                state.SendInvokeCompletionList()
                Await state.AssertCompletionSession()
                Await state.AssertSelectedCompletionItem("P", isSoftSelected:=True)
                state.SendDownKey()
                Await state.WaitForAsynchronousOperationsAsync()
                Await state.AssertSelectedCompletionItem("P", isHardSelected:=True)
                state.SendTab()
                Await state.WaitForAsynchronousOperationsAsync()
                Assert.Equal("            P", state.GetLineFromCurrentCaretPosition().GetText())

                Dim bufferPosition = state.TextView.Caret.Position.BufferPosition
                Assert.Equal(13, bufferPosition.Position - bufferPosition.GetContainingLine().Start.Position)
                Assert.False(state.TextView.Caret.InVirtualSpace)
            End Using
        End Function

        <WorkItem(546561, "http://vstfdevdiv:8080/DevDiv2/DevDiv/_workitems/edit/546561")>
        <MemberData(NameOf(AllCompletionImplementations))>
        <WpfTheory, Trait(Traits.Feature, Traits.Features.Completion)>
        Public Async Function TestNamedParameterAgainstMRU(completionImplementation As CompletionImplementation) As Task
            Using state = TestStateFactory.CreateCSharpTestState(completionImplementation,
                <Document><![CDATA[
class Program
{
    void Goo(string s) { }

    static void Main()
    {
        $$
    }
}
            ]]></Document>)
                ' prime the MRU
                state.SendTypeChars("string")
                state.SendTab()
                Await state.AssertNoCompletionSession()

                ' Delete what we just wrote.
                state.SendBackspace()
                state.SendBackspace()
                state.SendBackspace()
                state.SendBackspace()
                state.SendBackspace()
                state.SendBackspace()
                state.SendEscape()
                Await state.AssertNoCompletionSession()

                ' ensure we still select the named param even though 'string' is in the MRU.
                state.SendTypeChars("Goo(s")
                Await state.WaitForAsynchronousOperationsAsync()
                Await state.AssertSelectedCompletionItem("s", displayTextSuffix:=":")
            End Using
        End Function

        <WorkItem(546403, "http://vstfdevdiv:8080/DevDiv2/DevDiv/_workitems/edit/546403")>
        <MemberData(NameOf(AllCompletionImplementations))>
        <WpfTheory, Trait(Traits.Feature, Traits.Features.Completion)>
        Public Async Function TestMissingOnObjectCreationAfterVar1(completionImplementation As CompletionImplementation) As Task
            Using state = TestStateFactory.CreateCSharpTestState(completionImplementation,
                <Document><![CDATA[
class A
{
    void Goo()
    {
        var v = new$$
    }
}
            ]]></Document>)
                state.SendTypeChars(" ")
                Await state.AssertNoCompletionSession()
            End Using
        End Function

        <WorkItem(546403, "http://vstfdevdiv:8080/DevDiv2/DevDiv/_workitems/edit/546403")>
        <MemberData(NameOf(AllCompletionImplementations))>
        <WpfTheory, Trait(Traits.Feature, Traits.Features.Completion)>
        Public Async Function TestMissingOnObjectCreationAfterVar2(completionImplementation As CompletionImplementation) As Task
            Using state = TestStateFactory.CreateCSharpTestState(completionImplementation,
                <Document><![CDATA[
class A
{
    void Goo()
    {
        var v = new $$
    }
}
            ]]></Document>)
                state.SendTypeChars("X")
                Await state.AssertCompletionSession()
                Assert.False(state.GetCompletionItems().Any(Function(i) i.DisplayText = "X"))
            End Using
        End Function

        <WorkItem(546917, "http://vstfdevdiv:8080/DevDiv2/DevDiv/_workitems/edit/546917")>
        <MemberData(NameOf(AllCompletionImplementations))>
        <WpfTheory, Trait(Traits.Feature, Traits.Features.Completion)>
        Public Async Function TestEnumInSwitch(completionImplementation As CompletionImplementation) As Task
            Using state = TestStateFactory.CreateCSharpTestState(completionImplementation,
                <Document><![CDATA[
enum Numeros
{
}
class C
{
    void M()
    {
        Numeros n;
        switch (n)
        {
            case$$
        }
    }
}
            ]]></Document>)
                state.SendTypeChars(" ")
                Await state.WaitForAsynchronousOperationsAsync()
                Await state.AssertSelectedCompletionItem(displayText:="Numeros")
            End Using
        End Function

        <WorkItem(547016, "http://vstfdevdiv:8080/DevDiv2/DevDiv/_workitems/edit/547016")>
        <MemberData(NameOf(AllCompletionImplementations))>
        <WpfTheory, Trait(Traits.Feature, Traits.Features.Completion)>
        Public Async Function TestAmbiguityInLocalDeclaration(completionImplementation As CompletionImplementation) As Task
            Using state = TestStateFactory.CreateCSharpTestState(completionImplementation,
                <Document><![CDATA[
class C
{
    public int W;
    public C()
    {
        $$
        W = 0;
    }
}

            ]]></Document>)
                state.SendTypeChars("w")
                Await state.WaitForAsynchronousOperationsAsync()
                Await state.AssertSelectedCompletionItem(displayText:="W")
            End Using
        End Function

        <WorkItem(530835, "http://vstfdevdiv:8080/DevDiv2/DevDiv/_workitems/edit/530835")>
        <MemberData(NameOf(AllCompletionImplementations))>
        <WpfTheory, Trait(Traits.Feature, Traits.Features.Completion)>
        Public Async Function TestCompletionFilterSpanCaretBoundary(completionImplementation As CompletionImplementation) As Task
            Using state = TestStateFactory.CreateCSharpTestState(completionImplementation,
                <Document><![CDATA[
class C
{
    public void Method()
    {
        $$
    }
}
            ]]></Document>)
                state.SendTypeChars("Met")
                Await state.WaitForAsynchronousOperationsAsync()
                Await state.AssertSelectedCompletionItem(displayText:="Method")
                state.SendLeftKey()
                state.SendLeftKey()
                state.SendLeftKey()
                state.SendTypeChars("new")
                Await state.WaitForAsynchronousOperationsAsync()
                Await state.AssertSelectedCompletionItem(displayText:="Method", isSoftSelected:=True)
            End Using
        End Function

        <WorkItem(5487, "https://github.com/dotnet/roslyn/issues/5487")>
        <MemberData(NameOf(AllCompletionImplementations))>
        <WpfTheory, Trait(Traits.Feature, Traits.Features.Completion)>
        Public Async Function TestCommitCharTypedAtTheBeginingOfTheFilterSpan(completionImplementation As CompletionImplementation) As Task
            Using state = TestStateFactory.CreateCSharpTestState(completionImplementation,
                  <Document><![CDATA[
class C
{
    public bool Method()
    {
        if ($$
    }
}
            ]]></Document>)

                state.SendTypeChars("Met")
                Await state.AssertCompletionSession()
                state.SendLeftKey()
                state.SendLeftKey()
                state.SendLeftKey()
                Await state.AssertSelectedCompletionItem(isSoftSelected:=True)
                state.SendTypeChars("!")
                Await state.AssertNoCompletionSession()
                Await state.WaitForAsynchronousOperationsAsync()
                Assert.Equal("if (!Met", state.GetLineTextFromCaretPosition().Trim())
                Assert.Equal("M", state.GetCaretPoint().BufferPosition.GetChar())
            End Using
        End Function

        <WorkItem(622957, "http://vstfdevdiv:8080/DevDiv2/DevDiv/_workitems/edit/622957")>
        <MemberData(NameOf(AllCompletionImplementations))>
        <WpfTheory, Trait(Traits.Feature, Traits.Features.Completion)>
        Public Async Function TestBangFiltersInDocComment(completionImplementation As CompletionImplementation) As Task
            Using state = TestStateFactory.CreateCSharpTestState(completionImplementation,
                  <Document><![CDATA[
using System;

/// $$
/// TestDocComment
/// </summary>
class TestException : Exception { }
]]></Document>)

                state.SendTypeChars("<")
                Await state.AssertCompletionSession()
                state.SendTypeChars("!")
                Await state.AssertCompletionSession()
                Await state.AssertSelectedCompletionItem("!--")
            End Using
        End Function

        <MemberData(NameOf(AllCompletionImplementations))>
        <WpfTheory, Trait(Traits.Feature, Traits.Features.Completion)>
        Public Async Function InvokeCompletionDoesNotFilter(completionImplementation As CompletionImplementation) As Task
            Using state = TestStateFactory.CreateCSharpTestState(completionImplementation,
                <Document><![CDATA[
using System;
class C
{
    public void Method()
    {
        string$$
    }
}
            ]]></Document>)
                state.SendInvokeCompletionList()
                Await state.WaitForAsynchronousOperationsAsync()
                Await state.AssertSelectedCompletionItem("string")
                state.CompletionItemsContainsAll({"integer", "Method"})
            End Using
        End Function

        <MemberData(NameOf(AllCompletionImplementations))>
        <WpfTheory, Trait(Traits.Feature, Traits.Features.Completion)>
        Public Async Function InvokeBeforeWordDoesNotSelect(completionImplementation As CompletionImplementation) As Task
            Using state = TestStateFactory.CreateCSharpTestState(completionImplementation,
                <Document><![CDATA[
using System;
class C
{
    public void Method()
    {
        $$string
    }
}
            ]]></Document>)
                state.SendInvokeCompletionList()
                Await state.WaitForAsynchronousOperationsAsync()
                Await state.AssertSelectedCompletionItem("AccessViolationException")
                state.CompletionItemsContainsAll({"integer", "Method"})
            End Using
        End Function

        <MemberData(NameOf(AllCompletionImplementations))>
        <WpfTheory, Trait(Traits.Feature, Traits.Features.Completion)>
        Public Async Function InvokeCompletionSelectsWithoutRegardToCaretPosition(completionImplementation As CompletionImplementation) As Task
            Using state = TestStateFactory.CreateCSharpTestState(completionImplementation,
                <Document><![CDATA[
using System;
class C
{
    public void Method()
    {
        s$$tring
    }
}
            ]]></Document>)
                state.SendInvokeCompletionList()
                Await state.WaitForAsynchronousOperationsAsync()
                Await state.AssertSelectedCompletionItem("string")
                state.CompletionItemsContainsAll({"integer", "Method"})
            End Using
        End Function

        <MemberData(NameOf(AllCompletionImplementations))>
        <WpfTheory, Trait(Traits.Feature, Traits.Features.Completion)>
        Public Async Function TabAfterQuestionMark(completionImplementation As CompletionImplementation) As Task
            Using state = TestStateFactory.CreateCSharpTestState(completionImplementation,
                <Document><![CDATA[
using System;
class C
{
    public void Method()
    {
        ?$$
    }
}
            ]]></Document>)
                state.SendTab()
                Await state.WaitForAsynchronousOperationsAsync()
                Assert.Equal(state.GetLineTextFromCaretPosition(), "        ?" + vbTab)
            End Using
        End Function

        <WorkItem(657658, "http://vstfdevdiv:8080/DevDiv2/DevDiv/_workitems/edit/657658")>
        <MemberData(NameOf(AllCompletionImplementations))>
        <WpfTheory, Trait(Traits.Feature, Traits.Features.Completion)>
        Public Async Function PreselectionIgnoresBrackets(completionImplementation As CompletionImplementation) As Task
            Using state = TestStateFactory.CreateCSharpTestState(completionImplementation,
                  <Document><![CDATA[
using System;
using System.Collections.Generic;
using System.Linq;
using System.Threading.Tasks;
 
class Program
{
    $$
 
    static void Main(string[] args)
    {
      
    }
}]]></Document>)

                state.SendTypeChars("static void F<T>(int a, Func<T, int> b) { }")
                state.SendEscape()

                state.TextView.Caret.MoveTo(New VisualStudio.Text.SnapshotPoint(state.SubjectBuffer.CurrentSnapshot, 220))

                state.SendTypeChars("F")
                Await state.AssertCompletionSession()
                Await state.AssertSelectedCompletionItem("F", displayTextSuffix:="<>")
            End Using
        End Function

        <WorkItem(672474, "http://vstfdevdiv:8080/DevDiv2/DevDiv/_workitems/edit/672474")>
        <MemberData(NameOf(AllCompletionImplementations))>
        <WpfTheory, Trait(Traits.Feature, Traits.Features.Completion)>
        Public Async Function TestInvokeSnippetCommandDismissesCompletion(completionImplementation As CompletionImplementation) As Task
            Using state = TestStateFactory.CreateCSharpTestState(completionImplementation,
                              <Document>$$</Document>)

                state.SendTypeChars("us")
                Await state.AssertCompletionSession()
                state.SendInsertSnippetCommand()
                Await state.AssertNoCompletionSession()
            End Using
        End Function

        <WorkItem(672474, "http://vstfdevdiv:8080/DevDiv2/DevDiv/_workitems/edit/672474")>
        <MemberData(NameOf(AllCompletionImplementations))>
        <WpfTheory, Trait(Traits.Feature, Traits.Features.Completion)>
        Public Async Function TestSurroundWithCommandDismissesCompletion(completionImplementation As CompletionImplementation) As Task
            Using state = TestStateFactory.CreateCSharpTestState(completionImplementation,
                              <Document>$$</Document>)

                state.SendTypeChars("us")
                Await state.AssertCompletionSession()
                state.SendSurroundWithCommand()
                Await state.AssertNoCompletionSession()
            End Using
        End Function

        <WorkItem(737239, "http://vstfdevdiv:8080/DevDiv2/DevDiv/_workitems/edit/737239")>
        <MemberData(NameOf(AllCompletionImplementations))>
        <WpfTheory, Trait(Traits.Feature, Traits.Features.Completion)>
        Public Async Function LetEditorHandleOpenParen(completionImplementation As CompletionImplementation) As Task
            Dim expected = <Document><![CDATA[
using System;
using System.Collections.Generic;
using System.Linq;
using System.Threading.Tasks;

class Program
{
    static void Main(string[] args)
    {
        List<int> x = new List<int>(
    }
}]]></Document>.Value.Replace(vbLf, vbCrLf)

            Using state = TestStateFactory.CreateCSharpTestState(completionImplementation, <Document><![CDATA[
using System;
using System.Collections.Generic;
using System.Linq;
using System.Threading.Tasks;

class Program
{
    static void Main(string[] args)
    {
        List<int> x = new$$
    }
}]]></Document>)


                state.SendTypeChars(" ")
                Await state.AssertCompletionSession()
                Await state.AssertSelectedCompletionItem("List<int>")
                state.SendTypeChars("(")
                Await state.WaitForAsynchronousOperationsAsync()
                Assert.Equal(expected, state.GetDocumentText())
            End Using
        End Function

        <WorkItem(785637, "http://vstfdevdiv:8080/DevDiv2/DevDiv/_workitems/edit/785637")>
        <MemberData(NameOf(AllCompletionImplementations))>
        <WpfTheory, Trait(Traits.Feature, Traits.Features.Completion)>
        Public Async Function CommitMovesCaretToWordEnd(completionImplementation As CompletionImplementation) As Task
            Using state = TestStateFactory.CreateCSharpTestState(completionImplementation,
                <Document><![CDATA[
using System;
class C
{
    public void Main()
    {
        M$$ain
    }
}
            ]]></Document>)
                state.SendCommitUniqueCompletionListItem()
                Await state.WaitForAsynchronousOperationsAsync()
                Assert.Equal(state.GetLineFromCurrentCaretPosition().End, state.GetCaretPoint().BufferPosition)
            End Using
        End Function

        <WorkItem(775370, "http://vstfdevdiv:8080/DevDiv2/DevDiv/_workitems/edit/775370")>
        <MemberData(NameOf(AllCompletionImplementations))>
        <WpfTheory, Trait(Traits.Feature, Traits.Features.Completion)>
        Public Async Function MatchingConsidersAtSign(completionImplementation As CompletionImplementation) As Task
            Using state = TestStateFactory.CreateCSharpTestState(completionImplementation,
                <Document><![CDATA[
using System;
class C
{
    public void Main()
    {
        $$
    }
}
            ]]></Document>)
                state.SendTypeChars("var @this = ""goo""")
                state.SendReturn()
                state.SendTypeChars("string str = this.ToString();")
                state.SendReturn()
                state.SendTypeChars("str = @th")

                Await state.WaitForAsynchronousOperationsAsync()
                Await state.AssertSelectedCompletionItem("@this")
            End Using
        End Function

        <WorkItem(865089, "http://vstfdevdiv:8080/DevDiv2/DevDiv/_workitems/edit/865089")>
        <MemberData(NameOf(AllCompletionImplementations))>
        <WpfTheory, Trait(Traits.Feature, Traits.Features.Completion)>
        Public Async Function AttributeFilterTextRemovesAttributeSuffix(completionImplementation As CompletionImplementation) As Task
            Using state = TestStateFactory.CreateCSharpTestState(completionImplementation,
                <Document><![CDATA[
[$$]
class AtAttribute : System.Attribute { }]]></Document>)
                state.SendTypeChars("At")
                Await state.WaitForAsynchronousOperationsAsync()
                Await state.AssertSelectedCompletionItem("At")
                Assert.Equal("At", state.GetSelectedItem().FilterText)
            End Using
        End Function

        <WorkItem(852578, "http://vstfdevdiv:8080/DevDiv2/DevDiv/_workitems/edit/852578")>
        <MemberData(NameOf(AllCompletionImplementations))>
        <WpfTheory, Trait(Traits.Feature, Traits.Features.Completion)>
        Public Async Function PreselectExceptionOverSnippet(completionImplementation As CompletionImplementation) As Task
            Using state = TestStateFactory.CreateCSharpTestState(completionImplementation,
                <Document><![CDATA[
using System;
class C
{
    Exception goo() {
        return new $$
    }
}]]></Document>)
                state.SendTypeChars(" ")
                Await state.WaitForAsynchronousOperationsAsync()
                Await state.AssertSelectedCompletionItem("Exception")
            End Using
        End Function

        <WorkItem(868286, "http://vstfdevdiv:8080/DevDiv2/DevDiv/_workitems/edit/868286")>
        <MemberData(NameOf(AllCompletionImplementations))>
        <WpfTheory, Trait(Traits.Feature, Traits.Features.Completion)>
        Public Async Function CommitNameAfterAlias(completionImplementation As CompletionImplementation) As Task
            Using state = TestStateFactory.CreateCSharpTestState(completionImplementation,
                <Document><![CDATA[
using goo = System$$]]></Document>)
                state.SendTypeChars(".act<")
                Await state.WaitForAsynchronousOperationsAsync()
                state.AssertMatchesTextStartingAtLine(1, "using goo = System.Action<")
            End Using
        End Function

        <MemberData(NameOf(AllCompletionImplementations))>
        <WpfTheory, Trait(Traits.Feature, Traits.Features.Completion)>
        Public Async Function TestCompletionInLinkedFiles(completionImplementation As CompletionImplementation) As Task
            Using state = TestStateFactory.CreateTestStateFromWorkspace(completionImplementation,
                <Workspace>
                    <Project Language="C#" CommonReferences="true" AssemblyName="CSProj" PreprocessorSymbols="Thing2">
                        <Document FilePath="C.cs">
class C
{
    void M()
    {
        $$
    }

#if Thing1
    void Thing1() { }
#elif Thing2
    void Thing2() { }
#endif
}
                              </Document>
                    </Project>
                    <Project Language="C#" CommonReferences="true" PreprocessorSymbols="Thing1">
                        <Document IsLinkFile="true" LinkAssemblyName="CSProj" LinkFilePath="C.cs"/>
                    </Project>
                </Workspace>)

                Dim documents = state.Workspace.Documents
                Dim linkDocument = documents.Single(Function(d) d.IsLinkFile)
                state.SendTypeChars("Thing1")
                Await state.WaitForAsynchronousOperationsAsync()
                Await state.AssertSelectedCompletionItem("Thing1")
                state.SendBackspace()
                state.SendBackspace()
                state.SendBackspace()
                state.SendBackspace()
                state.SendBackspace()
                state.SendBackspace()
                state.SendEscape()
                state.Workspace.SetDocumentContext(linkDocument.Id)
                state.SendTypeChars("Thing1")
                Await state.WaitForAsynchronousOperationsAsync()
                Await state.AssertSelectedCompletionItem("Thing1")
                Assert.True(state.GetSelectedItem().Tags.Contains(WellKnownTags.Warning))
                state.SendBackspace()
                state.SendBackspace()
                state.SendBackspace()
                state.SendBackspace()
                state.SendBackspace()
                state.SendBackspace()
                state.SendTypeChars("M")
                Await state.WaitForAsynchronousOperationsAsync()
                Await state.AssertSelectedCompletionItem("M")
                Assert.False(state.GetSelectedItem().Tags.Contains(WellKnownTags.Warning))
            End Using
        End Function

        <WorkItem(951726, "http://vstfdevdiv:8080/DevDiv2/DevDiv/_workitems/edit/951726")>
        <MemberData(NameOf(AllCompletionImplementations))>
        <WpfTheory, Trait(Traits.Feature, Traits.Features.Completion)>
        Public Async Function DismissUponSave(completionImplementation As CompletionImplementation) As Task
            Using state = TestStateFactory.CreateCSharpTestState(completionImplementation,
                <Document><![CDATA[
class C
{
    $$
}]]></Document>)
                state.SendTypeChars("voi")
                Await state.WaitForAsynchronousOperationsAsync()
                Await state.AssertSelectedCompletionItem("void")
                state.SendSave()
                Await state.AssertNoCompletionSession()
                state.AssertMatchesTextStartingAtLine(3, "    voi")
            End Using
        End Function

        <WorkItem(930254, "http://vstfdevdiv:8080/DevDiv2/DevDiv/_workitems/edit/930254")>
        <MemberData(NameOf(AllCompletionImplementations))>
        <WpfTheory, Trait(Traits.Feature, Traits.Features.Completion)>
        Public Async Function NoCompletionWithBoxSelection(completionImplementation As CompletionImplementation) As Task
            Using state = TestStateFactory.CreateCSharpTestState(completionImplementation,
                <Document><![CDATA[
class C
{
    {|Selection:$$int x;|}
    {|Selection:int y;|}
}]]></Document>)
                state.SendInvokeCompletionList()
                Await state.AssertNoCompletionSession()
                state.SendTypeChars("goo")
                Await state.AssertNoCompletionSession()
            End Using
        End Function

        <WorkItem(839555, "http://vstfdevdiv:8080/DevDiv2/DevDiv/_workitems/edit/839555")>
        <MemberData(NameOf(AllCompletionImplementations))>
        <WpfTheory, Trait(Traits.Feature, Traits.Features.Completion)>
        Public Async Function TriggeredOnHash(completionImplementation As CompletionImplementation) As Task
            Using state = TestStateFactory.CreateCSharpTestState(completionImplementation,
                <Document><![CDATA[
$$]]></Document>)
                state.SendTypeChars("#")
                Await state.AssertCompletionSession()
            End Using
        End Function

        <WorkItem(771761, "http://vstfdevdiv:8080/DevDiv2/DevDiv/_workitems/edit/771761")>
        <MemberData(NameOf(AllCompletionImplementations))>
        <WpfTheory, Trait(Traits.Feature, Traits.Features.Completion)>
        Public Async Function RegionCompletionCommitTriggersFormatting_1(completionImplementation As CompletionImplementation) As Task
            Using state = TestStateFactory.CreateCSharpTestState(completionImplementation,
                <Document><![CDATA[
class C
{
    $$
}]]></Document>)
                state.SendTypeChars("#reg")
                Await state.WaitForAsynchronousOperationsAsync()
                Await state.AssertSelectedCompletionItem("region")
                state.SendReturn()
                Await state.WaitForAsynchronousOperationsAsync()
                state.AssertMatchesTextStartingAtLine(3, "    #region")
            End Using
        End Function

        <WorkItem(771761, "http://vstfdevdiv:8080/DevDiv2/DevDiv/_workitems/edit/771761")>
        <MemberData(NameOf(AllCompletionImplementations))>
        <WpfTheory, Trait(Traits.Feature, Traits.Features.Completion)>
        Public Async Function RegionCompletionCommitTriggersFormatting_2(completionImplementation As CompletionImplementation) As Task
            Using state = TestStateFactory.CreateCSharpTestState(completionImplementation,
                <Document><![CDATA[
class C
{
    $$
}]]></Document>)
                state.SendTypeChars("#reg")
                Await state.WaitForAsynchronousOperationsAsync()
                Await state.AssertSelectedCompletionItem("region")
                state.SendTypeChars(" ")
                Await state.WaitForAsynchronousOperationsAsync()
                state.AssertMatchesTextStartingAtLine(3, "    #region ")
            End Using
        End Function

        <WorkItem(771761, "http://vstfdevdiv:8080/DevDiv2/DevDiv/_workitems/edit/771761")>
        <MemberData(NameOf(AllCompletionImplementations))>
        <WpfTheory, Trait(Traits.Feature, Traits.Features.Completion)>
        Public Async Function EndRegionCompletionCommitTriggersFormatting_2(completionImplementation As CompletionImplementation) As Task
            Using state = TestStateFactory.CreateCSharpTestState(completionImplementation,
                <Document><![CDATA[
class C
{
    #region NameIt
    $$
}]]></Document>)
                state.SendTypeChars("#endreg")
                Await state.WaitForAsynchronousOperationsAsync()
                Await state.AssertSelectedCompletionItem("endregion")
                state.SendReturn()
                Await state.WaitForAsynchronousOperationsAsync()
                state.AssertMatchesTextStartingAtLine(4, "    #endregion ")
            End Using
        End Function

        Private Class SlowProvider
            Inherits CommonCompletionProvider

            Public checkpoint As Checkpoint = New Checkpoint()

            Public Overrides Async Function ProvideCompletionsAsync(context As CompletionContext) As Task
                Await checkpoint.Task.ConfigureAwait(False)
            End Function

            Friend Overrides Function IsInsertionTrigger(text As SourceText, characterPosition As Integer, options As OptionSet) As Boolean
                Return True
            End Function
        End Class

        <WorkItem(1015893, "http://vstfdevdiv:8080/DevDiv2/DevDiv/_workitems/edit/1015893")>
        <MemberData(NameOf(AllCompletionImplementations))>
        <WpfTheory, Trait(Traits.Feature, Traits.Features.Completion)>
        Public Async Function BackspaceDismissesIfComputationIsIncomplete(completionImplementation As CompletionImplementation) As Task
            Dim slowProvider = New SlowProvider()
            Using state = TestStateFactory.CreateCSharpTestState(completionImplementation,
                <Document><![CDATA[
class C
{
    void goo()
    {
        goo($$
    }
}]]></Document>, {slowProvider})

                state.SendTypeChars("f")
                state.SendBackspace()

                ' Send a backspace that goes beyond the session's applicable span
                ' before the model computation has finished. Then, allow the 
                ' computation to complete. There should still be no session.
                state.SendBackspace()
                slowProvider.checkpoint.Release()
                Await state.AssertNoCompletionSession()
            End Using
        End Function

        <WorkItem(31135, "https://github.com/dotnet/roslyn/issues/31135")>
        <MemberData(NameOf(AllCompletionImplementations))>
        <WpfTheory, Trait(Traits.Feature, Traits.Features.Completion)>
        Public Async Function TypingWithoutMatchAfterBackspaceDismissesCompletion(completionImplementation As CompletionImplementation) As Task
            Using state = TestStateFactory.CreateCSharpTestState(completionImplementation,
                <Document><![CDATA[
class$$ C
{
}]]></Document>)

                state.Workspace.Options = state.Workspace.Options.WithChangedOption(
                    CompletionOptions.TriggerOnDeletion, LanguageNames.CSharp, True)

                state.SendBackspace()
                Await state.AssertCompletionSession()
                state.SendTypeChars("w")
                Await state.AssertNoCompletionSession()
            End Using
        End Function

        <WorkItem(1065600, "http://vstfdevdiv:8080/DevDiv2/DevDiv/_workitems/edit/1065600")>
        <MemberData(NameOf(AllCompletionImplementations))>
        <WpfTheory, Trait(Traits.Feature, Traits.Features.Completion)>
        Public Async Function CommitUniqueItemWithBoxSelection(completionImplementation As CompletionImplementation) As Task
            Using state = TestStateFactory.CreateCSharpTestState(completionImplementation,
                <Document><![CDATA[
class C
{
    void goo(int x)
    {
       [|$$ |]
    }
}]]></Document>)
                state.SendReturn()
                state.TextView.Selection.Mode = VisualStudio.Text.Editor.TextSelectionMode.Box
                state.SendCommitUniqueCompletionListItem()
                Await state.AssertNoCompletionSession()
            End Using
        End Function

        <WorkItem(1594, "https://github.com/dotnet/roslyn/issues/1594")>
        <MemberData(NameOf(AllCompletionImplementations))>
        <WpfTheory, Trait(Traits.Feature, Traits.Features.Completion)>
        Public Async Function NoPreselectionOnSpaceWhenAbuttingWord(completionImplementation As CompletionImplementation) As Task
            Using state = TestStateFactory.CreateCSharpTestState(completionImplementation,
                <Document><![CDATA[
class Program
{
    void Main()
    {
        Program p = new $$Program();
    }
}]]></Document>)
                state.SendTypeChars(" ")
                Await state.AssertNoCompletionSession()
            End Using
        End Function

        <WorkItem(1594, "https://github.com/dotnet/roslyn/issues/1594")>
        <MemberData(NameOf(AllCompletionImplementations))>
        <WpfTheory, Trait(Traits.Feature, Traits.Features.Completion)>
        Public Async Function SpacePreselectionAtEndOfFile(completionImplementation As CompletionImplementation) As Task
            Using state = TestStateFactory.CreateCSharpTestState(completionImplementation,
                <Document><![CDATA[
class Program
{
    void Main()
    {
        Program p = new $$]]></Document>)
                state.SendTypeChars(" ")
                Await state.AssertCompletionSession()
            End Using
        End Function

        <WorkItem(1659, "https://github.com/dotnet/roslyn/issues/1659")>
        <MemberData(NameOf(AllCompletionImplementations))>
        <WpfTheory, Trait(Traits.Feature, Traits.Features.Completion)>
        Public Async Function DismissOnSelectAllCommand(completionImplementation As CompletionImplementation) As Task
            Using state = TestStateFactory.CreateCSharpTestState(completionImplementation,
                <Document><![CDATA[
class C
{
    void goo(int x)
    {
        $$]]></Document>)
                ' Note: the caret is at the file, so the Select All command's movement
                ' of the caret to the end of the selection isn't responsible for 
                ' dismissing the session.
                state.SendInvokeCompletionList()
                Await state.AssertCompletionSession()
                state.SendSelectAll()
                Await state.AssertNoCompletionSession()
            End Using
        End Function

        <WorkItem(588, "https://github.com/dotnet/roslyn/issues/588")>
        <MemberData(NameOf(AllCompletionImplementations))>
        <WpfTheory, Trait(Traits.Feature, Traits.Features.Completion)>
        Public Async Function CompletionCommitAndFormatAreSeparateUndoTransactions(completionImplementation As CompletionImplementation) As Task
            Using state = TestStateFactory.CreateCSharpTestState(completionImplementation,
                <Document><![CDATA[
class C
{
    void goo(int x)
    {
        int doodle;
$$]]></Document>, extraExportedTypes:={GetType(CSharpEditorFormattingService)}.ToList())
                state.SendTypeChars("doo;")
                Await state.WaitForAsynchronousOperationsAsync()
                state.AssertMatchesTextStartingAtLine(6, "        doodle;")
                state.SendUndo()
                Await state.WaitForAsynchronousOperationsAsync()
                state.AssertMatchesTextStartingAtLine(6, "doo;")
            End Using
        End Function

        <WorkItem(4978, "https://github.com/dotnet/roslyn/issues/4978")>
        <MemberData(NameOf(AllCompletionImplementations))>
        <WpfTheory, Trait(Traits.Feature, Traits.Features.Completion)>
        Public Async Function SessionNotStartedWhenCaretNotMappableIntoSubjectBuffer(completionImplementation As CompletionImplementation) As Task
            ' In inline diff view, typing delete next to a "deletion",
            ' can cause our CommandChain to be called with a subjectbuffer
            ' and TextView such that the textView's caret can't be mapped
            ' into our subject buffer. 
            '
            ' To test this, we create a projection buffer with 2 source 
            ' spans: one of "text" content type and one based on a C#
            ' buffer. We create a TextView with that projection as 
            ' its buffer, setting the caret such that it maps only
            ' into the "text" buffer. We then call the completionImplementation
            ' command handlers with commandargs based on that TextView
            ' but with the C# buffer as the SubjectBuffer.

            Using state = TestStateFactory.CreateCSharpTestState(completionImplementation,
                <Document><![CDATA[
class C
{
    void goo(int x)
    {$$
        /********/
        int doodle;
        }
}]]></Document>, extraExportedTypes:={GetType(CSharpEditorFormattingService)}.ToList())

                Dim textBufferFactoryService = state.GetExportedValue(Of ITextBufferFactoryService)()
                Dim contentTypeService = state.GetExportedValue(Of IContentTypeRegistryService)()
                Dim contentType = contentTypeService.GetContentType(ContentTypeNames.CSharpContentType)
                Dim textViewFactory = state.GetExportedValue(Of ITextEditorFactoryService)()
                Dim editorOperationsFactory = state.GetExportedValue(Of IEditorOperationsFactoryService)()

                Dim otherBuffer = textBufferFactoryService.CreateTextBuffer("text", contentType)
                Dim otherExposedSpan = otherBuffer.CurrentSnapshot.CreateTrackingSpan(0, 4, SpanTrackingMode.EdgeExclusive, TrackingFidelityMode.Forward)

                Dim subjectBufferExposedSpan = state.SubjectBuffer.CurrentSnapshot.CreateTrackingSpan(0, state.SubjectBuffer.CurrentSnapshot.Length, SpanTrackingMode.EdgeExclusive, TrackingFidelityMode.Forward)

                Dim projectionBufferFactory = state.GetExportedValue(Of IProjectionBufferFactoryService)()
                Dim projection = projectionBufferFactory.CreateProjectionBuffer(Nothing, New Object() {otherExposedSpan, subjectBufferExposedSpan}.ToList(), ProjectionBufferOptions.None)

                Using disposableView As DisposableTextView = textViewFactory.CreateDisposableTextView(projection)
                    disposableView.TextView.Caret.MoveTo(New SnapshotPoint(disposableView.TextView.TextBuffer.CurrentSnapshot, 0))

                    Dim editorOperations = editorOperationsFactory.GetEditorOperations(disposableView.TextView)
                    state.SendDeleteToSpecificViewAndBuffer(disposableView.TextView, state.SubjectBuffer)

                    Await state.AssertNoCompletionSession()
                End Using
            End Using
        End Function

        <WorkItem(588, "https://github.com/dotnet/roslyn/issues/588")>
        <MemberData(NameOf(AllCompletionImplementations))>
        <WpfTheory, Trait(Traits.Feature, Traits.Features.Completion)>
        Public Async Function TestMatchWithTurkishIWorkaround1(completionImplementation As CompletionImplementation) As Task
            Using New CultureContext(New CultureInfo("tr-TR", useUserOverride:=False))
                Using state = TestStateFactory.CreateCSharpTestState(completionImplementation,
                               <Document><![CDATA[
        class C
        {
            void goo(int x)
            {
                string.$$]]></Document>, extraExportedTypes:={GetType(CSharpEditorFormattingService)}.ToList())
                    state.SendTypeChars("is")
                    Await state.WaitForAsynchronousOperationsAsync()
                    Await state.AssertSelectedCompletionItem("IsInterned")
                End Using
            End Using

        End Function

        <WorkItem(588, "https://github.com/dotnet/roslyn/issues/588")>
        <MemberData(NameOf(AllCompletionImplementations))>
        <WpfTheory, Trait(Traits.Feature, Traits.Features.Completion)>
        Public Async Function TestMatchWithTurkishIWorkaround2(completionImplementation As CompletionImplementation) As Task
            Using New CultureContext(New CultureInfo("tr-TR", useUserOverride:=False))
                Using state = TestStateFactory.CreateCSharpTestState(completionImplementation,
                               <Document><![CDATA[
        class C
        {
            void goo(int x)
            {
                string.$$]]></Document>, extraExportedTypes:={GetType(CSharpEditorFormattingService)}.ToList())
                    state.SendTypeChars("ı")
                    Await state.WaitForAsynchronousOperationsAsync()
                    Await state.AssertSelectedCompletionItem()
                End Using
            End Using

        End Function

        <MemberData(NameOf(AllCompletionImplementations))>
        <WpfTheory, Trait(Traits.Feature, Traits.Features.Completion)>
        Public Async Function TargetTypePreselection1(completionImplementation As CompletionImplementation) As Task
            Using state = TestStateFactory.CreateCSharpTestState(completionImplementation,
                           <Document><![CDATA[
using System.Threading;
class Program
{
    void Cancel(int x, CancellationToken cancellationToken)
    {
        Cancel(x + 1, cancellationToken: $$)
    }
}]]></Document>, extraExportedTypes:={GetType(CSharpEditorFormattingService)}.ToList())
                state.SendInvokeCompletionList()
                Await state.WaitForAsynchronousOperationsAsync().ConfigureAwait(True)
                Await state.AssertSelectedCompletionItem("cancellationToken", isHardSelected:=True).ConfigureAwait(True)
            End Using
        End Function

        <MemberData(NameOf(AllCompletionImplementations))>
        <WpfTheory, Trait(Traits.Feature, Traits.Features.Completion)>
        Public Async Function TargetTypePreselection2(completionImplementation As CompletionImplementation) As Task
            Using state = TestStateFactory.CreateCSharpTestState(completionImplementation,
                           <Document><![CDATA[
class Program
{
    static void Main(string[] args)
    {
        int aaz = 0;
        args = $$
    }
}]]></Document>, extraExportedTypes:={GetType(CSharpEditorFormattingService)}.ToList())
                state.SendTypeChars("a")
                Await state.WaitForAsynchronousOperationsAsync().ConfigureAwait(True)
                Await state.AssertSelectedCompletionItem("args", isHardSelected:=True).ConfigureAwait(True)
            End Using
        End Function

        <MemberData(NameOf(AllCompletionImplementations))>
        <WpfTheory, Trait(Traits.Feature, Traits.Features.Completion)>
        Public Async Function TargetTypePreselection_DoesNotOverrideEnumPreselection(completionImplementation As CompletionImplementation) As Task
            Using state = TestStateFactory.CreateCSharpTestState(completionImplementation,
                           <Document><![CDATA[
enum E
{

}

class Program
{
    static void Main(string[] args)
    {
        E e;
        e = $$
    }
}]]></Document>, extraExportedTypes:={GetType(CSharpEditorFormattingService)}.ToList())
                state.SendInvokeCompletionList()
                Await state.WaitForAsynchronousOperationsAsync().ConfigureAwait(True)
                Await state.AssertSelectedCompletionItem("E", isHardSelected:=True).ConfigureAwait(True)
            End Using
        End Function

        <MemberData(NameOf(AllCompletionImplementations))>
        <WpfTheory, Trait(Traits.Feature, Traits.Features.Completion)>
        Public Async Function TargetTypePreselection_DoesNotOverrideEnumPreselection2(completionImplementation As CompletionImplementation) As Task
            Using state = TestStateFactory.CreateCSharpTestState(completionImplementation,
                           <Document><![CDATA[
enum E
{
    A
}

class Program
{
    static void Main(string[] args)
    {
        E e = E.A;
        if (e == $$
    }
}]]></Document>, extraExportedTypes:={GetType(CSharpEditorFormattingService)}.ToList())
                state.SendInvokeCompletionList()
                Await state.WaitForAsynchronousOperationsAsync().ConfigureAwait(True)
                Await state.AssertSelectedCompletionItem("E", isHardSelected:=True).ConfigureAwait(True)
            End Using
        End Function

        <MemberData(NameOf(AllCompletionImplementations))>
        <WpfTheory, Trait(Traits.Feature, Traits.Features.Completion)>
        Public Async Function TargetTypePreselection3(completionImplementation As CompletionImplementation) As Task
            Using state = TestStateFactory.CreateCSharpTestState(completionImplementation,
                           <Document><![CDATA[
class D {}

class Program
{
    static void Main(string[] args)
    {
       int cw = 7;
       D cx = new D();
       D cx2 = $$
    }
}]]></Document>, extraExportedTypes:={GetType(CSharpEditorFormattingService)}.ToList())
                state.SendTypeChars("c")
                Await state.WaitForAsynchronousOperationsAsync().ConfigureAwait(True)
                Await state.AssertSelectedCompletionItem("cx", isHardSelected:=True).ConfigureAwait(True)
            End Using
        End Function

        <MemberData(NameOf(AllCompletionImplementations))>
        <WpfTheory, Trait(Traits.Feature, Traits.Features.Completion)>
        Public Async Function TargetTypePreselectionLocalsOverType(completionImplementation As CompletionImplementation) As Task
            Using state = TestStateFactory.CreateCSharpTestState(completionImplementation,
                           <Document><![CDATA[
class A {}

class Program
{
    static void Main(string[] args)
    {
       A cx = new A();
       A cx2 = $$
    }
}]]></Document>, extraExportedTypes:={GetType(CSharpEditorFormattingService)}.ToList())
                state.SendTypeChars("c")
                Await state.WaitForAsynchronousOperationsAsync().ConfigureAwait(True)
                Await state.AssertSelectedCompletionItem("cx", isHardSelected:=True).ConfigureAwait(True)
            End Using
        End Function

        <MemberData(NameOf(AllCompletionImplementations))>
        <WpfTheory, Trait(Traits.Feature, Traits.Features.Completion)>
        Public Async Function TargetTypePreselectionParameterOverMethod(completionImplementation As CompletionImplementation) As Task
            Using state = TestStateFactory.CreateCSharpTestState(completionImplementation,
                           <Document><![CDATA[
class Program
{
    bool f;

    void goo(bool x) { }

    void Main(string[] args) 
    {
        goo($$) // Not "Equals"
    }
}]]></Document>, extraExportedTypes:={GetType(CSharpEditorFormattingService)}.ToList())
                state.SendInvokeCompletionList()
                Await state.WaitForAsynchronousOperationsAsync().ConfigureAwait(True)
                Await state.AssertSelectedCompletionItem("f", isHardSelected:=True).ConfigureAwait(True)
            End Using
        End Function

        <MemberData(NameOf(AllCompletionImplementations))>
        <WpfTheory(Skip:="https://github.com/dotnet/roslyn/issues/6942"), Trait(Traits.Feature, Traits.Features.Completion)>
        Public Async Function TargetTypePreselectionConvertibility1(completionImplementation As CompletionImplementation) As Task
            Using state = TestStateFactory.CreateCSharpTestState(completionImplementation,
                           <Document><![CDATA[
abstract class C {}
class D : C {}
class Program
{
    static void Main(string[] args)
    {
       D cx = new D();
       C cx2 = $$
    }
}]]></Document>, extraExportedTypes:={GetType(CSharpEditorFormattingService)}.ToList())
                state.SendTypeChars("c")
                Await state.WaitForAsynchronousOperationsAsync().ConfigureAwait(True)
                Await state.AssertSelectedCompletionItem("cx", isHardSelected:=True).ConfigureAwait(True)
            End Using
        End Function

        <MemberData(NameOf(AllCompletionImplementations))>
        <WpfTheory, Trait(Traits.Feature, Traits.Features.Completion)>
        Public Async Function TargetTypePreselectionLocalOverProperty(completionImplementation As CompletionImplementation) As Task
            Using state = TestStateFactory.CreateCSharpTestState(completionImplementation,
                           <Document><![CDATA[
class Program
{
    public int aaa { get; }

     void Main(string[] args)
    {
        int aaq;

        int y = a$$
    }
}]]></Document>, extraExportedTypes:={GetType(CSharpEditorFormattingService)}.ToList())
                state.SendInvokeCompletionList()
                Await state.WaitForAsynchronousOperationsAsync().ConfigureAwait(True)
                Await state.AssertSelectedCompletionItem("aaq", isHardSelected:=True).ConfigureAwait(True)
            End Using
        End Function

        <MemberData(NameOf(AllCompletionImplementations))>
        <WpfTheory, Trait(Traits.Feature, Traits.Features.Completion)>
        <WorkItem(12254, "https://github.com/dotnet/roslyn/issues/12254")>
        Public Async Function TestGenericCallOnTypeContainingAnonymousType(completionImplementation As CompletionImplementation) As Task
            Using state = TestStateFactory.CreateCSharpTestState(completionImplementation,
                           <Document><![CDATA[
using System.Linq;

class Program
{
    static void Main(string[] args)
    {
        new[] { new { x = 1 } }.ToArr$$
    }
}]]></Document>, extraExportedTypes:={GetType(CSharpEditorFormattingService)}.ToList())

                state.SendInvokeCompletionList()
                state.SendTypeChars("(")

                Await state.WaitForAsynchronousOperationsAsync().ConfigureAwait(True)
                state.AssertMatchesTextStartingAtLine(7, "new[] { new { x = 1 } }.ToArray(")
            End Using
        End Function

        <MemberData(NameOf(AllCompletionImplementations))>
        <WpfTheory, Trait(Traits.Feature, Traits.Features.Completion)>
        Public Async Function TargetTypePreselectionSetterValuey(completionImplementation As CompletionImplementation) As Task
            Using state = TestStateFactory.CreateCSharpTestState(completionImplementation,
                           <Document><![CDATA[
class Program
{
    int _x;
    int X
    {
        set
        {
            _x = $$
        }
    }
}]]></Document>, extraExportedTypes:={GetType(CSharpEditorFormattingService)}.ToList())
                state.SendInvokeCompletionList()
                Await state.WaitForAsynchronousOperationsAsync().ConfigureAwait(True)
                Await state.AssertSelectedCompletionItem("value", isHardSelected:=True).ConfigureAwait(True)
            End Using
        End Function

        <MemberData(NameOf(AllCompletionImplementations))>
        <WpfTheory, Trait(Traits.Feature, Traits.Features.Completion)>
        <WorkItem(12530, "https://github.com/dotnet/roslyn/issues/12530")>
        Public Async Function TestAnonymousTypeDescription(completionImplementation As CompletionImplementation) As Task
            Using state = TestStateFactory.CreateCSharpTestState(completionImplementation,
                           <Document><![CDATA[
using System.Linq;

class Program
{
    static void Main(string[] args)
    {
        new[] { new { x = 1 } }.ToArr$$
    }
}]]></Document>, extraExportedTypes:={GetType(CSharpEditorFormattingService)}.ToList())
                state.SendInvokeCompletionList()
                Await state.WaitForAsynchronousOperationsAsync()
                Await state.AssertSelectedCompletionItem(description:=
$"({ CSharpFeaturesResources.extension }) 'a[] System.Collections.Generic.IEnumerable<'a>.ToArray<'a>()

{ FeaturesResources.Anonymous_Types_colon }
    'a { FeaturesResources.is_ } new {{ int x }}")
            End Using
        End Function

        <MemberData(NameOf(AllCompletionImplementations))>
        <WpfTheory, Trait(Traits.Feature, Traits.Features.Completion)>
        Public Async Function TestRecursiveGenericSymbolKey(completionImplementation As CompletionImplementation) As Task
            Using state = TestStateFactory.CreateCSharpTestState(completionImplementation,
                           <Document><![CDATA[
using System.Collections.Generic;

class Program
{
    static void ReplaceInList<T>(List<T> list, T oldItem, T newItem)
    {
        $$
    }
}]]></Document>, extraExportedTypes:={GetType(CSharpEditorFormattingService)}.ToList())

                state.SendTypeChars("list")
                state.SendTypeChars(".")
                Await state.AssertCompletionSession()
                state.SendTypeChars("Add")

                Await state.AssertSelectedCompletionItem("Add", description:="void List<T>.Add(T item)")
            End Using
        End Function

        <MemberData(NameOf(AllCompletionImplementations))>
        <WpfTheory, Trait(Traits.Feature, Traits.Features.Completion)>
        Public Async Function TestCommitNamedParameterWithColon(completionImplementation As CompletionImplementation) As Task
            Using state = TestStateFactory.CreateCSharpTestState(completionImplementation,
                           <Document><![CDATA[
using System.Collections.Generic;

class Program
{
    static void Main(int args)
    {
        Main(args$$
    }
}]]></Document>, extraExportedTypes:={GetType(CSharpEditorFormattingService)}.ToList())

                state.SendInvokeCompletionList()
                state.SendTypeChars(":")
                Await state.AssertNoCompletionSession()
                Assert.Contains("args:", state.GetLineTextFromCaretPosition())
            End Using
        End Function

        <WorkItem(13481, "https://github.com/dotnet/roslyn/issues/13481")>
        <MemberData(NameOf(AllCompletionImplementations))>
        <WpfTheory, Trait(Traits.Feature, Traits.Features.Completion)>
        Public Async Function TestBackspaceSelection1(completionImplementation As CompletionImplementation) As Task
            Using state = TestStateFactory.CreateCSharpTestState(completionImplementation,
                <Document><![CDATA[
using System;

class Program
{
    static void Main()
    {
        DateTimeOffset$$
    }
}
            ]]></Document>)
                state.Workspace.Options = state.Workspace.Options.WithChangedOption(
                    CompletionOptions.TriggerOnDeletion, LanguageNames.CSharp, True)

                For Each c In "Offset"
                    state.SendBackspace()
                    Await state.WaitForAsynchronousOperationsAsync()
                Next

                Await state.AssertCompletionSession()
                Await state.AssertSelectedCompletionItem("DateTime")
            End Using
        End Function

        <WorkItem(13481, "https://github.com/dotnet/roslyn/issues/13481")>
        <MemberData(NameOf(AllCompletionImplementations))>
        <WpfTheory, Trait(Traits.Feature, Traits.Features.Completion)>
        Public Async Function TestBackspaceSelection2(completionImplementation As CompletionImplementation) As Task
            Using state = TestStateFactory.CreateCSharpTestState(completionImplementation,
                <Document><![CDATA[
using System;

class Program
{
    static void Main()
    {
        DateTimeOffset.$$
    }
}
            ]]></Document>)
                state.Workspace.Options = state.Workspace.Options.WithChangedOption(
                    CompletionOptions.TriggerOnDeletion, LanguageNames.CSharp, True)

                For Each c In "Offset."
                    state.SendBackspace()
                    Await state.WaitForAsynchronousOperationsAsync()
                Next

                Await state.AssertCompletionSession()
                Await state.AssertSelectedCompletionItem("DateTime")
            End Using
        End Function

        <WorkItem(14465, "https://github.com/dotnet/roslyn/issues/14465")>
        <MemberData(NameOf(AllCompletionImplementations))>
        <WpfTheory, Trait(Traits.Feature, Traits.Features.Completion)>
        Public Async Function TypingNumberShouldNotDismiss1(completionImplementation As CompletionImplementation) As Task
            Using state = TestStateFactory.CreateCSharpTestState(completionImplementation,
                <Document><![CDATA[
class C
{
    void Moo1()
    {
        new C()$$
    }
}
            ]]></Document>)

                state.SendTypeChars(".")
                Await state.AssertCompletionSession()
                state.SendTypeChars("1")
                Await state.AssertSelectedCompletionItem("Moo1")
            End Using
        End Function

        <WorkItem(14085, "https://github.com/dotnet/roslyn/issues/14085")>
        <MemberData(NameOf(AllCompletionImplementations))>
        <WpfTheory, Trait(Traits.Feature, Traits.Features.Completion)>
        Public Async Function TargetTypingDoesNotOverrideExactMatch(completionImplementation As CompletionImplementation) As Task
            Using state = TestStateFactory.CreateCSharpTestState(completionImplementation,
                <Document><![CDATA[
using System.IO;
class C
{
    void Moo1()
    {
        string path = $$
    }
}
            ]]></Document>)

                state.SendTypeChars("Path")
                Await state.AssertCompletionSession()
                Await state.AssertSelectedCompletionItem("Path")
            End Using
        End Function

        <WorkItem(14085, "https://github.com/dotnet/roslyn/issues/14085")>
        <MemberData(NameOf(AllCompletionImplementations))>
        <WpfTheory, Trait(Traits.Feature, Traits.Features.Completion)>
        Public Async Function MRUOverTargetTyping(completionImplementation As CompletionImplementation) As Task
            Using state = TestStateFactory.CreateCSharpTestState(completionImplementation,
                <Document><![CDATA[
using System.IO;
using System.Threading.Tasks;
class C
{
    async Task Moo()
    {
        await Moo().$$
    }
}
            ]]></Document>)

                state.SendTypeChars("Configure")
                state.SendTab()
                For i = 1 To "ConfigureAwait".Length
                    state.SendBackspace()
                Next
                state.SendInvokeCompletionList()
                Await state.AssertCompletionSession()
                Await state.AssertSelectedCompletionItem("ConfigureAwait")
            End Using
        End Function

        <MemberData(NameOf(AllCompletionImplementations))>
        <WpfTheory, Trait(Traits.Feature, Traits.Features.Completion)>
        Public Async Function MovingCaretToStartSoftSelects(completionImplementation As CompletionImplementation) As Task
            Using state = TestStateFactory.CreateCSharpTestState(completionImplementation,
                              <Document>
using System;

class C
{
    void M()
    {
        $$
    }
}
                              </Document>)

                state.SendTypeChars("Conso")
                Await state.WaitForAsynchronousOperationsAsync()
                Await state.AssertSelectedCompletionItem(displayText:="Console", isHardSelected:=True)
                For Each ch In "Conso"
                    state.SendLeftKey()
                Next

                Await state.AssertSelectedCompletionItem(displayText:="Console", isHardSelected:=False)

                state.SendRightKey()
                Await state.AssertSelectedCompletionItem(displayText:="Console", isHardSelected:=True)
            End Using
        End Function

        <MemberData(NameOf(AllCompletionImplementations))>
        <WpfTheory, Trait(Traits.Feature, Traits.Features.Completion)>
        Public Async Function TestNoBlockOnCompletionItems1(completionImplementation As CompletionImplementation) As Task
            Dim tcs = New TaskCompletionSource(Of Boolean)
            Using state = TestStateFactory.CreateCSharpTestState(completionImplementation,
                              <Document>
                                  using $$
                              </Document>, {New TaskControlledCompletionProvider(tcs.Task)})

                state.Workspace.Options = state.Workspace.Options.WithChangedOption(
                    CompletionOptions.BlockForCompletionItems, LanguageNames.CSharp, False)

                state.SendTypeChars("Sys.")
                Await state.WaitForAsynchronousOperationsAsync()
                Await state.AssertNoCompletionSession()
                Assert.Contains("Sys.", state.GetLineTextFromCaretPosition())

                tcs.SetResult(True)
            End Using
        End Function

        <MemberData(NameOf(AllCompletionImplementations))>
        <WpfTheory, Trait(Traits.Feature, Traits.Features.Completion)>
        Public Async Function TestNoBlockOnCompletionItems2(completionImplementation As CompletionImplementation) As Task
            Using state = TestStateFactory.CreateCSharpTestState(completionImplementation,
                              <Document>
                                  using $$
                              </Document>, {New TaskControlledCompletionProvider(Task.FromResult(True))})

                state.Workspace.Options = state.Workspace.Options.WithChangedOption(
                    CompletionOptions.BlockForCompletionItems, LanguageNames.CSharp, False)

                state.SendTypeChars("Sys")
                Await state.WaitForAsynchronousOperationsAsync()
                Await state.AssertSelectedCompletionItem(displayText:="System")
                state.SendTypeChars(".")
                Assert.Contains("System.", state.GetLineTextFromCaretPosition())
            End Using
        End Function

        <MemberData(NameOf(AllCompletionImplementations))>
        <WpfTheory, Trait(Traits.Feature, Traits.Features.Completion)>
        Public Async Function TestNoBlockOnCompletionItems4(completionImplementation As CompletionImplementation) As Task
            ' This test verifies a scenario with the following conditions:
            ' a. A slow completion provider
            ' b. The block option set to false.
            ' Scenario:
            ' 1. Type 'Sys'
            ' 2. Send CommitIfUnique (Ctrl + space)
            ' 3. Wait for 250ms.
            ' 4. Verify that there is no completion window shown. In the new completion, we can just start the verification and check that the verification is still running.
            ' 5. Check that the commit is not yet provided: there is 'Sys' but no 'System'
            ' 6. Simulate unblocking the provider.
            ' 7. Verify that the completion completes CommitIfUnique.
            Dim tcs = New TaskCompletionSource(Of Boolean)
            Dim provider = New TaskControlledCompletionProvider(tcs.Task)
            Using state = TestStateFactory.CreateCSharpTestState(completionImplementation,
                              <Document>
                                  using $$
                              </Document>, {provider})

                state.Workspace.Options = state.Workspace.Options.WithChangedOption(
                    CompletionOptions.BlockForCompletionItems, LanguageNames.CSharp, False)

                state.SendTypeChars("Sys")

                If completionImplementation = CompletionImplementation.Legacy Then
                    state.SendCommitUniqueCompletionListItem()
                    Await Task.Delay(250)

                    state.AssertNoCompletionSessionWithNoBlock()
                    Assert.Contains("Sys", state.GetLineTextFromCaretPosition())
                    Assert.DoesNotContain("System", state.GetLineTextFromCaretPosition())
                    tcs.SetResult(True)
                Else
                    Dim task1 As Task = Nothing
                    Dim task2 As Task = Nothing

                    Dim providerCalledHandler =
                        Sub()
                            task2 = New Task(
                            Sub()
                                Thread.Sleep(250)
                                Try
                                    ' 3. Check that the other task is running/hanging.
                                    Assert.Equal(TaskStatus.Running, task1.Status)
                                    Assert.Contains("Sys", state.GetLineTextFromCaretPosition())
                                    Assert.DoesNotContain("System", state.GetLineTextFromCaretPosition())
                                    ' Need the Finally to avoid hangs if any of Asserts failed, the task will never complete and Task.WhenAll will wait forever.
                                Finally
                                    ' 4. Unblock the first task and the main thread.
                                    tcs.SetResult(True)
                                End Try
                            End Sub)

                            task1 = Task.Run(
                            Sub()
                                task2.Start()
                                ' 2. Hang here as well: getting items is waiting provider to respond.
                                Dim completionItem = state.GetSelectedItemOpt()
                            End Sub)


                        End Sub

                    AddHandler provider.ProviderCalled, providerCalledHandler

                    ' SendCommitUniqueCompletionListItem is a synchronous operation. 
                    ' It guarantees that ProviderCalled will be triggered and after that the completion will hang waiting for a task to be resolved.
                    ' In the new completion, when pressed <ctrl>-<space>, we have to wait for the aggregate operation to complete.
                    ' 1. Hang here.
                    state.SendCommitUniqueCompletionListItem()

                    Assert.NotNull(task1)
                    Assert.NotNull(task2)
                    Await Task.WhenAll(task1, task2)
                End If

                Await state.WaitForAsynchronousOperationsAsync()
                Await state.AssertNoCompletionSession()
                Assert.Contains("System", state.GetLineTextFromCaretPosition())
            End Using
        End Function

        <MemberData(NameOf(AllCompletionImplementations))>
        <WpfTheory, Trait(Traits.Feature, Traits.Features.Completion)>
        Public Async Function TestNoBlockOnCompletionItems3(completionImplementation As CompletionImplementation) As Task
            ' This test verifies a scenario with the following conditions:
            ' a. A slow completion provider
            ' b. The block option set to false.
            ' Scenario:
            ' 1. Type 'Sys'
            ' 2. Send CommitIfUnique (Ctrl + space)
            ' 3. Wait for 250ms.
            ' 4. Verify that there is no completion window shown. In the new completion, we can just start the verification and check that the verification is still running.
            ' 5. Check that the commit is not yet provided: there is 'Sys' but no 'System'
            ' 6. The next statement in the UI thread after CommitIfUnique is typing 'a'.
            ' 7. Simulate unblocking the provider.
            ' 8. Verify that 
            ' 8.a. The old completion adds 'a' to 'Sys' and displays 'Sysa'. CommitIfUnique is canceled because it was interrupted by typing 'a'.
            ' 8.b. The new completion completes CommitIfUnique and then adds 'a'.
            Dim tcs = New TaskCompletionSource(Of Boolean)
            Dim provider = New TaskControlledCompletionProvider(tcs.Task)
            Using state = TestStateFactory.CreateCSharpTestState(completionImplementation,
                              <Document>
                                  using $$
                              </Document>, {provider})

                state.Workspace.Options = state.Workspace.Options.WithChangedOption(
                    CompletionOptions.BlockForCompletionItems, LanguageNames.CSharp, False)

                state.SendTypeChars("Sys")
                If completionImplementation = CompletionImplementation.Legacy Then
                    state.SendCommitUniqueCompletionListItem()
                    Await Task.Delay(250)
                    state.AssertNoCompletionSessionWithNoBlock()
                    Assert.Contains("Sys", state.GetLineTextFromCaretPosition())
                    Assert.DoesNotContain("System", state.GetLineTextFromCaretPosition())

                    state.SendTypeChars("a")

                    tcs.SetResult(True)

                    Await state.WaitForAsynchronousOperationsAsync()
                    Await state.AssertCompletionSession()
                    Assert.Contains("Sysa", state.GetLineTextFromCaretPosition())
                Else
                    Dim task1 As Task = Nothing
                    Dim task2 As Task = Nothing

                    Dim providerCalledHandler =
                        Sub()
                            task2 = New Task(
                                Sub()
                                    Thread.Sleep(250)
                                    Try
                                        ' 3. Check that the other task is running/hanging.
                                        Assert.Equal(TaskStatus.Running, task1.Status)
                                        Assert.Contains("Sys", state.GetLineTextFromCaretPosition())
                                        Assert.DoesNotContain("System", state.GetLineTextFromCaretPosition())
                                        ' Need the Finally to avoid hangs if any of Asserts failed, the task will never complete and Task.WhenAll will wait forever.
                                    Finally
                                        ' 4. Unblock the first task and the main thread.
                                        tcs.SetResult(True)
                                    End Try
                                End Sub)

                            task1 = Task.Run(
                            Sub()
                                task2.Start()
                                ' 2. Hang here as well: getting items is waiting provider to respond.
                                Dim completionItem = state.GetSelectedItemOpt()
                            End Sub)
                        End Sub

                    AddHandler provider.ProviderCalled, providerCalledHandler

                    ' SendCommitUniqueCompletionListItem is a synchronous operation. 
                    ' It guarantees that ProviderCalled will be triggered and after that the completion will hang waiting for a task to be resolved.
                    ' In the new completion, when pressed <ctrl>-<space>, we have to wait for the aggregate operation to complete.
                    ' 1. Hang here.
                    state.SendCommitUniqueCompletionListItem()
                    ' 5. Put insertion of 'a' into the edtior queue. It can be executed in the foreground thread only
                    state.SendTypeChars("a")

                    Assert.NotNull(task1)
                    Assert.NotNull(task2)
                    Await Task.WhenAll(task1, task2)

                    Await state.WaitForAsynchronousOperationsAsync()
                    Await state.AssertNoCompletionSession()
                    ' Here is a difference between the old and the new completions:
                    ' The old completion adds 'a' to 'Sys' and displays 'Sysa'. CommitIfUnique is canceled because it was interrupted by typing 'a'.
                    ' The new completion completes CommitIfUnique and then adds 'a'.
                    Assert.Contains("Systema", state.GetLineTextFromCaretPosition())
                End If
            End Using
        End Function

        Private Class TaskControlledCompletionProvider
            Inherits CompletionProvider

            Private ReadOnly _task As Task

            Public Event ProviderCalled()

            Public Sub New(task As Task)
                _task = task
            End Sub

            Public Overrides Function ProvideCompletionsAsync(context As CompletionContext) As Task
                RaiseEvent ProviderCalled()
                Return _task
            End Function
        End Class

        <InlineData(CompletionImplementation.Legacy)>
        <InlineData(CompletionImplementation.Modern, Skip:="https://github.com/dotnet/roslyn/issues/29110")>
        <WpfTheory, Trait(Traits.Feature, Traits.Features.Completion)>
        Public Async Function Filters_EmptyList1(completionImplementation As CompletionImplementation) As Task
            Using state = TestStateFactory.CreateCSharpTestState(completionImplementation,
                <Document><![CDATA[
using System.IO;
using System.Threading.Tasks;
class C
{
    async Task Moo()
    {
        var x = asd$$
    }
}
            ]]></Document>)

                state.SendInvokeCompletionList()
                Await state.WaitForAsynchronousOperationsAsync()
                Dim filters = state.GetCompletionItemFilters()
                Dim dict = New Dictionary(Of CompletionItemFilter, Boolean)
                For Each f In filters
                    dict(f) = False
                Next

                dict(CompletionItemFilter.InterfaceFilter) = True

                Dim args = New CompletionItemFilterStateChangedEventArgs(dict.ToImmutableDictionary())
                state.RaiseFiltersChanged(args)
                Await state.WaitForAsynchronousOperationsAsync()
                Assert.Null(state.GetSelectedItem())

            End Using
        End Function

        <InlineData(CompletionImplementation.Legacy)>
        <InlineData(CompletionImplementation.Modern, Skip:="https://github.com/dotnet/roslyn/issues/29110")>
        <WpfTheory, Trait(Traits.Feature, Traits.Features.Completion)>
        Public Async Function Filters_EmptyList2(completionImplementation As CompletionImplementation) As Task
            Using state = TestStateFactory.CreateCSharpTestState(completionImplementation,
                <Document><![CDATA[
using System.IO;
using System.Threading.Tasks;
class C
{
    async Task Moo()
    {
        var x = asd$$
    }
}
            ]]></Document>)

                state.SendInvokeCompletionList()
                Await state.WaitForAsynchronousOperationsAsync()
                Dim filters = state.GetCompletionItemFilters()
                Dim dict = New Dictionary(Of CompletionItemFilter, Boolean)
                For Each f In filters
                    dict(f) = False
                Next

                dict(CompletionItemFilter.InterfaceFilter) = True

                Dim args = New CompletionItemFilterStateChangedEventArgs(dict.ToImmutableDictionary())
                state.RaiseFiltersChanged(args)
                Await state.WaitForAsynchronousOperationsAsync()
                Assert.Null(state.GetSelectedItem())
                state.SendTab()
                Await state.AssertNoCompletionSession()

            End Using
        End Function

        <InlineData(CompletionImplementation.Legacy)>
        <InlineData(CompletionImplementation.Modern, Skip:="https://github.com/dotnet/roslyn/issues/29110")>
        <WpfTheory, Trait(Traits.Feature, Traits.Features.Completion)>
        Public Async Function Filters_EmptyList3(completionImplementation As CompletionImplementation) As Task
            Using state = TestStateFactory.CreateCSharpTestState(completionImplementation,
                <Document><![CDATA[
using System.IO;
using System.Threading.Tasks;
class C
{
    async Task Moo()
    {
        var x = asd$$
    }
}
            ]]></Document>)

                state.SendInvokeCompletionList()
                Await state.WaitForAsynchronousOperationsAsync()
                Dim filters = state.GetCompletionItemFilters()
                Dim dict = New Dictionary(Of CompletionItemFilter, Boolean)
                For Each f In filters
                    dict(f) = False
                Next

                dict(CompletionItemFilter.InterfaceFilter) = True

                Dim args = New CompletionItemFilterStateChangedEventArgs(dict.ToImmutableDictionary())
                state.RaiseFiltersChanged(args)
                Await state.WaitForAsynchronousOperationsAsync()
                Assert.Null(state.GetSelectedItem())
                state.SendReturn()
                Await state.AssertNoCompletionSession()

            End Using
        End Function

        <InlineData(CompletionImplementation.Legacy)>
        <InlineData(CompletionImplementation.Modern, Skip:="https://github.com/dotnet/roslyn/issues/29110")>
        <WpfTheory, Trait(Traits.Feature, Traits.Features.Completion)>
        Public Async Function Filters_EmptyList4(completionImplementation As CompletionImplementation) As Task
            Using state = TestStateFactory.CreateCSharpTestState(completionImplementation,
                <Document><![CDATA[
using System.IO;
using System.Threading.Tasks;
class C
{
    async Task Moo()
    {
        var x = asd$$
    }
}
            ]]></Document>)

                state.SendInvokeCompletionList()
                Await state.WaitForAsynchronousOperationsAsync()
                Dim filters = state.GetCompletionItemFilters()
                Dim dict = New Dictionary(Of CompletionItemFilter, Boolean)
                For Each f In filters
                    dict(f) = False
                Next

                dict(CompletionItemFilter.InterfaceFilter) = True

                Dim args = New CompletionItemFilterStateChangedEventArgs(dict.ToImmutableDictionary())
                state.RaiseFiltersChanged(args)
                Await state.WaitForAsynchronousOperationsAsync()
                Assert.Null(state.GetSelectedItem())
                state.SendTypeChars(".")
                Await state.AssertNoCompletionSession()
            End Using
        End Function

        <MemberData(NameOf(AllCompletionImplementations))>
        <WpfTheory, Trait(Traits.Feature, Traits.Features.Completion)>
        <WorkItem(15881, "https://github.com/dotnet/roslyn/issues/15881")>
        Public Async Function CompletionAfterDotBeforeAwaitTask(completionImplementation As CompletionImplementation) As Task
            Using state = TestStateFactory.CreateCSharpTestState(completionImplementation,
                <Document><![CDATA[
using System.Threading.Tasks;

class C
{
    async Task Moo()
    {
        Task.$$
        await Task.Delay(50);
    }
}
            ]]></Document>)

                state.SendInvokeCompletionList()
                Await state.AssertCompletionSession()
            End Using
        End Function

        <WorkItem(14704, "https://github.com/dotnet/roslyn/issues/14704")>
        <MemberData(NameOf(AllCompletionImplementations))>
        <WpfTheory, Trait(Traits.Feature, Traits.Features.Completion)>
        Public Async Function BackspaceTriggerSubstringMatching(completionImplementation As CompletionImplementation) As Task
            Using state = TestStateFactory.CreateCSharpTestState(completionImplementation,
                              <Document>
using System;
class Program
{
    static void Main(string[] args)
    {
        if (Environment$$
    }
}
                              </Document>)

                Dim key = New OptionKey(CompletionOptions.TriggerOnDeletion, LanguageNames.CSharp)
                state.Workspace.Options = state.Workspace.Options.WithChangedOption(key, True)

                state.SendBackspace()
                Await state.AssertSelectedCompletionItem(displayText:="Environment", isHardSelected:=True)
            End Using
        End Function

        <WorkItem(16236, "https://github.com/dotnet/roslyn/issues/16236")>
        <MemberData(NameOf(AllCompletionImplementations))>
        <WpfTheory, Trait(Traits.Feature, Traits.Features.Completion)>
        Public Async Function AttributeNamedParameterEqualsItemCommittedOnSpace(completionImplementation As CompletionImplementation) As Task
            Using state = TestStateFactory.CreateCSharpTestState(completionImplementation,
                              <Document>
[A($$)]
class AAttribute: Attribute
{
    public string Skip { get; set; }
} </Document>)
                state.SendTypeChars("Skip")
                Await state.AssertCompletionSession()
                state.SendTypeChars(" ")
                Await state.AssertNoCompletionSession()
                Assert.Equal("[A(Skip )]", state.GetLineTextFromCaretPosition())
            End Using
        End Function

        <WorkItem(362890, "https://devdiv.visualstudio.com/DevDiv/_workitems?id=362890")>
        <InlineData(CompletionImplementation.Legacy)>
        <InlineData(CompletionImplementation.Modern, Skip:="https://github.com/dotnet/roslyn/issues/29110")>
        <WpfTheory, Trait(Traits.Feature, Traits.Features.Completion)>
        Public Async Function TestFilteringAfterSimpleInvokeShowsAllItemsMatchingFilter(completionImplementation As CompletionImplementation) As Task
            Using state = TestStateFactory.CreateCSharpTestState(completionImplementation,
                <Document><![CDATA[

enum Color
{
    Red,
    Green,
    Blue
}

class C
{
    void M()
    {
        Color.Re$$d
    }
}
            ]]></Document>)

                state.SendInvokeCompletionList()
                Await state.AssertSelectedCompletionItem("Red")
                state.CompletionItemsContainsAll(displayText:={"Red", "Green", "Blue", "Equals"})

                Dim filters = state.GetCompletionItemFilters()
                Dim dict = New Dictionary(Of CompletionItemFilter, Boolean)
                For Each f In filters
                    dict(f) = False
                Next

                dict(CompletionItemFilter.EnumFilter) = True

                Dim args = New CompletionItemFilterStateChangedEventArgs(dict.ToImmutableDictionary())
                state.RaiseFiltersChanged(args)
                Await state.AssertSelectedCompletionItem("Red")
                state.CompletionItemsContainsAll(displayText:={"Red", "Green", "Blue"})
                Assert.False(state.GetCompletionItems().Any(Function(i) i.DisplayText = "Equals"))

                For Each f In filters
                    dict(f) = False
                Next

                args = New CompletionItemFilterStateChangedEventArgs(dict.ToImmutableDictionary())
                state.RaiseFiltersChanged(args)
                Await state.AssertSelectedCompletionItem("Red")
                state.CompletionItemsContainsAll(displayText:={"Red", "Green", "Blue", "Equals"})

            End Using
        End Function

        <WorkItem(16236, "https://github.com/dotnet/roslyn/issues/16236")>
        <MemberData(NameOf(AllCompletionImplementations))>
        <WpfTheory, Trait(Traits.Feature, Traits.Features.Completion)>
        Public Async Function NameCompletionSorting(completionImplementation As CompletionImplementation) As Task
            Using state = TestStateFactory.CreateCSharpTestState(completionImplementation,
                              <Document>
interface ISyntaxFactsService {}
class C
{
    void M()
    {
        ISyntaxFactsService $$
    }
} </Document>)
                state.SendInvokeCompletionList()
                Await state.AssertCompletionSession()

                Dim expectedOrder =
                    {
                        "syntaxFactsService",
                        "syntaxFacts",
                        "factsService",
                        "syntax",
                        "service"
                    }

                state.AssertItemsInOrder(expectedOrder)
            End Using
        End Function

        <MemberData(NameOf(AllCompletionImplementations))>
        <WpfTheory, Trait(Traits.Feature, Traits.Features.Completion)>
        Public Sub TestLargeChangeBrokenUpIntoSmallTextChanges(completionImplementation As CompletionImplementation)
            Dim provider = New MultipleChangeCompletionProvider()

            Using state = TestStateFactory.CreateCSharpTestState(completionImplementation,
                <Document><![CDATA[
using System;
class C
{
    void goo() {
        return $$
    }
}]]></Document>, {provider})

                Dim testDocument = state.Workspace.Documents(0)
                Dim textBuffer = testDocument.TextBuffer

                Dim snapshotBeforeCommit = textBuffer.CurrentSnapshot
                provider.SetInfo(snapshotBeforeCommit.GetText(), testDocument.CursorPosition.Value)

                ' First send a space to trigger out special completionImplementation provider.
                state.SendInvokeCompletionList()
                state.SendTab()

                ' Verify that we see the entire change
                Dim finalText = textBuffer.CurrentSnapshot.GetText()
                Assert.Equal(
"using NewUsing;
using System;
class C
{
    void goo() {
        return InsertedItem
    }
}", finalText)

                Dim changes = snapshotBeforeCommit.Version.Changes
                ' This should have happened as two text changes to the buffer.
                Assert.Equal(2, changes.Count)

                Dim actualChanges = changes.ToArray()
                Dim firstChange = actualChanges(0)
                Assert.Equal(New Span(0, 0), firstChange.OldSpan)
                Assert.Equal("using NewUsing;", firstChange.NewText)

                Dim secondChange = actualChanges(1)
                Assert.Equal(New Span(testDocument.CursorPosition.Value, 0), secondChange.OldSpan)
                Assert.Equal("InsertedItem", secondChange.NewText)

                ' Make sure new edits happen after the text that was inserted.
                state.SendTypeChars("1")

                finalText = textBuffer.CurrentSnapshot.GetText()
                Assert.Equal(
"using NewUsing;
using System;
class C
{
    void goo() {
        return InsertedItem1
    }
}", finalText)
            End Using
        End Sub

        <MemberData(NameOf(AllCompletionImplementations))>
        <WpfTheory, Trait(Traits.Feature, Traits.Features.Completion)>
        Public Sub TestLargeChangeBrokenUpIntoSmallTextChanges2(completionImplementation As CompletionImplementation)
            Dim provider = New MultipleChangeCompletionProvider()

            Using state = TestStateFactory.CreateCSharpTestState(completionImplementation,
                <Document><![CDATA[
using System;
class C
{
    void goo() {
        return Custom$$
    }
}]]></Document>, {provider})

                Dim testDocument = state.Workspace.Documents(0)
                Dim textBuffer = testDocument.TextBuffer

                Dim snapshotBeforeCommit = textBuffer.CurrentSnapshot
                provider.SetInfo(snapshotBeforeCommit.GetText(), testDocument.CursorPosition.Value)

                ' First send a space to trigger out special completionImplementation provider.
                state.SendInvokeCompletionList()
                state.SendTab()

                ' Verify that we see the entire change
                Dim finalText = textBuffer.CurrentSnapshot.GetText()
                Assert.Equal(
"using NewUsing;
using System;
class C
{
    void goo() {
        return InsertedItem
    }
}", finalText)

                Dim changes = snapshotBeforeCommit.Version.Changes
                ' This should have happened as two text changes to the buffer.
                Assert.Equal(2, changes.Count)

                Dim actualChanges = changes.ToArray()
                Dim firstChange = actualChanges(0)
                Assert.Equal(New Span(0, 0), firstChange.OldSpan)
                Assert.Equal("using NewUsing;", firstChange.NewText)

                Dim secondChange = actualChanges(1)
                Assert.Equal(New Span(testDocument.CursorPosition.Value - "Custom".Length, "Custom".Length), secondChange.OldSpan)
                Assert.Equal("InsertedItem", secondChange.NewText)

                ' Make sure new edits happen after the text that was inserted.
                state.SendTypeChars("1")

                finalText = textBuffer.CurrentSnapshot.GetText()
                Assert.Equal(
"using NewUsing;
using System;
class C
{
    void goo() {
        return InsertedItem1
    }
}", finalText)
            End Using
        End Sub

        <WorkItem(296512, "https://devdiv.visualstudio.com/DevDiv/_workitems?id=296512")>
        <MemberData(NameOf(AllCompletionImplementations))>
        <WpfTheory, Trait(Traits.Feature, Traits.Features.Completion)>
        Public Async Function TestRegionDirectiveIndentation(completionImplementation As CompletionImplementation) As Task
            Using state = TestStateFactory.CreateCSharpTestState(completionImplementation,
                              <Document>
class C
{
    $$
}
                              </Document>, includeFormatCommandHandler:=True)

                state.SendTypeChars("#")
                Await state.WaitForAsynchronousOperationsAsync()

                Assert.Equal("#", state.GetLineFromCurrentCaretPosition().GetText())
                Await state.AssertCompletionSessionAfterTypingHash()

                state.SendTypeChars("reg")
                Await state.AssertSelectedCompletionItem(displayText:="region")
                state.SendReturn()
                Await state.AssertNoCompletionSession()
                Assert.Equal("    #region", state.GetLineFromCurrentCaretPosition().GetText())
                Assert.Equal(state.GetLineFromCurrentCaretPosition().End, state.GetCaretPoint().BufferPosition)

                state.SendReturn()
                Assert.Equal("", state.GetLineFromCurrentCaretPosition().GetText())
                state.SendTypeChars("#")
                Await state.WaitForAsynchronousOperationsAsync()

                Assert.Equal("#", state.GetLineFromCurrentCaretPosition().GetText())
                Await state.AssertCompletionSessionAfterTypingHash()

                state.SendTypeChars("endr")
                Await state.AssertSelectedCompletionItem(displayText:="endregion")
                state.SendReturn()
                Assert.Equal("    #endregion", state.GetLineFromCurrentCaretPosition().GetText())
                Assert.Equal(state.GetLineFromCurrentCaretPosition().End, state.GetCaretPoint().BufferPosition)

            End Using
        End Function

        <MemberData(NameOf(AllCompletionImplementations))>
        <WpfTheory, Trait(Traits.Feature, Traits.Features.Completion)>
        Public Async Function AfterIdentifierInCaseLabel(completionImplementation As CompletionImplementation) As Task
            Using state = TestStateFactory.CreateCSharpTestState(completionImplementation,
                              <Document>
class C
{
    void M()
    {
        switch (true)
        {
            case identifier $$
        }
    }
}
                              </Document>)

                state.SendTypeChars("w")
                Await state.AssertSelectedCompletionItem(displayText:="when", isHardSelected:=False)

                state.SendBackspace()
                state.SendTypeChars("i")
                Await state.AssertSelectedCompletionItem(displayText:="identifier", isHardSelected:=False)

            End Using
        End Function

        <MemberData(NameOf(AllCompletionImplementations))>
        <WpfTheory, Trait(Traits.Feature, Traits.Features.Completion)>
        Public Async Function AfterIdentifierInCaseLabel_ColorColor(completionImplementation As CompletionImplementation) As Task
            Using state = TestStateFactory.CreateCSharpTestState(completionImplementation,
                              <Document>
class identifier { }
class C
{
    const identifier identifier = null;
    void M()
    {
        switch (true)
        {
            case identifier $$
        }
    }
}
                              </Document>)

                state.SendTypeChars("w")
                Await state.AssertSelectedCompletionItem(displayText:="when", isHardSelected:=False)

                state.SendBackspace()
                state.SendTypeChars("i")
                Await state.AssertSelectedCompletionItem(displayText:="identifier", isHardSelected:=False)

            End Using
        End Function

        <MemberData(NameOf(AllCompletionImplementations))>
        <WpfTheory, Trait(Traits.Feature, Traits.Features.Completion)>
        Public Async Function AfterIdentifierInCaseLabel_ClassNameOnly(completionImplementation As CompletionImplementation) As Task
            Using state = TestStateFactory.CreateCSharpTestState(completionImplementation,
                              <Document>
class identifier { }
class C
{
    void M()
    {
        switch (true)
        {
            case identifier $$
        }
    }
}
                              </Document>)

                state.SendTypeChars("w")
                Await state.AssertSelectedCompletionItem(displayText:="identifier", isHardSelected:=False)

                state.SendBackspace()
                state.SendTypeChars("i")
                Await state.AssertSelectedCompletionItem(displayText:="identifier", isHardSelected:=False)

            End Using
        End Function

        <MemberData(NameOf(AllCompletionImplementations))>
        <WpfTheory, Trait(Traits.Feature, Traits.Features.Completion)>
        Public Async Function AfterDoubleIdentifierInCaseLabel(completionImplementation As CompletionImplementation) As Task
            Using state = TestStateFactory.CreateCSharpTestState(completionImplementation,
                              <Document>
class C
{
    void M()
    {
        switch (true)
        {
            case identifier identifier $$
        }
    }
}
                              </Document>)

                state.SendTypeChars("w")
                Await state.AssertSelectedCompletionItem(displayText:="when", isHardSelected:=True)

            End Using
        End Function

        <WorkItem(11959, "https://github.com/dotnet/roslyn/issues/11959")>
        <MemberData(NameOf(AllCompletionImplementations))>
        <WpfTheory, Trait(Traits.Feature, Traits.Features.Completion)>
        Public Async Function TestGenericAsyncTaskDeclaration(completionImplementation As CompletionImplementation) As Task
            Using state = TestStateFactory.CreateCSharpTestState(completionImplementation,
                              <Document>
namespace A.B
{
    class TestClass { }
}

namespace A
{
    class C
    {
        async Task&lt;A$$ Method()
        { }
    }
}
                              </Document>)

                state.SendTypeChars(".")
                Await state.AssertSelectedCompletionItem(displayText:="B", isSoftSelected:=True)
            End Using
        End Function

        <WorkItem(15348, "https://github.com/dotnet/roslyn/issues/15348")>
        <MemberData(NameOf(AllCompletionImplementations))>
        <WpfTheory, Trait(Traits.Feature, Traits.Features.Completion)>
        Public Async Function TestAfterCasePatternSwitchLabel(completionImplementation As CompletionImplementation) As Task
            Using state = TestStateFactory.CreateCSharpTestState(completionImplementation,
                              <Document>
class C
{
    void M()
    {    
        object o = 1;
        switch(o)
        {
            case int i:
                $$
                break;
        }
    }
}
                              </Document>)

                state.SendTypeChars("this")
                Await state.AssertSelectedCompletionItem(displayText:="this", isHardSelected:=True)
            End Using
        End Function

        <MemberData(NameOf(AllCompletionImplementations))>
        <WpfTheory, Trait(Traits.Feature, Traits.Features.Completion)>
        Public Async Function TestBackspaceInMiddleOfSelection(completionImplementation As CompletionImplementation) As Task
            Using state = TestStateFactory.CreateCSharpTestState(completionImplementation,
                              <Document>
public enum foo
{
    aaa
}

public class Program
{
    public static void Main(string[] args)
    {
        foo.a$$a
    }
}
                              </Document>)

                state.Workspace.Options = state.Workspace.Options.WithChangedOption(
                    CompletionOptions.TriggerOnDeletion, LanguageNames.CSharp, True)

                state.SendInvokeCompletionList()
                state.SendBackspace()
                Await state.AssertSelectedCompletionItem(displayText:="aaa", isHardSelected:=True)
            End Using
        End Function

        <MemberData(NameOf(AllCompletionImplementations))>
        <WpfTheory, Trait(Traits.Feature, Traits.Features.Completion)>
        Public Async Function TestBackspaceWithMultipleCharactersSelected(completionImplementation As CompletionImplementation) As Task
            Using state = TestStateFactory.CreateCSharpTestState(completionImplementation,
                              <Document>
using System;

public class Program
{
    public static void Main(string[] args)
    {
        Console.WriteLine$$
    }
}
                              </Document>)

                state.Workspace.Options = state.Workspace.Options.WithChangedOption(
                    CompletionOptions.TriggerOnDeletion, LanguageNames.CSharp, True)

                state.SendInvokeCompletionList()
                state.SelectAndMoveCaret(-6)
                state.SendBackspace()
                Await state.AssertSelectedCompletionItem(displayText:="Write", isHardSelected:=True)
            End Using
        End Function

        <WorkItem(30097, "https://github.com/dotnet/roslyn/issues/30097")>
        <MemberData(NameOf(AllCompletionImplementations))>
        <WpfTheory, Trait(Traits.Feature, Traits.Features.Completion)>
        Public Async Function TestMRUKeepsTwoRecentlyUsedItems(completionImplementation As CompletionImplementation) As Task
            Using state = TestStateFactory.CreateCSharpTestState(completionImplementation,
                              <Document>
class C
{
    public double Ma(double m) => m;

    public void Test()
    {    
        $$
    }
}
                              </Document>)

                state.SendTypeChars("M(M(M(M(")
                Await state.AssertNoCompletionSession()
                Assert.Equal("        Ma(m:(Ma(m:(", state.GetLineTextFromCaretPosition())
            End Using
        End Function

        <WorkItem(30097, "https://github.com/dotnet/roslyn/issues/30097")>
        <MemberData(NameOf(AllCompletionImplementations))>
        <WpfTheory, Trait(Traits.Feature, Traits.Features.Completion)>
        Public Async Function TestNamedParameterDoesNotAddExtraColon(completionImplementation As CompletionImplementation) As Task
            Using state = TestStateFactory.CreateCSharpTestState(completionImplementation,
                              <Document>
class C
{
    public double M(double some) => m;

    public void Test()
    {    
        $$
    }
}
                              </Document>)

                state.SendTypeChars("M(some:M(some:")
                Await state.AssertNoCompletionSession()
                Assert.Equal("        M(some:M(some:", state.GetLineTextFromCaretPosition())
            End Using
        End Function

        <MemberData(NameOf(AllCompletionImplementations))>
        <WpfTheory, Trait(Traits.Feature, Traits.Features.Completion)>
<<<<<<< HEAD
        Public Async Function TestSuggestionMode(completionImplementation As CompletionImplementation) As Task
=======
        Public Async Function TestTabAfterOverride(completionImplementation As CompletionImplementation) As Task
>>>>>>> a9f3e8e0
            Using state = TestStateFactory.CreateCSharpTestState(completionImplementation,
                              <Document>
class C
{
<<<<<<< HEAD
    void M()
    {    
        $$
    }
}
                              </Document>)

                state.ToggleSuggestionMode()
                Await state.WaitForAsynchronousOperationsAsync()
                state.SendTypeChars("s")
                Await state.AssertCompletionSession()
                Assert.True(state.HasSuggestedItem())
                Await state.AssertSelectedCompletionItem(displayText:="sbyte", isSoftSelected:=True)

                state.ToggleSuggestionMode()
                Await state.WaitForAsynchronousOperationsAsync()
                Await state.AssertCompletionSession()
                Assert.False(state.HasSuggestedItem())
                ' We want to soft select if we were already in soft select mode.
                Await state.AssertSelectedCompletionItem(displayText:="sbyte", isSoftSelected:=True)

                state.ToggleSuggestionMode()
                Await state.WaitForAsynchronousOperationsAsync()
                Await state.AssertCompletionSession()
                Assert.True(state.HasSuggestedItem())
                Await state.AssertSelectedCompletionItem(displayText:="sbyte", isSoftSelected:=True)
=======
    override $$
    public static void M() { }
}
                              </Document>)

                state.SendTypeChars("gethashcod")
                state.SendTab()
                Await state.AssertNoCompletionSession()
                state.AssertMatchesTextStartingAtLine(3, "    public override int GetHashCode()")
                state.AssertMatchesTextStartingAtLine(4, "    {")
                state.AssertMatchesTextStartingAtLine(5, "        return base.GetHashCode();")
                state.AssertMatchesTextStartingAtLine(6, "    }")
                state.AssertMatchesTextStartingAtLine(7, "    public static void M() { }")
>>>>>>> a9f3e8e0
            End Using
        End Function

        Private Class MultipleChangeCompletionProvider
            Inherits CompletionProvider

            Private _text As String
            Private _caretPosition As Integer

            Public Sub SetInfo(text As String, caretPosition As Integer)
                _text = text
                _caretPosition = caretPosition
            End Sub

            Public Overrides Function ProvideCompletionsAsync(context As CompletionContext) As Task
                context.AddItem(CompletionItem.Create(
                    "CustomItem",
                    rules:=CompletionItemRules.Default.WithMatchPriority(1000)))
                Return Task.CompletedTask
            End Function

            Public Overrides Function ShouldTriggerCompletion(text As SourceText, caretPosition As Integer, trigger As CompletionTrigger, options As OptionSet) As Boolean
                Return True
            End Function

            Public Overrides Function GetChangeAsync(document As Document, item As CompletionItem, commitKey As Char?, cancellationToken As CancellationToken) As Task(Of CompletionChange)
                Dim newText =
"using NewUsing;
using System;
class C
{
    void goo() {
        return InsertedItem"

                Dim change = CompletionChange.Create(
                    New TextChange(New TextSpan(0, _caretPosition), newText))
                Return Task.FromResult(change)
            End Function
        End Class
    End Class
End Namespace<|MERGE_RESOLUTION|>--- conflicted
+++ resolved
@@ -4547,16 +4547,11 @@
 
         <MemberData(NameOf(AllCompletionImplementations))>
         <WpfTheory, Trait(Traits.Feature, Traits.Features.Completion)>
-<<<<<<< HEAD
         Public Async Function TestSuggestionMode(completionImplementation As CompletionImplementation) As Task
-=======
-        Public Async Function TestTabAfterOverride(completionImplementation As CompletionImplementation) As Task
->>>>>>> a9f3e8e0
             Using state = TestStateFactory.CreateCSharpTestState(completionImplementation,
                               <Document>
 class C
 {
-<<<<<<< HEAD
     void M()
     {    
         $$
@@ -4583,7 +4578,16 @@
                 Await state.AssertCompletionSession()
                 Assert.True(state.HasSuggestedItem())
                 Await state.AssertSelectedCompletionItem(displayText:="sbyte", isSoftSelected:=True)
-=======
+            End Using
+        End Function
+
+        <MemberData(NameOf(AllCompletionImplementations))>
+        <WpfTheory, Trait(Traits.Feature, Traits.Features.Completion)>
+        Public Async Function TestTabAfterOverride(completionImplementation As CompletionImplementation) As Task
+            Using state = TestStateFactory.CreateCSharpTestState(completionImplementation,
+                              <Document>
+class C
+{
     override $$
     public static void M() { }
 }
@@ -4597,7 +4601,6 @@
                 state.AssertMatchesTextStartingAtLine(5, "        return base.GetHashCode();")
                 state.AssertMatchesTextStartingAtLine(6, "    }")
                 state.AssertMatchesTextStartingAtLine(7, "    public static void M() { }")
->>>>>>> a9f3e8e0
             End Using
         End Function
 
