﻿' Licensed to the .NET Foundation under one or more agreements.
' The .NET Foundation licenses this file to you under the MIT license.
' See the LICENSE file in the project root for more information.

Imports System.Collections.Immutable
Imports System.Composition
Imports System.Globalization
Imports System.Threading
Imports Microsoft.CodeAnalysis.Completion
Imports Microsoft.CodeAnalysis.Completion.Providers
Imports Microsoft.CodeAnalysis.CSharp
Imports Microsoft.CodeAnalysis.CSharp.ExternalAccess.Pythia.Api
Imports Microsoft.CodeAnalysis.CSharp.Formatting
Imports Microsoft.CodeAnalysis.CSharp.[Shared].Extensions
Imports Microsoft.CodeAnalysis.Editor.Implementation.IntelliSense.AsyncCompletion
Imports Microsoft.CodeAnalysis.Editor.[Shared].Utilities
Imports Microsoft.CodeAnalysis.Editor.UnitTests.Extensions
Imports Microsoft.CodeAnalysis.Editor.UnitTests.Workspaces
Imports Microsoft.CodeAnalysis.Host.Mef
Imports Microsoft.CodeAnalysis.Options
Imports Microsoft.CodeAnalysis.PooledObjects
Imports Microsoft.CodeAnalysis.Tags
Imports Microsoft.CodeAnalysis.Text
Imports Microsoft.VisualStudio.Language.Intellisense.AsyncCompletion
Imports Microsoft.VisualStudio.Text
Imports Microsoft.VisualStudio.Text.Editor
Imports Microsoft.VisualStudio.Text.Operations
Imports Microsoft.VisualStudio.Text.Projection

Namespace Microsoft.CodeAnalysis.Editor.UnitTests.IntelliSense
    <UseExportProvider>
    <Trait(Traits.Feature, Traits.Features.Completion)>
    Public Class CSharpCompletionCommandHandlerTests
        <WpfTheory, CombinatorialData>
        Public Async Function CompletionOnFileType_SameFile_NonQualified(showCompletionInArgumentLists As Boolean) As Task
            Using state = TestStateFactory.CreateCSharpTestState(
                <Document>
namespace NS
{
    file class FC { }

    class C
    {
        public static void M()
        {
            var x = new $$
        }
    }
}
                </Document>,
                showCompletionInArgumentLists:=showCompletionInArgumentLists, languageVersion:=LanguageVersion.CSharp12)

                state.SendTypeChars("F")
                Await state.AssertSelectedCompletionItem(displayText:="FC", isHardSelected:=True)

                state.SendTab()
                Await state.AssertNoCompletionSession()
                Assert.Contains("var x = new FC", state.GetLineTextFromCaretPosition(), StringComparison.Ordinal)
            End Using
        End Function

        <WpfTheory, CombinatorialData>
        Public Async Function CompletionOnFileType_SameFile_NamespaceQualified(showCompletionInArgumentLists As Boolean) As Task
            Using state = TestStateFactory.CreateCSharpTestState(
                <Document>
namespace NS
{
    file class FC { }

    class C
    {
        public static void M()
        {
            var x = new NS.$$
        }
    }
}
                </Document>,
                showCompletionInArgumentLists:=showCompletionInArgumentLists, languageVersion:=LanguageVersion.CSharp12)

                state.SendTypeChars("F")
                Await state.AssertSelectedCompletionItem(displayText:="FC", isHardSelected:=True)

                state.SendTab()
                Await state.AssertNoCompletionSession()
                Assert.Contains("var x = new NS.FC", state.GetLineTextFromCaretPosition(), StringComparison.Ordinal)
            End Using
        End Function

        <WpfTheory, CombinatorialData>
        Public Async Function CompletionOnFileType_DifferentFile_NonQualified(showCompletionInArgumentLists As Boolean) As Task
            Using State = New TestState(<Workspace>
                                            <Project Language="C#" CommonReferences="true" LanguageVersion=<%= LanguageVersion.CSharp12.ToDisplayString() %>>
                                                <Document FilePath="a.cs">
namespace NS
{
    file class FC { }
}
                                                </Document>
                                                <Document FilePath="b.cs">
namespace NS
{
    class C
    {
        public static void M()
        {
            var x = new $$
        }
    }
}
                                                </Document>
                                            </Project>
                                        </Workspace>,
                                 excludedTypes:=Nothing, extraExportedTypes:=Nothing,
                                 includeFormatCommandHandler:=False, workspaceKind:=Nothing)

                State.Workspace.GlobalOptions.SetGlobalOption(CompletionOptionsStorage.TriggerInArgumentLists, LanguageNames.CSharp, showCompletionInArgumentLists)

                State.SendTypeChars("F")
                Await State.AssertCompletionItemsDoNotContainAny("FC")
            End Using
        End Function

        <WpfTheory, CombinatorialData>
        Public Async Function CompletionOnFileType_DifferentFile_NamespaceQualified(showCompletionInArgumentLists As Boolean) As Task
            Using State = New TestState(<Workspace>
                                            <Project Language="C#" CommonReferences="true" LanguageVersion=<%= LanguageVersion.CSharp12.ToDisplayString() %>>
                                                <Document FilePath="a.cs">
namespace NS
{
    file class FC { }
}
                                                </Document>
                                                <Document FilePath="b.cs">
namespace NS
{
    class C
    {
        public static void M()
        {
            var x = new NS.$$
        }
    }
}
                                                </Document>
                                            </Project>
                                        </Workspace>,
                                 excludedTypes:=Nothing, extraExportedTypes:=Nothing,
                                 includeFormatCommandHandler:=False, workspaceKind:=Nothing)

                State.Workspace.GlobalOptions.SetGlobalOption(CompletionOptionsStorage.TriggerInArgumentLists, LanguageNames.CSharp, showCompletionInArgumentLists)

                State.SendTypeChars("F")
                Await State.AssertCompletionItemsDoNotContainAny("FC")
            End Using
        End Function

        <WpfTheory, CombinatorialData>
        Public Async Function CompletionOnExtendedPropertyPattern_FirstNested(showCompletionInArgumentLists As Boolean) As Task
            Using state = TestStateFactory.CreateCSharpTestState(
                <Document>
public class C
{
    public C2 CProperty { get; set; }
}
public class C2
{
    public int IntProperty { get; set; }
    void M(C c)
    {
        _ = c is { CProperty$$
    }
}
                </Document>,
                showCompletionInArgumentLists:=showCompletionInArgumentLists, languageVersion:=LanguageVersion.CSharp12)

                state.SendTypeChars(".")
                Await state.AssertSelectedCompletionItem(displayText:="IntProperty", isHardSelected:=False)

                state.SendTypeChars("IP")
                Await state.AssertSelectedCompletionItem(displayText:="IntProperty", isHardSelected:=True)

                state.SendTab()
                state.SendTypeChars(": 2 }")
                Await state.AssertNoCompletionSession()
                Assert.Contains("c is { CProperty.IntProperty: 2 }", state.GetLineTextFromCaretPosition(), StringComparison.Ordinal)
            End Using
        End Function

        <WpfTheory, CombinatorialData>
        Public Async Function CompletionOnListPattern_FirstNested(showCompletionInArgumentLists As Boolean) As Task
            Using state = TestStateFactory.CreateCSharpTestState(
                <Document>
public class C
{
}
public class C2
{
    public C2 CProperty { get; set; }
    public int IntProperty { get; set; }
    void M(C c)
    {
        _ = c is { $$
    }
}
                </Document>,
                showCompletionInArgumentLists:=showCompletionInArgumentLists, languageVersion:=LanguageVersion.CSharp12)

                ' This is the expected behavior until we implement support for list-patterns.
                state.SendTypeChars("CP")
                Await state.AssertNoCompletionSession()
            End Using
        End Function

        <WpfTheory, CombinatorialData>
        Public Async Function CompletionOnExtendedPropertyPattern_Hidden(showCompletionInArgumentLists As Boolean) As Task

            Using state = TestStateFactory.CreateTestStateFromWorkspace(
                <Workspace>
                    <Project Language="C#" LanguageVersion="Preview" CommonReferences="true">
                        <ProjectReference>VBAssembly1</ProjectReference>
                        <Document FilePath="C.cs">
public class C3
{
    void M(C c)
    {
        _ = c is { CProperty$$
    }
}
                        </Document>
                    </Project>
                    <Project Language="Visual Basic" AssemblyName="VBAssembly1" CommonReferences="true">
                        <Document><![CDATA[
Public Class C
    <System.ComponentModel.EditorBrowsable(System.ComponentModel.EditorBrowsableState.Never)>
    Public Property CProperty As C2
End Class

Public Class C2
    Public Property IntProperty As Integer
End Class
                        ]]></Document>
                    </Project>
                </Workspace>, showCompletionInArgumentLists:=showCompletionInArgumentLists)

                state.SendTypeChars(".")
                Await state.AssertSelectedCompletionItem(displayText:="IntProperty", isHardSelected:=False)

                state.SendTypeChars("IP")
                Await state.AssertSelectedCompletionItem(displayText:="IntProperty", isHardSelected:=True)

                state.SendTab()
                state.SendTypeChars(": 2 }")
                Await state.AssertNoCompletionSession()
                Assert.Contains("c is { CProperty.IntProperty: 2 }", state.GetLineTextFromCaretPosition(), StringComparison.Ordinal)
            End Using
        End Function

        <WpfTheory, CombinatorialData>
        Public Async Function CompletionOnExtendedPropertyPattern_SecondNested(showCompletionInArgumentLists As Boolean) As Task
            Using state = TestStateFactory.CreateCSharpTestState(
                <Document>
public class C
{
    public C2 C2Property { get; set; }
}
public class C2
{
    public C3 C3Property { get; set; }
}
public class C3
{
    public int IntProperty { get; set; }
    void M(C c)
    {
        _ = c is { C2Property.C3Property$$
    }
}
                </Document>,
                showCompletionInArgumentLists:=showCompletionInArgumentLists, languageVersion:=LanguageVersion.CSharp12)

                state.SendTypeChars(".")
                Await state.AssertSelectedCompletionItem(displayText:="IntProperty", isHardSelected:=False)

                state.SendTypeChars("IP")
                Await state.AssertSelectedCompletionItem(displayText:="IntProperty", isHardSelected:=True)

                state.SendTab()
                state.SendTypeChars(": 2 }")
                Await state.AssertNoCompletionSession()
                Assert.Contains("c is { C2Property.C3Property.IntProperty: 2 }", state.GetLineTextFromCaretPosition(), StringComparison.Ordinal)
            End Using
        End Function

        <WpfTheory, CombinatorialData>
        Public Async Function CompletionOnExtendedPropertyPattern_SecondNested_Fields(showCompletionInArgumentLists As Boolean) As Task
            Using state = TestStateFactory.CreateCSharpTestState(
                <Document>
public class C
{
    public C2 C2Field;
}
public class C2
{
    public C3 C3Field;
}
public class C3
{
    public int IntField;
    void M(C c)
    {
        _ = c is { C2Field$$
    }
}
                </Document>,
                showCompletionInArgumentLists:=showCompletionInArgumentLists, languageVersion:=LanguageVersion.CSharp12)

                state.SendTypeChars(".")
                Await state.AssertSelectedCompletionItem(displayText:="C3Field", isHardSelected:=False)

                state.SendTypeChars("CF")
                Await state.AssertSelectedCompletionItem(displayText:="C3Field", isHardSelected:=True)

                state.SendTypeChars(".")
                Await state.AssertSelectedCompletionItem(displayText:="IntField", isHardSelected:=False)

                state.SendTypeChars("IF")
                Await state.AssertSelectedCompletionItem(displayText:="IntField", isHardSelected:=True)

                state.SendTab()
                state.SendTypeChars(": 2 }")
                Await state.AssertNoCompletionSession()
                Assert.Contains("c is { C2Field.C3Field.IntField: 2 }", state.GetLineTextFromCaretPosition(), StringComparison.Ordinal)
            End Using
        End Function

        <WpfTheory, CombinatorialData>
        Public Async Function CompletionOnExtendedPropertyPattern_ErrorProperty(showCompletionInArgumentLists As Boolean) As Task
            Using state = TestStateFactory.CreateCSharpTestState(
                <Document>
public class C
{
    public int IntProperty { get; set; }
    void M(C c)
    {
        _ = c is { Error$$
    }
}
                </Document>,
                showCompletionInArgumentLists:=showCompletionInArgumentLists, languageVersion:=LanguageVersion.CSharp12)

                state.SendTypeChars(".")
                Await state.AssertNoCompletionSession()

                state.SendTypeChars("IP")
                Await state.AssertNoCompletionSession()
            End Using
        End Function

        <WpfTheory, CombinatorialData>
        Public Async Function CompletionOnExtendedPropertyPattern(showCompletionInArgumentLists As Boolean) As Task
            Using state = TestStateFactory.CreateCSharpTestState(
                <Document>
public class C
{
    public C2 CProperty { get; set; }
}
public class C2
{
    public int IntProperty { get; set; }
    void M(C c)
    {
        _ = c is $$
    }
}
                </Document>,
                showCompletionInArgumentLists:=showCompletionInArgumentLists, languageVersion:=LanguageVersion.CSharp12)

                state.SendTypeChars("{ ")
                Await state.AssertSelectedCompletionItem(displayText:="CProperty", isHardSelected:=False)

                state.SendTypeChars("CP")
                Await state.AssertSelectedCompletionItem(displayText:="CProperty", isHardSelected:=True)

                state.SendTypeChars(".")
                Assert.Contains("c is { CProperty.", state.GetLineTextFromCaretPosition(), StringComparison.Ordinal)
                Await state.AssertSelectedCompletionItem(displayText:="IntProperty", isHardSelected:=False)

                state.SendTypeChars("IP")
                Await state.AssertSelectedCompletionItem(displayText:="IntProperty", isHardSelected:=True)

                state.SendTab()
                state.SendTypeChars(": 2 }")
                Await state.AssertNoCompletionSession()
                Assert.Contains("c is { CProperty.IntProperty: 2 }", state.GetLineTextFromCaretPosition(), StringComparison.Ordinal)
            End Using
        End Function

        <WpfTheory, CombinatorialData>
        Public Async Function CompletionOnExtendedPropertyPattern_AlreadyTestedBySimplePattern(showCompletionInArgumentLists As Boolean) As Task
            Using state = TestStateFactory.CreateCSharpTestState(
                <Document>
public class C
{
    public C2 CProperty { get; set; }
}
public class C2
{
    public int IntProperty { get; set; }
    void M(C c)
    {
        _ = c is { CProperty: 2$$
    }
}
                </Document>,
                showCompletionInArgumentLists:=showCompletionInArgumentLists, languageVersion:=LanguageVersion.CSharp12)

                ' No second completion since already tested at top-level
                state.SendTypeChars(", ")
                Await state.AssertNoCompletionSession()

                state.SendTypeChars("CP")
                Await state.AssertNoCompletionSession()
            End Using
        End Function

        <WpfTheory, CombinatorialData>
        Public Async Function CompletionOnExtendedPropertyPattern_AlreadyTestedByExtendedPattern(showCompletionInArgumentLists As Boolean) As Task
            Using state = TestStateFactory.CreateCSharpTestState(
                <Document>
public class C
{
    public C2 CProperty { get; set; }
}
public class C2
{
    public int IntProperty { get; set; }
    public short ShortProperty { get; set; }
    void M(C c)
    {
        _ = c is { CProperty.IntProperty: 2$$
    }
}
                </Document>,
                showCompletionInArgumentLists:=showCompletionInArgumentLists, languageVersion:=LanguageVersion.CSharp12)

                state.SendTypeChars(", ")
                Await state.AssertSelectedCompletionItem(displayText:="CProperty", isHardSelected:=False)

                state.SendTypeChars("CP")
                Await state.AssertSelectedCompletionItem(displayText:="CProperty", isHardSelected:=True)

                state.SendTypeChars(".")
                Assert.Contains("is { CProperty.IntProperty: 2, CProperty.", state.GetLineTextFromCaretPosition(), StringComparison.Ordinal)
                ' Note: same completion is offered a second time
                Await state.AssertSelectedCompletionItem(displayText:="IntProperty", isHardSelected:=False)

                state.SendTypeChars("SP")
                Await state.AssertSelectedCompletionItem(displayText:="ShortProperty", isHardSelected:=True)

                state.SendTab()
                state.SendTypeChars(": 3")
                Await state.AssertNoCompletionSession()
                Assert.Contains("is { CProperty.IntProperty: 2, CProperty.ShortProperty: 3", state.GetLineTextFromCaretPosition(), StringComparison.Ordinal)
            End Using
        End Function

        <WpfTheory, CombinatorialData>
        Public Async Function CompletionOnExtendedPropertyPattern_AlreadyTestedByNestedPattern(showCompletionInArgumentLists As Boolean) As Task
            Using state = TestStateFactory.CreateCSharpTestState(
                <Document>
public class C
{
    public C2 CProperty { get; set; }
}
public class C2
{
    public int IntProperty { get; set; }
    public short ShortProperty { get; set; }
    void M(C c)
    {
        _ = c is { CProperty: { IntProperty: 2 }$$
    }
}
                </Document>,
                showCompletionInArgumentLists:=showCompletionInArgumentLists, languageVersion:=LanguageVersion.CSharp12)

                state.SendTypeChars(", ")
                Await state.AssertNoCompletionSession()

                state.SendTypeChars("CProperty")
                Await state.AssertNoCompletionSession()

                state.SendTypeChars(".")
                Assert.Contains("is { CProperty: { IntProperty: 2 }, CProperty.", state.GetLineTextFromCaretPosition(), StringComparison.Ordinal)
                ' Note: same completion is offered a second time
                Await state.AssertSelectedCompletionItem(displayText:="IntProperty", isHardSelected:=False)

                state.SendTypeChars("SP")
                Await state.AssertSelectedCompletionItem(displayText:="ShortProperty", isHardSelected:=True)

                state.SendTab()
                state.SendTypeChars(": 3")
                Await state.AssertNoCompletionSession()
                Assert.Contains("is { CProperty: { IntProperty: 2 }, CProperty.ShortProperty: 3", state.GetLineTextFromCaretPosition(), StringComparison.Ordinal)
            End Using
        End Function

        <WpfTheory, CombinatorialData>
        Public Async Function CompletionOnExtendedPropertyPattern_BeforeAnotherPattern(showCompletionInArgumentLists As Boolean) As Task
            Using state = TestStateFactory.CreateCSharpTestState(
                <Document>
public class C
{
    public C2 CProperty { get; set; }
}
public class C2
{
    public int IntProperty { get; set; }
    public short ShortProperty { get; set; }
    void M(C c)
    {
        _ = c is {$$ CProperty.IntProperty: 2 }
    }
}
                </Document>,
                showCompletionInArgumentLists:=showCompletionInArgumentLists, languageVersion:=LanguageVersion.CSharp12)

                state.SendTypeChars(" ")
                Await state.AssertSelectedCompletionItem(displayText:="CProperty", isHardSelected:=False)

                state.SendTypeChars("CP")
                Await state.AssertSelectedCompletionItem(displayText:="CProperty", isHardSelected:=True)

                state.SendTypeChars(".")
                Assert.Contains("is { CProperty. CProperty.IntProperty: 2 }", state.GetLineTextFromCaretPosition(), StringComparison.Ordinal)
                Await state.AssertSelectedCompletionItem(displayText:="Equals", isHardSelected:=False)

                state.SendTypeChars("SP")
                Await state.AssertSelectedCompletionItem(displayText:="ShortProperty", isHardSelected:=True)

                state.SendTab()
                state.SendTypeChars(": 3,")
                Await state.AssertNoCompletionSession()
                Assert.Contains("is { CProperty.ShortProperty: 3, CProperty.IntProperty: 2 }", state.GetLineTextFromCaretPosition(), StringComparison.Ordinal)
            End Using
        End Function

        <WpfTheory, CombinatorialData>
        Public Async Function CompletionOnPropertyPattern_BeforeAnotherPattern(showCompletionInArgumentLists As Boolean) As Task
            Using state = TestStateFactory.CreateCSharpTestState(
                <Document>
public class C
{
    public int IntProperty { get; set; }
    public short ShortProperty { get; set; }
}
public class C2
{
    void M(C c)
    {
        _ = c is {$$ IntProperty: 2 }
    }
}
                </Document>,
                showCompletionInArgumentLists:=showCompletionInArgumentLists, languageVersion:=LanguageVersion.CSharp12)

                state.SendTypeChars(" ")
                Await state.AssertSelectedCompletionItem(displayText:="ShortProperty", isHardSelected:=False)

                state.SendTypeChars("SP")
                Await state.AssertSelectedCompletionItem(displayText:="ShortProperty", isHardSelected:=True)

                state.SendTab()
                state.SendTypeChars(": 3,")
                Await state.AssertNoCompletionSession()
                Assert.Contains("is { ShortProperty: 3, IntProperty: 2 }", state.GetLineTextFromCaretPosition(), StringComparison.Ordinal)
            End Using
        End Function

        <WpfTheory, CombinatorialData>
        Public Async Function CompletionOnRecordBaseType(showCompletionInArgumentLists As Boolean) As Task
            Using state = TestStateFactory.CreateCSharpTestState(
                <Document>
record Base(int Alice, int Bob);
record Derived(int Other) : [|Base$$|]
                </Document>,
                showCompletionInArgumentLists:=showCompletionInArgumentLists, languageVersion:=LanguageVersion.CSharp9)

                state.SendTypeChars("(")
                If showCompletionInArgumentLists Then
                    Await state.AssertSelectedCompletionItem(displayText:="Alice:", isHardSelected:=False)
                End If

                state.SendTypeChars("A")

                If showCompletionInArgumentLists Then
                    Await state.AssertSelectedCompletionItem(displayText:="Alice:", isHardSelected:=True)
                End If

                state.SendTypeChars(": 1, B")

                If showCompletionInArgumentLists Then
                    Await state.AssertSelectedCompletionItem(displayText:="Bob:", isHardSelected:=True)
                End If

                state.SendTab()
                state.SendTypeChars(": 2)")

                Await state.AssertNoCompletionSession()
                Assert.Contains(": Base(Alice: 1, Bob: 2)", state.GetLineTextFromCaretPosition(), StringComparison.Ordinal)
            End Using
        End Function

        <WpfTheory, CombinatorialData>
        Public Async Function CompletionOnClassBaseType(showCompletionInArgumentLists As Boolean) As Task
            Using state = TestStateFactory.CreateCSharpTestState(
                <Document>
class Base(int Alice, int Bob);
class Derived(int Other) : [|Base$$|]
                </Document>,
                showCompletionInArgumentLists:=showCompletionInArgumentLists, languageVersion:=LanguageVersion.CSharp9)

                state.SendTypeChars("(")
                If showCompletionInArgumentLists Then
                    Await state.AssertSelectedCompletionItem(displayText:="Alice:", isHardSelected:=False)
                End If

                state.SendTypeChars("A")

                If showCompletionInArgumentLists Then
                    Await state.AssertSelectedCompletionItem(displayText:="Alice:", isHardSelected:=True)
                End If

                state.SendTypeChars(": 1, B")

                If showCompletionInArgumentLists Then
                    Await state.AssertSelectedCompletionItem(displayText:="Bob:", isHardSelected:=True)
                End If

                state.SendTab()
                state.SendTypeChars(": 2)")

                Await state.AssertNoCompletionSession()
                Assert.Contains(": Base(Alice: 1, Bob: 2)", state.GetLineTextFromCaretPosition(), StringComparison.Ordinal)
            End Using
        End Function

        <WorkItem("https://github.com/dotnet/roslyn/issues/46397")>
        <WpfTheory, CombinatorialData>
        Public Async Function CompletionOnImplicitObjectCreationExpressionInitializer(showCompletionInArgumentLists As Boolean) As Task
            Using state = TestStateFactory.CreateCSharpTestState(
                <Document>
class C
{
    public int Alice;
    public int Bob;

    void M(int value)
    {
        C c = new() $$
    }
}
                              </Document>,
                showCompletionInArgumentLists:=showCompletionInArgumentLists, languageVersion:=LanguageVersion.CSharp9)

                state.SendTypeChars("{ ")
                Await state.AssertSelectedCompletionItem(displayText:="Alice", isHardSelected:=False)
                state.SendTab()
                Await state.AssertNoCompletionSession()
                Assert.Contains("new() { Alice", state.GetLineTextFromCaretPosition(), StringComparison.Ordinal)
                state.SendTypeChars(" = va")
                Await state.AssertSelectedCompletionItem(displayText:="value", isHardSelected:=True)
                state.SendTab()
                Await state.AssertNoCompletionSession()
                Assert.Contains("new() { Alice = value", state.GetLineTextFromCaretPosition(), StringComparison.Ordinal)
            End Using
        End Function

        <WorkItem("https://github.com/dotnet/roslyn/issues/44921")>
        <WpfTheory, CombinatorialData>
        Public Async Function CompletionOnWithExpressionInitializer(showCompletionInArgumentLists As Boolean) As Task
            Using state = TestStateFactory.CreateCSharpTestState(
                              <Document>
record Base(int Alice, int Bob)
{
    void M(int value)
    {
        _ = this with $$
    }
}
                              </Document>,
                              showCompletionInArgumentLists:=showCompletionInArgumentLists, languageVersion:=LanguageVersion.CSharp9)

                state.SendTypeChars("{ ")
                Await state.AssertSelectedCompletionItem(displayText:="Alice", isHardSelected:=False)
                state.SendTab()
                Await state.AssertNoCompletionSession()
                Assert.Contains("with { Alice", state.GetLineTextFromCaretPosition(), StringComparison.Ordinal)
                state.SendTypeChars(" = va")
                Await state.AssertSelectedCompletionItem(displayText:="value", isHardSelected:=True)
                state.SendTab()
                Await state.AssertNoCompletionSession()
                Assert.Contains("with { Alice = value", state.GetLineTextFromCaretPosition(), StringComparison.Ordinal)
            End Using
        End Function

        <WorkItem("https://github.com/dotnet/roslyn/issues/44921")>
        <WpfTheory, CombinatorialData>
        Public Async Function CompletionOnWithExpressionInitializer_AfterComma(showCompletionInArgumentLists As Boolean) As Task
            Using state = TestStateFactory.CreateCSharpTestState(
                              <Document>
record Base(int Alice, int Bob)
{
    void M(int value)
    {
        _ = this with { Alice = value$$
    }
}
                              </Document>,
                              showCompletionInArgumentLists:=showCompletionInArgumentLists, languageVersion:=LanguageVersion.CSharp9)

                state.SendTypeChars(", ")
                Await state.AssertSelectedCompletionItem(displayText:="Bob", isHardSelected:=False)
                state.SendTab()
                Await state.AssertNoCompletionSession()
                state.SendTypeChars(" = va")
                Await state.AssertSelectedCompletionItem(displayText:="value", isHardSelected:=True)
                state.SendTab()
                Await state.AssertNoCompletionSession()
                Assert.Contains("with { Alice = value, Bob = value", state.GetLineTextFromCaretPosition(), StringComparison.Ordinal)
            End Using
        End Function

        <WorkItem("https://github.com/dotnet/roslyn/issues/47430")>
        <WpfTheory, CombinatorialData>
        Public Async Function CompletionOnWithExpressionForTypeParameter(showCompletionInArgumentLists As Boolean) As Task
            Using state = TestStateFactory.CreateCSharpTestState(
                              <Document>
public abstract record MyRecord
{
    public string Name { get; init; }
}

public static class Test
{
    public static TRecord WithNameSuffix&lt;TRecord&gt;(this TRecord record, string nameSuffix)
        where TRecord : MyRecord
        => record with
        {
            $$
        };
}
                              </Document>,
                              showCompletionInArgumentLists:=showCompletionInArgumentLists, languageVersion:=LanguageVersion.CSharp9)

                state.SendTypeChars("N")
                Await state.AssertSelectedCompletionItem(displayText:="Name", isHardSelected:=True)
                state.SendTab()
                Await state.AssertNoCompletionSession()
                Assert.Contains("Name", state.GetLineTextFromCaretPosition(), StringComparison.Ordinal)
            End Using
        End Function

        <WpfTheory, CombinatorialData>
        Public Async Function CompletionOnWithExpressionInitializer_AnonymousType(showCompletionInArgumentLists As Boolean) As Task
            Using state = TestStateFactory.CreateCSharpTestState(
                              <Document>
class C
{
    void M()
    {
        var a = new { Property = 1 };
        _ = a $$
    }
}
                              </Document>,
                              showCompletionInArgumentLists:=showCompletionInArgumentLists, languageVersion:=LanguageVersion.CSharp12)

                state.SendTypeChars("w")
                Await state.AssertSelectedCompletionItem(displayText:="with", isHardSelected:=True)
                state.SendTab()
                state.SendTypeChars(" { ")
                Await state.AssertSelectedCompletionItem(displayText:="Property", isHardSelected:=False)
                state.SendTypeChars("P")
                Await state.AssertSelectedCompletionItem(displayText:="Property", isHardSelected:=True)
                state.SendTypeChars(" = 2")
                Await state.AssertNoCompletionSession()
                Assert.Contains("with { Property = 2", state.GetLineTextFromCaretPosition(), StringComparison.Ordinal)
            End Using
        End Function

        <WorkItem("https://github.com/dotnet/roslyn/issues/44921")>
        <WpfTheory, CombinatorialData>
        Public Async Function CompletionOnObjectCreation(showCompletionInArgumentLists As Boolean) As Task
            Using state = TestStateFactory.CreateCSharpTestState(
                              <Document>
class C
{
    int Alice { get; set; }
    void M()
    {
        _ = new C() $$
    }
}
                              </Document>,
                              showCompletionInArgumentLists:=showCompletionInArgumentLists)

                state.SendTypeChars("{ ")
                Await state.AssertSelectedCompletionItem(displayText:="Alice", isHardSelected:=False)
                state.SendTab()
                Await state.AssertNoCompletionSession()
                Assert.Contains("new C() { Alice", state.GetLineTextFromCaretPosition(), StringComparison.Ordinal)
            End Using
        End Function

        <WorkItem("http://vstfdevdiv:8080/DevDiv2/DevDiv/_workitems/edit/541201")>
        <WpfTheory, CombinatorialData>
        Public Async Function TabCommitsWithoutAUniqueMatch(showCompletionInArgumentLists As Boolean) As Task
            Using state = TestStateFactory.CreateCSharpTestState(
                              <Document>
                                  $$
                              </Document>,
                              showCompletionInArgumentLists:=showCompletionInArgumentLists)

                state.SendTypeChars("using System.Ne")
                Await state.AssertSelectedCompletionItem(displayText:="Net", isHardSelected:=True)
                state.SendTypeChars("x")
                Await state.AssertSelectedCompletionItem(displayText:="Net", isSoftSelected:=True)
                state.SendTab()
                Await state.AssertNoCompletionSession()
                Assert.Contains("using System.Net", state.GetLineTextFromCaretPosition(), StringComparison.Ordinal)
            End Using
        End Function

        <WorkItem("https://github.com/dotnet/roslyn/issues/35236")>
        <WpfTheory, CombinatorialData, Trait(Traits.Feature, Traits.Features.Completion)>
        Public Async Function TestBetweenTwoDotsInNamespaceName(showCompletionInArgumentLists As Boolean) As Task
            Using state = TestStateFactory.CreateCSharpTestState(
                              <Document>
namespace N.O.P
{
}

namespace N$$.P
{
}
                              </Document>,
                              showCompletionInArgumentLists:=showCompletionInArgumentLists)

                state.SendTypeChars(".")
                Await state.AssertCompletionSession()
                Await state.AssertSelectedCompletionItem(displayText:="O", isHardSelected:=False)
            End Using
        End Function

        <WpfTheory, CombinatorialData>
        Public Async Function TestAtEndOfFile(showCompletionInArgumentLists As Boolean) As Task
            Using state = TestStateFactory.CreateCSharpTestState(
                                <Document>$$</Document>,
                                showCompletionInArgumentLists:=showCompletionInArgumentLists)

                state.SendTypeChars("usi")
                state.SendTab()
                Await state.AssertNoCompletionSession()
                Assert.Contains("using", state.GetLineTextFromCaretPosition(), StringComparison.Ordinal)
            End Using
        End Function

        <WorkItem("https://github.com/dotnet/roslyn/issues/44459")>
        <WpfTheory, CombinatorialData>
        Public Async Function TestSelectUsingOverUshort(showCompletionInArgumentLists As Boolean) As Task
            Using state = TestStateFactory.CreateCSharpTestState(
                              <Document>
$$
                              </Document>,
                              showCompletionInArgumentLists:=showCompletionInArgumentLists)

                ' 'us' should select 'using' instead of 'ushort' (even though 'ushort' sorts higher in the list textually).
                state.SendTypeChars("us")
                Await state.AssertSelectedCompletionItem(displayText:="using", isHardSelected:=True)
                Await state.AssertCompletionItemsContain("ushort", "")

                ' even after 'ushort' is selected, deleting the 'h' should still take us back to 'using'.
                state.SendTypeChars("h")
                Await state.AssertSelectedCompletionItem(displayText:="ushort", isHardSelected:=True)
                state.SendBackspace()
                Await state.AssertSelectedCompletionItem(displayText:="using", isHardSelected:=True)
            End Using
        End Function

        <WorkItem("https://github.com/dotnet/roslyn/issues/44459")>
        <WpfTheory, CombinatorialData>
        Public Async Function TestSelectUshortOverUsingOnceInMRU(showCompletionInArgumentLists As Boolean) As Task
            Using state = TestStateFactory.CreateCSharpTestState(
                              <Document>
$$
                              </Document>,
                              showCompletionInArgumentLists:=showCompletionInArgumentLists)

                state.SendTypeChars("ush")
                Await state.AssertCompletionItemsContain("ushort", "")
                state.SendTab()
                Assert.Contains("ushort", state.GetLineTextFromCaretPosition(), StringComparison.Ordinal)

                state.SendDeleteWordToLeft()

                ' 'ushort' should be in the MRU now. so typing 'us' should select it instead of 'using'.
                state.SendTypeChars("us")
                Await state.AssertSelectedCompletionItem(displayText:="ushort", isHardSelected:=True)
            End Using
        End Function

        <WpfTheory, CombinatorialData>
        Public Async Function TestDeletingWholeWordResetCompletionToTheDefaultItem(showCompletionInArgumentLists As Boolean) As Task
            Using state = TestStateFactory.CreateCSharpTestState(
                              <Document>
                                  using System;

class C
{
    void M()
    {
        var replyUri = new Uri("");
        $$
    }
}

                              </Document>,
                              showCompletionInArgumentLists:=showCompletionInArgumentLists)

                state.Workspace.GlobalOptions.SetGlobalOption(CompletionOptionsStorage.TriggerOnDeletion, LanguageNames.CSharp, True)

                state.SendTypeChars("repl")
                state.SendTab()
                For i = 1 To 7
                    state.SendBackspace()
                    Await state.WaitForAsynchronousOperationsAsync()
                Next

                Await state.AssertCompletionSession()

                state.SendBackspace()
                Await state.AssertSelectedCompletionItem("AccessViolationException")
            End Using
        End Function

        <WpfTheory, CombinatorialData>
        Public Sub TestTabsDoNotTriggerCompletion(showCompletionInArgumentLists As Boolean)
            Using state = TestStateFactory.CreateCSharpTestState(
                              <Document>
                                  using System;

class C
{
    void M()
    {
        var replyUri = new Uri("");
        replyUri$$
    }
}

                              </Document>,
                              showCompletionInArgumentLists:=showCompletionInArgumentLists)

                state.SendTab()
                state.SendTab()
                Assert.Equal("        replyUri" & vbTab & vbTab, state.GetLineTextFromCaretPosition())
            End Using
        End Sub

        <WpfTheory, CombinatorialData>
        Public Async Function TestEnterDoesNotTriggerCompletion(showCompletionInArgumentLists As Boolean) As Task
            Using state = TestStateFactory.CreateCSharpTestState(
                              <Document>
using System;

class C
{
    void M()
    {
        String.Equals("foo", "bar", $$StringComparison.CurrentCulture)
    }
}

                              </Document>,
                              showCompletionInArgumentLists:=showCompletionInArgumentLists)

                state.SendReturn()
                Await state.AssertNoCompletionSession()
            End Using
        End Function

        <WpfTheory, CombinatorialData>
        Public Async Function TestNotAtStartOfExistingWord(showCompletionInArgumentLists As Boolean) As Task
            Using state = TestStateFactory.CreateCSharpTestState(
                              <Document>$$using</Document>,
                              showCompletionInArgumentLists:=showCompletionInArgumentLists)

                state.SendTypeChars("u")
                Await state.AssertNoCompletionSession()
                Assert.Contains("using", state.GetLineTextFromCaretPosition(), StringComparison.Ordinal)
            End Using
        End Function

        <WpfTheory, CombinatorialData>
        Public Async Function TestMSCorLibTypes(showCompletionInArgumentLists As Boolean) As Task
            Using state = TestStateFactory.CreateCSharpTestState(
                              <Document>
using System;

class c : $$
                              </Document>,
                              showCompletionInArgumentLists:=showCompletionInArgumentLists)

                state.SendTypeChars("A")
                Await state.AssertCompletionItemsContainAll("Attribute", "Exception", "IDisposable")
            End Using
        End Function

        <WpfTheory, CombinatorialData>
        Public Async Function TestFiltering1(showCompletionInArgumentLists As Boolean) As Task
            Using state = TestStateFactory.CreateCSharpTestState(
                              <Document>
using System;

class c { $$
                              </Document>,
                              showCompletionInArgumentLists:=showCompletionInArgumentLists)

                state.SendTypeChars("Sy")
                Await state.AssertCompletionItemsContainAll("OperatingSystem", "System", "SystemException")
                Await state.AssertCompletionItemsDoNotContainAny("Exception", "Activator")
            End Using
        End Function

        ' NOTE(cyrusn): This should just be a unit test for SymbolCompletionProvider.  However, I'm
        ' just porting the integration tests to here for now.
        <WpfTheory, CombinatorialData>
        Public Async Function TestMultipleTypes(showCompletionInArgumentLists As Boolean) As Task
            Using state = TestStateFactory.CreateCSharpTestState(
                              <Document>
class C { $$ } struct S { } enum E { } interface I { } delegate void D();
                              </Document>,
                              showCompletionInArgumentLists:=showCompletionInArgumentLists)

                state.SendTypeChars("C")
                Await state.AssertCompletionItemsContainAll("C", "S", "E", "I", "D")
            End Using
        End Function

        ' NOTE(cyrusn): This should just be a unit test for KeywordCompletionProvider.  However, I'm
        ' just porting the integration tests to here for now.
        <WpfTheory, CombinatorialData>
        Public Async Function TestInEmptyFile(showCompletionInArgumentLists As Boolean) As Task
            Using state = TestStateFactory.CreateCSharpTestState(
                              <Document>
$$
                              </Document>,
                              showCompletionInArgumentLists:=showCompletionInArgumentLists)

                state.SendInvokeCompletionList()
                Await state.AssertCompletionItemsContainAll("abstract", "class", "namespace")
            End Using
        End Function

        <WpfTheory, CombinatorialData>
        Public Async Function TestNotAfterTypingDotAfterIntegerLiteral(showCompletionInArgumentLists As Boolean) As Task
            Using state = TestStateFactory.CreateCSharpTestState(
                              <Document>
class c { void M() { 3$$ } }
                              </Document>,
                              showCompletionInArgumentLists:=showCompletionInArgumentLists)

                state.SendTypeChars(".")
                Await state.AssertNoCompletionSession()
            End Using
        End Function

        <WpfTheory, CombinatorialData>
        Public Async Function TestAfterExplicitInvokeAfterDotAfterIntegerLiteral(showCompletionInArgumentLists As Boolean) As Task
            Using state = TestStateFactory.CreateCSharpTestState(
                              <Document>
class c { void M() { 3.$$ } }
                              </Document>,
                              showCompletionInArgumentLists:=showCompletionInArgumentLists)

                state.SendInvokeCompletionList()
                Await state.AssertCompletionItemsContainAll("ToString")
            End Using
        End Function

        <WpfTheory, CombinatorialData>
        Public Async Function TestTypingDotBeforeExistingDot(showCompletionInArgumentLists As Boolean) As Task
            ' Starting C# 8.0 two dots are considered as a DotDotToken of a Range expression.
            ' However, typing dot before a single dot (and adding the second one) should lead to a completion
            ' in the context of the previous token if this completion exists.
            Using state = TestStateFactory.CreateCSharpTestState(
                              <Document>
class c { void M() { this$$.ToString() } }
                              </Document>,
                              showCompletionInArgumentLists:=showCompletionInArgumentLists)

                state.SendTypeChars(".")
                Await state.AssertCompletionItemsContainAll("ToString")
            End Using
        End Function

        <WpfTheory, CombinatorialData>
        Public Async Function TestTypingDotAfterExistingDot(showCompletionInArgumentLists As Boolean) As Task
            ' Starting C# 8.0 two dots are considered as a DotDotToken of a Range expression.
            ' A test above (TestTypingDotBeforeExistingDot) verifies that the completion happens
            ' if we type dot before a single dot.
            ' However, we should not have a completion if typing dot after a dot.
            Using state = TestStateFactory.CreateCSharpTestState(
                              <Document>
class c { void M() { this.$$ToString() } }
                              </Document>,
                              showCompletionInArgumentLists:=showCompletionInArgumentLists)

                state.SendTypeChars(".")
                Await state.AssertNoCompletionSession()
            End Using
        End Function

        <WpfTheory, CombinatorialData>
        Public Async Function TestInvokingCompletionBetweenTwoDots(showCompletionInArgumentLists As Boolean) As Task
            ' Starting C# 8.0 two dots are considered as a DotDotToken of a Range expression.
            ' However, we may want to have a completion when invoking it aqfter the first dot.
            Using state = TestStateFactory.CreateCSharpTestState(
                              <Document>
class c { void M() { this.$$.ToString() } }
                              </Document>,
                              showCompletionInArgumentLists:=showCompletionInArgumentLists)

                state.SendInvokeCompletionList()
                Await state.AssertCompletionItemsContainAll("ToString")
            End Using
        End Function

        <WpfTheory, CombinatorialData, WorkItem("https://github.com/dotnet/roslyn/issues/37315")>
        Public Async Function TestTypingDotBeforeExistingDot2(showCompletionInArgumentLists As Boolean) As Task
            ' Starting C# 8.0 two dots are considered as a DotDotToken of a Range expression.
            ' However, typing dot before a single dot (and adding the second one) should lead to a completion
            ' in the context of the previous token if this completion exists.
            Using state = TestStateFactory.CreateCSharpTestState(
                              <Document>
using System;
using System.Collections.Generic;
using System.Linq;

class C
{
    public List&lt;int&gt; X;
}

class D
{
    public List&lt;int&gt; X;
}

class E
{
    public static bool F(object obj) => obj switch
    {
        C c => c.X,
        D d => d.X,
        _ => throw null
    }$$.Any(i => i == 0);
}
                              </Document>,
                              showCompletionInArgumentLists:=showCompletionInArgumentLists)

                state.SendTypeChars(".")
                Await state.AssertNoCompletionSession()
            End Using
        End Function

        <WpfTheory, CombinatorialData, WorkItem("https://github.com/dotnet/roslyn/issues/37315")>
        Public Async Function TestTypingDotBeforeExistingDot3(showCompletionInArgumentLists As Boolean) As Task
            ' Starting C# 8.0 two dots are considered as a DotDotToken of a Range expression.
            ' However, typing dot before a single dot (and adding the second one) should lead to a completion
            ' in the context of the previous token if this completion exists.
            Using state = TestStateFactory.CreateCSharpTestState(
                              <Document>
using System;

class E
{
    public void F(object o)
    {
        var v = (int)o$$.AddDays(1);
    }
}
                              </Document>,
                              showCompletionInArgumentLists:=showCompletionInArgumentLists)

                state.SendTypeChars(".")
                Await state.AssertCompletionItemsContain("ToString", displayTextSuffix:="")
                Await state.AssertCompletionItemsDoNotContainAny("CompareTo")
            End Using
        End Function

        <WpfTheory, CombinatorialData>
        Public Sub TestEnterIsConsumed(showCompletionInArgumentLists As Boolean)
            Using state = TestStateFactory.CreateCSharpTestState(
                  <Document>
class Class1
{
    void Main(string[] args)
    {
        $$
    }
}</Document>,
                  showCompletionInArgumentLists:=showCompletionInArgumentLists)

                state.SendTypeChars("System.TimeSpan.FromMin")
                state.SendReturn()
                Assert.Equal(<text>
class Class1
{
    void Main(string[] args)
    {
        System.TimeSpan.FromMinutes
    }
}</text>.NormalizedValue, state.GetDocumentText())
            End Using
        End Sub

        <WpfTheory, CombinatorialData>
        Public Sub TestEnterIsConsumedWithAfterFullyTypedWordOption_NotFullyTyped(showCompletionInArgumentLists As Boolean)
            Using state = TestStateFactory.CreateCSharpTestState(
                  <Document>
class Class1
{
    void Main(string[] args)
    {
        $$
    }
}</Document>,
                  showCompletionInArgumentLists:=showCompletionInArgumentLists)

                state.Workspace.GlobalOptions.SetGlobalOption(CompletionOptionsStorage.EnterKeyBehavior, LanguageNames.CSharp, EnterKeyRule.AfterFullyTypedWord)

                state.SendTypeChars("System.TimeSpan.FromMin")
                state.SendReturn()
                Assert.Equal(<text>
class Class1
{
    void Main(string[] args)
    {
        System.TimeSpan.FromMinutes
    }
}</text>.NormalizedValue, state.GetDocumentText())
            End Using
        End Sub

        <WpfTheory, CombinatorialData>
        Public Sub TestEnterIsConsumedWithAfterFullyTypedWordOption_FullyTyped(showCompletionInArgumentLists As Boolean)
            Using state = TestStateFactory.CreateCSharpTestState(
                  <Document>
class Class1
{
    void Main(string[] args)
    {
        $$
    }
}</Document>,
                  showCompletionInArgumentLists:=showCompletionInArgumentLists)

                state.Workspace.GlobalOptions.SetGlobalOption(CompletionOptionsStorage.EnterKeyBehavior, LanguageNames.CSharp, EnterKeyRule.AfterFullyTypedWord)

                state.SendTypeChars("System.TimeSpan.FromMinutes")
                state.SendReturn()
                Assert.Equal(<text>
class Class1
{
    void Main(string[] args)
    {
        System.TimeSpan.FromMinutes

    }
}</text>.NormalizedValue, state.GetDocumentText())
            End Using
        End Sub

        <WpfTheory, CombinatorialData>
        Public Async Function TestDescription1(showCompletionInArgumentLists As Boolean) As Task
            Using state = TestStateFactory.CreateCSharpTestState(
                  <Document><![CDATA[
using System;

/// <summary>
/// TestDocComment
/// </summary>
class TestException : Exception { }

class MyException : $$]]></Document>,
                  showCompletionInArgumentLists:=showCompletionInArgumentLists)

                state.SendTypeChars("Test")
                Await state.AssertSelectedCompletionItem(description:="class TestException" & vbCrLf & "TestDocComment")
            End Using
        End Function

        <WpfTheory, CombinatorialData>
        Public Async Function TestObjectCreationPreselection1(showCompletionInArgumentLists As Boolean) As Task
            Using state = TestStateFactory.CreateCSharpTestState(
                  <Document><![CDATA[
using System.Collections.Generic;

class C
{
    public void Goo()
    {
        List<int> list = new$$
    }
}]]></Document>,
                  showCompletionInArgumentLists:=showCompletionInArgumentLists)

                state.SendTypeChars(" ")
                Await state.AssertSelectedCompletionItem(displayText:="List<int>", isHardSelected:=True)
                Await state.AssertCompletionItemsContainAll("LinkedList", "List", "System")
                state.SendTypeChars("Li")
                Await state.AssertSelectedCompletionItem(displayText:="List<int>", isHardSelected:=True)
                Await state.AssertCompletionItemsContainAll("LinkedList", "List")
                Await state.AssertCompletionItemsDoNotContainAny("System")
                state.SendTypeChars("n")
                Await state.AssertSelectedCompletionItem(displayText:="LinkedList", displayTextSuffix:="<>", isHardSelected:=True)
                state.SendBackspace()
                Await state.AssertSelectedCompletionItem(displayText:="List<int>", isHardSelected:=True)
                state.SendTab()
                Assert.Contains("new List<int>", state.GetLineTextFromCaretPosition(), StringComparison.Ordinal)
            End Using
        End Function

        <WpfTheory, CombinatorialData>
        Public Async Function TestDeconstructionDeclaration(showCompletionInArgumentLists As Boolean) As Task
            Using state = TestStateFactory.CreateCSharpTestState(
                  <Document><![CDATA[
class C
{
    public void Goo()
    {
       var ($$
    }
}]]></Document>,
                  showCompletionInArgumentLists:=showCompletionInArgumentLists)

                state.SendTypeChars("i")
                Await state.AssertNoCompletionSession()
            End Using
        End Function

        <WpfTheory, CombinatorialData>
        Public Async Function TestDeconstructionDeclaration2(showCompletionInArgumentLists As Boolean) As Task
            Using state = TestStateFactory.CreateCSharpTestState(
                  <Document><![CDATA[
class C
{
    public void Goo()
    {
       var (a, $$
    }
}]]></Document>,
                  showCompletionInArgumentLists:=showCompletionInArgumentLists)

                state.SendTypeChars("i")
                Await state.AssertNoCompletionSession()
            End Using
        End Function

        <WpfTheory, CombinatorialData>
        Public Async Function TestDeconstructionDeclaration3(showCompletionInArgumentLists As Boolean) As Task
            Using state = TestStateFactory.CreateCSharpTestState(
                  <Document><![CDATA[
class C
{
    public void Goo()
    {
       var ($$) = (1, 2);
    }
}]]></Document>,
                  showCompletionInArgumentLists:=showCompletionInArgumentLists)

                state.SendTypeChars("i")
                Await state.AssertNoCompletionSession()
            End Using
        End Function

        <WpfTheory, CombinatorialData>
        Public Async Function TestParenthesizedDeconstructionDeclarationWithVar(showCompletionInArgumentLists As Boolean) As Task
            Using state = TestStateFactory.CreateCSharpTestState(
                  <Document><![CDATA[
class Variable
{
    public void Goo()
    {
       (var a$$) = (1, 2);
    }
}]]></Document>,
                  showCompletionInArgumentLists:=showCompletionInArgumentLists)

                state.SendInvokeCompletionList()
                Await state.AssertSelectedCompletionItem(displayText:="as", isHardSelected:=False)
            End Using
        End Function

        <WpfTheory, CombinatorialData>
        Public Async Function TestParenthesizedDeconstructionDeclarationWithVarAfterComma(showCompletionInArgumentLists As Boolean) As Task
            Using state = TestStateFactory.CreateCSharpTestState(
                  <Document><![CDATA[
class Variable
{
    public void Goo()
    {
       (var a, var a$$) = (1, 2);
    }
}]]></Document>,
                  showCompletionInArgumentLists:=showCompletionInArgumentLists)

                state.SendInvokeCompletionList()
                Await state.AssertSelectedCompletionItem(displayText:="as", isHardSelected:=False)
            End Using
        End Function

        <WpfTheory, CombinatorialData>
        Public Async Function TestParenthesizedVarDeconstructionDeclarationWithVar(showCompletionInArgumentLists As Boolean) As Task
            Using state = TestStateFactory.CreateCSharpTestState(
                  <Document><![CDATA[
class Variable
{
    public void Goo()
    {
       (var a, var ($$)) = (1, 2);
    }
}]]></Document>,
                  showCompletionInArgumentLists:=showCompletionInArgumentLists)

                state.SendTypeChars("a")
                Await state.AssertNoCompletionSession()

                state.SendTypeChars(", a")
                Await state.AssertNoCompletionSession()
                Assert.Contains("(var a, var (a, a)) = ", state.GetLineTextFromCaretPosition(), StringComparison.Ordinal)
            End Using
        End Function

        <WpfTheory, CombinatorialData>
        Public Async Function TestVarDeconstructionDeclarationWithVar(showCompletionInArgumentLists As Boolean) As Task
            Using state = TestStateFactory.CreateCSharpTestState(
                  <Document><![CDATA[
class Variable
{
    public void Goo()
    {
        $$
    }
}]]></Document>,
                  showCompletionInArgumentLists:=showCompletionInArgumentLists)

                state.SendTypeChars("va")
                Await state.AssertSelectedCompletionItem(displayText:="var", isHardSelected:=True)

                state.SendTypeChars(" (a")
                Await state.AssertNoCompletionSession()

                state.SendTypeChars(", a")
                Await state.AssertNoCompletionSession()
                Assert.Contains("var (a, a", state.GetLineTextFromCaretPosition(), StringComparison.Ordinal)
            End Using
        End Function

        <WpfTheory, CombinatorialData>
        Public Async Function TestParenthesizedDeconstructionDeclarationWithSymbol(showCompletionInArgumentLists As Boolean) As Task
            Using state = TestStateFactory.CreateCSharpTestState(
                  <Document><![CDATA[
class Variable
{
    public void Goo()
    {
       ($$) = (1, 2);
    }
}]]></Document>,
                  showCompletionInArgumentLists:=showCompletionInArgumentLists)

                state.SendTypeChars("vari")
                Await state.AssertSelectedCompletionItem(displayText:="Variable", isHardSelected:=True)
                state.SendTypeChars(" ")
                Assert.Contains("(Variable ", state.GetLineTextFromCaretPosition(), StringComparison.Ordinal)
                Await state.AssertNoCompletionSession()

                state.SendTypeChars("x, vari")
                Await state.AssertSelectedCompletionItem(displayText:="Variable", isHardSelected:=True)
                state.SendTypeChars(" ")
                Assert.Contains("(Variable x, Variable ", state.GetLineTextFromCaretPosition(), StringComparison.Ordinal)
                Await state.AssertSelectedCompletionItem(displayText:="Variable", isHardSelected:=False)
                Await state.AssertCompletionItemsContainAll("variable")
            End Using
        End Function

        <WpfTheory, CombinatorialData>
        Public Async Function TestParenthesizedDeconstructionDeclarationWithInt(showCompletionInArgumentLists As Boolean) As Task
            Using state = TestStateFactory.CreateCSharpTestState(
                  <Document><![CDATA[
class Integer
{
    public void Goo()
    {
       ($$) = (1, 2);
    }
}]]></Document>,
                  showCompletionInArgumentLists:=showCompletionInArgumentLists)

                state.SendTypeChars("int")
                Await state.AssertSelectedCompletionItem(displayText:="int", isHardSelected:=True)
                state.SendTypeChars(" ")
                Assert.Contains("(int ", state.GetLineTextFromCaretPosition(), StringComparison.Ordinal)
                Await state.AssertNoCompletionSession()

                state.SendTypeChars("x, int")
                Await state.AssertSelectedCompletionItem(displayText:="int", isHardSelected:=True)
                state.SendTypeChars(" ")
                Assert.Contains("(int x, int ", state.GetLineTextFromCaretPosition(), StringComparison.Ordinal)
                Await state.AssertNoCompletionSession()
            End Using
        End Function

        <WpfTheory, CombinatorialData>
        Public Async Function TestIncompleteParenthesizedDeconstructionDeclaration(showCompletionInArgumentLists As Boolean) As Task
            Using state = TestStateFactory.CreateCSharpTestState(
                  <Document><![CDATA[
class Variable
{
    public void Goo()
    {
       ($$
    }
}]]></Document>,
                  showCompletionInArgumentLists:=showCompletionInArgumentLists)

                state.SendTypeChars("va")
                Await state.AssertSelectedCompletionItem(displayText:="var", isHardSelected:=True)
                state.SendTypeChars(" ")
                Await state.AssertNoCompletionSession()

                state.SendTypeChars("a")
                Await state.AssertSelectedCompletionItem(displayText:="as", isSoftSelected:=True)

                state.SendTypeChars(", va")
                Await state.AssertSelectedCompletionItem(displayText:="var", isHardSelected:=True)
                state.SendTypeChars(" ")
                Await state.AssertNoCompletionSession()

                state.SendTypeChars("a")
                Await state.AssertSelectedCompletionItem(displayText:="as", isSoftSelected:=True)
                state.SendTypeChars(")")
                Assert.Contains("(var a, var a)", state.GetLineTextFromCaretPosition(), StringComparison.Ordinal)
                Await state.AssertNoCompletionSession()
            End Using
        End Function

        <WpfTheory, CombinatorialData>
        Public Async Function TestIncompleteParenthesizedDeconstructionDeclaration2(showCompletionInArgumentLists As Boolean) As Task
            Using state = TestStateFactory.CreateCSharpTestState(
                  <Document><![CDATA[
class Variable
{
    public void Goo()
    {
       ($$)
    }
}]]></Document>,
                  showCompletionInArgumentLists:=showCompletionInArgumentLists)

                state.SendTypeChars("va")
                Await state.AssertSelectedCompletionItem(displayText:="var", isHardSelected:=True)
                state.SendTypeChars(" ")
                Await state.AssertNoCompletionSession()

                state.SendTypeChars("a")
                Await state.AssertSelectedCompletionItem(displayText:="as", isSoftSelected:=True)

                state.SendTypeChars(", va")
                Await state.AssertSelectedCompletionItem(displayText:="var", isHardSelected:=True)
                state.SendTypeChars(" ")
                Await state.AssertNoCompletionSession()

                state.SendTypeChars("a")
                Await state.AssertSelectedCompletionItem(displayText:="as", isSoftSelected:=True)
                state.SendReturn()

                Dim caretLine = state.GetLineFromCurrentCaretPosition()
                Assert.Contains("            )", caretLine.GetText(), StringComparison.Ordinal)

                Dim previousLine = caretLine.Snapshot.Lines(caretLine.LineNumber - 1)
                Assert.Contains("(var a, var a", previousLine.GetText(), StringComparison.Ordinal)
            End Using
        End Function

        <WpfTheory, CombinatorialData>
        Public Async Function TestBackspaceInIncompleteParenthesizedDeconstructionDeclaration(showCompletionInArgumentLists As Boolean) As Task
            Using state = TestStateFactory.CreateCSharpTestState(
                  <Document><![CDATA[
class Variable
{
    public void Goo()
    {
       (var as$$
    }
}]]></Document>,
                  showCompletionInArgumentLists:=showCompletionInArgumentLists)

                state.Workspace.GlobalOptions.SetGlobalOption(CompletionOptionsStorage.TriggerOnDeletion, LanguageNames.CSharp, True)

                state.SendBackspace()
                Await state.AssertSelectedCompletionItem(displayText:="as", isSoftSelected:=True)

                state.SendTypeChars(", var as")
                state.SendBackspace()
                Await state.AssertSelectedCompletionItem(displayText:="as", isSoftSelected:=True)

                state.SendTypeChars(")")
                Await state.AssertNoCompletionSession()
                Assert.Contains("(var a, var a)", state.GetLineTextFromCaretPosition(), StringComparison.Ordinal)
            End Using
        End Function

        <WpfTheory, CombinatorialData>
        Public Async Function TestBackspaceInParenthesizedDeconstructionDeclaration(showCompletionInArgumentLists As Boolean) As Task
            Using state = TestStateFactory.CreateCSharpTestState(
                  <Document><![CDATA[
class Variable
{
    public void Goo()
    {
       (var as$$)
    }
}]]></Document>,
                  showCompletionInArgumentLists:=showCompletionInArgumentLists)

                state.Workspace.GlobalOptions.SetGlobalOption(CompletionOptionsStorage.TriggerOnDeletion, LanguageNames.CSharp, True)

                state.SendBackspace()
                Await state.AssertSelectedCompletionItem(displayText:="as", isSoftSelected:=True)

                state.SendTypeChars(", var as")
                state.SendBackspace()
                Await state.AssertSelectedCompletionItem(displayText:="as", isSoftSelected:=True)

                state.SendReturn()
                Await state.AssertNoCompletionSession()

                Dim caretLine = state.GetLineFromCurrentCaretPosition()
                Assert.Contains("            )", caretLine.GetText(), StringComparison.Ordinal)

                Dim previousLine = caretLine.Snapshot.Lines(caretLine.LineNumber - 1)
                Assert.Contains("(var a, var a", previousLine.GetText(), StringComparison.Ordinal)
            End Using
        End Function

        <WpfTheory, CombinatorialData>
        <WorkItem("https://github.com/dotnet/roslyn/issues/17256")>
        Public Async Function TestThrowExpression(showCompletionInArgumentLists As Boolean) As Task
            Using state = TestStateFactory.CreateCSharpTestState(
                  <Document><![CDATA[
using System;
class C
{
    public object Goo()
    {
        return null ?? throw new$$
    }
}]]></Document>,
                  showCompletionInArgumentLists:=showCompletionInArgumentLists)

                state.SendTypeChars(" ")
                Await state.AssertSelectedCompletionItem(displayText:="Exception", isHardSelected:=True)
            End Using
        End Function

        <WpfTheory, CombinatorialData>
        <WorkItem("https://github.com/dotnet/roslyn/issues/17256")>
        Public Async Function TestThrowStatement(showCompletionInArgumentLists As Boolean) As Task
            Using state = TestStateFactory.CreateCSharpTestState(
                  <Document><![CDATA[
using System;
class C
{
    public object Goo()
    {
        throw new$$
    }
}]]></Document>,
                  showCompletionInArgumentLists:=showCompletionInArgumentLists)

                state.SendTypeChars(" ")
                Await state.AssertSelectedCompletionItem(displayText:="Exception", isHardSelected:=True)
            End Using
        End Function

        <WpfTheory, CombinatorialData>
        Public Async Function TestNonTrailingNamedArgumentInCSharp7_1(showCompletionInArgumentLists As Boolean) As Task
            Using state = TestStateFactory.CreateTestStateFromWorkspace(
                 <Workspace>
                     <Project Language="C#" LanguageVersion="7.1" CommonReferences="true" AssemblyName="CSProj">
                         <Document FilePath="C.cs">
class C
{
    public void M()
    {
        int better = 2;
        M(a: 1, $$)
    }
    public void M(int a, int bar, int c) { }
}
                         </Document>
                     </Project>
                 </Workspace>, showCompletionInArgumentLists:=showCompletionInArgumentLists)

                state.SendTypeChars("b")
                Await state.AssertSelectedCompletionItem(displayText:="bar", displayTextSuffix:=":", isHardSelected:=True)
                state.SendTypeChars("e")
                Await state.AssertSelectedCompletionItem(displayText:="bar", displayTextSuffix:=":", isSoftSelected:=True)
            End Using
        End Function

        <WpfTheory, CombinatorialData>
        Public Async Function TestNonTrailingNamedArgumentInCSharp7_2(showCompletionInArgumentLists As Boolean) As Task
            Using state = TestStateFactory.CreateTestStateFromWorkspace(
                 <Workspace>
                     <Project Language="C#" LanguageVersion="7.2" CommonReferences="true" AssemblyName="CSProj">
                         <Document FilePath="C.cs">
class C
{
    public void M()
    {
        int better = 2;
        M(a: 1, $$)
    }
    public void M(int a, int bar, int c) { }
}
                         </Document>
                     </Project>
                 </Workspace>, showCompletionInArgumentLists:=showCompletionInArgumentLists)

                state.SendTypeChars("b")
                Await state.AssertSelectedCompletionItem(displayText:="better", isHardSelected:=True)
                state.SendTypeChars("a")
                Await state.AssertSelectedCompletionItem(displayText:="bar", displayTextSuffix:=":", isHardSelected:=True)
                state.SendBackspace()
                Await state.AssertSelectedCompletionItem(displayText:="better", isHardSelected:=True)
                state.SendTypeChars(", ")
                Assert.Contains("M(a: 1, better,", state.GetLineTextFromCaretPosition(), StringComparison.Ordinal)
            End Using
        End Function

        <WpfTheory, CombinatorialData>
        <WorkItem("https://github.com/dotnet/roslyn/issues/4677")>
        Public Async Function TestDefaultSwitchLabel(showCompletionInArgumentLists As Boolean) As Task
            Using state = TestStateFactory.CreateCSharpTestState(
                  <Document><![CDATA[
class C
{
    public void M(object o)
    {
        switch (o)
        {
            default:
                goto $$
        }
    }
}]]></Document>,
                  showCompletionInArgumentLists:=showCompletionInArgumentLists)

                state.SendTypeChars("d")
                Await state.AssertSelectedCompletionItem(displayText:="default", isHardSelected:=True)
                state.SendTypeChars(";")
                Assert.Contains("goto default;", state.GetLineTextFromCaretPosition(), StringComparison.Ordinal)
            End Using
        End Function

        <WpfTheory, CombinatorialData>
        <WorkItem("https://github.com/dotnet/roslyn/issues/4677")>
        Public Async Function TestGotoOrdinaryLabel(showCompletionInArgumentLists As Boolean) As Task
            Using state = TestStateFactory.CreateCSharpTestState(
                  <Document><![CDATA[
class C
{
    public void M(object o)
    {
label1:
        goto $$
    }
}]]></Document>,
                  showCompletionInArgumentLists:=showCompletionInArgumentLists)

                state.SendTypeChars("l")
                Await state.AssertSelectedCompletionItem(displayText:="label1", isHardSelected:=True)
                state.SendTypeChars(";")
                Assert.Contains("goto label1;", state.GetLineTextFromCaretPosition(), StringComparison.Ordinal)
            End Using
        End Function

        <WpfTheory, CombinatorialData>
        <WorkItem("https://github.com/dotnet/roslyn/issues/4677")>
        Public Async Function TestEscapedDefaultLabel(showCompletionInArgumentLists As Boolean) As Task
            Using state = TestStateFactory.CreateCSharpTestState(
                  <Document><![CDATA[
class C
{
    public void M(object o)
    {
@default:
        goto $$
    }
}]]></Document>,
                  showCompletionInArgumentLists:=showCompletionInArgumentLists)

                state.SendTypeChars("d")
                Await state.AssertSelectedCompletionItem(displayText:="@default", isHardSelected:=True)
                state.SendTypeChars(";")
                Assert.Contains("goto @default;", state.GetLineTextFromCaretPosition(), StringComparison.Ordinal)
            End Using
        End Function

        <WpfTheory, CombinatorialData>
        <WorkItem("https://github.com/dotnet/roslyn/issues/4677")>
        Public Async Function TestEscapedDefaultLabel2(showCompletionInArgumentLists As Boolean) As Task
            Using state = TestStateFactory.CreateCSharpTestState(
                  <Document><![CDATA[
class C
{
    public void M(object o)
    {
        switch (o)
        {
            default:
@default:
                goto $$
        }
    }
}]]></Document>,
                  showCompletionInArgumentLists:=showCompletionInArgumentLists)

                state.SendTypeChars("d")
                Await state.AssertSelectedCompletionItem(displayText:="default", isHardSelected:=True)
                state.SendTypeChars(";")
                Assert.Contains("goto default;", state.GetLineTextFromCaretPosition(), StringComparison.Ordinal)
            End Using
        End Function

        <WpfTheory, CombinatorialData>
        <WorkItem("https://github.com/dotnet/roslyn/issues/4677")>
        Public Async Function TestEscapedDefaultLabelWithoutSwitch(showCompletionInArgumentLists As Boolean) As Task
            Using state = TestStateFactory.CreateCSharpTestState(
                  <Document><![CDATA[
class C
{
    public void M(object o)
    {
@default:
        goto $$
    }
}]]></Document>,
                  showCompletionInArgumentLists:=showCompletionInArgumentLists)

                state.SendTypeChars("d")
                Await state.AssertSelectedCompletionItem(displayText:="@default", isHardSelected:=True)
                state.SendTypeChars(";")
                Assert.Contains("goto @default;", state.GetLineTextFromCaretPosition(), StringComparison.Ordinal)
            End Using
        End Function

        <WpfTheory, CombinatorialData>
        <WorkItem("https://github.com/dotnet/roslyn/issues/24432")>
        Public Async Function TestArrayInitialization(showCompletionInArgumentLists As Boolean) As Task
            Using state = TestStateFactory.CreateCSharpTestState(
                  <Document><![CDATA[
class Class
{
    public void M()
    {
        Class[] x = $$
    }
}]]></Document>,
                  showCompletionInArgumentLists:=showCompletionInArgumentLists)

                state.SendTypeChars("new ")
                Await state.AssertSelectedCompletionItem(displayText:="Class", isSoftSelected:=True)
                state.SendTypeChars("C")
                Await state.AssertSelectedCompletionItem(displayText:="Class", isHardSelected:=True)
                state.SendTypeChars("[")
                Assert.Contains("Class[] x = new Class[", state.GetLineTextFromCaretPosition(), StringComparison.Ordinal)
                state.SendTypeChars("] {")
                Assert.Contains("Class[] x = new Class[] {", state.GetLineTextFromCaretPosition(), StringComparison.Ordinal)
            End Using
        End Function

        <WpfTheory, CombinatorialData>
        <WorkItem("https://github.com/dotnet/roslyn/issues/24432")>
        Public Async Function TestImplicitArrayInitialization(showCompletionInArgumentLists As Boolean) As Task
            Using state = TestStateFactory.CreateCSharpTestState(
                  <Document><![CDATA[
class Class
{
    public void M()
    {
        Class[] x = $$
    }
}]]></Document>,
                  showCompletionInArgumentLists:=showCompletionInArgumentLists)

                state.SendTypeChars("n")
                Await state.AssertSelectedCompletionItem(displayText:="nameof", isHardSelected:=True)
                state.SendTypeChars("e")
                Await state.AssertSelectedCompletionItem(displayText:="new", isHardSelected:=True)
                state.SendTypeChars(" ")
                Await state.AssertSelectedCompletionItem(displayText:="Class", isSoftSelected:=True)
                state.SendTypeChars("[")
                Assert.Contains("Class[] x = new [", state.GetLineTextFromCaretPosition(), StringComparison.Ordinal)
                state.SendTypeChars("] {")
                Assert.Contains("Class[] x = new [] {", state.GetLineTextFromCaretPosition(), StringComparison.Ordinal)
            End Using
        End Function

        <WpfTheory, CombinatorialData>
        <WorkItem("https://github.com/dotnet/roslyn/issues/24432")>
        Public Async Function TestImplicitArrayInitialization2(showCompletionInArgumentLists As Boolean) As Task
            Using state = TestStateFactory.CreateCSharpTestState(
                  <Document><![CDATA[
class Class
{
    public void M()
    {
        Class[] x = $$
    }
}]]></Document>,
                  showCompletionInArgumentLists:=showCompletionInArgumentLists)

                state.SendTypeChars("ne")
                Await state.AssertSelectedCompletionItem(displayText:="new", isHardSelected:=True)
                state.SendTypeChars("[")
                Assert.Contains("Class[] x = new[", state.GetLineTextFromCaretPosition(), StringComparison.Ordinal)
            End Using
        End Function

        <WpfTheory, CombinatorialData>
        <WorkItem("https://github.com/dotnet/roslyn/issues/24432")>
        Public Async Function TestImplicitArrayInitialization3(showCompletionInArgumentLists As Boolean) As Task
            Using state = TestStateFactory.CreateCSharpTestState(
                  <Document><![CDATA[
class Class
{
    public void M()
    {
        Class[] x = $$
    }
}]]></Document>,
                  showCompletionInArgumentLists:=showCompletionInArgumentLists)

                state.SendTypeChars("ne")
                Await state.AssertSelectedCompletionItem(displayText:="new", isHardSelected:=True)
                state.SendTypeChars(" ")
                Await state.AssertSelectedCompletionItem(displayText:="Class", isSoftSelected:=True)
                Assert.Contains("Class[] x = new ", state.GetLineTextFromCaretPosition(), StringComparison.Ordinal)
                state.SendTypeChars("[")
                Assert.Contains("Class[] x = new [", state.GetLineTextFromCaretPosition(), StringComparison.Ordinal)
            End Using
        End Function

        <WpfTheory, CombinatorialData>
        <WorkItem("https://github.com/dotnet/roslyn/issues/24432")>
        Public Async Function TestImplicitArrayInitialization4(showCompletionInArgumentLists As Boolean) As Task
            Using state = TestStateFactory.CreateCSharpTestState(
                  <Document><![CDATA[
class Class
{
    public void M()
    {
        Class[] x =$$
    }
}]]></Document>,
                  showCompletionInArgumentLists:=showCompletionInArgumentLists)

                state.SendTypeChars(" ")
                Await state.AssertNoCompletionSession()
                state.SendTypeChars("{")
                Assert.Contains("Class[] x = {", state.GetLineTextFromCaretPosition(), StringComparison.Ordinal)
            End Using
        End Function

        <WpfTheory, CombinatorialData>
        <WorkItem("https://github.com/dotnet/roslyn/issues/24432")>
        Public Async Function TestImplicitArrayInitialization_WithTab(showCompletionInArgumentLists As Boolean) As Task
            Using state = TestStateFactory.CreateCSharpTestState(
                  <Document><![CDATA[
class Class
{
    public void M()
    {
        Class[] x = $$
    }
}]]></Document>,
                  showCompletionInArgumentLists:=showCompletionInArgumentLists)

                state.SendTypeChars("ne")
                Await state.AssertSelectedCompletionItem(displayText:="new", isHardSelected:=True)
                state.SendTypeChars(" ")
                Await state.AssertSelectedCompletionItem(displayText:="Class", isSoftSelected:=True)
                Assert.Contains("Class[] x = new ", state.GetLineTextFromCaretPosition(), StringComparison.Ordinal)
                state.SendTab()
                Assert.Contains("Class[] x = new Class", state.GetLineTextFromCaretPosition(), StringComparison.Ordinal)
            End Using
        End Function

        <WpfTheory, CombinatorialData>
        <WorkItem("https://github.com/dotnet/roslyn/issues/24432")>
        Public Async Function TestTypelessImplicitArrayInitialization(showCompletionInArgumentLists As Boolean) As Task
            Using state = TestStateFactory.CreateCSharpTestState(
                  <Document><![CDATA[
class Class
{
    public void M()
    {
        var x = $$
    }
}]]></Document>,
                  showCompletionInArgumentLists:=showCompletionInArgumentLists)

                state.SendTypeChars("ne")
                Await state.AssertSelectedCompletionItem(displayText:="new", isHardSelected:=True)
                state.SendTypeChars(" ")
                Await state.AssertNoCompletionSession()
                state.SendTypeChars("[")
                Assert.Contains("var x = new [", state.GetLineTextFromCaretPosition(), StringComparison.Ordinal)
                state.SendTypeChars("] {")
                Assert.Contains("var x = new [] {", state.GetLineTextFromCaretPosition(), StringComparison.Ordinal)
            End Using
        End Function

        <WpfTheory, CombinatorialData>
        <WorkItem("https://github.com/dotnet/roslyn/issues/24432")>
        Public Async Function TestTypelessImplicitArrayInitialization2(showCompletionInArgumentLists As Boolean) As Task
            Using state = TestStateFactory.CreateCSharpTestState(
                  <Document><![CDATA[
class Class
{
    public void M()
    {
        var x = $$
    }
}]]></Document>,
                  showCompletionInArgumentLists:=showCompletionInArgumentLists)

                state.SendTypeChars("ne")
                Await state.AssertSelectedCompletionItem(displayText:="new", isHardSelected:=True)
                state.SendTypeChars("[")
                Assert.Contains("var x = new[", state.GetLineTextFromCaretPosition(), StringComparison.Ordinal)
            End Using
        End Function

        <WpfTheory, CombinatorialData>
        <WorkItem("https://github.com/dotnet/roslyn/issues/24432")>
        Public Async Function TestTypelessImplicitArrayInitialization3(showCompletionInArgumentLists As Boolean) As Task
            Using state = TestStateFactory.CreateCSharpTestState(
                  <Document><![CDATA[
class Class
{
    public void M()
    {
        var x = $$
    }
}]]></Document>,
                  showCompletionInArgumentLists:=showCompletionInArgumentLists)

                state.SendTypeChars("ne")
                Await state.AssertSelectedCompletionItem(displayText:="new", isHardSelected:=True)
                state.SendTypeChars(" ")
                Assert.Contains("var x = new ", state.GetLineTextFromCaretPosition(), StringComparison.Ordinal)
                state.SendTypeChars("[")
                Assert.Contains("var x = new [", state.GetLineTextFromCaretPosition(), StringComparison.Ordinal)
            End Using
        End Function

        <WpfTheory, CombinatorialData>
        Public Async Function TestPropertyInPropertySubpattern(showCompletionInArgumentLists As Boolean) As Task
            Using state = TestStateFactory.CreateCSharpTestState(
                  <Document><![CDATA[
class Class
{
    int Prop { get; set; }
    int OtherProp { get; set; }
    public void M()
    {
        _ = this is $$
    }
}]]></Document>,
                  showCompletionInArgumentLists:=showCompletionInArgumentLists)

                Await state.AssertNoCompletionSession()
                state.SendTypeChars("C")
                Await state.AssertSelectedCompletionItem(displayText:="Class", isHardSelected:=True)
                state.SendTypeChars(" { P")
                Await state.AssertSelectedCompletionItem(displayText:="Prop", displayTextSuffix:="", isHardSelected:=True)
                state.SendTypeChars(":")
                Assert.Contains("{ Prop:", state.GetLineTextFromCaretPosition(), StringComparison.Ordinal)
                state.SendTypeChars(" 0, ")
                Await state.AssertSelectedCompletionItem(displayText:="OtherProp", displayTextSuffix:="", isSoftSelected:=True)
                state.SendTypeChars("O")
                Await state.AssertSelectedCompletionItem(displayText:="OtherProp", displayTextSuffix:="", isHardSelected:=True)
                state.SendTypeChars(": 1 }")
                Assert.Contains("is Class { Prop: 0, OtherProp: 1 }", state.GetLineTextFromCaretPosition(), StringComparison.Ordinal)
            End Using
        End Function

        <WpfTheory, CombinatorialData>
        Public Async Function TestPropertyInPropertySubpattern_TriggerWithSpace(showCompletionInArgumentLists As Boolean) As Task
            Using state = TestStateFactory.CreateCSharpTestState(
                  <Document><![CDATA[
class Class
{
    int Prop { get; set; }
    int OtherProp { get; set; }
    public void M()
    {
        _ = this is $$
    }
}]]></Document>,
                  showCompletionInArgumentLists:=showCompletionInArgumentLists)

                Await state.AssertNoCompletionSession()
                state.SendTypeChars("C")
                Await state.AssertSelectedCompletionItem(displayText:="Class", isHardSelected:=True)
                state.SendTypeChars(" ")
                Assert.Contains("is Class", state.GetLineTextFromCaretPosition(), StringComparison.Ordinal)
                state.SendTypeChars("{ P")
                Await state.AssertSelectedCompletionItem(displayText:="Prop", displayTextSuffix:="", isHardSelected:=True)
                state.SendTypeChars(" ")
                Assert.Contains("is Class { Prop ", state.GetLineTextFromCaretPosition(), StringComparison.Ordinal)
                state.SendTypeChars(":")
                Assert.Contains("is Class { Prop :", state.GetLineTextFromCaretPosition(), StringComparison.Ordinal)
                state.SendTypeChars(" 0, ")
                Await state.AssertSelectedCompletionItem(displayText:="OtherProp", displayTextSuffix:="", isSoftSelected:=True)
                state.SendTypeChars("O")
                Await state.AssertSelectedCompletionItem(displayText:="OtherProp", displayTextSuffix:="", isHardSelected:=True)
                state.SendTypeChars(" ")
                Assert.Contains("is Class { Prop : 0, OtherProp", state.GetLineTextFromCaretPosition(), StringComparison.Ordinal)
                state.SendTypeChars(": 1 }")
                Assert.Contains("is Class { Prop : 0, OtherProp : 1 }", state.GetLineTextFromCaretPosition(), StringComparison.Ordinal)
            End Using
        End Function

        <WpfTheory, CombinatorialData>
        <WorkItem("https://github.com/dotnet/roslyn/issues/13527")>
        Public Async Function TestSymbolInTupleLiteral(showCompletionInArgumentLists As Boolean) As Task
            Using state = TestStateFactory.CreateCSharpTestState(
                  <Document><![CDATA[
class C
{
    public void Fo()
    {
        ($$)
    }
}]]></Document>,
                  showCompletionInArgumentLists:=showCompletionInArgumentLists)

                state.SendTypeChars("F")
                Await state.AssertSelectedCompletionItem(displayText:="Fo", isHardSelected:=True)
                state.SendTypeChars(":")
                Assert.Contains("(F:", state.GetLineTextFromCaretPosition(), StringComparison.Ordinal)
            End Using
        End Function

        <WpfTheory, CombinatorialData>
        <WorkItem("https://github.com/dotnet/roslyn/issues/13527")>
        Public Async Function TestSymbolInTupleLiteralAfterComma(showCompletionInArgumentLists As Boolean) As Task
            Using state = TestStateFactory.CreateCSharpTestState(
                  <Document><![CDATA[
class C
{
    public void Fo()
    {
        (x, $$)
    }
}]]></Document>,
                  showCompletionInArgumentLists:=showCompletionInArgumentLists)

                state.SendTypeChars("F")
                Await state.AssertSelectedCompletionItem(displayText:="Fo", isHardSelected:=True)
                state.SendTypeChars(":")
                Assert.Contains("(x, F:", state.GetLineTextFromCaretPosition(), StringComparison.Ordinal)
            End Using
        End Function

        <WpfTheory, CombinatorialData>
        <WorkItem("https://github.com/dotnet/roslyn/issues/19335")>
        Public Async Function ColonInTupleNameInTupleLiteral(showCompletionInArgumentLists As Boolean) As Task
            Using state = TestStateFactory.CreateCSharpTestState(
                  <Document><![CDATA[
class C
{
    public void M()
    {
        (int first, int second) t = ($$
    }
}]]></Document>,
                  showCompletionInArgumentLists:=showCompletionInArgumentLists)

                state.SendTypeChars("fi")
                Await state.AssertSelectedCompletionItem(displayText:="first", displayTextSuffix:=":", isHardSelected:=True)
                Assert.Equal("first", state.GetSelectedItem().FilterText)
                state.SendTypeChars(":")
                Assert.Contains("(first:", state.GetLineTextFromCaretPosition(), StringComparison.Ordinal)
            End Using
        End Function

        <WpfTheory, CombinatorialData>
        <WorkItem("https://github.com/dotnet/roslyn/issues/19335")>
        Public Async Function ColonInExactTupleNameInTupleLiteral(showCompletionInArgumentLists As Boolean) As Task
            Using state = TestStateFactory.CreateCSharpTestState(
                  <Document><![CDATA[
class C
{
    public void M()
    {
        (int first, int second) t = ($$
    }
}]]></Document>,
                  showCompletionInArgumentLists:=showCompletionInArgumentLists)

                state.SendTypeChars("first")
                Await state.AssertSelectedCompletionItem(displayText:="first", displayTextSuffix:=":", isHardSelected:=True)
                Assert.Equal("first", state.GetSelectedItem().FilterText)
                state.SendTypeChars(":")
                Assert.Contains("(first:", state.GetLineTextFromCaretPosition(), StringComparison.Ordinal)
            End Using
        End Function

        <WpfTheory, CombinatorialData>
        <WorkItem("https://github.com/dotnet/roslyn/issues/19335")>
        Public Async Function ColonInTupleNameInTupleLiteralAfterComma(showCompletionInArgumentLists As Boolean) As Task
            Using state = TestStateFactory.CreateCSharpTestState(
                  <Document><![CDATA[
class C
{
    public void M()
    {
        (int first, int second) t = (0, $$
    }
}]]></Document>,
                  showCompletionInArgumentLists:=showCompletionInArgumentLists)

                state.SendTypeChars("se")
                Await state.AssertSelectedCompletionItem(displayText:="second", displayTextSuffix:=":", isHardSelected:=True)
                Assert.Equal("second", state.GetSelectedItem().FilterText)
                state.SendTypeChars(":")
                Assert.Contains("(0, second:", state.GetLineTextFromCaretPosition(), StringComparison.Ordinal)
            End Using
        End Function

        <WpfTheory, CombinatorialData>
        <WorkItem("https://github.com/dotnet/roslyn/issues/19335")>
        Public Async Function TabInTupleNameInTupleLiteral(showCompletionInArgumentLists As Boolean) As Task
            Using state = TestStateFactory.CreateCSharpTestState(
                  <Document><![CDATA[
class C
{
    public void M()
    {
        (int first, int second) t = ($$
    }
}]]></Document>,
                  showCompletionInArgumentLists:=showCompletionInArgumentLists)

                state.SendTypeChars("fi")
                Await state.AssertSelectedCompletionItem(displayText:="first", displayTextSuffix:=":", isHardSelected:=True)
                Assert.Equal("first", state.GetSelectedItem().FilterText)
                state.SendTab()
                state.SendTypeChars(":")
                state.SendTypeChars("0")
                Assert.Contains("(first:0", state.GetLineTextFromCaretPosition(), StringComparison.Ordinal)
            End Using
        End Function

        <WpfTheory, CombinatorialData>
        <WorkItem("https://github.com/dotnet/roslyn/issues/19335")>
        Public Async Function TabInExactTupleNameInTupleLiteral(showCompletionInArgumentLists As Boolean) As Task
            Using state = TestStateFactory.CreateCSharpTestState(
                  <Document><![CDATA[
class C
{
    public void M()
    {
        (int first, int second) t = ($$
    }
}]]></Document>,
                  showCompletionInArgumentLists:=showCompletionInArgumentLists)

                state.SendTypeChars("first")
                Await state.AssertSelectedCompletionItem(displayText:="first", displayTextSuffix:=":", isHardSelected:=True)
                Assert.Equal("first", state.GetSelectedItem().FilterText)
                state.SendTab()
                state.SendTypeChars(":")
                state.SendTypeChars("0")
                Assert.Contains("(first:0", state.GetLineTextFromCaretPosition(), StringComparison.Ordinal)
            End Using
        End Function

        <WpfTheory, CombinatorialData>
        <WorkItem("https://github.com/dotnet/roslyn/issues/19335")>
        Public Async Function TabInTupleNameInTupleLiteralAfterComma(showCompletionInArgumentLists As Boolean) As Task
            Using state = TestStateFactory.CreateCSharpTestState(
                  <Document><![CDATA[
class C
{
    public void M()
    {
        (int first, int second) t = (0, $$
    }
}]]></Document>,
                  showCompletionInArgumentLists:=showCompletionInArgumentLists)

                state.SendTypeChars("se")
                Await state.AssertSelectedCompletionItem(displayText:="second", displayTextSuffix:=":", isHardSelected:=True)
                Assert.Equal("second", state.GetSelectedItem().FilterText)
                state.SendTab()
                state.SendTypeChars(":")
                state.SendTypeChars("1")
                Assert.Contains("(0, second:1", state.GetLineTextFromCaretPosition(), StringComparison.Ordinal)
            End Using
        End Function

        <WpfTheory, CombinatorialData>
        <WorkItem("https://github.com/dotnet/roslyn/issues/13527")>
        Public Async Function TestKeywordInTupleLiteral(showCompletionInArgumentLists As Boolean) As Task
            Using state = TestStateFactory.CreateCSharpTestState(
                  <Document><![CDATA[
class C
{
    public void Goo()
    {
        ($$)
    }
}]]></Document>,
                  showCompletionInArgumentLists:=showCompletionInArgumentLists)

                state.SendTypeChars("d")
                Await state.AssertSelectedCompletionItem(displayText:="decimal", isHardSelected:=True)
                state.SendTypeChars(":")
                Assert.Contains("(d:", state.GetLineTextFromCaretPosition(), StringComparison.Ordinal)
            End Using
        End Function

        <WpfTheory, CombinatorialData>
        <WorkItem("https://github.com/dotnet/roslyn/issues/13527")>
        Public Async Function TestTupleType(showCompletionInArgumentLists As Boolean) As Task
            Using state = TestStateFactory.CreateCSharpTestState(
                  <Document><![CDATA[
class C
{
    public void Goo()
    {
        ($$)
    }
}]]></Document>,
                  showCompletionInArgumentLists:=showCompletionInArgumentLists)

                state.SendTypeChars("d")
                Await state.AssertSelectedCompletionItem(displayText:="decimal", isHardSelected:=True)
                state.SendTypeChars(" ")
                Assert.Contains("(decimal ", state.GetLineTextFromCaretPosition(), StringComparison.Ordinal)
            End Using
        End Function

        <WpfTheory, CombinatorialData>
        <WorkItem("https://github.com/dotnet/roslyn/issues/13527")>
        Public Async Function TestDefaultKeyword(showCompletionInArgumentLists As Boolean) As Task
            Using state = TestStateFactory.CreateCSharpTestState(
                  <Document><![CDATA[
class C
{
    public void Goo()
    {
        switch(true)
        {
            $$
        }
    }
}]]></Document>,
                  showCompletionInArgumentLists:=showCompletionInArgumentLists)

                state.SendTypeChars("def")
                Await state.AssertSelectedCompletionItem(displayText:="default", isHardSelected:=True)
                state.SendTypeChars(":")
                Assert.Contains("default:", state.GetLineTextFromCaretPosition(), StringComparison.Ordinal)
            End Using
        End Function

        <WpfTheory, CombinatorialData>
        <WorkItem("https://github.com/dotnet/roslyn/issues/13527")>
        Public Async Function TestInvocationExpression(showCompletionInArgumentLists As Boolean) As Task
            Using state = TestStateFactory.CreateCSharpTestState(
                  <Document><![CDATA[
class C
{
    public void Goo(int Alice)
    {
        Goo($$)
    }
}]]></Document>,
                  showCompletionInArgumentLists:=showCompletionInArgumentLists)

                state.SendTypeChars("A")
                Await state.AssertSelectedCompletionItem(displayText:="Alice", isHardSelected:=True)
                state.SendTypeChars(":")
                Assert.Contains("Goo(Alice:", state.GetLineTextFromCaretPosition(), StringComparison.Ordinal)
            End Using
        End Function

        <WpfTheory, CombinatorialData>
        <WorkItem("https://github.com/dotnet/roslyn/issues/13527")>
        Public Async Function TestImplicitObjectCreationExpression(showCompletionInArgumentLists As Boolean) As Task
            Using state = TestStateFactory.CreateCSharpTestState(
                  <Document><![CDATA[
public class C
{
    public C(int Alice, int Bob) { }
    public C(string ignored) { }

    public void M()
    {
        C c = new($$
    }
}]]></Document>, languageVersion:=LanguageVersion.CSharp9, showCompletionInArgumentLists:=showCompletionInArgumentLists)

                state.SendTypeChars("A")
                Await state.AssertSelectedCompletionItem(displayText:="Alice:", isHardSelected:=True)
                state.SendTypeChars(":")
                Assert.Contains("new(Alice:", state.GetLineTextFromCaretPosition(), StringComparison.Ordinal)
            End Using
        End Function

        <WpfTheory, CombinatorialData>
        <WorkItem("https://github.com/dotnet/roslyn/issues/13527")>
        Public Async Function TestImplicitObjectCreationExpression_WithSpace(showCompletionInArgumentLists As Boolean) As Task
            Using state = TestStateFactory.CreateCSharpTestState(
                  <Document><![CDATA[
public class C
{
    public C(int Alice, int Bob) { }
    public C(string ignored) { }

    public void M()
    {
        C c = new$$
    }
}]]></Document>, languageVersion:=LanguageVersion.CSharp9, showCompletionInArgumentLists:=showCompletionInArgumentLists)

                state.SendTypeChars(" ")
                Await state.AssertSelectedCompletionItem(displayText:="C", isHardSelected:=True)
                state.SendTypeChars("(")
                If showCompletionInArgumentLists Then
                    Await state.AssertSignatureHelpSession()
                Else
                    Await state.AssertNoCompletionSession()
                End If

                state.SendTypeChars("A")
                Await state.AssertSelectedCompletionItem(displayText:="Alice:", isHardSelected:=True)
                state.SendTypeChars(":")
                Assert.Contains("new C(Alice:", state.GetLineTextFromCaretPosition(), StringComparison.Ordinal)
            End Using
        End Function

        <WpfTheory, CombinatorialData>
        <WorkItem("https://github.com/dotnet/roslyn/issues/13527")>
        Public Async Function TestInvocationExpressionAfterComma(showCompletionInArgumentLists As Boolean) As Task
            Using state = TestStateFactory.CreateCSharpTestState(
                  <Document><![CDATA[
class C
{
    public void Goo(int Alice, int Bob)
    {
        Goo(1, $$)
    }
}]]></Document>,
                  showCompletionInArgumentLists:=showCompletionInArgumentLists)

                state.SendTypeChars("B")
                Await state.AssertSelectedCompletionItem(displayText:="Bob", isHardSelected:=True)
                state.SendTypeChars(":")
                Assert.Contains("Goo(1, Bob:", state.GetLineTextFromCaretPosition(), StringComparison.Ordinal)
            End Using
        End Function

        <WpfTheory, CombinatorialData>
        <WorkItem("https://github.com/dotnet/roslyn/issues/13527")>
        Public Async Function TestCaseLabel(showCompletionInArgumentLists As Boolean) As Task
            Using state = TestStateFactory.CreateCSharpTestState(
                  <Document><![CDATA[
class C
{
    public void Fo()
    {
        switch (1)
        {
            case $$
        }
    }
}]]></Document>,
                  showCompletionInArgumentLists:=showCompletionInArgumentLists)

                state.SendTypeChars("F")
                Await state.AssertSelectedCompletionItem(displayText:="Fo", isHardSelected:=True)
                state.SendTypeChars(":")
                Assert.Contains("case Fo:", state.GetLineTextFromCaretPosition(), StringComparison.Ordinal)
            End Using
        End Function

        <WpfTheory, CombinatorialData>
        <WorkItem("http://vstfdevdiv:8080/DevDiv2/DevDiv/_workitems/edit/543268")>
        Public Async Function TestTypePreselection1(showCompletionInArgumentLists As Boolean) As Task
            Using state = TestStateFactory.CreateCSharpTestState(
                  <Document><![CDATA[
partial class C
{
}
partial class C
{
    $$
}]]></Document>,
                  showCompletionInArgumentLists:=showCompletionInArgumentLists)

                state.SendTypeChars("C")
                Await state.AssertSelectedCompletionItem(displayText:="C", isHardSelected:=True)
                state.SendTypeChars(" ")
                Await state.AssertCompletionSession()
            End Using
        End Function

        <WorkItem("http://vstfdevdiv:8080/DevDiv2/DevDiv/_workitems/edit/543519")>
        <WpfTheory, CombinatorialData>
        Public Async Function TestNewPreselectionAfterVar(showCompletionInArgumentLists As Boolean) As Task
            Using state = TestStateFactory.CreateCSharpTestState(
                  <Document><![CDATA[
class C
{
    void M()
    {
        var c = $$
    }
}]]></Document>,
                  showCompletionInArgumentLists:=showCompletionInArgumentLists)

                state.SendTypeChars("new ")
                Await state.AssertNoCompletionSession()
            End Using
        End Function

        <WorkItem("http://vstfdevdiv:8080/DevDiv2/DevDiv/_workitems/edit/543559")>
        <WorkItem("http://vstfdevdiv:8080/DevDiv2/DevDiv/_workitems/edit/543561")>
        <WpfTheory, CombinatorialData>
        Public Async Function TestEscapedIdentifiers(showCompletionInArgumentLists As Boolean) As Task
            Using state = TestStateFactory.CreateCSharpTestState(
                  <Document><![CDATA[
class @return
{
    void goo()
    {
        $$
    }
}
]]></Document>,
                  showCompletionInArgumentLists:=showCompletionInArgumentLists)

                state.SendTypeChars("@")
                Await state.AssertNoCompletionSession()
                state.SendTypeChars("r")
                Await state.AssertSelectedCompletionItem(displayText:="@return", isHardSelected:=True)
                state.SendTab()
                Assert.Contains("@return", state.GetLineTextFromCaretPosition(), StringComparison.Ordinal)
            End Using
        End Function

        <WorkItem("http://vstfdevdiv:8080/DevDiv2/DevDiv/_workitems/edit/543771")>
        <WpfTheory, CombinatorialData>
        Public Async Function TestCommitUniqueItem1(showCompletionInArgumentLists As Boolean) As Task
            Using state = TestStateFactory.CreateCSharpTestState(
                  <Document><![CDATA[
using System;

class Program
{
    static void Main(string[] args)
    {
        Console.WriteL$$();
    }
}]]></Document>,
                  showCompletionInArgumentLists:=showCompletionInArgumentLists)

                Await state.SendCommitUniqueCompletionListItemAsync()
                Await state.AssertNoCompletionSession()
                Assert.Contains("WriteLine()", state.GetLineTextFromCaretPosition(), StringComparison.Ordinal)
            End Using
        End Function

        <WorkItem("http://vstfdevdiv:8080/DevDiv2/DevDiv/_workitems/edit/543771")>
        <WpfTheory, CombinatorialData>
        Public Async Function TestCommitUniqueItem2(showCompletionInArgumentLists As Boolean) As Task
            Using state = TestStateFactory.CreateCSharpTestState(
                  <Document><![CDATA[
using System;

class Program
{
    static void Main(string[] args)
    {
        Console.WriteL$$ine();
    }
}]]></Document>,
                  showCompletionInArgumentLists:=showCompletionInArgumentLists)

                Await state.SendCommitUniqueCompletionListItemAsync()
                Await state.AssertNoCompletionSession()
            End Using
        End Function

        <WpfTheory, CombinatorialData>
        Public Async Function CommitForUsingDirective1(showCompletionInArgumentLists As Boolean) As Task
            Using state = TestStateFactory.CreateCSharpTestState(
                              <Document>
                                  $$
                              </Document>,
                  showCompletionInArgumentLists:=showCompletionInArgumentLists)

                state.SendTypeChars("using Sys")
                Await state.AssertSelectedCompletionItem(displayText:="System", isHardSelected:=True)
                state.SendTypeChars("(")
                Await state.AssertNoCompletionSession()
                Assert.Contains("using Sys(", state.GetLineTextFromCaretPosition(), StringComparison.Ordinal)
            End Using
        End Function

        <WpfTheory, CombinatorialData>
        Public Async Function CommitForUsingDirective2(showCompletionInArgumentLists As Boolean) As Task
            Using state = TestStateFactory.CreateCSharpTestState(
                              <Document>
                                  $$
                              </Document>,
                  showCompletionInArgumentLists:=showCompletionInArgumentLists)

                state.SendTypeChars("using Sys")
                Await state.AssertSelectedCompletionItem(displayText:="System", isHardSelected:=True)
                state.SendTypeChars(".")
                Await state.AssertCompletionSession()
                Assert.Contains("using System.", state.GetLineTextFromCaretPosition(), StringComparison.Ordinal)
            End Using
        End Function

        <WpfTheory, CombinatorialData>
        Public Async Function CommitForUsingDirective3(showCompletionInArgumentLists As Boolean) As Task
            Using state = TestStateFactory.CreateCSharpTestState(
                              <Document>
                                  $$
                              </Document>,
                              extraExportedTypes:={GetType(CSharpFormattingInteractionService)}.ToList(),
                              showCompletionInArgumentLists:=showCompletionInArgumentLists)

                state.SendTypeChars("using Sys")
                Await state.AssertSelectedCompletionItem(displayText:="System", isHardSelected:=True)
                state.SendTypeChars(";")
                Await state.AssertNoCompletionSession()
                state.AssertMatchesTextStartingAtLine(1, "using System;")
            End Using
        End Function

        <WpfTheory, CombinatorialData>
        Public Async Function CommitForUsingDirective4(showCompletionInArgumentLists As Boolean) As Task
            Using state = TestStateFactory.CreateCSharpTestState(
                            <Document>
                                $$
                            </Document>,
                  showCompletionInArgumentLists:=showCompletionInArgumentLists)

                state.SendTypeChars("using Sys")
                Await state.AssertSelectedCompletionItem(displayText:="System", isHardSelected:=True)
                state.SendTypeChars(" ")
                Await state.AssertNoCompletionSession()
                Assert.Contains("using Sys ", state.GetLineTextFromCaretPosition(), StringComparison.Ordinal)
            End Using
        End Function

        <WpfTheory, CombinatorialData>
        Public Async Function KeywordsIncludedInObjectCreationCompletion(showCompletionInArgumentLists As Boolean) As Task
            Using state = TestStateFactory.CreateCSharpTestState(
                              <Document>
class C
{
    void Goo()
    {
        string s = new$$
    }
}
                              </Document>,
                  showCompletionInArgumentLists:=showCompletionInArgumentLists)

                state.SendTypeChars(" ")
                Await state.AssertSelectedCompletionItem(displayText:="string", isHardSelected:=True)
                Await state.AssertCompletionItemsContainAll("int")
            End Using
        End Function

        <WorkItem("http://vstfdevdiv:8080/DevDiv2/DevDiv/_workitems/edit/544293")>
        <WpfTheory, CombinatorialData>
        Public Async Function NoKeywordsOrSymbolsAfterNamedParameterWithCSharp7(showCompletionInArgumentLists As Boolean) As Task
            Using state = TestStateFactory.CreateCSharpTestState(
                                <Document>
class Goo
{
    void Test()
    {
        object m = null;
        Method(obj:m, $$
    }

    void Method(object obj, int num = 23, string str = "")
    {
    }
}
                              </Document>, languageVersion:=LanguageVersion.CSharp7, showCompletionInArgumentLists:=showCompletionInArgumentLists)

                state.SendTypeChars("a")
                Await state.AssertCompletionItemsDoNotContainAny("System", "int")
                Await state.AssertCompletionItemsContain("num", ":")
            End Using
        End Function

        <WpfTheory, CombinatorialData>
        Public Async Function KeywordsOrSymbolsAfterNamedParameter(showCompletionInArgumentLists As Boolean) As Task
            Using state = TestStateFactory.CreateCSharpTestState(
                                <Document>
class Goo
{
    void Test()
    {
        object m = null;
        Method(obj:m, $$
    }

    void Method(object obj, int num = 23, string str = "")
    {
    }
}
                              </Document>,
                  showCompletionInArgumentLists:=showCompletionInArgumentLists)

                state.SendTypeChars("a")
                Await state.AssertCompletionItemsContainAll("System", "int")
                Await state.AssertCompletionItemsContain("num", ":")
            End Using
        End Function

        <WorkItem("http://vstfdevdiv:8080/DevDiv2/DevDiv/_workitems/edit/544017")>
        <WpfTheory, CombinatorialData>
        Public Async Function EnumCompletionTriggeredOnSpace(showCompletionInArgumentLists As Boolean) As Task
            Using state = TestStateFactory.CreateCSharpTestState(
                              <Document>
enum Numeros { Uno, Dos }
class Goo
{
    void Bar(int a, Numeros n) { }
    void Baz()
    {
        Bar(0$$
    }
}
                              </Document>,
                  showCompletionInArgumentLists:=showCompletionInArgumentLists)

                state.SendTypeChars(", ")
                Await state.AssertSelectedCompletionItem(displayText:="Numeros", isHardSelected:=True)
                Assert.Equal(1, state.GetCompletionItems().Where(Function(c) c.DisplayText = "Numeros").Count())
            End Using
        End Function

        <WorkItem("http://vstfdevdiv:8080/DevDiv2/DevDiv/_workitems/edit/479078")>
        <WpfTheory, CombinatorialData>
        Public Async Function EnumCompletionTriggeredOnSpaceForNullables(showCompletionInArgumentLists As Boolean) As Task
            Using state = TestStateFactory.CreateCSharpTestState(
                              <Document>
enum Numeros { Uno, Dos }
class Goo
{
    void Bar(int a, Numeros? n) { }
    void Baz()
    {
        Bar(0$$
    }
}
                              </Document>,
                  showCompletionInArgumentLists:=showCompletionInArgumentLists)

                state.SendTypeChars(", ")
                Await state.AssertSelectedCompletionItem(displayText:="Numeros", isHardSelected:=True)
                Assert.Equal(1, state.GetCompletionItems().Where(Function(c) c.DisplayText = "Numeros").Count())
            End Using
        End Function

        <WpfTheory, CombinatorialData>
        Public Sub EnumCompletionTriggeredOnDot(showCompletionInArgumentLists As Boolean)
            Using state = TestStateFactory.CreateCSharpTestState(
                <Document>
enum Numeros { Uno, Dos }
class Goo
{
    void Bar()
    {
        Numeros num = $$
    }
}
                </Document>,
                  showCompletionInArgumentLists:=showCompletionInArgumentLists)

                state.SendTypeChars("Nu.")
                Assert.Contains("Numeros num = Numeros.", state.GetLineTextFromCaretPosition(), StringComparison.Ordinal)
            End Using
        End Sub

        <WpfTheory, CombinatorialData, WorkItem("https://github.com/dotnet/roslyn/issues/8320")>
        Public Sub EnumParamsCompletion(showCompletionInArgumentLists As Boolean)
            Using state = TestStateFactory.CreateCSharpTestState(
                <Document>
using System;

class C
{
    void X(params DayOfWeek[] x)
    {
        X($$);
    }
}
                </Document>,
                  showCompletionInArgumentLists:=showCompletionInArgumentLists)

                state.SendInvokeCompletionList()
                state.AssertSelectedCompletionItem("DayOfWeek", isHardSelected:=True)
            End Using
        End Sub

        <WpfTheory, CombinatorialData>
        Public Async Function EnumCompletionNotTriggeredOnPlusCommitCharacter(showCompletionInArgumentLists As Boolean) As Task
            Await EnumCompletionNotTriggeredOn("+"c, showCompletionInArgumentLists)
        End Function

        <WpfTheory, CombinatorialData>
        Public Async Function EnumCompletionNotTriggeredOnLeftBraceCommitCharacter(showCompletionInArgumentLists As Boolean) As Task
            Await EnumCompletionNotTriggeredOn("{"c, showCompletionInArgumentLists)
        End Function

        <WpfTheory, CombinatorialData>
        Public Async Function EnumCompletionNotTriggeredOnSpaceCommitCharacter(showCompletionInArgumentLists As Boolean) As Task
            Await EnumCompletionNotTriggeredOn(" "c, showCompletionInArgumentLists)
        End Function

        <WpfTheory, CombinatorialData>
        Public Async Function EnumCompletionNotTriggeredOnSemicolonCommitCharacter(showCompletionInArgumentLists As Boolean) As Task
            Await EnumCompletionNotTriggeredOn(";"c, showCompletionInArgumentLists)
        End Function

        Private Shared Async Function EnumCompletionNotTriggeredOn(c As Char, showCompletionInArgumentLists As Boolean) As Task
            Using state = TestStateFactory.CreateCSharpTestState(
                <Document>
enum Numeros { Uno, Dos }
class Goo
{
    void Bar()
    {
        Numeros num = $$
    }
}
                </Document>,
                  showCompletionInArgumentLists:=showCompletionInArgumentLists)

                state.SendTypeChars("Nu")
                Await state.AssertSelectedCompletionItem(displayText:="Numeros", isHardSelected:=True)
                state.SendTypeChars(c.ToString())
                Await state.AssertSessionIsNothingOrNoCompletionItemLike("Numberos")
                Assert.Contains(String.Format("Numeros num = Nu{0}", c), state.GetLineTextFromCaretPosition(), StringComparison.Ordinal)
            End Using
        End Function

        <WorkItem("https://github.com/dotnet/roslyn/pull/49632")>
        <WpfFact, Trait(Traits.Feature, Traits.Features.Completion)>
        Public Async Function CompletionEnumTypeAndValues() As Task
            Using state = TestStateFactory.CreateCSharpTestState(
                              <Document>
namespace A
{
    public enum Colors
    {
        Red,
        Green
    }
}
namespace B
{
    class Program
    {
        static void Main()
        {
            var color = A.Colors.Red;
            switch (color)
            {
                case $$
        }
    }
}                              </Document>)
                state.SendInvokeCompletionList()
                Await state.AssertCompletionItemsContain(Function(i) i.DisplayText = "A.Colors" AndAlso i.FilterText = "Colors")
                Await state.AssertCompletionItemsContain(Function(i) i.DisplayText = "A.Colors.Green" AndAlso i.FilterText = "A.Colors.Green")
                Await state.AssertCompletionItemsContain(Function(i) i.DisplayText = "A.Colors.Red" AndAlso i.FilterText = "A.Colors.Red")
                Await state.AssertSelectedCompletionItem("A.Colors", isHardSelected:=True)
            End Using
        End Function

        <WorkItem("https://github.com/dotnet/roslyn/pull/49632")>
        <WpfFact, Trait(Traits.Feature, Traits.Features.Completion)>
        Public Async Function CompletionEnumTypeSelectionSequenceTest() As Task
            Using state = TestStateFactory.CreateCSharpTestState(
                              <Document>
public enum Colors
{
    Red,
    Green
}

class Program
{
    void M(Colors color) { }

    static void Main()
    {
        M$$
    }
}                             </Document>)
                state.SendTypeChars("(")
                Await state.AssertCompletionSession
                Await state.AssertCompletionItemsContain("Colors", "")
                Await state.AssertCompletionItemsContain("Colors.Green", "")
                Await state.AssertCompletionItemsContain("Colors.Red", "")
                Await state.AssertSelectedCompletionItem("Colors", isHardSelected:=True)

                state.SendDownKey() 'Select "Colors.Red"
                state.SendTab() ' Insert "Colors.Red"
                state.SendUndo() 'Undo insert
                state.SendInvokeCompletionList()

                Await state.AssertSelectedCompletionItem("Colors", isHardSelected:=True)
            End Using
        End Function

        <WpfFact, Trait(Traits.Feature, Traits.Features.Completion)>
        Public Async Function SelectEnumMemberAdditionalFilterTextMatchOverInferiorFilterTextMatch() As Task
            Using state = TestStateFactory.CreateCSharpTestState(
                              <Document>
public enum Colors
{
    Red,
    Green
}

class Program
{
    Colors GreenNode { get; }                           
    void M()
    {
        Colors c = Green$$
    }
}                               </Document>)
                state.SendInvokeCompletionList()
                Await state.AssertCompletionItemsContainAll("Colors.Green", "GreenNode")
                ' select full match "Colors.Green" over prefix match "GreenNode"
                Await state.AssertSelectedCompletionItem("Colors.Green", isHardSelected:=True)
            End Using
        End Function

        <WpfFact, Trait(Traits.Feature, Traits.Features.Completion)>
        Public Async Function DoNotSelectEnumMemberAdditionalFilterTextMatchOverEqualFilterTextMatch() As Task
            Using state = TestStateFactory.CreateCSharpTestState(
                              <Document>
public enum Colors
{
    Red,
    Green
}

class Program
{            
    Colors Green { get; }               
    void M()
    {
        Colors c = gree$$
    }
}                               </Document>)
                state.SendInvokeCompletionList()
                Await state.AssertCompletionItemsContainAll("Colors.Green", "Green")
                ' Select FilterText match "Green" over AdditionalFilterText match "Colors.Green"
                Await state.AssertSelectedCompletionItem("Green", isHardSelected:=True)
            End Using
        End Function

        <WpfFact, Trait(Traits.Feature, Traits.Features.Completion)>
        Public Async Function SelectStaticMemberAdditionalFilterTextMatchOverInferiorFilterTextMatch() As Task
            Using state = TestStateFactory.CreateCSharpTestState(
                              <Document>
public class MyArray
{
    public static MyArray Empty { get; }
}

class Program
{         
    string EmptyString = "";                 
    void M()
    {                       
        MyArray c = Empty$$
    }
}                               </Document>)
                state.SendInvokeCompletionList()
                Await state.AssertCompletionItemsContainAll("MyArray.Empty", "EmptyString")
                ' select full match "MyArray.Empty" over prefix match "EmptyString"
                Await state.AssertSelectedCompletionItem("MyArray.Empty", isHardSelected:=True)
            End Using
        End Function

        <WpfFact, Trait(Traits.Feature, Traits.Features.Completion)>
        Public Async Function SelectCompletionListStaticMemberAdditionalFilterTextMatchOverInferiorFilterTextMatch() As Task
            Using state = TestStateFactory.CreateCSharpTestState(
                              <Document><![CDATA[
namespace NS
{

    /// <completionlist cref="TypeContainer"/>
    public class SomeType
    { }

    public static class TypeContainer
    {
        public static SomeType Foo1 = new SomeType();
        public static Program Foo2 = new Program();
    }

    public class Program
    {
        void Goo()
        {
            var myFoo = true;
            SomeType c = $$
        }
    }
}                             ]]></Document>)

                state.SendInvokeCompletionList()
                Await state.AssertCompletionItemsContainAll("myFoo", "TypeContainer", "TypeContainer.Foo1", "TypeContainer.Foo2")

                state.SendTypeChars("foo")
                Await state.AssertSelectedCompletionItem("TypeContainer.Foo1", isHardSelected:=True)
            End Using
        End Function

        <WorkItem("https://github.com/dotnet/roslyn/pull/49632")>
        <WpfFact, Trait(Traits.Feature, Traits.Features.Completion)>
        Public Async Function CompletionEnumTypeAndValuesWithAlias() As Task
            Using state = TestStateFactory.CreateCSharpTestState(
                              <Document>
using AT = System.AttributeTargets;

public class Program
{
    static void M(AT attributeTargets) { }
    
    public static void Main()
    {
        M($$
    }
}                              </Document>)
                state.SendInvokeCompletionList()
                Await state.AssertCompletionItemsContain(Function(i) i.DisplayText = "AT" AndAlso i.SortText = "AT" AndAlso i.FilterText = "AT")
                Await state.AssertCompletionItemsContain(Function(i) i.DisplayText = "AT.All" AndAlso i.FilterText = "AT.All")
                Await state.AssertSelectedCompletionItem("AT", isHardSelected:=True)
            End Using
        End Function

        <WorkItem("http://vstfdevdiv:8080/DevDiv2/DevDiv/_workitems/edit/544296")>
        <WpfTheory, CombinatorialData>
        Public Async Function TestVerbatimNamedIdentifierFiltering(showCompletionInArgumentLists As Boolean) As Task
            Using state = TestStateFactory.CreateCSharpTestState(
                              <Document>
class Program
{
    void Goo(int @int)
    {
        Goo($$
    }
}
                              </Document>,
                  showCompletionInArgumentLists:=showCompletionInArgumentLists)

                state.SendTypeChars("i")
                Await state.AssertCompletionSession()
                Await state.AssertCompletionItemsContain("@int", ":")
                state.SendTypeChars("n")
                Await state.AssertCompletionItemsContain("@int", ":")
                state.SendTypeChars("t")
                Await state.AssertCompletionItemsContain("@int", ":")
            End Using
        End Function

        <WorkItem("http://vstfdevdiv:8080/DevDiv2/DevDiv/_workitems/edit/543687")>
        <WpfTheory, CombinatorialData>
        Public Async Function TestNoPreselectInInvalidObjectCreationLocation(showCompletionInArgumentLists As Boolean) As Task
            Using state = TestStateFactory.CreateCSharpTestState(
                              <Document><![CDATA[
using System;

class Program
{
    void Test()
    {
        $$
    }
}

class Bar { }

class Goo<T> : IGoo<T>
{
}

interface IGoo<T>
{
}]]>
                              </Document>,
                  showCompletionInArgumentLists:=showCompletionInArgumentLists)

                state.SendTypeChars("IGoo<Bar> a = new ")
                Await state.AssertNoCompletionSession()
            End Using
        End Function

        <WorkItem("http://vstfdevdiv:8080/DevDiv2/DevDiv/_workitems/edit/544925")>
        <WpfTheory, CombinatorialData>
        Public Sub TestQualifiedEnumSelection(showCompletionInArgumentLists As Boolean)
            Using state = TestStateFactory.CreateCSharpTestState(
                              <Document>
using System;

class Program
{
    void Main()
    {
        Environment.GetFolderPath$$
    }
}
                              </Document>,
                  showCompletionInArgumentLists:=showCompletionInArgumentLists)

                state.SendTypeChars("(")
                state.SendTab()
                Assert.Contains("Environment.SpecialFolder", state.GetLineTextFromCaretPosition(), StringComparison.Ordinal)
            End Using
        End Sub

        <WorkItem("http://vstfdevdiv:8080/DevDiv2/DevDiv/_workitems/edit/545070")>
        <WpfTheory, CombinatorialData>
        Public Async Function TestTextChangeSpanWithAtCharacter(showCompletionInArgumentLists As Boolean) As Task
            Using state = TestStateFactory.CreateCSharpTestState(
                              <Document>
public class @event
{
    $$@event()
    {
    }
}
                              </Document>,
                  showCompletionInArgumentLists:=showCompletionInArgumentLists)

                state.SendTypeChars("public ")
                Await state.AssertNoCompletionSession()
                Assert.Contains("public @event", state.GetLineTextFromCaretPosition(), StringComparison.Ordinal)
            End Using
        End Function

        <WpfTheory, CombinatorialData>
        Public Async Function TestDoNotInsertColonSoThatUserCanCompleteOutAVariableNameThatDoesNotCurrentlyExist_IE_TheCyrusCase(showCompletionInArgumentLists As Boolean) As Task
            Using state = TestStateFactory.CreateCSharpTestState(
                              <Document>
using System.Threading;

class Program
{
    static void Main(string[] args)
    {
        Goo($$)
    }

    void Goo(CancellationToken cancellationToken)
    {
    }
}
                              </Document>,
                  showCompletionInArgumentLists:=showCompletionInArgumentLists)

                state.SendTypeChars("can")
                state.SendTab()
                Await state.AssertNoCompletionSession()
                Assert.Contains("Goo(cancellationToken)", state.GetLineTextFromCaretPosition(), StringComparison.Ordinal)
            End Using
        End Function

#If False Then
    <Scenario Name="Verify correct intellisense selection on ENTER">
        <SetEditorText>
            <![CDATA[class Class1
{
    void Main(string[] args)
    {
        //
    }
}]]>
        </SetEditorText>
        <PlaceCursor Marker="//"/>
        <SendKeys>var a = System.TimeSpan.FromMin{ENTER}{(}</SendKeys>
        <VerifyEditorContainsText>
            <![CDATA[class Class1
{
    void Main(string[] args)
    {
        var a = System.TimeSpan.FromMinutes(
    }
}]]>
        </VerifyEditorContainsText>
    </Scenario>
#End If

        <WorkItem("http://vstfdevdiv:8080/DevDiv2/DevDiv/_workitems/edit/544940")>
        <WpfTheory, CombinatorialData>
        Public Async Function AttributeNamedPropertyCompletionCommitWithTab(showCompletionInArgumentLists As Boolean) As Task
            Using state = TestStateFactory.CreateCSharpTestState(
                            <Document>
class MyAttribute : System.Attribute
{
    public string Name { get; set; }
}

[MyAttribute($$
public class Goo
{
}
                            </Document>,
                  showCompletionInArgumentLists:=showCompletionInArgumentLists)
                state.SendTypeChars("Nam")
                state.SendTab()
                Await state.AssertNoCompletionSession()
                Assert.Equal("[MyAttribute(Name =", state.GetLineTextFromCaretPosition())
            End Using
        End Function

        <WorkItem("http://vstfdevdiv:8080/DevDiv2/DevDiv/_workitems/edit/544940")>
        <WpfTheory, CombinatorialData>
        Public Async Function LocalFunctionAttributeNamedPropertyCompletionCommitWithTab(showCompletionInArgumentLists As Boolean) As Task
            Using state = TestStateFactory.CreateCSharpTestState(
                            <Document>
class MyAttribute : System.Attribute
{
    public string Name { get; set; }
}

public class Goo
{
    void M()
    {
        [MyAttribute($$
        void local1() { }
    }
}
                            </Document>,
                  showCompletionInArgumentLists:=showCompletionInArgumentLists)
                state.SendTypeChars("Nam")
                state.SendTab()
                Await state.AssertNoCompletionSession()
                Assert.Equal("        [MyAttribute(Name =", state.GetLineTextFromCaretPosition())
            End Using
        End Function

        <WorkItem("http://vstfdevdiv:8080/DevDiv2/DevDiv/_workitems/edit/544940")>
        <WpfTheory, CombinatorialData>
        Public Async Function AttributeOnLocalFunctionCompletionCommitWithTab(showCompletionInArgumentLists As Boolean) As Task
            Using state = TestStateFactory.CreateCSharpTestState(
                            <Document>
class MyGoodAttribute : System.Attribute
{
    public string Name { get; set; }
}

public class Goo
{
    void M()
    {
        [$$
        void local1()
        {
        }
    }
}
                            </Document>,
                  showCompletionInArgumentLists:=showCompletionInArgumentLists)
                state.SendTypeChars("MyG")
                state.SendTab()
                Await state.AssertNoCompletionSession()
                Assert.Equal("        [MyGood", state.GetLineTextFromCaretPosition())
            End Using
        End Function

        <WorkItem("http://vstfdevdiv:8080/DevDiv2/DevDiv/_workitems/edit/544940")>
        <WpfTheory, CombinatorialData>
        Public Async Function AttributeOnMissingStatementCompletionCommitWithTab(showCompletionInArgumentLists As Boolean) As Task
            Using state = TestStateFactory.CreateCSharpTestState(
                            <Document>
class MyGoodAttribute : System.Attribute
{
    public string Name { get; set; }
}

public class Goo
{
    void M()
    {
        [$$
    }
}
                            </Document>,
                  showCompletionInArgumentLists:=showCompletionInArgumentLists)
                state.SendTypeChars("MyG")
                state.SendTab()
                Await state.AssertNoCompletionSession()
                Assert.Equal("        [MyGood", state.GetLineTextFromCaretPosition())
            End Using
        End Function

        <WorkItem("http://vstfdevdiv:8080/DevDiv2/DevDiv/_workitems/edit/544940")>
        <WpfTheory, CombinatorialData>
        Public Async Function TypeAfterAttributeListOnStatement(showCompletionInArgumentLists As Boolean) As Task
            Using state = TestStateFactory.CreateCSharpTestState(
                            <Document>
class MyGoodAttribute : System.Attribute
{
    public string Name { get; set; }
}

public class Goo
{
    void M()
    {
        [MyGood] $$
    }
}
                            </Document>,
                  showCompletionInArgumentLists:=showCompletionInArgumentLists)
                state.SendTypeChars("Go")
                state.SendTab()
                Await state.AssertNoCompletionSession()
                Assert.Equal("        [MyGood] Goo", state.GetLineTextFromCaretPosition())
            End Using
        End Function

        <WorkItem("http://vstfdevdiv:8080/DevDiv2/DevDiv/_workitems/edit/544940")>
        <WpfTheory, CombinatorialData>
        Public Async Function AttributeNamedPropertyCompletionCommitWithEquals(showCompletionInArgumentLists As Boolean) As Task
            Using state = TestStateFactory.CreateCSharpTestState(
                            <Document>
class MyAttribute : System.Attribute
{
    public string Name { get; set; }
}

[MyAttribute($$
public class Goo
{
}
                            </Document>,
                  showCompletionInArgumentLists:=showCompletionInArgumentLists)
                state.SendTypeChars("Nam=")
                Await state.AssertNoCompletionSession()
                Assert.Equal("[MyAttribute(Name =", state.GetLineTextFromCaretPosition())
            End Using
        End Function

        <WorkItem("http://vstfdevdiv:8080/DevDiv2/DevDiv/_workitems/edit/544940")>
        <WpfTheory, CombinatorialData>
        Public Async Function AttributeNamedPropertyCompletionCommitWithSpace(showCompletionInArgumentLists As Boolean) As Task
            Using state = TestStateFactory.CreateCSharpTestState(
                            <Document>
class MyAttribute : System.Attribute
{
    public string Name { get; set; }
}

[MyAttribute($$
public class Goo
{
}
                            </Document>,
                  showCompletionInArgumentLists:=showCompletionInArgumentLists)
                state.SendTypeChars("Nam ")
                Await state.AssertNoCompletionSession()
                Assert.Equal("[MyAttribute(Name ", state.GetLineTextFromCaretPosition())
            End Using
        End Function

        <WorkItem("http://vstfdevdiv:8080/DevDiv2/DevDiv/_workitems/edit/545590")>
        <WpfTheory, CombinatorialData>
        Public Async Function TestOverrideDefaultParameter_CSharp7(showCompletionInArgumentLists As Boolean) As Task
            Using state = TestStateFactory.CreateCSharpTestState(
                <Document><![CDATA[
class C
{
    public virtual void Goo<S>(S x = default(S))
    {
    }
}

class D : C
{
    override $$
}
            ]]></Document>,
                   languageVersion:=LanguageVersion.CSharp7, showCompletionInArgumentLists:=showCompletionInArgumentLists)
                state.SendTypeChars(" Goo")
                state.SendTab()
                Await state.AssertNoCompletionSession()
                Assert.Contains("public override void Goo<S>(S x = default(S))", state.SubjectBuffer.CurrentSnapshot.GetText(), StringComparison.Ordinal)
            End Using
        End Function

        <WorkItem("https://github.com/dotnet/roslyn/issues/69153")>
        <WpfTheory, CombinatorialData>
        Public Async Function TestOverrideWithClassWithTrailingSemicolon(showCompletionInArgumentLists As Boolean) As Task
            Using state = TestStateFactory.CreateCSharpTestState(
                <Document><![CDATA[class Class1
{
    override tostring$$
};

class Class2
{

};]]></Document>,
                showCompletionInArgumentLists:=showCompletionInArgumentLists)

                state.SendInvokeCompletionList()
                state.SendTab()
                Await state.AssertNoCompletionSession()
                Assert.Equal("class Class1
{
    public override string ToString()
    {
        return base.ToString();
    }
};

class Class2
{

};", state.SubjectBuffer.CurrentSnapshot.GetText())
            End Using
        End Function

        <WpfTheory, CombinatorialData>
        Public Async Function TestOverrideDefaultParameter(showCompletionInArgumentLists As Boolean) As Task
            Using state = TestStateFactory.CreateCSharpTestState(
                <Document><![CDATA[
class C
{
    public virtual void Goo<S>(S x = default(S))
    {
    }
}

class D : C
{
    override $$
}
            ]]></Document>,
                  showCompletionInArgumentLists:=showCompletionInArgumentLists)
                state.SendTypeChars(" Goo")
                state.SendTab()
                Await state.AssertNoCompletionSession()
                Assert.Contains("public override void Goo<S>(S x = default)", state.SubjectBuffer.CurrentSnapshot.GetText(), StringComparison.Ordinal)
            End Using
        End Function

        <WorkItem("http://vstfdevdiv:8080/DevDiv2/DevDiv/_workitems/edit/545664")>
        <WpfTheory, CombinatorialData>
        Public Async Function TestArrayAfterOptionalParameter(showCompletionInArgumentLists As Boolean) As Task
            Using state = TestStateFactory.CreateCSharpTestState(
                <Document><![CDATA[
class A
{
    public virtual void Goo(int x = 0, int[] y = null) { }
}

class B : A
{
public override void Goo(int x = 0, params int[] y) { }
}

class C : B
{
    override$$
}
            ]]></Document>,
                  showCompletionInArgumentLists:=showCompletionInArgumentLists)
                state.SendTypeChars(" Goo")
                state.SendTab()
                Await state.AssertNoCompletionSession()
                Assert.Contains("    public override void Goo(int x = 0, int[] y = null)", state.SubjectBuffer.CurrentSnapshot.GetText(), StringComparison.Ordinal)
            End Using
        End Function

        <WorkItem("http://vstfdevdiv:8080/DevDiv2/DevDiv/_workitems/edit/545967")>
        <WpfTheory, CombinatorialData>
        Public Async Function TestVirtualSpaces(showCompletionInArgumentLists As Boolean) As Task
            Using state = TestStateFactory.CreateCSharpTestState(
                <Document><![CDATA[
class C
{
    public string P { get; set; }
    void M()
    {
        var v = new C
        {$$
        };
    }
}
            ]]></Document>,
                  showCompletionInArgumentLists:=showCompletionInArgumentLists)
                state.SendReturn()
                Assert.True(state.TextView.Caret.InVirtualSpace)
                Assert.Equal(12, state.TextView.Caret.Position.VirtualSpaces)
                state.SendInvokeCompletionList()
                Await state.AssertCompletionSession()
                Await state.AssertSelectedCompletionItem("P", isSoftSelected:=True)
                state.SendDownKey()
                Await state.AssertSelectedCompletionItem("P", isHardSelected:=True)
                state.SendTab()
                Assert.Equal("            P", state.GetLineFromCurrentCaretPosition().GetText())

                Dim bufferPosition = state.TextView.Caret.Position.BufferPosition
                Assert.Equal(13, bufferPosition.Position - bufferPosition.GetContainingLine().Start.Position)
                Assert.False(state.TextView.Caret.InVirtualSpace)
            End Using
        End Function

        <WorkItem("http://vstfdevdiv:8080/DevDiv2/DevDiv/_workitems/edit/546561")>
        <WpfTheory, CombinatorialData>
        Public Async Function TestNamedParameterAgainstMRU(showCompletionInArgumentLists As Boolean) As Task
            Using state = TestStateFactory.CreateCSharpTestState(
                <Document><![CDATA[
class Program
{
    void Goo(string s) { }

    static void Main()
    {
        $$
    }
}
            ]]></Document>,
                  showCompletionInArgumentLists:=showCompletionInArgumentLists)
                ' prime the MRU
                state.SendTypeChars("string")
                state.SendTab()
                Await state.AssertNoCompletionSession()

                ' Delete what we just wrote.
                state.SendBackspace()
                state.SendBackspace()
                state.SendBackspace()
                state.SendBackspace()
                state.SendBackspace()
                state.SendBackspace()
                state.SendEscape()
                Await state.AssertNoCompletionSession()

                ' ensure we still select the named param even though 'string' is in the MRU.
                state.SendTypeChars("Goo(s")
                Await state.AssertSelectedCompletionItem("s", displayTextSuffix:=":")
            End Using
        End Function

        <WorkItem("http://vstfdevdiv:8080/DevDiv2/DevDiv/_workitems/edit/546403")>
        <WpfTheory, CombinatorialData>
        Public Async Function TestMissingOnObjectCreationAfterVar1(showCompletionInArgumentLists As Boolean) As Task
            Using state = TestStateFactory.CreateCSharpTestState(
                <Document><![CDATA[
class A
{
    void Goo()
    {
        var v = new$$
    }
}
            ]]></Document>,
                  showCompletionInArgumentLists:=showCompletionInArgumentLists)
                state.SendTypeChars(" ")
                Await state.AssertNoCompletionSession()
            End Using
        End Function

        <WorkItem("http://vstfdevdiv:8080/DevDiv2/DevDiv/_workitems/edit/546403")>
        <WpfTheory, CombinatorialData>
        Public Async Function TestMissingOnObjectCreationAfterVar2(showCompletionInArgumentLists As Boolean) As Task
            Using state = TestStateFactory.CreateCSharpTestState(
                <Document><![CDATA[
class A
{
    void Goo()
    {
        var v = new $$
    }
}
            ]]></Document>,
                  showCompletionInArgumentLists:=showCompletionInArgumentLists)
                state.SendTypeChars("X")
                Await state.AssertCompletionItemsDoNotContainAny("X")
            End Using
        End Function

        <WorkItem("http://vstfdevdiv:8080/DevDiv2/DevDiv/_workitems/edit/546917")>
        <WpfTheory, CombinatorialData>
        Public Async Function TestEnumInSwitch(showCompletionInArgumentLists As Boolean) As Task
            Using state = TestStateFactory.CreateCSharpTestState(
                <Document><![CDATA[
enum Numeros
{
}
class C
{
    void M()
    {
        Numeros n;
        switch (n)
        {
            case$$
        }
    }
}
            ]]></Document>,
                  showCompletionInArgumentLists:=showCompletionInArgumentLists)
                state.SendTypeChars(" ")
                Await state.AssertSelectedCompletionItem(displayText:="Numeros")
            End Using
        End Function

        <WorkItem("http://vstfdevdiv:8080/DevDiv2/DevDiv/_workitems/edit/547016")>
        <WpfTheory, CombinatorialData>
        Public Async Function TestAmbiguityInLocalDeclaration(showCompletionInArgumentLists As Boolean) As Task
            Using state = TestStateFactory.CreateCSharpTestState(
                <Document><![CDATA[
class C
{
    public int W;
    public C()
    {
        $$
        W = 0;
    }
}

            ]]></Document>,
                  showCompletionInArgumentLists:=showCompletionInArgumentLists)
                state.SendTypeChars("w")
                Await state.AssertSelectedCompletionItem(displayText:="W")
            End Using
        End Function

        <WorkItem("http://vstfdevdiv:8080/DevDiv2/DevDiv/_workitems/edit/530835")>
        <WpfTheory, CombinatorialData>
        Public Async Function TestCompletionFilterSpanCaretBoundary(showCompletionInArgumentLists As Boolean) As Task
            Using state = TestStateFactory.CreateCSharpTestState(
                <Document><![CDATA[
class C
{
    public void Method()
    {
        $$
    }
}
            ]]></Document>,
                  showCompletionInArgumentLists:=showCompletionInArgumentLists)
                state.SendTypeChars("Met")
                Await state.AssertSelectedCompletionItem(displayText:="Method")
                state.SendLeftKey()
                state.SendLeftKey()
                state.SendLeftKey()
                state.SendTypeChars("new")
                Await state.AssertSelectedCompletionItem(displayText:="Method", isSoftSelected:=True)
            End Using
        End Function

        <WorkItem("https://github.com/dotnet/roslyn/issues/5487")>
        <WpfTheory, CombinatorialData>
        Public Async Function TestCommitCharTypedAtTheBeginingOfTheFilterSpan(showCompletionInArgumentLists As Boolean) As Task
            Using state = TestStateFactory.CreateCSharpTestState(
                  <Document><![CDATA[
class C
{
    public bool Method()
    {
        if ($$
    }
}
            ]]></Document>,
                  showCompletionInArgumentLists:=showCompletionInArgumentLists)

                state.SendTypeChars("Met")
                Await state.AssertCompletionSession()
                state.SendLeftKey()
                state.SendLeftKey()
                state.SendLeftKey()
                Await state.AssertSelectedCompletionItem(isSoftSelected:=True)
                state.SendTypeChars("!")
                Await state.AssertNoCompletionSession()
                Assert.Equal("if (!Met", state.GetLineTextFromCaretPosition().Trim())
                Assert.Equal("M", state.GetCaretPoint().BufferPosition.GetChar())
            End Using
        End Function

        <WorkItem("http://vstfdevdiv:8080/DevDiv2/DevDiv/_workitems/edit/622957")>
        <WpfTheory, CombinatorialData>
        Public Async Function TestBangFiltersInDocComment(showCompletionInArgumentLists As Boolean) As Task
            Using state = TestStateFactory.CreateCSharpTestState(
                  <Document><![CDATA[
using System;

/// $$
/// TestDocComment
/// </summary>
class TestException : Exception { }
]]></Document>,
                  showCompletionInArgumentLists:=showCompletionInArgumentLists)

                state.SendTypeChars("<")
                Await state.AssertCompletionSession()
                state.SendTypeChars("!")
                Await state.AssertCompletionSession()
                Await state.AssertSelectedCompletionItem("!--")
            End Using
        End Function

        <WpfTheory, CombinatorialData>
        Public Async Function InvokeCompletionDoesNotFilter(showCompletionInArgumentLists As Boolean) As Task
            Using state = TestStateFactory.CreateCSharpTestState(
                <Document><![CDATA[
using System;
class C
{
    public void Method()
    {
        string$$
    }
}
            ]]></Document>,
                  showCompletionInArgumentLists:=showCompletionInArgumentLists)
                state.SendInvokeCompletionList()
                Await state.AssertSelectedCompletionItem("string")
                Await state.AssertCompletionItemsContainAll("int", "Method")
            End Using
        End Function

        <WpfTheory, CombinatorialData>
        Public Async Function InvokeBeforeWordDoesNotSelect(showCompletionInArgumentLists As Boolean) As Task
            Using state = TestStateFactory.CreateCSharpTestState(
                <Document><![CDATA[
using System;
class C
{
    public void Method()
    {
        $$string
    }
}
            ]]></Document>,
                  showCompletionInArgumentLists:=showCompletionInArgumentLists)
                state.SendInvokeCompletionList()
                Await state.AssertSelectedCompletionItem("AccessViolationException")
                Await state.AssertCompletionItemsContainAll("int", "Method")
            End Using
        End Function

        <WpfTheory, CombinatorialData>
        Public Async Function InvokeCompletionSelectsWithoutRegardToCaretPosition(showCompletionInArgumentLists As Boolean) As Task
            Using state = TestStateFactory.CreateCSharpTestState(
                <Document><![CDATA[
using System;
class C
{
    public void Method()
    {
        s$$tring
    }
}
            ]]></Document>,
                  showCompletionInArgumentLists:=showCompletionInArgumentLists)
                state.SendInvokeCompletionList()
                Await state.AssertSelectedCompletionItem("string")
                Await state.AssertCompletionItemsContainAll("int", "Method")
            End Using
        End Function

        <WpfTheory, CombinatorialData>
        Public Sub TabAfterQuestionMark(showCompletionInArgumentLists As Boolean)
            Using state = TestStateFactory.CreateCSharpTestState(
                <Document><![CDATA[
using System;
class C
{
    public void Method()
    {
        ?$$
    }
}
            ]]></Document>,
                  showCompletionInArgumentLists:=showCompletionInArgumentLists)
                state.SendTab()
                Assert.Equal(state.GetLineTextFromCaretPosition(), "        ?" + vbTab)
            End Using
        End Sub

        <WorkItem("http://vstfdevdiv:8080/DevDiv2/DevDiv/_workitems/edit/657658")>
        <WpfTheory, CombinatorialData>
        Public Async Function PreselectionIgnoresBrackets(showCompletionInArgumentLists As Boolean) As Task
            Using state = TestStateFactory.CreateCSharpTestState(
                  <Document><![CDATA[
using System;
using System.Collections.Generic;
using System.Linq;
using System.Threading.Tasks;

class Program
{
    $$

    static void Main(string[] args)
    {

    }
}]]></Document>,
                  showCompletionInArgumentLists:=showCompletionInArgumentLists)

                state.SendTypeChars("static void F<T>(int a, Func<T, int> b) { }")
                state.SendEscape()

                state.TextView.Caret.MoveTo(New VisualStudio.Text.SnapshotPoint(state.SubjectBuffer.CurrentSnapshot, 220))

                state.SendTypeChars("F")
                Await state.AssertCompletionSession()
                Await state.AssertSelectedCompletionItem("F", displayTextSuffix:="<>")
            End Using
        End Function

        <WorkItem("http://vstfdevdiv:8080/DevDiv2/DevDiv/_workitems/edit/672474")>
        <WpfTheory, CombinatorialData>
        Public Async Function TestInvokeSnippetCommandDismissesCompletion(showCompletionInArgumentLists As Boolean) As Task
            Using state = TestStateFactory.CreateCSharpTestState(
                              <Document>$$</Document>,
                  showCompletionInArgumentLists:=showCompletionInArgumentLists)

                state.SendTypeChars("us")
                Await state.AssertCompletionSession()
                state.SendInsertSnippetCommand()
                Await state.AssertNoCompletionSession()
            End Using
        End Function

        <WorkItem("http://vstfdevdiv:8080/DevDiv2/DevDiv/_workitems/edit/672474")>
        <WpfTheory, CombinatorialData>
        Public Async Function TestSurroundWithCommandDismissesCompletion(showCompletionInArgumentLists As Boolean) As Task
            Using state = TestStateFactory.CreateCSharpTestState(
                              <Document>$$</Document>,
                  showCompletionInArgumentLists:=showCompletionInArgumentLists)

                state.SendTypeChars("us")
                Await state.AssertCompletionSession()
                state.SendSurroundWithCommand()
                Await state.AssertNoCompletionSession()
            End Using
        End Function

        <WorkItem("http://vstfdevdiv:8080/DevDiv2/DevDiv/_workitems/edit/737239")>
        <WpfTheory, CombinatorialData>
        Public Async Function LetEditorHandleOpenParen(showCompletionInArgumentLists As Boolean) As Task
            Dim expected = <Document><![CDATA[
using System;
using System.Collections.Generic;
using System.Linq;
using System.Threading.Tasks;

class Program
{
    static void Main(string[] args)
    {
        List<int> x = new List<int>(
    }
}]]></Document>.Value.Replace(vbLf, vbCrLf)

            Using state = TestStateFactory.CreateCSharpTestState(<Document><![CDATA[
using System;
using System.Collections.Generic;
using System.Linq;
using System.Threading.Tasks;

class Program
{
    static void Main(string[] args)
    {
        List<int> x = new$$
    }
}]]></Document>,
                  showCompletionInArgumentLists:=showCompletionInArgumentLists)

                state.SendTypeChars(" ")
                Await state.AssertCompletionSession()
                Await state.AssertSelectedCompletionItem("List<int>")
                state.SendTypeChars("(")
                Assert.Equal(expected, state.GetDocumentText())
            End Using
        End Function

        <WorkItem("http://vstfdevdiv:8080/DevDiv2/DevDiv/_workitems/edit/785637")>
        <WpfTheory, CombinatorialData>
        Public Async Function CommitMovesCaretToWordEnd(showCompletionInArgumentLists As Boolean) As Task
            Using state = TestStateFactory.CreateCSharpTestState(
                <Document><![CDATA[
using System;
class C
{
    public void Main()
    {
        M$$ain
    }
}
            ]]></Document>,
                  showCompletionInArgumentLists:=showCompletionInArgumentLists)

                Await state.SendCommitUniqueCompletionListItemAsync()
                Assert.Equal(state.GetLineFromCurrentCaretPosition().End, state.GetCaretPoint().BufferPosition)
            End Using
        End Function

        <WorkItem("http://vstfdevdiv:8080/DevDiv2/DevDiv/_workitems/edit/775370")>
        <WpfTheory, CombinatorialData>
        Public Async Function MatchingConsidersAtSign(showCompletionInArgumentLists As Boolean) As Task
            Using state = TestStateFactory.CreateCSharpTestState(
                <Document><![CDATA[
using System;
class C
{
    public void Main()
    {
        $$
    }
}
            ]]></Document>,
                  showCompletionInArgumentLists:=showCompletionInArgumentLists)
                state.SendTypeChars("var @this = ""goo"";")
                state.SendReturn()
                state.SendTypeChars("string str = this.ToString();")
                state.SendReturn()
                state.SendTypeChars("str = @th")

                Await state.AssertSelectedCompletionItem("@this")
            End Using
        End Function

        <WorkItem("http://vstfdevdiv:8080/DevDiv2/DevDiv/_workitems/edit/865089")>
        <WpfTheory, CombinatorialData>
        Public Async Function AttributeFilterTextRemovesAttributeSuffix(showCompletionInArgumentLists As Boolean) As Task
            Using state = TestStateFactory.CreateCSharpTestState(
                <Document><![CDATA[
[$$]
class AtAttribute : System.Attribute { }]]></Document>,
                  showCompletionInArgumentLists:=showCompletionInArgumentLists)
                state.SendTypeChars("At")
                Await state.AssertSelectedCompletionItem("At")
                Assert.Equal("At", state.GetSelectedItem().FilterText)
            End Using
        End Function

        <WorkItem("http://vstfdevdiv:8080/DevDiv2/DevDiv/_workitems/edit/852578")>
        <WpfTheory, CombinatorialData>
        Public Async Function PreselectExceptionOverSnippet(showCompletionInArgumentLists As Boolean) As Task
            Using state = TestStateFactory.CreateCSharpTestState(
                <Document><![CDATA[
using System;
class C
{
    Exception goo() {
        return new $$
    }
}]]></Document>,
                  showCompletionInArgumentLists:=showCompletionInArgumentLists)
                state.SendTypeChars(" ")
                Await state.AssertSelectedCompletionItem("Exception")
            End Using
        End Function

        <WorkItem("http://vstfdevdiv:8080/DevDiv2/DevDiv/_workitems/edit/868286")>
        <WpfTheory, CombinatorialData>
        Public Sub CommitNameAfterAlias(showCompletionInArgumentLists As Boolean)
            Using state = TestStateFactory.CreateCSharpTestState(
                <Document><![CDATA[
using goo = System$$]]></Document>,
                  showCompletionInArgumentLists:=showCompletionInArgumentLists)
                state.SendTypeChars(".act<")
                state.AssertMatchesTextStartingAtLine(1, "using goo = System.Action<")
            End Using
        End Sub

        <WpfTheory, CombinatorialData>
        Public Async Function TestCompletionInLinkedFiles(showCompletionInArgumentLists As Boolean) As Task
            Using state = TestStateFactory.CreateTestStateFromWorkspace(
                <Workspace>
                    <Project Language="C#" CommonReferences="true" AssemblyName="CSProj" PreprocessorSymbols="Thing2">
                        <Document FilePath="C.cs">
class C
{
    void M()
    {
        $$
    }

#if Thing1
    void Thing1() { }
#elif Thing2
    void Thing2() { }
#endif
}
                              </Document>
                    </Project>
                    <Project Language="C#" CommonReferences="true" PreprocessorSymbols="Thing1">
                        <Document IsLinkFile="true" LinkAssemblyName="CSProj" LinkFilePath="C.cs"/>
                    </Project>
                </Workspace>, showCompletionInArgumentLists:=showCompletionInArgumentLists)

                Dim documents = state.Workspace.Documents
                Dim linkDocument = documents.Single(Function(d) d.IsLinkFile)
                state.SendTypeChars("Thing1")
                Await state.AssertSelectedCompletionItem("Thing1")
                state.SendBackspace()
                state.SendBackspace()
                state.SendBackspace()
                state.SendBackspace()
                state.SendBackspace()
                state.SendBackspace()
                state.SendEscape()
                state.Workspace.SetDocumentContext(linkDocument.Id)
                state.SendTypeChars("Thing1")
                Await state.AssertSelectedCompletionItem("Thing1")
                Assert.True(state.GetSelectedItem().Tags.Contains(WellKnownTags.Warning))
                state.SendBackspace()
                state.SendBackspace()
                state.SendBackspace()
                state.SendBackspace()
                state.SendBackspace()
                state.SendBackspace()
                state.SendTypeChars("M")
                Await state.AssertSelectedCompletionItem("M")
                Assert.False(state.GetSelectedItem().Tags.Contains(WellKnownTags.Warning))
            End Using
        End Function

        <WorkItem("http://vstfdevdiv:8080/DevDiv2/DevDiv/_workitems/edit/951726")>
        <WpfTheory, CombinatorialData>
        Public Async Function DismissUponSave(showCompletionInArgumentLists As Boolean) As Task
            Using state = TestStateFactory.CreateCSharpTestState(
                <Document><![CDATA[
class C
{
    $$
}]]></Document>,
                  showCompletionInArgumentLists:=showCompletionInArgumentLists)
                state.SendTypeChars("voi")
                Await state.AssertSelectedCompletionItem("void")
                state.SendSave()
                Await state.AssertNoCompletionSession()
                state.AssertMatchesTextStartingAtLine(3, "    voi")
            End Using
        End Function

        <WorkItem("http://vstfdevdiv:8080/DevDiv2/DevDiv/_workitems/edit/930254")>
        <WpfTheory, CombinatorialData>
        Public Async Function NoCompletionWithBoxSelection(showCompletionInArgumentLists As Boolean) As Task
            Using state = TestStateFactory.CreateCSharpTestState(
                <Document><![CDATA[
class C
{
    {|Selection:$$int x;|}
    {|Selection:int y;|}
}]]></Document>,
                  showCompletionInArgumentLists:=showCompletionInArgumentLists)
                state.SendInvokeCompletionList()
                Await state.AssertNoCompletionSession()
                state.SendTypeChars("goo")
                Await state.AssertNoCompletionSession()
            End Using
        End Function

        <WorkItem("http://vstfdevdiv:8080/DevDiv2/DevDiv/_workitems/edit/839555")>
        <WpfTheory, CombinatorialData>
        Public Async Function TriggeredOnHash(showCompletionInArgumentLists As Boolean) As Task
            Using state = TestStateFactory.CreateCSharpTestState(
                <Document><![CDATA[
$$]]></Document>,
                  showCompletionInArgumentLists:=showCompletionInArgumentLists)
                state.SendTypeChars("#")
                Await state.AssertCompletionSession()
            End Using
        End Function

        <WorkItem("http://vstfdevdiv:8080/DevDiv2/DevDiv/_workitems/edit/771761")>
        <WpfTheory, CombinatorialData>
        Public Async Function RegionCompletionCommitTriggersFormatting_1(showCompletionInArgumentLists As Boolean) As Task
            Using state = TestStateFactory.CreateCSharpTestState(
                <Document><![CDATA[
class C
{
    $$
}]]></Document>,
                  showCompletionInArgumentLists:=showCompletionInArgumentLists)
                state.SendTypeChars("#reg")
                Await state.AssertSelectedCompletionItem("region")
                state.SendReturn()
                state.AssertMatchesTextStartingAtLine(3, "    #region")
            End Using
        End Function

        <WorkItem("http://vstfdevdiv:8080/DevDiv2/DevDiv/_workitems/edit/771761")>
        <WpfTheory, CombinatorialData>
        Public Async Function RegionCompletionCommitTriggersFormatting_2(showCompletionInArgumentLists As Boolean) As Task
            Using state = TestStateFactory.CreateCSharpTestState(
                <Document><![CDATA[
class C
{
    $$
}]]></Document>,
                  showCompletionInArgumentLists:=showCompletionInArgumentLists)
                state.SendTypeChars("#reg")
                Await state.AssertSelectedCompletionItem("region")
                state.SendTypeChars(" ")
                state.AssertMatchesTextStartingAtLine(3, "    #region ")
            End Using
        End Function

        <WorkItem("http://vstfdevdiv:8080/DevDiv2/DevDiv/_workitems/edit/771761")>
        <WpfTheory, CombinatorialData>
        Public Async Function EndRegionCompletionCommitTriggersFormatting_2(showCompletionInArgumentLists As Boolean) As Task
            Using state = TestStateFactory.CreateCSharpTestState(
                <Document><![CDATA[
class C
{
    #region NameIt
    $$
}]]></Document>,
                  showCompletionInArgumentLists:=showCompletionInArgumentLists)
                state.SendTypeChars("#endreg")
                Await state.AssertSelectedCompletionItem("endregion")
                state.SendReturn()
                state.AssertMatchesTextStartingAtLine(4, "    #endregion ")
            End Using
        End Function

        <ExportCompletionProvider(NameOf(SlowProvider), LanguageNames.CSharp)>
        <[Shared]>
        <PartNotDiscoverable>
        Private Class SlowProvider
            Inherits CommonCompletionProvider

            Public checkpoint As Checkpoint = New Checkpoint()

            <ImportingConstructor>
            <Obsolete(MefConstruction.ImportingConstructorMessage, True)>
            Public Sub New()
            End Sub

            Public Overrides Async Function ProvideCompletionsAsync(context As CompletionContext) As Task
                Await checkpoint.Task.ConfigureAwait(False)
            End Function

            Public Overrides Function IsInsertionTrigger(text As SourceText, characterPosition As Integer, options As CompletionOptions) As Boolean
                Return True
            End Function

            Friend Overrides ReadOnly Property Language As String
                Get
                    Return LanguageNames.CSharp
                End Get
            End Property
        End Class

        <WorkItem("http://vstfdevdiv:8080/DevDiv2/DevDiv/_workitems/edit/1015893")>
        <WpfTheory, CombinatorialData>
        Public Async Function BackspaceDismissesIfComputationIsIncomplete(showCompletionInArgumentLists As Boolean) As Task
            Using state = TestStateFactory.CreateCSharpTestState(
                <Document><![CDATA[
class C
{
    void goo()
    {
        goo($$
    }
}]]></Document>,
                extraExportedTypes:={GetType(SlowProvider)}.ToList(),
                showCompletionInArgumentLists:=showCompletionInArgumentLists)

                state.SendTypeChars("f")
                state.SendBackspace()

                ' Send a backspace that goes beyond the session's applicable span
                ' before the model computation has finished. Then, allow the
                ' computation to complete. There should still be no session.
                state.SendBackspace()

                Dim completionService = state.Workspace.Services.GetLanguageServices(LanguageNames.CSharp).GetRequiredService(Of CompletionService)()
                Dim slowProvider = completionService.GetTestAccessor().GetImportedAndBuiltInProviders(ImmutableHashSet(Of String).Empty).OfType(Of SlowProvider)().Single()
                slowProvider.checkpoint.Release()
                Await state.AssertNoCompletionSession()
            End Using
        End Function

        <WorkItem("https://github.com/dotnet/roslyn/issues/31135")>
        <WpfTheory, CombinatorialData>
        Public Async Function TypingWithoutMatchAfterBackspaceDismissesCompletion(showCompletionInArgumentLists As Boolean) As Task
            Using state = TestStateFactory.CreateCSharpTestState(
                <Document><![CDATA[
class$$ C
{
}]]></Document>,
                  showCompletionInArgumentLists:=showCompletionInArgumentLists)

                state.Workspace.GlobalOptions.SetGlobalOption(CompletionOptionsStorage.TriggerOnDeletion, LanguageNames.CSharp, True)

                state.SendBackspace()
                Await state.AssertCompletionSession()
                state.SendTypeChars("w")
                Await state.AssertNoCompletionSession()
            End Using
        End Function

        <WorkItem(36515, "https://github.com/dotnet/roslyn/issues/36513")>
        <WpfTheory, CombinatorialData>
        Public Async Function TypingBackspaceShouldPreserveCase(showCompletionInArgumentLists As Boolean) As Task
            Using state = TestStateFactory.CreateCSharpTestState(
                <Document><![CDATA[
class Program
{
    void M()
    {
        Structure structure;
        structure.$$
    }

    struct Structure
    {
        public int A;
    }
}]]></Document>,
                  showCompletionInArgumentLists:=showCompletionInArgumentLists)

                state.Workspace.GlobalOptions.SetGlobalOption(CompletionOptionsStorage.TriggerOnDeletion, LanguageNames.CSharp, True)

                state.SendBackspace()
                Await state.AssertCompletionSession()
                Await state.AssertSelectedCompletionItem("structure")
                state.SendTypeChars(".")
                Await state.AssertCompletionItemsContainAll("A")
            End Using
        End Function

        <WorkItem("https://github.com/dotnet/roslyn/issues/1594")>
        <WpfTheory, CombinatorialData>
        Public Async Function NoPreselectionOnSpaceWhenAbuttingWord(showCompletionInArgumentLists As Boolean) As Task
            Using state = TestStateFactory.CreateCSharpTestState(
                <Document><![CDATA[
class Program
{
    void Main()
    {
        Program p = new $$Program();
    }
}]]></Document>,
                  showCompletionInArgumentLists:=showCompletionInArgumentLists)
                state.SendTypeChars(" ")
                Await state.AssertNoCompletionSession()
            End Using
        End Function

        <WorkItem("https://github.com/dotnet/roslyn/issues/1594")>
        <WpfTheory, CombinatorialData>
        Public Async Function SpacePreselectionAtEndOfFile(showCompletionInArgumentLists As Boolean) As Task
            Using state = TestStateFactory.CreateCSharpTestState(
                <Document><![CDATA[
class Program
{
    void Main()
    {
        Program p = new $$]]></Document>,
                  showCompletionInArgumentLists:=showCompletionInArgumentLists)
                state.SendTypeChars(" ")
                Await state.AssertCompletionSession()
            End Using
        End Function

        <WorkItem("https://github.com/dotnet/roslyn/issues/1659")>
        <WpfTheory, CombinatorialData>
        Public Async Function DismissOnSelectAllCommand(showCompletionInArgumentLists As Boolean) As Task
            Using state = TestStateFactory.CreateCSharpTestState(
                <Document><![CDATA[
class C
{
    void goo(int x)
    {
        $$]]></Document>,
                  showCompletionInArgumentLists:=showCompletionInArgumentLists)
                ' Note: the caret is at the file, so the Select All command's movement
                ' of the caret to the end of the selection isn't responsible for
                ' dismissing the session.
                state.SendInvokeCompletionList()
                Await state.AssertCompletionSession()
                state.SendSelectAll()
                Await state.AssertNoCompletionSession()
            End Using
        End Function

        <WorkItem("https://github.com/dotnet/roslyn/issues/588")>
        <WpfTheory, CombinatorialData>
        Public Sub CompletionCommitAndFormatAreSeparateUndoTransactions(showCompletionInArgumentLists As Boolean)
            Using state = TestStateFactory.CreateCSharpTestState(
                <Document><![CDATA[
class C
{
    void goo(int x)
    {
        int doodle;
$$]]></Document>,
                extraExportedTypes:={GetType(CSharpFormattingInteractionService)}.ToList(),
                showCompletionInArgumentLists:=showCompletionInArgumentLists)
                state.SendTypeChars("doo;")
                state.AssertMatchesTextStartingAtLine(6, "        doodle;")
                state.SendUndo()
                state.AssertMatchesTextStartingAtLine(6, "doo;")
            End Using
        End Sub

        <WorkItem("https://github.com/dotnet/roslyn/issues/4978")>
        <WpfTheory, CombinatorialData>
        Public Async Function SessionNotStartedWhenCaretNotMappableIntoSubjectBuffer(showCompletionInArgumentLists As Boolean) As Task
            ' In inline diff view, typing delete next to a "deletion",
            ' can cause our CommandChain to be called with a subjectbuffer
            ' and TextView such that the textView's caret can't be mapped
            ' into our subject buffer.
            '
            ' To test this, we create a projection buffer with 2 source
            ' spans: one of "text" content type and one based on a C#
            ' buffer. We create a TextView with that projection as
            ' its buffer, setting the caret such that it maps only
            ' into the "text" buffer. We then call the completionImplementation
            ' command handlers with commandargs based on that TextView
            ' but with the C# buffer as the SubjectBuffer.

            Using state = TestStateFactory.CreateCSharpTestState(
                <Document><![CDATA[
class C
{
    void goo(int x)
    {$$
        /********/
        int doodle;
        }
}]]></Document>,
                extraExportedTypes:={GetType(CSharpFormattingInteractionService)}.ToList(),
                showCompletionInArgumentLists:=showCompletionInArgumentLists)

                Dim textBufferFactoryService = state.GetExportedValue(Of ITextBufferFactoryService)()
                Dim contentTypeService = state.GetExportedValue(Of VisualStudio.Utilities.IContentTypeRegistryService)()
                Dim contentType = contentTypeService.GetContentType(ContentTypeNames.CSharpContentType)
                Dim textViewFactory = state.GetExportedValue(Of ITextEditorFactoryService)()
                Dim editorOperationsFactory = state.GetExportedValue(Of IEditorOperationsFactoryService)()

                Dim otherBuffer = textBufferFactoryService.CreateTextBuffer("text", contentType)
                Dim otherExposedSpan = otherBuffer.CurrentSnapshot.CreateTrackingSpan(0, 4, SpanTrackingMode.EdgeExclusive, TrackingFidelityMode.Forward)

                Dim subjectBufferExposedSpan = state.SubjectBuffer.CurrentSnapshot.CreateTrackingSpan(0, state.SubjectBuffer.CurrentSnapshot.Length, SpanTrackingMode.EdgeExclusive, TrackingFidelityMode.Forward)

                Dim projectionBufferFactory = state.GetExportedValue(Of IProjectionBufferFactoryService)()
                Dim projection = projectionBufferFactory.CreateProjectionBuffer(Nothing, New Object() {otherExposedSpan, subjectBufferExposedSpan}.ToList(), ProjectionBufferOptions.None)

                Using disposableView As DisposableTextView = textViewFactory.CreateDisposableTextView(projection)
                    disposableView.TextView.Caret.MoveTo(New SnapshotPoint(disposableView.TextView.TextBuffer.CurrentSnapshot, 0))

                    Dim editorOperations = editorOperationsFactory.GetEditorOperations(disposableView.TextView)
                    state.SendDeleteToSpecificViewAndBuffer(disposableView.TextView, state.SubjectBuffer)

                    Await state.AssertNoCompletionSession()
                End Using
            End Using
        End Function

        <WorkItem("https://github.com/dotnet/roslyn/issues/588")>
        <WpfTheory, CombinatorialData>
        Public Async Function TestMatchWithTurkishIWorkaround1(showCompletionInArgumentLists As Boolean) As Task
            Using New CultureContext(New CultureInfo("tr-TR", useUserOverride:=False))
                Using state = TestStateFactory.CreateCSharpTestState(
                               <Document><![CDATA[
        class C
        {
            void goo(int x)
            {
                string.$$]]></Document>,
                               extraExportedTypes:={GetType(CSharpFormattingInteractionService)}.ToList(),
                               showCompletionInArgumentLists:=showCompletionInArgumentLists)
                    state.SendTypeChars("is")
                    Await state.AssertSelectedCompletionItem("IsInterned")
                End Using
            End Using

        End Function

        <WorkItem("https://github.com/dotnet/roslyn/issues/588")>
        <WpfTheory, CombinatorialData>
        Public Async Function TestMatchWithTurkishIWorkaround2(showCompletionInArgumentLists As Boolean) As Task
            Using New CultureContext(New CultureInfo("tr-TR", useUserOverride:=False))
                Using state = TestStateFactory.CreateCSharpTestState(
                               <Document><![CDATA[
        class C
        {
            void goo(int x)
            {
                string.$$]]></Document>,
                               extraExportedTypes:={GetType(CSharpFormattingInteractionService)}.ToList(),
                               showCompletionInArgumentLists:=showCompletionInArgumentLists)
                    state.SendTypeChars("ı")
                    Await state.AssertSelectedCompletionItem()
                End Using
            End Using

        End Function

        <WorkItem("https://github.com/dotnet/roslyn/issues/29938")>
        <WpfTheory, CombinatorialData>
        Public Async Function TestMatchWithTurkishIWorkaround3(showCompletionInArgumentLists As Boolean) As Task
            Using New CultureContext(New CultureInfo("tr-TR", useUserOverride:=False))
                Using state = TestStateFactory.CreateCSharpTestState(
                               <Document><![CDATA[
        class TARIFE { }
        class C
        {
            void goo(int x)
            {
                var t = new $$]]></Document>,
                               extraExportedTypes:={GetType(CSharpFormattingInteractionService)}.ToList(),
                               showCompletionInArgumentLists:=showCompletionInArgumentLists)
                    state.SendTypeChars("tarif")
                    Await state.WaitForAsynchronousOperationsAsync()
                    Await state.AssertSelectedCompletionItem("TARIFE")
                End Using
            End Using

        End Function

        <WorkItem("https://github.com/dotnet/roslyn/issues/29938")>
        <WpfTheory, CombinatorialData>
        Public Async Function TestMatchWithTurkishIWorkaround4(showCompletionInArgumentLists As Boolean) As Task
            Using New CultureContext(New CultureInfo("tr-TR", useUserOverride:=False))
                Using state = TestStateFactory.CreateCSharpTestState(
                               <Document><![CDATA[
        class IFADE {}
        class ifTest {}
        class C
        {
            void goo(int x)
            {
              IFADE ifade = null;
              $$]]></Document>,
                               extraExportedTypes:={GetType(CSharpFormattingInteractionService)}.ToList(),
                               showCompletionInArgumentLists:=showCompletionInArgumentLists)
                    state.SendTypeChars("if")
                    Await state.WaitForAsynchronousOperationsAsync()
                    Await state.AssertSelectedCompletionItem("if")
                End Using
            End Using

        End Function

        <WorkItem("https://github.com/dotnet/roslyn/issues/29938")>
        <WpfTheory, CombinatorialData>
        Public Async Function TestMatchWithTurkishIWorkaround5(showCompletionInArgumentLists As Boolean) As Task
            Using New CultureContext(New CultureInfo("tr-TR", useUserOverride:=False))
                Using state = TestStateFactory.CreateCSharpTestState(
                               <Document><![CDATA[
        class İFADE {}
        class ifTest {}
        class C
        {
            void goo(int x)
            {
              İFADE ifade = null;
                $$]]></Document>,
                               extraExportedTypes:={GetType(CSharpFormattingInteractionService)}.ToList(),
                               showCompletionInArgumentLists:=showCompletionInArgumentLists)
                    state.SendTypeChars("if")
                    Await state.WaitForAsynchronousOperationsAsync()
                    Await state.AssertSelectedCompletionItem("if")
                End Using
            End Using

        End Function

        <WorkItem("https://github.com/dotnet/roslyn/issues/29938")>
        <WpfTheory, CombinatorialData>
        Public Async Function TestMatchWithTurkishIWorkaround6(showCompletionInArgumentLists As Boolean) As Task
            Using New CultureContext(New CultureInfo("tr-TR", useUserOverride:=False))
                Using state = TestStateFactory.CreateCSharpTestState(
                               <Document><![CDATA[
        class TARİFE { }
        class C
        {
            void goo(int x)
            {
                var obj = new $$]]></Document>,
                               extraExportedTypes:={GetType(CSharpFormattingInteractionService)}.ToList(),
                               showCompletionInArgumentLists:=showCompletionInArgumentLists)
                    state.SendTypeChars("tarif")
                    Await state.WaitForAsynchronousOperationsAsync()
                    Await state.AssertSelectedCompletionItem("TARİFE")
                End Using
            End Using

        End Function

        <WorkItem("https://github.com/dotnet/roslyn/issues/29938")>
        <WpfTheory, CombinatorialData>
        Public Async Function TestMatchWithTurkishIWorkaround7(showCompletionInArgumentLists As Boolean) As Task
            Using New CultureContext(New CultureInfo("tr-TR", useUserOverride:=False))
                Using state = TestStateFactory.CreateCSharpTestState(
                               <Document><![CDATA[
        class İFADE {}
        class ifTest {}
        class C
        {
            void goo(int x)
            {
              var obj = new $$]]></Document>,
                               extraExportedTypes:={GetType(CSharpFormattingInteractionService)}.ToList(),
                               showCompletionInArgumentLists:=showCompletionInArgumentLists)
                    state.SendTypeChars("ifad")
                    Await state.WaitForAsynchronousOperationsAsync()
                    Await state.AssertSelectedCompletionItem("İFADE")
                End Using
            End Using

        End Function

        <WorkItem("https://github.com/dotnet/roslyn/issues/29938")>
        <WpfTheory, CombinatorialData>
        Public Async Function TestMatchWithTurkishIWorkaround8(showCompletionInArgumentLists As Boolean) As Task
            Using New CultureContext(New CultureInfo("tr-TR", useUserOverride:=False))
                Using state = TestStateFactory.CreateCSharpTestState(
                               <Document><![CDATA[
        class IFADE {}
        class ifTest {}
        class C
        {
            void goo(int x)
            {
              var obj = new $$]]></Document>,
                               extraExportedTypes:={GetType(CSharpFormattingInteractionService)}.ToList(),
                               showCompletionInArgumentLists:=showCompletionInArgumentLists)
                    state.SendTypeChars("ifad")
                    Await state.WaitForAsynchronousOperationsAsync()
                    Await state.AssertSelectedCompletionItem("IFADE")
                End Using
            End Using

        End Function

        <WorkItem("https://github.com/dotnet/roslyn/issues/29938")>
        <WpfTheory, CombinatorialData>
        Public Async Function TestMatchWithTurkishIWorkaround9(showCompletionInArgumentLists As Boolean) As Task
            Using New CultureContext(New CultureInfo("tr-TR", useUserOverride:=False))
                Using state = TestStateFactory.CreateCSharpTestState(
                               <Document><![CDATA[
        class IFADE {}
        class ifTest {}
        class C
        {
            void goo(int x)
            {
              IFADE ifade = null;
              $$]]></Document>,
                               extraExportedTypes:={GetType(CSharpFormattingInteractionService)}.ToList(),
                               showCompletionInArgumentLists:=showCompletionInArgumentLists)
                    state.SendTypeChars("IF")
                    Await state.WaitForAsynchronousOperationsAsync()
                    Await state.AssertSelectedCompletionItem("if")
                End Using
            End Using

        End Function

        <WorkItem("https://github.com/dotnet/roslyn/issues/29938")>
        <WpfTheory, CombinatorialData>
        Public Async Function TestMatchWithTurkishIWorkaround10(showCompletionInArgumentLists As Boolean) As Task
            Using New CultureContext(New CultureInfo("tr-TR", useUserOverride:=False))
                Using state = TestStateFactory.CreateCSharpTestState(
                               <Document><![CDATA[
        class İFADE {}
        class ifTest {}
        class C
        {
            void goo(int x)
            {
              İFADE ifade = null;
                $$]]></Document>, extraExportedTypes:={GetType(CSharpFormattingInteractionService)}.ToList(),
                                  showCompletionInArgumentLists:=showCompletionInArgumentLists)
                    state.SendTypeChars("IF")
                    Await state.WaitForAsynchronousOperationsAsync()
                    Await state.AssertSelectedCompletionItem("if")
                End Using
            End Using

        End Function

        <WpfTheory, CombinatorialData>
        Public Async Function TargetTypePreselection1(showCompletionInArgumentLists As Boolean) As Task
            Using state = TestStateFactory.CreateCSharpTestState(
                           <Document><![CDATA[
using System.Threading;
class Program
{
    void Cancel(int x, CancellationToken cancellationToken)
    {
        Cancel(x + 1, cancellationToken: $$)
    }
}]]></Document>,
                           extraExportedTypes:={GetType(CSharpFormattingInteractionService)}.ToList(),
                           showCompletionInArgumentLists:=showCompletionInArgumentLists)
                state.SendInvokeCompletionList()
                Await state.AssertSelectedCompletionItem("cancellationToken", isHardSelected:=True).ConfigureAwait(True)
            End Using
        End Function

        <WpfTheory, CombinatorialData>
        Public Async Function TargetTypePreselection2(showCompletionInArgumentLists As Boolean) As Task
            Using state = TestStateFactory.CreateCSharpTestState(
                           <Document><![CDATA[
class Program
{
    static void Main(string[] args)
    {
        int aaz = 0;
        args = $$
    }
}]]></Document>,
                           extraExportedTypes:={GetType(CSharpFormattingInteractionService)}.ToList(),
                           showCompletionInArgumentLists:=showCompletionInArgumentLists)
                state.SendTypeChars("a")
                Await state.AssertSelectedCompletionItem("args", isHardSelected:=True).ConfigureAwait(True)
            End Using
        End Function

        <WpfTheory, CombinatorialData>
        Public Async Function TargetTypePreselection_DoesNotOverrideEnumPreselection(showCompletionInArgumentLists As Boolean) As Task
            Using state = TestStateFactory.CreateCSharpTestState(
                           <Document><![CDATA[
enum E
{

}

class Program
{
    static void Main(string[] args)
    {
        E e;
        e = $$
    }
}]]></Document>,
                           extraExportedTypes:={GetType(CSharpFormattingInteractionService)}.ToList(),
                           showCompletionInArgumentLists:=showCompletionInArgumentLists)
                state.SendInvokeCompletionList()
                Await state.AssertSelectedCompletionItem("E", isHardSelected:=True).ConfigureAwait(True)
            End Using
        End Function

        <WpfTheory, CombinatorialData>
        Public Async Function TargetTypePreselection_DoesNotOverrideEnumPreselection2(showCompletionInArgumentLists As Boolean) As Task
            Using state = TestStateFactory.CreateCSharpTestState(
                           <Document><![CDATA[
enum E
{
    A
}

class Program
{
    static void Main(string[] args)
    {
        E e = E.A;
        if (e == $$
    }
}]]></Document>,
                           extraExportedTypes:={GetType(CSharpFormattingInteractionService)}.ToList(),
                           showCompletionInArgumentLists:=showCompletionInArgumentLists)
                state.SendInvokeCompletionList()
                Await state.AssertSelectedCompletionItem("E", isHardSelected:=True).ConfigureAwait(True)
            End Using
        End Function

        <WpfTheory, CombinatorialData>
        Public Async Function TargetTypePreselection3(showCompletionInArgumentLists As Boolean) As Task
            Using state = TestStateFactory.CreateCSharpTestState(
                           <Document><![CDATA[
class D {}

class Program
{
    static void Main(string[] args)
    {
       int cw = 7;
       D cx = new D();
       D cx2 = $$
    }
}]]></Document>,
                           extraExportedTypes:={GetType(CSharpFormattingInteractionService)}.ToList(),
                           showCompletionInArgumentLists:=showCompletionInArgumentLists)
                state.SendTypeChars("c")
                Await state.AssertSelectedCompletionItem("cx", isHardSelected:=True).ConfigureAwait(True)
            End Using
        End Function

        <WpfTheory, CombinatorialData>
        Public Async Function TargetTypePreselectionLocalsOverType(showCompletionInArgumentLists As Boolean) As Task
            Using state = TestStateFactory.CreateCSharpTestState(
                           <Document><![CDATA[
class A {}

class Program
{
    static void Main(string[] args)
    {
       A cx = new A();
       A cx2 = $$
    }
}]]></Document>,
                           extraExportedTypes:={GetType(CSharpFormattingInteractionService)}.ToList(),
                           showCompletionInArgumentLists:=showCompletionInArgumentLists)
                state.SendTypeChars("c")
                Await state.AssertSelectedCompletionItem("cx", isHardSelected:=True).ConfigureAwait(True)
            End Using
        End Function

        <WpfTheory, CombinatorialData>
        Public Async Function TargetTypePreselectionParameterOverMethod(showCompletionInArgumentLists As Boolean) As Task
            Using state = TestStateFactory.CreateCSharpTestState(
                           <Document><![CDATA[
class Program
{
    bool f;

    void goo(bool x) { }

    void Main(string[] args)
    {
        goo($$) // Not "Equals"
    }
}]]></Document>,
                           extraExportedTypes:={GetType(CSharpFormattingInteractionService)}.ToList(),
                           showCompletionInArgumentLists:=showCompletionInArgumentLists)
                state.SendInvokeCompletionList()
                Await state.AssertSelectedCompletionItem("f", isHardSelected:=True).ConfigureAwait(True)
            End Using
        End Function

        <WpfTheory(Skip:="https://github.com/dotnet/roslyn/issues/6942"), CombinatorialData>
        Public Async Function TargetTypePreselectionConvertibility1(showCompletionInArgumentLists As Boolean) As Task
            Using state = TestStateFactory.CreateCSharpTestState(
                           <Document><![CDATA[
abstract class C {}
class D : C {}
class Program
{
    static void Main(string[] args)
    {
       D cx = new D();
       C cx2 = $$
    }
}]]></Document>,
                           extraExportedTypes:={GetType(CSharpFormattingInteractionService)}.ToList(),
                           showCompletionInArgumentLists:=showCompletionInArgumentLists)
                state.SendTypeChars("c")
                Await state.AssertSelectedCompletionItem("cx", isHardSelected:=True).ConfigureAwait(True)
            End Using
        End Function

        <WpfTheory, CombinatorialData>
        Public Async Function TargetTypePreselectionLocalOverProperty(showCompletionInArgumentLists As Boolean) As Task
            Using state = TestStateFactory.CreateCSharpTestState(
                           <Document><![CDATA[
class Program
{
    public int aaa { get; }

     void Main(string[] args)
    {
        int aaq;

        int y = a$$
    }
}]]></Document>,
                           extraExportedTypes:={GetType(CSharpFormattingInteractionService)}.ToList(),
                           showCompletionInArgumentLists:=showCompletionInArgumentLists)
                state.SendInvokeCompletionList()
                Await state.AssertSelectedCompletionItem("aaq", isHardSelected:=True).ConfigureAwait(True)
            End Using
        End Function

        <WpfTheory, CombinatorialData>
        <WorkItem("https://github.com/dotnet/roslyn/issues/12254")>
        Public Sub TestGenericCallOnTypeContainingAnonymousType(showCompletionInArgumentLists As Boolean)
            Using state = TestStateFactory.CreateCSharpTestState(
                           <Document><![CDATA[
using System.Linq;

class Program
{
    static void Main(string[] args)
    {
        new[] { new { x = 1 } }.ToArr$$
    }
}]]></Document>,
                           extraExportedTypes:={GetType(CSharpFormattingInteractionService)}.ToList(),
                           showCompletionInArgumentLists:=showCompletionInArgumentLists)

                state.SendInvokeCompletionList()
                state.SendTypeChars("(")
                state.AssertMatchesTextStartingAtLine(7, "new[] { new { x = 1 } }.ToArray(")
            End Using
        End Sub

        <WpfTheory, CombinatorialData>
        Public Async Function TargetTypePreselectionSetterValuey(showCompletionInArgumentLists As Boolean) As Task
            Using state = TestStateFactory.CreateCSharpTestState(
                           <Document><![CDATA[
class Program
{
    int _x;
    int X
    {
        set
        {
            _x = $$
        }
    }
}]]></Document>,
                           extraExportedTypes:={GetType(CSharpFormattingInteractionService)}.ToList(),
                           showCompletionInArgumentLists:=showCompletionInArgumentLists)
                state.SendInvokeCompletionList()
                Await state.AssertSelectedCompletionItem("value", isHardSelected:=True).ConfigureAwait(True)
            End Using
        End Function

        <WpfTheory, CombinatorialData>
        <WorkItem("https://github.com/dotnet/roslyn/issues/12530")>
        Public Async Function TestAnonymousTypeDescription(showCompletionInArgumentLists As Boolean) As Task
            Using state = TestStateFactory.CreateCSharpTestState(
                           <Document><![CDATA[
using System.Linq;

class Program
{
    static void Main(string[] args)
    {
        new[] { new { x = 1 } }.ToArr$$
    }
}]]></Document>,
                           extraExportedTypes:={GetType(CSharpFormattingInteractionService)}.ToList(),
                           showCompletionInArgumentLists:=showCompletionInArgumentLists)
                state.SendInvokeCompletionList()
                Await state.AssertSelectedCompletionItem(description:=
$"({ CSharpFeaturesResources.extension }) 'a[] System.Collections.Generic.IEnumerable<'a>.ToArray<'a>()

{ FeaturesResources.Types_colon }
    'a { FeaturesResources.is_ } new {{ int x }}")
            End Using
        End Function

        <WpfTheory, CombinatorialData>
        Public Async Function TestRecursiveGenericSymbolKey(showCompletionInArgumentLists As Boolean) As Task
            Using state = TestStateFactory.CreateCSharpTestState(
                           <Document><![CDATA[
using System.Collections.Generic;

class Program
{
    static void ReplaceInList<T>(List<T> list, T oldItem, T newItem)
    {
        $$
    }
}]]></Document>,
                           extraExportedTypes:={GetType(CSharpFormattingInteractionService)}.ToList(),
                           showCompletionInArgumentLists:=showCompletionInArgumentLists)

                state.SendTypeChars("list")
                state.SendTypeChars(".")
                Await state.AssertCompletionSession()
                state.SendTypeChars("Add")

                Await state.AssertSelectedCompletionItem("Add", description:="void List<T>.Add(T item)")
            End Using
        End Function

        <WpfTheory, CombinatorialData>
        Public Async Function TestCommitNamedParameterWithColon(showCompletionInArgumentLists As Boolean) As Task
            Using state = TestStateFactory.CreateCSharpTestState(
                           <Document><![CDATA[
using System.Collections.Generic;

class Program
{
    static void Main(int args)
    {
        Main(args$$
    }
}]]></Document>,
                           extraExportedTypes:={GetType(CSharpFormattingInteractionService)}.ToList(),
                           showCompletionInArgumentLists:=showCompletionInArgumentLists)

                state.SendInvokeCompletionList()
                state.SendTypeChars(":")
                Await state.AssertNoCompletionSession()
                Assert.Contains("args:", state.GetLineTextFromCaretPosition())
            End Using
        End Function

        <WorkItem("https://github.com/dotnet/roslyn/issues/13481")>
        <WpfTheory, CombinatorialData>
        Public Async Function TestBackspaceSelection1(showCompletionInArgumentLists As Boolean) As Task
            Using state = TestStateFactory.CreateCSharpTestState(
                <Document><![CDATA[
using System;

class Program
{
    static void Main()
    {
        DateTimeOffset$$
    }
}
            ]]></Document>,
                  showCompletionInArgumentLists:=showCompletionInArgumentLists)

                state.Workspace.GlobalOptions.SetGlobalOption(CompletionOptionsStorage.TriggerOnDeletion, LanguageNames.CSharp, True)

                For Each c In "Offset"
                    state.SendBackspace()
                    Await state.WaitForAsynchronousOperationsAsync()
                Next

                Await state.AssertSelectedCompletionItem("DateTime")
            End Using
        End Function

        <WorkItem("https://github.com/dotnet/roslyn/issues/13481")>
        <WpfTheory, CombinatorialData>
        Public Async Function TestBackspaceSelection2(showCompletionInArgumentLists As Boolean) As Task
            Using state = TestStateFactory.CreateCSharpTestState(
                <Document><![CDATA[
using System;

class Program
{
    static void Main()
    {
        DateTimeOffset.$$
    }
}
            ]]></Document>,
                  showCompletionInArgumentLists:=showCompletionInArgumentLists)

                state.Workspace.GlobalOptions.SetGlobalOption(CompletionOptionsStorage.TriggerOnDeletion, LanguageNames.CSharp, True)

                For Each c In "Offset."
                    state.SendBackspace()
                    Await state.WaitForAsynchronousOperationsAsync()
                Next

                Await state.AssertSelectedCompletionItem("DateTime")
            End Using
        End Function

        <WorkItem("https://github.com/dotnet/roslyn/issues/14465")>
        <WpfTheory, CombinatorialData>
        Public Async Function TypingNumberShouldNotDismiss1(showCompletionInArgumentLists As Boolean) As Task
            Using state = TestStateFactory.CreateCSharpTestState(
                <Document><![CDATA[
class C
{
    void Moo1()
    {
        new C()$$
    }
}
            ]]></Document>,
                  showCompletionInArgumentLists:=showCompletionInArgumentLists)

                state.SendTypeChars(".")
                Await state.AssertCompletionSession()
                state.SendTypeChars("1")
                Await state.AssertSelectedCompletionItem("Moo1")
            End Using
        End Function

        <WorkItem("https://github.com/dotnet/roslyn/issues/14085")>
        <WpfTheory, CombinatorialData>
        Public Async Function TargetTypingDoesNotOverrideExactMatch(showCompletionInArgumentLists As Boolean) As Task
            Using state = TestStateFactory.CreateCSharpTestState(
                <Document><![CDATA[
using System.IO;
class C
{
    void Moo1()
    {
        string path = $$
    }
}
            ]]></Document>,
                  showCompletionInArgumentLists:=showCompletionInArgumentLists)

                state.SendTypeChars("Path")
                Await state.AssertCompletionSession()
                Await state.AssertSelectedCompletionItem("Path")
            End Using
        End Function

        <WorkItem("https://github.com/dotnet/roslyn/issues/14085")>
        <WpfTheory, CombinatorialData>
        Public Async Function MRUOverTargetTyping(showCompletionInArgumentLists As Boolean) As Task
            Using state = TestStateFactory.CreateCSharpTestState(
                <Document><![CDATA[
using System.IO;
using System.Threading.Tasks;
class C
{
    async Task Moo()
    {
        await Moo().$$
    }
}
            ]]></Document>,
                  showCompletionInArgumentLists:=showCompletionInArgumentLists)

                state.SendTypeChars("Configure")
                state.SendTab()
                For i = 1 To "ConfigureAwait".Length
                    state.SendBackspace()
                Next

                state.SendInvokeCompletionList()
                Await state.AssertCompletionSession()
                Await state.AssertSelectedCompletionItem("ConfigureAwait")
            End Using
        End Function

        <WpfTheory, CombinatorialData>
        Public Async Function MovingCaretToStartSoftSelects(showCompletionInArgumentLists As Boolean) As Task
            Using state = TestStateFactory.CreateCSharpTestState(
                              <Document>
using System;

class C
{
    void M()
    {
        $$
    }
}
                              </Document>,
                  showCompletionInArgumentLists:=showCompletionInArgumentLists)

                state.SendTypeChars("Conso")
                Await state.AssertSelectedCompletionItem(displayText:="Console", isHardSelected:=True)
                For Each ch In "Conso"
                    state.SendLeftKey()
                Next

                Await state.AssertSelectedCompletionItem(displayText:="Console", isHardSelected:=False)

                state.SendRightKey()
                Await state.AssertSelectedCompletionItem(displayText:="Console", isHardSelected:=True)
            End Using
        End Function

        <WpfTheory, CombinatorialData>
        Public Async Function TestNoBlockOnCompletionItems1(showCompletionInArgumentLists As Boolean) As Task
            Using state = TestStateFactory.CreateCSharpTestState(
                              <Document>
                                  using $$
                              </Document>,
                              extraExportedTypes:={GetType(BooleanTaskControlledCompletionProvider)}.ToList(),
                              showCompletionInArgumentLists:=showCompletionInArgumentLists)

                Dim completionService = state.Workspace.Services.GetLanguageServices(LanguageNames.CSharp).GetRequiredService(Of CompletionService)()
                Dim provider = completionService.GetTestAccessor().GetImportedAndBuiltInProviders(ImmutableHashSet(Of String).Empty).OfType(Of BooleanTaskControlledCompletionProvider)().Single()

                state.Workspace.GlobalOptions.SetGlobalOption(CompletionViewOptionsStorage.BlockForCompletionItems, LanguageNames.CSharp, False)

                state.SendTypeChars("Sys.")
                Await state.AssertNoCompletionSession()
                Assert.Contains("Sys.", state.GetLineTextFromCaretPosition())

                provider.completionSource.SetResult(True)
            End Using
        End Function

        <WpfTheory, CombinatorialData>
        Public Async Function TestNoBlockOnCompletionItems2(showCompletionInArgumentLists As Boolean) As Task
            Using state = TestStateFactory.CreateCSharpTestState(
                              <Document>
                                  using $$
                              </Document>,
                              extraExportedTypes:={GetType(CompletedTaskControlledCompletionProvider)}.ToList(),
                              showCompletionInArgumentLists:=showCompletionInArgumentLists)

                state.Workspace.GlobalOptions.SetGlobalOption(CompletionViewOptionsStorage.BlockForCompletionItems, LanguageNames.CSharp, False)

                state.SendTypeChars("Sys")
                Await state.AssertSelectedCompletionItem(displayText:="System")
                state.SendTypeChars(".")
                Assert.Contains("System.", state.GetLineTextFromCaretPosition())
            End Using
        End Function

        <WpfTheory, CombinatorialData>
        Public Async Function TestNoBlockOnCompletionItems4(showCompletionInArgumentLists As Boolean) As Task
            ' This test verifies a scenario with the following conditions:
            ' a. A slow completion provider
            ' b. The block option set to false.
            ' Scenario:
            ' 1. Type 'Sys'
            ' 2. Send CommitIfUnique (Ctrl + space)
            ' 3. Wait for 250ms.
            ' 4. Verify that there is no completion window shown. In the new completion, we can just start the verification and check that the verification is still running.
            ' 5. Check that the commit is not yet provided: there is 'Sys' but no 'System'
            ' 6. Simulate unblocking the provider.
            ' 7. Verify that the completion completes CommitIfUnique.
            Using state = TestStateFactory.CreateCSharpTestState(
                              <Document>
                                  using $$
                              </Document>,
                              extraExportedTypes:={GetType(BooleanTaskControlledCompletionProvider)}.ToList(),
                              showCompletionInArgumentLists:=showCompletionInArgumentLists)

                Dim completionService = state.Workspace.Services.GetLanguageServices(LanguageNames.CSharp).GetRequiredService(Of CompletionService)()
                Dim provider = completionService.GetTestAccessor().GetImportedAndBuiltInProviders(ImmutableHashSet(Of String).Empty).OfType(Of BooleanTaskControlledCompletionProvider)().Single()

                state.Workspace.GlobalOptions.SetGlobalOption(CompletionViewOptionsStorage.BlockForCompletionItems, LanguageNames.CSharp, False)

                state.SendTypeChars("Sys")

                Dim task1 As Task = Nothing
                Dim task2 As Task = Nothing

                Dim providerCalledHandler =
                    Sub()
                        task2 = New Task(
                        Sub()
                            Thread.Sleep(250)
                            Try
                                ' 3. Check that the other task is running/deadlocked.
                                Assert.Equal(TaskStatus.Running, task1.Status)
                                Assert.Contains("Sys", state.GetLineTextFromCaretPosition())
                                Assert.DoesNotContain("System", state.GetLineTextFromCaretPosition())
                                ' Need the Finally to avoid deadlocks if any of Asserts failed, the task will never complete and Task.WhenAll will wait forever.
                            Finally
                                ' 4. Unblock the first task and the main thread.
                                provider.completionSource.SetResult(True)
                            End Try
                        End Sub)

                        task1 = Task.Run(
                        Sub()
                            task2.Start()
                            ' 2. Deadlock here as well: getting items is waiting provider to respond.
                            state.CalculateItemsIfSessionExists()
                        End Sub)

                    End Sub

                AddHandler provider.ProviderCalled, providerCalledHandler

                ' SendCommitUniqueCompletionListItem is a asynchronous operation.
                ' It guarantees that ProviderCalled will be triggered and after that the completion will deadlock waiting for a task to be resolved.
                ' In the new completion, when pressed <ctrl>-<space>, we have to wait for the aggregate operation to complete.
                ' 1. Deadlock here.
                Await state.SendCommitUniqueCompletionListItemAsync()

                Assert.NotNull(task1)
                Assert.NotNull(task2)
                Await Task.WhenAll(task1, task2)

                Await state.AssertNoCompletionSession()
                Assert.Contains("System", state.GetLineTextFromCaretPosition())
            End Using
        End Function

        <WpfTheory, CombinatorialData>
        Public Async Function TestNoBlockOnCompletionItems3(showCompletionInArgumentLists As Boolean) As Task
            ' This test verifies a scenario with the following conditions:
            ' a. A slow completion provider
            ' b. The block option set to false.
            ' Scenario:
            ' 1. Type 'Sys'
            ' 2. Send CommitIfUnique (Ctrl + space)
            ' 3. Wait for 250ms.
            ' 4. Verify that there is no completion window shown. In the new completion, we can just start the verification and check that the verification is still running.
            ' 5. Check that the commit is not yet provided: there is 'Sys' but no 'System'
            ' 6. The next statement in the UI thread after CommitIfUnique is typing 'a'.
            ' 7. Simulate unblocking the provider.
            ' 8. Verify that
            ' 8.a. The old completion adds 'a' to 'Sys' and displays 'Sysa'. CommitIfUnique is canceled because it was interrupted by typing 'a'.
            ' 8.b. The new completion completes CommitIfUnique and then adds 'a'.
            Using state = TestStateFactory.CreateCSharpTestState(
                              <Document>
                                  using $$
                              </Document>,
                              extraExportedTypes:={GetType(BooleanTaskControlledCompletionProvider)}.ToList(),
                              showCompletionInArgumentLists:=showCompletionInArgumentLists)

                Dim completionService = state.Workspace.Services.GetLanguageServices(LanguageNames.CSharp).GetRequiredService(Of CompletionService)()
                Dim provider = completionService.GetTestAccessor().GetImportedAndBuiltInProviders(ImmutableHashSet(Of String).Empty).OfType(Of BooleanTaskControlledCompletionProvider)().Single()

                Dim globalOptions = state.Workspace.GetService(Of IGlobalOptionService)
                globalOptions.SetGlobalOption(CompletionViewOptionsStorage.BlockForCompletionItems, LanguageNames.CSharp, False)

                state.SendTypeChars("Sys")
                Dim task1 As Task = Nothing
                Dim task2 As Task = Nothing

                Dim providerCalledHandler =
                    Sub()
                        task2 = New Task(
                            Sub()
                                Thread.Sleep(250)
                                Try
                                    ' 3. Check that the other task is running/deadlocked.
                                    Assert.Equal(TaskStatus.Running, task1.Status)
                                    Assert.Contains("Sys", state.GetLineTextFromCaretPosition())
                                    Assert.DoesNotContain("System", state.GetLineTextFromCaretPosition())
                                    ' Need the Finally to avoid deadlocks if any of Asserts failed, the task will never complete and Task.WhenAll will wait forever.
                                Finally
                                    ' 4. Unblock the first task and the main thread.
                                    provider.completionSource.SetResult(True)
                                End Try
                            End Sub)

                        task1 = Task.Run(
                        Sub()
                            task2.Start()
                            ' 2. Deadlock here as well: getting items is waiting provider to respond.
                            state.CalculateItemsIfSessionExists()
                        End Sub)
                    End Sub

                AddHandler provider.ProviderCalled, providerCalledHandler

                ' SendCommitUniqueCompletionListItem is an asynchronous operation.
                ' It guarantees that ProviderCalled will be triggered and after that the completion will deadlock waiting for a task to be resolved.
                ' In the new completion, when pressed <ctrl>-<space>, we have to wait for the aggregate operation to complete.
                ' 1. Deadlock here.
                Await state.SendCommitUniqueCompletionListItemAsync()

                ' 5. Put insertion of 'a' into the edtior queue. It can be executed in the foreground thread only
                state.SendTypeChars("a")

                Assert.NotNull(task1)
                Assert.NotNull(task2)
                Await Task.WhenAll(task1, task2)

                Await state.AssertNoCompletionSession()
                ' Here is a difference between the old and the new completions:
                ' The old completion adds 'a' to 'Sys' and displays 'Sysa'. CommitIfUnique is canceled because it was interrupted by typing 'a'.
                ' The new completion completes CommitIfUnique and then adds 'a'.
                Assert.Contains("Systema", state.GetLineTextFromCaretPosition())
            End Using
        End Function

        <WpfTheory, CombinatorialData>
        Public Async Function TestSwitchBetweenBlockingAndNoBlockOnCompletion(showCompletionInArgumentLists As Boolean) As Task
            Using state = TestStateFactory.CreateCSharpTestState(
                              <Document>
                                  using $$
                              </Document>,
                              extraExportedTypes:={GetType(BooleanTaskControlledCompletionProvider)}.ToList(),
                              showCompletionInArgumentLists:=showCompletionInArgumentLists)

                Dim globalOptions = state.Workspace.GetService(Of IGlobalOptionService)
                Dim completionService = state.Workspace.Services.GetLanguageServices(LanguageNames.CSharp).GetRequiredService(Of CompletionService)()
                Dim provider = completionService.GetTestAccessor().GetImportedAndBuiltInProviders(ImmutableHashSet(Of String).Empty).OfType(Of BooleanTaskControlledCompletionProvider)().Single()

#Disable Warning BC42358 ' Because this call is not awaited, execution of the current method continues before the call is completed
                Task.Run(Function()
                             Task.Delay(TimeSpan.FromSeconds(10))
                             provider.completionSource.SetResult(True)
                             Return True
                         End Function)
#Enable Warning BC42358 ' Because this call is not awaited, execution of the current method continues before the call is completed

                state.SendTypeChars("Sys.")
                Assert.Contains("System.", state.GetLineTextFromCaretPosition())

                ' reset the input
                For i As Integer = 1 To "System.".Length
                    state.SendBackspace()
                Next

                state.SendEscape()

                Await state.WaitForAsynchronousOperationsAsync()

                ' reset the task
                provider.Reset()

                ' Switch to the non-blocking mode
                globalOptions.SetGlobalOption(CompletionViewOptionsStorage.BlockForCompletionItems, LanguageNames.CSharp, False)

                ' re-use of TestNoBlockOnCompletionItems1
                state.SendTypeChars("Sys.")
                Await state.AssertNoCompletionSession()
                Assert.Contains("Sys.", state.GetLineTextFromCaretPosition())
                provider.completionSource.SetResult(True)

                For i As Integer = 1 To "Sys.".Length
                    state.SendBackspace()
                Next

                state.SendEscape()

                Await state.WaitForAsynchronousOperationsAsync()

                ' reset the task
                provider.Reset()

                ' Switch to the blocking mode
                globalOptions.SetGlobalOption(CompletionViewOptionsStorage.BlockForCompletionItems, LanguageNames.CSharp, True)

#Disable Warning BC42358 ' Because this call is not awaited, execution of the current method continues before the call is completed
                Task.Run(Function()
                             Task.Delay(TimeSpan.FromSeconds(10))
                             provider.completionSource.SetResult(True)
                             Return True
                         End Function)
#Enable Warning BC42358 ' Because this call is not awaited, execution of the current method continues before the call is completed

                state.SendTypeChars("Sys.")
                Await state.AssertCompletionSession()
                Assert.Contains("System.", state.GetLineTextFromCaretPosition())
            End Using
        End Function

        Private MustInherit Class TaskControlledCompletionProvider
            Inherits CompletionProvider

            Private _task As Task

            Public Event ProviderCalled()

            Public Sub New(task As Task)
                _task = task
            End Sub

            Public Sub UpdateTask(task As Task)
                _task = task
            End Sub

            Public Overrides Function ProvideCompletionsAsync(context As CompletionContext) As Task
                RaiseEvent ProviderCalled()
                Return _task
            End Function
        End Class

        <ExportCompletionProvider(NameOf(CompletedTaskControlledCompletionProvider), LanguageNames.CSharp)>
        <[Shared]>
        <PartNotDiscoverable>
        Private Class CompletedTaskControlledCompletionProvider
            Inherits TaskControlledCompletionProvider

            <ImportingConstructor>
            <Obsolete(MefConstruction.ImportingConstructorMessage, True)>
            Public Sub New()
                MyBase.New(Task.FromResult(True))
            End Sub
        End Class

        <ExportCompletionProvider(NameOf(BooleanTaskControlledCompletionProvider), LanguageNames.CSharp)>
        <[Shared]>
        <PartNotDiscoverable>
        Private Class BooleanTaskControlledCompletionProvider
            Inherits TaskControlledCompletionProvider

            Public completionSource As TaskCompletionSource(Of Boolean)

            <ImportingConstructor>
            <Obsolete(MefConstruction.ImportingConstructorMessage, True)>
            Public Sub New()
                MyBase.New(Task.CompletedTask)
                Reset()
            End Sub

            Public Sub Reset()
                completionSource = New TaskCompletionSource(Of Boolean)
                UpdateTask(completionSource.Task)
            End Sub
        End Class

        <WpfTheory, CombinatorialData>
        Public Async Function Filters_EmptyList1(showCompletionInArgumentLists As Boolean) As Task
            Using state = TestStateFactory.CreateCSharpTestState(
                <Document><![CDATA[
using System.IO;
using System.Threading.Tasks;
class C
{
    async Task Moo()
    {
        var x = asd$$
    }
}
            ]]></Document>,
                  showCompletionInArgumentLists:=showCompletionInArgumentLists)

                Await state.SendInvokeCompletionListAndWaitForUiRenderAsync()

                Dim oldFilters = state.GetCompletionItemFilters()
                Dim newFilters = ArrayBuilder(Of Data.CompletionFilterWithState).GetInstance()
                For Each f In oldFilters
                    Assert.NotEqual(FilterSet.InterfaceFilter.DisplayText, f.Filter.DisplayText)
                    newFilters.Add(f.WithSelected(False))
                Next

                newFilters.Add(New Data.CompletionFilterWithState(FilterSet.InterfaceFilter, isAvailable:=True, isSelected:=True))

                Await state.RaiseFiltersChangedAndWaitForUiRenderAsync(newFilters.ToImmutableAndFree())
                Assert.Null(state.GetSelectedItem())
            End Using
        End Function

        <WpfTheory, CombinatorialData>
        Public Async Function Filters_EmptyList2(showCompletionInArgumentLists As Boolean) As Task
            Using state = TestStateFactory.CreateCSharpTestState(
                <Document><![CDATA[
using System.IO;
using System.Threading.Tasks;
class C
{
    async Task Moo()
    {
        var x = asd$$
    }
}
            ]]></Document>,
                  showCompletionInArgumentLists:=showCompletionInArgumentLists)

                Await state.SendInvokeCompletionListAndWaitForUiRenderAsync()

                Dim oldFilters = state.GetCompletionItemFilters()
                Dim newFilters = ArrayBuilder(Of Data.CompletionFilterWithState).GetInstance()
                For Each f In oldFilters
                    Assert.NotEqual(FilterSet.InterfaceFilter.DisplayText, f.Filter.DisplayText)
                    newFilters.Add(f.WithSelected(False))
                Next

                newFilters.Add(New Data.CompletionFilterWithState(FilterSet.InterfaceFilter, isAvailable:=True, isSelected:=True))

                Await state.RaiseFiltersChangedAndWaitForUiRenderAsync(newFilters.ToImmutableAndFree())
                Assert.Null(state.GetSelectedItem())
                state.SendTab()
                Await state.AssertNoCompletionSession()
            End Using
        End Function

        <WpfTheory, CombinatorialData>
        Public Async Function Filters_EmptyList3(showCompletionInArgumentLists As Boolean) As Task
            Using state = TestStateFactory.CreateCSharpTestState(
                <Document><![CDATA[
using System.IO;
using System.Threading.Tasks;
class C
{
    async Task Moo()
    {
        var x = asd$$
    }
}
            ]]></Document>,
                  showCompletionInArgumentLists:=showCompletionInArgumentLists)

                Await state.SendInvokeCompletionListAndWaitForUiRenderAsync()

                Dim oldFilters = state.GetCompletionItemFilters()
                Dim newFilters = ArrayBuilder(Of Data.CompletionFilterWithState).GetInstance()
                For Each f In oldFilters
                    Assert.NotEqual(FilterSet.InterfaceFilter.DisplayText, f.Filter.DisplayText)
                    newFilters.Add(f.WithSelected(False))
                Next

                newFilters.Add(New Data.CompletionFilterWithState(FilterSet.InterfaceFilter, isAvailable:=True, isSelected:=True))

                Await state.RaiseFiltersChangedAndWaitForUiRenderAsync(newFilters.ToImmutableAndFree())
                Assert.Null(state.GetSelectedItem())
                state.SendReturn()
                Await state.AssertNoCompletionSession()
            End Using
        End Function

        <WpfTheory, CombinatorialData>
        Public Async Function Filters_EmptyList4(showCompletionInArgumentLists As Boolean) As Task
            Using state = TestStateFactory.CreateCSharpTestState(
                <Document><![CDATA[
using System.IO;
using System.Threading.Tasks;
class C
{
    async Task Moo()
    {
        var x = asd$$
    }
}
            ]]></Document>,
                  showCompletionInArgumentLists:=showCompletionInArgumentLists)

                Await state.SendInvokeCompletionListAndWaitForUiRenderAsync()

                Dim oldFilters = state.GetCompletionItemFilters()
                Dim newFilters = ArrayBuilder(Of Data.CompletionFilterWithState).GetInstance()
                For Each f In oldFilters
                    Assert.NotEqual(FilterSet.InterfaceFilter.DisplayText, f.Filter.DisplayText)
                    newFilters.Add(f.WithSelected(False))
                Next

                newFilters.Add(New Data.CompletionFilterWithState(FilterSet.InterfaceFilter, isAvailable:=True, isSelected:=True))

                Await state.RaiseFiltersChangedAndWaitForUiRenderAsync(newFilters.ToImmutableAndFree())
                Assert.Null(state.GetSelectedItem())
                state.SendTypeChars(".")
                Await state.AssertNoCompletionSession()
            End Using
        End Function

        <WpfTheory, CombinatorialData>
        <WorkItem("https://github.com/dotnet/roslyn/issues/15881")>
        Public Async Function CompletionAfterDotBeforeAwaitTask(showCompletionInArgumentLists As Boolean) As Task
            Using state = TestStateFactory.CreateCSharpTestState(
                <Document><![CDATA[
using System.Threading.Tasks;

class C
{
    async Task Moo()
    {
        Task.$$
        await Task.Delay(50);
    }
}
            ]]></Document>,
                  showCompletionInArgumentLists:=showCompletionInArgumentLists)

                state.SendInvokeCompletionList()
                Await state.AssertCompletionSession()
            End Using
        End Function

        <WorkItem("https://github.com/dotnet/roslyn/issues/14704")>
        <WpfTheory, CombinatorialData>
        Public Async Function BackspaceTriggerSubstringMatching(showCompletionInArgumentLists As Boolean) As Task
            Using state = TestStateFactory.CreateCSharpTestState(
                              <Document>
using System;
class Program
{
    static void Main(string[] args)
    {
        if (Environment$$
    }
}
                              </Document>,
                  showCompletionInArgumentLists:=showCompletionInArgumentLists)

                state.Workspace.GlobalOptions.SetGlobalOption(CompletionOptionsStorage.TriggerOnDeletion, LanguageNames.CSharp, True)

                state.SendBackspace()
                Await state.AssertSelectedCompletionItem(displayText:="Environment", isHardSelected:=True)
            End Using
        End Function

        <WorkItem("https://github.com/dotnet/roslyn/issues/16236")>
        <WpfTheory, CombinatorialData>
        Public Async Function AttributeNamedParameterEqualsItemCommittedOnSpace(showCompletionInArgumentLists As Boolean) As Task
            Using state = TestStateFactory.CreateCSharpTestState(
                              <Document>
[A($$)]
class AAttribute: Attribute
{
    public string Skip { get; set; }
} </Document>,
                  showCompletionInArgumentLists:=showCompletionInArgumentLists)
                state.SendTypeChars("Skip")
                Await state.AssertCompletionSession()
                state.SendTypeChars(" ")
                Await state.AssertNoCompletionSession()
                Assert.Equal("[A(Skip )]", state.GetLineTextFromCaretPosition())
            End Using
        End Function

        <WorkItem("https://devdiv.visualstudio.com/DevDiv/_workitems?id=362890")>
        <WpfTheory, CombinatorialData>
        Public Async Function TestFilteringAfterSimpleInvokeShowsAllItemsMatchingFilter(showCompletionInArgumentLists As Boolean) As Task
            Using state = TestStateFactory.CreateCSharpTestState(
                <Document><![CDATA[

static class Color
{
    public const uint Red = 1;
    public const uint Green = 2;
    public const uint Blue = 3;
}

class C
{
    void M()
    {
        Color.Re$$d
    }
}
            ]]></Document>,
                  showCompletionInArgumentLists:=showCompletionInArgumentLists)

                Await state.SendInvokeCompletionListAndWaitForUiRenderAsync()

                Await state.AssertSelectedCompletionItem("Red")
                Await state.AssertCompletionItemsContainAll("Red", "Green", "Blue", "Equals")

                Dim oldFilters = state.GetCompletionItemFilters()
                Dim newFiltersBuilder = ArrayBuilder(Of Data.CompletionFilterWithState).GetInstance()
                For Each f In oldFilters
                    newFiltersBuilder.Add(f.WithSelected(f.Filter.DisplayText = FilterSet.ConstantFilter.DisplayText))
                Next

                Await state.RaiseFiltersChangedAndWaitForUiRenderAsync(newFiltersBuilder.ToImmutableAndFree())

                Await state.AssertSelectedCompletionItem("Red")
                Await state.AssertCompletionItemsContainAll("Red", "Green", "Blue")
                Await state.AssertCompletionItemsDoNotContainAny("Equals")

                oldFilters = state.GetCompletionItemFilters()
                newFiltersBuilder = ArrayBuilder(Of Data.CompletionFilterWithState).GetInstance()
                For Each f In oldFilters
                    newFiltersBuilder.Add(f.WithSelected(False))
                Next

                Await state.RaiseFiltersChangedAndWaitForUiRenderAsync(newFiltersBuilder.ToImmutableAndFree())

                Await state.AssertSelectedCompletionItem("Red")
                Await state.AssertCompletionItemsContainAll({"Red", "Green", "Blue", "Equals"})
            End Using
        End Function

        <WpfFact>
        Public Async Function TestEnumMemberFilter() As Task
            Using state = TestStateFactory.CreateCSharpTestState(
                <Document><![CDATA[

public enum Color
{
    Red,
    Green,
    Blue
}

class C
{
    void M()
    {
        Color x = $$
    }
}
            ]]></Document>)

                Await state.SendInvokeCompletionListAndWaitForUiRenderAsync()

                Await state.AssertCompletionItemsContainAll("Color.Red", "Color.Green", "Color.Blue", "Color")

                Dim oldFilters = state.GetCompletionItemFilters()
                Dim newFiltersBuilder = ArrayBuilder(Of Data.CompletionFilterWithState).GetInstance()

                ' ensure both Enum and EnumMembers filter present, and then select EnumMember filter
                Dim hasEnumerFilter = False, hasEnumMemberFilter = False
                For Each oldState In oldFilters

                    If Object.ReferenceEquals(oldState.Filter, FilterSet.EnumMemberFilter) Then
                        hasEnumMemberFilter = True
                        newFiltersBuilder.Add(oldState.WithSelected(True))
                        Continue For
                    End If

                    If Object.ReferenceEquals(oldState.Filter, FilterSet.EnumFilter) Then
                        hasEnumerFilter = True
                    End If

                    newFiltersBuilder.Add(oldState.WithSelected(False))
                Next

                Assert.True(hasEnumerFilter And hasEnumMemberFilter)

                Await state.RaiseFiltersChangedAndWaitForUiRenderAsync(newFiltersBuilder.ToImmutableAndFree())

                Await state.AssertCompletionItemsContainAll("Color.Red", "Color.Green", "Color.Blue")
                Await state.AssertCompletionItemsDoNotContainAny("Color")
            End Using
        End Function

        <WpfFact>
        Public Async Function TestEnumMembersMatchTargetType() As Task
            Using state = TestStateFactory.CreateCSharpTestState(
                <Document><![CDATA[

public enum Color
{
    Red,
    Green,
    Blue
}

class C
{
    void M()
    {
        Color x = $$
    }
}
            ]]></Document>)

                Await state.SendInvokeCompletionListAndWaitForUiRenderAsync()

                Await state.AssertCompletionItemsContainAll("Color.Red", "Color.Green", "Color.Blue", "Color")

                Dim oldFilters = state.GetCompletionItemFilters()
                Dim newFiltersBuilder = ArrayBuilder(Of Data.CompletionFilterWithState).GetInstance()

                Dim hasTargetTypedFilter = False
                For Each oldState In oldFilters

                    If Object.ReferenceEquals(oldState.Filter, FilterSet.TargetTypedFilter) Then
                        hasTargetTypedFilter = True
                        newFiltersBuilder.Add(oldState.WithSelected(True))
                        Continue For
                    End If

                    newFiltersBuilder.Add(oldState.WithSelected(False))
                Next

                Assert.True(hasTargetTypedFilter)

                Await state.RaiseFiltersChangedAndWaitForUiRenderAsync(newFiltersBuilder.ToImmutableAndFree())

                Await state.AssertCompletionItemsContainAll("Color.Red", "Color.Green", "Color.Blue")
                Await state.AssertCompletionItemsDoNotContainAny("Color")
            End Using
        End Function

        <WorkItem("https://github.com/dotnet/roslyn/issues/16236")>
        <WpfTheory, CombinatorialData>
        Public Async Function NameCompletionSorting(showCompletionInArgumentLists As Boolean) As Task
            Using state = TestStateFactory.CreateCSharpTestState(
                              <Document>
interface ISyntaxFactsService {}
class C
{
    void M()
    {
        ISyntaxFactsService $$
    }
} </Document>,
                  showCompletionInArgumentLists:=showCompletionInArgumentLists)
                state.SendInvokeCompletionList()
                Await state.AssertCompletionSession()

                Dim expectedOrder =
                    {
                        "syntaxFactsService",
                        "syntaxFacts",
                        "factsService",
                        "syntax",
                        "service"
                    }

                state.AssertItemsInOrder(expectedOrder)
            End Using
        End Function

        <WpfTheory, CombinatorialData>
        Public Sub TestLargeChangeBrokenUpIntoSmallTextChanges(showCompletionInArgumentLists As Boolean)
            Using state = TestStateFactory.CreateCSharpTestState(
                <Document><![CDATA[
using System;
class C
{
    void goo() {
        return $$
    }
}]]></Document>,
                extraExportedTypes:={GetType(MultipleChangeCompletionProvider)}.ToList(),
                showCompletionInArgumentLists:=showCompletionInArgumentLists)

                Dim completionService = state.Workspace.Services.GetLanguageServices(LanguageNames.CSharp).GetRequiredService(Of CompletionService)()
                Dim provider = completionService.GetTestAccessor().GetImportedAndBuiltInProviders(ImmutableHashSet(Of String).Empty).OfType(Of MultipleChangeCompletionProvider)().Single()

                Dim testDocument = state.Workspace.Documents(0)
                Dim textBuffer = testDocument.GetTextBuffer()

                Dim snapshotBeforeCommit = textBuffer.CurrentSnapshot
                provider.SetInfo(snapshotBeforeCommit.GetText(), testDocument.CursorPosition.Value)

                ' First send a space to trigger out special completionImplementation provider.
                state.SendInvokeCompletionList()
                state.SendTab()

                ' Verify that we see the entire change
                Dim finalText = textBuffer.CurrentSnapshot.GetText()
                Assert.Equal(
"using NewUsing;
using System;
class C
{
    void goo() {
        return InsertedItem
    }
}", finalText)

                Dim changes = snapshotBeforeCommit.Version.Changes
                ' This should have happened as two text changes to the buffer.
                Assert.Equal(2, changes.Count)

                Dim actualChanges = changes.ToArray()
                Dim firstChange = actualChanges(0)
                Assert.Equal(New Span(0, 0), firstChange.OldSpan)
                Assert.Equal("using NewUsing;", firstChange.NewText)

                Dim secondChange = actualChanges(1)
                Assert.Equal(New Span(testDocument.CursorPosition.Value, 0), secondChange.OldSpan)
                Assert.Equal("InsertedItem", secondChange.NewText)

                ' Make sure new edits happen after the text that was inserted.
                state.SendTypeChars("1")

                finalText = textBuffer.CurrentSnapshot.GetText()
                Assert.Equal(
"using NewUsing;
using System;
class C
{
    void goo() {
        return InsertedItem1
    }
}", finalText)
            End Using
        End Sub

        <WpfTheory, CombinatorialData>
        Public Sub TestLargeChangeBrokenUpIntoSmallTextChanges2(showCompletionInArgumentLists As Boolean)
            Using state = TestStateFactory.CreateCSharpTestState(
                <Document><![CDATA[
using System;
class C
{
    void goo() {
        return Custom$$
    }
}]]></Document>,
                extraExportedTypes:={GetType(MultipleChangeCompletionProvider)}.ToList(),
                showCompletionInArgumentLists:=showCompletionInArgumentLists)

                Dim completionService = state.Workspace.Services.GetLanguageServices(LanguageNames.CSharp).GetRequiredService(Of CompletionService)()
                Dim provider = completionService.GetTestAccessor().GetImportedAndBuiltInProviders(ImmutableHashSet(Of String).Empty).OfType(Of MultipleChangeCompletionProvider)().Single()

                Dim testDocument = state.Workspace.Documents(0)
                Dim textBuffer = testDocument.GetTextBuffer()

                Dim snapshotBeforeCommit = textBuffer.CurrentSnapshot
                provider.SetInfo(snapshotBeforeCommit.GetText(), testDocument.CursorPosition.Value)

                ' First send a space to trigger out special completionImplementation provider.
                state.SendInvokeCompletionList()
                state.SendTab()

                ' Verify that we see the entire change
                Dim finalText = textBuffer.CurrentSnapshot.GetText()
                Assert.Equal(
"using NewUsing;
using System;
class C
{
    void goo() {
        return InsertedItem
    }
}", finalText)

                Dim changes = snapshotBeforeCommit.Version.Changes
                ' This should have happened as two text changes to the buffer.
                Assert.Equal(2, changes.Count)

                Dim actualChanges = changes.ToArray()
                Dim firstChange = actualChanges(0)
                Assert.Equal(New Span(0, 0), firstChange.OldSpan)
                Assert.Equal("using NewUsing;", firstChange.NewText)

                Dim secondChange = actualChanges(1)
                Assert.Equal(New Span(testDocument.CursorPosition.Value - "Custom".Length, "Custom".Length), secondChange.OldSpan)
                Assert.Equal("InsertedItem", secondChange.NewText)

                ' Make sure new edits happen after the text that was inserted.
                state.SendTypeChars("1")

                finalText = textBuffer.CurrentSnapshot.GetText()
                Assert.Equal(
"using NewUsing;
using System;
class C
{
    void goo() {
        return InsertedItem1
    }
}", finalText)
            End Using
        End Sub

        <WorkItem("https://devdiv.visualstudio.com/DevDiv/_workitems?id=296512")>
        <WpfTheory, CombinatorialData>
        Public Async Function TestRegionDirectiveIndentation(showCompletionInArgumentLists As Boolean) As Task
            Using state = TestStateFactory.CreateCSharpTestState(
                              <Document>
class C
{
    $$
}
                              </Document>,
                              includeFormatCommandHandler:=True,
                              showCompletionInArgumentLists:=showCompletionInArgumentLists)

                state.SendTypeChars("#")

                Assert.Equal("#", state.GetLineFromCurrentCaretPosition().GetText())
                Await state.AssertCompletionSession()

                state.SendTypeChars("reg")
                Await state.AssertSelectedCompletionItem(displayText:="region")
                state.SendReturn()
                Await state.AssertNoCompletionSession()
                Assert.Equal("    #region", state.GetLineFromCurrentCaretPosition().GetText())
                Assert.Equal(state.GetLineFromCurrentCaretPosition().End, state.GetCaretPoint().BufferPosition)

                state.SendReturn()
                Assert.Equal("", state.GetLineFromCurrentCaretPosition().GetText())
                state.SendTypeChars("#")

                Assert.Equal("#", state.GetLineFromCurrentCaretPosition().GetText())
                Await state.AssertCompletionSession()

                state.SendTypeChars("endr")
                Await state.AssertSelectedCompletionItem(displayText:="endregion")
                state.SendReturn()
                Assert.Equal("    #endregion", state.GetLineFromCurrentCaretPosition().GetText())
                Assert.Equal(state.GetLineFromCurrentCaretPosition().End, state.GetCaretPoint().BufferPosition)

            End Using
        End Function

        <WpfTheory>
        <InlineData("r")>
        <InlineData("load")>
        <WorkItem("https://github.com/dotnet/roslyn/issues/49861")>
        Public Async Function PathDirective(directive As String) As Task
            Using state = TestStateFactory.CreateCSharpTestState(
                              <Document>
class C
{
    #   <%= directive %>  $$
}
                              </Document>)

                state.Workspace.GlobalOptions.SetGlobalOption(CompletionOptionsStorage.TriggerOnDeletion, LanguageNames.CSharp, True)

                state.SendTypeChars("""")

                Assert.Equal($"    #   {directive}  """, state.GetLineFromCurrentCaretPosition().GetText())
                Await state.AssertCompletionSession()

                state.SendTypeChars("x")

                Assert.Equal($"    #   {directive}  ""x", state.GetLineFromCurrentCaretPosition().GetText())
                Await state.AssertCompletionSession()

                state.SendBackspace()

                Assert.Equal($"    #   {directive}  """, state.GetLineFromCurrentCaretPosition().GetText())
                Await state.AssertCompletionSession()

                state.SendBackspace()

                Assert.Equal($"    #   {directive}  ", state.GetLineFromCurrentCaretPosition().GetText())
                Await state.AssertNoCompletionSession()
            End Using
        End Function

        <WpfTheory, CombinatorialData>
        Public Async Function AfterIdentifierInCaseLabel1(showCompletionInArgumentLists As Boolean) As Task
            Using state = TestStateFactory.CreateCSharpTestState(
                              <Document>
class C
{
    void M()
    {
        switch (true)
        {
            case Identifier $$
        }
    }
}
                              </Document>,
                  showCompletionInArgumentLists:=showCompletionInArgumentLists)

                state.SendTypeChars("w")
                Await state.AssertSelectedCompletionItem(displayText:="when", isHardSelected:=False)

                state.SendBackspace()
                state.SendTypeChars("i")
                Await state.AssertSelectedCompletionItem(displayText:="identifier", isHardSelected:=False)
            End Using
        End Function

        <WpfTheory, CombinatorialData>
        Public Async Function AfterIdentifierInCaseLabel2(showCompletionInArgumentLists As Boolean) As Task
            Using state = TestStateFactory.CreateCSharpTestState(
                              <Document>
class C
{
    void M()
    {
        switch (true)
        {
            case identifier $$
        }
    }
}
                              </Document>,
                  showCompletionInArgumentLists:=showCompletionInArgumentLists)

                Await state.AssertNoCompletionSession()
            End Using
        End Function

        <WpfTheory, CombinatorialData>
        Public Async Function AfterIdentifierInCaseLabel_ColorColor(showCompletionInArgumentLists As Boolean) As Task
            Using state = TestStateFactory.CreateCSharpTestState(
                              <Document>
class identifier { }
class C
{
    const identifier identifier = null;
    void M()
    {
        switch (true)
        {
            case identifier $$
        }
    }
}
                              </Document>,
                  showCompletionInArgumentLists:=showCompletionInArgumentLists)

                state.SendTypeChars("w")
                Await state.AssertSelectedCompletionItem(displayText:="when", isHardSelected:=False)

                state.SendBackspace()
                state.SendTypeChars("i")
                Await state.AssertSelectedCompletionItem(displayText:="identifier", isHardSelected:=False)
            End Using
        End Function

        <WpfTheory, CombinatorialData>
        Public Async Function AfterIdentifierInCaseLabel_ClassNameOnly(showCompletionInArgumentLists As Boolean) As Task
            Using state = TestStateFactory.CreateCSharpTestState(
                              <Document>
class identifier { }
class C
{
    void M()
    {
        switch (true)
        {
            case identifier $$
        }
    }
}
                              </Document>,
                  showCompletionInArgumentLists:=showCompletionInArgumentLists)

                state.SendTypeChars("z")
                Await state.AssertCompletionItemsContain(displayText:="identifier", displayTextSuffix:="")
                state.AssertSuggestedItemSelected(displayText:="z")

                state.SendBackspace()
                state.SendTypeChars("i")
                Await state.AssertSelectedCompletionItem(displayText:="identifier", isHardSelected:=False)
            End Using
        End Function

        <WpfTheory, CombinatorialData>
        Public Async Function AfterIdentifierInCaseLabel_ClassNameOnly_WithMiscLetters(showCompletionInArgumentLists As Boolean) As Task
            Using state = TestStateFactory.CreateCSharpTestState(
                              <Document>
class identifier { }
class C
{
    void M()
    {
        switch (true)
        {
            case identifier $$
        }
    }
}
                              </Document>,
                  showCompletionInArgumentLists:=showCompletionInArgumentLists)

                state.SendTypeChars("a")
                Await state.AssertSelectedCompletionItem(displayText:="and", isHardSelected:=False)

                state.SendBackspace()
                state.SendTypeChars("w")
                Await state.AssertSelectedCompletionItem(displayText:="when", isHardSelected:=False)
            End Using
        End Function

        <WpfTheory, CombinatorialData>
        Public Async Function AfterDoubleIdentifierInCaseLabel(showCompletionInArgumentLists As Boolean) As Task
            Using state = TestStateFactory.CreateCSharpTestState(
                              <Document>
class C
{
    void M()
    {
        switch (true)
        {
            case identifier identifier $$
        }
    }
}
                              </Document>,
                  showCompletionInArgumentLists:=showCompletionInArgumentLists)

                state.SendTypeChars("w")
                Await state.AssertSelectedCompletionItem(displayText:="when", isHardSelected:=True)
            End Using
        End Function

        <WorkItem("https://github.com/dotnet/roslyn/issues/11959")>
        <WpfTheory, CombinatorialData>
        Public Async Function TestGenericAsyncTaskDeclaration(showCompletionInArgumentLists As Boolean) As Task
            Using state = TestStateFactory.CreateCSharpTestState(
                              <Document>
namespace A.B
{
    class TestClass { }
}

namespace A
{
    class C
    {
        async Task&lt;A$$ Method()
        { }
    }
}
                              </Document>,
                  showCompletionInArgumentLists:=showCompletionInArgumentLists)

                state.SendTypeChars(".")
                Await state.AssertSelectedCompletionItem(displayText:="B", isSoftSelected:=True)
            End Using
        End Function

        <WorkItem("https://github.com/dotnet/roslyn/issues/15348")>
        <WpfTheory, CombinatorialData>
        Public Async Function TestAfterCasePatternSwitchLabel(showCompletionInArgumentLists As Boolean) As Task
            Using state = TestStateFactory.CreateCSharpTestState(
                              <Document>
class C
{
    void M()
    {
        object o = 1;
        switch(o)
        {
            case int i:
                $$
                break;
        }
    }
}
                              </Document>,
                  showCompletionInArgumentLists:=showCompletionInArgumentLists)

                state.SendTypeChars("this")
                Await state.AssertSelectedCompletionItem(displayText:="this", isHardSelected:=True)
            End Using
        End Function

        <WpfTheory, CombinatorialData>
        Public Async Function TestBackspaceInMiddleOfSelection(showCompletionInArgumentLists As Boolean) As Task
            Using state = TestStateFactory.CreateCSharpTestState(
                              <Document>
public enum foo
{
    aaa
}

public class Program
{
    public static void Main(string[] args)
    {
        foo.a$$a
    }
}
                              </Document>,
                  showCompletionInArgumentLists:=showCompletionInArgumentLists)

                state.Workspace.GlobalOptions.SetGlobalOption(CompletionOptionsStorage.TriggerOnDeletion, LanguageNames.CSharp, True)

                state.SendInvokeCompletionList()
                state.SendBackspace()
                Await state.AssertSelectedCompletionItem(displayText:="aaa", isHardSelected:=True)
            End Using
        End Function

        <WpfTheory, CombinatorialData>
        Public Async Function TestBackspaceWithMultipleCharactersSelected(showCompletionInArgumentLists As Boolean) As Task
            Using state = TestStateFactory.CreateCSharpTestState(
                              <Document>
using System;

public class Program
{
    public static void Main(string[] args)
    {
        Console.WriteLine$$
    }
}
                              </Document>,
                  showCompletionInArgumentLists:=showCompletionInArgumentLists)

                state.Workspace.GlobalOptions.SetGlobalOption(CompletionOptionsStorage.TriggerOnDeletion, LanguageNames.CSharp, True)

                state.SendInvokeCompletionList()
                state.SelectAndMoveCaret(-6)
                state.SendBackspace()
                Await state.AssertSelectedCompletionItem(displayText:="Write", isHardSelected:=True)
            End Using
        End Function

        <WorkItem("https://github.com/dotnet/roslyn/issues/30097")>
        <WpfTheory, CombinatorialData>
        Public Async Function TestMRUKeepsTwoRecentlyUsedItems(showCompletionInArgumentLists As Boolean) As Task
            Using state = TestStateFactory.CreateCSharpTestState(
                              <Document>
class C
{
    public double Ma(double m) => m;

    public void Test()
    {
        $$
    }
}
                              </Document>,
                  showCompletionInArgumentLists:=showCompletionInArgumentLists)

                state.SendTypeChars("M(M(M(M(")
                Await state.AssertNoCompletionSession()
                Assert.Equal("        Ma(m:(Ma(m:(", state.GetLineTextFromCaretPosition())
            End Using
        End Function

        <WorkItem("https://github.com/dotnet/roslyn/issues/36546")>
        <WpfTheory, CombinatorialData>
        Public Async Function TestDoNotDismissIfEmptyOnBackspaceIfStartedWithBackspace(showCompletionInArgumentLists As Boolean) As Task
            Using state = TestStateFactory.CreateCSharpTestState(
                              <Document>
using System;

class C
{
    public void M()
    {
        Console.W$$
    }
}</Document>,
                  showCompletionInArgumentLists:=showCompletionInArgumentLists)

                state.Workspace.GlobalOptions.SetGlobalOption(CompletionOptionsStorage.TriggerOnDeletion, LanguageNames.CSharp, True)

                state.SendBackspace()
                Await state.AssertCompletionItemsContainAll("WriteLine")
            End Using
        End Function

        <WorkItem("https://github.com/dotnet/roslyn/issues/36546")>
        <WpfTheory, CombinatorialData>
        Public Async Function TestDoNotDismissIfEmptyOnMultipleBackspaceIfStartedInvoke(showCompletionInArgumentLists As Boolean) As Task
            Using state = TestStateFactory.CreateCSharpTestState(
                              <Document>
using System;

class C
{
    public void M()
    {
        Console.Wr$$
    }
}</Document>,
                  showCompletionInArgumentLists:=showCompletionInArgumentLists)

                state.SendInvokeCompletionList()
                Await state.AssertCompletionSession()
                state.SendBackspace()
                state.SendBackspace()
                Await state.AssertCompletionSession()
            End Using
        End Function

        <WorkItem("https://github.com/dotnet/roslyn/issues/30097")>
        <WpfTheory, CombinatorialData>
        Public Async Function TestNamedParameterDoesNotAddExtraColon(showCompletionInArgumentLists As Boolean) As Task
            Using state = TestStateFactory.CreateCSharpTestState(
                              <Document>
class C
{
    public double M(double some) => m;

    public void Test()
    {
        $$
    }
}
                              </Document>,
                  showCompletionInArgumentLists:=showCompletionInArgumentLists)

                state.SendTypeChars("M(some:M(some:")
                Await state.AssertNoCompletionSession()
                Assert.Equal("        M(some:M(some:", state.GetLineTextFromCaretPosition())
            End Using
        End Function

        <WpfTheory, CombinatorialData>
        Public Async Function TestSuggestionMode(showCompletionInArgumentLists As Boolean) As Task
            Using state = TestStateFactory.CreateCSharpTestState(
                              <Document>
class C
{
    void M()
    {    
        $$
    }
}
                              </Document>,
                  showCompletionInArgumentLists:=showCompletionInArgumentLists)

                state.SendToggleCompletionMode()
                Await state.WaitForAsynchronousOperationsAsync()
                state.SendTypeChars("s")
                Await state.AssertCompletionSession()
                Assert.True(state.HasSuggestedItem())
                Await state.AssertSelectedCompletionItem(displayText:="sbyte", isSoftSelected:=True)

                state.SendToggleCompletionMode()
                Await state.AssertCompletionSession()
                Assert.False(state.HasSuggestedItem())
                ' We want to soft select if we were already in soft select mode.
                Await state.AssertSelectedCompletionItem(displayText:="sbyte", isSoftSelected:=True)

                state.SendToggleCompletionMode()
                Await state.AssertCompletionSession()
                Assert.True(state.HasSuggestedItem())
                Await state.AssertSelectedCompletionItem(displayText:="sbyte", isSoftSelected:=True)

                state.SendTypeChars("xyzz")
                Await state.AssertCompletionSession()
                state.AssertSuggestedItemSelected(displayText:="sxyzz")
                Await state.AssertSelectedCompletionItem(displayText:="sxyzz", isSoftSelected:=True)

                state.SendBackspace()
                Await state.AssertCompletionSession()
                state.AssertSuggestedItemSelected(displayText:="sxyz")
                Await state.AssertSelectedCompletionItem(displayText:="sxyz", isSoftSelected:=True)

                state.SendBackspace()
                state.SendBackspace()
                state.SendBackspace()
                Await state.AssertCompletionSession()
                Assert.True(state.HasSuggestedItem())
                Await state.AssertSelectedCompletionItem(displayText:="sbyte", isSoftSelected:=True)
            End Using
        End Function

        <WpfTheory, CombinatorialData>
        Public Async Function TestTabAfterOverride(showCompletionInArgumentLists As Boolean) As Task
            Using state = TestStateFactory.CreateCSharpTestState(
                              <Document>
class C
{
    override $$
    public static void M() { }
}
                              </Document>,
                  showCompletionInArgumentLists:=showCompletionInArgumentLists)

                state.SendTypeChars("gethashcod")
                state.SendTab()
                Await state.AssertNoCompletionSession()
                state.AssertMatchesTextStartingAtLine(3, "    public override int GetHashCode()")
                state.AssertMatchesTextStartingAtLine(4, "    {")
                state.AssertMatchesTextStartingAtLine(5, "        return base.GetHashCode();")
                state.AssertMatchesTextStartingAtLine(6, "    }")
                state.AssertMatchesTextStartingAtLine(7, "    public static void M() { }")
            End Using
        End Function

        <WpfTheory, CombinatorialData>
        Public Async Function TestSuppressNullableWarningExpression(showCompletionInArgumentLists As Boolean) As Task
            Using state = TestStateFactory.CreateCSharpTestState(
                              <Document>
class C
{
    void M()
    {
        var s = "";
        s$$
    }
}
                              </Document>,
                  showCompletionInArgumentLists:=showCompletionInArgumentLists)

                state.SendTypeChars("!")
                Await state.AssertNoCompletionSession()
                state.SendTypeChars(".")
                Await state.AssertCompletionItemsContainAll("ToString", "GetHashCode")
            End Using
        End Function

        <WpfTheory, CombinatorialData>
        Public Async Function TestCommitIfUniqueFiltersIfNotUnique(showCompletionInArgumentLists As Boolean) As Task
            Using state = TestStateFactory.CreateCSharpTestState(
                              <Document>
class C
{
    void Method()
    {
        Me$$
    }
}
                              </Document>,
                  showCompletionInArgumentLists:=showCompletionInArgumentLists)

                Await state.SendCommitUniqueCompletionListItemAsync()
                Await state.AssertCompletionItemsContainAll("MemberwiseClone", "Method")
                Await state.AssertCompletionItemsDoNotContainAny("int", "ToString()", "Microsoft", "Math")
            End Using
        End Function

        <WpfTheory, CombinatorialData>
        Public Async Function TestDismissCompletionOnBacktick(showCompletionInArgumentLists As Boolean) As Task
            Using state = TestStateFactory.CreateCSharpTestState(
                              <Document>
using System;
class C
{
    void Method()
    {
        Con$$
    }
}
                              </Document>,
                  showCompletionInArgumentLists:=showCompletionInArgumentLists)

                state.SendInvokeCompletionList()
                Await state.AssertCompletionSession()
                state.SendTypeChars("`")
                Await state.AssertNoCompletionSession()
            End Using
        End Function

        <WpfTheory, CombinatorialData>
        Public Async Function TestSendCommitIfUnique(showCompletionInArgumentLists As Boolean) As Task
            Using state = TestStateFactory.CreateCSharpTestState(
              <Document>
using System;
class C
{
    void Method()
    {
        var s="";
        s.Len$$
    }
}
                              </Document>,
                  showCompletionInArgumentLists:=showCompletionInArgumentLists)
                Await state.SendCommitUniqueCompletionListItemAsync()
                Await state.AssertNoCompletionSession()
                Assert.Contains("s.Length", state.GetLineTextFromCaretPosition(), StringComparison.Ordinal)
            End Using
        End Function

        <WpfTheory, CombinatorialData>
        Public Async Function TestSendCommitIfUniqueInInsertionSession(showCompletionInArgumentLists As Boolean) As Task
            Using state = TestStateFactory.CreateCSharpTestState(
                              <Document>
class C
{
    void Method()
    {
        var s = "";
        s$$
    }
}
                              </Document>,
                  showCompletionInArgumentLists:=showCompletionInArgumentLists)

                state.SendTypeChars(".len")
                Await state.SendCommitUniqueCompletionListItemAsync()
                Await state.AssertNoCompletionSession()
                Assert.Contains("s.Length", state.GetLineTextFromCaretPosition(), StringComparison.Ordinal)
            End Using
        End Function

        <WpfTheory, CombinatorialData>
        Public Async Function TestSendCommitIfUniqueInDeletionSession1(showCompletionInArgumentLists As Boolean) As Task
            ' We explicitly use a weak matching on Delete.
            ' It matches by the first letter. Therefore, if backspace in s.Length, it matches s.Length and s.LastIndexOf.
            ' In this case, CommitIfUnique is not applied.
            Using state = TestStateFactory.CreateCSharpTestState(
                              <Document>
class C
{
    void Method()
    {
        var s = "";
        s.Normalize$$
    }
}
                              </Document>,
                  showCompletionInArgumentLists:=showCompletionInArgumentLists)

                state.Workspace.GlobalOptions.SetGlobalOption(CompletionOptionsStorage.TriggerOnDeletion, LanguageNames.CSharp, True)

                state.SendBackspace()
                Await state.AssertCompletionSession()
                Await state.SendCommitUniqueCompletionListItemAsync()
                Await state.AssertNoCompletionSession()
                Assert.Contains("s.Normalize", state.GetLineTextFromCaretPosition(), StringComparison.Ordinal)
            End Using
        End Function

        <WorkItem("https://github.com/dotnet/roslyn/issues/37231")>
        <WpfTheory, CombinatorialData>
        Public Async Function TestSendCommitIfUniqueInDeletionSession2(showCompletionInArgumentLists As Boolean) As Task
            Using state = TestStateFactory.CreateCSharpTestState(
                              <Document>
using System;
class C
{
    void Method()
    {
        AccessViolationException$$
    }
}
                              </Document>,
                  showCompletionInArgumentLists:=showCompletionInArgumentLists)

                state.Workspace.GlobalOptions.SetGlobalOption(CompletionOptionsStorage.TriggerOnDeletion, LanguageNames.CSharp, True)

                state.SendBackspace()
                Await state.AssertCompletionSession()
                Await state.SendCommitUniqueCompletionListItemAsync()
                Await state.AssertNoCompletionSession()
                Assert.Contains("AccessViolationException", state.GetLineTextFromCaretPosition(), StringComparison.Ordinal)
            End Using
        End Function

        <WpfTheory, CombinatorialData>
        Public Async Function TestSendCommitIfUniqueWithIntelliCode(showCompletionInArgumentLists As Boolean) As Task
            Using state = TestStateFactory.CreateCSharpTestState(
                              <Document>
class C
{
    void Method()
    {
        var s = "";
        s.Len$$
    }
}
                              </Document>,
                              extraExportedTypes:={GetType(IntelliCodeMockProvider)}.ToList(),
                              showCompletionInArgumentLists:=showCompletionInArgumentLists)

                Dim completionService = state.Workspace.Services.GetLanguageServices(LanguageNames.CSharp).GetRequiredService(Of CompletionService)()
                Dim provider = completionService.GetTestAccessor().GetImportedAndBuiltInProviders(ImmutableHashSet(Of String).Empty).OfType(Of IntelliCodeMockProvider)().Single()

                Await state.SendCommitUniqueCompletionListItemAsync()
                Await state.AssertNoCompletionSession()
                Assert.Contains("s.Length", state.GetLineTextFromCaretPosition(), StringComparison.Ordinal)
            End Using
        End Function

        <WpfTheory, CombinatorialData>
        Public Async Function TestSendCommitIfUniqueInInsertionSessionWithIntelliCode(showCompletionInArgumentLists As Boolean) As Task
            Using state = TestStateFactory.CreateCSharpTestState(
                              <Document>
class C
{
    void Method()
    {
        var s = "";
        s$$
    }
}
                              </Document>,
                              extraExportedTypes:={GetType(IntelliCodeMockProvider)}.ToList(),
                              showCompletionInArgumentLists:=showCompletionInArgumentLists)

                Dim completionService = state.Workspace.Services.GetLanguageServices(LanguageNames.CSharp).GetRequiredService(Of CompletionService)()
                Dim provider = completionService.GetTestAccessor().GetImportedAndBuiltInProviders(ImmutableHashSet(Of String).Empty).OfType(Of IntelliCodeMockProvider)().Single()

                state.SendTypeChars(".len")
                Await state.AssertCompletionItemsContainAll("Length", "★ Length")
                Await state.SendCommitUniqueCompletionListItemAsync()
                Await state.AssertNoCompletionSession()
                Assert.Contains("s.Length", state.GetLineTextFromCaretPosition(), StringComparison.Ordinal)
            End Using
        End Function

        <WpfTheory, CombinatorialData>
        Public Async Function TestSendCommitIfUniqueInDeletionSessionWithIntelliCode(showCompletionInArgumentLists As Boolean) As Task
            ' We explicitly use a weak matching on Delete.
            ' It matches by the first letter. Therefore, if backspace in s.Length, it matches s.Length and s.LastIndexOf.
            ' In this case, CommitIfUnique is not applied.
            Using state = TestStateFactory.CreateCSharpTestState(
                              <Document>
class C
{
    void Method()
    {
        var s = "";
        s.Normalize$$
    }
}
                              </Document>,
                              extraExportedTypes:={GetType(IntelliCodeMockProvider)}.ToList(),
                              showCompletionInArgumentLists:=showCompletionInArgumentLists)

                Dim completionService = state.Workspace.Services.GetLanguageServices(LanguageNames.CSharp).GetRequiredService(Of CompletionService)()
                Dim provider = completionService.GetTestAccessor().GetImportedAndBuiltInProviders(ImmutableHashSet(Of String).Empty).OfType(Of IntelliCodeMockProvider)().Single()

                state.Workspace.GlobalOptions.SetGlobalOption(CompletionOptionsStorage.TriggerOnDeletion, LanguageNames.CSharp, True)

                state.SendBackspace()
                Await state.AssertCompletionItemsContainAll("Normalize", "★ Normalize")
                Await state.SendCommitUniqueCompletionListItemAsync()
                Await state.AssertNoCompletionSession()
                Assert.Contains("s.Normalize", state.GetLineTextFromCaretPosition(), StringComparison.Ordinal)
            End Using
        End Function

        <WpfTheory, CombinatorialData>
        Public Async Function TestAutomationTextPassedToEditor(showCompletionInArgumentLists As Boolean) As Task
            Using state = TestStateFactory.CreateCSharpTestState(
                              <Document>
class C
{
    void Method()
    {
        var s = "";
        s.Len$$
    }
}
                              </Document>,
                              extraExportedTypes:={GetType(IntelliCodeMockProvider)}.ToList(),
                              showCompletionInArgumentLists:=showCompletionInArgumentLists)

                Dim completionService = state.Workspace.Services.GetLanguageServices(LanguageNames.CSharp).GetRequiredService(Of CompletionService)()
                Dim provider = completionService.GetTestAccessor().GetImportedAndBuiltInProviders(ImmutableHashSet(Of String).Empty).OfType(Of IntelliCodeMockProvider)().Single()

                state.SendInvokeCompletionList()
                state.SendSelectCompletionItem("★ Length")
                Await state.AssertSelectedCompletionItem(displayText:="★ Length", automationText:=provider.AutomationTextString)
            End Using
        End Function

        <WpfTheory, CombinatorialData>
        Public Async Function TestSendCommitIfUniqueWithIntelliCodeAndDuplicateItemsFromIntelliCode(showCompletionInArgumentLists As Boolean) As Task
            Using state = TestStateFactory.CreateCSharpTestState(
                              <Document>
class C
{
    void Method()
    {
        var s = "";
        s.Len$$
    }
}
                              </Document>,
                              extraExportedTypes:={GetType(IntelliCodeMockWeirdProvider)}.ToList(),
                              showCompletionInArgumentLists:=showCompletionInArgumentLists)

                Dim completionService = state.Workspace.Services.GetLanguageServices(LanguageNames.CSharp).GetRequiredService(Of CompletionService)()
                Dim provider = completionService.GetTestAccessor().GetImportedAndBuiltInProviders(ImmutableHashSet(Of String).Empty).OfType(Of IntelliCodeMockWeirdProvider)().Single()

                Await state.SendCommitUniqueCompletionListItemAsync()
                Await state.AssertNoCompletionSession()
                Assert.Contains("s.Length", state.GetLineTextFromCaretPosition(), StringComparison.Ordinal)
            End Using
        End Function

        <WpfTheory, CombinatorialData>
        Public Async Function TestSendCommitIfUniqueInInsertionSessionWithIntelliCodeAndDuplicateItemsFromIntelliCode(showCompletionInArgumentLists As Boolean) As Task
            Using state = TestStateFactory.CreateCSharpTestState(
                              <Document>
class C
{
    void Method()
    {
        var s = "";
        s$$
    }
}
                              </Document>,
                              extraExportedTypes:={GetType(IntelliCodeMockWeirdProvider)}.ToList(),
                              showCompletionInArgumentLists:=showCompletionInArgumentLists)

                Dim completionService = state.Workspace.Services.GetLanguageServices(LanguageNames.CSharp).GetRequiredService(Of CompletionService)()
                Dim provider = completionService.GetTestAccessor().GetImportedAndBuiltInProviders(ImmutableHashSet(Of String).Empty).OfType(Of IntelliCodeMockWeirdProvider)().Single()

                state.SendTypeChars(".len")
                Await state.AssertCompletionItemsContainAll("Length", "★ Length", "★ Length2")
                Await state.SendCommitUniqueCompletionListItemAsync()
                Await state.AssertNoCompletionSession()
                Assert.Contains("s.Length", state.GetLineTextFromCaretPosition(), StringComparison.Ordinal)
            End Using
        End Function

        <WpfTheory, CombinatorialData>
        Public Async Function IntelliCodeItemPreferredAfterCommitingIntelliCodeItem(showCompletionInArgumentLists As Boolean) As Task
            Using state = TestStateFactory.CreateCSharpTestState(
                              <Document>
class C
{
    void Method()
    {
        var s = "";
        s$$
    }
}
                              </Document>,
                              extraExportedTypes:={GetType(IntelliCodeMockProvider)}.ToList(),
                              showCompletionInArgumentLists:=showCompletionInArgumentLists)

                Dim completionService = state.Workspace.Services.GetLanguageServices(LanguageNames.CSharp).GetRequiredService(Of CompletionService)()
                Dim provider = completionService.GetTestAccessor().GetImportedAndBuiltInProviders(ImmutableHashSet(Of String).Empty).OfType(Of IntelliCodeMockProvider)().Single()

                state.Workspace.GlobalOptions.SetGlobalOption(CompletionOptionsStorage.TriggerOnDeletion, LanguageNames.CSharp, True)

                state.SendTypeChars(".nor")
                Await state.AssertCompletionItemsContainAll("Normalize", "★ Normalize")
                Await state.AssertSelectedCompletionItem("★ Normalize", displayTextSuffix:="()")
                state.SendTab()
                Await state.AssertNoCompletionSession()
                Assert.Contains("s.Normalize", state.GetLineTextFromCaretPosition(), StringComparison.Ordinal)
                For i = 1 To "ze".Length
                    state.SendBackspace()
                Next

                Await state.AssertSelectedCompletionItem("★ Normalize", displayTextSuffix:="()")

                state.SendEscape()
                For i = 1 To "Normali".Length
                    state.SendBackspace()
                Next

                state.SendEscape()
                Assert.Contains("s.", state.GetLineTextFromCaretPosition(), StringComparison.Ordinal)

                state.SendInvokeCompletionList()
                Await state.AssertSelectedCompletionItem("★ Normalize", displayTextSuffix:="()")
                state.SendEscape()

                state.SendTypeChars("n")
                Await state.AssertSelectedCompletionItem("★ Normalize", displayTextSuffix:="()")
            End Using
        End Function

        <WpfTheory, CombinatorialData>
        Public Async Function IntelliCodeItemPreferredAfterCommitingNonIntelliCodeItem(showCompletionInArgumentLists As Boolean) As Task
            Using state = TestStateFactory.CreateCSharpTestState(
                              <Document>
class C
{
    void Method()
    {
        var s = "";
        s$$
    }
}
                              </Document>,
                              extraExportedTypes:={GetType(IntelliCodeMockProvider)}.ToList(),
                              showCompletionInArgumentLists:=showCompletionInArgumentLists)

                Dim completionService = state.Workspace.Services.GetLanguageServices(LanguageNames.CSharp).GetRequiredService(Of CompletionService)()
                Dim provider = completionService.GetTestAccessor().GetImportedAndBuiltInProviders(ImmutableHashSet(Of String).Empty).OfType(Of IntelliCodeMockProvider)().Single()

                state.Workspace.GlobalOptions.SetGlobalOption(CompletionOptionsStorage.TriggerOnDeletion, LanguageNames.CSharp, True)

                state.SendTypeChars(".nor")
                Await state.AssertCompletionItemsContainAll("Normalize", "★ Normalize")
                Await state.AssertSelectedCompletionItem("★ Normalize", displayTextSuffix:="()")

                state.NavigateToDisplayText("Normalize")
                state.SendTab()

                Await state.AssertNoCompletionSession()
                Assert.Contains("s.Normalize", state.GetLineTextFromCaretPosition(), StringComparison.Ordinal)
                For i = 1 To "ze".Length
                    state.SendBackspace()
                Next

                Await state.AssertSelectedCompletionItem("★ Normalize", displayTextSuffix:="()")

                state.SendEscape()
                For i = 1 To "Normali".Length
                    state.SendBackspace()
                Next

                state.SendEscape()
                Assert.Contains("s.", state.GetLineTextFromCaretPosition(), StringComparison.Ordinal)

                state.SendInvokeCompletionList()
                Await state.AssertSelectedCompletionItem("★ Normalize", displayTextSuffix:="()")
                state.SendEscape()

                state.SendTypeChars("n")
                Await state.AssertSelectedCompletionItem("★ Normalize", displayTextSuffix:="()")
            End Using
        End Function

        <WpfFact>
        Public Async Function WarmUpTypeImportCompletionCache() As Task

            Using state = TestStateFactory.CreateTestStateFromWorkspace(
                <Workspace>
                    <Project Language="C#" LanguageVersion="Preview" CommonReferences="true">
                        <ProjectReference>RefProj</ProjectReference>
                        <Document FilePath="C.cs"><![CDATA[
namespace NS1
    public class C1
    {
        void M()
        {
            Un$$
        }
    }
}
                        ]]></Document>
                    </Project>
                    <Project Language="C#" AssemblyName="RefProj" CommonReferences="true">
                        <Document><![CDATA[
namespace NS2
{
    public class UnimportedType
    {
    }
}
                        ]]></Document>
                    </Project>
                </Workspace>)

                Dim document = state.Workspace.CurrentSolution.GetDocument(state.Workspace.Documents.Single(Function(d) d.Name = "C.cs").Id)

                Dim completionService = document.GetLanguageService(Of CompletionService)()
                completionService.GetTestAccessor().SuppressPartialSemantics()
                state.Workspace.GlobalOptions.SetGlobalOption(CompletionOptionsStorage.ShowItemsFromUnimportedNamespaces, LanguageNames.CSharp, True)

                Dim service = state.Workspace.Services.GetLanguageServices(LanguageNames.CSharp).GetRequiredService(Of ITypeImportCompletionService)()

                service.QueueCacheWarmUpTask(document.Project)
                Await state.WaitForAsynchronousOperationsAsync()

                Await state.SendInvokeCompletionListAndWaitForUiRenderAsync()

                Await state.AssertCompletionItemsContain(displayText:="UnimportedType", displayTextSuffix:="")

                service.QueueCacheWarmUpTask(document.Project)
                Await state.WaitForAsynchronousOperationsAsync()
            End Using
        End Function

        <WpfFact>
        Public Async Function WarmUpExtensionMethodImportCompletionCache() As Task

            Using state = TestStateFactory.CreateTestStateFromWorkspace(
                <Workspace>
                    <Project Language="C#" LanguageVersion="Preview" CommonReferences="true">
                        <ProjectReference>RefProj</ProjectReference>
                        <Document FilePath="C.cs"><![CDATA[
namespace NS1
    public class C1
    {
        void M(int x)
        {
            x.$$
        }
    }
}
                        ]]></Document>
                    </Project>
                    <Project Language="C#" AssemblyName="RefProj" CommonReferences="true">
                        <Document><![CDATA[
namespace NS2
{
    public static class Ext
    {
        public static bool IntegerExtMethod(this int x) => false;
    }
}
                        ]]></Document>
                    </Project>
                </Workspace>)

                Dim document = state.Workspace.CurrentSolution.GetDocument(state.Workspace.Documents.Single(Function(d) d.Name = "C.cs").Id)
                state.Workspace.GlobalOptions.SetGlobalOption(CompletionOptionsStorage.ShowItemsFromUnimportedNamespaces, LanguageNames.CSharp, True)

                Dim completionService = document.GetLanguageService(Of CompletionService)()
                completionService.GetTestAccessor().SuppressPartialSemantics()

                Await ExtensionMethodImportCompletionHelper.WarmUpCacheAsync(document.Project, CancellationToken.None)
                Await state.WaitForAsynchronousOperationsAsync()

                Await state.SendInvokeCompletionListAndWaitForUiRenderAsync()

                Await state.AssertCompletionItemsContain(displayText:="IntegerExtMethod", displayTextSuffix:="")

                ' Make sure any background work would be completed.
                Await ExtensionMethodImportCompletionHelper.WarmUpCacheAsync(document.Project, CancellationToken.None)
                Await state.WaitForAsynchronousOperationsAsync()
            End Using
        End Function

        <WpfTheory, CombinatorialData>
        Public Async Function TestExpanderWithImportCompletionDisabled(showCompletionInArgumentLists As Boolean) As Task
            Using state = TestStateFactory.CreateCSharpTestState(
                  <Document><![CDATA[
namespace NS1
{
    class C
    {
        public void Foo()
        {
            Bar$$
        }
    }
}

namespace NS2
{
    public class Bar { }
}
]]></Document>,
                  showCompletionInArgumentLists:=showCompletionInArgumentLists)

                state.Workspace.GlobalOptions.SetGlobalOption(CompletionOptionsStorage.ForceExpandedCompletionIndexCreation, True)

                ' trigger completion with import completion disabled
                Await state.SendInvokeCompletionListAndWaitForUiRenderAsync()

                ' make sure expander is selected
                Await state.SetCompletionItemExpanderStateAndWaitForUiRenderAsync(isSelected:=True)

                Await state.AssertSelectedCompletionItem(displayText:="Bar", inlineDescription:="NS2")
                state.AssertCompletionItemExpander(isAvailable:=True, isSelected:=True)

                ' unselect expander
                Await state.SetCompletionItemExpanderStateAndWaitForUiRenderAsync(isSelected:=False)

                Await state.AssertCompletionItemsDoNotContainAny("Bar")
                state.AssertCompletionItemExpander(isAvailable:=True, isSelected:=False)

                ' select expander again
                Await state.SetCompletionItemExpanderStateAndWaitForUiRenderAsync(isSelected:=True)

                Await state.AssertSelectedCompletionItem(displayText:="Bar", inlineDescription:="NS2")
                state.AssertCompletionItemExpander(isAvailable:=True, isSelected:=True)

                ' dismiss completion
                state.SendEscape()
                Await state.AssertNoCompletionSession()

                ' trigger completion again
                Await state.SendInvokeCompletionListAndWaitForUiRenderAsync()

                ' should not show unimported item by default
                Await state.AssertCompletionItemsDoNotContainAny({"Bar"})
                state.AssertCompletionItemExpander(isAvailable:=True, isSelected:=False)

            End Using
        End Function

        <WpfTheory, CombinatorialData>
        Public Async Function TestExpanderWithImportCompletionEnabled(showCompletionInArgumentLists As Boolean) As Task
            Using state = TestStateFactory.CreateCSharpTestState(
                  <Document><![CDATA[
namespace NS1
{
    class C
    {
        public void Foo()
        {
            Bar$$
        }
    }
}

namespace NS2
{
    public class Bar { }
}
]]></Document>,
                  showCompletionInArgumentLists:=showCompletionInArgumentLists)

                state.Workspace.GlobalOptions.SetGlobalOption(CompletionOptionsStorage.ForceExpandedCompletionIndexCreation, True)
                state.Workspace.GlobalOptions.SetGlobalOption(CompletionOptionsStorage.ShowItemsFromUnimportedNamespaces, LanguageNames.CSharp, True)

                ' trigger completion with import completion enabled
                Await state.SendInvokeCompletionListAndWaitForUiRenderAsync()

                ' make sure expander is selected
                Await state.SetCompletionItemExpanderStateAndWaitForUiRenderAsync(isSelected:=True)

                Await state.AssertSelectedCompletionItem(displayText:="Bar", inlineDescription:="NS2")
                state.AssertCompletionItemExpander(isAvailable:=True, isSelected:=True)

                ' dismiss completion
                state.SendEscape()
                Await state.AssertNoCompletionSession()

                ' trigger completion again
                Await state.SendInvokeCompletionListAndWaitForUiRenderAsync()

                ' show expanded items by default
                Await state.AssertSelectedCompletionItem(displayText:="Bar", inlineDescription:="NS2")
                state.AssertCompletionItemExpander(isAvailable:=True, isSelected:=True)

            End Using
        End Function

        <WpfTheory, CombinatorialData>
        Public Async Function ExpanderAvailableWhenNotInTypeContextButNotAddingAnyItems(showCompletionInArgumentLists As Boolean) As Task
            Using state = TestStateFactory.CreateCSharpTestState(
                  <Document><![CDATA[
namespace NS1
{
    $$
}
]]></Document>,
                  showCompletionInArgumentLists:=showCompletionInArgumentLists)

                state.Workspace.GlobalOptions.SetGlobalOption(CompletionOptionsStorage.ForceExpandedCompletionIndexCreation, True)
                state.Workspace.GlobalOptions.SetGlobalOption(CompletionOptionsStorage.ShowItemsFromUnimportedNamespaces, LanguageNames.CSharp, True)

                ' trigger completion with import completion enabled
                Await state.SendInvokeCompletionListAndWaitForUiRenderAsync()

                state.AssertCompletionItemExpander(isAvailable:=True, isSelected:=False)
                Dim length = state.GetCompletionItems().Count

                Await state.SetCompletionItemExpanderStateAndWaitForUiRenderAsync(isSelected:=True)

                state.AssertCompletionItemExpander(isAvailable:=True, isSelected:=True)
                Assert.Equal(length, state.GetCompletionItems().Count)
            End Using
        End Function

        <WpfFact>
        Public Async Function ExpandedItemsShouldNotShowInExclusiveContext() As Task
            Using state = TestStateFactory.CreateCSharpTestState(
            <Document>
namespace CC
{
    public class DD
    {
    }
}
public class AA
{
    public AA DDProp1 { get; set; }

    private static void A()
    {
        AA a = new()
            {$$
            };
    }
}</Document>)

                state.TextView.Options.SetOptionValue(DefaultOptions.ResponsiveCompletionOptionId, True)
                state.Workspace.GlobalOptions.SetGlobalOption(CompletionOptionsStorage.ForceExpandedCompletionIndexCreation, True)
                state.Workspace.GlobalOptions.SetGlobalOption(CompletionOptionsStorage.ShowItemsFromUnimportedNamespaces, LanguageNames.CSharp, True)

                Await state.SendInvokeCompletionListAndWaitForUiRenderAsync()

                state.AssertCompletionItemExpander(isAvailable:=True, isSelected:=False)
                Await state.AssertCompletionItemsContain("DDProp1", "")
                Await state.AssertCompletionItemsDoNotContainAny("DD")

                Dim session = Await state.GetCompletionSession()
                Dim sessionData = CompletionSessionData.GetOrCreateSessionData(session)
                Assert.Null(sessionData.ExpandedItemsTask)

                Await state.SendTypeCharsAndWaitForUiRenderAsync("D")

                state.AssertCompletionItemExpander(isAvailable:=True, isSelected:=False)
                Await state.AssertCompletionItemsContain("DDProp1", "")
                Await state.AssertCompletionItemsDoNotContainAny("DD")
            End Using
        End Function

        <WpfFact>
        Public Async Function ExpandedItemsShouldNotShowViaExpanderInExclusiveContext() As Task
            Using state = TestStateFactory.CreateCSharpTestState(
            <Document>
namespace CC
{
    public class DD
    {
    }
}
public class AA
{
    public AA Prop1 { get; set; }
    public int Prop2 { get; set; }

    private static void A()
    {
        AA a = new()
            {$$
            };
    }
}</Document>)

                state.Workspace.GlobalOptions.SetGlobalOption(CompletionOptionsStorage.ForceExpandedCompletionIndexCreation, True)

                Await state.SendInvokeCompletionListAndWaitForUiRenderAsync()

                ' import completion is disabled, so we shouldn't have expander selected by default
                state.AssertCompletionItemExpander(isAvailable:=True, isSelected:=False)
                Await state.AssertCompletionItemsContain("Prop1", "")
                Await state.AssertCompletionItemsDoNotContainAny("DD")

                Await state.SetCompletionItemExpanderStateAndWaitForUiRenderAsync(isSelected:=True)

                ' since we are in exclusive context (property name provider is exclusive in this case), selceting expander is a no-op
                state.AssertCompletionItemExpander(isAvailable:=True, isSelected:=True)
                Await state.AssertCompletionItemsContain("Prop1", "")
                Await state.AssertCompletionItemsDoNotContainAny("DD")
            End Using
        End Function

        <WorkItem("https://github.com/dotnet/roslyn/issues/34943")>
        <WpfTheory, CombinatorialData>
        Public Async Function TypingDotsAfterInt(showCompletionInArgumentLists As Boolean) As Task
            Using state = TestStateFactory.CreateCSharpTestState(
                  <Document><![CDATA[
class C 
{
    void M()
    {
        int first = 3;
        int[] array = new int[100];
        var range = array[first$$];
    }
}
]]></Document>,
                  showCompletionInArgumentLists:=showCompletionInArgumentLists)

                state.SendTypeChars(".")
                Await state.AssertCompletionSession()
                Assert.True(state.IsSoftSelected())
                state.SendTypeChars(".")
                Assert.Contains("var range = array[first..];", state.GetLineTextFromCaretPosition(), StringComparison.Ordinal)
            End Using
        End Function

        <WorkItem("https://github.com/dotnet/roslyn/issues/34943")>
        <WpfTheory, CombinatorialData>
        Public Async Function TypingDotsAfterClassAndAfterIntProperty(showCompletionInArgumentLists As Boolean) As Task
            Using state = TestStateFactory.CreateCSharpTestState(
                  <Document><![CDATA[
class C 
{
    void M()
    {
        var d = new D();
        int[] array = new int[100];
        var range = array[d$$];
    }
}

class D
{
    public int A;
}
]]></Document>,
                  showCompletionInArgumentLists:=showCompletionInArgumentLists)

                state.SendTypeChars(".")
                Await state.AssertSelectedCompletionItem("A", isHardSelected:=True)
                state.SendTypeChars(".")
                Await state.AssertCompletionSession()
                Assert.True(state.IsSoftSelected())
                state.SendTypeChars(".")
                Assert.Contains("var range = array[d.A..];", state.GetLineTextFromCaretPosition(), StringComparison.Ordinal)
            End Using
        End Function

        <WorkItem("https://github.com/dotnet/roslyn/issues/34943")>
        <WpfTheory, CombinatorialData>
        Public Async Function TypingDotsAfterClassAndAfterIntMethod(showCompletionInArgumentLists As Boolean) As Task
            Using state = TestStateFactory.CreateCSharpTestState(
                  <Document><![CDATA[
class C 
{
    void M()
    {
        var d = new D();
        int[] array = new int[100];
        var range = array[d$$];
    }
}

class D
{
    public int A() => 0;
}
]]></Document>,
                  showCompletionInArgumentLists:=showCompletionInArgumentLists)

                state.SendTypeChars(".")
                Await state.AssertSelectedCompletionItem("A", isHardSelected:=True)
                state.SendTypeChars("().")
                Await state.AssertCompletionSession()
                Assert.True(state.IsSoftSelected())
                state.SendTypeChars(".")
                Assert.Contains("var range = array[d.A()..];", state.GetLineTextFromCaretPosition(), StringComparison.Ordinal)
            End Using
        End Function

        <WorkItem("https://github.com/dotnet/roslyn/issues/34943")>
        <WpfTheory, CombinatorialData>
        Public Async Function TypingDotsAfterClassAndAfterDecimalProperty(showCompletionInArgumentLists As Boolean) As Task
            Using state = TestStateFactory.CreateCSharpTestState(
                  <Document><![CDATA[
class C 
{
    void M()
    {
        var d = new D();
        int[] array = new int[100];
        var range = array[d$$];
    }
}

class D
{
    public decimal A;
}
]]></Document>,
                  showCompletionInArgumentLists:=showCompletionInArgumentLists)

                state.SendTypeChars(".")
                Await state.AssertSelectedCompletionItem("GetHashCode", isHardSelected:=True)
                state.SendTypeChars("A.")
                Await state.AssertCompletionSession()
                Assert.True(state.IsSoftSelected())
                state.SendTypeChars(".")
                Assert.Contains("var range = array[d.A..];", state.GetLineTextFromCaretPosition(), StringComparison.Ordinal)
            End Using
        End Function

        <WorkItem("https://github.com/dotnet/roslyn/issues/34943")>
        <WpfTheory, CombinatorialData>
        Public Async Function TypingDotsAfterClassAndAfterDoubleMethod(showCompletionInArgumentLists As Boolean) As Task
            Using state = TestStateFactory.CreateCSharpTestState(
                  <Document><![CDATA[
class C 
{
    void M()
    {
        var d = new D();
        int[] array = new int[100];
        var range = array[d$$];
    }
}

class D
{
    public double A() => 0;
}
]]></Document>,
                  showCompletionInArgumentLists:=showCompletionInArgumentLists)

                state.SendTypeChars(".")
                Await state.AssertSelectedCompletionItem("GetHashCode", isHardSelected:=True)
                state.SendTypeChars("A().")
                Await state.AssertCompletionSession()
                Assert.True(state.IsSoftSelected())
                state.SendTypeChars(".")
                Assert.Contains("var range = array[d.A()..];", state.GetLineTextFromCaretPosition(), StringComparison.Ordinal)
            End Using
        End Function

        <WorkItem("https://github.com/dotnet/roslyn/issues/34943")>
        <WpfTheory, CombinatorialData>
        Public Async Function TypingDotsAfterIntWithinArrayDeclaration(showCompletionInArgumentLists As Boolean) As Task
            Using state = TestStateFactory.CreateCSharpTestState(
                  <Document><![CDATA[
class C 
{
    void M()
    {
        int d = 1;
        var array = new int[d$$];
    }
}
]]></Document>,
                  showCompletionInArgumentLists:=showCompletionInArgumentLists)

                state.SendTypeChars(".")
                Await state.AssertCompletionSession()
                Assert.True(state.IsSoftSelected())
                state.SendTypeChars(".")
                Assert.Contains("var array = new int[d..];", state.GetLineTextFromCaretPosition(), StringComparison.Ordinal)
            End Using
        End Function

        <WorkItem("https://github.com/dotnet/roslyn/issues/34943")>
        <WpfTheory, CombinatorialData>
        Public Async Function TypingDotsAfterIntInVariableDeclaration(showCompletionInArgumentLists As Boolean) As Task
            Using state = TestStateFactory.CreateCSharpTestState(
                  <Document><![CDATA[
class C 
{
    void M()
    {
        int d = 1;
        var e = d$$;
    }
}
]]></Document>,
                  showCompletionInArgumentLists:=showCompletionInArgumentLists)

                state.SendTypeChars(".")
                Await state.AssertCompletionSession()
                Assert.True(state.IsSoftSelected())
                state.SendTypeChars(".")
                Assert.Contains("var e = d..;", state.GetLineTextFromCaretPosition(), StringComparison.Ordinal)
            End Using
        End Function

        <WorkItem("https://github.com/dotnet/roslyn/issues/34943")>
        <WpfTheory, CombinatorialData>
        Public Async Function TypingToStringAfterIntInVariableDeclaration(showCompletionInArgumentLists As Boolean) As Task
            Using state = TestStateFactory.CreateCSharpTestState(
                  <Document><![CDATA[
class C 
{
    void M()
    {
        int d = 1;
        var e = d$$;
    }
}
]]></Document>,
                  showCompletionInArgumentLists:=showCompletionInArgumentLists)

                state.SendTypeChars(".")
                Await state.AssertCompletionSession()
                Assert.True(state.IsSoftSelected())
                state.SendTypeChars("ToStr(")
                Assert.Contains("var e = d.ToString(", state.GetLineTextFromCaretPosition(), StringComparison.Ordinal)
            End Using
        End Function

        <WorkItem("https://github.com/dotnet/roslyn/issues/36187")>
        <WpfTheory, CombinatorialData>
        Public Async Function CompletionWithTwoOverloadsOneOfThemIsEmpty(showCompletionInArgumentLists As Boolean) As Task
            Using state = TestStateFactory.CreateCSharpTestState(
                  <Document><![CDATA[
class C
{
    private enum A
    {
    	A,
    	B,
    }

    private void Get(string a) { }
    private void Get(A a) { }

    private void Test()
    {
    	Get$$
    }
}
]]></Document>,
                  showCompletionInArgumentLists:=showCompletionInArgumentLists)

                state.SendTypeChars("(")
                Await state.AssertSelectedCompletionItem(displayText:="A", isHardSelected:=True)
            End Using
        End Function

        <WpfTheory, CombinatorialData>
        <WorkItem("https://github.com/dotnet/roslyn/issues/24960")>
        Public Async Function TypeParameterTOnType(showCompletionInArgumentLists As Boolean) As Task
            Using state = TestStateFactory.CreateCSharpTestState(
                <Document><![CDATA[
class C<T>
{
    $$
}]]>
                </Document>,
                  showCompletionInArgumentLists:=showCompletionInArgumentLists)

                state.SendTypeChars("T")
                Await state.AssertSelectedCompletionItem("T")
            End Using
        End Function

        <WpfTheory, CombinatorialData>
        <WorkItem("https://github.com/dotnet/roslyn/issues/24960")>
        Public Async Function TypeParameterTOnMethod(showCompletionInArgumentLists As Boolean) As Task
            Using state = TestStateFactory.CreateCSharpTestState(
                <Document><![CDATA[
class C
{
    void M<T>()
    {
        $$
    }
}]]>
                </Document>,
                  showCompletionInArgumentLists:=showCompletionInArgumentLists)

                state.SendTypeChars("T")
                Await state.AssertSelectedCompletionItem("T")
            End Using
        End Function

        <WpfTheory, CombinatorialData>
        Public Async Function CompletionBeforeVarWithEnableNullableReferenceAnalysisIDEFeatures(showCompletionInArgumentLists As Boolean) As Task
            Using state = TestStateFactory.CreateTestStateFromWorkspace(
                 <Workspace>
                     <Project Language="C#" LanguageVersion="8" CommonReferences="true" AssemblyName="CSProj" Features="run-nullable-analysis=always">
                         <Document><![CDATA[
class C
{
    void M(string s)
    {
        s$$
        var o = new object();
    }
}]]></Document>
                     </Project>
                 </Workspace>, showCompletionInArgumentLists:=showCompletionInArgumentLists)

                state.SendTypeChars(".")
                Await state.AssertCompletionItemsContainAll("Length")
            End Using
        End Function

        <WpfTheory, CombinatorialData>
        Public Async Function CompletingWithColonInMethodParametersWithNoInstanceToInsert(showCompletionInArgumentLists As Boolean) As Task
            Using state = TestStateFactory.CreateCSharpTestState(
<Document><![CDATA[class C
{
    void M(string s)
    {
        N(10, $$);
    }

    void N(int id, string serviceName) {}
}]]></Document>,
                  showCompletionInArgumentLists:=showCompletionInArgumentLists)

                state.SendTypeChars("serviceN")
                Await state.AssertCompletionSession()
                state.SendTypeChars(":")
                Assert.Contains("N(10, serviceName:);", state.GetLineTextFromCaretPosition(), StringComparison.Ordinal)
            End Using
        End Function

        <WpfTheory, CombinatorialData>
        Public Async Function CompletingWithSpaceInMethodParametersWithNoInstanceToInsert(showCompletionInArgumentLists As Boolean) As Task
            Using state = TestStateFactory.CreateCSharpTestState(
<Document><![CDATA[class C
{
    void M(string s)
    {
        N(10, $$);
    }

    void N(int id, string serviceName) {}
}]]></Document>,
                  showCompletionInArgumentLists:=showCompletionInArgumentLists)

                state.SendTypeChars("serviceN")
                Await state.AssertCompletionSession()
                state.SendTypeChars(" ")
                Assert.Contains("N(10, serviceName );", state.GetLineTextFromCaretPosition(), StringComparison.Ordinal)
            End Using
        End Function

        <WorkItem("https://github.com/dotnet/roslyn/issues/35163")>
        <WpfTheory, CombinatorialData>
        Public Async Function NonExpandedItemShouldBePreferred_SameDisplayText(showCompletionInArgumentLists As Boolean) As Task
            Using state = TestStateFactory.CreateCSharpTestState(
                  <Document><![CDATA[
namespace NS1
{
    class C
    {
        public void Foo()
        {
            Bar$$
        }
    }

    public class Bar<T>
    {
    } 
}

namespace NS2
{
    public class Bar
    {
    }
}
]]></Document>,
                  showCompletionInArgumentLists:=showCompletionInArgumentLists)

                Dim expectedText = "
namespace NS1
{
    class C
    {
        public void Foo()
        {
            Bar
        }
    }

    public class Bar<T>
    {
    } 
}

namespace NS2
{
    public class Bar
    {
    }
}
"

                state.Workspace.GlobalOptions.SetGlobalOption(CompletionOptionsStorage.ForceExpandedCompletionIndexCreation, True)
                state.Workspace.GlobalOptions.SetGlobalOption(CompletionOptionsStorage.ShowItemsFromUnimportedNamespaces, LanguageNames.CSharp, True)

                Await state.SendInvokeCompletionListAndWaitForUiRenderAsync()

                state.AssertCompletionItemExpander(isAvailable:=True, isSelected:=True)
                Await state.AssertSelectedCompletionItem(displayText:="Bar", displayTextSuffix:="<>")

                state.SendTab()
                Assert.Equal(expectedText, state.GetDocumentText())
            End Using
        End Function

        <WorkItem("https://github.com/dotnet/roslyn/issues/35163")>
        <WpfTheory, CombinatorialData>
        Public Async Function NonExpandedItemShouldBePreferred_SameFullDisplayText(showCompletionInArgumentLists As Boolean) As Task
            Using state = TestStateFactory.CreateCSharpTestState(
                  <Document><![CDATA[
namespace NS1
{
    class C
    {
        public void Foo()
        {
            Bar$$
        }
    }

    public class Bar
    {
    } 
}

namespace NS2
{
    public class Bar
    {
    }
}
]]></Document>,
                  showCompletionInArgumentLists:=showCompletionInArgumentLists)

                Dim expectedText = "
namespace NS1
{
    class C
    {
        public void Foo()
        {
            Bar
        }
    }

    public class Bar
    {
    } 
}

namespace NS2
{
    public class Bar
    {
    }
}
"

                state.Workspace.GlobalOptions.SetGlobalOption(CompletionOptionsStorage.ForceExpandedCompletionIndexCreation, True)
                state.Workspace.GlobalOptions.SetGlobalOption(CompletionOptionsStorage.ShowItemsFromUnimportedNamespaces, LanguageNames.CSharp, True)

                Await state.SendInvokeCompletionListAndWaitForUiRenderAsync()

                state.AssertCompletionItemExpander(isAvailable:=True, isSelected:=True)
                Await state.AssertSelectedCompletionItem(displayText:="Bar")

                state.SendTab()
                Assert.Equal(expectedText, state.GetDocumentText())
            End Using
        End Function

        <WorkItem("https://github.com/dotnet/roslyn/issues/35163")>
        <WpfTheory, CombinatorialData>
        Public Async Function NonExpandedItemShouldBePreferred_ExpandedItemHasBetterButNotCompleteMatch(showCompletionInArgumentLists As Boolean) As Task
            Using state = TestStateFactory.CreateCSharpTestState(
                  <Document><![CDATA[
namespace NS1
{
    class C
    {
        public void Foo()
        {
            bar$$
        }
    }

    public class ABar
    {
    } 
}

namespace NS2
{
    public class Bar1
    {
    }
}
]]></Document>,
                  showCompletionInArgumentLists:=showCompletionInArgumentLists)

                Dim expectedText = "
namespace NS1
{
    class C
    {
        public void Foo()
        {
            ABar
        }
    }

    public class ABar
    {
    } 
}

namespace NS2
{
    public class Bar1
    {
    }
}
"

                state.Workspace.GlobalOptions.SetGlobalOption(CompletionOptionsStorage.ForceExpandedCompletionIndexCreation, True)
                state.Workspace.GlobalOptions.SetGlobalOption(CompletionOptionsStorage.ShowItemsFromUnimportedNamespaces, LanguageNames.CSharp, True)

                Await state.SendInvokeCompletionListAndWaitForUiRenderAsync()

                state.AssertCompletionItemExpander(isAvailable:=True, isSelected:=True)
                Await state.AssertSelectedCompletionItem(displayText:="ABar")

                state.SendTab()
                Assert.Equal(expectedText, state.GetDocumentText())
            End Using
        End Function

        <WorkItem("https://github.com/dotnet/roslyn/issues/38253")>
        <WpfTheory, CombinatorialData>
        Public Async Function NonExpandedItemShouldBePreferred_BothExpandedAndNonExpandedItemsHaveCompleteMatch(showCompletionInArgumentLists As Boolean) As Task
            Using state = TestStateFactory.CreateCSharpTestState(
                  <Document><![CDATA[
namespace NS1
{
    class C
    {
        public void Foo()
        {
            bar$$
        }
    }

    public class Bar
    {
    } 
}

namespace NS2
{
    public class Bar
    {
    }
}
]]></Document>,
                  showCompletionInArgumentLists:=showCompletionInArgumentLists)

                Dim expectedText = "
namespace NS1
{
    class C
    {
        public void Foo()
        {
            Bar
        }
    }

    public class Bar
    {
    } 
}

namespace NS2
{
    public class Bar
    {
    }
}
"

                state.Workspace.GlobalOptions.SetGlobalOption(CompletionOptionsStorage.ForceExpandedCompletionIndexCreation, True)
                state.Workspace.GlobalOptions.SetGlobalOption(CompletionOptionsStorage.ShowItemsFromUnimportedNamespaces, LanguageNames.CSharp, True)

                Await state.SendInvokeCompletionListAndWaitForUiRenderAsync()

                state.AssertCompletionItemExpander(isAvailable:=True, isSelected:=True)
                Await state.AssertSelectedCompletionItem(displayText:="Bar", inlineDescription:="")
                state.SendTab()
                Assert.Equal(expectedText, state.GetDocumentText())
            End Using
        End Function

        <WorkItem("https://github.com/dotnet/roslyn/issues/38253")>
        <WpfTheory, CombinatorialData>
        Public Async Function CompletelyMatchedExpandedItemAndWorseThanPrefixMatchedNonExpandedItem(showCompletionInArgumentLists As Boolean) As Task
            Using state = TestStateFactory.CreateCSharpTestState(
                <Document><![CDATA[
namespace NS1
{
    class C
    {
        public void Foo()
        {
            bar$$
        }
    }

    public class ABar
    {
    } 
}

namespace NS2
{
    public class Bar
    {
    }
}
]]></Document>,
                  showCompletionInArgumentLists:=showCompletionInArgumentLists)

                Dim expectedText = "
using NS2;

namespace NS1
{
    class C
    {
        public void Foo()
        {
            Bar
        }
    }

    public class ABar
    {
    } 
}

namespace NS2
{
    public class Bar
    {
    }
}
"

                state.Workspace.GlobalOptions.SetGlobalOption(CompletionOptionsStorage.ForceExpandedCompletionIndexCreation, True)
                state.Workspace.GlobalOptions.SetGlobalOption(CompletionOptionsStorage.ShowItemsFromUnimportedNamespaces, LanguageNames.CSharp, True)

                Await state.SendInvokeCompletionListAndWaitForUiRenderAsync()

                Await state.AssertSelectedCompletionItem(displayText:="Bar", inlineDescription:="NS2")
                state.AssertCompletionItemExpander(isAvailable:=True, isSelected:=True)

                state.SendTab()
                Assert.Equal(expectedText, state.GetDocumentText())
            End Using
        End Function

        <WpfTheory, CombinatorialData>
        Public Async Function CompletelyMatchedExpandedItemAndPrefixMatchedNonExpandedItem(showCompletionInArgumentLists As Boolean) As Task
            Using state = TestStateFactory.CreateCSharpTestState(
                              <Document>
namespace NS
{
    class C
    {
        void M()
        {
            object designer = null;
            des$$
        }
    }
}
 
namespace OtherNS
{
    public class DES { }                              
}
</Document>,
                              showCompletionInArgumentLists:=showCompletionInArgumentLists)

                state.Workspace.GlobalOptions.SetGlobalOption(CompletionOptionsStorage.ForceExpandedCompletionIndexCreation, True)
                state.Workspace.GlobalOptions.SetGlobalOption(CompletionOptionsStorage.ShowItemsFromUnimportedNamespaces, LanguageNames.CSharp, True)

                Await state.SendInvokeCompletionListAndWaitForUiRenderAsync()

                Await state.AssertSelectedCompletionItem(displayText:="designer")
                state.AssertCompletionItemExpander(isAvailable:=True, isSelected:=True)
            End Using
        End Function

        <WorkItem("https://github.com/dotnet/roslyn/issues/38253")>
        <WpfTheory, CombinatorialData>
        Public Async Function SortItemsByPatternMatch(showCompletionInArgumentLists As Boolean) As Task
            Using state = TestStateFactory.CreateCSharpTestState(
                              <Document>
namespace NS
{
    class C
    {
        void M()
        {
            $$
        }
    }

    class Task { }

    class BTask1 { }
    class BTask2 { }
    class BTask3 { }


    class Task1 { }
    class Task2 { }
    class Task3 { }

    class ATaAaSaKa { }
} </Document>,
                              showCompletionInArgumentLists:=showCompletionInArgumentLists)

                state.SendTypeChars("task")
                Await state.WaitForAsynchronousOperationsAsync()
                Await state.AssertSelectedCompletionItem(displayText:="Task")

                Dim expectedOrder =
                    {
                        "Task",
                        "Task1",
                        "Task2",
                        "Task3",
                        "BTask1",
                        "BTask2",
                        "BTask3",
                        "ATaAaSaKa"
                    }

                state.AssertItemsInOrder(expectedOrder)
            End Using
        End Function

        <WorkItem("https://github.com/dotnet/roslyn/issues/67081")>
        <WpfTheory>
        <InlineData("System", True)>
        <InlineData("System.Collections", True)>
        <InlineData("SystemNamespace", False)>
        <InlineData("MyNamespace1", True)>
        <InlineData("MyNamespace3", False)>
        Public Async Function SortUnimportedItemFromSystemNamespacesFirst(containingNamespace As String, sortedAhead As Boolean) As Task
            Using state = TestStateFactory.CreateCSharpTestState(
                              <Document>
namespace NS1
{
    class C
    {
        void M()
        {
            unimportedtype$$
        }
    }
}

namespace MyNamespace2
{
    public class UnimportedType { }
}

namespace  <%= containingNamespace %>
{
    public class UnimportedType { }
}
</Document>)

                state.Workspace.GlobalOptions.SetGlobalOption(CompletionOptionsStorage.ForceExpandedCompletionIndexCreation, True)
                state.Workspace.GlobalOptions.SetGlobalOption(CompletionOptionsStorage.ShowItemsFromUnimportedNamespaces, LanguageNames.CSharp, True)

                Await state.SendCommitUniqueCompletionListItemAsync()

                ' make sure expander is selected
                state.AssertCompletionItemExpander(isAvailable:=True, isSelected:=True)

                Dim expectedOrder As (String, String)()

                If sortedAhead Then
                    Await state.AssertSelectedCompletionItem(displayText:="UnimportedType", inlineDescription:=containingNamespace)
                    expectedOrder =
                    {
                        ("UnimportedType", containingNamespace),
                        ("UnimportedType", "MyNamespace2")
                    }
                Else
                    Await state.AssertSelectedCompletionItem(displayText:="UnimportedType", inlineDescription:="MyNamespace2")
                    expectedOrder =
                    {
                        ("UnimportedType", "MyNamespace2"),
                        ("UnimportedType", containingNamespace)
                    }
                End If

                state.AssertItemsInOrder(expectedOrder)

            End Using
        End Function

        <WorkItem("https://github.com/dotnet/roslyn/issues/41601")>
        <WpfTheory, CombinatorialData>
        Public Async Function SortItemsByExpandedFlag(showCompletionInArgumentLists As Boolean) As Task
            Using state = TestStateFactory.CreateCSharpTestState(
                              <Document>
namespace NS1
{
    class C
    {
        void M()
        {
            mytask$$
        }
    }

    class MyTask1 { }
    class MyTask2 { }
    class MyTask3 { }
}

namespace NS2
{
    class MyTask1 { }
    class MyTask2 { }
    class MyTask3 { }
}
</Document>,
                              showCompletionInArgumentLists:=showCompletionInArgumentLists)

                state.Workspace.GlobalOptions.SetGlobalOption(CompletionOptionsStorage.ForceExpandedCompletionIndexCreation, True)
                state.Workspace.GlobalOptions.SetGlobalOption(CompletionOptionsStorage.ShowItemsFromUnimportedNamespaces, LanguageNames.CSharp, True)

                Await state.SendCommitUniqueCompletionListItemAsync()

                ' make sure expander is selected
                state.AssertCompletionItemExpander(isAvailable:=True, isSelected:=True)
                Await state.AssertSelectedCompletionItem(displayText:="MyTask1", inlineDescription:="")

                Dim expectedOrder As (String, String)() =
                    {
                        ("MyTask1", ""),
                        ("MyTask2", ""),
                        ("MyTask3", ""),
                        ("MyTask1", "NS2"),
                        ("MyTask2", "NS2"),
                        ("MyTask3", "NS2")
                    }
                state.AssertItemsInOrder(expectedOrder)
            End Using
        End Function

        <WorkItem("https://github.com/dotnet/roslyn/issues/39519")>
        <WpfTheory, CombinatorialData>
        Public Async Function TestSuggestedNamesDoNotStartWithDigit_DigitsInTheMiddle(showCompletionInArgumentLists As Boolean) As Task
            Using state = TestStateFactory.CreateCSharpTestState(
                  <Document><![CDATA[
namespace NS
{
    class C
    {
        public void Foo(Foo123Bar $$)
        {
        }
    }

    public class Foo123Bar
    {
    } 
}
]]></Document>,
                  showCompletionInArgumentLists:=showCompletionInArgumentLists)

                state.Workspace.GlobalOptions.SetGlobalOption(CompletionOptionsStorage.ShowNameSuggestions, LanguageNames.CSharp, True)

                state.SendInvokeCompletionList()
                Await state.AssertCompletionItemsContainAll("foo123Bar", "foo123", "foo", "bar")
                Await state.AssertCompletionItemsDoNotContainAny("123Bar")
            End Using
        End Function

        <WorkItem("https://github.com/dotnet/roslyn/issues/39519")>
        <WpfTheory, CombinatorialData>
        Public Async Function TestSuggestedNamesDoNotStartWithDigit_DigitsOnTheRight(showCompletionInArgumentLists As Boolean) As Task
            Using state = TestStateFactory.CreateCSharpTestState(
                  <Document><![CDATA[
namespace NS
{
    class C
    {
        public void Foo(Foo123 $$)
        {
        }
    }

    public class Foo123
    {
    } 
}
]]></Document>,
                  showCompletionInArgumentLists:=showCompletionInArgumentLists)

                state.Workspace.GlobalOptions.SetGlobalOption(CompletionOptionsStorage.ShowNameSuggestions, LanguageNames.CSharp, True)

                state.SendInvokeCompletionList()
                Await state.AssertCompletionItemsContainAll("foo123", "foo")
                Await state.AssertCompletionItemsDoNotContainAny("123")
            End Using
        End Function

        <WorkItem("https://github.com/dotnet/roslyn/issues/38289")>
        <WpfTheory, CombinatorialData>
        Public Async Function TestShowCompletionsWhenTypingCompilerDirective_SingleDirectiveWord(showCompletionInArgumentLists As Boolean) As Task
            Using state = TestStateFactory.CreateCSharpTestState(
                  <Document><![CDATA[
#nullable$$
]]></Document>,
                  showCompletionInArgumentLists:=showCompletionInArgumentLists)

                state.SendTypeChars(" ")
                Await state.WaitForAsynchronousOperationsAsync()

                Await state.AssertCompletionItemsContainAll("disable", "enable", "restore")
            End Using
        End Function

        <WorkItem("https://github.com/dotnet/roslyn/issues/38289")>
        <WpfTheory, CombinatorialData>
        Public Async Function TestShowCompletionsWhenTypingCompilerDirective_MultipleDirectiveWords(showCompletionInArgumentLists As Boolean) As Task
            Using state = TestStateFactory.CreateCSharpTestState(
                  <Document><![CDATA[
#pragma warning$$
]]></Document>,
                  showCompletionInArgumentLists:=showCompletionInArgumentLists)

                state.SendTypeChars(" ")
                Await state.WaitForAsynchronousOperationsAsync()

                Await state.AssertCompletionItemsContainAll("disable", "enable", "restore")
            End Using
        End Function

        <WorkItem("https://github.com/dotnet/roslyn/issues/38289")>
        <WpfTheory, CombinatorialData>
        Public Async Function TestCompletionsWhenTypingCompilerDirective_DoNotCrashOnDocumentStart(showCompletionInArgumentLists As Boolean) As Task
            Using state = TestStateFactory.CreateCSharpTestState(
                  <Document><![CDATA[nullable$$]]></Document>,
                  showCompletionInArgumentLists:=showCompletionInArgumentLists)

                state.SendTypeChars(" ")
                Await state.WaitForAsynchronousOperationsAsync()

                ' This assertion would fail if any unhandled exception was thrown during computing completions
                Await state.AssertCompletionItemsDoNotContainAny("disable", "enable", "restore")
            End Using
        End Function

        <ExportCompletionProvider(NameOf(MultipleChangeCompletionProvider), LanguageNames.CSharp)>
        <[Shared]>
        <PartNotDiscoverable>
        Private Class MultipleChangeCompletionProvider
            Inherits CompletionProvider

            Private _text As String
            Private _caretPosition As Integer

            <ImportingConstructor>
            <Obsolete(MefConstruction.ImportingConstructorMessage, True)>
            Public Sub New()
            End Sub

            Public Sub SetInfo(text As String, caretPosition As Integer)
                _text = text
                _caretPosition = caretPosition
            End Sub

            Public Overrides Function ProvideCompletionsAsync(context As CompletionContext) As Task
                context.AddItem(CompletionItem.Create(
                    "CustomItem",
                    rules:=CompletionItemRules.Default.WithMatchPriority(1000), isComplexTextEdit:=True))
                Return Task.CompletedTask
            End Function

            Public Overrides Function ShouldTriggerCompletion(text As SourceText, caretPosition As Integer, trigger As CompletionTrigger, options As OptionSet) As Boolean
                Return True
            End Function

            Public Overrides Function GetChangeAsync(document As Document, item As CompletionItem, commitKey As Char?, cancellationToken As CancellationToken) As Task(Of CompletionChange)
                Dim newText =
"using NewUsing;
using System;
class C
{
    void goo() {
        return InsertedItem"

                Dim change = CompletionChange.Create(
                    New TextChange(New TextSpan(0, _caretPosition), newText))
                Return Task.FromResult(change)
            End Function
        End Class

        <ExportCompletionProvider(NameOf(IntelliCodeMockProvider), LanguageNames.CSharp)>
        <[Shared]>
        <PartNotDiscoverable>
        Private Class IntelliCodeMockProvider
            Inherits CompletionProvider

            Public AutomationTextString As String = "Hello from IntelliCode: Length"

            <ImportingConstructor>
            <Obsolete(MefConstruction.ImportingConstructorMessage, True)>
            Public Sub New()
            End Sub

            Public Overrides Function ProvideCompletionsAsync(context As CompletionContext) As Task
                Dim intelliCodeItem = CompletionItem.Create(displayText:="★ Length", filterText:="Length")
                intelliCodeItem.AutomationText = AutomationTextString
                context.AddItem(intelliCodeItem)

                context.AddItem(CompletionItem.Create(displayText:="★ Normalize", filterText:="Normalize", displayTextSuffix:="()"))
                context.AddItem(CompletionItem.Create(displayText:="Normalize", filterText:="Normalize"))
                context.AddItem(CompletionItem.Create(displayText:="Length", filterText:="Length"))
                context.AddItem(CompletionItem.Create(displayText:="ToString", filterText:="ToString", displayTextSuffix:="()"))
                context.AddItem(CompletionItem.Create(displayText:="First", filterText:="First", displayTextSuffix:="()"))
                Return Task.CompletedTask
            End Function

            Public Overrides Function ShouldTriggerCompletion(text As SourceText, caretPosition As Integer, trigger As CompletionTrigger, options As OptionSet) As Boolean
                Return True
            End Function

            Public Overrides Function GetChangeAsync(document As Document, item As CompletionItem, commitKey As Char?, cancellationToken As CancellationToken) As Task(Of CompletionChange)
                Dim commitText = item.DisplayText
                If commitText.StartsWith("★") Then
                    ' remove the star and the following space
                    commitText = commitText.Substring(2)
                End If

                Return Task.FromResult(CompletionChange.Create(New TextChange(item.Span, commitText)))
            End Function
        End Class

        <WorkItem("https://github.com/dotnet/roslyn/issues/43439")>
        <WpfTheory, CombinatorialData>
        Public Async Function TestSelectNullOverNuint(showCompletionInArgumentLists As Boolean) As Task
            Using state = TestStateFactory.CreateCSharpTestState(
                              <Document>
class C
{
    public static void Main()
    {
        object o = $$
    }
                              </Document>,
                              showCompletionInArgumentLists:=showCompletionInArgumentLists)

                ' 'nu' should select 'null' instead of 'nuint' (even though 'nuint' sorts higher in the list textually).
                state.SendTypeChars("nu")
                Await state.AssertSelectedCompletionItem(displayText:="null", isHardSelected:=True)
                Await state.AssertCompletionItemsContain("nuint", "")

                ' even after 'nuint' is selected, deleting the 'i' should still take us back to 'null'.
                state.SendTypeChars("i")
                Await state.AssertSelectedCompletionItem(displayText:="nuint", isHardSelected:=True)
                state.SendBackspace()
                Await state.AssertSelectedCompletionItem(displayText:="null", isHardSelected:=True)
            End Using
        End Function

        <WorkItem("https://github.com/dotnet/roslyn/issues/43439")>
        <WpfTheory, CombinatorialData>
        Public Async Function TestSelectNuintOverNullOnceInMRU(showCompletionInArgumentLists As Boolean) As Task
            Using state = TestStateFactory.CreateCSharpTestState(
                              <Document>
class C
{
    public static void Main()
    {
        object o = $$
    }
                              </Document>,
                              showCompletionInArgumentLists:=showCompletionInArgumentLists)

                state.SendTypeChars("nui")
                Await state.AssertCompletionItemsContain("nuint", "")
                state.SendTab()
                Assert.Contains("nuint", state.GetLineTextFromCaretPosition(), StringComparison.Ordinal)

                state.SendDeleteWordToLeft()

                ' nuint should be in the mru now.  so typing 'nu' should select it instead of null.
                state.SendTypeChars("nu")
                Await state.AssertSelectedCompletionItem(displayText:="nuint", isHardSelected:=True)
            End Using
        End Function

        <WorkItem("https://dev.azure.com/devdiv/DevDiv/_workitems/edit/944031")>
        <WpfTheory, CombinatorialData>
        Public Async Function TestLambdaParameterInferenceInJoin1(showCompletionInArgumentLists As Boolean) As Task
            Using state = TestStateFactory.CreateCSharpTestState(
                              <Document>
using System.Collections.Generic;
using System.Linq;

class Program
{
    public class Book
    {
        public int Id { get; set; }
        public int OwnerId { get; set; }
        public string Name { get; set; }
    }

    public class Person
    {
        public int Id { get; set; }
        public string Nickname { get; set; }
    }

    static void Main()
    {
        var books = new List&lt;Book&gt;();
        var persons = new List&lt;Person&gt;();

        var join = persons.Join(books, person => person.Id, book => book.$$, (person, book) => new
        {
            person.Id,
            person.Nickname,
            book.Name
        });
                              </Document>,
                              showCompletionInArgumentLists:=showCompletionInArgumentLists)

                state.SendInvokeCompletionList()
                Await state.AssertCompletionItemsContain("OwnerId", "")
            End Using
        End Function

        <WorkItem("https://dev.azure.com/devdiv/DevDiv/_workitems/edit/944031")>
        <WpfTheory, CombinatorialData>
        Public Async Function TestLambdaParameterInferenceInJoin2(showCompletionInArgumentLists As Boolean) As Task
            Using state = TestStateFactory.CreateCSharpTestState(
                              <Document>
using System.Collections.Generic;
using System.Linq;

class Program
{
    public class Book
    {
        public int Id { get; set; }
        public int OwnerId { get; set; }
        public string Name { get; set; }
    }

    public class Person
    {
        public int Id { get; set; }
        public string Nickname { get; set; }
    }

    static void Main()
    {
        var books = new List&lt;Book&gt;();
        var persons = new List&lt;Person&gt;();

        var join = persons.Join(books, person => person.Id, book => book.OwnerId, (person, book) => new
        {
            person.Id,
            person.Nickname,
            book.$$
        });
                              </Document>,
                              showCompletionInArgumentLists:=showCompletionInArgumentLists)

                state.SendInvokeCompletionList()
                Await state.AssertCompletionItemsContain("Name", "")
            End Using
        End Function

        <WorkItem("https://dev.azure.com/devdiv/DevDiv/_workitems/edit/944031")>
        <WpfTheory, CombinatorialData>
        Public Async Function TestLambdaParameterInferenceInGroupJoin1(showCompletionInArgumentLists As Boolean) As Task
            Using state = TestStateFactory.CreateCSharpTestState(
                              <Document>
using System.Collections.Generic;
using System.Linq;

class Program
{
    public class Book
    {
        public int Id { get; set; }
        public int OwnerId { get; set; }
        public string Name { get; set; }
    }

    public class Person
    {
        public int Id { get; set; }
        public string Nickname { get; set; }
    }

    static void Main()
    {
        var books = new List&lt;Book&gt;();
        var persons = new List&lt;Person&gt;();

        var join = persons.GroupJoin(books, person => person.Id, book => book.$$, (person, books1) => new
        {
            person.Id,
            person.Nickname,
            books1.Select(s => s.Name)
        });
                              </Document>,
                              showCompletionInArgumentLists:=showCompletionInArgumentLists)

                state.SendInvokeCompletionList()
                Await state.AssertCompletionItemsContain("OwnerId", "")
            End Using
        End Function

        <WorkItem("https://dev.azure.com/devdiv/DevDiv/_workitems/edit/944031")>
        <WpfTheory, CombinatorialData>
        Public Async Function TestLambdaParameterInferenceInGroupJoin2(showCompletionInArgumentLists As Boolean) As Task
            Using state = TestStateFactory.CreateCSharpTestState(
                              <Document>
using System.Collections.Generic;
using System.Linq;

class Program
{
    public class Book
    {
        public int Id { get; set; }
        public int OwnerId { get; set; }
        public string Name { get; set; }
    }

    public class Person
    {
        public int Id { get; set; }
        public string Nickname { get; set; }
    }

    static void Main()
    {
        var books = new List&lt;Book&gt;();
        var persons = new List&lt;Person&gt;();

        var join = persons.GroupJoin(books, person => person.Id, book => book.OwnerId, (person, books1) => new
        {
            person.Id,
            person.Nickname,
            books1.$$
        });
                              </Document>,
                              showCompletionInArgumentLists:=showCompletionInArgumentLists)

                state.SendInvokeCompletionList()
                Await state.AssertCompletionItemsContain("Select", "<>")
            End Using
        End Function

        <WorkItem("https://dev.azure.com/devdiv/DevDiv/_workitems/edit/944031")>
        <WpfTheory, CombinatorialData>
        Public Async Function TestLambdaParameterInferenceInGroupJoin3(showCompletionInArgumentLists As Boolean) As Task
            Using state = TestStateFactory.CreateCSharpTestState(
                              <Document>
using System.Collections.Generic;
using System.Linq;

class Program
{
    public class Book
    {
        public int Id { get; set; }
        public int OwnerId { get; set; }
        public string Name { get; set; }
    }

    public class Person
    {
        public int Id { get; set; }
        public string Nickname { get; set; }
    }

    static void Main()
    {
        var books = new List&lt;Book&gt;();
        var persons = new List&lt;Person&gt;();

        var join = persons.GroupJoin(books, person => person.Id, book => book.OwnerId, (person, books1) => new
        {
            person.Id,
            person.Nickname,
            books1.Select(s => s.$$)
        });
                              </Document>,
                              showCompletionInArgumentLists:=showCompletionInArgumentLists)

                state.SendInvokeCompletionList()
                Await state.AssertCompletionItemsContain("Name", "")
            End Using
        End Function

        <WorkItem("https://devdiv.visualstudio.com/DevDiv/_workitems/edit/1128749")>
        <WpfTheory, CombinatorialData>
        Public Async Function TestFallingBackToItemWithLongestCommonPrefixWhenNoMatch(showCompletionInArgumentLists As Boolean) As Task
            Using state = TestStateFactory.CreateCSharpTestState(
                              <Document>
class SomePrefixAndName {}

class C
{
    void Method()
    {
        SomePrefixOrName$$
    }
}
                              </Document>,
                  showCompletionInArgumentLists:=showCompletionInArgumentLists)

                Await state.SendCommitUniqueCompletionListItemAsync()
                Await state.AssertNoCompletionSession()

                state.SendEscape()
                Await state.WaitForAsynchronousOperationsAsync()

                state.SendInvokeCompletionList()
                Await state.AssertSelectedCompletionItem(displayText:="SomePrefixAndName", isHardSelected:=False)

            End Using
        End Function

        <WorkItem("https://github.com/dotnet/roslyn/pull/47511")>
        <WpfFact, Trait(Traits.Feature, Traits.Features.Completion)>
        Public Sub ConversionsOperatorsAndIndexerAreShownBelowMethodsAndPropertiesAndBeforeUnimportedItems()
            Using state = TestStateFactory.CreateCSharpTestState(
                              <Document>
namespace A
{
    using B;
    public static class CExtensions{
        public static void ExtensionUnimported(this C c) { }
    }
}
namespace B
{
    public static class CExtensions{
        public static void ExtensionImported(this C c) { }
    }

    public class C
    {
        public int A { get; } = default;
        public int Z { get; } = default;
        public void AM() { }
        public void ZM() { }
        public int this[int _] => default;
        public static explicit operator int(C _) => default;
        public static C operator +(C a, C b) => default;
    }

    class Program
    {
        static void Main()
        {
            var c = new C();
            c.$$
        }
    }
}                              </Document>)

                state.Workspace.GlobalOptions.SetGlobalOption(CompletionOptionsStorage.ForceExpandedCompletionIndexCreation, True)
                state.Workspace.GlobalOptions.SetGlobalOption(CompletionOptionsStorage.ShowItemsFromUnimportedNamespaces, LanguageNames.CSharp, True)

                state.SendInvokeCompletionList()
                state.AssertItemsInOrder(New String() {
                    "A", ' Method, properties, and imported extension methods alphabetical ordered
                    "AM",
                    "Equals",
                    "ExtensionImported",
                    "GetHashCode",
                    "GetType",
                    "this[]", ' Indexer
                    "ToString",
                    "Z",
                    "ZM",
                    "(int)", ' Conversions
                    "+", ' Operators
                    "ExtensionUnimported" 'Unimported extension methods
                })
            End Using
        End Sub

        <WpfTheory, CombinatorialData>
        Public Sub TestCompleteMethodParenthesisForSymbolCompletionProvider(showCompletionInArgumentLists As Boolean, <CombinatorialValues(";"c, "."c)> commitChar As Char)
            Using state = TestStateFactory.CreateCSharpTestState(
            <Document>
                public class B
                {
                    private void C11()
                    {
                        $$
                    }
                }</Document>,
                showCompletionInArgumentLists:=showCompletionInArgumentLists)

                Dim expectedText = $"
                public class B
                {{
                    private void C11()
                    {{
                        C11(){commitChar}
                    }}
                }}"
                state.SendTypeChars("C")
                Dim expectingItem = state.GetCompletionItems().First(Function(item) item.DisplayText.Equals("C11"))
                Assert.True(SymbolCompletionItem.GetShouldProvideParenthesisCompletion(expectingItem))

                state.SendSelectCompletionItem("C11")
                state.SendTypeChars(commitChar)
                Assert.Equal(expectedText, state.GetDocumentText())
            End Using
        End Sub

        <WpfTheory, CombinatorialData>
        Public Sub TestNestedMethodCallWhenCommitUsingSemicolon(showCompletionInArgumentLists As Boolean)
            Using state = TestStateFactory.CreateCSharpTestState(
            <Document>
                public class B
                {
                    private void C11()
                    {
                        AAA($$)
                    }

                    private int DDD() => 1;
                    private int AAA(int i) => 1;
                }</Document>,
                showCompletionInArgumentLists:=showCompletionInArgumentLists)

                Dim expectedText = $"
                public class B
                {{
                    private void C11()
                    {{
                        AAA(DDD());
                    }}

                    private int DDD() => 1;
                    private int AAA(int i) => 1;
                }}"
                state.SendTypeChars("D")
                Dim expectingItem = state.GetCompletionItems().First(Function(item) item.DisplayText.Equals("DDD"))
                Assert.True(SymbolCompletionItem.GetShouldProvideParenthesisCompletion(expectingItem))

                state.SendSelectCompletionItem("DDD")
                state.SendTypeChars(";"c)
                Assert.Equal(expectedText, state.GetDocumentText())
            End Using
        End Sub

        <WpfTheory, CombinatorialData>
        Public Sub TestNestedMethodCallUnderDelegateContextWhenCommitUsingSemicolon(showCompletionInArgumentLists As Boolean)
            Using state = TestStateFactory.CreateCSharpTestState(
            <Document>
                using System;
                public class B
                {
                    private void C11()
                    {
                        AAA($$)
                    }

                    private void DDD() {}
                    private int AAA(Action c) => 1;
                }</Document>,
                showCompletionInArgumentLists:=showCompletionInArgumentLists)

                Dim expectedText = $"
                using System;
                public class B
                {{
                    private void C11()
                    {{
                        AAA(DDD);
                    }}

                    private void DDD() {{}}
                    private int AAA(Action c) => 1;
                }}"
                state.SendTypeChars("D")
                Dim expectingItem = state.GetCompletionItems().First(Function(item) item.DisplayText.Equals("DDD"))
                Assert.False(SymbolCompletionItem.GetShouldProvideParenthesisCompletion(expectingItem))

                state.SendSelectCompletionItem("DDD")
                state.SendTypeChars(";"c)
                Assert.Equal(expectedText, state.GetDocumentText())
            End Using
        End Sub

        <WpfTheory, CombinatorialData>
        Public Sub TestNestedMethodCallWhenCommitUsingDot(showCompletionInArgumentLists As Boolean)
            Using state = TestStateFactory.CreateCSharpTestState(
            <Document>
                public class B
                {
                    private void C11()
                    {
                        AAA($$)
                    }

                    private int DDD() => 1;
                    private int AAA(int i) => 1;
                }</Document>,
                showCompletionInArgumentLists:=showCompletionInArgumentLists)

                Dim expectedText = $"
                public class B
                {{
                    private void C11()
                    {{
                        AAA(DDD().)
                    }}

                    private int DDD() => 1;
                    private int AAA(int i) => 1;
                }}"
                state.SendTypeChars("D")
                Dim expectingItem = state.GetCompletionItems().First(Function(item) item.DisplayText.Equals("DDD"))
                Assert.True(SymbolCompletionItem.GetShouldProvideParenthesisCompletion(expectingItem))

                state.SendSelectCompletionItem("DDD")
                state.SendTypeChars("."c)
                Assert.Equal(expectedText, state.GetDocumentText())
            End Using
        End Sub

        <WpfTheory, CombinatorialData>
        Public Sub TestCompleteMethodParenthesisForSymbolCompletionProviderUnderDelegateContext(showCompletionInArgumentLists As Boolean, <CombinatorialValues(";"c, "."c)> commitChar As Char)
            Using state = TestStateFactory.CreateCSharpTestState(
            <Document>
                using System;
                public class B
                {
                    private void C11()
                    {
                        Action t = $$
                    }
                }</Document>,
                showCompletionInArgumentLists:=showCompletionInArgumentLists)

                Dim expectedText = $"
                using System;
                public class B
                {{
                    private void C11()
                    {{
                        Action t = C11{commitChar}
                    }}
                }}"
                state.SendTypeChars("C")
                Dim expectingItem = state.GetCompletionItems().First(Function(item) item.DisplayText.Equals("C11"))
                Assert.False(SymbolCompletionItem.GetShouldProvideParenthesisCompletion(expectingItem))

                state.SendSelectCompletionItem("C11")
                state.SendTypeChars(commitChar)
                Assert.Equal(expectedText, state.GetDocumentText())
            End Using
        End Sub

        <WpfTheory, CombinatorialData>
        Public Sub TestCompleteObjectCreationParenthesisForSymbolCreationCompletionProvider(showCompletionInArgumentLists As Boolean, <CombinatorialValues(";"c, "."c)> commitChar As Char)
            Using state = TestStateFactory.CreateCSharpTestState(
            <Document>
                using Bar = System.String
                public class AA
                {
                    private static void CC()
                    {
                        var a = new $$
                    }
                }</Document>,
                showCompletionInArgumentLists:=showCompletionInArgumentLists)

                Dim expectedText = $"
                using Bar = System.String
                public class AA
                {{
                    private static void CC()
                    {{
                        var a = new Bar(){commitChar}
                    }}
                }}"
                state.SendTypeChars("B")
                Dim expectingItem = state.GetCompletionItems().First(Function(item) item.DisplayText.Equals("AA"))
                Assert.True(SymbolCompletionItem.GetShouldProvideParenthesisCompletion(expectingItem))

                state.SendSelectCompletionItem("Bar")
                state.SendTypeChars(commitChar)
                Assert.Equal(expectedText, state.GetDocumentText())
            End Using
        End Sub

        <WpfTheory, CombinatorialData>
        Public Sub TestCompleteObjectCreationParenthesisForSymbolCreationCompletionProviderUnderNonObjectCreationContext(showCompletionInArgumentLists As Boolean, <CombinatorialValues(";"c, "."c)> commitChar As Char)
            Using state = TestStateFactory.CreateCSharpTestState(
            <Document>
                using Bar = System.String
                public class AA
                {
                    private static void CC()
                    {
                        $$
                    }
                }</Document>,
                showCompletionInArgumentLists:=showCompletionInArgumentLists)

                Dim expectedText = $"
                using Bar = System.String
                public class AA
                {{
                    private static void CC()
                    {{
                        Bar{commitChar}
                    }}
                }}"
                state.SendTypeChars("B")
                Dim expectingItem = state.GetCompletionItems().First(Function(item) item.DisplayText.Equals("AA"))
                Assert.False(SymbolCompletionItem.GetShouldProvideParenthesisCompletion(expectingItem))

                state.SendSelectCompletionItem("Bar")

                state.SendTypeChars(commitChar)
                Assert.Equal(expectedText, state.GetDocumentText())
            End Using
        End Sub

        <WpfTheory, CombinatorialData>
        Public Sub TestCompleteParenthesisForObjectCreationCompletionProvider(showCompletionInArgumentLists As Boolean, <CombinatorialValues(";"c, "."c)> commitChar As Char)
            Using state = TestStateFactory.CreateCSharpTestState(
            <Document>
                public class AA
                {
                    private static void CC()
                    {
                        AA a = new $$
                    }
                }</Document>,
                showCompletionInArgumentLists:=showCompletionInArgumentLists)

                Dim expectedText = $"
                public class AA
                {{
                    private static void CC()
                    {{
                        AA a = new AA(){commitChar}
                    }}
                }}"
                state.SendTypeChars("A")
                state.SendSelectCompletionItem("AA")
                state.SendTypeChars(commitChar)
                Assert.Equal(expectedText, state.GetDocumentText())
            End Using
        End Sub

        <WpfTheory, CombinatorialData>
        Public Sub TestCompleteParenthesisForExtensionMethodImportCompletionProvider(showCompletionInArgumentLists As Boolean, <CombinatorialValues(";"c, "."c)> commitChar As Char)
            Using state = TestStateFactory.CreateCSharpTestState(
            <Document>
namespace CC
{
    public static class DD
    {
        public static int ToInt(this AA a) => 1;
    }
}
public class AA
{
    private static void CC()
    {
        AA a = new AA();
        var value = a.$$
    }
}</Document>,
                showCompletionInArgumentLists:=showCompletionInArgumentLists)

                state.Workspace.GlobalOptions.SetGlobalOption(CompletionOptionsStorage.ForceExpandedCompletionIndexCreation, True)
                state.Workspace.GlobalOptions.SetGlobalOption(CompletionOptionsStorage.ShowItemsFromUnimportedNamespaces, LanguageNames.CSharp, True)

                Dim expectedText = $"
using CC;

namespace CC
{{
    public static class DD
    {{
        public static int ToInt(this AA a) => 1;
    }}
}}
public class AA
{{
    private static void CC()
    {{
        AA a = new AA();
        var value = a.ToInt(){commitChar}
    }}
}}"
                state.SendTypeChars("To")
                state.SendSelectCompletionItem("ToInt")
                state.SendTypeChars(commitChar)
                Assert.Equal(expectedText, state.GetDocumentText())
            End Using
        End Sub

        <WpfTheory, CombinatorialData>
        Public Async Function TestCompleteParenthesisForTypeImportCompletionProvider(showCompletionInArgumentLists As Boolean, <CombinatorialValues(";"c, "."c)> commitChar As Char) As Task
            Using state = TestStateFactory.CreateCSharpTestState(
            <Document>
namespace CC
{
    public class Bar
    {
    }
}
public class AA
{
    private static void CC()
    {
        var a = new $$
    }
}</Document>,
                showCompletionInArgumentLists:=showCompletionInArgumentLists)
                state.Workspace.GlobalOptions.SetGlobalOption(CompletionOptionsStorage.ForceExpandedCompletionIndexCreation, True)
                state.Workspace.GlobalOptions.SetGlobalOption(CompletionOptionsStorage.ShowItemsFromUnimportedNamespaces, LanguageNames.CSharp, True)

                Await state.SendInvokeCompletionListAndWaitForUiRenderAsync()

                ' Make sure expander is selected
                Await state.SetCompletionItemExpanderStateAndWaitForUiRenderAsync(isSelected:=True)

                Dim expectedText = $"
using CC;

namespace CC
{{
    public class Bar
    {{
    }}
}}
public class AA
{{
    private static void CC()
    {{
        var a = new Bar(){commitChar}
    }}
}}"
                state.SendTypeChars("Ba")
                state.SendSelectCompletionItem("Bar")
                state.SendTypeChars(commitChar)
                Assert.Equal(expectedText, state.GetDocumentText())
            End Using
        End Function

        <WpfTheory, CombinatorialData>
        Public Async Function TestCompleteParenthesisForTypeImportCompletionProviderUnderNonObjectCreationContext(showCompletionInArgumentLists As Boolean, <CombinatorialValues(";"c, "."c)> commitChar As Char) As Task
            Using state = TestStateFactory.CreateCSharpTestState(
            <Document>
namespace CC
{
    public class Bar
    {
    }
}
public class AA
{
    private static void CC()
    {
        $$
    }
}</Document>,
                showCompletionInArgumentLists:=showCompletionInArgumentLists)

                state.Workspace.GlobalOptions.SetGlobalOption(CompletionOptionsStorage.ForceExpandedCompletionIndexCreation, True)
                state.Workspace.GlobalOptions.SetGlobalOption(CompletionOptionsStorage.ShowItemsFromUnimportedNamespaces, LanguageNames.CSharp, True)

                Await state.SendInvokeCompletionListAndWaitForUiRenderAsync()

                ' Make sure expander is selected
                Await state.SetCompletionItemExpanderStateAndWaitForUiRenderAsync(isSelected:=True)

                Dim expectedText = $"
using CC;

namespace CC
{{
    public class Bar
    {{
    }}
}}
public class AA
{{
    private static void CC()
    {{
        Bar{commitChar}
    }}
}}"
                state.SendTypeChars("Ba")
                state.SendSelectCompletionItem("Bar")
                state.SendTypeChars(commitChar)
                Assert.Equal(expectedText, state.GetDocumentText())
            End Using
        End Function

        <WpfTheory, CombinatorialData>
        Public Async Function TestTypeImportCompletionAfterScoped(showCompletionInArgumentLists As Boolean) As Task
            Using state = TestStateFactory.CreateCSharpTestState(
            <Document>
namespace MyNamespace
{
    public ref struct MyRefStruct { }
}

namespace Test
{
    class Program
    {
        public static void Main()
        {
            scoped $$
        }
    }
}
</Document>,
                showCompletionInArgumentLists:=showCompletionInArgumentLists)

                state.Workspace.GlobalOptions.SetGlobalOption(CompletionOptionsStorage.ForceExpandedCompletionIndexCreation, True)
                state.Workspace.GlobalOptions.SetGlobalOption(CompletionOptionsStorage.ShowItemsFromUnimportedNamespaces, LanguageNames.CSharp, True)

                state.SendInvokeCompletionList()
                Await state.WaitForAsynchronousOperationsAsync()
                Await state.WaitForUIRenderedAsync()

                ' Make sure expander is selected
                Await state.SetCompletionItemExpanderStateAndWaitForUiRenderAsync(isSelected:=True)

                Dim expectedText = "
using MyNamespace;

namespace MyNamespace
{
    public ref struct MyRefStruct { }
}

namespace Test
{
    class Program
    {
        public static void Main()
        {
            scoped MyRefStruct 
        }
    }
}
"
                state.SendTypeChars("MyR")
                state.SendSelectCompletionItem("MyRefStruct")
                state.SendTypeChars(" ")
                Assert.Equal(expectedText, state.GetDocumentText())
                Await state.AssertLineTextAroundCaret(expectedTextBeforeCaret:="            scoped MyRefStruct ", expectedTextAfterCaret:="")
            End Using
        End Function

        <WpfTheory, CombinatorialData>
        Public Async Function TestTypeImportCompletionAfterScopedInTopLevel(showCompletionInArgumentLists As Boolean) As Task
            Using state = TestStateFactory.CreateCSharpTestState(
            <Document>
scoped $$

namespace MyNamespace
{
    public ref struct MyRefStruct { }
}
</Document>,
                showCompletionInArgumentLists:=showCompletionInArgumentLists)

                state.Workspace.GlobalOptions.SetGlobalOption(CompletionOptionsStorage.ForceExpandedCompletionIndexCreation, True)
                state.Workspace.GlobalOptions.SetGlobalOption(CompletionOptionsStorage.ShowItemsFromUnimportedNamespaces, LanguageNames.CSharp, True)

                state.SendInvokeCompletionList()
                Await state.WaitForAsynchronousOperationsAsync()
                Await state.WaitForUIRenderedAsync()

                ' Make sure expander is selected
                Await state.SetCompletionItemExpanderStateAndWaitForUiRenderAsync(isSelected:=True)

                Dim expectedText = "
using MyNamespace;

scoped MyRefStruct 

namespace MyNamespace
{
    public ref struct MyRefStruct { }
}
"
                state.SendTypeChars("MyR")
                state.SendSelectCompletionItem("MyRefStruct")
                state.SendTypeChars(" ")
                Assert.Equal(expectedText, state.GetDocumentText())
                Await state.AssertLineTextAroundCaret(expectedTextBeforeCaret:="scoped MyRefStruct ", expectedTextAfterCaret:="")
            End Using
        End Function

        <WpfTheory, CombinatorialData>
        Public Async Function TestCompleteParenthesisForMethodUnderNameofContext(showCompletionInArgumentLists As Boolean) As Task
            Using state = TestStateFactory.CreateCSharpTestState(
            <Document>
public class AA
{
    private static void CC()
    {
        var x = nameof($$)
    }
}</Document>,
                showCompletionInArgumentLists:=showCompletionInArgumentLists)

                state.Workspace.GlobalOptions.SetGlobalOption(CompletionOptionsStorage.ForceExpandedCompletionIndexCreation, True)
                state.Workspace.GlobalOptions.SetGlobalOption(CompletionOptionsStorage.ShowItemsFromUnimportedNamespaces, LanguageNames.CSharp, True)

                Await state.SendInvokeCompletionListAndWaitForUiRenderAsync()

                Await state.SetCompletionItemExpanderStateAndWaitForUiRenderAsync(isSelected:=True)

                Dim expectedText = "
public class AA
{
    private static void CC()
    {
        var x = nameof(CC);
    }
}"
                state.SendTypeChars("CC")
                state.SendSelectCompletionItem("CC")
                state.SendTypeChars(";")
                Assert.Equal(expectedText, state.GetDocumentText())
            End Using
        End Function

        <WpfTheory, CombinatorialData>
        Public Async Function TestCompleteParenthesisForGenericMethodUnderNameofContext(showCompletionInArgumentLists As Boolean) As Task
            Using state = TestStateFactory.CreateCSharpTestState(
            <Document>
using System;
public class AA
{
    private static void CC()
    {
        var x = nameof($$)
    }

    private static T GetSomething&lt;T&gt;() => (T)Activator.GetInstance(typeof(T));
}</Document>,
                showCompletionInArgumentLists:=showCompletionInArgumentLists)

                state.Workspace.GlobalOptions.SetGlobalOption(CompletionOptionsStorage.ForceExpandedCompletionIndexCreation, True)
                state.Workspace.GlobalOptions.SetGlobalOption(CompletionOptionsStorage.ShowItemsFromUnimportedNamespaces, LanguageNames.CSharp, True)

                Await state.SendInvokeCompletionListAndWaitForUiRenderAsync()

                Await state.SetCompletionItemExpanderStateAndWaitForUiRenderAsync(isSelected:=True)

                Dim expectedText = "
using System;
public class AA
{
    private static void CC()
    {
        var x = nameof(GetSomething);
    }

    private static T GetSomething<T>() => (T)Activator.GetInstance(typeof(T));
}"
                state.SendTypeChars("Get")
                state.SendSelectCompletionItem("GetSomething<>")
                state.SendTypeChars(";")
                Assert.Equal(expectedText, state.GetDocumentText())
            End Using
        End Function

        <WpfTheory, CombinatorialData>
        Public Async Function TestCompleteParenthesisForFullMethodUnderNameofContext(showCompletionInArgumentLists As Boolean) As Task
            Using state = TestStateFactory.CreateCSharpTestState(
            <Document>
public class AA
{
    private static void CC()
    {
        var x = nameof($$)
    }
}
namespace Bar1
{
    public class Bar2
    {
        public void Bar3() { }
    }
}</Document>,
                showCompletionInArgumentLists:=showCompletionInArgumentLists)

                state.Workspace.GlobalOptions.SetGlobalOption(CompletionOptionsStorage.ForceExpandedCompletionIndexCreation, True)
                state.Workspace.GlobalOptions.SetGlobalOption(CompletionOptionsStorage.ShowItemsFromUnimportedNamespaces, LanguageNames.CSharp, True)

                Await state.SendInvokeCompletionListAndWaitForUiRenderAsync()

                Await state.SetCompletionItemExpanderStateAndWaitForUiRenderAsync(isSelected:=True)

                Dim expectedText = "
public class AA
{
    private static void CC()
    {
        var x = nameof(Bar1.Bar2.Bar3);
    }
}
namespace Bar1
{
    public class Bar2
    {
        public void Bar3() { }
    }
}"
                state.SendTypeChars("Bar1.Bar2.Ba")
                state.SendSelectCompletionItem("Bar3")
                state.SendTypeChars(";")
                Assert.Equal(expectedText, state.GetDocumentText())
            End Using
        End Function

        <WpfTheory, CombinatorialData>
        Public Async Function TestCompleteParenthesisForFunctionPointer(showCompletionInArgumentLists As Boolean) As Task
            Using state = TestStateFactory.CreateCSharpTestState(
            <Document>
using System;
public unsafe class AA
{
    private static void CC()
    {
        delegate*&lt;void&gt; p = $$
    }

    public static void Bar() {}
}</Document>,
                showCompletionInArgumentLists:=showCompletionInArgumentLists)

                state.Workspace.GlobalOptions.SetGlobalOption(CompletionOptionsStorage.ForceExpandedCompletionIndexCreation, True)
                state.Workspace.GlobalOptions.SetGlobalOption(CompletionOptionsStorage.ShowItemsFromUnimportedNamespaces, LanguageNames.CSharp, True)

                Await state.SendInvokeCompletionListAndWaitForUiRenderAsync()

                Await state.SetCompletionItemExpanderStateAndWaitForUiRenderAsync(isSelected:=True)

                Dim expectedText = "
using System;
public unsafe class AA
{
    private static void CC()
    {
        delegate*<void> p = Bar;
    }

    public static void Bar() {}
}"
                state.SendTypeChars("Ba")
                state.SendSelectCompletionItem("Bar")
                state.SendTypeChars(";")
                Assert.Equal(expectedText, state.GetDocumentText())
            End Using
        End Function

        <WpfTheory, CombinatorialData>
        Public Async Function CompletionInPreprocessorIf(showCompletionInArgumentLists As Boolean) As Task
            Using state = TestStateFactory.CreateTestStateFromWorkspace(
                    <Workspace>
                        <Project Language="C#" CommonReferences="true" PreprocessorSymbols="Goo,Bar,Baz">
                            <Document>
#if $$
                            </Document>
                        </Project>
                    </Workspace>,
                              showCompletionInArgumentLists:=showCompletionInArgumentLists)

                state.SendInvokeCompletionList()
                Await state.AssertCompletionItemsContainAll({"Goo", "Bar", "Baz", "true", "false"})
                state.SendTypeChars("Go")
                state.SendTab()
                Await state.AssertNoCompletionSession()
                Assert.Contains("#if Goo", state.GetLineTextFromCaretPosition(), StringComparison.Ordinal)
            End Using
        End Function

        <WpfTheory, CombinatorialData>
        Public Async Function CompletionInPreprocessorElif(showCompletionInArgumentLists As Boolean) As Task
            Using state = TestStateFactory.CreateTestStateFromWorkspace(
                    <Workspace>
                        <Project Language="C#" CommonReferences="true" PreprocessorSymbols="Goo,Bar,Baz">
                            <Document>
#if false
#elif $$
                            </Document>
                        </Project>
                    </Workspace>,
                              showCompletionInArgumentLists:=showCompletionInArgumentLists)

                state.SendInvokeCompletionList()
                Await state.AssertCompletionItemsContainAll({"Goo", "Bar", "Baz", "true", "false"})
                state.SendTypeChars("Go")
                state.SendTab()
                Await state.AssertNoCompletionSession()
                Assert.Contains("#elif Goo", state.GetLineTextFromCaretPosition(), StringComparison.Ordinal)
            End Using
        End Function

        <WpfTheory, CombinatorialData>
        Public Async Function CompletionNotInPreprocessorElse(showCompletionInArgumentLists As Boolean) As Task
            Using state = TestStateFactory.CreateTestStateFromWorkspace(
                    <Workspace>
                        <Project Language="C#" CommonReferences="true" PreprocessorSymbols="Goo,Bar,Baz">
                            <Document>
#if false
#elif false
#else $$
                            </Document>
                        </Project>
                    </Workspace>,
                              showCompletionInArgumentLists:=showCompletionInArgumentLists)

                state.SendInvokeCompletionList()
                Await state.AssertNoCompletionSession()
            End Using
        End Function

        <WpfTheory, CombinatorialData>
        Public Async Function CompletionInPreprocessorParenthesized(showCompletionInArgumentLists As Boolean) As Task
            Using state = TestStateFactory.CreateTestStateFromWorkspace(
                    <Workspace>
                        <Project Language="C#" CommonReferences="true" PreprocessorSymbols="Goo,Bar,Baz">
                            <Document>
#if ($$
                            </Document>
                        </Project>
                    </Workspace>,
                              showCompletionInArgumentLists:=showCompletionInArgumentLists)

                state.SendInvokeCompletionList()
                Await state.AssertCompletionItemsContainAll({"Goo", "Bar", "Baz", "true", "false"})
                state.SendTypeChars("Go")
                state.SendTab()
                Await state.AssertNoCompletionSession()
                Assert.Contains("#if (Goo", state.GetLineTextFromCaretPosition(), StringComparison.Ordinal)
            End Using
        End Function

        <WpfTheory, CombinatorialData>
        Public Async Function CompletionInPreprocessorNot(showCompletionInArgumentLists As Boolean) As Task
            Using state = TestStateFactory.CreateTestStateFromWorkspace(
                    <Workspace>
                        <Project Language="C#" CommonReferences="true" PreprocessorSymbols="Goo,Bar,Baz">
                            <Document>
#if !$$
                            </Document>
                        </Project>
                    </Workspace>,
                              showCompletionInArgumentLists:=showCompletionInArgumentLists)

                state.SendInvokeCompletionList()
                Await state.AssertCompletionItemsContainAll({"Goo", "Bar", "Baz", "true", "false"})
                state.SendTypeChars("Go")
                state.SendTab()
                Await state.AssertNoCompletionSession()
                Assert.Contains("#if !Goo", state.GetLineTextFromCaretPosition(), StringComparison.Ordinal)
            End Using
        End Function

        <WpfTheory, CombinatorialData>
        Public Async Function CompletionInPreprocessorAnd(showCompletionInArgumentLists As Boolean) As Task
            Using state = TestStateFactory.CreateTestStateFromWorkspace(
                    <Workspace>
                        <Project Language="C#" CommonReferences="true" PreprocessorSymbols="Goo,Bar,Baz">
                            <Document>
#if true &amp;&amp; $$
                            </Document>
                        </Project>
                    </Workspace>,
                              showCompletionInArgumentLists:=showCompletionInArgumentLists)

                state.SendInvokeCompletionList()
                Await state.AssertCompletionItemsContainAll({"Goo", "Bar", "Baz", "true", "false"})
                state.SendTypeChars("Go")
                state.SendTab()
                Await state.AssertNoCompletionSession()
                Assert.Contains("#if true && Goo", state.GetLineTextFromCaretPosition(), StringComparison.Ordinal)
            End Using
        End Function

        <WpfTheory, CombinatorialData>
        Public Async Function CompletionInPreprocessorOr(showCompletionInArgumentLists As Boolean) As Task
            Using state = TestStateFactory.CreateTestStateFromWorkspace(
                    <Workspace>
                        <Project Language="C#" CommonReferences="true" PreprocessorSymbols="Goo,Bar,Baz">
                            <Document>
#if true || $$
                            </Document>
                        </Project>
                    </Workspace>,
                              showCompletionInArgumentLists:=showCompletionInArgumentLists)

                state.SendInvokeCompletionList()
                Await state.AssertCompletionItemsContainAll({"Goo", "Bar", "Baz", "true", "false"})
                state.SendTypeChars("Go")
                state.SendTab()
                Await state.AssertNoCompletionSession()
                Assert.Contains("#if true || Goo", state.GetLineTextFromCaretPosition(), StringComparison.Ordinal)
            End Using
        End Function

        <WpfTheory, CombinatorialData>
        Public Async Function CompletionInPreprocessorCasingDifference(showCompletionInArgumentLists As Boolean) As Task
            Using state = TestStateFactory.CreateTestStateFromWorkspace(
                    <Workspace>
                        <Project Language="C#" CommonReferences="true" PreprocessorSymbols="Goo,Bar,BAR,Baz">
                            <Document>
#if $$
                            </Document>
                        </Project>
                    </Workspace>,
                              showCompletionInArgumentLists:=showCompletionInArgumentLists)

                state.SendInvokeCompletionList()
                Await state.AssertCompletionItemsContainAll({"Goo", "Bar", "BAR", "Baz", "true", "false"})
                state.SendTypeChars("Go")
                state.SendTab()
                Await state.AssertNoCompletionSession()
                Assert.Contains("#if Goo", state.GetLineTextFromCaretPosition(), StringComparison.Ordinal)
            End Using
        End Function

        <WpfFact>
        <WorkItem("https://github.com/dotnet/roslyn/issues/63922")>
        <WorkItem("https://github.com/dotnet/roslyn/issues/55546")>
        Public Async Function DoNotSelectMatchPriorityDeprioritizeAndBetterCaseSensitiveWithOnlyLowercaseTyped() As Task
            Using state = TestStateFactory.CreateCSharpTestState(
            <Document>
using System;
public static class Ext
{
    public static bool Should(this int x) => false;
}
public class AA
{
    private static void CC(int x)
    {
        var y = x.$$
    }
}</Document>)
                Await state.SendInvokeCompletionListAndWaitForUiRenderAsync()
                Await state.SendTypeCharsAndWaitForUiRenderAsync("sh")

                ' "(short)" item has a MatchPriority of "Deprioritize", so we don't want to select it over regular item "Should"
                ' even if it matches with filter text better in term of case-sensitivity.
                Await state.AssertSelectedCompletionItem("Should")
                Await state.AssertCompletionItemsContain(Function(item)
                                                             Return item.GetEntireDisplayText() = "(short)"
                                                         End Function)
            End Using
        End Function

        <WpfFact>
        <WorkItem("https://github.com/dotnet/roslyn/issues/55546")>
        <WorkItem("https://github.com/dotnet/roslyn/issues/63922")>
        Public Async Function PreferBestMatchPriorityAndCaseSensitiveOverPreselect() As Task
            Using state = TestStateFactory.CreateCSharpTestState(
            <Document>
public class AA
{
    private static void CC()
    {
        $$
    }
}</Document>,
                extraExportedTypes:={GetType(TestMatchPriorityCompletionProvider)}.ToList())

                Dim completionService = state.Workspace.Services.GetLanguageServices(LanguageNames.CSharp).GetRequiredService(Of CompletionService)()
                Dim provider = completionService.GetTestAccessor().GetImportedAndBuiltInProviders(ImmutableHashSet(Of String).Empty).OfType(Of TestMatchPriorityCompletionProvider)().Single()

                provider.AddItems(New(displayText As String, matchPriority As Integer)() {
                                  ("item1", MatchPriority.Default - 1),
                                  ("item2", MatchPriority.Default + 1),
                                  ("item3", MatchPriority.Default),
                                  ("Item4", MatchPriority.Preselect)})

                Await state.SendInvokeCompletionListAndWaitForUiRenderAsync()
                Await state.SendTypeCharsAndWaitForUiRenderAsync("item")

                ' always prefer case-sensitive match of highest priority, even in the presence of item with MatchPriority.Preselect
                Await state.AssertSelectedCompletionItem("item2")
            End Using
        End Function

        <WpfTheory, CombinatorialData>
        <WorkItem("https://github.com/dotnet/roslyn/issues/55546")>
        <WorkItem("https://github.com/dotnet/roslyn/issues/63922")>
        Public Async Function PreferBestCaseSensitiveWithUppercaseTyped(uppercaseItemIsDeprioritize As Boolean) As Task
            Using state = TestStateFactory.CreateCSharpTestState(
            <Document>
public class AA
{
    private static void CC()
    {
        $$
    }
}</Document>,
                extraExportedTypes:={GetType(TestMatchPriorityCompletionProvider)}.ToList())

                Dim completionService = state.Workspace.Services.GetLanguageServices(LanguageNames.CSharp).GetRequiredService(Of CompletionService)()
                Dim provider = completionService.GetTestAccessor().GetImportedAndBuiltInProviders(ImmutableHashSet(Of String).Empty).OfType(Of TestMatchPriorityCompletionProvider)().Single()

                provider.AddItems(New(displayText As String, matchPriority As Integer)() {
                                  ("item1", MatchPriority.Preselect),
                                  ("item2", MatchPriority.Default + 1),
                                  ("Item3", If(uppercaseItemIsDeprioritize, MatchPriority.Deprioritize, MatchPriority.Default - 1))})

                Await state.SendInvokeCompletionListAndWaitForUiRenderAsync()
                Await state.SendTypeCharsAndWaitForUiRenderAsync("Item")

                ' regardless of priority, if any uppercase letter is typed, ensure we prefer casing over match priority (including Preselect items) if uppercase is typed
                ' even if item with best matched casing has MatchPriority.Deprioritize
                Await state.AssertSelectedCompletionItem("Item3")
            End Using
        End Function

        <PartNotDiscoverable>
        <[Shared], ExportCompletionProvider(NameOf(TestMatchPriorityCompletionProvider), LanguageNames.CSharp)>
        Private Class TestMatchPriorityCompletionProvider
            Inherits CompletionProvider

            Public Property Items As ImmutableArray(Of CompletionItem)

            <ImportingConstructor>
            <Obsolete(MefConstruction.ImportingConstructorMessage, True)>
            Public Sub New()
            End Sub

            Public Sub AddItems(items As (displayText As String, matchPriority As Integer)())
                Dim builder = ArrayBuilder(Of CompletionItem).GetInstance(items.Length)
                For Each item In items
                    builder.Add(CompletionItem.Create(displayText:=item.displayText, rules:=CompletionItemRules.Default.WithMatchPriority(item.matchPriority)))
                Next
                Me.Items = builder.ToImmutableAndFree()
            End Sub

            ' All lowercase items have lower MatchPriority than uppercase item, except one with equal value.
            Public Overrides Function ProvideCompletionsAsync(context As CompletionContext) As Task
                context.AddItems(Items)
                Return Task.CompletedTask
            End Function

            Public Overrides Function ShouldTriggerCompletion(text As SourceText, caretPosition As Integer, trigger As CompletionTrigger, options As OptionSet) As Boolean
                Return True
            End Function
        End Class

        <WpfFact>
        <WorkItem("https://github.com/dotnet/roslyn/issues/63922")>
        Public Async Function DoNotSelectItemWithHigherMatchPriorityButWorseCaseSensitivity() As Task
            Using state = TestStateFactory.CreateCSharpTestState(
            <Document>
using System;
public class AA
{
    public void F(object node)
    {
        var Node = (string)nod$$
    }
}</Document>)

                Await state.SendInvokeCompletionListAndWaitForUiRenderAsync()

                ' test prefix match
                Await state.AssertSelectedCompletionItem("node", isHardSelected:=True)
                Await state.AssertCompletionItemsContain("Node", "")

                Await state.SendTypeCharsAndWaitForUiRenderAsync("e")

                ' test complete match
                Await state.AssertSelectedCompletionItem("node", isHardSelected:=True)
                Await state.AssertCompletionItemsContain("Node", "")
            End Using
        End Function

        <WpfTheory, CombinatorialData>
        Public Async Function TestSuggestionModeWithDeletionTrigger(showCompletionInArgumentLists As Boolean) As Task
            Using state = TestStateFactory.CreateCSharpTestState(
                           <Document><![CDATA[
using System.Collections.Generic;
using System.Linq;

class C
{
    public static void Baz(List<int> list)
    {
        var xml = 0;
        list.FirstOrDefault(xx$$)
    }
}]]></Document>,
                           showCompletionInArgumentLists:=showCompletionInArgumentLists)

                state.Workspace.GlobalOptions.SetGlobalOption(CompletionOptionsStorage.TriggerOnDeletion, LanguageNames.CSharp, True)

                state.SendBackspace()
                Await state.AssertSelectedCompletionItem("xml", isSoftSelected:=True).ConfigureAwait(True)
            End Using
        End Function

        ' Simulates a situation where IntelliCode provides items not included into the Rolsyn original list.
        ' We want to ignore these items in CommitIfUnique.
        ' This situation should not happen. Tests with this provider were added to cover protective scenarios.
        <ExportCompletionProvider(NameOf(IntelliCodeMockWeirdProvider), LanguageNames.CSharp)>
        <[Shared]>
        <PartNotDiscoverable>
        Private Class IntelliCodeMockWeirdProvider
            Inherits IntelliCodeMockProvider

            <ImportingConstructor>
            <Obsolete(MefConstruction.ImportingConstructorMessage, True)>
            Public Sub New()
                MyBase.New()
            End Sub

            Public Overrides Async Function ProvideCompletionsAsync(context As CompletionContext) As Task
                Await MyBase.ProvideCompletionsAsync(context).ConfigureAwait(False)
                context.AddItem(CompletionItem.Create(displayText:="★ Length2", filterText:="Length"))
            End Function
        End Class

        <WorkItem("https://github.com/dotnet/roslyn/issues/49813")>
        <WpfTheory, CombinatorialData>
        Public Async Function TestCaseSensitiveMatchWithLowerMatchPriority(showCompletionInArgumentLists As Boolean) As Task
            ' PreselectionProvider will provide an item "★ length" with filter text "length",
            ' which is a case-insentive match to typed text "Length", but with higher match priority.
            ' In this case, we need to make sure the case-sensitive match "Length" is selected.
            Using state = TestStateFactory.CreateCSharpTestState(
                              <Document>
struct Range
{
    public (int Offset, int Length) GetOffsetAndLength(int length) => (0, 0);
}

class Repro
{
    public int Length { get; }

    public void Test(Range x)
    {
        var (offset, length) = x.GetOffsetAndLength(Length$$);
    }
}
                              </Document>,
                              extraExportedTypes:={GetType(PreselectionProvider)}.ToList(),
                              showCompletionInArgumentLists:=showCompletionInArgumentLists)

                state.Workspace.GlobalOptions.SetGlobalOption(CompletionOptionsStorage.TriggerOnDeletion, LanguageNames.CSharp, True)

                state.SendInvokeCompletionList()
                Await state.AssertCompletionItemsContainAll({"★ length", "length", "Length"})
                Await state.AssertSelectedCompletionItem("Length", isHardSelected:=True)
                state.SendEscape()
                Await state.AssertNoCompletionSession()

                state.SendBackspace()
                Await state.AssertCompletionSession()
                Await state.AssertCompletionItemsContainAll({"★ length", "length", "Length"})
                Await state.AssertSelectedCompletionItem("Length", isHardSelected:=True)
            End Using
        End Function

        <WpfTheory, CombinatorialData>
        Public Async Function CompletionInListPattern(showCompletionInArgumentLists As Boolean) As Task
            Using state = TestStateFactory.CreateCSharpTestState(
                <Document>
public class C
{
    const int Constant = 1;
    void M(C c)
    {
        _ = c is$$
    }
}
                </Document>,
                showCompletionInArgumentLists:=showCompletionInArgumentLists, languageVersion:=LanguageVersion.CSharp12)

                state.SendTypeChars(" [ Co")
                Await state.AssertSelectedCompletionItem(displayText:="Constant", isHardSelected:=True)

                state.SendTab()
                state.SendTypeChars(", Co")
                Await state.AssertSelectedCompletionItem(displayText:="Constant", isHardSelected:=True)

                state.SendTab()
                state.SendTypeChars(", ni")
                Await state.AssertSelectedCompletionItem(displayText:="nint", isHardSelected:=True)

                state.SendTab()
                state.SendTypeChars(", no")
                Await state.AssertSelectedCompletionItem(displayText:="not", isHardSelected:=True)

                state.SendTab()
                state.SendTypeChars(" 1, va")
                Await state.AssertSelectedCompletionItem(displayText:="var", isHardSelected:=True)

                state.SendTab()
                state.SendTypeChars(" x ]")
                Await state.AssertNoCompletionSession()
                Assert.Contains("c is [ Constant, Constant, nint, not 1, var x ]", state.GetLineTextFromCaretPosition(), StringComparison.Ordinal)
            End Using
        End Function

        <WpfTheory, CombinatorialData>
        Public Async Function CompletionInSlicePattern(showCompletionInArgumentLists As Boolean) As Task
            Using state = TestStateFactory.CreateCSharpTestState(
                <Document>
public class RestType
{
    public int IntProperty { get; set; }
}
public class C
{
    public int Length => 0;
    public int this[int i] => 0;
    public RestType Slice(int i, int j) => null;

    void M(C c)
    {
        _ = c is [ $$ ]
    }
}
                </Document>,
                showCompletionInArgumentLists:=showCompletionInArgumentLists, languageVersion:=LanguageVersion.CSharp12)

                state.SendTypeChars("..")
                Await state.AssertNoCompletionSession()

                state.SendInvokeCompletionList()
                Await state.AssertSelectedCompletionItem(displayText:="async", isHardSelected:=False)

                state.SendTypeChars("{ ")
                Await state.AssertSelectedCompletionItem(displayText:="IntProperty", isHardSelected:=False)

                state.SendTypeChars("IP")
                Await state.AssertSelectedCompletionItem(displayText:="IntProperty", isHardSelected:=True)

                state.SendTab()
                state.SendTypeChars(": 1")
                Await state.AssertNoCompletionSession()
                Assert.Contains("c is [ ..{ IntProperty: 1 ]", state.GetLineTextFromCaretPosition(), StringComparison.Ordinal)
            End Using
        End Function

        <WpfTheory, CombinatorialData>
        Public Async Function CompletionInSlicePattern_VarKeyword(showCompletionInArgumentLists As Boolean) As Task
            Using state = TestStateFactory.CreateCSharpTestState(
                <Document>
public class C
{
    public int Length => 0;
    public int this[int i] => 0;
    public C Slice(int i, int j) => null;

    void M(C c)
    {
        _ = c is [$$]
    }
}
                </Document>,
                showCompletionInArgumentLists:=showCompletionInArgumentLists, languageVersion:=LanguageVersion.CSharp12)

                state.SendTypeChars(".. va")
                Await state.AssertSelectedCompletionItem(displayText:="var", isHardSelected:=True)

                state.SendTab()
                state.SendTypeChars(" x")
                Await state.AssertNoCompletionSession()
                Assert.Contains("c is [.. var x]", state.GetLineTextFromCaretPosition(), StringComparison.Ordinal)
            End Using
        End Function

        <WpfTheory, CombinatorialData>
        Public Async Function CompletionInSlicePattern_NullKeyword(showCompletionInArgumentLists As Boolean) As Task
            Using state = TestStateFactory.CreateCSharpTestState(
                <Document>
public class RestType
{
}
public class C
{
    public int Length => 0;
    public int this[int i] => 0;
    public RestType Slice(int i, int j) => null;

    void M(C c)
    {
        _ = c is [ 0, $$ ]
    }
}
                </Document>,
                showCompletionInArgumentLists:=showCompletionInArgumentLists, languageVersion:=LanguageVersion.CSharp12)

                state.SendTypeChars("..")
                Await state.AssertNoCompletionSession()

                state.SendInvokeCompletionList()
                Await state.AssertSelectedCompletionItem(displayText:="async", isHardSelected:=False)

                state.SendTypeChars("nu")
                Await state.AssertSelectedCompletionItem(displayText:="null", isHardSelected:=True)

                state.SendTab()
                Await state.AssertNoCompletionSession()
                Assert.Contains("c is [ 0, ..null ]", state.GetLineTextFromCaretPosition(), StringComparison.Ordinal)
            End Using
        End Function

        <WpfTheory, CombinatorialData>
        Public Async Function CompletionInRawStringLiteralInterpolation_SingleLine(showCompletionInArgumentLists As Boolean) As Task
            Using state = TestStateFactory.CreateCSharpTestState(
                <Document>
class C
{
	void M(int y)
	{
        var s = $"""""{$$}""""";
    }        
}
                </Document>,
                showCompletionInArgumentLists:=showCompletionInArgumentLists, languageVersion:=LanguageVersion.CSharp12)

                state.SendTypeChars("ne")
                Await state.AssertSelectedCompletionItem(displayText:="new", isHardSelected:=True)
            End Using
        End Function

        <WpfTheory, CombinatorialData>
        Public Async Function CompletionInRawStringLiteralInterpolation_SingleLine_MultiBrace(showCompletionInArgumentLists As Boolean) As Task
            Using state = TestStateFactory.CreateCSharpTestState(
                <Document>
class C
{
	void M(int y)
	{
        var s = ${|#0:|}$"""""{{$$}}""""";
    }        
}
                </Document>,
                showCompletionInArgumentLists:=showCompletionInArgumentLists, languageVersion:=LanguageVersion.CSharp12)

                state.SendTypeChars("ne")
                Await state.AssertSelectedCompletionItem(displayText:="new", isHardSelected:=True)
            End Using
        End Function

        <WpfTheory, CombinatorialData>
        Public Async Function CompletionInRawStringLiteralInterpolation_SingleLine_Partial(showCompletionInArgumentLists As Boolean) As Task
            Using state = TestStateFactory.CreateCSharpTestState(
                <Document>
class C
{
	void M(int y)
	{
        var s = $"""""{$$
    }        
}
                </Document>,
                showCompletionInArgumentLists:=showCompletionInArgumentLists, languageVersion:=LanguageVersion.CSharp12)

                state.SendTypeChars("ne")
                Await state.AssertSelectedCompletionItem(displayText:="new", isHardSelected:=True)
            End Using
        End Function

        <WpfTheory, CombinatorialData>
        Public Async Function CompletionInRawStringLiteralInterpolation_MultiLine(showCompletionInArgumentLists As Boolean) As Task
            Using state = TestStateFactory.CreateCSharpTestState(
                <Document>
class C
{
	void M(int y)
	{
        var s = $"""""
        {$$}
        """"";
    }        
}
                </Document>,
                showCompletionInArgumentLists:=showCompletionInArgumentLists, languageVersion:=LanguageVersion.CSharp12)

                state.SendTypeChars("ne")
                Await state.AssertSelectedCompletionItem(displayText:="new", isHardSelected:=True)
            End Using
        End Function

        <WpfTheory, CombinatorialData>
        Public Async Function CompletionInRawStringLiteralInterpolation_MultiLine_MultiBrace(showCompletionInArgumentLists As Boolean) As Task
            Using state = TestStateFactory.CreateCSharpTestState(
                <Document>
class C
{
	void M(int y)
	{
        var s = ${|#0:|}$"""""
        {{$$}}
        """"";
    }        
}
                </Document>,
                showCompletionInArgumentLists:=showCompletionInArgumentLists, languageVersion:=LanguageVersion.CSharp12)

                state.SendTypeChars("ne")
                Await state.AssertSelectedCompletionItem(displayText:="new", isHardSelected:=True)
            End Using
        End Function

        <WpfTheory, CombinatorialData>
        Public Async Function CompletionInRawStringLiteralInterpolation_MultiLine_Partial(showCompletionInArgumentLists As Boolean) As Task
            Using state = TestStateFactory.CreateCSharpTestState(
                <Document>
class C
{
	void M(int y)
	{
        var s = $"""""
        {$$
    }        
}
                </Document>,
                showCompletionInArgumentLists:=showCompletionInArgumentLists, languageVersion:=LanguageVersion.CSharp12)

                state.SendTypeChars("ne")
                Await state.AssertSelectedCompletionItem(displayText:="new", isHardSelected:=True)
            End Using
        End Function

        <WpfTheory, CombinatorialData>
        <Trait(Traits.Feature, Traits.Features.Completion)>
        Public Async Function CompletionForLambdaDefaultParameters_01(showCompletionInArgumentLists As Boolean) As Task
            Using state = TestStateFactory.CreateCSharpTestState(
                <Document>
class C
{
    void M()
    {
        (int x = $$
    }
}
                </Document>,
                showCompletionInArgumentLists:=showCompletionInArgumentLists, languageVersion:=LanguageVersion.CSharp12)

                state.SendTypeChars("int.M")
                Await state.AssertSelectedCompletionItem(displayText:="MaxValue")
            End Using
        End Function

        <WpfTheory, CombinatorialData>
        <Trait(Traits.Feature, Traits.Features.Completion)>
        Public Async Function CompletionForLambdaDefaultParameters_01_AferParameter(showCompletionInArgumentLists As Boolean) As Task
            Using state = TestStateFactory.CreateCSharpTestState(
                <Document>
class C
{
    void M()
    {
        (int y, int x = $$
    }
}
                </Document>,
                showCompletionInArgumentLists:=showCompletionInArgumentLists, languageVersion:=LanguageVersion.CSharp12)

                state.SendTypeChars("int.M")
                Await state.AssertSelectedCompletionItem(displayText:="MaxValue")
            End Using
        End Function

        <WpfTheory, CombinatorialData>
        <Trait(Traits.Feature, Traits.Features.Completion)>
        Public Async Function CompletionForLambdaDefaultParameters_01_AferOptionalParameter(showCompletionInArgumentLists As Boolean) As Task
            Using state = TestStateFactory.CreateCSharpTestState(
                <Document>
class C
{
    void M()
    {
        (int y = 1, int x = $$
    }
}
                </Document>,
                showCompletionInArgumentLists:=showCompletionInArgumentLists, languageVersion:=LanguageVersion.CSharp12)

                state.SendTypeChars("int.M")
                Await state.AssertSelectedCompletionItem(displayText:="MaxValue")
            End Using
        End Function

        <WpfTheory, CombinatorialData>
        <Trait(Traits.Feature, Traits.Features.Completion)>
        Public Async Function CompletionForLambdaDefaultParameters_02(showCompletionInArgumentLists As Boolean) As Task
            Using state = TestStateFactory.CreateCSharpTestState(
                <Document>
class C
{
    const int myConst = 100;
    void M()
    {
        (int x = $$) => x;
    }
}
                </Document>,
                showCompletionInArgumentLists:=showCompletionInArgumentLists, languageVersion:=LanguageVersion.CSharp12)
                state.SendTypeChars("my")
                Await state.AssertCompletionItemsContain("myConst", "")
            End Using
        End Function

        <WpfTheory, CombinatorialData>
        <Trait(Traits.Feature, Traits.Features.Completion)>
        Public Async Function CompletionForLambdaDefaultParameters_02_AferParameter(showCompletionInArgumentLists As Boolean) As Task
            Using state = TestStateFactory.CreateCSharpTestState(
                <Document>
class C
{
    const int myConst = 100;
    void M()
    {
        (int y, int x = $$) => x;
    }
}
                </Document>,
                showCompletionInArgumentLists:=showCompletionInArgumentLists, languageVersion:=LanguageVersion.CSharp12)
                state.SendTypeChars("my")
                Await state.AssertCompletionItemsContain("myConst", "")
            End Using
        End Function

        <WpfTheory, CombinatorialData>
        <Trait(Traits.Feature, Traits.Features.Completion)>
        Public Async Function CompletionForLambdaDefaultParameters_02_AferOptionalParameter(showCompletionInArgumentLists As Boolean) As Task
            Using state = TestStateFactory.CreateCSharpTestState(
                <Document>
class C
{
    const int myConst = 100;
    void M()
    {
        (int y = 1, int x = $$) => x;
    }
}
                </Document>,
                showCompletionInArgumentLists:=showCompletionInArgumentLists, languageVersion:=LanguageVersion.CSharp12)
                state.SendTypeChars("my")
                Await state.AssertCompletionItemsContain("myConst", "")
            End Using
        End Function

        <WpfTheory, CombinatorialData>
        <Trait(Traits.Feature, Traits.Features.Completion)>
        Public Async Function CompletionForLambdaDefaultParameters_02_BeforeParameter(showCompletionInArgumentLists As Boolean) As Task
            Using state = TestStateFactory.CreateCSharpTestState(
                <Document>
class C
{
    const int myConst = 100;
    void M()
    {
        (int x = $$, int y) => x;
    }
}
                </Document>,
                showCompletionInArgumentLists:=showCompletionInArgumentLists, languageVersion:=LanguageVersion.CSharp12)
                state.SendTypeChars("my")
                Await state.AssertCompletionItemsContain("myConst", "")
            End Using
        End Function

        <WpfTheory, CombinatorialData>
        <Trait(Traits.Feature, Traits.Features.Completion)>
        Public Async Function CompletionForLambdaDefaultParameters_02_BeforeOptionalParameter(showCompletionInArgumentLists As Boolean) As Task
            Using state = TestStateFactory.CreateCSharpTestState(
                <Document>
class C
{
    const int myConst = 100;
    void M()
    {
        (int x = $$, int y = 1) => x;
    }
}
                </Document>,
                showCompletionInArgumentLists:=showCompletionInArgumentLists, languageVersion:=LanguageVersion.CSharp12)
                state.SendTypeChars("my")
                Await state.AssertCompletionItemsContain("myConst", "")
            End Using
        End Function

        <WpfTheory, CombinatorialData>
        <Trait(Traits.Feature, Traits.Features.Completion)>
        Public Async Function CompletionForLambdaParamsArray(showCompletionInArgumentLists As Boolean) As Task
            Using state = TestStateFactory.CreateCSharpTestState(
                <Document>
class pType { }
class C
{
    void M()
    {
        string pLocal = "p";
        var lam = ($$
    }
}
                </Document>,
                showCompletionInArgumentLists:=showCompletionInArgumentLists, languageVersion:=LanguageVersion.CSharp12)

                state.SendTypeChars("p")
                Await state.AssertSelectedCompletionItem(displayText:="params")
                Await state.AssertCompletionItemsContainAll("pType", "pLocal")
            End Using
        End Function

        <WpfTheory, CombinatorialData>
        <Trait(Traits.Feature, Traits.Features.Completion)>
        Public Async Function CompletionForLambdaParamsArray_BeforeParameter(showCompletionInArgumentLists As Boolean) As Task
            Using state = TestStateFactory.CreateCSharpTestState(
                <Document>
class pType { }
class C
{
    void M()
    {
        string pLocal = "p";
        var lam = ($$ int[] xs) => { };
    }
}
                </Document>,
                showCompletionInArgumentLists:=showCompletionInArgumentLists, languageVersion:=LanguageVersion.CSharp12)

                state.SendTypeChars("p")
                Await state.AssertSelectedCompletionItem(displayText:="params")
                Await state.AssertCompletionItemsContainAll("pType", "pLocal")
            End Using
        End Function

        <WpfTheory, CombinatorialData>
        <Trait(Traits.Feature, Traits.Features.Completion)>
        Public Async Function CompletionForLambdaParamsArray_AfterParameter(showCompletionInArgumentLists As Boolean) As Task
            Using state = TestStateFactory.CreateCSharpTestState(
                <Document>
class pType { }
class C
{
    void M()
    {
        string pLocal = "p";
        var lam = (int x, $$
    }
}
                </Document>,
                showCompletionInArgumentLists:=showCompletionInArgumentLists, languageVersion:=LanguageVersion.CSharp12)

                state.SendTypeChars("p")
                Await state.AssertSelectedCompletionItem(displayText:="params")
                Await state.AssertCompletionItemsContainAll("pType", "pLocal")
            End Using
        End Function

        <WpfTheory, CombinatorialData>
        <Trait(Traits.Feature, Traits.Features.Completion)>
        Public Async Function CompletionForLambdaParamsArray_AfterOptionalParameter(showCompletionInArgumentLists As Boolean) As Task
            Using state = TestStateFactory.CreateCSharpTestState(
                <Document>
class pType { }
class C
{
    void M()
    {
        string pLocal = "p";
        var lam = (int x = 1, $$) => { };
    }
}
                </Document>,
                showCompletionInArgumentLists:=showCompletionInArgumentLists, languageVersion:=LanguageVersion.CSharp12)

                state.SendTypeChars("p")
                Await state.AssertSelectedCompletionItem(displayText:="params")
                Await state.AssertCompletionItemsContainAll("pType")
                Await state.AssertCompletionItemsDoNotContainAny("pLocal")
            End Using
        End Function

        ' Simulate the situation that some provider (e.g. IntelliCode) provides items with higher match priority that only match case-insensitively.
        <ExportCompletionProvider(NameOf(PreselectionProvider), LanguageNames.CSharp)>
        <[Shared]>
        <PartNotDiscoverable>
        Private Class PreselectionProvider
            Inherits CommonCompletionProvider

            <ImportingConstructor>
            <Obsolete(MefConstruction.ImportingConstructorMessage, True)>
            Public Sub New()
            End Sub

            Friend Overrides ReadOnly Property Language As String
                Get
                    Return LanguageNames.CSharp
                End Get
            End Property

            Public Overrides Function ProvideCompletionsAsync(context As CompletionContext) As Task
                Dim rules = CompletionItemRules.Default.WithSelectionBehavior(CompletionItemSelectionBehavior.HardSelection).WithMatchPriority(MatchPriority.Preselect)
                context.AddItem(CompletionItem.Create(displayText:="★ length", filterText:="length", rules:=rules))
                Return Task.CompletedTask
            End Function

            Public Overrides Function IsInsertionTrigger(text As SourceText, characterPosition As Integer, options As CompletionOptions) As Boolean
                Return True
            End Function
        End Class

        <WorkItem("https://github.com/dotnet/roslyn/issues/53712")>
        <WpfTheory, CombinatorialData>
        Public Async Function TestNotifyCommittingItemCompletionProvider(showCompletionInArgumentLists As Boolean) As Task
            Using state = TestStateFactory.CreateCSharpTestState(
                              <Document>
class C
{
    public void M()
    {
        ItemFromNotifyCommittingItemCompletion$$
    }
}
                              </Document>,
                              extraExportedTypes:={GetType(NotifyCommittingItemCompletionProvider)}.ToList(),
                              showCompletionInArgumentLists:=showCompletionInArgumentLists)

                Dim completionService = state.Workspace.Services.GetLanguageServices(LanguageNames.CSharp).GetRequiredService(Of CompletionService)()
                Dim notifyProvider As NotifyCommittingItemCompletionProvider = completionService.GetTestAccessor().GetImportedAndBuiltInProviders(ImmutableHashSet(Of String).Empty).OfType(Of NotifyCommittingItemCompletionProvider)().Single()
                notifyProvider.Reset()

                state.SendInvokeCompletionList()
                Await state.AssertCompletionItemsContain(NotifyCommittingItemCompletionProvider.DisplayText, "")
                Await state.AssertSelectedCompletionItem(NotifyCommittingItemCompletionProvider.DisplayText, isHardSelected:=True)

                state.SendTab()
                Await state.AssertNoCompletionSession()
                Assert.Contains(NotifyCommittingItemCompletionProvider.DisplayText, state.GetLineTextFromCaretPosition(), StringComparison.Ordinal)

                Await notifyProvider.Checkpoint.Task
                Assert.False(notifyProvider.CalledOnMainThread)
            End Using
        End Function

        <ExportCompletionProvider(NameOf(NotifyCommittingItemCompletionProvider), LanguageNames.CSharp)>
        <[Shared]>
        <PartNotDiscoverable>
        Private Class NotifyCommittingItemCompletionProvider
            Inherits CommonCompletionProvider
            Implements INotifyCommittingItemCompletionProvider

            Private ReadOnly _threadingContext As IThreadingContext
            Public Const DisplayText As String = "ItemFromNotifyCommittingItemCompletionProvider"

            Public Checkpoint As Checkpoint = New Checkpoint()
            Public CalledOnMainThread As Boolean?

            Public Sub Reset()
                Checkpoint = New Checkpoint()
                CalledOnMainThread = Nothing
            End Sub

            <ImportingConstructor>
            <Obsolete(MefConstruction.ImportingConstructorMessage, True)>
            Public Sub New(threadingContext As IThreadingContext)
                _threadingContext = threadingContext
            End Sub

            Friend Overrides ReadOnly Property Language As String
                Get
                    Return LanguageNames.CSharp
                End Get
            End Property

            Public Overrides Function ProvideCompletionsAsync(context As CompletionContext) As Task
                context.AddItem(CompletionItem.Create(displayText:=DisplayText, filterText:=DisplayText))
                Return Task.CompletedTask
            End Function

            Public Overrides Function IsInsertionTrigger(text As SourceText, characterPosition As Integer, options As CompletionOptions) As Boolean
                Return True
            End Function

#Disable Warning IDE0060 ' Remove unused parameter
            Public Function NotifyCommittingItemAsync(document As Document, item As CompletionItem, commitKey As Char?, cancellationToken As CancellationToken) As Task Implements INotifyCommittingItemCompletionProvider.NotifyCommittingItemAsync
#Enable Warning IDE0060 ' Remove unused parameter

                CalledOnMainThread = _threadingContext.HasMainThread AndAlso _threadingContext.JoinableTaskContext.IsOnMainThread

                Checkpoint.Release()
                Return Task.CompletedTask
            End Function
        End Class

        <WpfFact, Trait(Traits.Feature, Traits.Features.Completion)>
        Public Async Function TestNonBlockingExpandCompletionViaTyping() As Task
            Using state = TestStateFactory.CreateCSharpTestState(
                              <Document>
                                  using $$
                              </Document>,
                              extraExportedTypes:={GetType(TestProvider)}.ToList())

                Dim workspace = state.Workspace

                Dim globalOptions = workspace.GetService(Of IGlobalOptionService)
                globalOptions.SetGlobalOption(CompletionViewOptionsStorage.BlockForCompletionItems, LanguageNames.CSharp, True)
                state.Workspace.GlobalOptions.SetGlobalOption(CompletionOptionsStorage.ShowItemsFromUnimportedNamespaces, LanguageNames.CSharp, True)

                state.TextView.Options.SetOptionValue(DefaultOptions.ResponsiveCompletionOptionId, True)

                Dim completionService = workspace.Services.GetLanguageServices(LanguageNames.CSharp).GetRequiredService(Of CompletionService)()
                Dim provider = completionService.GetTestAccessor().GetImportedAndBuiltInProviders(ImmutableHashSet(Of String).Empty).OfType(Of TestProvider)().Single()

                ' completion list shouldn't have expand item until we release the checkpoint
                Await state.SendTypeCharsAndWaitForUiRenderAsync("TestUnimp")
                Await state.AssertCompletionItemsDoNotContainAny("TestUnimportedItem")

                Dim session = Await state.GetCompletionSession()
                Dim sessionData = CompletionSessionData.GetOrCreateSessionData(session)
                Dim expandTask = sessionData.ExpandedItemsTask

                Assert.NotNull(expandTask)
                Assert.False(expandTask.IsCompleted)

                ' following up by typing a few more characters each triggers an list update
                Await state.SendTypeCharsAndWaitForUiRenderAsync("o")
                Await state.AssertCompletionItemsDoNotContainAny("TestUnimportedItem")
                Assert.False(expandTask.IsCompleted)

                Await state.SendTypeCharsAndWaitForUiRenderAsync("r")
                Await state.AssertCompletionItemsDoNotContainAny("TestUnimportedItem")
                Assert.False(expandTask.IsCompleted)
                state.AssertCompletionItemExpander(isAvailable:=True, isSelected:=False)

                provider.Checkpoint.Release()
                Await expandTask

                ' OK, now the expand task is completed,  but we shouldn't have expand item
                ' until a refresh is triggered
                Await state.AssertCompletionItemsDoNotContainAny("TestUnimportedItem")
                Assert.True(expandTask.IsCompleted)

                Await state.SendTypeCharsAndWaitForUiRenderAsync("t")
                Await state.AssertCompletionItemsContain("TestUnimportedItem", "")
                Await state.AssertSelectedCompletionItem("TestUnimportedItem", inlineDescription:="Test.Name.Spaces")
                state.AssertCompletionItemExpander(isAvailable:=True, isSelected:=True)
            End Using
        End Function

        <WpfFact, Trait(Traits.Feature, Traits.Features.Completion)>
        Public Async Function TestNonBlockingExpandCompletionViaExpander() As Task
            Using state = TestStateFactory.CreateCSharpTestState(
                              <Document>
                                  using $$
                              </Document>,
                              extraExportedTypes:={GetType(TestProvider)}.ToList())

                Dim workspace = state.Workspace

                Dim globalOptions = workspace.GetService(Of IGlobalOptionService)
                globalOptions.SetGlobalOption(CompletionViewOptionsStorage.BlockForCompletionItems, LanguageNames.CSharp, True)
                state.Workspace.GlobalOptions.SetGlobalOption(CompletionOptionsStorage.ShowItemsFromUnimportedNamespaces, LanguageNames.CSharp, True)

                state.TextView.Options.SetOptionValue(DefaultOptions.ResponsiveCompletionOptionId, True)

                Dim completionService = workspace.Services.GetLanguageServices(LanguageNames.CSharp).GetRequiredService(Of CompletionService)()
                Dim provider = completionService.GetTestAccessor().GetImportedAndBuiltInProviders(ImmutableHashSet(Of String).Empty).OfType(Of TestProvider)().Single()

                ' completion list shouldn't have expand item until we release the checkpoint
                state.SendTypeChars("TestUnimp")
                Await state.AssertCompletionItemsDoNotContainAny("TestUnimportedItem")

                Dim session = Await state.GetCompletionSession()
                Dim sessionData = CompletionSessionData.GetOrCreateSessionData(session)
                Dim expandTask = sessionData.ExpandedItemsTask

                Assert.NotNull(expandTask)
                Assert.False(expandTask.IsCompleted)

                ' following up by typing more characters each triggers an list update
                Await state.SendTypeCharsAndWaitForUiRenderAsync("o")
                Await state.AssertCompletionItemsDoNotContainAny("TestUnimportedItem")
                state.AssertCompletionItemExpander(isAvailable:=True, isSelected:=False)
                Assert.False(expandTask.IsCompleted)

                provider.Checkpoint.Release()
                Await expandTask

                ' OK, now the expand task is completed,  but we shouldn't have expand item
                ' until a refresh is triggered
                Await state.AssertCompletionItemsDoNotContainAny("TestUnimportedItem")
                Assert.True(expandTask.IsCompleted)

                ' trigger update by using expander
                Await state.SetCompletionItemExpanderStateAndWaitForUiRenderAsync(isSelected:=True)

                state.AssertCompletionItemExpander(isAvailable:=True, isSelected:=True)
                Await state.AssertCompletionItemsContain("TestUnimportedItem", "")
                Await state.AssertSelectedCompletionItem("TestUnimportedItem", inlineDescription:="Test.Name.Spaces")
            End Using
        End Function

        <WpfFact, Trait(Traits.Feature, Traits.Features.Completion)>
        Public Async Function TestNonBlockingExpandCompletionDoesNotChangeItemOrder() As Task
            Using state = TestStateFactory.CreateCSharpTestState(
                              <Document>
                                  Test$$
                              </Document>,
                              extraExportedTypes:={GetType(TestProvider)}.ToList())

                Dim workspace = state.Workspace

                Dim globalOptions = workspace.GetService(Of IGlobalOptionService)
                globalOptions.SetGlobalOption(CompletionViewOptionsStorage.BlockForCompletionItems, LanguageNames.CSharp, True)
                state.Workspace.GlobalOptions.SetGlobalOption(CompletionOptionsStorage.ShowItemsFromUnimportedNamespaces, LanguageNames.CSharp, True)
                state.Workspace.GlobalOptions.SetGlobalOption(CompletionOptionsStorage.ForceExpandedCompletionIndexCreation, True)

                state.TextView.Options.SetOptionValue(DefaultOptions.ResponsiveCompletionOptionId, True)

                Dim completionService = workspace.Services.GetLanguageServices(LanguageNames.CSharp).GetRequiredService(Of CompletionService)()
                Dim provider = completionService.GetTestAccessor().GetImportedAndBuiltInProviders(ImmutableHashSet(Of String).Empty).OfType(Of TestProvider)().Single()

                ' First we enable delay for expand item, and trigger completion with test provider blocked
                ' this would ensure completion list don't have expand item until we release the checkpoint
                state.SendInvokeCompletionList()
                Await state.AssertCompletionItemsDoNotContainAny("TestUnimportedItem")

                Dim session = Await state.GetCompletionSession()
                Dim sessionData = CompletionSessionData.GetOrCreateSessionData(session)
                Dim expandTask = sessionData.ExpandedItemsTask

                Assert.NotNull(expandTask)
                Assert.False(expandTask.IsCompleted)

                provider.Checkpoint.Release()
                Await expandTask

                ' Now delayed expand item task is completed, following up by typing and delete a character to trigger
                ' update so the list would contains all items
                Await state.SendTypeCharsAndWaitForUiRenderAsync("U")
                Await state.AssertCompletionItemsContain("TestUnimportedItem", "")
                state.AssertCompletionItemExpander(isAvailable:=True, isSelected:=True)

                Dim uiRender = state.WaitForUIRenderedAsync()
                state.SendBackspace()
                Await uiRender

                ' Get the full list from session where delay happened
                Dim list1 = state.GetCompletionItems()

                state.SendEscape()
                Await state.AssertNoCompletionSession()

                ' Now disable expand item delay, so initial trigger should contain full list
                state.TextView.Options.SetOptionValue(DefaultOptions.ResponsiveCompletionOptionId, False)

                state.SendInvokeCompletionList()
                Await state.AssertCompletionItemsContain("TestUnimportedItem", "")

                ' Get the full list from session where delay didn't happen
                Dim list2 = state.GetCompletionItems()
                Assert.Equal(list1.Count, list2.Count)

                ' Two list of items should be identical in order.
                For i As Integer = 0 To list1.Count - 1
                    Dim item1 = list1(i)
                    Dim item2 = list2(i)
                    Assert.Equal(item1, item2)
                Next

            End Using
        End Function

        <WpfTheory, CombinatorialData>
        <WorkItem("https://dev.azure.com/devdiv/DevDiv/_workitems/edit/58890")>
        Public Async Function TestComparisionOperatorsInPatternMatchingCompletion(
            showCompletionInArgumentLists As Boolean,
            <CombinatorialValues("", ">", ">=", "<", "<=")> comparisonOperator As String) As Task
            Using state = TestStateFactory.CreateCSharpTestState(
                  <Document>
class Class
{
    int Prop { get; set; }
    int OtherProp { get; set; }
    public void M()
    {
        Prop is <%= comparisonOperator %> $$
    }
}</Document>,
                  showCompletionInArgumentLists:=showCompletionInArgumentLists)

                Await state.AssertNoCompletionSession()
                state.SendTypeChars("O")
                Await state.AssertSelectedCompletionItem(displayText:="OtherProp", isHardSelected:=True)
            End Using
        End Function

        <WpfTheory, CombinatorialData>
        <WorkItem("https://dev.azure.com/devdiv/DevDiv/_workitems/edit/58890")>
        Public Async Function TestComparisionOperatorsInPatternMatchingCompletion_01(
            showCompletionInArgumentLists As Boolean,
            <CombinatorialValues("", ">", ">=", "<", "<=")> comparisonOperator As String) As Task
            Using state = TestStateFactory.CreateCSharpTestState(
                  <Document>
class Class
{
    int Prop { get; set; }
    int OtherProp { get; set; }
    public void M()
    {
        Prop is > 2 and <%= comparisonOperator %> $$
    }
}</Document>,
                  showCompletionInArgumentLists:=showCompletionInArgumentLists)

                Await state.AssertNoCompletionSession()
                state.SendTypeChars("O")
                Await state.AssertSelectedCompletionItem(displayText:="OtherProp", isHardSelected:=True)
            End Using
        End Function

        <WpfTheory>
        <InlineData("string", "string")>
        <InlineData("string", "String")>
        <InlineData("String", "string")>
        <InlineData("String", "String")>
        Public Async Function TestSpecialTypeKeywordSelection(first As String, second As String) As Task
            Using state = TestStateFactory.CreateCSharpTestState(
                  <Document>
using System;
class Class
{
    public void M()
    {
        $$
    }
}</Document>)

                ' filter text decides selection when no type can be inferred.
                state.SendTypeChars(first)
                Await state.AssertCompletionItemsContainAll(first, second)
                Await state.AssertSelectedCompletionItem(displayText:=first, isHardSelected:=True)
                state.SendTab()

                state.SendTypeChars(" x =")

                ' We should let what user has typed to dictate whether to select keyword or type form, even when we can infer the type.
                state.SendTypeChars(second.Substring(0, 3))
                Await state.AssertCompletionItemsContainAll(first, second)
                Await state.AssertSelectedCompletionItem(displayText:=second, isHardSelected:=True)
            End Using
        End Function

        <ExportCompletionProvider(NameOf(TestProvider), LanguageNames.CSharp)>
        <[Shared]>
        <PartNotDiscoverable>
        Private Class TestProvider
            Inherits CommonCompletionProvider

            Public Checkpoint As Checkpoint = New Checkpoint()

            <ImportingConstructor>
            <Obsolete(MefConstruction.ImportingConstructorMessage, True)>
            Public Sub New()
            End Sub

            Public Overrides Async Function ProvideCompletionsAsync(context As CompletionContext) As Task
                Await Checkpoint.Task.ConfigureAwait(False)
                Dim item = ImportCompletionItem.Create("TestUnimportedItem", 0, "Test.Name.Spaces", Glyph.ClassPublic, "", CompletionItemFlags.CachedAndExpanded, Nothing)
                context.AddItem(item)
            End Function

            Public Overrides Function IsInsertionTrigger(text As SourceText, characterPosition As Integer, options As CompletionOptions) As Boolean
                Return True
            End Function

            Friend Overrides ReadOnly Property IsExpandItemProvider As Boolean
                Get
                    Return True
                End Get
            End Property

            Friend Overrides ReadOnly Property Language As String
                Get
                    Return LanguageNames.CSharp
                End Get
            End Property
        End Class

        <WpfFact>
        Public Async Function NamespaceFromMetadataWithoutVisibleMembersShouldBeExcluded() As Task
            Using state = TestStateFactory.CreateTestStateFromWorkspace(
<Workspace>
    <Project Language="C#" CommonReferences="true" AssemblyName="Project1">
        <Document FilePath="SourceDocument">
namespace NS
{
    public class C
    {
        public void M()
        {
            $$
        }
    }
}
        </Document>
        <MetadataReferenceFromSource Language="C#" CommonReferences="true" IncludeXmlDocComments="true" DocumentationMode="Diagnose">
            <Document FilePath="ReferencedDocument">
namespace ReferencedNamespace1
{
    internal class InternalClass {}
}

namespace ReferencedNamespace2
{
    public class PublicClass {}
}
            </Document>
        </MetadataReferenceFromSource>
    </Project>
</Workspace>)
                state.SendInvokeCompletionList()
                Await state.AssertCompletionItemsContain("ReferencedNamespace2", "")
                Await state.AssertCompletionItemsDoNotContainAny({"ReferencedNamespace1"})
            End Using
        End Function

        <WpfFact>
        Public Async Function TestAdditionalFilterTexts() As Task
            Using state = TestStateFactory.CreateCSharpTestState(
                              <Document>
class MyClass
{
    public void MyMethod()
    {
        $$
    }
}
                              </Document>,
                              extraExportedTypes:={GetType(ItemWithAdditionalFilterTextsProvider)}.ToList())

                state.SendTypeChars(" ")
                Await state.AssertCompletionItemsContainAll("Consolation", "Add code that write to console", "Add code that write line to console")

                ' "c" Matches all 3 item's FilterText, so select "Add code that write line to console" which was sorted alphabetically ahead of others
                state.SendTypeChars("c")
                Await state.AssertCompletionItemsContainAll("Add code that write to console", "Add code that write line to console", "Consolation")
                Await state.AssertSelectedCompletionItem("Add code that write line to console", isHardSelected:=True)

                ' "cwl" only matches FilterText of "Add code that write line to console"
                state.SendTypeChars("wl")
                Await state.AssertCompletionItemsDoNotContainAny("Consolation", "Add code that write to console")
                Await state.AssertSelectedCompletionItem("Add code that write line to console", isHardSelected:=True)

                ' "consol" matches FilterText of "Consolation" and AdditionalFilterTexts of other 2 items, and the pattern match scores are same (prefix)
                ' but we select "Consolation" becaseu we prefer FilterText match over AdditionalFilterTexts match
                state.SendBackspaces("wl".Length)
                state.SendTypeChars("onsol")
                Await state.AssertCompletionItemsContainAll("Consolation", "Add code that write to console", "Add code that write line to console")
                Await state.AssertSelectedCompletionItem("Consolation", isHardSelected:=True)

                ' "consola"
                state.SendTypeChars("a")
                Await state.AssertCompletionItemsContain("Consolation", "")
                Await state.AssertCompletionItemsDoNotContainAny("Add code that write to console", "Add code that write line to console")
                Await state.AssertSelectedCompletionItem("Consolation", isHardSelected:=True)

                ' "console" is perfect match for "Add code that write to console" and "Add code that write line to console" (both of AdditionalFilterTexts)
                ' so we select "Add code that write line to console", which was sorted higher alphabetically
                state.SendBackspace()
                state.SendTypeChars("e")
                Await state.AssertCompletionItemsContainAll("Add code that write to console", "Add code that write line to console")
                Await state.AssertCompletionItemsDoNotContainAny("Consolation")
                Await state.AssertSelectedCompletionItem("Add code that write line to console", isHardSelected:=True)

                ' "write" is a perfect match for "Add code that write to console" and prefix match for "Add code that write line to console" (both of AdditionalFilterTexts)
                ' so we select "Add code that write to console"
                state.SendBackspaces("console".Length)
                state.SendTypeChars("write")
                Await state.AssertCompletionItemsContainAll("Add code that write to console", "Add code that write line to console")
                Await state.AssertCompletionItemsDoNotContainAny("Consolation")
                Await state.AssertSelectedCompletionItem("Add code that write to console", isHardSelected:=True)

                ' "writel"
                state.SendTypeChars("l")
                Await state.AssertCompletionItemsDoNotContainAny("Add code that write to console", "Consolation")
                Await state.AssertSelectedCompletionItem("Add code that write line to console", isHardSelected:=True)
            End Using
        End Function

        <ExportCompletionProvider(NameOf(ItemWithAdditionalFilterTextsProvider), LanguageNames.CSharp)>
        <[Shared]>
        <PartNotDiscoverable>
        Private Class ItemWithAdditionalFilterTextsProvider
            Inherits CompletionProvider

            <ImportingConstructor>
            <Obsolete(MefConstruction.ImportingConstructorMessage, True)>
            Public Sub New()
            End Sub

            Public Overrides Function ProvideCompletionsAsync(context As CompletionContext) As Task
                context.AddItem(CompletionItem.Create(displayText:="Consolation"))
                context.AddItem(CompletionItem.Create(displayText:="Add code that write to console", filterText:="cw").WithAdditionalFilterTexts(ImmutableArray.Create("Console", "Write")))
                context.AddItem(CompletionItem.Create(displayText:="Add code that write line to console", filterText:="cwl").WithAdditionalFilterTexts(ImmutableArray.Create("Console", "WriteLine")))
                Return Task.CompletedTask
            End Function

            Public Overrides Function ShouldTriggerCompletion(text As SourceText, caretPosition As Integer, trigger As CompletionTrigger, options As OptionSet) As Boolean
                Return True
            End Function

            Public Overrides Function GetChangeAsync(document As Document, item As CompletionItem, commitKey As Char?, cancellationToken As CancellationToken) As Task(Of CompletionChange)
                Throw New NotImplementedException()
            End Function
        End Class

        <WpfFact>
        Public Async Function TestSortingOfSameNamedCompletionItems() As Task
            Using state = TestStateFactory.CreateCSharpTestState(
                              <Document>
class MyClass
{
    public void MyMethod()
    {
        $$
    }
}
                              </Document>)

                state.Workspace.GlobalOptions.SetGlobalOption(CompletionOptionsStorage.ShowNewSnippetExperienceUserOption, LanguageNames.CSharp, True)
                state.SendTypeChars("if")
                Await state.AssertSelectedCompletionItem(displayText:="if", inlineDescription:=Nothing, isHardSelected:=True)
                state.SendDownKey()
                Await state.AssertSelectedCompletionItem(displayText:="if", description:="if statement" & vbCrLf & "Code snippet for 'if statement'", inlineDescription:="if statement", isHardSelected:=True)
            End Using
        End Function

        <WpfTheory, CombinatorialData>
        Public Async Function HardSelectBreakAfterYieldIfNoYieldType(hasYieldType As Boolean) As Task
            Dim yieldDeclaration = If(hasYieldType, "public class yield{}", String.Empty)

            Using state = TestStateFactory.CreateCSharpTestState(
                <Document>
namespace NS
{
     <%= yieldDeclaration %>

    class C
    {
        public static void M()
        {
            yield bre$$
        }
    }
}
                </Document>)

                state.SendInvokeCompletionList()
                Await state.AssertSelectedCompletionItem(displayText:="break", isHardSelected:=Not hasYieldType)

            End Using
        End Function

        <WpfTheory, CombinatorialData>
        Public Async Function HardSelectReturnAfterYieldIfNoYieldType(hasYieldType As Boolean) As Task
            Dim yieldDeclaration = If(hasYieldType, "public class yield{}", String.Empty)
            Using state = TestStateFactory.CreateCSharpTestState(
                <Document>
namespace NS
{
     <%= yieldDeclaration %>

    class C
    {
        public static void M()
        {
            yield ret$$
        }
    }
}
                </Document>)

                state.SendInvokeCompletionList()
                Await state.AssertSelectedCompletionItem(displayText:="return", isHardSelected:=Not hasYieldType)

            End Using
        End Function

        <WpfFact>
        <Trait(Traits.Feature, Traits.Features.Completion)>
        Public Async Function TestDeclarationNameSuggestionDoNotCrash() As Task
            Using state = TestStateFactory.CreateCSharpTestState(
                              <Document>
using System;
class MyClass
{
    public void MyMethod()
    {
        ArgumentException $$
    }
}
                              </Document>)

                state.Workspace.GlobalOptions.SetGlobalOption(CompletionOptionsStorage.ShowNewSnippetExperienceUserOption, LanguageNames.CSharp, False)
                state.SendInvokeCompletionList()
                ' We should still work normally w/o pythia recommender
                Await state.AssertCompletionItemsContainAll("argumentException", "exception")
            End Using
        End Function

        <WpfFact>
        <Trait(Traits.Feature, Traits.Features.Completion)>
        Public Async Function TestDeclarationNameSuggestionWithPythiaRecommender() As Task
            Using state = TestStateFactory.CreateCSharpTestState(
                              <Document>
using System;
class MyClass
{
    public void MyMethod()
    {
        ArgumentException $$
    }
}
                              </Document>,
                              extraExportedTypes:={GetType(TestPythiaDeclarationNameRecommenderImplmentation)}.ToList())

                state.Workspace.GlobalOptions.SetGlobalOption(CompletionOptionsStorage.ShowNewSnippetExperienceUserOption, LanguageNames.CSharp, False)

                state.SendInvokeCompletionList()
                Dim computedItems = (Await state.GetCompletionSession()).GetComputedItems(CancellationToken.None)

                Assert.NotNull(computedItems.SuggestionItem)

                Dim firstItem = computedItems.Items.First()
                Assert.Equal("PythiaRecommendName", firstItem.DisplayText)
                Assert.True({"PythiaRecommendName", "argumentException", "exception"}.All(Function(v) computedItems.Items.Any(Function(i) i.DisplayText = v)))
            End Using
        End Function

        <Export(GetType(IPythiaDeclarationNameRecommenderImplementation))>
        <[Shared]>
        <PartNotDiscoverable>
        Private Class TestPythiaDeclarationNameRecommenderImplmentation
            Implements IPythiaDeclarationNameRecommenderImplementation

            <ImportingConstructor>
            <Obsolete(MefConstruction.ImportingConstructorMessage, True)>
            Public Sub New()
            End Sub

            Public Function ProvideRecommendationsAsync(context As PythiaDeclarationNameContext, cancellationToken As CancellationToken) As Task(Of ImmutableArray(Of String)) Implements IPythiaDeclarationNameRecommenderImplementation.ProvideRecommendationsAsync
                Dim result = ImmutableArray.Create("PythiaRecommendName")
                Return Task.FromResult(result)
            End Function
        End Class

        <WpfFact, WorkItem("https://github.com/dotnet/roslyn/issues/40393")>
        Public Async Function TestAfterUsingStatement1() As Task
            Using state = TestStateFactory.CreateCSharpTestState(
                <Document>
namespace NS
{
    class C
    {
        public static void M()
        {
            using $$
        }
    }
}
                </Document>)

                state.SendInvokeCompletionList()
                Await state.AssertCompletionItemsContain(displayText:="System", displayTextSuffix:="")
            End Using
        End Function

        <WpfFact, WorkItem("https://github.com/dotnet/roslyn/issues/40393")>
        Public Async Function TestAfterUsingStatement2() As Task
            Using state = TestStateFactory.CreateCSharpTestState(
                <Document>
namespace NS
{
    class C
    {
        public static void M()
        {
            using Sys$$
        }
    }
}
                </Document>)

                state.SendInvokeCompletionList()
                Await state.AssertCompletionItemsContain(displayText:="System", displayTextSuffix:="")
            End Using
        End Function

        <WpfFact, WorkItem("https://github.com/dotnet/roslyn/issues/64531")>
        Public Async Function AttributeCompletionNoColonsIfAlreadyPresent() As Task
            Using state = TestStateFactory.CreateCSharpTestState(
                <Document>
using System;
class TestAttribute : Attribute
{
    public string Text { get; set; }
}
 
[Test($$ = )]
class Goo
{
}
                </Document>)

                state.SendTypeChars("Tex")
                Await state.AssertSelectedCompletionItem("Text", displayTextSuffix:="")

                state.SendTab()
                Await state.WaitForAsynchronousOperationsAsync()
                state.AssertMatchesTextStartingAtLine(7, "[Test(Text = )]")
            End Using
        End Function

        <WpfFact, WorkItem("https://github.com/dotnet/roslyn/issues/64531")>
        Public Async Function AttributeCompletionNoEqualsIfAlreadyPresent() As Task
            Using state = TestStateFactory.CreateCSharpTestState(
                <Document>
using System;
class TestAttribute : Attribute
{
    public TestAttribute(int argument = 42)
    { }
}
[Test($$:)]
class Goo
{ }
                </Document>)

                state.SendTypeChars("argum")
                Await state.AssertSelectedCompletionItem("argument", displayTextSuffix:="")

                state.SendTab()
                Await state.WaitForAsynchronousOperationsAsync()
                state.AssertMatchesTextStartingAtLine(7, "[Test(argument:)]")
            End Using
        End Function

        <WpfFact, WorkItem("https://github.com/dotnet/roslyn/issues/39689")>
        Public Async Function TestFilteringOfExtensionMethodsWithConstraints1() As Task
            Using state = TestStateFactory.CreateCSharpTestState(
                <Document>
using System;

public interface ISomeInterface&lt;T&gt;
{
}

public static class Extensions
{       
    public static bool SomeExtMethod&lt;T1, T2&gt;(this T1 builder, T2 x)
        where T1 : ISomeInterface&lt;T2&gt;
    {
        return true;
    }
}
public class Bar
{
    void M(string[] s)
    {
        s.$$
    }
}
                </Document>)

                state.SendInvokeCompletionList()
                Await state.AssertCompletionItemsDoNotContainAny("SomeExtMethod")
            End Using
        End Function

        <WpfFact, WorkItem("https://github.com/dotnet/roslyn/issues/39689")>
        Public Async Function TestFilteringOfExtensionMethodsWithConstraints2() As Task
            Using state = TestStateFactory.CreateCSharpTestState(
                <Document>
using System;

public interface ISomeInterface&lt;T&gt;
{
}

public static class Extensions
{       
    public static bool SomeExtMethod&lt;T1, T2&gt;(this T1 builder, T2 x)
        where T1 : ISomeInterface&lt;T2&gt;
    {
        return true;
    }
}
public class Bar : ISomeInterface&lt;int&gt;
{
    void M(Bar s)
    {
        s.$$
    }
}
                </Document>)

                state.SendInvokeCompletionList()
                Await state.AssertCompletionItemsContain("SomeExtMethod", displayTextSuffix:="<>")
            End Using
        End Function

        <WpfFact, WorkItem("https://github.com/dotnet/roslyn/issues/39689")>
        Public Async Function TestFilteringOfExtensionMethodsWithConstraints3() As Task
            Using state = TestStateFactory.CreateCSharpTestState(
                <Document>
using System;

public interface ISomeInterface&lt;T&gt;
{
}

public static class Extensions
{       
    public static bool SomeExtMethod&lt;T1, T2&gt;(this T1 builder, T2 x)
        where T1 : ISomeInterface&lt;T2&gt;
    {
        return true;
    }
}
public class Bar&lt;T&gt; : ISomeInterface&lt;T&gt;
{
    void M(Bar&lt;T&gt; s)
    {
        s.$$
    }
}
                </Document>)

                state.SendInvokeCompletionList()
                Await state.AssertCompletionItemsContain("SomeExtMethod", displayTextSuffix:="<>")
            End Using
        End Function

        <WpfFact, WorkItem("https://github.com/dotnet/roslyn/issues/39689")>
        Public Async Function TestFilteringOfExtensionMethodsWithConstraints4() As Task
            Using state = TestStateFactory.CreateCSharpTestState(
                <Document>
using System;

public interface ISomeInterface&lt;T&gt;
{
}

public static class Extensions
{       
    public static bool SomeExtMethod&lt;T1, T2&gt;(this T1 builder, T2 x)
        where T1 : ISomeInterface&lt;T2&gt;
    {
        return true;
    }
}
public class Bar&lt;T&gt;
{
    void M(ISomeInterface&lt;T&gt; s)
    {
        s.$$
    }
}
                </Document>)

                state.SendInvokeCompletionList()
                Await state.AssertCompletionItemsContain("SomeExtMethod", displayTextSuffix:="<>")
            End Using
        End Function

        <WpfFact, WorkItem("https://github.com/dotnet/roslyn/issues/39689")>
        Public Async Function TestFilteringOfExtensionMethodsWithConstraints5() As Task
            Using state = TestStateFactory.CreateCSharpTestState(
                <Document>
using System;

public interface ISomeInterface&lt;T&gt;
{
}

public static class Extensions
{       
    public static bool SomeExtMethod&lt;T1, T2&gt;(this T1 builder, T2 x)
        where T1 : ISomeInterface&lt;T2&gt;
    {
        return true;
    }
}
public class Bar&lt;T&gt;
{
    void M(ISomeInterface&lt;int&gt; s)
    {
        s.$$
    }
}
                </Document>)

                state.SendInvokeCompletionList()
                Await state.AssertCompletionItemsContain("SomeExtMethod", displayTextSuffix:="<>")
            End Using
        End Function

        <WpfFact, WorkItem("https://github.com/dotnet/roslyn/issues/39689")>
        Public Async Function TestFilteringOfExtensionMethodsWithConstraints6() As Task
            Using state = TestStateFactory.CreateCSharpTestState(
                <Document>
using System;

public interface ISomeInterface&lt;T&gt;
{
}

public static class Extensions
{       
    public static bool SomeExtMethod&lt;T1, T2&gt;(this T1 builder, T2 x)
        where T1 : T2
    {
        return true;
    }
}
public class Bar&lt;T&gt;
{
    void M(string[] s)
    {
        s.$$
    }
}
                </Document>)

                state.SendInvokeCompletionList()
                Await state.AssertCompletionItemsContain("SomeExtMethod", displayTextSuffix:="<>")
            End Using
        End Function

        <WpfFact, WorkItem("https://github.com/dotnet/roslyn/issues/39689")>
        Public Async Function TestFilteringOfExtensionMethodsWithConstraints7() As Task
            Using state = TestStateFactory.CreateCSharpTestState(
                <Document>
using System;

public interface ISomeInterface&lt;T&gt;
{
}

public static class Extensions
{       
    public static bool SomeExtMethod&lt;T1, T2&gt;(this T1 builder, T2 x)
        where T1 : ISomeInterface&lt;T2&gt;
    {
        return true;
    }
}
public class Bar&lt;T&gt; : ISomeInterface&lt;T&gt;
{
    void M(Bar&lt;int&gt; s)
    {
        s.$$
    }
}
                </Document>)

                state.SendInvokeCompletionList()
                Await state.AssertCompletionItemsContain("SomeExtMethod", displayTextSuffix:="<>")
            End Using
        End Function

        <WpfFact, WorkItem("https://github.com/dotnet/roslyn/issues/64862")>
        Public Async Function TestAsyncMethodReturningValueTask() As Task
            Using state = TestStateFactory.CreateCSharpTestState(
                <Document>
using System.Threading.Tasks;

class Program
{
    async ValueTask&lt;string&gt; M2Async()
    {
        return new $$;
    }
}
                </Document>)

                state.SendInvokeCompletionList()
                Await state.AssertCompletionItemsContain("string", displayTextSuffix:="")
            End Using
        End Function

        <WpfTheory, CombinatorialData, WorkItem("https://github.com/dotnet/roslyn/issues/21055")>
        Public Async Function CompletionInOutParamWithVariableDirectlyAfter(showCompletionInArgumentLists As Boolean) As Task
            Using state = TestStateFactory.CreateCSharpTestState(
                <Document>
class Program
{
    static void Main(string[] args)
    {
        if (TryParse("", out $$

        Program p = null;
    }

    static bool TryParse(string s, out Program p) { }
}
                </Document>,
                showCompletionInArgumentLists:=showCompletionInArgumentLists, languageVersion:=LanguageVersion.CSharp12)

                state.SendTypeChars("P")
                Await state.AssertSelectedCompletionItem(displayText:="Program", isHardSelected:=True)
            End Using
        End Function

        <WpfTheory, CombinatorialData, WorkItem("https://github.com/dotnet/roslyn/issues/42910")>
        Public Async Function CompletionOffOfNullableLambdaParameter(showCompletionInArgumentLists As Boolean) As Task
            Using state = TestStateFactory.CreateCSharpTestState(
                <Document><![CDATA[
using System;

struct TestStruct
{
    public int TestField;
}

class Program
{
    void Main() => TestMethod1(x => { return x?.$$ });

    void TestMethod1(Predicate<TestStruct?> predicate) => default;
}
]]>
                </Document>,
                showCompletionInArgumentLists:=showCompletionInArgumentLists, languageVersion:=LanguageVersion.CSharp12)

                state.SendInvokeCompletionList()
                Await state.AssertCompletionItemsContain(displayText:="TestField", displayTextSuffix:="")
            End Using
        End Function

        <WpfTheory, CombinatorialData, WorkItem(21055, "https://github.com/dotnet/roslyn/issues/43966")>
        Public Async Function CompletionOnLambaParameter_MatchDelegateParameterCount1(showCompletionInArgumentLists As Boolean) As Task
            Using state = TestStateFactory.CreateCSharpTestState(
                <Document><![CDATA[
using System;

class Goo { public string first; }
class Bar { public string second; }

class Program
{
    static void Quux(Action<Bar> x) { }
    static void Quux(Action<Goo, Bar> x) { }

    static void Main(string[] args)
    {
        Quux(a =>
        {
            a.$$
        });
    }
}
]]>
                </Document>,
                showCompletionInArgumentLists:=showCompletionInArgumentLists, languageVersion:=LanguageVersion.CSharp12)

                state.SendInvokeCompletionList()
                Await state.AssertCompletionItemsContain(displayText:="second", displayTextSuffix:="")
                Await state.AssertCompletionItemsDoNotContainAny("first")
            End Using
        End Function

        <WpfTheory, CombinatorialData, WorkItem(21055, "https://github.com/dotnet/roslyn/issues/43966")>
        Public Async Function CompletionOnLambaParameter_MatchDelegateParameterCount2(showCompletionInArgumentLists As Boolean) As Task
            Using state = TestStateFactory.CreateCSharpTestState(
                <Document><![CDATA[
using System;

class Goo { public string first; }
class Bar { public string second; }

class Program
{
    static void Quux(Action<Bar> x) { }
    static void Quux(Action<Goo, Bar> x) { }

    static void Main(string[] args)
    {
        Quux((a) =>
        {
            a.$$
        });
    }
}
]]>
                </Document>,
                showCompletionInArgumentLists:=showCompletionInArgumentLists, languageVersion:=LanguageVersion.CSharp12)

                state.SendInvokeCompletionList()
                Await state.AssertCompletionItemsContain(displayText:="second", displayTextSuffix:="")
                Await state.AssertCompletionItemsDoNotContainAny("first")
            End Using
        End Function

        <WpfTheory, CombinatorialData, WorkItem(21055, "https://github.com/dotnet/roslyn/issues/43966")>
        Public Async Function CompletionOnLambaParameter_MatchDelegateParameterCount3(showCompletionInArgumentLists As Boolean) As Task
            Using state = TestStateFactory.CreateCSharpTestState(
                <Document><![CDATA[
using System;

class Goo { public string first; }
class Bar { public string second; }

class Program
{
    static void Quux(Action<Bar> x) { }
    static void Quux(Action<Goo, Bar> x) { }

    static void Main(string[] args)
    {
        Quux((a, b) =>
        {
            a.$$
        });
    }
}
]]>
                </Document>,
                showCompletionInArgumentLists:=showCompletionInArgumentLists, languageVersion:=LanguageVersion.CSharp12)

                state.SendInvokeCompletionList()
                Await state.AssertCompletionItemsContain(displayText:="first", displayTextSuffix:="")
                Await state.AssertCompletionItemsDoNotContainAny("second")
            End Using
        End Function

        <WpfTheory, CombinatorialData, WorkItem(21055, "https://github.com/dotnet/roslyn/issues/43966")>
        Public Async Function CompletionOnLambaParameter_MatchDelegateParameterCount4(showCompletionInArgumentLists As Boolean) As Task
            Using state = TestStateFactory.CreateCSharpTestState(
                <Document><![CDATA[
using System;

class Goo { public string first; }
class Bar { public string second; }

class Program
{
    static void Quux(Action<Bar> x) { }
    static void Quux(Action<Goo, Bar> x) { }

    static void Main(string[] args)
    {
        Quux((a, b) =>
        {
            b.$$
        });
    }
}
]]>
                </Document>,
                showCompletionInArgumentLists:=showCompletionInArgumentLists, languageVersion:=LanguageVersion.CSharp12)

                state.SendInvokeCompletionList()
                Await state.AssertCompletionItemsContain(displayText:="second", displayTextSuffix:="")
                Await state.AssertCompletionItemsDoNotContainAny("first")
            End Using
        End Function

        <WpfTheory, CombinatorialData, WorkItem(21055, "https://github.com/dotnet/roslyn/issues/43966")>
        Public Async Function CompletionOnLambaParameter_MatchDelegateParameterCount5(showCompletionInArgumentLists As Boolean) As Task
            Using state = TestStateFactory.CreateCSharpTestState(
                <Document><![CDATA[
using System;

class Goo { public string first; }
class Bar { public string second; }

class Program
{
    static void Quux(Action<Bar> x) { }
    static void Quux(Action<Goo, Bar> x) { }

    static void Main(string[] args)
    {
        Quux((a, b, c) =>
        {
            a.$$
        });
    }
}
]]>
                </Document>,
                showCompletionInArgumentLists:=showCompletionInArgumentLists, languageVersion:=LanguageVersion.CSharp12)

                state.SendInvokeCompletionList()
                Await state.AssertCompletionItemsContain(displayText:="first", displayTextSuffix:="")
                Await state.AssertCompletionItemsContain(displayText:="second", displayTextSuffix:="")
            End Using
        End Function

        <WpfTheory, CombinatorialData, WorkItem(21055, "https://github.com/dotnet/roslyn/issues/43966")>
        Public Async Function CompletionOnLambaParameter_MatchDelegateParameterCount6(showCompletionInArgumentLists As Boolean) As Task
            Using state = TestStateFactory.CreateCSharpTestState(
                <Document><![CDATA[
using System;

class Goo { public string first; }
class Bar { public string second; }

class Program
{
    static void Quux(Action<Bar> x) { }
    static void Quux(Action<Goo, Bar> x) { }

    static void Main(string[] args)
    {
        Quux((a, b, c) =>
        {
            b.$$
        });
    }
}
]]>
                </Document>,
                showCompletionInArgumentLists:=showCompletionInArgumentLists, languageVersion:=LanguageVersion.CSharp12)

                state.SendInvokeCompletionList()
                Await state.AssertCompletionItemsContain(displayText:="second", displayTextSuffix:="")
                Await state.AssertCompletionItemsDoNotContainAny("first")
            End Using
        End Function

        <WpfTheory, CombinatorialData, WorkItem(21055, "https://github.com/dotnet/roslyn/issues/43966")>
        Public Async Function CompletionOnLambaParameter_MatchDelegateParameterCount7(showCompletionInArgumentLists As Boolean) As Task
            Using state = TestStateFactory.CreateCSharpTestState(
                <Document><![CDATA[
using System;

class Goo { public string first; }
class Bar { public string second; }

class Program
{
    static void Quux(Action<Bar> x) { }
    static void Quux(Action<Goo, Bar> x) { }

    static void Main(string[] args)
    {
        Quux((a, b, c) =>
        {
            c.$$
        });
    }
}
]]>
                </Document>,
                showCompletionInArgumentLists:=showCompletionInArgumentLists, languageVersion:=LanguageVersion.CSharp12)

                state.SendInvokeCompletionList()
                Await state.AssertCompletionItemsDoNotContainAny("first", "second")
            End Using
        End Function

        <WpfFact, WorkItem("https://github.com/dotnet/roslyn/issues/67565")>
        Public Async Function NameOf_Flat() As Task
            Using state = TestStateFactory.CreateCSharpTestState(
                <Document><![CDATA[
public class C
{
    public C1 Property0 { get; }
    public C1 Field0;
    public event System.Action Event0;
                
    public static string StaticField =
        nameof($$);
}
                
public class C1
{
    public int Property1 { get; }
    public int Field1;
    public event System.Action Event1;
}
]]>
                </Document>,
                languageVersion:=LanguageVersion.CSharp12)

                state.SendInvokeCompletionList()
                Await state.AssertCompletionItemsContainAll("Property0", "Field0", "Event0")
                Await state.AssertCompletionItemsDoNotContainAny("Property1", "Field1", "Event1")
            End Using
        End Function

        <WpfFact, WorkItem("https://github.com/dotnet/roslyn/issues/67565")>
        Public Async Function NameOf_Nested() As Task
            Using state = TestStateFactory.CreateCSharpTestState(
                <Document><![CDATA[
public class C
{
    public C1 Property0 { get; }
    public C1 Field0;
    public event System.Action Event0;
                
    public static string StaticField =
        nameof(Property0.$$);
}
                
public class C1
{
    public int Property1 { get; }
    public int Field1;
    public event System.Action Event1;
}
]]>
                </Document>,
                languageVersion:=LanguageVersion.CSharp12)

                state.SendInvokeCompletionList()
                Await state.AssertCompletionItemsContainAll("Property1", "Field1", "Event1")
                Await state.AssertCompletionItemsDoNotContainAny("Property0", "Field0", "Event0")
            End Using
        End Function

<<<<<<< HEAD
        <InlineData("""text""u8")>
        <InlineData("""""""text""""""u8")>
        <InlineData("""""""
        text
        """"""u8")>
        <Theory, WorkItem("https://github.com/dotnet/roslyn/issues/68704")>
        Public Async Function TriggerCompletionAtEndOfUtf8StringLiteral(stringText As String) As Task
            Dim workspaceDefinition =
            <Workspace>
                <Project Language="C#" AssemblyName="TestAssembly" CommonReferencesPortable="true" LanguageVersion=<%= LanguageVersion.CSharp12.ToDisplayString() %>>
                    <Document>
public class Class1
{
    public void M()
    { 
        var channel = <%= stringText %>$$
    }
}
                    </Document>
                </Project>
            </Workspace>

            Using workspace = TestWorkspace.Create(workspaceDefinition, composition:=EditorTestCompositions.EditorFeatures)
                Dim cursorDocument = workspace.Documents.First(Function(d As TestHostDocument)
                                                                   Return d.CursorPosition.HasValue
                                                               End Function)
                Dim cursorPosition = cursorDocument.CursorPosition.Value

                Dim document = workspace.CurrentSolution.GetDocument(cursorDocument.Id)
                Dim completionService = document.GetRequiredLanguageService(Of CompletionService)()

                ' This should not throw
                Dim list = Await completionService.GetCompletionsAsync(
                    document, caretPosition:=cursorPosition, CompletionOptions.Default, OptionSet.Empty, CompletionTrigger.Invoke)
=======
        <WpfFact, WorkItem("https://github.com/dotnet/roslyn/issues/69300")>
        Public Async Function FilterPrimaryConstructorParameters1() As Task
            Using state = TestStateFactory.CreateCSharpTestState(
                <Document><![CDATA[
public class C(int x)
{
    private int _x = $$;
}
]]>
                </Document>,
                languageVersion:=LanguageVersion.CSharp12)

                state.SendInvokeCompletionList()
                Await state.AssertCompletionItemsContain("x", displayTextSuffix:="")
            End Using
        End Function

        <WpfFact, WorkItem("https://github.com/dotnet/roslyn/issues/69300")>
        Public Async Function FilterPrimaryConstructorParameters2() As Task
            Using state = TestStateFactory.CreateCSharpTestState(
                <Document><![CDATA[
public class C(int x)
{
    private int _x;

    void M()
    {
        $$
    }
}
]]>
                </Document>,
                languageVersion:=LanguageVersion.CSharp12)

                state.SendInvokeCompletionList()
                Await state.AssertCompletionItemsContainAll("x", "_x")
            End Using
        End Function

        <WpfFact, WorkItem("https://github.com/dotnet/roslyn/issues/69300")>
        Public Async Function FilterPrimaryConstructorParameters3() As Task
            Using state = TestStateFactory.CreateCSharpTestState(
                <Document><![CDATA[
public class C(int x)
{
    private int _x = x;

    void M()
    {
        $$
    }
}
]]>
                </Document>,
                languageVersion:=LanguageVersion.CSharp12)

                state.SendInvokeCompletionList()
                Await state.AssertCompletionItemsContain("_x", displayTextSuffix:="")
                Await state.AssertCompletionItemsDoNotContainAny("x")
            End Using
        End Function

        <WpfFact, WorkItem("https://github.com/dotnet/roslyn/issues/69300")>
        Public Async Function FilterPrimaryConstructorParameters4() As Task
            Using state = TestStateFactory.CreateCSharpTestState(
                <Document><![CDATA[
public partial class C(int x)
{
    private int _x = x;
}

public partial class C
{
    void M()
    {
        $$
    }
}
]]>
                </Document>,
                languageVersion:=LanguageVersion.CSharp12)

                state.SendInvokeCompletionList()
                Await state.AssertCompletionItemsContain("_x", displayTextSuffix:="")
                Await state.AssertCompletionItemsDoNotContainAny("x")
            End Using
        End Function

        <WpfFact, WorkItem("https://github.com/dotnet/roslyn/issues/69300")>
        Public Async Function FilterPrimaryConstructorParameters5() As Task
            Using state = TestStateFactory.CreateCSharpTestState(
                <Document><![CDATA[
public class C(int x)
{
    private int _x = x + 1;

    void M()
    {
        $$
    }
}
]]>
                </Document>,
                languageVersion:=LanguageVersion.CSharp12)

                state.SendInvokeCompletionList()
                Await state.AssertCompletionItemsContainAll("x", "_x")
            End Using
        End Function

        <WpfFact, WorkItem("https://github.com/dotnet/roslyn/issues/69300")>
        Public Async Function FilterPrimaryConstructorParameters1_Property() As Task
            Using state = TestStateFactory.CreateCSharpTestState(
                <Document><![CDATA[
public class C(int x)
{
    private int X { get; } = $$;
}
]]>
                </Document>,
                languageVersion:=LanguageVersion.CSharp12)

                state.SendInvokeCompletionList()
                Await state.AssertCompletionItemsContain("x", displayTextSuffix:="")
            End Using
        End Function

        <WpfFact, WorkItem("https://github.com/dotnet/roslyn/issues/69300")>
        Public Async Function FilterPrimaryConstructorParameters2_Property() As Task
            Using state = TestStateFactory.CreateCSharpTestState(
                <Document><![CDATA[
public class C(int x)
{
    private int X;

    void M()
    {
        $$
    }
}
]]>
                </Document>,
                languageVersion:=LanguageVersion.CSharp12)

                state.SendInvokeCompletionList()
                Await state.AssertCompletionItemsContainAll("x", "X")
            End Using
        End Function

        <WpfFact, WorkItem("https://github.com/dotnet/roslyn/issues/69300")>
        Public Async Function FilterPrimaryConstructorParameters3_Property() As Task
            Using state = TestStateFactory.CreateCSharpTestState(
                <Document><![CDATA[
public class C(int x)
{
    private int X { get; } = x;

    void M()
    {
        $$
    }
}
]]>
                </Document>,
                languageVersion:=LanguageVersion.CSharp12)

                state.SendInvokeCompletionList()
                Await state.AssertCompletionItemsContain("X", displayTextSuffix:="")
                Await state.AssertCompletionItemsDoNotContainAny("x")
            End Using
        End Function

        <WpfFact, WorkItem("https://github.com/dotnet/roslyn/issues/69300")>
        Public Async Function FilterPrimaryConstructorParameters4_Property() As Task
            Using state = TestStateFactory.CreateCSharpTestState(
                <Document><![CDATA[
public partial class C(int x)
{
    private int X { get; } = x;
}

public partial class C
{
    void M()
    {
        $$
    }
}
]]>
                </Document>,
                languageVersion:=LanguageVersion.CSharp12)

                state.SendInvokeCompletionList()
                Await state.AssertCompletionItemsContain("X", displayTextSuffix:="")
                Await state.AssertCompletionItemsDoNotContainAny("x")
            End Using
        End Function

        <WpfFact, WorkItem("https://github.com/dotnet/roslyn/issues/69300")>
        Public Async Function FilterPrimaryConstructorParameters5_Property() As Task
            Using state = TestStateFactory.CreateCSharpTestState(
                <Document><![CDATA[
public class C(int x)
{
    private int X { get; } = x + 1;

    void M()
    {
        $$
    }
}
]]>
                </Document>,
                languageVersion:=LanguageVersion.CSharp12)

                state.SendInvokeCompletionList()
                Await state.AssertCompletionItemsContainAll("x", "X")
            End Using
        End Function

        <WpfFact, WorkItem("https://github.com/dotnet/roslyn/issues/69300")>
        Public Async Function FilterPrimaryConstructorParameters_BaseType1() As Task
            Using state = TestStateFactory.CreateCSharpTestState(
                <Document><![CDATA[
public class Base
{
    protected int X;
}

public class C(int x) : Base
{
    void M()
    {
        $$
    }
}
]]>
                </Document>,
                languageVersion:=LanguageVersion.CSharp12)

                state.SendInvokeCompletionList()
                Await state.AssertCompletionItemsContainAll("x", "X")
            End Using
        End Function

        <WpfFact, WorkItem("https://github.com/dotnet/roslyn/issues/69300")>
        Public Async Function FilterPrimaryConstructorParameters_BaseType2() As Task
            Using state = TestStateFactory.CreateCSharpTestState(
                <Document><![CDATA[
public class Base
{
    protected int X;

    public Base(int x)
    {
        X = x;
    }
}

public class C(int x) : Base(x + 1)
{
    void M()
    {
        $$
    }
}
]]>
                </Document>,
                languageVersion:=LanguageVersion.CSharp12)

                state.SendInvokeCompletionList()
                Await state.AssertCompletionItemsContainAll("x", "X")
            End Using
        End Function

        <WpfFact, WorkItem("https://github.com/dotnet/roslyn/issues/69300")>
        Public Async Function FilterPrimaryConstructorParameters_BaseType3() As Task
            Using state = TestStateFactory.CreateCSharpTestState(
                <Document><![CDATA[
public class Base
{
    protected int X;

    public Base(int x)
    {
        X = x;
    }
}

public class C(int x) : Base(x)
{
    void M()
    {
        $$
    }
}
]]>
                </Document>,
                languageVersion:=LanguageVersion.CSharp12)

                state.SendInvokeCompletionList()
                Await state.AssertCompletionItemsDoNotContainAny("x")
                Await state.AssertCompletionItemsContainAll("X")
>>>>>>> 93ce6106
            End Using
        End Function
    End Class
End Namespace<|MERGE_RESOLUTION|>--- conflicted
+++ resolved
@@ -11583,7 +11583,6 @@
             End Using
         End Function
 
-<<<<<<< HEAD
         <InlineData("""text""u8")>
         <InlineData("""""""text""""""u8")>
         <InlineData("""""""
@@ -11618,7 +11617,9 @@
                 ' This should not throw
                 Dim list = Await completionService.GetCompletionsAsync(
                     document, caretPosition:=cursorPosition, CompletionOptions.Default, OptionSet.Empty, CompletionTrigger.Invoke)
-=======
+            End Using
+        End Function
+
         <WpfFact, WorkItem("https://github.com/dotnet/roslyn/issues/69300")>
         Public Async Function FilterPrimaryConstructorParameters1() As Task
             Using state = TestStateFactory.CreateCSharpTestState(
@@ -11922,7 +11923,6 @@
                 state.SendInvokeCompletionList()
                 Await state.AssertCompletionItemsDoNotContainAny("x")
                 Await state.AssertCompletionItemsContainAll("X")
->>>>>>> 93ce6106
             End Using
         End Function
     End Class
