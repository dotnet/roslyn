﻿' Licensed to the .NET Foundation under one or more agreements.
' The .NET Foundation licenses this file to you under the MIT license.
' See the LICENSE file in the project root for more information.

Imports System.Collections.Immutable
Imports System.Composition
Imports System.Globalization
Imports System.Threading
Imports Microsoft.CodeAnalysis.Classification
Imports Microsoft.CodeAnalysis.Completion
Imports Microsoft.CodeAnalysis.Completion.Providers
Imports Microsoft.CodeAnalysis.CSharp
Imports Microsoft.CodeAnalysis.CSharp.ExternalAccess.Pythia.Api
Imports Microsoft.CodeAnalysis.CSharp.Formatting
Imports Microsoft.CodeAnalysis.Editor.Implementation.IntelliSense.AsyncCompletion
Imports Microsoft.CodeAnalysis.Editor.Shared.Options
Imports Microsoft.CodeAnalysis.Editor.[Shared].Utilities
Imports Microsoft.CodeAnalysis.Editor.UnitTests.Extensions
Imports Microsoft.CodeAnalysis.Editor.UnitTests.Workspaces
Imports Microsoft.CodeAnalysis.Host
Imports Microsoft.CodeAnalysis.Host.Mef
Imports Microsoft.CodeAnalysis.Options
Imports Microsoft.CodeAnalysis.PooledObjects
Imports Microsoft.CodeAnalysis.Tagging
Imports Microsoft.CodeAnalysis.Tags
Imports Microsoft.CodeAnalysis.Text
Imports Microsoft.VisualStudio.Language.Intellisense.AsyncCompletion
Imports Microsoft.VisualStudio.Text
Imports Microsoft.VisualStudio.Text.Editor
Imports Microsoft.VisualStudio.Text.Operations
Imports Microsoft.VisualStudio.Text.Projection
Imports Roslyn.Test.Utilities.TestGenerators

Namespace Microsoft.CodeAnalysis.Editor.UnitTests.IntelliSense
    <UseExportProvider>
    <Trait(Traits.Feature, Traits.Features.Completion)>
    Public Class CSharpCompletionCommandHandlerTests
        <WpfTheory, CombinatorialData>
        Public Async Function CompletionOnFileType_SameFile_NonQualified(showCompletionInArgumentLists As Boolean) As Task
            Using state = TestStateFactory.CreateCSharpTestState(
                <Document>
namespace NS
{
    file class FC { }

    class C
    {
        public static void M()
        {
            var x = new $$
        }
    }
}
                </Document>,
                showCompletionInArgumentLists:=showCompletionInArgumentLists, languageVersion:=LanguageVersion.CSharp12)

                state.SendTypeChars("F")
                Await state.AssertSelectedCompletionItem(displayText:="FC", isHardSelected:=True)

                state.SendTab()
                Await state.AssertNoCompletionSession()
                Assert.Contains("var x = new FC", state.GetLineTextFromCaretPosition(), StringComparison.Ordinal)
            End Using
        End Function

        <WpfTheory, CombinatorialData>
        Public Async Function CompletionOnFileType_SameFile_NamespaceQualified(showCompletionInArgumentLists As Boolean) As Task
            Using state = TestStateFactory.CreateCSharpTestState(
                <Document>
namespace NS
{
    file class FC { }

    class C
    {
        public static void M()
        {
            var x = new NS.$$
        }
    }
}
                </Document>,
                showCompletionInArgumentLists:=showCompletionInArgumentLists, languageVersion:=LanguageVersion.CSharp12)

                state.SendTypeChars("F")
                Await state.AssertSelectedCompletionItem(displayText:="FC", isHardSelected:=True)

                state.SendTab()
                Await state.AssertNoCompletionSession()
                Assert.Contains("var x = new NS.FC", state.GetLineTextFromCaretPosition(), StringComparison.Ordinal)
            End Using
        End Function

        <WpfTheory, CombinatorialData>
        Public Async Function CompletionOnFileType_DifferentFile_NonQualified(showCompletionInArgumentLists As Boolean) As Task
            Using State = New TestState(<Workspace>
                                            <Project Language="C#" CommonReferences="true" LanguageVersion=<%= LanguageVersion.CSharp12.ToDisplayString() %>>
                                                <Document FilePath="a.cs">
namespace NS
{
    file class FC { }
}
                                                </Document>
                                                <Document FilePath="b.cs">
namespace NS
{
    class C
    {
        public static void M()
        {
            var x = new $$
        }
    }
}
                                                </Document>
                                            </Project>
                                        </Workspace>,
                                 excludedTypes:=Nothing, extraExportedTypes:=Nothing,
                                 includeFormatCommandHandler:=False, workspaceKind:=Nothing)

                State.Workspace.GlobalOptions.SetGlobalOption(CompletionOptionsStorage.TriggerInArgumentLists, LanguageNames.CSharp, showCompletionInArgumentLists)

                State.SendTypeChars("F")
                Await State.AssertCompletionItemsDoNotContainAny("FC")
            End Using
        End Function

        <WpfTheory, CombinatorialData>
        Public Async Function CompletionOnFileType_DifferentFile_NamespaceQualified(showCompletionInArgumentLists As Boolean) As Task
            Using State = New TestState(<Workspace>
                                            <Project Language="C#" CommonReferences="true" LanguageVersion=<%= LanguageVersion.CSharp12.ToDisplayString() %>>
                                                <Document FilePath="a.cs">
namespace NS
{
    file class FC { }
}
                                                </Document>
                                                <Document FilePath="b.cs">
namespace NS
{
    class C
    {
        public static void M()
        {
            var x = new NS.$$
        }
    }
}
                                                </Document>
                                            </Project>
                                        </Workspace>,
                                 excludedTypes:=Nothing, extraExportedTypes:=Nothing,
                                 includeFormatCommandHandler:=False, workspaceKind:=Nothing)

                State.Workspace.GlobalOptions.SetGlobalOption(CompletionOptionsStorage.TriggerInArgumentLists, LanguageNames.CSharp, showCompletionInArgumentLists)

                State.SendTypeChars("F")
                Await State.AssertCompletionItemsDoNotContainAny("FC")
            End Using
        End Function

        <WpfTheory, CombinatorialData>
        Public Async Function CompletionOnExtendedPropertyPattern_FirstNested(showCompletionInArgumentLists As Boolean) As Task
            Using state = TestStateFactory.CreateCSharpTestState(
                <Document>
public class C
{
    public C2 CProperty { get; set; }
}
public class C2
{
    public int IntProperty { get; set; }
    void M(C c)
    {
        _ = c is { CProperty$$
    }
}
                </Document>,
                showCompletionInArgumentLists:=showCompletionInArgumentLists, languageVersion:=LanguageVersion.CSharp12)

                state.SendTypeChars(".")
                Await state.AssertSelectedCompletionItem(displayText:="IntProperty", isHardSelected:=False)

                state.SendTypeChars("IP")
                Await state.AssertSelectedCompletionItem(displayText:="IntProperty", isHardSelected:=True)

                state.SendTab()
                state.SendTypeChars(": 2 }")
                Await state.AssertNoCompletionSession()
                Assert.Contains("c is { CProperty.IntProperty: 2 }", state.GetLineTextFromCaretPosition(), StringComparison.Ordinal)
            End Using
        End Function

        <WpfTheory, CombinatorialData>
        Public Async Function CompletionOnListPattern_FirstNested(showCompletionInArgumentLists As Boolean) As Task
            Using state = TestStateFactory.CreateCSharpTestState(
                <Document>
public class C
{
}
public class C2
{
    public C2 CProperty { get; set; }
    public int IntProperty { get; set; }
    void M(C c)
    {
        _ = c is { $$
    }
}
                </Document>,
                showCompletionInArgumentLists:=showCompletionInArgumentLists, languageVersion:=LanguageVersion.CSharp12)

                ' This is the expected behavior until we implement support for list-patterns.
                state.SendTypeChars("CP")
                Await state.AssertNoCompletionSession()
            End Using
        End Function

        <WpfTheory, CombinatorialData>
        Public Async Function CompletionOnExtendedPropertyPattern_Hidden(showCompletionInArgumentLists As Boolean) As Task

            Using state = TestStateFactory.CreateTestStateFromWorkspace(
                <Workspace>
                    <Project Language="C#" LanguageVersion="Preview" CommonReferences="true">
                        <ProjectReference>VBAssembly1</ProjectReference>
                        <Document FilePath="C.cs">
public class C3
{
    void M(C c)
    {
        _ = c is { CProperty$$
    }
}
                        </Document>
                    </Project>
                    <Project Language="Visual Basic" AssemblyName="VBAssembly1" CommonReferences="true">
                        <Document><![CDATA[
Public Class C
    <System.ComponentModel.EditorBrowsable(System.ComponentModel.EditorBrowsableState.Never)>
    Public Property CProperty As C2
End Class

Public Class C2
    Public Property IntProperty As Integer
End Class
                        ]]></Document>
                    </Project>
                </Workspace>, showCompletionInArgumentLists:=showCompletionInArgumentLists)

                state.SendTypeChars(".")
                Await state.AssertSelectedCompletionItem(displayText:="IntProperty", isHardSelected:=False)

                state.SendTypeChars("IP")
                Await state.AssertSelectedCompletionItem(displayText:="IntProperty", isHardSelected:=True)

                state.SendTab()
                state.SendTypeChars(": 2 }")
                Await state.AssertNoCompletionSession()
                Assert.Contains("c is { CProperty.IntProperty: 2 }", state.GetLineTextFromCaretPosition(), StringComparison.Ordinal)
            End Using
        End Function

        <WpfTheory, CombinatorialData>
        Public Async Function CompletionOnExtendedPropertyPattern_SecondNested(showCompletionInArgumentLists As Boolean) As Task
            Using state = TestStateFactory.CreateCSharpTestState(
                <Document>
public class C
{
    public C2 C2Property { get; set; }
}
public class C2
{
    public C3 C3Property { get; set; }
}
public class C3
{
    public int IntProperty { get; set; }
    void M(C c)
    {
        _ = c is { C2Property.C3Property$$
    }
}
                </Document>,
                showCompletionInArgumentLists:=showCompletionInArgumentLists, languageVersion:=LanguageVersion.CSharp12)

                state.SendTypeChars(".")
                Await state.AssertSelectedCompletionItem(displayText:="IntProperty", isHardSelected:=False)

                state.SendTypeChars("IP")
                Await state.AssertSelectedCompletionItem(displayText:="IntProperty", isHardSelected:=True)

                state.SendTab()
                state.SendTypeChars(": 2 }")
                Await state.AssertNoCompletionSession()
                Assert.Contains("c is { C2Property.C3Property.IntProperty: 2 }", state.GetLineTextFromCaretPosition(), StringComparison.Ordinal)
            End Using
        End Function

        <WpfTheory, CombinatorialData>
        Public Async Function CompletionOnExtendedPropertyPattern_SecondNested_Fields(showCompletionInArgumentLists As Boolean) As Task
            Using state = TestStateFactory.CreateCSharpTestState(
                <Document>
public class C
{
    public C2 C2Field;
}
public class C2
{
    public C3 C3Field;
}
public class C3
{
    public int IntField;
    void M(C c)
    {
        _ = c is { C2Field$$
    }
}
                </Document>,
                showCompletionInArgumentLists:=showCompletionInArgumentLists, languageVersion:=LanguageVersion.CSharp12)

                state.SendTypeChars(".")
                Await state.AssertSelectedCompletionItem(displayText:="C3Field", isHardSelected:=False)

                state.SendTypeChars("CF")
                Await state.AssertSelectedCompletionItem(displayText:="C3Field", isHardSelected:=True)

                state.SendTypeChars(".")
                Await state.AssertSelectedCompletionItem(displayText:="IntField", isHardSelected:=False)

                state.SendTypeChars("IF")
                Await state.AssertSelectedCompletionItem(displayText:="IntField", isHardSelected:=True)

                state.SendTab()
                state.SendTypeChars(": 2 }")
                Await state.AssertNoCompletionSession()
                Assert.Contains("c is { C2Field.C3Field.IntField: 2 }", state.GetLineTextFromCaretPosition(), StringComparison.Ordinal)
            End Using
        End Function

        <WpfTheory, CombinatorialData>
        Public Async Function CompletionOnExtendedPropertyPattern_ErrorProperty(showCompletionInArgumentLists As Boolean) As Task
            Using state = TestStateFactory.CreateCSharpTestState(
                <Document>
public class C
{
    public int IntProperty { get; set; }
    void M(C c)
    {
        _ = c is { Error$$
    }
}
                </Document>,
                showCompletionInArgumentLists:=showCompletionInArgumentLists, languageVersion:=LanguageVersion.CSharp12)

                state.SendTypeChars(".")
                Await state.AssertNoCompletionSession()

                state.SendTypeChars("IP")
                Await state.AssertNoCompletionSession()
            End Using
        End Function

        <WpfTheory, CombinatorialData>
        Public Async Function CompletionOnExtendedPropertyPattern(showCompletionInArgumentLists As Boolean) As Task
            Using state = TestStateFactory.CreateCSharpTestState(
                <Document>
public class C
{
    public C2 CProperty { get; set; }
}
public class C2
{
    public int IntProperty { get; set; }
    void M(C c)
    {
        _ = c is $$
    }
}
                </Document>,
                showCompletionInArgumentLists:=showCompletionInArgumentLists, languageVersion:=LanguageVersion.CSharp12)

                state.SendTypeChars("{ ")
                Await state.AssertSelectedCompletionItem(displayText:="CProperty", isHardSelected:=False)

                state.SendTypeChars("CP")
                Await state.AssertSelectedCompletionItem(displayText:="CProperty", isHardSelected:=True)

                state.SendTypeChars(".")
                Assert.Contains("c is { CProperty.", state.GetLineTextFromCaretPosition(), StringComparison.Ordinal)
                Await state.AssertSelectedCompletionItem(displayText:="IntProperty", isHardSelected:=False)

                state.SendTypeChars("IP")
                Await state.AssertSelectedCompletionItem(displayText:="IntProperty", isHardSelected:=True)

                state.SendTab()
                state.SendTypeChars(": 2 }")
                Await state.AssertNoCompletionSession()
                Assert.Contains("c is { CProperty.IntProperty: 2 }", state.GetLineTextFromCaretPosition(), StringComparison.Ordinal)
            End Using
        End Function

        <WpfTheory, CombinatorialData>
        Public Async Function CompletionOnExtendedPropertyPattern_AlreadyTestedBySimplePattern(showCompletionInArgumentLists As Boolean) As Task
            Using state = TestStateFactory.CreateCSharpTestState(
                <Document>
public class C
{
    public C2 CProperty { get; set; }
}
public class C2
{
    public int IntProperty { get; set; }
    void M(C c)
    {
        _ = c is { CProperty: 2$$
    }
}
                </Document>,
                showCompletionInArgumentLists:=showCompletionInArgumentLists, languageVersion:=LanguageVersion.CSharp12)

                ' No second completion since already tested at top-level
                state.SendTypeChars(", ")
                Await state.AssertNoCompletionSession()

                state.SendTypeChars("CP")
                Await state.AssertNoCompletionSession()
            End Using
        End Function

        <WpfTheory, CombinatorialData>
        Public Async Function CompletionOnExtendedPropertyPattern_AlreadyTestedByExtendedPattern(showCompletionInArgumentLists As Boolean) As Task
            Using state = TestStateFactory.CreateCSharpTestState(
                <Document>
public class C
{
    public C2 CProperty { get; set; }
}
public class C2
{
    public int IntProperty { get; set; }
    public short ShortProperty { get; set; }
    void M(C c)
    {
        _ = c is { CProperty.IntProperty: 2$$
    }
}
                </Document>,
                showCompletionInArgumentLists:=showCompletionInArgumentLists, languageVersion:=LanguageVersion.CSharp12)

                state.SendTypeChars(", ")
                Await state.AssertSelectedCompletionItem(displayText:="CProperty", isHardSelected:=False)

                state.SendTypeChars("CP")
                Await state.AssertSelectedCompletionItem(displayText:="CProperty", isHardSelected:=True)

                state.SendTypeChars(".")
                Assert.Contains("is { CProperty.IntProperty: 2, CProperty.", state.GetLineTextFromCaretPosition(), StringComparison.Ordinal)
                ' Note: same completion is offered a second time
                Await state.AssertSelectedCompletionItem(displayText:="IntProperty", isHardSelected:=False)

                state.SendTypeChars("SP")
                Await state.AssertSelectedCompletionItem(displayText:="ShortProperty", isHardSelected:=True)

                state.SendTab()
                state.SendTypeChars(": 3")
                Await state.AssertNoCompletionSession()
                Assert.Contains("is { CProperty.IntProperty: 2, CProperty.ShortProperty: 3", state.GetLineTextFromCaretPosition(), StringComparison.Ordinal)
            End Using
        End Function

        <WpfTheory, CombinatorialData>
        Public Async Function CompletionOnExtendedPropertyPattern_AlreadyTestedByNestedPattern(showCompletionInArgumentLists As Boolean) As Task
            Using state = TestStateFactory.CreateCSharpTestState(
                <Document>
public class C
{
    public C2 CProperty { get; set; }
}
public class C2
{
    public int IntProperty { get; set; }
    public short ShortProperty { get; set; }
    void M(C c)
    {
        _ = c is { CProperty: { IntProperty: 2 }$$
    }
}
                </Document>,
                showCompletionInArgumentLists:=showCompletionInArgumentLists, languageVersion:=LanguageVersion.CSharp12)

                state.SendTypeChars(", ")
                Await state.AssertNoCompletionSession()

                state.SendTypeChars("CProperty")
                Await state.AssertNoCompletionSession()

                state.SendTypeChars(".")
                Assert.Contains("is { CProperty: { IntProperty: 2 }, CProperty.", state.GetLineTextFromCaretPosition(), StringComparison.Ordinal)
                ' Note: same completion is offered a second time
                Await state.AssertSelectedCompletionItem(displayText:="IntProperty", isHardSelected:=False)

                state.SendTypeChars("SP")
                Await state.AssertSelectedCompletionItem(displayText:="ShortProperty", isHardSelected:=True)

                state.SendTab()
                state.SendTypeChars(": 3")
                Await state.AssertNoCompletionSession()
                Assert.Contains("is { CProperty: { IntProperty: 2 }, CProperty.ShortProperty: 3", state.GetLineTextFromCaretPosition(), StringComparison.Ordinal)
            End Using
        End Function

        <WpfTheory, CombinatorialData>
        Public Async Function CompletionOnExtendedPropertyPattern_BeforeAnotherPattern(showCompletionInArgumentLists As Boolean) As Task
            Using state = TestStateFactory.CreateCSharpTestState(
                <Document>
public class C
{
    public C2 CProperty { get; set; }
}
public class C2
{
    public int IntProperty { get; set; }
    public short ShortProperty { get; set; }
    void M(C c)
    {
        _ = c is {$$ CProperty.IntProperty: 2 }
    }
}
                </Document>,
                showCompletionInArgumentLists:=showCompletionInArgumentLists, languageVersion:=LanguageVersion.CSharp12)

                state.SendTypeChars(" ")
                Await state.AssertSelectedCompletionItem(displayText:="CProperty", isHardSelected:=False)

                state.SendTypeChars("CP")
                Await state.AssertSelectedCompletionItem(displayText:="CProperty", isHardSelected:=True)

                state.SendTypeChars(".")
                Assert.Contains("is { CProperty. CProperty.IntProperty: 2 }", state.GetLineTextFromCaretPosition(), StringComparison.Ordinal)
                Await state.AssertSelectedCompletionItem(displayText:="Equals", isHardSelected:=False)

                state.SendTypeChars("SP")
                Await state.AssertSelectedCompletionItem(displayText:="ShortProperty", isHardSelected:=True)

                state.SendTab()
                state.SendTypeChars(": 3,")
                Await state.AssertNoCompletionSession()
                Assert.Contains("is { CProperty.ShortProperty: 3, CProperty.IntProperty: 2 }", state.GetLineTextFromCaretPosition(), StringComparison.Ordinal)
            End Using
        End Function

        <WpfTheory, CombinatorialData>
        Public Async Function CompletionOnPropertyPattern_BeforeAnotherPattern(showCompletionInArgumentLists As Boolean) As Task
            Using state = TestStateFactory.CreateCSharpTestState(
                <Document>
public class C
{
    public int IntProperty { get; set; }
    public short ShortProperty { get; set; }
}
public class C2
{
    void M(C c)
    {
        _ = c is {$$ IntProperty: 2 }
    }
}
                </Document>,
                showCompletionInArgumentLists:=showCompletionInArgumentLists, languageVersion:=LanguageVersion.CSharp12)

                state.SendTypeChars(" ")
                Await state.AssertSelectedCompletionItem(displayText:="ShortProperty", isHardSelected:=False)

                state.SendTypeChars("SP")
                Await state.AssertSelectedCompletionItem(displayText:="ShortProperty", isHardSelected:=True)

                state.SendTab()
                state.SendTypeChars(": 3,")
                Await state.AssertNoCompletionSession()
                Assert.Contains("is { ShortProperty: 3, IntProperty: 2 }", state.GetLineTextFromCaretPosition(), StringComparison.Ordinal)
            End Using
        End Function

        <WpfTheory, CombinatorialData>
        Public Async Function CompletionOnRecordBaseType(showCompletionInArgumentLists As Boolean) As Task
            Using state = TestStateFactory.CreateCSharpTestState(
                <Document>
record Base(int Alice, int Bob);
record Derived(int Other) : [|Base$$|]
                </Document>,
                showCompletionInArgumentLists:=showCompletionInArgumentLists, languageVersion:=LanguageVersion.CSharp9)

                state.SendTypeChars("(")
                If showCompletionInArgumentLists Then
                    Await state.AssertSelectedCompletionItem(displayText:="Alice:", isHardSelected:=False)
                End If

                state.SendTypeChars("A")

                If showCompletionInArgumentLists Then
                    Await state.AssertSelectedCompletionItem(displayText:="Alice:", isHardSelected:=True)
                End If

                state.SendTypeChars(": 1, B")

                If showCompletionInArgumentLists Then
                    Await state.AssertSelectedCompletionItem(displayText:="Bob:", isHardSelected:=True)
                End If

                state.SendTab()
                state.SendTypeChars(": 2)")

                Await state.AssertNoCompletionSession()
                Assert.Contains(": Base(Alice: 1, Bob: 2)", state.GetLineTextFromCaretPosition(), StringComparison.Ordinal)
            End Using
        End Function

        <WpfTheory, CombinatorialData>
        Public Async Function CompletionOnClassBaseType(showCompletionInArgumentLists As Boolean) As Task
            Using state = TestStateFactory.CreateCSharpTestState(
                <Document>
class Base(int Alice, int Bob);
class Derived(int Other) : [|Base$$|]
                </Document>,
                showCompletionInArgumentLists:=showCompletionInArgumentLists, languageVersion:=LanguageVersion.CSharp9)

                state.SendTypeChars("(")
                If showCompletionInArgumentLists Then
                    Await state.AssertSelectedCompletionItem(displayText:="Alice:", isHardSelected:=False)
                End If

                state.SendTypeChars("A")

                If showCompletionInArgumentLists Then
                    Await state.AssertSelectedCompletionItem(displayText:="Alice:", isHardSelected:=True)
                End If

                state.SendTypeChars(": 1, B")

                If showCompletionInArgumentLists Then
                    Await state.AssertSelectedCompletionItem(displayText:="Bob:", isHardSelected:=True)
                End If

                state.SendTab()
                state.SendTypeChars(": 2)")

                Await state.AssertNoCompletionSession()
                Assert.Contains(": Base(Alice: 1, Bob: 2)", state.GetLineTextFromCaretPosition(), StringComparison.Ordinal)
            End Using
        End Function

        <WorkItem("https://github.com/dotnet/roslyn/issues/46397")>
        <WpfTheory, CombinatorialData>
        Public Async Function CompletionOnImplicitObjectCreationExpressionInitializer(showCompletionInArgumentLists As Boolean) As Task
            Using state = TestStateFactory.CreateCSharpTestState(
                <Document>
class C
{
    public int Alice;
    public int Bob;

    void M(int value)
    {
        C c = new() $$
    }
}
                              </Document>,
                showCompletionInArgumentLists:=showCompletionInArgumentLists, languageVersion:=LanguageVersion.CSharp9)

                state.SendTypeChars("{ ")
                Await state.AssertSelectedCompletionItem(displayText:="Alice", isHardSelected:=False)
                state.SendTab()
                Await state.AssertNoCompletionSession()
                Assert.Contains("new() { Alice", state.GetLineTextFromCaretPosition(), StringComparison.Ordinal)
                state.SendTypeChars(" = va")
                Await state.AssertSelectedCompletionItem(displayText:="value", isHardSelected:=True)
                state.SendTab()
                Await state.AssertNoCompletionSession()
                Assert.Contains("new() { Alice = value", state.GetLineTextFromCaretPosition(), StringComparison.Ordinal)
            End Using
        End Function

        <WorkItem("https://github.com/dotnet/roslyn/issues/44921")>
        <WpfTheory, CombinatorialData>
        Public Async Function CompletionOnWithExpressionInitializer(showCompletionInArgumentLists As Boolean) As Task
            Using state = TestStateFactory.CreateCSharpTestState(
                              <Document>
record Base(int Alice, int Bob)
{
    void M(int value)
    {
        _ = this with $$
    }
}
                              </Document>,
                              showCompletionInArgumentLists:=showCompletionInArgumentLists, languageVersion:=LanguageVersion.CSharp9)

                state.SendTypeChars("{ ")
                Await state.AssertSelectedCompletionItem(displayText:="Alice", isHardSelected:=False)
                state.SendTab()
                Await state.AssertNoCompletionSession()
                Assert.Contains("with { Alice", state.GetLineTextFromCaretPosition(), StringComparison.Ordinal)
                state.SendTypeChars(" = va")
                Await state.AssertSelectedCompletionItem(displayText:="value", isHardSelected:=True)
                state.SendTab()
                Await state.AssertNoCompletionSession()
                Assert.Contains("with { Alice = value", state.GetLineTextFromCaretPosition(), StringComparison.Ordinal)
            End Using
        End Function

        <WorkItem("https://github.com/dotnet/roslyn/issues/44921")>
        <WpfTheory, CombinatorialData>
        Public Async Function CompletionOnWithExpressionInitializer_AfterComma(showCompletionInArgumentLists As Boolean) As Task
            Using state = TestStateFactory.CreateCSharpTestState(
                              <Document>
record Base(int Alice, int Bob)
{
    void M(int value)
    {
        _ = this with { Alice = value$$
    }
}
                              </Document>,
                              showCompletionInArgumentLists:=showCompletionInArgumentLists, languageVersion:=LanguageVersion.CSharp9)

                state.SendTypeChars(", ")
                Await state.AssertSelectedCompletionItem(displayText:="Bob", isHardSelected:=False)
                state.SendTab()
                Await state.AssertNoCompletionSession()
                state.SendTypeChars(" = va")
                Await state.AssertSelectedCompletionItem(displayText:="value", isHardSelected:=True)
                state.SendTab()
                Await state.AssertNoCompletionSession()
                Assert.Contains("with { Alice = value, Bob = value", state.GetLineTextFromCaretPosition(), StringComparison.Ordinal)
            End Using
        End Function

        <WorkItem("https://github.com/dotnet/roslyn/issues/47430")>
        <WpfTheory, CombinatorialData>
        Public Async Function CompletionOnWithExpressionForTypeParameter(showCompletionInArgumentLists As Boolean) As Task
            Using state = TestStateFactory.CreateCSharpTestState(
                              <Document>
public abstract record MyRecord
{
    public string Name { get; init; }
}

public static class Test
{
    public static TRecord WithNameSuffix&lt;TRecord&gt;(this TRecord record, string nameSuffix)
        where TRecord : MyRecord
        => record with
        {
            $$
        };
}
                              </Document>,
                              showCompletionInArgumentLists:=showCompletionInArgumentLists, languageVersion:=LanguageVersion.CSharp9)

                state.SendTypeChars("N")
                Await state.AssertSelectedCompletionItem(displayText:="Name", isHardSelected:=True)
                state.SendTab()
                Await state.AssertNoCompletionSession()
                Assert.Contains("Name", state.GetLineTextFromCaretPosition(), StringComparison.Ordinal)
            End Using
        End Function

        <WpfTheory, CombinatorialData>
        Public Async Function CompletionOnWithExpressionInitializer_AnonymousType(showCompletionInArgumentLists As Boolean) As Task
            Using state = TestStateFactory.CreateCSharpTestState(
                              <Document>
class C
{
    void M()
    {
        var a = new { Property = 1 };
        _ = a $$
    }
}
                              </Document>,
                              showCompletionInArgumentLists:=showCompletionInArgumentLists, languageVersion:=LanguageVersion.CSharp12)

                state.SendTypeChars("w")
                Await state.AssertSelectedCompletionItem(displayText:="with", isHardSelected:=True)
                state.SendTab()
                state.SendTypeChars(" { ")
                Await state.AssertSelectedCompletionItem(displayText:="Property", isHardSelected:=False)
                state.SendTypeChars("P")
                Await state.AssertSelectedCompletionItem(displayText:="Property", isHardSelected:=True)
                state.SendTypeChars(" = 2")
                Await state.AssertNoCompletionSession()
                Assert.Contains("with { Property = 2", state.GetLineTextFromCaretPosition(), StringComparison.Ordinal)
            End Using
        End Function

        <WorkItem("https://github.com/dotnet/roslyn/issues/44921")>
        <WpfTheory, CombinatorialData>
        Public Async Function CompletionOnObjectCreation(showCompletionInArgumentLists As Boolean) As Task
            Using state = TestStateFactory.CreateCSharpTestState(
                              <Document>
class C
{
    int Alice { get; set; }
    void M()
    {
        _ = new C() $$
    }
}
                              </Document>,
                              showCompletionInArgumentLists:=showCompletionInArgumentLists)

                state.SendTypeChars("{ ")
                Await state.AssertSelectedCompletionItem(displayText:="Alice", isHardSelected:=False)
                state.SendTab()
                Await state.AssertNoCompletionSession()
                Assert.Contains("new C() { Alice", state.GetLineTextFromCaretPosition(), StringComparison.Ordinal)
            End Using
        End Function

        <WorkItem("http://vstfdevdiv:8080/DevDiv2/DevDiv/_workitems/edit/541201")>
        <WpfTheory, CombinatorialData>
        Public Async Function TabCommitsWithoutAUniqueMatch(showCompletionInArgumentLists As Boolean) As Task
            Using state = TestStateFactory.CreateCSharpTestState(
                              <Document>
                                  $$
                              </Document>,
                              showCompletionInArgumentLists:=showCompletionInArgumentLists)

                state.SendTypeChars("using System.Ne")
                Await state.AssertSelectedCompletionItem(displayText:="Net", isHardSelected:=True)
                state.SendTypeChars("x")
                Await state.AssertSelectedCompletionItem(displayText:="Net", isSoftSelected:=True)
                state.SendTab()
                Await state.AssertNoCompletionSession()
                Assert.Contains("using System.Net", state.GetLineTextFromCaretPosition(), StringComparison.Ordinal)
            End Using
        End Function

        <WorkItem("https://github.com/dotnet/roslyn/issues/35236")>
        <WpfTheory, CombinatorialData, Trait(Traits.Feature, Traits.Features.Completion)>
        Public Async Function TestBetweenTwoDotsInNamespaceName(showCompletionInArgumentLists As Boolean) As Task
            Using state = TestStateFactory.CreateCSharpTestState(
                              <Document>
namespace N.O.P
{
}

namespace N$$.P
{
}
                              </Document>,
                              showCompletionInArgumentLists:=showCompletionInArgumentLists)

                state.SendTypeChars(".")
                Await state.AssertCompletionSession()
                Await state.AssertSelectedCompletionItem(displayText:="O", isHardSelected:=False)
            End Using
        End Function

        <WpfTheory, CombinatorialData>
        Public Async Function TestAtEndOfFile(showCompletionInArgumentLists As Boolean) As Task
            Using state = TestStateFactory.CreateCSharpTestState(
                                <Document>$$</Document>,
                                showCompletionInArgumentLists:=showCompletionInArgumentLists)

                state.SendTypeChars("usi")
                state.SendTab()
                Await state.AssertNoCompletionSession()
                Assert.Contains("using", state.GetLineTextFromCaretPosition(), StringComparison.Ordinal)
            End Using
        End Function

        <WorkItem("https://github.com/dotnet/roslyn/issues/44459")>
        <WpfTheory, CombinatorialData>
        Public Async Function TestSelectUsingOverUshort(showCompletionInArgumentLists As Boolean) As Task
            Using state = TestStateFactory.CreateCSharpTestState(
                              <Document>
$$
                              </Document>,
                              showCompletionInArgumentLists:=showCompletionInArgumentLists)

                ' 'us' should select 'using' instead of 'ushort' (even though 'ushort' sorts higher in the list textually).
                state.SendTypeChars("us")
                Await state.AssertSelectedCompletionItem(displayText:="using", isHardSelected:=True)
                Await state.AssertCompletionItemsContain("ushort", "")

                ' even after 'ushort' is selected, deleting the 'h' should still take us back to 'using'.
                state.SendTypeChars("h")
                Await state.AssertSelectedCompletionItem(displayText:="ushort", isHardSelected:=True)
                state.SendBackspace()
                Await state.AssertSelectedCompletionItem(displayText:="using", isHardSelected:=True)
            End Using
        End Function

        <WorkItem("https://github.com/dotnet/roslyn/issues/44459")>
        <WpfTheory, CombinatorialData>
        Public Async Function TestSelectUshortOverUsingOnceInMRU(showCompletionInArgumentLists As Boolean) As Task
            Using state = TestStateFactory.CreateCSharpTestState(
                              <Document>
$$
                              </Document>,
                              showCompletionInArgumentLists:=showCompletionInArgumentLists)

                state.SendTypeChars("ush")
                Await state.AssertCompletionItemsContain("ushort", "")
                state.SendTab()
                Assert.Contains("ushort", state.GetLineTextFromCaretPosition(), StringComparison.Ordinal)

                state.SendDeleteWordToLeft()

                ' 'ushort' should be in the MRU now. so typing 'us' should select it instead of 'using'.
                state.SendTypeChars("us")
                Await state.AssertSelectedCompletionItem(displayText:="ushort", isHardSelected:=True)
            End Using
        End Function

        <WpfTheory(Skip:="https://github.com/dotnet/roslyn/issues/71851"), CombinatorialData>
        Public Async Function TestDeletingWholeWordResetCompletionToTheDefaultItem(showCompletionInArgumentLists As Boolean) As Task
            Using state = TestStateFactory.CreateCSharpTestState(
                              <Document>
                                  using System;

class C
{
    void M()
    {
        var replyUri = new Uri("");
        $$
    }
}

                              </Document>,
                              showCompletionInArgumentLists:=showCompletionInArgumentLists)

                state.Workspace.GlobalOptions.SetGlobalOption(CompletionOptionsStorage.TriggerOnDeletion, LanguageNames.CSharp, True)

                state.SendTypeChars("repl")
                state.SendTab()
                For i = 1 To 7
                    state.SendBackspace()
                    Await state.WaitForAsynchronousOperationsAsync()
                Next

                Await state.AssertCompletionSession()

                state.SendBackspace()
                Await state.AssertSelectedCompletionItem("AccessViolationException")
            End Using
        End Function

        <WpfTheory, CombinatorialData>
        Public Sub TestTabsDoNotTriggerCompletion(showCompletionInArgumentLists As Boolean)
            Using state = TestStateFactory.CreateCSharpTestState(
                              <Document>
                                  using System;

class C
{
    void M()
    {
        var replyUri = new Uri("");
        replyUri$$
    }
}

                              </Document>,
                              showCompletionInArgumentLists:=showCompletionInArgumentLists)

                state.SendTab()
                state.SendTab()
                Assert.Equal("        replyUri" & vbTab & vbTab, state.GetLineTextFromCaretPosition())
            End Using
        End Sub

        <WpfTheory, CombinatorialData>
        Public Async Function TestEnterDoesNotTriggerCompletion(showCompletionInArgumentLists As Boolean) As Task
            Using state = TestStateFactory.CreateCSharpTestState(
                              <Document>
using System;

class C
{
    void M()
    {
        String.Equals("foo", "bar", $$StringComparison.CurrentCulture)
    }
}

                              </Document>,
                              showCompletionInArgumentLists:=showCompletionInArgumentLists)

                state.SendReturn()
                Await state.AssertNoCompletionSession()
            End Using
        End Function

        <WpfTheory, CombinatorialData>
        Public Async Function TestNotAtStartOfExistingWord(showCompletionInArgumentLists As Boolean) As Task
            Using state = TestStateFactory.CreateCSharpTestState(
                              <Document>$$using</Document>,
                              showCompletionInArgumentLists:=showCompletionInArgumentLists)

                state.SendTypeChars("u")
                Await state.AssertNoCompletionSession()
                Assert.Contains("using", state.GetLineTextFromCaretPosition(), StringComparison.Ordinal)
            End Using
        End Function

        <WpfTheory, CombinatorialData>
        Public Async Function TestMSCorLibTypes(showCompletionInArgumentLists As Boolean) As Task
            Using state = TestStateFactory.CreateCSharpTestState(
                              <Document>
using System;

class c : $$
                              </Document>,
                              showCompletionInArgumentLists:=showCompletionInArgumentLists)

                state.SendTypeChars("A")
                Await state.AssertCompletionItemsContainAll("Attribute", "Exception", "IDisposable")
            End Using
        End Function

        <WpfTheory, CombinatorialData>
        Public Async Function TestFiltering1(showCompletionInArgumentLists As Boolean) As Task
            Using state = TestStateFactory.CreateCSharpTestState(
                              <Document>
using System;

class c { $$
                              </Document>,
                              showCompletionInArgumentLists:=showCompletionInArgumentLists)

                state.SendTypeChars("Sy")
                Await state.AssertCompletionItemsContainAll("OperatingSystem", "System", "SystemException")
                Await state.AssertCompletionItemsDoNotContainAny("Exception", "Activator")
            End Using
        End Function

        ' NOTE(cyrusn): This should just be a unit test for SymbolCompletionProvider.  However, I'm
        ' just porting the integration tests to here for now.
        <WpfTheory, CombinatorialData>
        Public Async Function TestMultipleTypes(showCompletionInArgumentLists As Boolean) As Task
            Using state = TestStateFactory.CreateCSharpTestState(
                              <Document>
class C { $$ } struct S { } enum E { } interface I { } delegate void D();
                              </Document>,
                              showCompletionInArgumentLists:=showCompletionInArgumentLists)

                state.SendTypeChars("C")
                Await state.AssertCompletionItemsContainAll("C", "S", "E", "I", "D")
            End Using
        End Function

        ' NOTE(cyrusn): This should just be a unit test for KeywordCompletionProvider.  However, I'm
        ' just porting the integration tests to here for now.
        <WpfTheory, CombinatorialData>
        Public Async Function TestInEmptyFile(showCompletionInArgumentLists As Boolean) As Task
            Using state = TestStateFactory.CreateCSharpTestState(
                              <Document>
$$
                              </Document>,
                              showCompletionInArgumentLists:=showCompletionInArgumentLists)

                state.SendInvokeCompletionList()
                Await state.AssertCompletionItemsContainAll("abstract", "class", "namespace")
            End Using
        End Function

        <WpfTheory, CombinatorialData>
        Public Async Function TestNotAfterTypingDotAfterIntegerLiteral(showCompletionInArgumentLists As Boolean) As Task
            Using state = TestStateFactory.CreateCSharpTestState(
                              <Document>
class c { void M() { 3$$ } }
                              </Document>,
                              showCompletionInArgumentLists:=showCompletionInArgumentLists)

                state.SendTypeChars(".")
                Await state.AssertNoCompletionSession()
            End Using
        End Function

        <WpfTheory, CombinatorialData>
        Public Async Function TestAfterExplicitInvokeAfterDotAfterIntegerLiteral(showCompletionInArgumentLists As Boolean) As Task
            Using state = TestStateFactory.CreateCSharpTestState(
                              <Document>
class c { void M() { 3.$$ } }
                              </Document>,
                              showCompletionInArgumentLists:=showCompletionInArgumentLists)

                state.SendInvokeCompletionList()
                Await state.AssertCompletionItemsContainAll("ToString")
            End Using
        End Function

        <WpfTheory, CombinatorialData>
        Public Async Function TestTypingDotBeforeExistingDot(showCompletionInArgumentLists As Boolean) As Task
            ' Starting C# 8.0 two dots are considered as a DotDotToken of a Range expression.
            ' However, typing dot before a single dot (and adding the second one) should lead to a completion
            ' in the context of the previous token if this completion exists.
            Using state = TestStateFactory.CreateCSharpTestState(
                              <Document>
class c { void M() { this$$.ToString() } }
                              </Document>,
                              showCompletionInArgumentLists:=showCompletionInArgumentLists)

                state.SendTypeChars(".")
                Await state.AssertCompletionItemsContainAll("ToString")
            End Using
        End Function

        <WpfTheory, CombinatorialData>
        Public Async Function TestTypingDotAfterExistingDot(showCompletionInArgumentLists As Boolean) As Task
            ' Starting C# 8.0 two dots are considered as a DotDotToken of a Range expression.
            ' A test above (TestTypingDotBeforeExistingDot) verifies that the completion happens
            ' if we type dot before a single dot.
            ' However, we should not have a completion if typing dot after a dot.
            Using state = TestStateFactory.CreateCSharpTestState(
                              <Document>
class c { void M() { this.$$ToString() } }
                              </Document>,
                              showCompletionInArgumentLists:=showCompletionInArgumentLists)

                state.SendTypeChars(".")
                Await state.AssertNoCompletionSession()
            End Using
        End Function

        <WpfTheory, CombinatorialData>
        Public Async Function TestInvokingCompletionBetweenTwoDots(showCompletionInArgumentLists As Boolean) As Task
            ' Starting C# 8.0 two dots are considered as a DotDotToken of a Range expression.
            ' However, we may want to have a completion when invoking it aqfter the first dot.
            Using state = TestStateFactory.CreateCSharpTestState(
                              <Document>
class c { void M() { this.$$.ToString() } }
                              </Document>,
                              showCompletionInArgumentLists:=showCompletionInArgumentLists)

                state.SendInvokeCompletionList()
                Await state.AssertCompletionItemsContainAll("ToString")
            End Using
        End Function

        <WpfTheory, CombinatorialData, WorkItem("https://github.com/dotnet/roslyn/issues/37315")>
        Public Async Function TestTypingDotBeforeExistingDot2(showCompletionInArgumentLists As Boolean) As Task
            ' Starting C# 8.0 two dots are considered as a DotDotToken of a Range expression.
            ' However, typing dot before a single dot (and adding the second one) should lead to a completion
            ' in the context of the previous token if this completion exists.
            Using state = TestStateFactory.CreateCSharpTestState(
                              <Document>
using System;
using System.Collections.Generic;
using System.Linq;

class C
{
    public List&lt;int&gt; X;
}

class D
{
    public List&lt;int&gt; X;
}

class E
{
    public static bool F(object obj) => obj switch
    {
        C c => c.X,
        D d => d.X,
        _ => throw null
    }$$.Any(i => i == 0);
}
                              </Document>,
                              showCompletionInArgumentLists:=showCompletionInArgumentLists)

                state.SendTypeChars(".")
                Await state.AssertNoCompletionSession()
            End Using
        End Function

        <WpfTheory, CombinatorialData, WorkItem("https://github.com/dotnet/roslyn/issues/37315")>
        Public Async Function TestTypingDotBeforeExistingDot3(showCompletionInArgumentLists As Boolean) As Task
            ' Starting C# 8.0 two dots are considered as a DotDotToken of a Range expression.
            ' However, typing dot before a single dot (and adding the second one) should lead to a completion
            ' in the context of the previous token if this completion exists.
            Using state = TestStateFactory.CreateCSharpTestState(
                              <Document>
using System;

class E
{
    public void F(object o)
    {
        var v = (int)o$$.AddDays(1);
    }
}
                              </Document>,
                              showCompletionInArgumentLists:=showCompletionInArgumentLists)

                state.SendTypeChars(".")
                Await state.AssertCompletionItemsContain("ToString", displayTextSuffix:="")
                Await state.AssertCompletionItemsDoNotContainAny("CompareTo")
            End Using
        End Function

        <WpfTheory, CombinatorialData>
        Public Sub TestEnterIsConsumed(showCompletionInArgumentLists As Boolean)
            Using state = TestStateFactory.CreateCSharpTestState(
                  <Document>
class Class1
{
    void Main(string[] args)
    {
        $$
    }
}</Document>,
                  showCompletionInArgumentLists:=showCompletionInArgumentLists)

                state.SendTypeChars("System.TimeSpan.FromMin")
                state.SendReturn()
                Assert.Equal(<text>
class Class1
{
    void Main(string[] args)
    {
        System.TimeSpan.FromMinutes
    }
}</text>.NormalizedValue, state.GetDocumentText())
            End Using
        End Sub

        <WpfTheory, CombinatorialData>
        Public Sub TestEnterIsConsumedWithAfterFullyTypedWordOption_NotFullyTyped(showCompletionInArgumentLists As Boolean)
            Using state = TestStateFactory.CreateCSharpTestState(
                  <Document>
class Class1
{
    void Main(string[] args)
    {
        $$
    }
}</Document>,
                  showCompletionInArgumentLists:=showCompletionInArgumentLists)

                state.Workspace.GlobalOptions.SetGlobalOption(CompletionOptionsStorage.EnterKeyBehavior, LanguageNames.CSharp, EnterKeyRule.AfterFullyTypedWord)

                state.SendTypeChars("System.TimeSpan.FromMin")
                state.SendReturn()
                Assert.Equal(<text>
class Class1
{
    void Main(string[] args)
    {
        System.TimeSpan.FromMinutes
    }
}</text>.NormalizedValue, state.GetDocumentText())
            End Using
        End Sub

        <WpfTheory, CombinatorialData>
        Public Sub TestEnterIsConsumedWithAfterFullyTypedWordOption_FullyTyped(showCompletionInArgumentLists As Boolean)
            Using state = TestStateFactory.CreateCSharpTestState(
                  <Document>
class Class1
{
    void Main(string[] args)
    {
        $$
    }
}</Document>,
                  showCompletionInArgumentLists:=showCompletionInArgumentLists)

                state.Workspace.GlobalOptions.SetGlobalOption(CompletionOptionsStorage.EnterKeyBehavior, LanguageNames.CSharp, EnterKeyRule.AfterFullyTypedWord)

                state.SendTypeChars("System.TimeSpan.FromMinutes")
                state.SendReturn()
                Assert.Equal(<text>
class Class1
{
    void Main(string[] args)
    {
        System.TimeSpan.FromMinutes

    }
}</text>.NormalizedValue, state.GetDocumentText())
            End Using
        End Sub

        <WpfTheory, CombinatorialData>
        Public Async Function TestDescription1(showCompletionInArgumentLists As Boolean) As Task
            Using state = TestStateFactory.CreateCSharpTestState(
                  <Document><![CDATA[
using System;

/// <summary>
/// TestDocComment
/// </summary>
class TestException : Exception { }

class MyException : $$]]></Document>,
                  showCompletionInArgumentLists:=showCompletionInArgumentLists)

                state.SendTypeChars("Test")
                Await state.AssertSelectedCompletionItem(description:="class TestException" & vbCrLf & "TestDocComment")
            End Using
        End Function

        <WpfTheory, CombinatorialData>
        Public Async Function TestObjectCreationPreselection1(showCompletionInArgumentLists As Boolean) As Task
            Using state = TestStateFactory.CreateCSharpTestState(
                  <Document><![CDATA[
using System.Collections.Generic;

class C
{
    public void Goo()
    {
        List<int> list = new$$
    }
}]]></Document>,
                  showCompletionInArgumentLists:=showCompletionInArgumentLists)

                state.SendTypeChars(" ")
                Await state.AssertSelectedCompletionItem(displayText:="List<int>", isHardSelected:=True)
                Await state.AssertCompletionItemsContainAll("LinkedList", "List", "System")
                state.SendTypeChars("Li")
                Await state.AssertSelectedCompletionItem(displayText:="List<int>", isHardSelected:=True)
                Await state.AssertCompletionItemsContainAll("LinkedList", "List")
                Await state.AssertCompletionItemsDoNotContainAny("System")
                state.SendTypeChars("n")
                Await state.AssertSelectedCompletionItem(displayText:="LinkedList", displayTextSuffix:="<>", isHardSelected:=True)
                state.SendBackspace()
                Await state.AssertSelectedCompletionItem(displayText:="List<int>", isHardSelected:=True)
                state.SendTab()
                Assert.Contains("new List<int>", state.GetLineTextFromCaretPosition(), StringComparison.Ordinal)
            End Using
        End Function

        <WpfTheory, CombinatorialData>
        Public Async Function TestDeconstructionDeclaration(showCompletionInArgumentLists As Boolean) As Task
            Using state = TestStateFactory.CreateCSharpTestState(
                  <Document><![CDATA[
class C
{
    public void Goo()
    {
       var ($$
    }
}]]></Document>,
                  showCompletionInArgumentLists:=showCompletionInArgumentLists)

                state.SendTypeChars("i")
                Await state.AssertNoCompletionSession()
            End Using
        End Function

        <WpfTheory, CombinatorialData>
        Public Async Function TestDeconstructionDeclaration2(showCompletionInArgumentLists As Boolean) As Task
            Using state = TestStateFactory.CreateCSharpTestState(
                  <Document><![CDATA[
class C
{
    public void Goo()
    {
       var (a, $$
    }
}]]></Document>,
                  showCompletionInArgumentLists:=showCompletionInArgumentLists)

                state.SendTypeChars("i")
                Await state.AssertNoCompletionSession()
            End Using
        End Function

        <WpfTheory, CombinatorialData>
        Public Async Function TestDeconstructionDeclaration3(showCompletionInArgumentLists As Boolean) As Task
            Using state = TestStateFactory.CreateCSharpTestState(
                  <Document><![CDATA[
class C
{
    public void Goo()
    {
       var ($$) = (1, 2);
    }
}]]></Document>,
                  showCompletionInArgumentLists:=showCompletionInArgumentLists)

                state.SendTypeChars("i")
                Await state.AssertNoCompletionSession()
            End Using
        End Function

        <WpfTheory, CombinatorialData>
        Public Async Function TestParenthesizedDeconstructionDeclarationWithVar(showCompletionInArgumentLists As Boolean) As Task
            Using state = TestStateFactory.CreateCSharpTestState(
                  <Document><![CDATA[
class Variable
{
    public void Goo()
    {
       (var a$$) = (1, 2);
    }
}]]></Document>,
                  showCompletionInArgumentLists:=showCompletionInArgumentLists)

                state.SendInvokeCompletionList()
                Await state.AssertSelectedCompletionItem(displayText:="as", isHardSelected:=False)
            End Using
        End Function

        <WpfTheory, CombinatorialData>
        Public Async Function TestParenthesizedDeconstructionDeclarationWithVarAfterComma(showCompletionInArgumentLists As Boolean) As Task
            Using state = TestStateFactory.CreateCSharpTestState(
                  <Document><![CDATA[
class Variable
{
    public void Goo()
    {
       (var a, var a$$) = (1, 2);
    }
}]]></Document>,
                  showCompletionInArgumentLists:=showCompletionInArgumentLists)

                state.SendInvokeCompletionList()
                Await state.AssertSelectedCompletionItem(displayText:="as", isHardSelected:=False)
            End Using
        End Function

        <WpfTheory, CombinatorialData>
        Public Async Function TestParenthesizedVarDeconstructionDeclarationWithVar(showCompletionInArgumentLists As Boolean) As Task
            Using state = TestStateFactory.CreateCSharpTestState(
                  <Document><![CDATA[
class Variable
{
    public void Goo()
    {
       (var a, var ($$)) = (1, 2);
    }
}]]></Document>,
                  showCompletionInArgumentLists:=showCompletionInArgumentLists)

                state.SendTypeChars("a")
                Await state.AssertNoCompletionSession()

                state.SendTypeChars(", a")
                Await state.AssertNoCompletionSession()
                Assert.Contains("(var a, var (a, a)) = ", state.GetLineTextFromCaretPosition(), StringComparison.Ordinal)
            End Using
        End Function

        <WpfTheory, CombinatorialData>
        Public Async Function TestVarDeconstructionDeclarationWithVar(showCompletionInArgumentLists As Boolean) As Task
            Using state = TestStateFactory.CreateCSharpTestState(
                  <Document><![CDATA[
class Variable
{
    public void Goo()
    {
        $$
    }
}]]></Document>,
                  showCompletionInArgumentLists:=showCompletionInArgumentLists)

                state.SendTypeChars("va")
                Await state.AssertSelectedCompletionItem(displayText:="var", isHardSelected:=True)

                state.SendTypeChars(" (a")
                Await state.AssertNoCompletionSession()

                state.SendTypeChars(", a")
                Await state.AssertNoCompletionSession()
                Assert.Contains("var (a, a", state.GetLineTextFromCaretPosition(), StringComparison.Ordinal)
            End Using
        End Function

        <WpfTheory, CombinatorialData>
        Public Async Function TestParenthesizedDeconstructionDeclarationWithSymbol(showCompletionInArgumentLists As Boolean) As Task
            Using state = TestStateFactory.CreateCSharpTestState(
                  <Document><![CDATA[
class Variable
{
    public void Goo()
    {
       ($$) = (1, 2);
    }
}]]></Document>,
                  showCompletionInArgumentLists:=showCompletionInArgumentLists)

                state.SendTypeChars("vari")
                Await state.AssertSelectedCompletionItem(displayText:="Variable", isHardSelected:=True)
                state.SendTypeChars(" ")
                Assert.Contains("(Variable ", state.GetLineTextFromCaretPosition(), StringComparison.Ordinal)
                Await state.AssertNoCompletionSession()

                state.SendTypeChars("x, vari")
                Await state.AssertSelectedCompletionItem(displayText:="Variable", isHardSelected:=True)
                state.SendTypeChars(" ")
                Assert.Contains("(Variable x, Variable ", state.GetLineTextFromCaretPosition(), StringComparison.Ordinal)
                Await state.AssertSelectedCompletionItem(displayText:="Variable", isHardSelected:=False)
                Await state.AssertCompletionItemsContainAll("variable")
            End Using
        End Function

        <WpfTheory, CombinatorialData>
        Public Async Function TestParenthesizedDeconstructionDeclarationWithInt(showCompletionInArgumentLists As Boolean) As Task
            Using state = TestStateFactory.CreateCSharpTestState(
                  <Document><![CDATA[
class Integer
{
    public void Goo()
    {
       ($$) = (1, 2);
    }
}]]></Document>,
                  showCompletionInArgumentLists:=showCompletionInArgumentLists)

                state.SendTypeChars("int")
                Await state.AssertSelectedCompletionItem(displayText:="int", isHardSelected:=True)
                state.SendTypeChars(" ")
                Assert.Contains("(int ", state.GetLineTextFromCaretPosition(), StringComparison.Ordinal)
                Await state.AssertNoCompletionSession()

                state.SendTypeChars("x, int")
                Await state.AssertSelectedCompletionItem(displayText:="int", isHardSelected:=True)
                state.SendTypeChars(" ")
                Assert.Contains("(int x, int ", state.GetLineTextFromCaretPosition(), StringComparison.Ordinal)
                Await state.AssertNoCompletionSession()
            End Using
        End Function

        <WpfTheory, CombinatorialData>
        Public Async Function TestIncompleteParenthesizedDeconstructionDeclaration(showCompletionInArgumentLists As Boolean) As Task
            Using state = TestStateFactory.CreateCSharpTestState(
                  <Document><![CDATA[
class Variable
{
    public void Goo()
    {
       ($$
    }
}]]></Document>,
                  showCompletionInArgumentLists:=showCompletionInArgumentLists)

                state.SendTypeChars("va")
                Await state.AssertSelectedCompletionItem(displayText:="var", isHardSelected:=True)
                state.SendTypeChars(" ")
                Await state.AssertNoCompletionSession()

                state.SendTypeChars("a")
                Await state.AssertSelectedCompletionItem(displayText:="as", isSoftSelected:=True)

                state.SendTypeChars(", va")
                Await state.AssertSelectedCompletionItem(displayText:="var", isHardSelected:=True)
                state.SendTypeChars(" ")
                Await state.AssertNoCompletionSession()

                state.SendTypeChars("a")
                Await state.AssertSelectedCompletionItem(displayText:="as", isSoftSelected:=True)
                state.SendTypeChars(")")
                Assert.Contains("(var a, var a)", state.GetLineTextFromCaretPosition(), StringComparison.Ordinal)
                Await state.AssertNoCompletionSession()
            End Using
        End Function

        <WpfTheory, CombinatorialData>
        Public Async Function TestIncompleteParenthesizedDeconstructionDeclaration2(showCompletionInArgumentLists As Boolean) As Task
            Using state = TestStateFactory.CreateCSharpTestState(
                  <Document><![CDATA[
class Variable
{
    public void Goo()
    {
       ($$)
    }
}]]></Document>,
                  showCompletionInArgumentLists:=showCompletionInArgumentLists)

                state.SendTypeChars("va")
                Await state.AssertSelectedCompletionItem(displayText:="var", isHardSelected:=True)
                state.SendTypeChars(" ")
                Await state.AssertNoCompletionSession()

                state.SendTypeChars("a")
                Await state.AssertSelectedCompletionItem(displayText:="as", isSoftSelected:=True)

                state.SendTypeChars(", va")
                Await state.AssertSelectedCompletionItem(displayText:="var", isHardSelected:=True)
                state.SendTypeChars(" ")
                Await state.AssertNoCompletionSession()

                state.SendTypeChars("a")
                Await state.AssertSelectedCompletionItem(displayText:="as", isSoftSelected:=True)
                state.SendReturn()

                Dim caretLine = state.GetLineFromCurrentCaretPosition()
                Assert.Contains("            )", caretLine.GetText(), StringComparison.Ordinal)

                Dim previousLine = caretLine.Snapshot.Lines(caretLine.LineNumber - 1)
                Assert.Contains("(var a, var a", previousLine.GetText(), StringComparison.Ordinal)
            End Using
        End Function

        <WpfTheory, CombinatorialData>
        Public Async Function TestBackspaceInIncompleteParenthesizedDeconstructionDeclaration(showCompletionInArgumentLists As Boolean) As Task
            Using state = TestStateFactory.CreateCSharpTestState(
                  <Document><![CDATA[
class Variable
{
    public void Goo()
    {
       (var as$$
    }
}]]></Document>,
                  showCompletionInArgumentLists:=showCompletionInArgumentLists)

                state.Workspace.GlobalOptions.SetGlobalOption(CompletionOptionsStorage.TriggerOnDeletion, LanguageNames.CSharp, True)

                state.SendBackspace()
                Await state.AssertSelectedCompletionItem(displayText:="as", isSoftSelected:=True)

                state.SendTypeChars(", var as")
                state.SendBackspace()
                Await state.AssertSelectedCompletionItem(displayText:="as", isSoftSelected:=True)

                state.SendTypeChars(")")
                Await state.AssertNoCompletionSession()
                Assert.Contains("(var a, var a)", state.GetLineTextFromCaretPosition(), StringComparison.Ordinal)
            End Using
        End Function

        <WpfTheory, CombinatorialData>
        Public Async Function TestBackspaceInParenthesizedDeconstructionDeclaration(showCompletionInArgumentLists As Boolean) As Task
            Using state = TestStateFactory.CreateCSharpTestState(
                  <Document><![CDATA[
class Variable
{
    public void Goo()
    {
       (var as$$)
    }
}]]></Document>,
                  showCompletionInArgumentLists:=showCompletionInArgumentLists)

                state.Workspace.GlobalOptions.SetGlobalOption(CompletionOptionsStorage.TriggerOnDeletion, LanguageNames.CSharp, True)

                state.SendBackspace()
                Await state.AssertSelectedCompletionItem(displayText:="as", isSoftSelected:=True)

                state.SendTypeChars(", var as")
                state.SendBackspace()
                Await state.AssertSelectedCompletionItem(displayText:="as", isSoftSelected:=True)

                state.SendReturn()
                Await state.AssertNoCompletionSession()

                Dim caretLine = state.GetLineFromCurrentCaretPosition()
                Assert.Contains("            )", caretLine.GetText(), StringComparison.Ordinal)

                Dim previousLine = caretLine.Snapshot.Lines(caretLine.LineNumber - 1)
                Assert.Contains("(var a, var a", previousLine.GetText(), StringComparison.Ordinal)
            End Using
        End Function

        <WpfTheory, CombinatorialData>
        <WorkItem("https://github.com/dotnet/roslyn/issues/17256")>
        Public Async Function TestThrowExpression(showCompletionInArgumentLists As Boolean) As Task
            Using state = TestStateFactory.CreateCSharpTestState(
                  <Document><![CDATA[
using System;
class C
{
    public object Goo()
    {
        return null ?? throw new$$
    }
}]]></Document>,
                  showCompletionInArgumentLists:=showCompletionInArgumentLists)

                state.SendTypeChars(" ")
                Await state.AssertSelectedCompletionItem(displayText:="Exception", isHardSelected:=True)
            End Using
        End Function

        <WpfTheory, CombinatorialData>
        <WorkItem("https://github.com/dotnet/roslyn/issues/17256")>
        Public Async Function TestThrowStatement(showCompletionInArgumentLists As Boolean) As Task
            Using state = TestStateFactory.CreateCSharpTestState(
                  <Document><![CDATA[
using System;
class C
{
    public object Goo()
    {
        throw new$$
    }
}]]></Document>,
                  showCompletionInArgumentLists:=showCompletionInArgumentLists)

                state.SendTypeChars(" ")
                Await state.AssertSelectedCompletionItem(displayText:="Exception", isHardSelected:=True)
            End Using
        End Function

        <WpfTheory, CombinatorialData>
        Public Async Function TestNonTrailingNamedArgumentInCSharp7_1(showCompletionInArgumentLists As Boolean) As Task
            Using state = TestStateFactory.CreateTestStateFromWorkspace(
                 <Workspace>
                     <Project Language="C#" LanguageVersion="7.1" CommonReferences="true" AssemblyName="CSProj">
                         <Document FilePath="C.cs">
class C
{
    public void M()
    {
        int better = 2;
        M(a: 1, $$)
    }
    public void M(int a, int bar, int c) { }
}
                         </Document>
                     </Project>
                 </Workspace>, showCompletionInArgumentLists:=showCompletionInArgumentLists)

                state.SendTypeChars("b")
                Await state.AssertSelectedCompletionItem(displayText:="bar", displayTextSuffix:=":", isHardSelected:=True)
                state.SendTypeChars("e")
                Await state.AssertSelectedCompletionItem(displayText:="bar", displayTextSuffix:=":", isSoftSelected:=True)
            End Using
        End Function

        <WpfTheory, CombinatorialData>
        Public Async Function TestNonTrailingNamedArgumentInCSharp7_2(showCompletionInArgumentLists As Boolean) As Task
            Using state = TestStateFactory.CreateTestStateFromWorkspace(
                 <Workspace>
                     <Project Language="C#" LanguageVersion="7.2" CommonReferences="true" AssemblyName="CSProj">
                         <Document FilePath="C.cs">
class C
{
    public void M()
    {
        int better = 2;
        M(a: 1, $$)
    }
    public void M(int a, int bar, int c) { }
}
                         </Document>
                     </Project>
                 </Workspace>, showCompletionInArgumentLists:=showCompletionInArgumentLists)

                state.SendTypeChars("b")
                Await state.AssertSelectedCompletionItem(displayText:="better", isHardSelected:=True)
                state.SendTypeChars("a")
                Await state.AssertSelectedCompletionItem(displayText:="bar", displayTextSuffix:=":", isHardSelected:=True)
                state.SendBackspace()
                Await state.AssertSelectedCompletionItem(displayText:="better", isHardSelected:=True)
                state.SendTypeChars(", ")
                Assert.Contains("M(a: 1, better,", state.GetLineTextFromCaretPosition(), StringComparison.Ordinal)
            End Using
        End Function

        <WpfTheory, CombinatorialData>
        <WorkItem("https://github.com/dotnet/roslyn/issues/4677")>
        Public Async Function TestDefaultSwitchLabel(showCompletionInArgumentLists As Boolean) As Task
            Using state = TestStateFactory.CreateCSharpTestState(
                  <Document><![CDATA[
class C
{
    public void M(object o)
    {
        switch (o)
        {
            default:
                goto $$
        }
    }
}]]></Document>,
                  showCompletionInArgumentLists:=showCompletionInArgumentLists)

                state.SendTypeChars("d")
                Await state.AssertSelectedCompletionItem(displayText:="default", isHardSelected:=True)
                state.SendTypeChars(";")
                Assert.Contains("goto default;", state.GetLineTextFromCaretPosition(), StringComparison.Ordinal)
            End Using
        End Function

        <WpfTheory, CombinatorialData>
        <WorkItem("https://github.com/dotnet/roslyn/issues/4677")>
        Public Async Function TestGotoOrdinaryLabel(showCompletionInArgumentLists As Boolean) As Task
            Using state = TestStateFactory.CreateCSharpTestState(
                  <Document><![CDATA[
class C
{
    public void M(object o)
    {
label1:
        goto $$
    }
}]]></Document>,
                  showCompletionInArgumentLists:=showCompletionInArgumentLists)

                state.SendTypeChars("l")
                Await state.AssertSelectedCompletionItem(displayText:="label1", isHardSelected:=True)
                state.SendTypeChars(";")
                Assert.Contains("goto label1;", state.GetLineTextFromCaretPosition(), StringComparison.Ordinal)
            End Using
        End Function

        <WpfTheory, CombinatorialData>
        <WorkItem("https://github.com/dotnet/roslyn/issues/4677")>
        Public Async Function TestEscapedDefaultLabel(showCompletionInArgumentLists As Boolean) As Task
            Using state = TestStateFactory.CreateCSharpTestState(
                  <Document><![CDATA[
class C
{
    public void M(object o)
    {
@default:
        goto $$
    }
}]]></Document>,
                  showCompletionInArgumentLists:=showCompletionInArgumentLists)

                state.SendTypeChars("d")
                Await state.AssertSelectedCompletionItem(displayText:="@default", isHardSelected:=True)
                state.SendTypeChars(";")
                Assert.Contains("goto @default;", state.GetLineTextFromCaretPosition(), StringComparison.Ordinal)
            End Using
        End Function

        <WpfTheory, CombinatorialData>
        <WorkItem("https://github.com/dotnet/roslyn/issues/4677")>
        Public Async Function TestEscapedDefaultLabel2(showCompletionInArgumentLists As Boolean) As Task
            Using state = TestStateFactory.CreateCSharpTestState(
                  <Document><![CDATA[
class C
{
    public void M(object o)
    {
        switch (o)
        {
            default:
@default:
                goto $$
        }
    }
}]]></Document>,
                  showCompletionInArgumentLists:=showCompletionInArgumentLists)

                state.SendTypeChars("d")
                Await state.AssertSelectedCompletionItem(displayText:="default", isHardSelected:=True)
                state.SendTypeChars(";")
                Assert.Contains("goto default;", state.GetLineTextFromCaretPosition(), StringComparison.Ordinal)
            End Using
        End Function

        <WpfTheory, CombinatorialData>
        <WorkItem("https://github.com/dotnet/roslyn/issues/4677")>
        Public Async Function TestEscapedDefaultLabelWithoutSwitch(showCompletionInArgumentLists As Boolean) As Task
            Using state = TestStateFactory.CreateCSharpTestState(
                  <Document><![CDATA[
class C
{
    public void M(object o)
    {
@default:
        goto $$
    }
}]]></Document>,
                  showCompletionInArgumentLists:=showCompletionInArgumentLists)

                state.SendTypeChars("d")
                Await state.AssertSelectedCompletionItem(displayText:="@default", isHardSelected:=True)
                state.SendTypeChars(";")
                Assert.Contains("goto @default;", state.GetLineTextFromCaretPosition(), StringComparison.Ordinal)
            End Using
        End Function

        <WpfTheory, CombinatorialData>
        <WorkItem("https://github.com/dotnet/roslyn/issues/24432")>
        Public Async Function TestArrayInitialization(showCompletionInArgumentLists As Boolean) As Task
            Using state = TestStateFactory.CreateCSharpTestState(
                  <Document><![CDATA[
class Class
{
    public void M()
    {
        Class[] x = $$
    }
}]]></Document>,
                  showCompletionInArgumentLists:=showCompletionInArgumentLists)

                state.SendTypeChars("new ")
                Await state.AssertSelectedCompletionItem(displayText:="Class", isSoftSelected:=True)
                state.SendTypeChars("C")
                Await state.AssertSelectedCompletionItem(displayText:="Class", isHardSelected:=True)
                state.SendTypeChars("[")
                Assert.Contains("Class[] x = new Class[", state.GetLineTextFromCaretPosition(), StringComparison.Ordinal)
                state.SendTypeChars("] {")
                Assert.Contains("Class[] x = new Class[] {", state.GetLineTextFromCaretPosition(), StringComparison.Ordinal)
            End Using
        End Function

        <WpfTheory, CombinatorialData>
        <WorkItem("https://github.com/dotnet/roslyn/issues/24432")>
        Public Async Function TestImplicitArrayInitialization(showCompletionInArgumentLists As Boolean) As Task
            Using state = TestStateFactory.CreateCSharpTestState(
                  <Document><![CDATA[
class Class
{
    public void M()
    {
        Class[] x = $$
    }
}]]></Document>,
                  showCompletionInArgumentLists:=showCompletionInArgumentLists)

                state.SendTypeChars("n")
                Await state.AssertSelectedCompletionItem(displayText:="nameof", isHardSelected:=True)
                state.SendTypeChars("e")
                Await state.AssertSelectedCompletionItem(displayText:="new", isHardSelected:=True)
                state.SendTypeChars(" ")
                Await state.AssertSelectedCompletionItem(displayText:="Class", isSoftSelected:=True)
                state.SendTypeChars("[")
                Assert.Contains("Class[] x = new [", state.GetLineTextFromCaretPosition(), StringComparison.Ordinal)
                state.SendTypeChars("] {")
                Assert.Contains("Class[] x = new [] {", state.GetLineTextFromCaretPosition(), StringComparison.Ordinal)
            End Using
        End Function

        <WpfTheory, CombinatorialData>
        <WorkItem("https://github.com/dotnet/roslyn/issues/24432")>
        Public Async Function TestImplicitArrayInitialization2(showCompletionInArgumentLists As Boolean) As Task
            Using state = TestStateFactory.CreateCSharpTestState(
                  <Document><![CDATA[
class Class
{
    public void M()
    {
        Class[] x = $$
    }
}]]></Document>,
                  showCompletionInArgumentLists:=showCompletionInArgumentLists)

                state.SendTypeChars("ne")
                Await state.AssertSelectedCompletionItem(displayText:="new", isHardSelected:=True)
                state.SendTypeChars("[")
                Assert.Contains("Class[] x = new[", state.GetLineTextFromCaretPosition(), StringComparison.Ordinal)
            End Using
        End Function

        <WpfTheory, CombinatorialData>
        <WorkItem("https://github.com/dotnet/roslyn/issues/24432")>
        Public Async Function TestImplicitArrayInitialization3(showCompletionInArgumentLists As Boolean) As Task
            Using state = TestStateFactory.CreateCSharpTestState(
                  <Document><![CDATA[
class Class
{
    public void M()
    {
        Class[] x = $$
    }
}]]></Document>,
                  showCompletionInArgumentLists:=showCompletionInArgumentLists)

                state.SendTypeChars("ne")
                Await state.AssertSelectedCompletionItem(displayText:="new", isHardSelected:=True)
                state.SendTypeChars(" ")
                Await state.AssertSelectedCompletionItem(displayText:="Class", isSoftSelected:=True)
                Assert.Contains("Class[] x = new ", state.GetLineTextFromCaretPosition(), StringComparison.Ordinal)
                state.SendTypeChars("[")
                Assert.Contains("Class[] x = new [", state.GetLineTextFromCaretPosition(), StringComparison.Ordinal)
            End Using
        End Function

        <WpfTheory, CombinatorialData>
        <WorkItem("https://github.com/dotnet/roslyn/issues/24432")>
        Public Async Function TestImplicitArrayInitialization4(showCompletionInArgumentLists As Boolean) As Task
            Using state = TestStateFactory.CreateCSharpTestState(
                  <Document><![CDATA[
class Class
{
    public void M()
    {
        Class[] x =$$
    }
}]]></Document>,
                  showCompletionInArgumentLists:=showCompletionInArgumentLists)

                state.SendTypeChars(" ")
                Await state.AssertNoCompletionSession()
                state.SendTypeChars("{")
                Assert.Contains("Class[] x = {", state.GetLineTextFromCaretPosition(), StringComparison.Ordinal)
            End Using
        End Function

        <WpfTheory, CombinatorialData>
        <WorkItem("https://github.com/dotnet/roslyn/issues/24432")>
        Public Async Function TestImplicitArrayInitialization_WithTab(showCompletionInArgumentLists As Boolean) As Task
            Using state = TestStateFactory.CreateCSharpTestState(
                  <Document><![CDATA[
class Class
{
    public void M()
    {
        Class[] x = $$
    }
}]]></Document>,
                  showCompletionInArgumentLists:=showCompletionInArgumentLists)

                state.SendTypeChars("ne")
                Await state.AssertSelectedCompletionItem(displayText:="new", isHardSelected:=True)
                state.SendTypeChars(" ")
                Await state.AssertSelectedCompletionItem(displayText:="Class", isSoftSelected:=True)
                Assert.Contains("Class[] x = new ", state.GetLineTextFromCaretPosition(), StringComparison.Ordinal)
                state.SendTab()
                Assert.Contains("Class[] x = new Class", state.GetLineTextFromCaretPosition(), StringComparison.Ordinal)
            End Using
        End Function

        <WpfTheory, CombinatorialData>
        <WorkItem("https://github.com/dotnet/roslyn/issues/24432")>
        Public Async Function TestTypelessImplicitArrayInitialization(showCompletionInArgumentLists As Boolean) As Task
            Using state = TestStateFactory.CreateCSharpTestState(
                  <Document><![CDATA[
class Class
{
    public void M()
    {
        var x = $$
    }
}]]></Document>,
                  showCompletionInArgumentLists:=showCompletionInArgumentLists)

                state.SendTypeChars("ne")
                Await state.AssertSelectedCompletionItem(displayText:="new", isHardSelected:=True)
                state.SendTypeChars(" ")
                Await state.AssertNoCompletionSession()
                state.SendTypeChars("[")
                Assert.Contains("var x = new [", state.GetLineTextFromCaretPosition(), StringComparison.Ordinal)
                state.SendTypeChars("] {")
                Assert.Contains("var x = new [] {", state.GetLineTextFromCaretPosition(), StringComparison.Ordinal)
            End Using
        End Function

        <WpfTheory, CombinatorialData>
        <WorkItem("https://github.com/dotnet/roslyn/issues/24432")>
        Public Async Function TestTypelessImplicitArrayInitialization2(showCompletionInArgumentLists As Boolean) As Task
            Using state = TestStateFactory.CreateCSharpTestState(
                  <Document><![CDATA[
class Class
{
    public void M()
    {
        var x = $$
    }
}]]></Document>,
                  showCompletionInArgumentLists:=showCompletionInArgumentLists)

                state.SendTypeChars("ne")
                Await state.AssertSelectedCompletionItem(displayText:="new", isHardSelected:=True)
                state.SendTypeChars("[")
                Assert.Contains("var x = new[", state.GetLineTextFromCaretPosition(), StringComparison.Ordinal)
            End Using
        End Function

        <WpfTheory, CombinatorialData>
        <WorkItem("https://github.com/dotnet/roslyn/issues/24432")>
        Public Async Function TestTypelessImplicitArrayInitialization3(showCompletionInArgumentLists As Boolean) As Task
            Using state = TestStateFactory.CreateCSharpTestState(
                  <Document><![CDATA[
class Class
{
    public void M()
    {
        var x = $$
    }
}]]></Document>,
                  showCompletionInArgumentLists:=showCompletionInArgumentLists)

                state.SendTypeChars("ne")
                Await state.AssertSelectedCompletionItem(displayText:="new", isHardSelected:=True)
                state.SendTypeChars(" ")
                Assert.Contains("var x = new ", state.GetLineTextFromCaretPosition(), StringComparison.Ordinal)
                state.SendTypeChars("[")
                Assert.Contains("var x = new [", state.GetLineTextFromCaretPosition(), StringComparison.Ordinal)
            End Using
        End Function

        <WpfTheory, CombinatorialData>
        Public Async Function TestPropertyInPropertySubpattern(showCompletionInArgumentLists As Boolean) As Task
            Using state = TestStateFactory.CreateCSharpTestState(
                  <Document><![CDATA[
class Class
{
    int Prop { get; set; }
    int OtherProp { get; set; }
    public void M()
    {
        _ = this is $$
    }
}]]></Document>,
                  showCompletionInArgumentLists:=showCompletionInArgumentLists)

                Await state.AssertNoCompletionSession()
                state.SendTypeChars("C")
                Await state.AssertSelectedCompletionItem(displayText:="Class", isHardSelected:=True)
                state.SendTypeChars(" { P")
                Await state.AssertSelectedCompletionItem(displayText:="Prop", displayTextSuffix:="", isHardSelected:=True)
                state.SendTypeChars(":")
                Assert.Contains("{ Prop:", state.GetLineTextFromCaretPosition(), StringComparison.Ordinal)
                state.SendTypeChars(" 0, ")
                Await state.AssertSelectedCompletionItem(displayText:="OtherProp", displayTextSuffix:="", isSoftSelected:=True)
                state.SendTypeChars("O")
                Await state.AssertSelectedCompletionItem(displayText:="OtherProp", displayTextSuffix:="", isHardSelected:=True)
                state.SendTypeChars(": 1 }")
                Assert.Contains("is Class { Prop: 0, OtherProp: 1 }", state.GetLineTextFromCaretPosition(), StringComparison.Ordinal)
            End Using
        End Function

        <WpfTheory, CombinatorialData>
        Public Async Function TestPropertyInPropertySubpattern_TriggerWithSpace(showCompletionInArgumentLists As Boolean) As Task
            Using state = TestStateFactory.CreateCSharpTestState(
                  <Document><![CDATA[
class Class
{
    int Prop { get; set; }
    int OtherProp { get; set; }
    public void M()
    {
        _ = this is $$
    }
}]]></Document>,
                  showCompletionInArgumentLists:=showCompletionInArgumentLists)

                Await state.AssertNoCompletionSession()
                state.SendTypeChars("C")
                Await state.AssertSelectedCompletionItem(displayText:="Class", isHardSelected:=True)
                state.SendTypeChars(" ")
                Assert.Contains("is Class", state.GetLineTextFromCaretPosition(), StringComparison.Ordinal)
                state.SendTypeChars("{ P")
                Await state.AssertSelectedCompletionItem(displayText:="Prop", displayTextSuffix:="", isHardSelected:=True)
                state.SendTypeChars(" ")
                Assert.Contains("is Class { Prop ", state.GetLineTextFromCaretPosition(), StringComparison.Ordinal)
                state.SendTypeChars(":")
                Assert.Contains("is Class { Prop :", state.GetLineTextFromCaretPosition(), StringComparison.Ordinal)
                state.SendTypeChars(" 0, ")
                Await state.AssertSelectedCompletionItem(displayText:="OtherProp", displayTextSuffix:="", isSoftSelected:=True)
                state.SendTypeChars("O")
                Await state.AssertSelectedCompletionItem(displayText:="OtherProp", displayTextSuffix:="", isHardSelected:=True)
                state.SendTypeChars(" ")
                Assert.Contains("is Class { Prop : 0, OtherProp", state.GetLineTextFromCaretPosition(), StringComparison.Ordinal)
                state.SendTypeChars(": 1 }")
                Assert.Contains("is Class { Prop : 0, OtherProp : 1 }", state.GetLineTextFromCaretPosition(), StringComparison.Ordinal)
            End Using
        End Function

        <WpfTheory, CombinatorialData>
        <WorkItem("https://github.com/dotnet/roslyn/issues/13527")>
        Public Async Function TestSymbolInTupleLiteral(showCompletionInArgumentLists As Boolean) As Task
            Using state = TestStateFactory.CreateCSharpTestState(
                  <Document><![CDATA[
class C
{
    public void Fo()
    {
        ($$)
    }
}]]></Document>,
                  showCompletionInArgumentLists:=showCompletionInArgumentLists)

                state.SendTypeChars("F")
                Await state.AssertSelectedCompletionItem(displayText:="Fo", isHardSelected:=True)
                state.SendTypeChars(":")
                Assert.Contains("(F:", state.GetLineTextFromCaretPosition(), StringComparison.Ordinal)
            End Using
        End Function

        <WpfTheory, CombinatorialData>
        <WorkItem("https://github.com/dotnet/roslyn/issues/13527")>
        Public Async Function TestSymbolInTupleLiteralAfterComma(showCompletionInArgumentLists As Boolean) As Task
            Using state = TestStateFactory.CreateCSharpTestState(
                  <Document><![CDATA[
class C
{
    public void Fo()
    {
        (x, $$)
    }
}]]></Document>,
                  showCompletionInArgumentLists:=showCompletionInArgumentLists)

                state.SendTypeChars("F")
                Await state.AssertSelectedCompletionItem(displayText:="Fo", isHardSelected:=True)
                state.SendTypeChars(":")
                Assert.Contains("(x, F:", state.GetLineTextFromCaretPosition(), StringComparison.Ordinal)
            End Using
        End Function

        <WpfTheory, CombinatorialData>
        <WorkItem("https://github.com/dotnet/roslyn/issues/19335")>
        Public Async Function ColonInTupleNameInTupleLiteral(showCompletionInArgumentLists As Boolean) As Task
            Using state = TestStateFactory.CreateCSharpTestState(
                  <Document><![CDATA[
class C
{
    public void M()
    {
        (int first, int second) t = ($$
    }
}]]></Document>,
                  showCompletionInArgumentLists:=showCompletionInArgumentLists)

                state.SendTypeChars("fi")
                Await state.AssertSelectedCompletionItem(displayText:="first", displayTextSuffix:=":", isHardSelected:=True)
                Assert.Equal("first", state.GetSelectedItem().FilterText)
                state.SendTypeChars(":")
                Assert.Contains("(first:", state.GetLineTextFromCaretPosition(), StringComparison.Ordinal)
            End Using
        End Function

        <WpfTheory, CombinatorialData>
        <WorkItem("https://github.com/dotnet/roslyn/issues/19335")>
        Public Async Function ColonInExactTupleNameInTupleLiteral(showCompletionInArgumentLists As Boolean) As Task
            Using state = TestStateFactory.CreateCSharpTestState(
                  <Document><![CDATA[
class C
{
    public void M()
    {
        (int first, int second) t = ($$
    }
}]]></Document>,
                  showCompletionInArgumentLists:=showCompletionInArgumentLists)

                state.SendTypeChars("first")
                Await state.AssertSelectedCompletionItem(displayText:="first", displayTextSuffix:=":", isHardSelected:=True)
                Assert.Equal("first", state.GetSelectedItem().FilterText)
                state.SendTypeChars(":")
                Assert.Contains("(first:", state.GetLineTextFromCaretPosition(), StringComparison.Ordinal)
            End Using
        End Function

        <WpfTheory, CombinatorialData>
        <WorkItem("https://github.com/dotnet/roslyn/issues/19335")>
        Public Async Function ColonInTupleNameInTupleLiteralAfterComma(showCompletionInArgumentLists As Boolean) As Task
            Using state = TestStateFactory.CreateCSharpTestState(
                  <Document><![CDATA[
class C
{
    public void M()
    {
        (int first, int second) t = (0, $$
    }
}]]></Document>,
                  showCompletionInArgumentLists:=showCompletionInArgumentLists)

                state.SendTypeChars("se")
                Await state.AssertSelectedCompletionItem(displayText:="second", displayTextSuffix:=":", isHardSelected:=True)
                Assert.Equal("second", state.GetSelectedItem().FilterText)
                state.SendTypeChars(":")
                Assert.Contains("(0, second:", state.GetLineTextFromCaretPosition(), StringComparison.Ordinal)
            End Using
        End Function

        <WpfTheory, CombinatorialData>
        <WorkItem("https://github.com/dotnet/roslyn/issues/19335")>
        Public Async Function TabInTupleNameInTupleLiteral(showCompletionInArgumentLists As Boolean) As Task
            Using state = TestStateFactory.CreateCSharpTestState(
                  <Document><![CDATA[
class C
{
    public void M()
    {
        (int first, int second) t = ($$
    }
}]]></Document>,
                  showCompletionInArgumentLists:=showCompletionInArgumentLists)

                state.SendTypeChars("fi")
                Await state.AssertSelectedCompletionItem(displayText:="first", displayTextSuffix:=":", isHardSelected:=True)
                Assert.Equal("first", state.GetSelectedItem().FilterText)
                state.SendTab()
                state.SendTypeChars(":")
                state.SendTypeChars("0")
                Assert.Contains("(first:0", state.GetLineTextFromCaretPosition(), StringComparison.Ordinal)
            End Using
        End Function

        <WpfTheory, CombinatorialData>
        <WorkItem("https://github.com/dotnet/roslyn/issues/19335")>
        Public Async Function TabInExactTupleNameInTupleLiteral(showCompletionInArgumentLists As Boolean) As Task
            Using state = TestStateFactory.CreateCSharpTestState(
                  <Document><![CDATA[
class C
{
    public void M()
    {
        (int first, int second) t = ($$
    }
}]]></Document>,
                  showCompletionInArgumentLists:=showCompletionInArgumentLists)

                state.SendTypeChars("first")
                Await state.AssertSelectedCompletionItem(displayText:="first", displayTextSuffix:=":", isHardSelected:=True)
                Assert.Equal("first", state.GetSelectedItem().FilterText)
                state.SendTab()
                state.SendTypeChars(":")
                state.SendTypeChars("0")
                Assert.Contains("(first:0", state.GetLineTextFromCaretPosition(), StringComparison.Ordinal)
            End Using
        End Function

        <WpfTheory, CombinatorialData>
        <WorkItem("https://github.com/dotnet/roslyn/issues/19335")>
        Public Async Function TabInTupleNameInTupleLiteralAfterComma(showCompletionInArgumentLists As Boolean) As Task
            Using state = TestStateFactory.CreateCSharpTestState(
                  <Document><![CDATA[
class C
{
    public void M()
    {
        (int first, int second) t = (0, $$
    }
}]]></Document>,
                  showCompletionInArgumentLists:=showCompletionInArgumentLists)

                state.SendTypeChars("se")
                Await state.AssertSelectedCompletionItem(displayText:="second", displayTextSuffix:=":", isHardSelected:=True)
                Assert.Equal("second", state.GetSelectedItem().FilterText)
                state.SendTab()
                state.SendTypeChars(":")
                state.SendTypeChars("1")
                Assert.Contains("(0, second:1", state.GetLineTextFromCaretPosition(), StringComparison.Ordinal)
            End Using
        End Function

        <WpfTheory, CombinatorialData>
        <WorkItem("https://github.com/dotnet/roslyn/issues/13527")>
        Public Async Function TestKeywordInTupleLiteral(showCompletionInArgumentLists As Boolean) As Task
            Using state = TestStateFactory.CreateCSharpTestState(
                  <Document><![CDATA[
class C
{
    public void Goo()
    {
        ($$)
    }
}]]></Document>,
                  showCompletionInArgumentLists:=showCompletionInArgumentLists)

                state.SendTypeChars("d")
                Await state.AssertSelectedCompletionItem(displayText:="decimal", isHardSelected:=True)
                state.SendTypeChars(":")
                Assert.Contains("(d:", state.GetLineTextFromCaretPosition(), StringComparison.Ordinal)
            End Using
        End Function

        <WpfTheory, CombinatorialData>
        <WorkItem("https://github.com/dotnet/roslyn/issues/13527")>
        Public Async Function TestTupleType(showCompletionInArgumentLists As Boolean) As Task
            Using state = TestStateFactory.CreateCSharpTestState(
                  <Document><![CDATA[
class C
{
    public void Goo()
    {
        ($$)
    }
}]]></Document>,
                  showCompletionInArgumentLists:=showCompletionInArgumentLists)

                state.SendTypeChars("d")
                Await state.AssertSelectedCompletionItem(displayText:="decimal", isHardSelected:=True)
                state.SendTypeChars(" ")
                Assert.Contains("(decimal ", state.GetLineTextFromCaretPosition(), StringComparison.Ordinal)
            End Using
        End Function

        <WpfTheory, CombinatorialData>
        <WorkItem("https://github.com/dotnet/roslyn/issues/13527")>
        Public Async Function TestDefaultKeyword(showCompletionInArgumentLists As Boolean) As Task
            Using state = TestStateFactory.CreateCSharpTestState(
                  <Document><![CDATA[
class C
{
    public void Goo()
    {
        switch(true)
        {
            $$
        }
    }
}]]></Document>,
                  showCompletionInArgumentLists:=showCompletionInArgumentLists)

                state.SendTypeChars("def")
                Await state.AssertSelectedCompletionItem(displayText:="default", isHardSelected:=True)
                state.SendTypeChars(":")
                Assert.Contains("default:", state.GetLineTextFromCaretPosition(), StringComparison.Ordinal)
            End Using
        End Function

        <WpfTheory, CombinatorialData>
        <WorkItem("https://github.com/dotnet/roslyn/issues/13527")>
        Public Async Function TestInvocationExpression(showCompletionInArgumentLists As Boolean) As Task
            Using state = TestStateFactory.CreateCSharpTestState(
                  <Document><![CDATA[
class C
{
    public void Goo(int Alice)
    {
        Goo($$)
    }
}]]></Document>,
                  showCompletionInArgumentLists:=showCompletionInArgumentLists)

                state.SendTypeChars("A")
                Await state.AssertSelectedCompletionItem(displayText:="Alice", isHardSelected:=True)
                state.SendTypeChars(":")
                Assert.Contains("Goo(Alice:", state.GetLineTextFromCaretPosition(), StringComparison.Ordinal)
            End Using
        End Function

        <WpfTheory, CombinatorialData>
        <WorkItem("https://github.com/dotnet/roslyn/issues/13527")>
        Public Async Function TestImplicitObjectCreationExpression(showCompletionInArgumentLists As Boolean) As Task
            Using state = TestStateFactory.CreateCSharpTestState(
                  <Document><![CDATA[
public class C
{
    public C(int Alice, int Bob) { }
    public C(string ignored) { }

    public void M()
    {
        C c = new($$
    }
}]]></Document>, languageVersion:=LanguageVersion.CSharp9, showCompletionInArgumentLists:=showCompletionInArgumentLists)

                state.SendTypeChars("A")
                Await state.AssertSelectedCompletionItem(displayText:="Alice:", isHardSelected:=True)
                state.SendTypeChars(":")
                Assert.Contains("new(Alice:", state.GetLineTextFromCaretPosition(), StringComparison.Ordinal)
            End Using
        End Function

        <WpfTheory, CombinatorialData>
        <WorkItem("https://github.com/dotnet/roslyn/issues/13527")>
        Public Async Function TestImplicitObjectCreationExpression_WithSpace(showCompletionInArgumentLists As Boolean) As Task
            Using state = TestStateFactory.CreateCSharpTestState(
                  <Document><![CDATA[
public class C
{
    public C(int Alice, int Bob) { }
    public C(string ignored) { }

    public void M()
    {
        C c = new$$
    }
}]]></Document>, languageVersion:=LanguageVersion.CSharp9, showCompletionInArgumentLists:=showCompletionInArgumentLists)

                state.SendTypeChars(" ")
                Await state.AssertSelectedCompletionItem(displayText:="C", isHardSelected:=True)
                state.SendTypeChars("(")
                If showCompletionInArgumentLists Then
                    Await state.AssertSignatureHelpSession()
                Else
                    Await state.AssertNoCompletionSession()
                End If

                state.SendTypeChars("A")
                Await state.AssertSelectedCompletionItem(displayText:="Alice:", isHardSelected:=True)
                state.SendTypeChars(":")
                Assert.Contains("new C(Alice:", state.GetLineTextFromCaretPosition(), StringComparison.Ordinal)
            End Using
        End Function

        <WpfTheory, CombinatorialData>
        <WorkItem("https://github.com/dotnet/roslyn/issues/13527")>
        Public Async Function TestInvocationExpressionAfterComma(showCompletionInArgumentLists As Boolean) As Task
            Using state = TestStateFactory.CreateCSharpTestState(
                  <Document><![CDATA[
class C
{
    public void Goo(int Alice, int Bob)
    {
        Goo(1, $$)
    }
}]]></Document>,
                  showCompletionInArgumentLists:=showCompletionInArgumentLists)

                state.SendTypeChars("B")
                Await state.AssertSelectedCompletionItem(displayText:="Bob", isHardSelected:=True)
                state.SendTypeChars(":")
                Assert.Contains("Goo(1, Bob:", state.GetLineTextFromCaretPosition(), StringComparison.Ordinal)
            End Using
        End Function

        <WpfTheory, CombinatorialData>
        <WorkItem("https://github.com/dotnet/roslyn/issues/13527")>
        Public Async Function TestCaseLabel(showCompletionInArgumentLists As Boolean) As Task
            Using state = TestStateFactory.CreateCSharpTestState(
                  <Document><![CDATA[
class C
{
    public void Fo()
    {
        switch (1)
        {
            case $$
        }
    }
}]]></Document>,
                  showCompletionInArgumentLists:=showCompletionInArgumentLists)

                state.SendTypeChars("F")
                Await state.AssertSelectedCompletionItem(displayText:="Fo", isHardSelected:=True)
                state.SendTypeChars(":")
                Assert.Contains("case Fo:", state.GetLineTextFromCaretPosition(), StringComparison.Ordinal)
            End Using
        End Function

        <WpfTheory, CombinatorialData>
        <WorkItem("http://vstfdevdiv:8080/DevDiv2/DevDiv/_workitems/edit/543268")>
        Public Async Function TestTypePreselection1(showCompletionInArgumentLists As Boolean) As Task
            Using state = TestStateFactory.CreateCSharpTestState(
                  <Document><![CDATA[
partial class C
{
}
partial class C
{
    $$
}]]></Document>,
                  showCompletionInArgumentLists:=showCompletionInArgumentLists)

                state.SendTypeChars("C")
                Await state.AssertSelectedCompletionItem(displayText:="C", isHardSelected:=True)
                state.SendTypeChars(" ")
                Await state.AssertCompletionSession()
            End Using
        End Function

        <WorkItem("http://vstfdevdiv:8080/DevDiv2/DevDiv/_workitems/edit/543519")>
        <WpfTheory, CombinatorialData>
        Public Async Function TestNewPreselectionAfterVar(showCompletionInArgumentLists As Boolean) As Task
            Using state = TestStateFactory.CreateCSharpTestState(
                  <Document><![CDATA[
class C
{
    void M()
    {
        var c = $$
    }
}]]></Document>,
                  showCompletionInArgumentLists:=showCompletionInArgumentLists)

                state.SendTypeChars("new ")
                Await state.AssertNoCompletionSession()
            End Using
        End Function

        <WorkItem("http://vstfdevdiv:8080/DevDiv2/DevDiv/_workitems/edit/543559")>
        <WorkItem("http://vstfdevdiv:8080/DevDiv2/DevDiv/_workitems/edit/543561")>
        <WpfTheory, CombinatorialData>
        Public Async Function TestEscapedIdentifiers(showCompletionInArgumentLists As Boolean) As Task
            Using state = TestStateFactory.CreateCSharpTestState(
                  <Document><![CDATA[
class @return
{
    void goo()
    {
        $$
    }
}
]]></Document>,
                  showCompletionInArgumentLists:=showCompletionInArgumentLists)

                state.SendTypeChars("@")
                Await state.AssertNoCompletionSession()
                state.SendTypeChars("r")
                Await state.AssertSelectedCompletionItem(displayText:="@return", isHardSelected:=True)
                state.SendTab()
                Assert.Contains("@return", state.GetLineTextFromCaretPosition(), StringComparison.Ordinal)
            End Using
        End Function

        <WorkItem("http://vstfdevdiv:8080/DevDiv2/DevDiv/_workitems/edit/543771")>
        <WpfTheory, CombinatorialData>
        Public Async Function TestCommitUniqueItem1(showCompletionInArgumentLists As Boolean) As Task
            Using state = TestStateFactory.CreateCSharpTestState(
                  <Document><![CDATA[
using System;

class Program
{
    static void Main(string[] args)
    {
        Console.WriteL$$();
    }
}]]></Document>,
                  showCompletionInArgumentLists:=showCompletionInArgumentLists)

                Await state.SendCommitUniqueCompletionListItemAsync()
                Await state.AssertNoCompletionSession()
                Assert.Contains("WriteLine()", state.GetLineTextFromCaretPosition(), StringComparison.Ordinal)
            End Using
        End Function

        <WorkItem("http://vstfdevdiv:8080/DevDiv2/DevDiv/_workitems/edit/543771")>
        <WpfTheory, CombinatorialData>
        Public Async Function TestCommitUniqueItem2(showCompletionInArgumentLists As Boolean) As Task
            Using state = TestStateFactory.CreateCSharpTestState(
                  <Document><![CDATA[
using System;

class Program
{
    static void Main(string[] args)
    {
        Console.WriteL$$ine();
    }
}]]></Document>,
                  showCompletionInArgumentLists:=showCompletionInArgumentLists)

                Await state.SendCommitUniqueCompletionListItemAsync()
                Await state.AssertNoCompletionSession()
            End Using
        End Function

        <WpfTheory, CombinatorialData>
        Public Async Function CommitForUsingDirective1(showCompletionInArgumentLists As Boolean) As Task
            Using state = TestStateFactory.CreateCSharpTestState(
                              <Document>
                                  $$
                              </Document>,
                  showCompletionInArgumentLists:=showCompletionInArgumentLists)

                state.SendTypeChars("using Sys")
                Await state.AssertSelectedCompletionItem(displayText:="System", isHardSelected:=True)
                state.SendTypeChars("(")
                Await state.AssertNoCompletionSession()
                Assert.Contains("using Sys(", state.GetLineTextFromCaretPosition(), StringComparison.Ordinal)
            End Using
        End Function

        <WpfTheory, CombinatorialData>
        Public Async Function CommitForUsingDirective2(showCompletionInArgumentLists As Boolean) As Task
            Using state = TestStateFactory.CreateCSharpTestState(
                              <Document>
                                  $$
                              </Document>,
                  showCompletionInArgumentLists:=showCompletionInArgumentLists)

                state.SendTypeChars("using Sys")
                Await state.AssertSelectedCompletionItem(displayText:="System", isHardSelected:=True)
                state.SendTypeChars(".")
                Await state.AssertCompletionSession()
                Assert.Contains("using System.", state.GetLineTextFromCaretPosition(), StringComparison.Ordinal)
            End Using
        End Function

        <WpfTheory, CombinatorialData>
        Public Async Function CommitForUsingDirective3(showCompletionInArgumentLists As Boolean) As Task
            Using state = TestStateFactory.CreateCSharpTestState(
                              <Document>
                                  $$
                              </Document>,
                              extraExportedTypes:={GetType(CSharpFormattingInteractionService)}.ToList(),
                              showCompletionInArgumentLists:=showCompletionInArgumentLists)

                state.SendTypeChars("using Sys")
                Await state.AssertSelectedCompletionItem(displayText:="System", isHardSelected:=True)
                state.SendTypeChars(";")
                Await state.AssertNoCompletionSession()
                state.AssertMatchesTextStartingAtLine(1, "using System;")
            End Using
        End Function

        <WpfTheory, CombinatorialData>
        Public Async Function CommitForUsingDirective4(showCompletionInArgumentLists As Boolean) As Task
            Using state = TestStateFactory.CreateCSharpTestState(
                            <Document>
                                $$
                            </Document>,
                  showCompletionInArgumentLists:=showCompletionInArgumentLists)

                state.SendTypeChars("using Sys")
                Await state.AssertSelectedCompletionItem(displayText:="System", isHardSelected:=True)
                state.SendTypeChars(" ")
                Await state.AssertNoCompletionSession()
                Assert.Contains("using Sys ", state.GetLineTextFromCaretPosition(), StringComparison.Ordinal)
            End Using
        End Function

        <WpfTheory, CombinatorialData>
        Public Async Function KeywordsIncludedInObjectCreationCompletion(showCompletionInArgumentLists As Boolean) As Task
            Using state = TestStateFactory.CreateCSharpTestState(
                              <Document>
class C
{
    void Goo()
    {
        string s = new$$
    }
}
                              </Document>,
                  showCompletionInArgumentLists:=showCompletionInArgumentLists)

                state.SendTypeChars(" ")
                Await state.AssertSelectedCompletionItem(displayText:="string", isHardSelected:=True)
                Await state.AssertCompletionItemsContainAll("int")
            End Using
        End Function

        <WorkItem("http://vstfdevdiv:8080/DevDiv2/DevDiv/_workitems/edit/544293")>
        <WpfTheory, CombinatorialData>
        Public Async Function NoKeywordsOrSymbolsAfterNamedParameterWithCSharp7(showCompletionInArgumentLists As Boolean) As Task
            Using state = TestStateFactory.CreateCSharpTestState(
                                <Document>
class Goo
{
    void Test()
    {
        object m = null;
        Method(obj:m, $$
    }

    void Method(object obj, int num = 23, string str = "")
    {
    }
}
                              </Document>, languageVersion:=LanguageVersion.CSharp7, showCompletionInArgumentLists:=showCompletionInArgumentLists)

                state.SendTypeChars("a")
                Await state.AssertCompletionItemsDoNotContainAny("System", "int")
                Await state.AssertCompletionItemsContain("num", ":")
            End Using
        End Function

        <WpfTheory, CombinatorialData>
        Public Async Function KeywordsOrSymbolsAfterNamedParameter(showCompletionInArgumentLists As Boolean) As Task
            Using state = TestStateFactory.CreateCSharpTestState(
                                <Document>
class Goo
{
    void Test()
    {
        object m = null;
        Method(obj:m, $$
    }

    void Method(object obj, int num = 23, string str = "")
    {
    }
}
                              </Document>,
                  showCompletionInArgumentLists:=showCompletionInArgumentLists)

                state.SendTypeChars("a")
                Await state.AssertCompletionItemsContainAll("System", "int")
                Await state.AssertCompletionItemsContain("num", ":")
            End Using
        End Function

        <WorkItem("http://vstfdevdiv:8080/DevDiv2/DevDiv/_workitems/edit/544017")>
        <WpfTheory, CombinatorialData>
        Public Async Function EnumCompletionTriggeredOnSpace(showCompletionInArgumentLists As Boolean) As Task
            Using state = TestStateFactory.CreateCSharpTestState(
                              <Document>
enum Numeros { Uno, Dos }
class Goo
{
    void Bar(int a, Numeros n) { }
    void Baz()
    {
        Bar(0$$
    }
}
                              </Document>,
                  showCompletionInArgumentLists:=showCompletionInArgumentLists)

                state.SendTypeChars(", ")
                Await state.AssertSelectedCompletionItem(displayText:="Numeros", isHardSelected:=True)
                Assert.Equal(1, state.GetCompletionItems().Where(Function(c) c.DisplayText = "Numeros").Count())
            End Using
        End Function

        <WorkItem("http://vstfdevdiv:8080/DevDiv2/DevDiv/_workitems/edit/479078")>
        <WpfTheory, CombinatorialData>
        Public Async Function EnumCompletionTriggeredOnSpaceForNullables(showCompletionInArgumentLists As Boolean) As Task
            Using state = TestStateFactory.CreateCSharpTestState(
                              <Document>
enum Numeros { Uno, Dos }
class Goo
{
    void Bar(int a, Numeros? n) { }
    void Baz()
    {
        Bar(0$$
    }
}
                              </Document>,
                  showCompletionInArgumentLists:=showCompletionInArgumentLists)

                state.SendTypeChars(", ")
                Await state.AssertSelectedCompletionItem(displayText:="Numeros", isHardSelected:=True)
                Assert.Equal(1, state.GetCompletionItems().Where(Function(c) c.DisplayText = "Numeros").Count())
            End Using
        End Function

        <WpfTheory, CombinatorialData>
        Public Sub EnumCompletionTriggeredOnDot(showCompletionInArgumentLists As Boolean)
            Using state = TestStateFactory.CreateCSharpTestState(
                <Document>
enum Numeros { Uno, Dos }
class Goo
{
    void Bar()
    {
        Numeros num = $$
    }
}
                </Document>,
                  showCompletionInArgumentLists:=showCompletionInArgumentLists)

                state.SendTypeChars("Nu.")
                Assert.Contains("Numeros num = Numeros.", state.GetLineTextFromCaretPosition(), StringComparison.Ordinal)
            End Using
        End Sub

        <WpfTheory, CombinatorialData, WorkItem("https://github.com/dotnet/roslyn/issues/8320")>
        Public Sub EnumParamsCompletion(showCompletionInArgumentLists As Boolean)
            Using state = TestStateFactory.CreateCSharpTestState(
                <Document>
using System;

class C
{
    void X(params DayOfWeek[] x)
    {
        X($$);
    }
}
                </Document>,
                  showCompletionInArgumentLists:=showCompletionInArgumentLists)

                state.SendInvokeCompletionList()
                state.AssertSelectedCompletionItem("DayOfWeek", isHardSelected:=True)
            End Using
        End Sub

        <WpfTheory, CombinatorialData>
        Public Async Function EnumCompletionNotTriggeredOnPlusCommitCharacter(showCompletionInArgumentLists As Boolean) As Task
            Await EnumCompletionNotTriggeredOn("+"c, showCompletionInArgumentLists)
        End Function

        <WpfTheory, CombinatorialData>
        Public Async Function EnumCompletionNotTriggeredOnLeftBraceCommitCharacter(showCompletionInArgumentLists As Boolean) As Task
            Await EnumCompletionNotTriggeredOn("{"c, showCompletionInArgumentLists)
        End Function

        <WpfTheory, CombinatorialData>
        Public Async Function EnumCompletionNotTriggeredOnSpaceCommitCharacter(showCompletionInArgumentLists As Boolean) As Task
            Await EnumCompletionNotTriggeredOn(" "c, showCompletionInArgumentLists)
        End Function

        <WpfTheory, CombinatorialData>
        Public Async Function EnumCompletionNotTriggeredOnSemicolonCommitCharacter(showCompletionInArgumentLists As Boolean) As Task
            Await EnumCompletionNotTriggeredOn(";"c, showCompletionInArgumentLists)
        End Function

        Private Shared Async Function EnumCompletionNotTriggeredOn(c As Char, showCompletionInArgumentLists As Boolean) As Task
            Using state = TestStateFactory.CreateCSharpTestState(
                <Document>
enum Numeros { Uno, Dos }
class Goo
{
    void Bar()
    {
        Numeros num = $$
    }
}
                </Document>,
                  showCompletionInArgumentLists:=showCompletionInArgumentLists)

                state.SendTypeChars("Nu")
                Await state.AssertSelectedCompletionItem(displayText:="Numeros", isHardSelected:=True)
                state.SendTypeChars(c.ToString())
                Await state.AssertSessionIsNothingOrNoCompletionItemLike("Numberos")
                Assert.Contains(String.Format("Numeros num = Nu{0}", c), state.GetLineTextFromCaretPosition(), StringComparison.Ordinal)
            End Using
        End Function

        <WorkItem("https://github.com/dotnet/roslyn/pull/49632")>
        <WpfFact, Trait(Traits.Feature, Traits.Features.Completion)>
        Public Async Function CompletionEnumTypeAndValues() As Task
            Using state = TestStateFactory.CreateCSharpTestState(
                              <Document>
namespace A
{
    public enum Colors
    {
        Red,
        Green
    }
}
namespace B
{
    class Program
    {
        static void Main()
        {
            var color = A.Colors.Red;
            switch (color)
            {
                case $$
        }
    }
}                              </Document>)
                state.SendInvokeCompletionList()
                Await state.AssertCompletionItemsContain(Function(i) i.DisplayText = "A.Colors" AndAlso i.FilterText = "Colors")
                Await state.AssertCompletionItemsContain(Function(i) i.DisplayText = "A.Colors.Green" AndAlso i.FilterText = "A.Colors.Green")
                Await state.AssertCompletionItemsContain(Function(i) i.DisplayText = "A.Colors.Red" AndAlso i.FilterText = "A.Colors.Red")
                Await state.AssertSelectedCompletionItem("A.Colors", isHardSelected:=True)
            End Using
        End Function

        <WorkItem("https://github.com/dotnet/roslyn/pull/49632")>
        <WpfFact, Trait(Traits.Feature, Traits.Features.Completion)>
        Public Async Function CompletionEnumTypeSelectionSequenceTest() As Task
            Using state = TestStateFactory.CreateCSharpTestState(
                              <Document>
public enum Colors
{
    Red,
    Green
}

class Program
{
    void M(Colors color) { }

    static void Main()
    {
        M$$
    }
}                             </Document>)
                state.SendTypeChars("(")
                Await state.AssertCompletionSession
                Await state.AssertCompletionItemsContain("Colors", "")
                Await state.AssertCompletionItemsContain("Colors.Green", "")
                Await state.AssertCompletionItemsContain("Colors.Red", "")
                Await state.AssertSelectedCompletionItem("Colors", isHardSelected:=True)

                state.SendDownKey() 'Select "Colors.Red"
                state.SendTab() ' Insert "Colors.Red"
                state.SendUndo() 'Undo insert
                state.SendInvokeCompletionList()

                Await state.AssertSelectedCompletionItem("Colors", isHardSelected:=True)
            End Using
        End Function

        <WpfFact, Trait(Traits.Feature, Traits.Features.Completion)>
        Public Async Function SelectEnumMemberAdditionalFilterTextMatchOverInferiorFilterTextMatch() As Task
            Using state = TestStateFactory.CreateCSharpTestState(
                              <Document>
public enum Colors
{
    Red,
    Green
}

class Program
{
    Colors GreenNode { get; }                           
    void M()
    {
        Colors c = Green$$
    }
}                               </Document>)
                state.SendInvokeCompletionList()
                Await state.AssertCompletionItemsContainAll("Colors.Green", "GreenNode")
                ' select full match "Colors.Green" over prefix match "GreenNode"
                Await state.AssertSelectedCompletionItem("Colors.Green", isHardSelected:=True)
            End Using
        End Function

        <WpfFact, Trait(Traits.Feature, Traits.Features.Completion)>
        Public Async Function DoNotSelectEnumMemberAdditionalFilterTextMatchOverEqualFilterTextMatch() As Task
            Using state = TestStateFactory.CreateCSharpTestState(
                              <Document>
public enum Colors
{
    Red,
    Green
}

class Program
{            
    Colors Green { get; }               
    void M()
    {
        Colors c = gree$$
    }
}                               </Document>)
                state.SendInvokeCompletionList()
                Await state.AssertCompletionItemsContainAll("Colors.Green", "Green")
                ' Select FilterText match "Green" over AdditionalFilterText match "Colors.Green"
                Await state.AssertSelectedCompletionItem("Green", isHardSelected:=True)
            End Using
        End Function

        <WpfFact, Trait(Traits.Feature, Traits.Features.Completion)>
        Public Async Function SelectStaticMemberAdditionalFilterTextMatchOverInferiorFilterTextMatch() As Task
            Using state = TestStateFactory.CreateCSharpTestState(
                              <Document>
public class MyArray
{
    public static MyArray Empty { get; }
}

class Program
{         
    string EmptyString = "";                 
    void M()
    {                       
        MyArray c = Empty$$
    }
}                               </Document>)
                state.SendInvokeCompletionList()
                Await state.AssertCompletionItemsContainAll("MyArray.Empty", "EmptyString")
                ' select full match "MyArray.Empty" over prefix match "EmptyString"
                Await state.AssertSelectedCompletionItem("MyArray.Empty", isHardSelected:=True)
            End Using
        End Function

        <WpfFact, Trait(Traits.Feature, Traits.Features.Completion)>
        Public Async Function SelectCompletionListStaticMemberAdditionalFilterTextMatchOverInferiorFilterTextMatch() As Task
            Using state = TestStateFactory.CreateCSharpTestState(
                              <Document><![CDATA[
namespace NS
{

    /// <completionlist cref="TypeContainer"/>
    public class SomeType
    { }

    public static class TypeContainer
    {
        public static SomeType Foo1 = new SomeType();
        public static Program Foo2 = new Program();
    }

    public class Program
    {
        void Goo()
        {
            var myFoo = true;
            SomeType c = $$
        }
    }
}                             ]]></Document>)

                state.SendInvokeCompletionList()
                Await state.AssertCompletionItemsContainAll("myFoo", "TypeContainer", "TypeContainer.Foo1", "TypeContainer.Foo2")

                state.SendTypeChars("foo")
                Await state.AssertSelectedCompletionItem("TypeContainer.Foo1", isHardSelected:=True)
            End Using
        End Function

        <WorkItem("https://github.com/dotnet/roslyn/pull/49632")>
        <WpfFact, Trait(Traits.Feature, Traits.Features.Completion)>
        Public Async Function CompletionEnumTypeAndValuesWithAlias() As Task
            Using state = TestStateFactory.CreateCSharpTestState(
                              <Document>
using AT = System.AttributeTargets;

public class Program
{
    static void M(AT attributeTargets) { }
    
    public static void Main()
    {
        M($$
    }
}                              </Document>)
                state.SendInvokeCompletionList()
                Await state.AssertCompletionItemsContain(Function(i) i.DisplayText = "AT" AndAlso i.SortText = "AT" AndAlso i.FilterText = "AT")
                Await state.AssertCompletionItemsContain(Function(i) i.DisplayText = "AT.All" AndAlso i.FilterText = "AT.All")
                Await state.AssertSelectedCompletionItem("AT", isHardSelected:=True)
            End Using
        End Function

        <WorkItem("http://vstfdevdiv:8080/DevDiv2/DevDiv/_workitems/edit/544296")>
        <WpfTheory, CombinatorialData>
        Public Async Function TestVerbatimNamedIdentifierFiltering(showCompletionInArgumentLists As Boolean) As Task
            Using state = TestStateFactory.CreateCSharpTestState(
                              <Document>
class Program
{
    void Goo(int @int)
    {
        Goo($$
    }
}
                              </Document>,
                  showCompletionInArgumentLists:=showCompletionInArgumentLists)

                state.SendTypeChars("i")
                Await state.AssertCompletionSession()
                Await state.AssertCompletionItemsContain("@int", ":")
                state.SendTypeChars("n")
                Await state.AssertCompletionItemsContain("@int", ":")
                state.SendTypeChars("t")
                Await state.AssertCompletionItemsContain("@int", ":")
            End Using
        End Function

        <WorkItem("http://vstfdevdiv:8080/DevDiv2/DevDiv/_workitems/edit/543687")>
        <WpfTheory, CombinatorialData>
        Public Async Function TestNoPreselectInInvalidObjectCreationLocation(showCompletionInArgumentLists As Boolean) As Task
            Using state = TestStateFactory.CreateCSharpTestState(
                              <Document><![CDATA[
using System;

class Program
{
    void Test()
    {
        $$
    }
}

class Bar { }

class Goo<T> : IGoo<T>
{
}

interface IGoo<T>
{
}]]>
                              </Document>,
                  showCompletionInArgumentLists:=showCompletionInArgumentLists)

                state.SendTypeChars("IGoo<Bar> a = new ")
                Await state.AssertNoCompletionSession()
            End Using
        End Function

        <WorkItem("http://vstfdevdiv:8080/DevDiv2/DevDiv/_workitems/edit/544925")>
        <WpfTheory, CombinatorialData>
        Public Sub TestQualifiedEnumSelection(showCompletionInArgumentLists As Boolean)
            Using state = TestStateFactory.CreateCSharpTestState(
                              <Document>
using System;

class Program
{
    void Main()
    {
        Environment.GetFolderPath$$
    }
}
                              </Document>,
                  showCompletionInArgumentLists:=showCompletionInArgumentLists)

                state.SendTypeChars("(")
                state.SendTab()
                Assert.Contains("Environment.SpecialFolder", state.GetLineTextFromCaretPosition(), StringComparison.Ordinal)
            End Using
        End Sub

        <WorkItem("http://vstfdevdiv:8080/DevDiv2/DevDiv/_workitems/edit/545070")>
        <WpfTheory, CombinatorialData>
        Public Async Function TestTextChangeSpanWithAtCharacter(showCompletionInArgumentLists As Boolean) As Task
            Using state = TestStateFactory.CreateCSharpTestState(
                              <Document>
public class @event
{
    $$@event()
    {
    }
}
                              </Document>,
                  showCompletionInArgumentLists:=showCompletionInArgumentLists)

                state.SendTypeChars("public ")
                Await state.AssertNoCompletionSession()
                Assert.Contains("public @event", state.GetLineTextFromCaretPosition(), StringComparison.Ordinal)
            End Using
        End Function

        <WpfTheory, CombinatorialData>
        Public Async Function TestDoNotInsertColonSoThatUserCanCompleteOutAVariableNameThatDoesNotCurrentlyExist_IE_TheCyrusCase(showCompletionInArgumentLists As Boolean) As Task
            Using state = TestStateFactory.CreateCSharpTestState(
                              <Document>
using System.Threading;

class Program
{
    static void Main(string[] args)
    {
        Goo($$)
    }

    void Goo(CancellationToken cancellationToken)
    {
    }
}
                              </Document>,
                  showCompletionInArgumentLists:=showCompletionInArgumentLists)

                state.SendTypeChars("can")
                state.SendTab()
                Await state.AssertNoCompletionSession()
                Assert.Contains("Goo(cancellationToken)", state.GetLineTextFromCaretPosition(), StringComparison.Ordinal)
            End Using
        End Function

#If False Then
    <Scenario Name="Verify correct intellisense selection on ENTER">
        <SetEditorText>
            <![CDATA[class Class1
{
    void Main(string[] args)
    {
        //
    }
}]]>
        </SetEditorText>
        <PlaceCursor Marker="//"/>
        <SendKeys>var a = System.TimeSpan.FromMin{ENTER}{(}</SendKeys>
        <VerifyEditorContainsText>
            <![CDATA[class Class1
{
    void Main(string[] args)
    {
        var a = System.TimeSpan.FromMinutes(
    }
}]]>
        </VerifyEditorContainsText>
    </Scenario>
#End If

        <WorkItem("http://vstfdevdiv:8080/DevDiv2/DevDiv/_workitems/edit/544940")>
        <WpfTheory, CombinatorialData>
        Public Async Function AttributeNamedPropertyCompletionCommitWithTab(showCompletionInArgumentLists As Boolean) As Task
            Using state = TestStateFactory.CreateCSharpTestState(
                            <Document>
class MyAttribute : System.Attribute
{
    public string Name { get; set; }
}

[MyAttribute($$
public class Goo
{
}
                            </Document>,
                  showCompletionInArgumentLists:=showCompletionInArgumentLists)
                state.SendTypeChars("Nam")
                state.SendTab()
                Await state.AssertNoCompletionSession()
                Assert.Equal("[MyAttribute(Name =", state.GetLineTextFromCaretPosition())
            End Using
        End Function

        <WorkItem("http://vstfdevdiv:8080/DevDiv2/DevDiv/_workitems/edit/544940")>
        <WpfTheory, CombinatorialData>
        Public Async Function LocalFunctionAttributeNamedPropertyCompletionCommitWithTab(showCompletionInArgumentLists As Boolean) As Task
            Using state = TestStateFactory.CreateCSharpTestState(
                            <Document>
class MyAttribute : System.Attribute
{
    public string Name { get; set; }
}

public class Goo
{
    void M()
    {
        [MyAttribute($$
        void local1() { }
    }
}
                            </Document>,
                  showCompletionInArgumentLists:=showCompletionInArgumentLists)
                state.SendTypeChars("Nam")
                state.SendTab()
                Await state.AssertNoCompletionSession()
                Assert.Equal("        [MyAttribute(Name =", state.GetLineTextFromCaretPosition())
            End Using
        End Function

        <WorkItem("http://vstfdevdiv:8080/DevDiv2/DevDiv/_workitems/edit/544940")>
        <WpfTheory, CombinatorialData>
        Public Async Function AttributeOnLocalFunctionCompletionCommitWithTab(showCompletionInArgumentLists As Boolean) As Task
            Using state = TestStateFactory.CreateCSharpTestState(
                            <Document>
class MyGoodAttribute : System.Attribute
{
    public string Name { get; set; }
}

public class Goo
{
    void M()
    {
        [$$
        void local1()
        {
        }
    }
}
                            </Document>,
                  showCompletionInArgumentLists:=showCompletionInArgumentLists)
                state.SendTypeChars("MyG")
                state.SendTab()
                Await state.AssertNoCompletionSession()
                Assert.Equal("        [MyGood", state.GetLineTextFromCaretPosition())
            End Using
        End Function

        <WorkItem("http://vstfdevdiv:8080/DevDiv2/DevDiv/_workitems/edit/544940")>
        <WpfTheory, CombinatorialData>
        Public Async Function AttributeOnMissingStatementCompletionCommitWithTab(showCompletionInArgumentLists As Boolean) As Task
            Using state = TestStateFactory.CreateCSharpTestState(
                            <Document>
class MyGoodAttribute : System.Attribute
{
    public string Name { get; set; }
}

public class Goo
{
    void M()
    {
        [$$
    }
}
                            </Document>,
                  showCompletionInArgumentLists:=showCompletionInArgumentLists)
                state.SendTypeChars("MyG")
                state.SendTab()
                Await state.AssertNoCompletionSession()
                Assert.Equal("        [MyGood", state.GetLineTextFromCaretPosition())
            End Using
        End Function

        <WorkItem("http://vstfdevdiv:8080/DevDiv2/DevDiv/_workitems/edit/544940")>
        <WpfTheory, CombinatorialData>
        Public Async Function TypeAfterAttributeListOnStatement(showCompletionInArgumentLists As Boolean) As Task
            Using state = TestStateFactory.CreateCSharpTestState(
                            <Document>
class MyGoodAttribute : System.Attribute
{
    public string Name { get; set; }
}

public class Goo
{
    void M()
    {
        [MyGood] $$
    }
}
                            </Document>,
                  showCompletionInArgumentLists:=showCompletionInArgumentLists)
                state.SendTypeChars("Go")
                state.SendTab()
                Await state.AssertNoCompletionSession()
                Assert.Equal("        [MyGood] Goo", state.GetLineTextFromCaretPosition())
            End Using
        End Function

        <WorkItem("http://vstfdevdiv:8080/DevDiv2/DevDiv/_workitems/edit/544940")>
        <WpfTheory, CombinatorialData>
        Public Async Function AttributeNamedPropertyCompletionCommitWithEquals(showCompletionInArgumentLists As Boolean) As Task
            Using state = TestStateFactory.CreateCSharpTestState(
                            <Document>
class MyAttribute : System.Attribute
{
    public string Name { get; set; }
}

[MyAttribute($$
public class Goo
{
}
                            </Document>,
                  showCompletionInArgumentLists:=showCompletionInArgumentLists)
                state.SendTypeChars("Nam=")
                Await state.AssertNoCompletionSession()
                Assert.Equal("[MyAttribute(Name =", state.GetLineTextFromCaretPosition())
            End Using
        End Function

        <WorkItem("http://vstfdevdiv:8080/DevDiv2/DevDiv/_workitems/edit/544940")>
        <WpfTheory, CombinatorialData>
        Public Async Function AttributeNamedPropertyCompletionCommitWithSpace(showCompletionInArgumentLists As Boolean) As Task
            Using state = TestStateFactory.CreateCSharpTestState(
                            <Document>
class MyAttribute : System.Attribute
{
    public string Name { get; set; }
}

[MyAttribute($$
public class Goo
{
}
                            </Document>,
                  showCompletionInArgumentLists:=showCompletionInArgumentLists)
                state.SendTypeChars("Nam ")
                Await state.AssertNoCompletionSession()
                Assert.Equal("[MyAttribute(Name ", state.GetLineTextFromCaretPosition())
            End Using
        End Function

        <WorkItem("http://vstfdevdiv:8080/DevDiv2/DevDiv/_workitems/edit/545590")>
        <WpfTheory, CombinatorialData>
        Public Async Function TestOverrideDefaultParameter_CSharp7(showCompletionInArgumentLists As Boolean) As Task
            Using state = TestStateFactory.CreateCSharpTestState(
                <Document><![CDATA[
class C
{
    public virtual void Goo<S>(S x = default(S))
    {
    }
}

class D : C
{
    override $$
}
            ]]></Document>,
                   languageVersion:=LanguageVersion.CSharp7, showCompletionInArgumentLists:=showCompletionInArgumentLists)
                state.SendTypeChars(" Goo")
                state.SendTab()
                Await state.AssertNoCompletionSession()
                Assert.Contains("public override void Goo<S>(S x = default(S))", state.SubjectBuffer.CurrentSnapshot.GetText(), StringComparison.Ordinal)
            End Using
        End Function

        <WorkItem("https://github.com/dotnet/roslyn/issues/69153")>
        <WpfTheory, CombinatorialData>
        Public Async Function TestOverrideWithClassWithTrailingSemicolon(showCompletionInArgumentLists As Boolean) As Task
            Using state = TestStateFactory.CreateCSharpTestState(
                <Document><![CDATA[class Class1
{
    override tostring$$
};

class Class2
{

};]]></Document>,
                showCompletionInArgumentLists:=showCompletionInArgumentLists)

                state.SendInvokeCompletionList()
                state.SendTab()
                Await state.AssertNoCompletionSession()
                Assert.Equal("class Class1
{
    public override string ToString()
    {
        return base.ToString();
    }
};

class Class2
{

};", state.SubjectBuffer.CurrentSnapshot.GetText())
            End Using
        End Function

        <WpfTheory, CombinatorialData>
        Public Async Function TestOverrideDefaultParameter(showCompletionInArgumentLists As Boolean) As Task
            Using state = TestStateFactory.CreateCSharpTestState(
                <Document><![CDATA[
class C
{
    public virtual void Goo<S>(S x = default(S))
    {
    }
}

class D : C
{
    override $$
}
            ]]></Document>,
                  showCompletionInArgumentLists:=showCompletionInArgumentLists)
                state.SendTypeChars(" Goo")
                state.SendTab()
                Await state.AssertNoCompletionSession()
                Assert.Contains("public override void Goo<S>(S x = default)", state.SubjectBuffer.CurrentSnapshot.GetText(), StringComparison.Ordinal)
            End Using
        End Function

        <WorkItem("http://vstfdevdiv:8080/DevDiv2/DevDiv/_workitems/edit/545664")>
        <WpfTheory, CombinatorialData>
        Public Async Function TestArrayAfterOptionalParameter(showCompletionInArgumentLists As Boolean) As Task
            Using state = TestStateFactory.CreateCSharpTestState(
                <Document><![CDATA[
class A
{
    public virtual void Goo(int x = 0, int[] y = null) { }
}

class B : A
{
public override void Goo(int x = 0, params int[] y) { }
}

class C : B
{
    override$$
}
            ]]></Document>,
                  showCompletionInArgumentLists:=showCompletionInArgumentLists)
                state.SendTypeChars(" Goo")
                state.SendTab()
                Await state.AssertNoCompletionSession()
                Assert.Contains("    public override void Goo(int x = 0, int[] y = null)", state.SubjectBuffer.CurrentSnapshot.GetText(), StringComparison.Ordinal)
            End Using
        End Function

        <WorkItem("http://vstfdevdiv:8080/DevDiv2/DevDiv/_workitems/edit/545967")>
        <WpfTheory, CombinatorialData>
        Public Async Function TestVirtualSpaces(showCompletionInArgumentLists As Boolean) As Task
            Using state = TestStateFactory.CreateCSharpTestState(
                <Document><![CDATA[
class C
{
    public string P { get; set; }
    void M()
    {
        var v = new C
        {$$
        };
    }
}
            ]]></Document>,
                  showCompletionInArgumentLists:=showCompletionInArgumentLists)
                state.SendReturn()
                Assert.True(state.TextView.Caret.InVirtualSpace)
                Assert.Equal(12, state.TextView.Caret.Position.VirtualSpaces)
                state.SendInvokeCompletionList()
                Await state.AssertCompletionSession()
                Await state.AssertSelectedCompletionItem("P", isSoftSelected:=True)
                state.SendDownKey()
                Await state.AssertSelectedCompletionItem("P", isHardSelected:=True)
                state.SendTab()
                Assert.Equal("            P", state.GetLineFromCurrentCaretPosition().GetText())

                Dim bufferPosition = state.TextView.Caret.Position.BufferPosition
                Assert.Equal(13, bufferPosition.Position - bufferPosition.GetContainingLine().Start.Position)
                Assert.False(state.TextView.Caret.InVirtualSpace)
            End Using
        End Function

        <WorkItem("http://vstfdevdiv:8080/DevDiv2/DevDiv/_workitems/edit/546561")>
        <WpfTheory, CombinatorialData>
        Public Async Function TestNamedParameterAgainstMRU(showCompletionInArgumentLists As Boolean) As Task
            Using state = TestStateFactory.CreateCSharpTestState(
                <Document><![CDATA[
class Program
{
    void Goo(string s) { }

    static void Main()
    {
        $$
    }
}
            ]]></Document>,
                  showCompletionInArgumentLists:=showCompletionInArgumentLists)
                ' prime the MRU
                state.SendTypeChars("string")
                state.SendTab()
                Await state.AssertNoCompletionSession()

                ' Delete what we just wrote.
                state.SendBackspace()
                state.SendBackspace()
                state.SendBackspace()
                state.SendBackspace()
                state.SendBackspace()
                state.SendBackspace()
                state.SendEscape()
                Await state.AssertNoCompletionSession()

                ' ensure we still select the named param even though 'string' is in the MRU.
                state.SendTypeChars("Goo(s")
                Await state.AssertSelectedCompletionItem("s", displayTextSuffix:=":")
            End Using
        End Function

        <WorkItem("http://vstfdevdiv:8080/DevDiv2/DevDiv/_workitems/edit/546403")>
        <WpfTheory, CombinatorialData>
        Public Async Function TestMissingOnObjectCreationAfterVar1(showCompletionInArgumentLists As Boolean) As Task
            Using state = TestStateFactory.CreateCSharpTestState(
                <Document><![CDATA[
class A
{
    void Goo()
    {
        var v = new$$
    }
}
            ]]></Document>,
                  showCompletionInArgumentLists:=showCompletionInArgumentLists)
                state.SendTypeChars(" ")
                Await state.AssertNoCompletionSession()
            End Using
        End Function

        <WorkItem("http://vstfdevdiv:8080/DevDiv2/DevDiv/_workitems/edit/546403")>
        <WpfTheory, CombinatorialData>
        Public Async Function TestMissingOnObjectCreationAfterVar2(showCompletionInArgumentLists As Boolean) As Task
            Using state = TestStateFactory.CreateCSharpTestState(
                <Document><![CDATA[
class A
{
    void Goo()
    {
        var v = new $$
    }
}
            ]]></Document>,
                  showCompletionInArgumentLists:=showCompletionInArgumentLists)
                state.SendTypeChars("X")
                Await state.AssertCompletionItemsDoNotContainAny("X")
            End Using
        End Function

        <WorkItem("http://vstfdevdiv:8080/DevDiv2/DevDiv/_workitems/edit/546917")>
        <WpfTheory, CombinatorialData>
        Public Async Function TestEnumInSwitch(showCompletionInArgumentLists As Boolean) As Task
            Using state = TestStateFactory.CreateCSharpTestState(
                <Document><![CDATA[
enum Numeros
{
}
class C
{
    void M()
    {
        Numeros n;
        switch (n)
        {
            case$$
        }
    }
}
            ]]></Document>,
                  showCompletionInArgumentLists:=showCompletionInArgumentLists)
                state.SendTypeChars(" ")
                Await state.AssertSelectedCompletionItem(displayText:="Numeros")
            End Using
        End Function

        <WorkItem("http://vstfdevdiv:8080/DevDiv2/DevDiv/_workitems/edit/547016")>
        <WpfTheory, CombinatorialData>
        Public Async Function TestAmbiguityInLocalDeclaration(showCompletionInArgumentLists As Boolean) As Task
            Using state = TestStateFactory.CreateCSharpTestState(
                <Document><![CDATA[
class C
{
    public int W;
    public C()
    {
        $$
        W = 0;
    }
}

            ]]></Document>,
                  showCompletionInArgumentLists:=showCompletionInArgumentLists)
                state.SendTypeChars("w")
                Await state.AssertSelectedCompletionItem(displayText:="W")
            End Using
        End Function

        <WorkItem("http://vstfdevdiv:8080/DevDiv2/DevDiv/_workitems/edit/530835")>
        <WpfTheory, CombinatorialData>
        Public Async Function TestCompletionFilterSpanCaretBoundary(showCompletionInArgumentLists As Boolean) As Task
            Using state = TestStateFactory.CreateCSharpTestState(
                <Document><![CDATA[
class C
{
    public void Method()
    {
        $$
    }
}
            ]]></Document>,
                  showCompletionInArgumentLists:=showCompletionInArgumentLists)
                state.SendTypeChars("Met")
                Await state.AssertSelectedCompletionItem(displayText:="Method")
                state.SendLeftKey()
                state.SendLeftKey()
                state.SendLeftKey()
                state.SendTypeChars("new")
                Await state.AssertSelectedCompletionItem(displayText:="Method", isSoftSelected:=True)
            End Using
        End Function

        <WorkItem("https://github.com/dotnet/roslyn/issues/5487")>
        <WpfTheory, CombinatorialData>
        Public Async Function TestCommitCharTypedAtTheBeginingOfTheFilterSpan(showCompletionInArgumentLists As Boolean) As Task
            Using state = TestStateFactory.CreateCSharpTestState(
                  <Document><![CDATA[
class C
{
    public bool Method()
    {
        if ($$
    }
}
            ]]></Document>,
                  showCompletionInArgumentLists:=showCompletionInArgumentLists)

                state.SendTypeChars("Met")
                Await state.AssertCompletionSession()
                state.SendLeftKey()
                state.SendLeftKey()
                state.SendLeftKey()
                Await state.AssertSelectedCompletionItem(isSoftSelected:=True)
                state.SendTypeChars("!")
                Await state.AssertNoCompletionSession()
                Assert.Equal("if (!Met", state.GetLineTextFromCaretPosition().Trim())
                Assert.Equal("M", state.GetCaretPoint().BufferPosition.GetChar())
            End Using
        End Function

        <WorkItem("http://vstfdevdiv:8080/DevDiv2/DevDiv/_workitems/edit/622957")>
        <WpfTheory, CombinatorialData>
        Public Async Function TestBangFiltersInDocComment(showCompletionInArgumentLists As Boolean) As Task
            Using state = TestStateFactory.CreateCSharpTestState(
                  <Document><![CDATA[
using System;

/// $$
/// TestDocComment
/// </summary>
class TestException : Exception { }
]]></Document>,
                  showCompletionInArgumentLists:=showCompletionInArgumentLists)

                state.SendTypeChars("<")
                Await state.AssertCompletionSession()
                state.SendTypeChars("!")
                Await state.AssertCompletionSession()
                Await state.AssertSelectedCompletionItem("!--")
            End Using
        End Function

        <WpfTheory, CombinatorialData>
        Public Async Function InvokeCompletionDoesNotFilter(showCompletionInArgumentLists As Boolean) As Task
            Using state = TestStateFactory.CreateCSharpTestState(
                <Document><![CDATA[
using System;
class C
{
    public void Method()
    {
        string$$
    }
}
            ]]></Document>,
                  showCompletionInArgumentLists:=showCompletionInArgumentLists)
                state.SendInvokeCompletionList()
                Await state.AssertSelectedCompletionItem("string")
                Await state.AssertCompletionItemsContainAll("int", "Method")
            End Using
        End Function

        <WpfTheory, CombinatorialData>
        Public Async Function InvokeBeforeWordDoesNotSelect(showCompletionInArgumentLists As Boolean) As Task
            Using state = TestStateFactory.CreateCSharpTestState(
                <Document><![CDATA[
using System;
class C
{
    public void Method()
    {
        $$string
    }
}
            ]]></Document>,
                  showCompletionInArgumentLists:=showCompletionInArgumentLists)
                state.SendInvokeCompletionList()
                Await state.AssertSelectedCompletionItem("AccessViolationException")
                Await state.AssertCompletionItemsContainAll("int", "Method")
            End Using
        End Function

        <WpfTheory, CombinatorialData>
        Public Async Function InvokeCompletionSelectsWithoutRegardToCaretPosition(showCompletionInArgumentLists As Boolean) As Task
            Using state = TestStateFactory.CreateCSharpTestState(
                <Document><![CDATA[
using System;
class C
{
    public void Method()
    {
        s$$tring
    }
}
            ]]></Document>,
                  showCompletionInArgumentLists:=showCompletionInArgumentLists)
                state.SendInvokeCompletionList()
                Await state.AssertSelectedCompletionItem("string")
                Await state.AssertCompletionItemsContainAll("int", "Method")
            End Using
        End Function

        <WpfTheory, CombinatorialData>
        Public Sub TabAfterQuestionMark(showCompletionInArgumentLists As Boolean)
            Using state = TestStateFactory.CreateCSharpTestState(
                <Document><![CDATA[
using System;
class C
{
    public void Method()
    {
        ?$$
    }
}
            ]]></Document>,
                  showCompletionInArgumentLists:=showCompletionInArgumentLists)
                state.SendTab()
                Assert.Equal(state.GetLineTextFromCaretPosition(), "        ?" + vbTab)
            End Using
        End Sub

        <WorkItem("http://vstfdevdiv:8080/DevDiv2/DevDiv/_workitems/edit/657658")>
        <WpfTheory, CombinatorialData>
        Public Async Function PreselectionIgnoresBrackets(showCompletionInArgumentLists As Boolean) As Task
            Using state = TestStateFactory.CreateCSharpTestState(
                  <Document><![CDATA[
using System;
using System.Collections.Generic;
using System.Linq;
using System.Threading.Tasks;

class Program
{
    $$

    static void Main(string[] args)
    {

    }
}]]></Document>,
                  showCompletionInArgumentLists:=showCompletionInArgumentLists)

                state.SendTypeChars("static void F<T>(int a, Func<T, int> b) { }")
                state.SendEscape()

                state.TextView.Caret.MoveTo(New VisualStudio.Text.SnapshotPoint(state.SubjectBuffer.CurrentSnapshot, 220))

                state.SendTypeChars("F")
                Await state.AssertCompletionSession()
                Await state.AssertSelectedCompletionItem("F", displayTextSuffix:="<>")
            End Using
        End Function

        <WorkItem("http://vstfdevdiv:8080/DevDiv2/DevDiv/_workitems/edit/672474")>
        <WpfTheory, CombinatorialData>
        Public Async Function TestInvokeSnippetCommandDismissesCompletion(showCompletionInArgumentLists As Boolean) As Task
            Using state = TestStateFactory.CreateCSharpTestState(
                              <Document>$$</Document>,
                  showCompletionInArgumentLists:=showCompletionInArgumentLists)

                state.SendTypeChars("us")
                Await state.AssertCompletionSession()
                state.SendInsertSnippetCommand()
                Await state.AssertNoCompletionSession()
            End Using
        End Function

        <WorkItem("http://vstfdevdiv:8080/DevDiv2/DevDiv/_workitems/edit/672474")>
        <WpfTheory, CombinatorialData>
        Public Async Function TestSurroundWithCommandDismissesCompletion(showCompletionInArgumentLists As Boolean) As Task
            Using state = TestStateFactory.CreateCSharpTestState(
                              <Document>$$</Document>,
                  showCompletionInArgumentLists:=showCompletionInArgumentLists)

                state.SendTypeChars("us")
                Await state.AssertCompletionSession()
                state.SendSurroundWithCommand()
                Await state.AssertNoCompletionSession()
            End Using
        End Function

        <WorkItem("http://vstfdevdiv:8080/DevDiv2/DevDiv/_workitems/edit/737239")>
        <WpfTheory, CombinatorialData>
        Public Async Function LetEditorHandleOpenParen(showCompletionInArgumentLists As Boolean) As Task
            Dim expected = <Document><![CDATA[
using System;
using System.Collections.Generic;
using System.Linq;
using System.Threading.Tasks;

class Program
{
    static void Main(string[] args)
    {
        List<int> x = new List<int>(
    }
}]]></Document>.Value.Replace(vbLf, vbCrLf)

            Using state = TestStateFactory.CreateCSharpTestState(<Document><![CDATA[
using System;
using System.Collections.Generic;
using System.Linq;
using System.Threading.Tasks;

class Program
{
    static void Main(string[] args)
    {
        List<int> x = new$$
    }
}]]></Document>,
                  showCompletionInArgumentLists:=showCompletionInArgumentLists)

                state.SendTypeChars(" ")
                Await state.AssertCompletionSession()
                Await state.AssertSelectedCompletionItem("List<int>")
                state.SendTypeChars("(")
                Assert.Equal(expected, state.GetDocumentText())
            End Using
        End Function

        <WorkItem("http://vstfdevdiv:8080/DevDiv2/DevDiv/_workitems/edit/785637")>
        <WpfTheory, CombinatorialData>
        Public Async Function CommitMovesCaretToWordEnd(showCompletionInArgumentLists As Boolean) As Task
            Using state = TestStateFactory.CreateCSharpTestState(
                <Document><![CDATA[
using System;
class C
{
    public void Main()
    {
        M$$ain
    }
}
            ]]></Document>,
                  showCompletionInArgumentLists:=showCompletionInArgumentLists)

                Await state.SendCommitUniqueCompletionListItemAsync()
                Assert.Equal(state.GetLineFromCurrentCaretPosition().End, state.GetCaretPoint().BufferPosition)
            End Using
        End Function

        <WorkItem("http://vstfdevdiv:8080/DevDiv2/DevDiv/_workitems/edit/775370")>
        <WpfTheory, CombinatorialData>
        Public Async Function MatchingConsidersAtSign(showCompletionInArgumentLists As Boolean) As Task
            Using state = TestStateFactory.CreateCSharpTestState(
                <Document><![CDATA[
using System;
class C
{
    public void Main()
    {
        $$
    }
}
            ]]></Document>,
                  showCompletionInArgumentLists:=showCompletionInArgumentLists)
                state.SendTypeChars("var @this = ""goo"";")
                state.SendReturn()
                state.SendTypeChars("string str = this.ToString();")
                state.SendReturn()
                state.SendTypeChars("str = @th")

                Await state.AssertSelectedCompletionItem("@this")
            End Using
        End Function

        <WorkItem("http://vstfdevdiv:8080/DevDiv2/DevDiv/_workitems/edit/865089")>
        <WpfTheory, CombinatorialData>
        Public Async Function AttributeFilterTextRemovesAttributeSuffix(showCompletionInArgumentLists As Boolean) As Task
            Using state = TestStateFactory.CreateCSharpTestState(
                <Document><![CDATA[
[$$]
class AtAttribute : System.Attribute { }]]></Document>,
                  showCompletionInArgumentLists:=showCompletionInArgumentLists)
                state.SendTypeChars("At")
                Await state.AssertSelectedCompletionItem("At")
                Assert.Equal("At", state.GetSelectedItem().FilterText)
            End Using
        End Function

        <WorkItem("http://vstfdevdiv:8080/DevDiv2/DevDiv/_workitems/edit/852578")>
        <WpfTheory, CombinatorialData>
        Public Async Function PreselectExceptionOverSnippet(showCompletionInArgumentLists As Boolean) As Task
            Using state = TestStateFactory.CreateCSharpTestState(
                <Document><![CDATA[
using System;
class C
{
    Exception goo() {
        return new $$
    }
}]]></Document>,
                  showCompletionInArgumentLists:=showCompletionInArgumentLists)
                state.SendTypeChars(" ")
                Await state.AssertSelectedCompletionItem("Exception")
            End Using
        End Function

        <WorkItem("http://vstfdevdiv:8080/DevDiv2/DevDiv/_workitems/edit/868286")>
        <WpfTheory, CombinatorialData>
        Public Sub CommitNameAfterAlias(showCompletionInArgumentLists As Boolean)
            Using state = TestStateFactory.CreateCSharpTestState(
                <Document><![CDATA[
using goo = System$$]]></Document>,
                  showCompletionInArgumentLists:=showCompletionInArgumentLists)
                state.SendTypeChars(".act<")
                state.AssertMatchesTextStartingAtLine(1, "using goo = System.Action<")
            End Using
        End Sub

        <WpfTheory, CombinatorialData>
        Public Async Function TestCompletionInLinkedFiles(showCompletionInArgumentLists As Boolean) As Task
            Using state = TestStateFactory.CreateTestStateFromWorkspace(
                <Workspace>
                    <Project Language="C#" CommonReferences="true" AssemblyName="CSProj" PreprocessorSymbols="Thing2">
                        <Document FilePath="C.cs">
class C
{
    void M()
    {
        $$
    }

#if Thing1
    void Thing1() { }
#elif Thing2
    void Thing2() { }
#endif
}
                              </Document>
                    </Project>
                    <Project Language="C#" CommonReferences="true" PreprocessorSymbols="Thing1">
                        <Document IsLinkFile="true" LinkAssemblyName="CSProj" LinkFilePath="C.cs"/>
                    </Project>
                </Workspace>, showCompletionInArgumentLists:=showCompletionInArgumentLists)

                Dim documents = state.Workspace.Documents
                Dim linkDocument = documents.Single(Function(d) d.IsLinkFile)
                state.SendTypeChars("Thing1")
                Await state.AssertSelectedCompletionItem("Thing1")
                state.SendBackspace()
                state.SendBackspace()
                state.SendBackspace()
                state.SendBackspace()
                state.SendBackspace()
                state.SendBackspace()
                Await state.AssertCompletionSession()
                state.SendEscape()
                state.Workspace.SetDocumentContext(linkDocument.Id)
                state.SendTypeChars("Thing1")
                Await state.AssertSelectedCompletionItem("Thing1")
                Assert.True(state.GetSelectedItem().Tags.Contains(WellKnownTags.Warning))
                state.SendBackspace()
                state.SendBackspace()
                state.SendBackspace()
                state.SendBackspace()
                state.SendBackspace()
                state.SendBackspace()
                Await state.AssertCompletionSession()
                state.SendTypeChars("M")
                Await state.AssertSelectedCompletionItem("M")
                Assert.False(state.GetSelectedItem().Tags.Contains(WellKnownTags.Warning))
            End Using
        End Function

        <WorkItem("http://vstfdevdiv:8080/DevDiv2/DevDiv/_workitems/edit/951726")>
        <WpfTheory, CombinatorialData>
        Public Async Function DismissUponSave(showCompletionInArgumentLists As Boolean) As Task
            Using state = TestStateFactory.CreateCSharpTestState(
                <Document><![CDATA[
class C
{
    $$
}]]></Document>,
                  showCompletionInArgumentLists:=showCompletionInArgumentLists)
                state.SendTypeChars("voi")
                Await state.AssertSelectedCompletionItem("void")
                state.SendSave()
                Await state.AssertNoCompletionSession()
                state.AssertMatchesTextStartingAtLine(3, "    voi")
            End Using
        End Function

        <WorkItem("http://vstfdevdiv:8080/DevDiv2/DevDiv/_workitems/edit/930254")>
        <WpfTheory, CombinatorialData>
        Public Async Function NoCompletionWithBoxSelection(showCompletionInArgumentLists As Boolean) As Task
            Using state = TestStateFactory.CreateCSharpTestState(
                <Document><![CDATA[
class C
{
    {|Selection:$$int x;|}
    {|Selection:int y;|}
}]]></Document>,
                  showCompletionInArgumentLists:=showCompletionInArgumentLists)
                state.SendInvokeCompletionList()
                Await state.AssertNoCompletionSession()
                state.SendTypeChars("goo")
                Await state.AssertNoCompletionSession()
            End Using
        End Function

        <WorkItem("http://vstfdevdiv:8080/DevDiv2/DevDiv/_workitems/edit/839555")>
        <WpfTheory, CombinatorialData>
        Public Async Function TriggeredOnHash(showCompletionInArgumentLists As Boolean) As Task
            Using state = TestStateFactory.CreateCSharpTestState(
                <Document><![CDATA[
$$]]></Document>,
                  showCompletionInArgumentLists:=showCompletionInArgumentLists)
                state.SendTypeChars("#")
                Await state.AssertCompletionSession()
            End Using
        End Function

        <WorkItem("http://vstfdevdiv:8080/DevDiv2/DevDiv/_workitems/edit/771761")>
        <WpfTheory, CombinatorialData>
        Public Async Function RegionCompletionCommitTriggersFormatting_1(showCompletionInArgumentLists As Boolean) As Task
            Using state = TestStateFactory.CreateCSharpTestState(
                <Document><![CDATA[
class C
{
    $$
}]]></Document>,
                  showCompletionInArgumentLists:=showCompletionInArgumentLists)
                state.SendTypeChars("#reg")
                Await state.AssertSelectedCompletionItem("region")
                state.SendReturn()
                state.AssertMatchesTextStartingAtLine(3, "    #region")
            End Using
        End Function

        <WorkItem("http://vstfdevdiv:8080/DevDiv2/DevDiv/_workitems/edit/771761")>
        <WpfTheory, CombinatorialData>
        Public Async Function RegionCompletionCommitTriggersFormatting_2(showCompletionInArgumentLists As Boolean) As Task
            Using state = TestStateFactory.CreateCSharpTestState(
                <Document><![CDATA[
class C
{
    $$
}]]></Document>,
                  showCompletionInArgumentLists:=showCompletionInArgumentLists)
                state.SendTypeChars("#reg")
                Await state.AssertSelectedCompletionItem("region")
                state.SendTypeChars(" ")
                state.AssertMatchesTextStartingAtLine(3, "    #region ")
            End Using
        End Function

        <WorkItem("http://vstfdevdiv:8080/DevDiv2/DevDiv/_workitems/edit/771761")>
        <WpfTheory, CombinatorialData>
        Public Async Function EndRegionCompletionCommitTriggersFormatting_2(showCompletionInArgumentLists As Boolean) As Task
            Using state = TestStateFactory.CreateCSharpTestState(
                <Document><![CDATA[
class C
{
    #region NameIt
    $$
}]]></Document>,
                  showCompletionInArgumentLists:=showCompletionInArgumentLists)
                state.SendTypeChars("#endreg")
                Await state.AssertSelectedCompletionItem("endregion")
                state.SendReturn()
                state.AssertMatchesTextStartingAtLine(4, "    #endregion ")
            End Using
        End Function

        <ExportCompletionProvider(NameOf(SlowProvider), LanguageNames.CSharp)>
        <[Shared]>
        <PartNotDiscoverable>
        Private Class SlowProvider
            Inherits CommonCompletionProvider

            Public checkpoint As Checkpoint = New Checkpoint()

            <ImportingConstructor>
            <Obsolete(MefConstruction.ImportingConstructorMessage, True)>
            Public Sub New()
            End Sub

            Public Overrides Async Function ProvideCompletionsAsync(context As CompletionContext) As Task
                Await checkpoint.Task.ConfigureAwait(False)
            End Function

            Public Overrides Function IsInsertionTrigger(text As SourceText, characterPosition As Integer, options As CompletionOptions) As Boolean
                Return True
            End Function

            Friend Overrides ReadOnly Property Language As String
                Get
                    Return LanguageNames.CSharp
                End Get
            End Property
        End Class

        <WorkItem("http://vstfdevdiv:8080/DevDiv2/DevDiv/_workitems/edit/1015893")>
        <WpfTheory, CombinatorialData>
        Public Async Function BackspaceDismissesIfComputationIsIncomplete(showCompletionInArgumentLists As Boolean) As Task
            Using state = TestStateFactory.CreateCSharpTestState(
                <Document><![CDATA[
class C
{
    void goo()
    {
        goo($$
    }
}]]></Document>,
                extraExportedTypes:={GetType(SlowProvider)}.ToList(),
                showCompletionInArgumentLists:=showCompletionInArgumentLists)

                state.SendTypeChars("f")
                state.SendBackspace()

                ' Send a backspace that goes beyond the session's applicable span
                ' before the model computation has finished. Then, allow the
                ' computation to complete. There should still be no session.
                state.SendBackspace()

                Dim completionService = state.Workspace.Services.GetLanguageServices(LanguageNames.CSharp).GetRequiredService(Of CompletionService)()
                Dim slowProvider = completionService.GetTestAccessor().GetImportedAndBuiltInProviders(ImmutableHashSet(Of String).Empty).OfType(Of SlowProvider)().Single()
                slowProvider.checkpoint.Release()
                Await state.AssertNoCompletionSession()
            End Using
        End Function

        <WorkItem("https://github.com/dotnet/roslyn/issues/31135")>
        <WpfTheory, CombinatorialData>
        Public Async Function TypingWithoutMatchAfterBackspaceDismissesCompletion(showCompletionInArgumentLists As Boolean) As Task
            Using state = TestStateFactory.CreateCSharpTestState(
                <Document><![CDATA[
class$$ C
{
}]]></Document>,
                  showCompletionInArgumentLists:=showCompletionInArgumentLists)

                state.Workspace.GlobalOptions.SetGlobalOption(CompletionOptionsStorage.TriggerOnDeletion, LanguageNames.CSharp, True)

                state.SendBackspace()
                Await state.AssertCompletionSession()
                state.SendTypeChars("w")
                Await state.AssertNoCompletionSession()
            End Using
        End Function

        <WorkItem(36515, "https://github.com/dotnet/roslyn/issues/36513")>
        <WpfTheory, CombinatorialData>
        Public Async Function TypingBackspaceShouldPreserveCase(showCompletionInArgumentLists As Boolean) As Task
            Using state = TestStateFactory.CreateCSharpTestState(
                <Document><![CDATA[
class Program
{
    void M()
    {
        Structure structure;
        structure.$$
    }

    struct Structure
    {
        public int A;
    }
}]]></Document>,
                  showCompletionInArgumentLists:=showCompletionInArgumentLists)

                state.Workspace.GlobalOptions.SetGlobalOption(CompletionOptionsStorage.TriggerOnDeletion, LanguageNames.CSharp, True)

                state.SendBackspace()
                Await state.AssertCompletionSession()
                Await state.AssertSelectedCompletionItem("structure")
                state.SendTypeChars(".")
                Await state.AssertCompletionItemsContainAll("A")
            End Using
        End Function

        <WorkItem("https://github.com/dotnet/roslyn/issues/1594")>
        <WpfTheory, CombinatorialData>
        Public Async Function NoPreselectionOnSpaceWhenAbuttingWord(showCompletionInArgumentLists As Boolean) As Task
            Using state = TestStateFactory.CreateCSharpTestState(
                <Document><![CDATA[
class Program
{
    void Main()
    {
        Program p = new $$Program();
    }
}]]></Document>,
                  showCompletionInArgumentLists:=showCompletionInArgumentLists)
                state.SendTypeChars(" ")
                Await state.AssertNoCompletionSession()
            End Using
        End Function

        <WorkItem("https://github.com/dotnet/roslyn/issues/1594")>
        <WpfTheory, CombinatorialData>
        Public Async Function SpacePreselectionAtEndOfFile(showCompletionInArgumentLists As Boolean) As Task
            Using state = TestStateFactory.CreateCSharpTestState(
                <Document><![CDATA[
class Program
{
    void Main()
    {
        Program p = new $$]]></Document>,
                  showCompletionInArgumentLists:=showCompletionInArgumentLists)
                state.SendTypeChars(" ")
                Await state.AssertCompletionSession()
            End Using
        End Function

        <WorkItem("https://github.com/dotnet/roslyn/issues/1659")>
        <WpfTheory, CombinatorialData>
        Public Async Function DismissOnSelectAllCommand(showCompletionInArgumentLists As Boolean) As Task
            Using state = TestStateFactory.CreateCSharpTestState(
                <Document><![CDATA[
class C
{
    void goo(int x)
    {
        $$]]></Document>,
                  showCompletionInArgumentLists:=showCompletionInArgumentLists)
                ' Note: the caret is at the file, so the Select All command's movement
                ' of the caret to the end of the selection isn't responsible for
                ' dismissing the session.
                state.SendInvokeCompletionList()
                Await state.AssertCompletionSession()
                state.SendSelectAll()
                Await state.AssertNoCompletionSession()
            End Using
        End Function

        <WorkItem("https://github.com/dotnet/roslyn/issues/588")>
        <WpfTheory, CombinatorialData>
        Public Sub CompletionCommitAndFormatAreSeparateUndoTransactions(showCompletionInArgumentLists As Boolean)
            Using state = TestStateFactory.CreateCSharpTestState(
                <Document><![CDATA[
class C
{
    void goo(int x)
    {
        int doodle;
$$]]></Document>,
                extraExportedTypes:={GetType(CSharpFormattingInteractionService)}.ToList(),
                showCompletionInArgumentLists:=showCompletionInArgumentLists)
                state.SendTypeChars("doo;")
                state.AssertMatchesTextStartingAtLine(6, "        doodle;")
                state.SendUndo()
                state.AssertMatchesTextStartingAtLine(6, "doo;")
            End Using
        End Sub

        <WorkItem("https://github.com/dotnet/roslyn/issues/4978")>
        <WpfTheory, CombinatorialData>
        Public Async Function SessionNotStartedWhenCaretNotMappableIntoSubjectBuffer(showCompletionInArgumentLists As Boolean) As Task
            ' In inline diff view, typing delete next to a "deletion",
            ' can cause our CommandChain to be called with a subjectbuffer
            ' and TextView such that the textView's caret can't be mapped
            ' into our subject buffer.
            '
            ' To test this, we create a projection buffer with 2 source
            ' spans: one of "text" content type and one based on a C#
            ' buffer. We create a TextView with that projection as
            ' its buffer, setting the caret such that it maps only
            ' into the "text" buffer. We then call the completionImplementation
            ' command handlers with commandargs based on that TextView
            ' but with the C# buffer as the SubjectBuffer.

            Using state = TestStateFactory.CreateCSharpTestState(
                <Document><![CDATA[
class C
{
    void goo(int x)
    {$$
        /********/
        int doodle;
        }
}]]></Document>,
                extraExportedTypes:={GetType(CSharpFormattingInteractionService)}.ToList(),
                showCompletionInArgumentLists:=showCompletionInArgumentLists)

                Dim textBufferFactoryService = state.GetExportedValue(Of ITextBufferFactoryService)()
                Dim contentTypeService = state.GetExportedValue(Of VisualStudio.Utilities.IContentTypeRegistryService)()
                Dim contentType = contentTypeService.GetContentType(ContentTypeNames.CSharpContentType)
                Dim textViewFactory = state.GetExportedValue(Of ITextEditorFactoryService)()
                Dim editorOperationsFactory = state.GetExportedValue(Of IEditorOperationsFactoryService)()

                Dim otherBuffer = textBufferFactoryService.CreateTextBuffer("text", contentType)
                Dim otherExposedSpan = otherBuffer.CurrentSnapshot.CreateTrackingSpan(0, 4, SpanTrackingMode.EdgeExclusive, TrackingFidelityMode.Forward)

                Dim subjectBufferExposedSpan = state.SubjectBuffer.CurrentSnapshot.CreateTrackingSpan(0, state.SubjectBuffer.CurrentSnapshot.Length, SpanTrackingMode.EdgeExclusive, TrackingFidelityMode.Forward)

                Dim projectionBufferFactory = state.GetExportedValue(Of IProjectionBufferFactoryService)()
                Dim projection = projectionBufferFactory.CreateProjectionBuffer(Nothing, New Object() {otherExposedSpan, subjectBufferExposedSpan}.ToList(), ProjectionBufferOptions.None)

                Using disposableView As DisposableTextView = textViewFactory.CreateDisposableTextView(projection)
                    disposableView.TextView.Caret.MoveTo(New SnapshotPoint(disposableView.TextView.TextBuffer.CurrentSnapshot, 0))

                    Dim editorOperations = editorOperationsFactory.GetEditorOperations(disposableView.TextView)
                    state.SendDeleteToSpecificViewAndBuffer(disposableView.TextView, state.SubjectBuffer)

                    Await state.AssertNoCompletionSession()
                End Using
            End Using
        End Function

        <WorkItem("https://github.com/dotnet/roslyn/issues/588")>
        <WpfTheory, CombinatorialData>
        Public Async Function TestMatchWithTurkishIWorkaround1(showCompletionInArgumentLists As Boolean) As Task
            Using New CultureContext(New CultureInfo("tr-TR", useUserOverride:=False))
                Using state = TestStateFactory.CreateCSharpTestState(
                               <Document><![CDATA[
        class C
        {
            void goo(int x)
            {
                string.$$]]></Document>,
                               extraExportedTypes:={GetType(CSharpFormattingInteractionService)}.ToList(),
                               showCompletionInArgumentLists:=showCompletionInArgumentLists)
                    state.SendTypeChars("is")
                    Await state.AssertSelectedCompletionItem("IsInterned")
                End Using
            End Using

        End Function

        <WorkItem("https://github.com/dotnet/roslyn/issues/588")>
        <WpfTheory, CombinatorialData>
        Public Async Function TestMatchWithTurkishIWorkaround2(showCompletionInArgumentLists As Boolean) As Task
            Using New CultureContext(New CultureInfo("tr-TR", useUserOverride:=False))
                Using state = TestStateFactory.CreateCSharpTestState(
                               <Document><![CDATA[
        class C
        {
            void goo(int x)
            {
                string.$$]]></Document>,
                               extraExportedTypes:={GetType(CSharpFormattingInteractionService)}.ToList(),
                               showCompletionInArgumentLists:=showCompletionInArgumentLists)
                    state.SendTypeChars("ı")
                    Await state.AssertSelectedCompletionItem()
                End Using
            End Using

        End Function

        <WorkItem("https://github.com/dotnet/roslyn/issues/29938")>
        <WpfTheory, CombinatorialData>
        Public Async Function TestMatchWithTurkishIWorkaround3(showCompletionInArgumentLists As Boolean) As Task
            Using New CultureContext(New CultureInfo("tr-TR", useUserOverride:=False))
                Using state = TestStateFactory.CreateCSharpTestState(
                               <Document><![CDATA[
        class TARIFE { }
        class C
        {
            void goo(int x)
            {
                var t = new $$]]></Document>,
                               extraExportedTypes:={GetType(CSharpFormattingInteractionService)}.ToList(),
                               showCompletionInArgumentLists:=showCompletionInArgumentLists)
                    state.SendTypeChars("tarif")
                    Await state.WaitForAsynchronousOperationsAsync()
                    Await state.AssertSelectedCompletionItem("TARIFE")
                End Using
            End Using

        End Function

        <WorkItem("https://github.com/dotnet/roslyn/issues/29938")>
        <WpfTheory, CombinatorialData>
        Public Async Function TestMatchWithTurkishIWorkaround4(showCompletionInArgumentLists As Boolean) As Task
            Using New CultureContext(New CultureInfo("tr-TR", useUserOverride:=False))
                Using state = TestStateFactory.CreateCSharpTestState(
                               <Document><![CDATA[
        class IFADE {}
        class ifTest {}
        class C
        {
            void goo(int x)
            {
              IFADE ifade = null;
              $$]]></Document>,
                               extraExportedTypes:={GetType(CSharpFormattingInteractionService)}.ToList(),
                               showCompletionInArgumentLists:=showCompletionInArgumentLists)
                    state.SendTypeChars("if")
                    Await state.WaitForAsynchronousOperationsAsync()
                    Await state.AssertSelectedCompletionItem("if")
                End Using
            End Using

        End Function

        <WorkItem("https://github.com/dotnet/roslyn/issues/29938")>
        <WpfTheory, CombinatorialData>
        Public Async Function TestMatchWithTurkishIWorkaround5(showCompletionInArgumentLists As Boolean) As Task
            Using New CultureContext(New CultureInfo("tr-TR", useUserOverride:=False))
                Using state = TestStateFactory.CreateCSharpTestState(
                               <Document><![CDATA[
        class İFADE {}
        class ifTest {}
        class C
        {
            void goo(int x)
            {
              İFADE ifade = null;
                $$]]></Document>,
                               extraExportedTypes:={GetType(CSharpFormattingInteractionService)}.ToList(),
                               showCompletionInArgumentLists:=showCompletionInArgumentLists)
                    state.SendTypeChars("if")
                    Await state.WaitForAsynchronousOperationsAsync()
                    Await state.AssertSelectedCompletionItem("if")
                End Using
            End Using

        End Function

        <WorkItem("https://github.com/dotnet/roslyn/issues/29938")>
        <WpfTheory, CombinatorialData>
        Public Async Function TestMatchWithTurkishIWorkaround6(showCompletionInArgumentLists As Boolean) As Task
            Using New CultureContext(New CultureInfo("tr-TR", useUserOverride:=False))
                Using state = TestStateFactory.CreateCSharpTestState(
                               <Document><![CDATA[
        class TARİFE { }
        class C
        {
            void goo(int x)
            {
                var obj = new $$]]></Document>,
                               extraExportedTypes:={GetType(CSharpFormattingInteractionService)}.ToList(),
                               showCompletionInArgumentLists:=showCompletionInArgumentLists)
                    state.SendTypeChars("tarif")
                    Await state.WaitForAsynchronousOperationsAsync()
                    Await state.AssertSelectedCompletionItem("TARİFE")
                End Using
            End Using

        End Function

        <WorkItem("https://github.com/dotnet/roslyn/issues/29938")>
        <WpfTheory, CombinatorialData>
        Public Async Function TestMatchWithTurkishIWorkaround7(showCompletionInArgumentLists As Boolean) As Task
            Using New CultureContext(New CultureInfo("tr-TR", useUserOverride:=False))
                Using state = TestStateFactory.CreateCSharpTestState(
                               <Document><![CDATA[
        class İFADE {}
        class ifTest {}
        class C
        {
            void goo(int x)
            {
              var obj = new $$]]></Document>,
                               extraExportedTypes:={GetType(CSharpFormattingInteractionService)}.ToList(),
                               showCompletionInArgumentLists:=showCompletionInArgumentLists)
                    state.SendTypeChars("ifad")
                    Await state.WaitForAsynchronousOperationsAsync()
                    Await state.AssertSelectedCompletionItem("İFADE")
                End Using
            End Using

        End Function

        <WorkItem("https://github.com/dotnet/roslyn/issues/29938")>
        <WpfTheory, CombinatorialData>
        Public Async Function TestMatchWithTurkishIWorkaround8(showCompletionInArgumentLists As Boolean) As Task
            Using New CultureContext(New CultureInfo("tr-TR", useUserOverride:=False))
                Using state = TestStateFactory.CreateCSharpTestState(
                               <Document><![CDATA[
        class IFADE {}
        class ifTest {}
        class C
        {
            void goo(int x)
            {
              var obj = new $$]]></Document>,
                               extraExportedTypes:={GetType(CSharpFormattingInteractionService)}.ToList(),
                               showCompletionInArgumentLists:=showCompletionInArgumentLists)
                    state.SendTypeChars("ifad")
                    Await state.WaitForAsynchronousOperationsAsync()
                    Await state.AssertSelectedCompletionItem("IFADE")
                End Using
            End Using

        End Function

        <WorkItem("https://github.com/dotnet/roslyn/issues/29938")>
        <WpfTheory, CombinatorialData>
        Public Async Function TestMatchWithTurkishIWorkaround9(showCompletionInArgumentLists As Boolean) As Task
            Using New CultureContext(New CultureInfo("tr-TR", useUserOverride:=False))
                Using state = TestStateFactory.CreateCSharpTestState(
                               <Document><![CDATA[
        class IFADE {}
        class ifTest {}
        class C
        {
            void goo(int x)
            {
              IFADE ifade = null;
              $$]]></Document>,
                               extraExportedTypes:={GetType(CSharpFormattingInteractionService)}.ToList(),
                               showCompletionInArgumentLists:=showCompletionInArgumentLists)
                    state.SendTypeChars("IF")
                    Await state.WaitForAsynchronousOperationsAsync()
                    Await state.AssertSelectedCompletionItem("if")
                End Using
            End Using

        End Function

        <WorkItem("https://github.com/dotnet/roslyn/issues/29938")>
        <WpfTheory, CombinatorialData>
        Public Async Function TestMatchWithTurkishIWorkaround10(showCompletionInArgumentLists As Boolean) As Task
            Using New CultureContext(New CultureInfo("tr-TR", useUserOverride:=False))
                Using state = TestStateFactory.CreateCSharpTestState(
                               <Document><![CDATA[
        class İFADE {}
        class ifTest {}
        class C
        {
            void goo(int x)
            {
              İFADE ifade = null;
                $$]]></Document>, extraExportedTypes:={GetType(CSharpFormattingInteractionService)}.ToList(),
                                  showCompletionInArgumentLists:=showCompletionInArgumentLists)
                    state.SendTypeChars("IF")
                    Await state.WaitForAsynchronousOperationsAsync()
                    Await state.AssertSelectedCompletionItem("if")
                End Using
            End Using

        End Function

        <WpfTheory, CombinatorialData>
        Public Async Function TargetTypePreselection1(showCompletionInArgumentLists As Boolean) As Task
            Using state = TestStateFactory.CreateCSharpTestState(
                           <Document><![CDATA[
using System.Threading;
class Program
{
    void Cancel(int x, CancellationToken cancellationToken)
    {
        Cancel(x + 1, cancellationToken: $$)
    }
}]]></Document>,
                           extraExportedTypes:={GetType(CSharpFormattingInteractionService)}.ToList(),
                           showCompletionInArgumentLists:=showCompletionInArgumentLists)
                state.SendInvokeCompletionList()
                Await state.AssertSelectedCompletionItem("cancellationToken", isHardSelected:=True).ConfigureAwait(True)
            End Using
        End Function

        <WpfTheory, CombinatorialData>
        Public Async Function TargetTypePreselection2(showCompletionInArgumentLists As Boolean) As Task
            Using state = TestStateFactory.CreateCSharpTestState(
                           <Document><![CDATA[
class Program
{
    static void Main(string[] args)
    {
        int aaz = 0;
        args = $$
    }
}]]></Document>,
                           extraExportedTypes:={GetType(CSharpFormattingInteractionService)}.ToList(),
                           showCompletionInArgumentLists:=showCompletionInArgumentLists)
                state.SendTypeChars("a")
                Await state.AssertSelectedCompletionItem("args", isHardSelected:=True).ConfigureAwait(True)
            End Using
        End Function

        <WpfTheory, CombinatorialData>
        Public Async Function TargetTypePreselection_DoesNotOverrideEnumPreselection(showCompletionInArgumentLists As Boolean) As Task
            Using state = TestStateFactory.CreateCSharpTestState(
                           <Document><![CDATA[
enum E
{

}

class Program
{
    static void Main(string[] args)
    {
        E e;
        e = $$
    }
}]]></Document>,
                           extraExportedTypes:={GetType(CSharpFormattingInteractionService)}.ToList(),
                           showCompletionInArgumentLists:=showCompletionInArgumentLists)
                state.SendInvokeCompletionList()
                Await state.AssertSelectedCompletionItem("E", isHardSelected:=True).ConfigureAwait(True)
            End Using
        End Function

        <WpfTheory, CombinatorialData>
        Public Async Function TargetTypePreselection_DoesNotOverrideEnumPreselection2(showCompletionInArgumentLists As Boolean) As Task
            Using state = TestStateFactory.CreateCSharpTestState(
                           <Document><![CDATA[
enum E
{
    A
}

class Program
{
    static void Main(string[] args)
    {
        E e = E.A;
        if (e == $$
    }
}]]></Document>,
                           extraExportedTypes:={GetType(CSharpFormattingInteractionService)}.ToList(),
                           showCompletionInArgumentLists:=showCompletionInArgumentLists)
                state.SendInvokeCompletionList()
                Await state.AssertSelectedCompletionItem("E", isHardSelected:=True).ConfigureAwait(True)
            End Using
        End Function

        <WpfTheory, CombinatorialData>
        Public Async Function TargetTypePreselection3(showCompletionInArgumentLists As Boolean) As Task
            Using state = TestStateFactory.CreateCSharpTestState(
                           <Document><![CDATA[
class D {}

class Program
{
    static void Main(string[] args)
    {
       int cw = 7;
       D cx = new D();
       D cx2 = $$
    }
}]]></Document>,
                           extraExportedTypes:={GetType(CSharpFormattingInteractionService)}.ToList(),
                           showCompletionInArgumentLists:=showCompletionInArgumentLists)
                state.SendTypeChars("c")
                Await state.AssertSelectedCompletionItem("cx", isHardSelected:=True).ConfigureAwait(True)
            End Using
        End Function

        <WpfTheory, CombinatorialData>
        Public Async Function TargetTypePreselectionLocalsOverType(showCompletionInArgumentLists As Boolean) As Task
            Using state = TestStateFactory.CreateCSharpTestState(
                           <Document><![CDATA[
class A {}

class Program
{
    static void Main(string[] args)
    {
       A cx = new A();
       A cx2 = $$
    }
}]]></Document>,
                           extraExportedTypes:={GetType(CSharpFormattingInteractionService)}.ToList(),
                           showCompletionInArgumentLists:=showCompletionInArgumentLists)
                state.SendTypeChars("c")
                Await state.AssertSelectedCompletionItem("cx", isHardSelected:=True).ConfigureAwait(True)
            End Using
        End Function

        <WpfTheory, CombinatorialData>
        Public Async Function TargetTypePreselectionParameterOverMethod(showCompletionInArgumentLists As Boolean) As Task
            Using state = TestStateFactory.CreateCSharpTestState(
                           <Document><![CDATA[
class Program
{
    bool f;

    void goo(bool x) { }

    void Main(string[] args)
    {
        goo($$) // Not "Equals"
    }
}]]></Document>,
                           extraExportedTypes:={GetType(CSharpFormattingInteractionService)}.ToList(),
                           showCompletionInArgumentLists:=showCompletionInArgumentLists)
                state.SendInvokeCompletionList()
                Await state.AssertSelectedCompletionItem("f", isHardSelected:=True).ConfigureAwait(True)
            End Using
        End Function

        <WpfTheory(Skip:="https://github.com/dotnet/roslyn/issues/6942"), CombinatorialData>
        Public Async Function TargetTypePreselectionConvertibility1(showCompletionInArgumentLists As Boolean) As Task
            Using state = TestStateFactory.CreateCSharpTestState(
                           <Document><![CDATA[
abstract class C {}
class D : C {}
class Program
{
    static void Main(string[] args)
    {
       D cx = new D();
       C cx2 = $$
    }
}]]></Document>,
                           extraExportedTypes:={GetType(CSharpFormattingInteractionService)}.ToList(),
                           showCompletionInArgumentLists:=showCompletionInArgumentLists)
                state.SendTypeChars("c")
                Await state.AssertSelectedCompletionItem("cx", isHardSelected:=True).ConfigureAwait(True)
            End Using
        End Function

        <WpfTheory, CombinatorialData>
        Public Async Function TargetTypePreselectionLocalOverProperty(showCompletionInArgumentLists As Boolean) As Task
            Using state = TestStateFactory.CreateCSharpTestState(
                           <Document><![CDATA[
class Program
{
    public int aaa { get; }

     void Main(string[] args)
    {
        int aaq;

        int y = a$$
    }
}]]></Document>,
                           extraExportedTypes:={GetType(CSharpFormattingInteractionService)}.ToList(),
                           showCompletionInArgumentLists:=showCompletionInArgumentLists)
                state.SendInvokeCompletionList()
                Await state.AssertSelectedCompletionItem("aaq", isHardSelected:=True).ConfigureAwait(True)
            End Using
        End Function

        <WpfTheory, CombinatorialData>
        <WorkItem("https://github.com/dotnet/roslyn/issues/12254")>
        Public Sub TestGenericCallOnTypeContainingAnonymousType(showCompletionInArgumentLists As Boolean)
            Using state = TestStateFactory.CreateCSharpTestState(
                           <Document><![CDATA[
using System.Linq;

class Program
{
    static void Main(string[] args)
    {
        new[] { new { x = 1 } }.ToArr$$
    }
}]]></Document>,
                           extraExportedTypes:={GetType(CSharpFormattingInteractionService)}.ToList(),
                           showCompletionInArgumentLists:=showCompletionInArgumentLists)

                state.SendInvokeCompletionList()
                state.SendTypeChars("(")
                state.AssertMatchesTextStartingAtLine(7, "new[] { new { x = 1 } }.ToArray(")
            End Using
        End Sub

        <WpfTheory, CombinatorialData>
        Public Async Function TargetTypePreselectionSetterValuey(showCompletionInArgumentLists As Boolean) As Task
            Using state = TestStateFactory.CreateCSharpTestState(
                           <Document><![CDATA[
class Program
{
    int _x;
    int X
    {
        set
        {
            _x = $$
        }
    }
}]]></Document>,
                           extraExportedTypes:={GetType(CSharpFormattingInteractionService)}.ToList(),
                           showCompletionInArgumentLists:=showCompletionInArgumentLists)
                state.SendInvokeCompletionList()
                Await state.AssertSelectedCompletionItem("value", isHardSelected:=True).ConfigureAwait(True)
            End Using
        End Function

        <WpfTheory, CombinatorialData>
        <WorkItem("https://github.com/dotnet/roslyn/issues/12530")>
        Public Async Function TestAnonymousTypeDescription(showCompletionInArgumentLists As Boolean) As Task
            Using state = TestStateFactory.CreateCSharpTestState(
                           <Document><![CDATA[
using System.Linq;

class Program
{
    static void Main(string[] args)
    {
        new[] { new { x = 1 } }.ToArr$$
    }
}]]></Document>,
                           extraExportedTypes:={GetType(CSharpFormattingInteractionService)}.ToList(),
                           showCompletionInArgumentLists:=showCompletionInArgumentLists)
                state.SendInvokeCompletionList()
                Await state.AssertSelectedCompletionItem(description:=
$"({ CSharpFeaturesResources.extension }) 'a[] System.Collections.Generic.IEnumerable<'a>.ToArray<'a>()

{ FeaturesResources.Types_colon }
    'a { FeaturesResources.is_ } new {{ int x }}")
            End Using
        End Function

        <WpfTheory, CombinatorialData>
        Public Async Function TestRecursiveGenericSymbolKey(showCompletionInArgumentLists As Boolean) As Task
            Using state = TestStateFactory.CreateCSharpTestState(
                           <Document><![CDATA[
using System.Collections.Generic;

class Program
{
    static void ReplaceInList<T>(List<T> list, T oldItem, T newItem)
    {
        $$
    }
}]]></Document>,
                           extraExportedTypes:={GetType(CSharpFormattingInteractionService)}.ToList(),
                           showCompletionInArgumentLists:=showCompletionInArgumentLists)

                state.SendTypeChars("list")
                state.SendTypeChars(".")
                Await state.AssertCompletionSession()
                state.SendTypeChars("Add")

                Await state.AssertSelectedCompletionItem("Add", description:="void List<T>.Add(T item)")
            End Using
        End Function

        <WpfTheory, CombinatorialData>
        Public Async Function TestCommitNamedParameterWithColon(showCompletionInArgumentLists As Boolean) As Task
            Using state = TestStateFactory.CreateCSharpTestState(
                           <Document><![CDATA[
using System.Collections.Generic;

class Program
{
    static void Main(int args)
    {
        Main(args$$
    }
}]]></Document>,
                           extraExportedTypes:={GetType(CSharpFormattingInteractionService)}.ToList(),
                           showCompletionInArgumentLists:=showCompletionInArgumentLists)

                state.SendInvokeCompletionList()
                state.SendTypeChars(":")
                Await state.AssertNoCompletionSession()
                Assert.Contains("args:", state.GetLineTextFromCaretPosition())
            End Using
        End Function

        <WorkItem("https://github.com/dotnet/roslyn/issues/13481")>
        <WpfTheory, CombinatorialData>
        Public Async Function TestBackspaceSelection1(showCompletionInArgumentLists As Boolean) As Task
            Using state = TestStateFactory.CreateCSharpTestState(
                <Document><![CDATA[
using System;

class Program
{
    static void Main()
    {
        DateTimeOffset$$
    }
}
            ]]></Document>,
                  showCompletionInArgumentLists:=showCompletionInArgumentLists)

                state.Workspace.GlobalOptions.SetGlobalOption(CompletionOptionsStorage.TriggerOnDeletion, LanguageNames.CSharp, True)

                For Each c In "Offset"
                    state.SendBackspace()
                    Await state.WaitForAsynchronousOperationsAsync()
                Next

                Await state.AssertSelectedCompletionItem("DateTime")
            End Using
        End Function

        <WorkItem("https://github.com/dotnet/roslyn/issues/13481")>
        <WpfTheory, CombinatorialData>
        Public Async Function TestBackspaceSelection2(showCompletionInArgumentLists As Boolean) As Task
            Using state = TestStateFactory.CreateCSharpTestState(
                <Document><![CDATA[
using System;

class Program
{
    static void Main()
    {
        DateTimeOffset.$$
    }
}
            ]]></Document>,
                  showCompletionInArgumentLists:=showCompletionInArgumentLists)

                state.Workspace.GlobalOptions.SetGlobalOption(CompletionOptionsStorage.TriggerOnDeletion, LanguageNames.CSharp, True)

                For Each c In "Offset."
                    state.SendBackspace()
                    Await state.WaitForAsynchronousOperationsAsync()
                Next

                Await state.AssertSelectedCompletionItem("DateTime")
            End Using
        End Function

        <WorkItem("https://github.com/dotnet/roslyn/issues/14465")>
        <WpfTheory, CombinatorialData>
        Public Async Function TypingNumberShouldNotDismiss1(showCompletionInArgumentLists As Boolean) As Task
            Using state = TestStateFactory.CreateCSharpTestState(
                <Document><![CDATA[
class C
{
    void Moo1()
    {
        new C()$$
    }
}
            ]]></Document>,
                  showCompletionInArgumentLists:=showCompletionInArgumentLists)

                state.SendTypeChars(".")
                Await state.AssertCompletionSession()
                state.SendTypeChars("1")
                Await state.AssertSelectedCompletionItem("Moo1")
            End Using
        End Function

        <WorkItem("https://github.com/dotnet/roslyn/issues/14085")>
        <WpfTheory, CombinatorialData>
        Public Async Function TargetTypingDoesNotOverrideExactMatch(showCompletionInArgumentLists As Boolean) As Task
            Using state = TestStateFactory.CreateCSharpTestState(
                <Document><![CDATA[
using System.IO;
class C
{
    void Moo1()
    {
        string path = $$
    }
}
            ]]></Document>,
                  showCompletionInArgumentLists:=showCompletionInArgumentLists)

                state.SendTypeChars("Path")
                Await state.AssertCompletionSession()
                Await state.AssertSelectedCompletionItem("Path")
            End Using
        End Function

        <WorkItem("https://github.com/dotnet/roslyn/issues/14085")>
        <WpfTheory, CombinatorialData>
        Public Async Function MRUOverTargetTyping(showCompletionInArgumentLists As Boolean) As Task
            Using state = TestStateFactory.CreateCSharpTestState(
                <Document><![CDATA[
using System.IO;
using System.Threading.Tasks;
class C
{
    async Task Moo()
    {
        await Moo().$$
    }
}
            ]]></Document>,
                  showCompletionInArgumentLists:=showCompletionInArgumentLists)

                state.SendTypeChars("Configure")
                state.SendTab()
                For i = 1 To "ConfigureAwait".Length
                    state.SendBackspace()
                Next

                state.SendInvokeCompletionList()
                Await state.AssertCompletionSession()
                Await state.AssertSelectedCompletionItem("ConfigureAwait")
            End Using
        End Function

        <WpfTheory, CombinatorialData>
        Public Async Function MovingCaretToStartSoftSelects(showCompletionInArgumentLists As Boolean) As Task
            Using state = TestStateFactory.CreateCSharpTestState(
                              <Document>
using System;

class C
{
    void M()
    {
        $$
    }
}
                              </Document>,
                  showCompletionInArgumentLists:=showCompletionInArgumentLists)

                state.SendTypeChars("Conso")
                Await state.AssertSelectedCompletionItem(displayText:="Console", isHardSelected:=True)
                For Each ch In "Conso"
                    state.SendLeftKey()
                Next

                Await state.AssertSelectedCompletionItem(displayText:="Console", isHardSelected:=False)

                state.SendRightKey()
                Await state.AssertSelectedCompletionItem(displayText:="Console", isHardSelected:=True)
            End Using
        End Function

        <WpfTheory, CombinatorialData>
        Public Async Function TestNoBlockOnCompletionItems1(showCompletionInArgumentLists As Boolean) As Task
            Using state = TestStateFactory.CreateCSharpTestState(
                              <Document>
                                  using $$
                              </Document>,
                              extraExportedTypes:={GetType(BooleanTaskControlledCompletionProvider)}.ToList(),
                              showCompletionInArgumentLists:=showCompletionInArgumentLists)

                Dim completionService = state.Workspace.Services.GetLanguageServices(LanguageNames.CSharp).GetRequiredService(Of CompletionService)()
                Dim provider = completionService.GetTestAccessor().GetImportedAndBuiltInProviders(ImmutableHashSet(Of String).Empty).OfType(Of BooleanTaskControlledCompletionProvider)().Single()

                state.Workspace.GlobalOptions.SetGlobalOption(CompletionViewOptionsStorage.BlockForCompletionItems, LanguageNames.CSharp, False)

                state.SendTypeChars("Sys.")
                Await state.AssertNoCompletionSession()
                Assert.Contains("Sys.", state.GetLineTextFromCaretPosition())

                provider.completionSource.SetResult(True)
            End Using
        End Function

        <WpfTheory, CombinatorialData>
        Public Async Function TestNoBlockOnCompletionItems2(showCompletionInArgumentLists As Boolean) As Task
            Using state = TestStateFactory.CreateCSharpTestState(
                              <Document>
                                  using $$
                              </Document>,
                              extraExportedTypes:={GetType(CompletedTaskControlledCompletionProvider)}.ToList(),
                              showCompletionInArgumentLists:=showCompletionInArgumentLists)

                state.Workspace.GlobalOptions.SetGlobalOption(CompletionViewOptionsStorage.BlockForCompletionItems, LanguageNames.CSharp, False)

                state.SendTypeChars("Sys")
                Await state.AssertSelectedCompletionItem(displayText:="System")
                state.SendTypeChars(".")
                Assert.Contains("System.", state.GetLineTextFromCaretPosition())
            End Using
        End Function

        <WpfTheory, CombinatorialData>
        Public Async Function TestNoBlockOnCompletionItems4(showCompletionInArgumentLists As Boolean) As Task
            ' This test verifies a scenario with the following conditions:
            ' a. A slow completion provider
            ' b. The block option set to false.
            ' Scenario:
            ' 1. Type 'Sys'
            ' 2. Send CommitIfUnique (Ctrl + space)
            ' 3. Wait for 250ms.
            ' 4. Verify that there is no completion window shown. In the new completion, we can just start the verification and check that the verification is still running.
            ' 5. Check that the commit is not yet provided: there is 'Sys' but no 'System'
            ' 6. Simulate unblocking the provider.
            ' 7. Verify that the completion completes CommitIfUnique.
            Using state = TestStateFactory.CreateCSharpTestState(
                              <Document>
                                  using $$
                              </Document>,
                              extraExportedTypes:={GetType(BooleanTaskControlledCompletionProvider)}.ToList(),
                              showCompletionInArgumentLists:=showCompletionInArgumentLists)

                Dim completionService = state.Workspace.Services.GetLanguageServices(LanguageNames.CSharp).GetRequiredService(Of CompletionService)()
                Dim provider = completionService.GetTestAccessor().GetImportedAndBuiltInProviders(ImmutableHashSet(Of String).Empty).OfType(Of BooleanTaskControlledCompletionProvider)().Single()

                state.Workspace.GlobalOptions.SetGlobalOption(CompletionViewOptionsStorage.BlockForCompletionItems, LanguageNames.CSharp, False)

                Dim task1 As Task = Nothing
                Dim task2 As Task = Nothing

                Dim providerCalledHandler =
                    Sub()
                        task2 = New Task(
                        Sub()
                            Thread.Sleep(250)
                            Try
                                ' 3. Check that the other task is running/deadlocked.
                                Assert.Equal(TaskStatus.Running, task1.Status)
                                Assert.Contains("Sys", state.GetLineTextFromCaretPosition())
                                Assert.DoesNotContain("System", state.GetLineTextFromCaretPosition())
                                ' Need the Finally to avoid deadlocks if any of Asserts failed, the task will never complete and Task.WhenAll will wait forever.
                            Finally
                                ' 4. Unblock the first task and the main thread.
                                provider.completionSource.SetResult(True)
                            End Try
                        End Sub)

                        task1 = Task.Run(
                        Sub()
                            task2.Start()
                            ' 2. Deadlock here as well: getting items is waiting provider to respond.
                            state.CalculateItemsIfSessionExists()
                        End Sub)

                    End Sub

                AddHandler provider.ProviderCalled, providerCalledHandler

                state.SendTypeChars("Sys")

                ' SendCommitUniqueCompletionListItem is a asynchronous operation.
                ' It guarantees that ProviderCalled will be triggered and after that the completion will deadlock waiting for a task to be resolved.
                ' In the new completion, when pressed <ctrl>-<space>, we have to wait for the aggregate operation to complete.
                ' 1. Deadlock here.
                Await state.SendCommitUniqueCompletionListItemAsync()

                Assert.NotNull(task1)
                Assert.NotNull(task2)
                Await Task.WhenAll(task1, task2)

                Await state.AssertNoCompletionSession()
                Assert.Contains("System", state.GetLineTextFromCaretPosition())
            End Using
        End Function

        <WpfTheory, CombinatorialData>
        Public Async Function TestNoBlockOnCompletionItems3(showCompletionInArgumentLists As Boolean) As Task
            ' This test verifies a scenario with the following conditions:
            ' a. A slow completion provider
            ' b. The block option set to false.
            ' Scenario:
            ' 1. Type 'Sys'
            ' 2. Send CommitIfUnique (Ctrl + space)
            ' 3. Wait for 250ms.
            ' 4. Verify that there is no completion window shown. In the new completion, we can just start the verification and check that the verification is still running.
            ' 5. Check that the commit is not yet provided: there is 'Sys' but no 'System'
            ' 6. The next statement in the UI thread after CommitIfUnique is typing 'a'.
            ' 7. Simulate unblocking the provider.
            ' 8. Verify that
            ' 8.a. The old completion adds 'a' to 'Sys' and displays 'Sysa'. CommitIfUnique is canceled because it was interrupted by typing 'a'.
            ' 8.b. The new completion completes CommitIfUnique and then adds 'a'.
            Using state = TestStateFactory.CreateCSharpTestState(
                              <Document>
                                  using $$
                              </Document>,
                              extraExportedTypes:={GetType(BooleanTaskControlledCompletionProvider)}.ToList(),
                              showCompletionInArgumentLists:=showCompletionInArgumentLists)

                Dim completionService = state.Workspace.Services.GetLanguageServices(LanguageNames.CSharp).GetRequiredService(Of CompletionService)()
                Dim provider = completionService.GetTestAccessor().GetImportedAndBuiltInProviders(ImmutableHashSet(Of String).Empty).OfType(Of BooleanTaskControlledCompletionProvider)().Single()

                Dim globalOptions = state.Workspace.GetService(Of IGlobalOptionService)
                globalOptions.SetGlobalOption(CompletionViewOptionsStorage.BlockForCompletionItems, LanguageNames.CSharp, False)

                Dim task1 As Task = Nothing
                Dim task2 As Task = Nothing

                Dim providerCalledHandler =
                    Sub()
                        task2 = New Task(
                            Sub()
                                Thread.Sleep(250)
                                Try
                                    ' 3. Check that the other task is running/deadlocked.
                                    Assert.Equal(TaskStatus.Running, task1.Status)
                                    Assert.Contains("Sys", state.GetLineTextFromCaretPosition())
                                    Assert.DoesNotContain("System", state.GetLineTextFromCaretPosition())
                                    ' Need the Finally to avoid deadlocks if any of Asserts failed, the task will never complete and Task.WhenAll will wait forever.
                                Finally
                                    ' 4. Unblock the first task and the main thread.
                                    provider.completionSource.SetResult(True)
                                End Try
                            End Sub)

                        task1 = Task.Run(
                        Sub()
                            task2.Start()
                            ' 2. Deadlock here as well: getting items is waiting provider to respond.
                            state.CalculateItemsIfSessionExists()
                        End Sub)
                    End Sub

                AddHandler provider.ProviderCalled, providerCalledHandler

                state.SendTypeChars("Sys")

                ' SendCommitUniqueCompletionListItem is an asynchronous operation.
                ' It guarantees that ProviderCalled will be triggered and after that the completion will deadlock waiting for a task to be resolved.
                ' In the new completion, when pressed <ctrl>-<space>, we have to wait for the aggregate operation to complete.
                ' 1. Deadlock here.
                Await state.SendCommitUniqueCompletionListItemAsync()

                ' 5. Put insertion of 'a' into the edtior queue. It can be executed in the foreground thread only
                state.SendTypeChars("a")

                Assert.NotNull(task1)
                Assert.NotNull(task2)
                Await Task.WhenAll(task1, task2)

                Await state.AssertNoCompletionSession()
                ' Here is a difference between the old and the new completions:
                ' The old completion adds 'a' to 'Sys' and displays 'Sysa'. CommitIfUnique is canceled because it was interrupted by typing 'a'.
                ' The new completion completes CommitIfUnique and then adds 'a'.
                Assert.Contains("Systema", state.GetLineTextFromCaretPosition())
            End Using
        End Function

        <WpfTheory, CombinatorialData>
        Public Async Function TestSwitchBetweenBlockingAndNoBlockOnCompletion(showCompletionInArgumentLists As Boolean) As Task
            Using state = TestStateFactory.CreateCSharpTestState(
                              <Document>
                                  using $$
                              </Document>,
                              extraExportedTypes:={GetType(BooleanTaskControlledCompletionProvider)}.ToList(),
                              showCompletionInArgumentLists:=showCompletionInArgumentLists)

                Dim globalOptions = state.Workspace.GetService(Of IGlobalOptionService)
                Dim completionService = state.Workspace.Services.GetLanguageServices(LanguageNames.CSharp).GetRequiredService(Of CompletionService)()
                Dim provider = completionService.GetTestAccessor().GetImportedAndBuiltInProviders(ImmutableHashSet(Of String).Empty).OfType(Of BooleanTaskControlledCompletionProvider)().Single()

#Disable Warning BC42358 ' Because this call is not awaited, execution of the current method continues before the call is completed
                Task.Run(Function()
                             Task.Delay(TimeSpan.FromSeconds(10))
                             provider.completionSource.SetResult(True)
                             Return True
                         End Function)
#Enable Warning BC42358 ' Because this call is not awaited, execution of the current method continues before the call is completed

                state.SendTypeChars("Sys.")
                Assert.Contains("System.", state.GetLineTextFromCaretPosition())

                ' reset the input
                For i As Integer = 1 To "System.".Length
                    state.SendBackspace()
                Next

                state.SendEscape()

                Await state.WaitForAsynchronousOperationsAsync()

                ' reset the task
                provider.Reset()

                ' Switch to the non-blocking mode
                globalOptions.SetGlobalOption(CompletionViewOptionsStorage.BlockForCompletionItems, LanguageNames.CSharp, False)

                ' re-use of TestNoBlockOnCompletionItems1
                state.SendTypeChars("Sys.")
                Await state.AssertNoCompletionSession()
                Assert.Contains("Sys.", state.GetLineTextFromCaretPosition())
                provider.completionSource.SetResult(True)

                For i As Integer = 1 To "Sys.".Length
                    state.SendBackspace()
                Next

                state.SendEscape()

                Await state.WaitForAsynchronousOperationsAsync()

                ' reset the task
                provider.Reset()

                ' Switch to the blocking mode
                globalOptions.SetGlobalOption(CompletionViewOptionsStorage.BlockForCompletionItems, LanguageNames.CSharp, True)

#Disable Warning BC42358 ' Because this call is not awaited, execution of the current method continues before the call is completed
                Task.Run(Function()
                             Task.Delay(TimeSpan.FromSeconds(10))
                             provider.completionSource.SetResult(True)
                             Return True
                         End Function)
#Enable Warning BC42358 ' Because this call is not awaited, execution of the current method continues before the call is completed

                state.SendTypeChars("Sys.")
                Await state.AssertCompletionSession()
                Assert.Contains("System.", state.GetLineTextFromCaretPosition())
            End Using
        End Function

        Private MustInherit Class TaskControlledCompletionProvider
            Inherits CompletionProvider

            Private _task As Task

            Public Event ProviderCalled()

            Public Sub New(task As Task)
                _task = task
            End Sub

            Public Sub UpdateTask(task As Task)
                _task = task
            End Sub

            Public Overrides Function ProvideCompletionsAsync(context As CompletionContext) As Task
                RaiseEvent ProviderCalled()
                Return _task
            End Function
        End Class

        <ExportCompletionProvider(NameOf(CompletedTaskControlledCompletionProvider), LanguageNames.CSharp)>
        <[Shared]>
        <PartNotDiscoverable>
        Private Class CompletedTaskControlledCompletionProvider
            Inherits TaskControlledCompletionProvider

            <ImportingConstructor>
            <Obsolete(MefConstruction.ImportingConstructorMessage, True)>
            Public Sub New()
                MyBase.New(Task.FromResult(True))
            End Sub
        End Class

        <ExportCompletionProvider(NameOf(BooleanTaskControlledCompletionProvider), LanguageNames.CSharp)>
        <[Shared]>
        <PartNotDiscoverable>
        Private Class BooleanTaskControlledCompletionProvider
            Inherits TaskControlledCompletionProvider

            Public completionSource As TaskCompletionSource(Of Boolean)

            <ImportingConstructor>
            <Obsolete(MefConstruction.ImportingConstructorMessage, True)>
            Public Sub New()
                MyBase.New(Task.CompletedTask)
                Reset()
            End Sub

            Public Sub Reset()
                completionSource = New TaskCompletionSource(Of Boolean)
                UpdateTask(completionSource.Task)
            End Sub
        End Class

        <WpfTheory, CombinatorialData>
        Public Async Function Filters_EmptyList1(showCompletionInArgumentLists As Boolean) As Task
            Using state = TestStateFactory.CreateCSharpTestState(
                <Document><![CDATA[
using System.IO;
using System.Threading.Tasks;
class C
{
    async Task Moo()
    {
        var x = asd$$
    }
}
            ]]></Document>,
                  showCompletionInArgumentLists:=showCompletionInArgumentLists)

                Await state.SendInvokeCompletionListAndWaitForUiRenderAsync()

                Dim oldFilters = state.GetCompletionItemFilters()
                Dim newFilters = ArrayBuilder(Of Data.CompletionFilterWithState).GetInstance()
                For Each f In oldFilters
                    Assert.NotEqual(FilterSet.InterfaceFilter.DisplayText, f.Filter.DisplayText)
                    newFilters.Add(f.WithSelected(False))
                Next

                newFilters.Add(New Data.CompletionFilterWithState(FilterSet.InterfaceFilter, isAvailable:=True, isSelected:=True))

                Await state.RaiseFiltersChangedAndWaitForUiRenderAsync(newFilters.ToImmutableAndFree())
                Assert.Null(state.GetSelectedItem())
            End Using
        End Function

        <WpfTheory, CombinatorialData>
        Public Async Function Filters_EmptyList2(showCompletionInArgumentLists As Boolean) As Task
            Using state = TestStateFactory.CreateCSharpTestState(
                <Document><![CDATA[
using System.IO;
using System.Threading.Tasks;
class C
{
    async Task Moo()
    {
        var x = asd$$
    }
}
            ]]></Document>,
                  showCompletionInArgumentLists:=showCompletionInArgumentLists)

                Await state.SendInvokeCompletionListAndWaitForUiRenderAsync()

                Dim oldFilters = state.GetCompletionItemFilters()
                Dim newFilters = ArrayBuilder(Of Data.CompletionFilterWithState).GetInstance()
                For Each f In oldFilters
                    Assert.NotEqual(FilterSet.InterfaceFilter.DisplayText, f.Filter.DisplayText)
                    newFilters.Add(f.WithSelected(False))
                Next

                newFilters.Add(New Data.CompletionFilterWithState(FilterSet.InterfaceFilter, isAvailable:=True, isSelected:=True))

                Await state.RaiseFiltersChangedAndWaitForUiRenderAsync(newFilters.ToImmutableAndFree())
                Assert.Null(state.GetSelectedItem())
                state.SendTab()
                Await state.AssertNoCompletionSession()
            End Using
        End Function

        <WpfTheory, CombinatorialData>
        Public Async Function Filters_EmptyList3(showCompletionInArgumentLists As Boolean) As Task
            Using state = TestStateFactory.CreateCSharpTestState(
                <Document><![CDATA[
using System.IO;
using System.Threading.Tasks;
class C
{
    async Task Moo()
    {
        var x = asd$$
    }
}
            ]]></Document>,
                  showCompletionInArgumentLists:=showCompletionInArgumentLists)

                Await state.SendInvokeCompletionListAndWaitForUiRenderAsync()

                Dim oldFilters = state.GetCompletionItemFilters()
                Dim newFilters = ArrayBuilder(Of Data.CompletionFilterWithState).GetInstance()
                For Each f In oldFilters
                    Assert.NotEqual(FilterSet.InterfaceFilter.DisplayText, f.Filter.DisplayText)
                    newFilters.Add(f.WithSelected(False))
                Next

                newFilters.Add(New Data.CompletionFilterWithState(FilterSet.InterfaceFilter, isAvailable:=True, isSelected:=True))

                Await state.RaiseFiltersChangedAndWaitForUiRenderAsync(newFilters.ToImmutableAndFree())
                Assert.Null(state.GetSelectedItem())
                state.SendReturn()
                Await state.AssertNoCompletionSession()
            End Using
        End Function

        <WpfTheory, CombinatorialData>
        Public Async Function Filters_EmptyList4(showCompletionInArgumentLists As Boolean) As Task
            Using state = TestStateFactory.CreateCSharpTestState(
                <Document><![CDATA[
using System.IO;
using System.Threading.Tasks;
class C
{
    async Task Moo()
    {
        var x = asd$$
    }
}
            ]]></Document>,
                  showCompletionInArgumentLists:=showCompletionInArgumentLists)

                Await state.SendInvokeCompletionListAndWaitForUiRenderAsync()

                Dim oldFilters = state.GetCompletionItemFilters()
                Dim newFilters = ArrayBuilder(Of Data.CompletionFilterWithState).GetInstance()
                For Each f In oldFilters
                    Assert.NotEqual(FilterSet.InterfaceFilter.DisplayText, f.Filter.DisplayText)
                    newFilters.Add(f.WithSelected(False))
                Next

                newFilters.Add(New Data.CompletionFilterWithState(FilterSet.InterfaceFilter, isAvailable:=True, isSelected:=True))

                Await state.RaiseFiltersChangedAndWaitForUiRenderAsync(newFilters.ToImmutableAndFree())
                Assert.Null(state.GetSelectedItem())
                state.SendTypeChars(".")
                Await state.AssertNoCompletionSession()
            End Using
        End Function

        <WpfTheory, CombinatorialData>
        <WorkItem("https://github.com/dotnet/roslyn/issues/15881")>
        Public Async Function CompletionAfterDotBeforeAwaitTask(showCompletionInArgumentLists As Boolean) As Task
            Using state = TestStateFactory.CreateCSharpTestState(
                <Document><![CDATA[
using System.Threading.Tasks;

class C
{
    async Task Moo()
    {
        Task.$$
        await Task.Delay(50);
    }
}
            ]]></Document>,
                  showCompletionInArgumentLists:=showCompletionInArgumentLists)

                state.SendInvokeCompletionList()
                Await state.AssertCompletionSession()
            End Using
        End Function

        <WorkItem("https://github.com/dotnet/roslyn/issues/14704")>
        <WpfTheory, CombinatorialData>
        Public Async Function BackspaceTriggerSubstringMatching(showCompletionInArgumentLists As Boolean) As Task
            Using state = TestStateFactory.CreateCSharpTestState(
                              <Document>
using System;
class Program
{
    static void Main(string[] args)
    {
        if (Environment$$
    }
}
                              </Document>,
                  showCompletionInArgumentLists:=showCompletionInArgumentLists)

                state.Workspace.GlobalOptions.SetGlobalOption(CompletionOptionsStorage.TriggerOnDeletion, LanguageNames.CSharp, True)

                state.SendBackspace()
                Await state.AssertSelectedCompletionItem(displayText:="Environment", isHardSelected:=True)
            End Using
        End Function

        <WorkItem("https://github.com/dotnet/roslyn/issues/16236")>
        <WpfTheory, CombinatorialData>
        Public Async Function AttributeNamedParameterEqualsItemCommittedOnSpace(showCompletionInArgumentLists As Boolean) As Task
            Using state = TestStateFactory.CreateCSharpTestState(
                              <Document>
[A($$)]
class AAttribute: Attribute
{
    public string Skip { get; set; }
} </Document>,
                  showCompletionInArgumentLists:=showCompletionInArgumentLists)
                state.SendTypeChars("Skip")
                Await state.AssertCompletionSession()
                state.SendTypeChars(" ")
                Await state.AssertNoCompletionSession()
                Assert.Equal("[A(Skip )]", state.GetLineTextFromCaretPosition())
            End Using
        End Function

        <WorkItem("https://devdiv.visualstudio.com/DevDiv/_workitems?id=362890")>
        <WpfTheory, CombinatorialData>
        Public Async Function TestFilteringAfterSimpleInvokeShowsAllItemsMatchingFilter(showCompletionInArgumentLists As Boolean) As Task
            Using state = TestStateFactory.CreateCSharpTestState(
                <Document><![CDATA[

static class Color
{
    public const uint Red = 1;
    public const uint Green = 2;
    public const uint Blue = 3;
}

class C
{
    void M()
    {
        Color.Re$$d
    }
}
            ]]></Document>,
                  showCompletionInArgumentLists:=showCompletionInArgumentLists)

                Await state.SendInvokeCompletionListAndWaitForUiRenderAsync()

                Await state.AssertSelectedCompletionItem("Red")
                Await state.AssertCompletionItemsContainAll("Red", "Green", "Blue", "Equals")

                Dim oldFilters = state.GetCompletionItemFilters()
                Dim newFiltersBuilder = ArrayBuilder(Of Data.CompletionFilterWithState).GetInstance()
                For Each f In oldFilters
                    newFiltersBuilder.Add(f.WithSelected(f.Filter.DisplayText = FilterSet.ConstantFilter.DisplayText))
                Next

                Await state.RaiseFiltersChangedAndWaitForUiRenderAsync(newFiltersBuilder.ToImmutableAndFree())

                Await state.AssertSelectedCompletionItem("Red")
                Await state.AssertCompletionItemsContainAll("Red", "Green", "Blue")
                Await state.AssertCompletionItemsDoNotContainAny("Equals")

                oldFilters = state.GetCompletionItemFilters()
                newFiltersBuilder = ArrayBuilder(Of Data.CompletionFilterWithState).GetInstance()
                For Each f In oldFilters
                    newFiltersBuilder.Add(f.WithSelected(False))
                Next

                Await state.RaiseFiltersChangedAndWaitForUiRenderAsync(newFiltersBuilder.ToImmutableAndFree())

                Await state.AssertSelectedCompletionItem("Red")
                Await state.AssertCompletionItemsContainAll({"Red", "Green", "Blue", "Equals"})
            End Using
        End Function

        <WpfFact>
        Public Async Function TestEnumMemberFilter() As Task
            Using state = TestStateFactory.CreateCSharpTestState(
                <Document><![CDATA[

public enum Color
{
    Red,
    Green,
    Blue
}

class C
{
    void M()
    {
        Color x = $$
    }
}
            ]]></Document>)

                Await state.SendInvokeCompletionListAndWaitForUiRenderAsync()

                Await state.AssertCompletionItemsContainAll("Color.Red", "Color.Green", "Color.Blue", "Color")

                Dim oldFilters = state.GetCompletionItemFilters()
                Dim newFiltersBuilder = ArrayBuilder(Of Data.CompletionFilterWithState).GetInstance()

                ' ensure both Enum and EnumMembers filter present, and then select EnumMember filter
                Dim hasEnumerFilter = False, hasEnumMemberFilter = False
                For Each oldState In oldFilters

                    If Object.ReferenceEquals(oldState.Filter, FilterSet.EnumMemberFilter) Then
                        hasEnumMemberFilter = True
                        newFiltersBuilder.Add(oldState.WithSelected(True))
                        Continue For
                    End If

                    If Object.ReferenceEquals(oldState.Filter, FilterSet.EnumFilter) Then
                        hasEnumerFilter = True
                    End If

                    newFiltersBuilder.Add(oldState.WithSelected(False))
                Next

                Assert.True(hasEnumerFilter And hasEnumMemberFilter)

                Await state.RaiseFiltersChangedAndWaitForUiRenderAsync(newFiltersBuilder.ToImmutableAndFree())

                Await state.AssertCompletionItemsContainAll("Color.Red", "Color.Green", "Color.Blue")
                Await state.AssertCompletionItemsDoNotContainAny("Color")
            End Using
        End Function

        <WpfFact>
        Public Async Function TestEnumMembersMatchTargetType() As Task
            Using state = TestStateFactory.CreateCSharpTestState(
                <Document><![CDATA[

public enum Color
{
    Red,
    Green,
    Blue
}

class C
{
    void M()
    {
        Color x = $$
    }
}
            ]]></Document>)

                Await state.SendInvokeCompletionListAndWaitForUiRenderAsync()

                Await state.AssertCompletionItemsContainAll("Color.Red", "Color.Green", "Color.Blue", "Color")

                Dim oldFilters = state.GetCompletionItemFilters()
                Dim newFiltersBuilder = ArrayBuilder(Of Data.CompletionFilterWithState).GetInstance()

                Dim hasTargetTypedFilter = False
                For Each oldState In oldFilters

                    If Object.ReferenceEquals(oldState.Filter, FilterSet.TargetTypedFilter) Then
                        hasTargetTypedFilter = True
                        newFiltersBuilder.Add(oldState.WithSelected(True))
                        Continue For
                    End If

                    newFiltersBuilder.Add(oldState.WithSelected(False))
                Next

                Assert.True(hasTargetTypedFilter)

                Await state.RaiseFiltersChangedAndWaitForUiRenderAsync(newFiltersBuilder.ToImmutableAndFree())

                Await state.AssertCompletionItemsContainAll("Color.Red", "Color.Green", "Color.Blue")
                Await state.AssertCompletionItemsDoNotContainAny("Color")
            End Using
        End Function

        <WorkItem("https://github.com/dotnet/roslyn/issues/16236")>
        <WpfTheory, CombinatorialData>
        Public Async Function NameCompletionSorting(showCompletionInArgumentLists As Boolean) As Task
            Using state = TestStateFactory.CreateCSharpTestState(
                              <Document>
interface ISyntaxFactsService {}
class C
{
    void M()
    {
        ISyntaxFactsService $$
    }
} </Document>,
                  showCompletionInArgumentLists:=showCompletionInArgumentLists)
                state.SendInvokeCompletionList()
                Await state.AssertCompletionSession()

                Dim expectedOrder =
                    {
                        "syntaxFactsService",
                        "syntaxFacts",
                        "factsService",
                        "syntax",
                        "service"
                    }

                state.AssertItemsInOrder(expectedOrder)
            End Using
        End Function

        <WpfTheory, CombinatorialData>
        Public Sub TestLargeChangeBrokenUpIntoSmallTextChanges(showCompletionInArgumentLists As Boolean)
            Using state = TestStateFactory.CreateCSharpTestState(
                <Document><![CDATA[
using System;
class C
{
    void goo() {
        return $$
    }
}]]></Document>,
                extraExportedTypes:={GetType(MultipleChangeCompletionProvider)}.ToList(),
                showCompletionInArgumentLists:=showCompletionInArgumentLists)

                Dim completionService = state.Workspace.Services.GetLanguageServices(LanguageNames.CSharp).GetRequiredService(Of CompletionService)()
                Dim provider = completionService.GetTestAccessor().GetImportedAndBuiltInProviders(ImmutableHashSet(Of String).Empty).OfType(Of MultipleChangeCompletionProvider)().Single()

                Dim testDocument = state.Workspace.Documents(0)
                Dim textBuffer = testDocument.GetTextBuffer()

                Dim snapshotBeforeCommit = textBuffer.CurrentSnapshot
                provider.SetInfo(snapshotBeforeCommit.GetText(), testDocument.CursorPosition.Value)

                ' First send a space to trigger out special completionImplementation provider.
                state.SendInvokeCompletionList()
                state.SendTab()

                ' Verify that we see the entire change
                Dim finalText = textBuffer.CurrentSnapshot.GetText()
                Assert.Equal(
"using NewUsing;
using System;
class C
{
    void goo() {
        return InsertedItem
    }
}", finalText)

                Dim changes = snapshotBeforeCommit.Version.Changes
                ' This should have happened as two text changes to the buffer.
                Assert.Equal(2, changes.Count)

                Dim actualChanges = changes.ToArray()
                Dim firstChange = actualChanges(0)
                Assert.Equal(New Span(0, 0), firstChange.OldSpan)
                Assert.Equal("using NewUsing;", firstChange.NewText)

                Dim secondChange = actualChanges(1)
                Assert.Equal(New Span(testDocument.CursorPosition.Value, 0), secondChange.OldSpan)
                Assert.Equal("InsertedItem", secondChange.NewText)

                ' Make sure new edits happen after the text that was inserted.
                state.SendTypeChars("1")

                finalText = textBuffer.CurrentSnapshot.GetText()
                Assert.Equal(
"using NewUsing;
using System;
class C
{
    void goo() {
        return InsertedItem1
    }
}", finalText)
            End Using
        End Sub

        <WpfTheory, CombinatorialData>
        Public Sub TestLargeChangeBrokenUpIntoSmallTextChanges2(showCompletionInArgumentLists As Boolean)
            Using state = TestStateFactory.CreateCSharpTestState(
                <Document><![CDATA[
using System;
class C
{
    void goo() {
        return Custom$$
    }
}]]></Document>,
                extraExportedTypes:={GetType(MultipleChangeCompletionProvider)}.ToList(),
                showCompletionInArgumentLists:=showCompletionInArgumentLists)

                Dim completionService = state.Workspace.Services.GetLanguageServices(LanguageNames.CSharp).GetRequiredService(Of CompletionService)()
                Dim provider = completionService.GetTestAccessor().GetImportedAndBuiltInProviders(ImmutableHashSet(Of String).Empty).OfType(Of MultipleChangeCompletionProvider)().Single()

                Dim testDocument = state.Workspace.Documents(0)
                Dim textBuffer = testDocument.GetTextBuffer()

                Dim snapshotBeforeCommit = textBuffer.CurrentSnapshot
                provider.SetInfo(snapshotBeforeCommit.GetText(), testDocument.CursorPosition.Value)

                ' First send a space to trigger out special completionImplementation provider.
                state.SendInvokeCompletionList()
                state.SendTab()

                ' Verify that we see the entire change
                Dim finalText = textBuffer.CurrentSnapshot.GetText()
                Assert.Equal(
"using NewUsing;
using System;
class C
{
    void goo() {
        return InsertedItem
    }
}", finalText)

                Dim changes = snapshotBeforeCommit.Version.Changes
                ' This should have happened as two text changes to the buffer.
                Assert.Equal(2, changes.Count)

                Dim actualChanges = changes.ToArray()
                Dim firstChange = actualChanges(0)
                Assert.Equal(New Span(0, 0), firstChange.OldSpan)
                Assert.Equal("using NewUsing;", firstChange.NewText)

                Dim secondChange = actualChanges(1)
                Assert.Equal(New Span(testDocument.CursorPosition.Value - "Custom".Length, "Custom".Length), secondChange.OldSpan)
                Assert.Equal("InsertedItem", secondChange.NewText)

                ' Make sure new edits happen after the text that was inserted.
                state.SendTypeChars("1")

                finalText = textBuffer.CurrentSnapshot.GetText()
                Assert.Equal(
"using NewUsing;
using System;
class C
{
    void goo() {
        return InsertedItem1
    }
}", finalText)
            End Using
        End Sub

        <WorkItem("https://devdiv.visualstudio.com/DevDiv/_workitems?id=296512")>
        <WpfTheory, CombinatorialData>
        Public Async Function TestRegionDirectiveIndentation(showCompletionInArgumentLists As Boolean) As Task
            Using state = TestStateFactory.CreateCSharpTestState(
                              <Document>
class C
{
    $$
}
                              </Document>,
                              includeFormatCommandHandler:=True,
                              showCompletionInArgumentLists:=showCompletionInArgumentLists)

                state.SendTypeChars("#")

                Assert.Equal("#", state.GetLineFromCurrentCaretPosition().GetText())
                Await state.AssertCompletionSession()

                state.SendTypeChars("reg")
                Await state.AssertSelectedCompletionItem(displayText:="region")
                state.SendReturn()
                Await state.AssertNoCompletionSession()
                Assert.Equal("    #region", state.GetLineFromCurrentCaretPosition().GetText())
                Assert.Equal(state.GetLineFromCurrentCaretPosition().End, state.GetCaretPoint().BufferPosition)

                state.SendReturn()
                Assert.Equal("", state.GetLineFromCurrentCaretPosition().GetText())
                state.SendTypeChars("#")

                Assert.Equal("#", state.GetLineFromCurrentCaretPosition().GetText())
                Await state.AssertCompletionSession()

                state.SendTypeChars("endr")
                Await state.AssertSelectedCompletionItem(displayText:="endregion")
                state.SendReturn()
                Assert.Equal("    #endregion", state.GetLineFromCurrentCaretPosition().GetText())
                Assert.Equal(state.GetLineFromCurrentCaretPosition().End, state.GetCaretPoint().BufferPosition)

            End Using
        End Function

        <WpfTheory>
        <InlineData("r")>
        <InlineData("load")>
        <WorkItem("https://github.com/dotnet/roslyn/issues/49861")>
        Public Async Function PathDirective(directive As String) As Task
            Using state = TestStateFactory.CreateCSharpTestState(
                              <Document>
class C
{
    #   <%= directive %>  $$
}
                              </Document>)

                state.Workspace.GlobalOptions.SetGlobalOption(CompletionOptionsStorage.TriggerOnDeletion, LanguageNames.CSharp, True)

                state.SendTypeChars("""")

                Assert.Equal($"    #   {directive}  """, state.GetLineFromCurrentCaretPosition().GetText())
                Await state.AssertCompletionSession()

                state.SendTypeChars("x")

                Assert.Equal($"    #   {directive}  ""x", state.GetLineFromCurrentCaretPosition().GetText())
                Await state.AssertCompletionSession()

                state.SendBackspace()

                Assert.Equal($"    #   {directive}  """, state.GetLineFromCurrentCaretPosition().GetText())
                Await state.AssertCompletionSession()

                state.SendBackspace()

                Assert.Equal($"    #   {directive}  ", state.GetLineFromCurrentCaretPosition().GetText())
                Await state.AssertNoCompletionSession()
            End Using
        End Function

        <WpfTheory, CombinatorialData>
        Public Async Function AfterIdentifierInCaseLabel1(showCompletionInArgumentLists As Boolean) As Task
            Using state = TestStateFactory.CreateCSharpTestState(
                              <Document>
class C
{
    void M()
    {
        switch (true)
        {
            case Identifier $$
        }
    }
}
                              </Document>,
                  showCompletionInArgumentLists:=showCompletionInArgumentLists)

                state.SendTypeChars("w")
                Await state.AssertSelectedCompletionItem(displayText:="when", isHardSelected:=False)

                state.SendBackspace()
                state.SendTypeChars("i")
                Await state.AssertSelectedCompletionItem(displayText:="identifier", isHardSelected:=False)
            End Using
        End Function

        <WpfTheory, CombinatorialData>
        Public Async Function AfterIdentifierInCaseLabel2(showCompletionInArgumentLists As Boolean) As Task
            Using state = TestStateFactory.CreateCSharpTestState(
                              <Document>
class C
{
    void M()
    {
        switch (true)
        {
            case identifier $$
        }
    }
}
                              </Document>,
                  showCompletionInArgumentLists:=showCompletionInArgumentLists)

                Await state.AssertNoCompletionSession()
            End Using
        End Function

        <WpfTheory, CombinatorialData>
        Public Async Function AfterIdentifierInCaseLabel_ColorColor(showCompletionInArgumentLists As Boolean) As Task
            Using state = TestStateFactory.CreateCSharpTestState(
                              <Document>
class identifier { }
class C
{
    const identifier identifier = null;
    void M()
    {
        switch (true)
        {
            case identifier $$
        }
    }
}
                              </Document>,
                  showCompletionInArgumentLists:=showCompletionInArgumentLists)

                state.SendTypeChars("w")
                Await state.AssertSelectedCompletionItem(displayText:="when", isHardSelected:=False)

                state.SendBackspace()
                state.SendTypeChars("i")
                Await state.AssertSelectedCompletionItem(displayText:="identifier", isHardSelected:=False)
            End Using
        End Function

        <WpfTheory, CombinatorialData>
        Public Async Function AfterIdentifierInCaseLabel_ClassNameOnly(showCompletionInArgumentLists As Boolean) As Task
            Using state = TestStateFactory.CreateCSharpTestState(
                              <Document>
class identifier { }
class C
{
    void M()
    {
        switch (true)
        {
            case identifier $$
        }
    }
}
                              </Document>,
                  showCompletionInArgumentLists:=showCompletionInArgumentLists)

                state.SendTypeChars("z")
                Await state.AssertCompletionItemsContain(displayText:="identifier", displayTextSuffix:="")
                state.AssertSuggestedItemSelected(displayText:="z")

                state.SendBackspace()
                state.SendTypeChars("i")
                Await state.AssertSelectedCompletionItem(displayText:="identifier", isHardSelected:=False)
            End Using
        End Function

        <WpfTheory, CombinatorialData>
        Public Async Function AfterIdentifierInCaseLabel_ClassNameOnly_WithMiscLetters(showCompletionInArgumentLists As Boolean) As Task
            Using state = TestStateFactory.CreateCSharpTestState(
                              <Document>
class identifier { }
class C
{
    void M()
    {
        switch (true)
        {
            case identifier $$
        }
    }
}
                              </Document>,
                  showCompletionInArgumentLists:=showCompletionInArgumentLists)

                state.SendTypeChars("a")
                Await state.AssertSelectedCompletionItem(displayText:="and", isHardSelected:=False)

                state.SendBackspace()
                state.SendTypeChars("w")
                Await state.AssertSelectedCompletionItem(displayText:="when", isHardSelected:=False)
            End Using
        End Function

        <WpfTheory, CombinatorialData>
        Public Async Function AfterDoubleIdentifierInCaseLabel(showCompletionInArgumentLists As Boolean) As Task
            Using state = TestStateFactory.CreateCSharpTestState(
                              <Document>
class C
{
    void M()
    {
        switch (true)
        {
            case identifier identifier $$
        }
    }
}
                              </Document>,
                  showCompletionInArgumentLists:=showCompletionInArgumentLists)

                state.SendTypeChars("w")
                Await state.AssertSelectedCompletionItem(displayText:="when", isHardSelected:=True)
            End Using
        End Function

        <WorkItem("https://github.com/dotnet/roslyn/issues/11959")>
        <WpfTheory, CombinatorialData>
        Public Async Function TestGenericAsyncTaskDeclaration(showCompletionInArgumentLists As Boolean) As Task
            Using state = TestStateFactory.CreateCSharpTestState(
                              <Document>
namespace A.B
{
    class TestClass { }
}

namespace A
{
    class C
    {
        async Task&lt;A$$ Method()
        { }
    }
}
                              </Document>,
                  showCompletionInArgumentLists:=showCompletionInArgumentLists)

                state.SendTypeChars(".")
                Await state.AssertSelectedCompletionItem(displayText:="B", isSoftSelected:=True)
            End Using
        End Function

        <WorkItem("https://github.com/dotnet/roslyn/issues/15348")>
        <WpfTheory, CombinatorialData>
        Public Async Function TestAfterCasePatternSwitchLabel(showCompletionInArgumentLists As Boolean) As Task
            Using state = TestStateFactory.CreateCSharpTestState(
                              <Document>
class C
{
    void M()
    {
        object o = 1;
        switch(o)
        {
            case int i:
                $$
                break;
        }
    }
}
                              </Document>,
                  showCompletionInArgumentLists:=showCompletionInArgumentLists)

                state.SendTypeChars("this")
                Await state.AssertSelectedCompletionItem(displayText:="this", isHardSelected:=True)
            End Using
        End Function

        <WpfTheory, CombinatorialData>
        Public Async Function TestBackspaceInMiddleOfSelection(showCompletionInArgumentLists As Boolean) As Task
            Using state = TestStateFactory.CreateCSharpTestState(
                              <Document>
public enum foo
{
    aaa
}

public class Program
{
    public static void Main(string[] args)
    {
        foo.a$$a
    }
}
                              </Document>,
                  showCompletionInArgumentLists:=showCompletionInArgumentLists)

                state.Workspace.GlobalOptions.SetGlobalOption(CompletionOptionsStorage.TriggerOnDeletion, LanguageNames.CSharp, True)

                state.SendInvokeCompletionList()
                state.SendBackspace()
                Await state.AssertSelectedCompletionItem(displayText:="aaa", isHardSelected:=True)
            End Using
        End Function

        <WpfTheory, CombinatorialData>
        Public Async Function TestBackspaceWithMultipleCharactersSelected(showCompletionInArgumentLists As Boolean) As Task
            Using state = TestStateFactory.CreateCSharpTestState(
                              <Document>
using System;

public class Program
{
    public static void Main(string[] args)
    {
        Console.WriteLine$$
    }
}
                              </Document>,
                  showCompletionInArgumentLists:=showCompletionInArgumentLists)

                state.Workspace.GlobalOptions.SetGlobalOption(CompletionOptionsStorage.TriggerOnDeletion, LanguageNames.CSharp, True)

                state.SendInvokeCompletionList()
                state.SelectAndMoveCaret(-6)
                state.SendBackspace()
                Await state.AssertSelectedCompletionItem(displayText:="Write", isHardSelected:=True)
            End Using
        End Function

        <WorkItem("https://github.com/dotnet/roslyn/issues/30097")>
        <WpfTheory, CombinatorialData>
        Public Async Function TestMRUKeepsTwoRecentlyUsedItems(showCompletionInArgumentLists As Boolean) As Task
            Using state = TestStateFactory.CreateCSharpTestState(
                              <Document>
class C
{
    public double Ma(double m) => m;

    public void Test()
    {
        $$
    }
}
                              </Document>,
                  showCompletionInArgumentLists:=showCompletionInArgumentLists)

                state.SendTypeChars("M(M(M(M(")
                Await state.AssertNoCompletionSession()
                Assert.Equal("        Ma(m:(Ma(m:(", state.GetLineTextFromCaretPosition())
            End Using
        End Function

        <WorkItem("https://github.com/dotnet/roslyn/issues/36546")>
        <WpfTheory, CombinatorialData>
        Public Async Function TestDoNotDismissIfEmptyOnBackspaceIfStartedWithBackspace(showCompletionInArgumentLists As Boolean) As Task
            Using state = TestStateFactory.CreateCSharpTestState(
                              <Document>
using System;

class C
{
    public void M()
    {
        Console.W$$
    }
}</Document>,
                  showCompletionInArgumentLists:=showCompletionInArgumentLists)

                state.Workspace.GlobalOptions.SetGlobalOption(CompletionOptionsStorage.TriggerOnDeletion, LanguageNames.CSharp, True)

                state.SendBackspace()
                Await state.AssertCompletionItemsContainAll("WriteLine")
            End Using
        End Function

        <WorkItem("https://github.com/dotnet/roslyn/issues/36546")>
        <WpfTheory, CombinatorialData>
        Public Async Function TestDoNotDismissIfEmptyOnMultipleBackspaceIfStartedInvoke(showCompletionInArgumentLists As Boolean) As Task
            Using state = TestStateFactory.CreateCSharpTestState(
                              <Document>
using System;

class C
{
    public void M()
    {
        Console.Wr$$
    }
}</Document>,
                  showCompletionInArgumentLists:=showCompletionInArgumentLists)

                state.SendInvokeCompletionList()
                Await state.AssertCompletionSession()
                state.SendBackspace()
                state.SendBackspace()
                Await state.AssertCompletionSession()
            End Using
        End Function

        <WorkItem("https://github.com/dotnet/roslyn/issues/30097")>
        <WpfTheory, CombinatorialData>
        Public Async Function TestNamedParameterDoesNotAddExtraColon(showCompletionInArgumentLists As Boolean) As Task
            Using state = TestStateFactory.CreateCSharpTestState(
                              <Document>
class C
{
    public double M(double some) => m;

    public void Test()
    {
        $$
    }
}
                              </Document>,
                  showCompletionInArgumentLists:=showCompletionInArgumentLists)

                state.SendTypeChars("M(some:M(some:")
                Await state.AssertNoCompletionSession()
                Assert.Equal("        M(some:M(some:", state.GetLineTextFromCaretPosition())
            End Using
        End Function

        <WpfTheory, CombinatorialData>
        Public Async Function TestSuggestionMode(showCompletionInArgumentLists As Boolean) As Task
            Using state = TestStateFactory.CreateCSharpTestState(
                              <Document>
class C
{
    void M()
    {    
        $$
    }
}
                              </Document>,
                  showCompletionInArgumentLists:=showCompletionInArgumentLists)

                state.SendToggleCompletionMode()
                Await state.WaitForAsynchronousOperationsAsync()
                state.SendTypeChars("s")
                Await state.AssertCompletionSession()
                Assert.True(state.HasSuggestedItem())
                Await state.AssertSelectedCompletionItem(displayText:="sbyte", isSoftSelected:=True)

                state.SendToggleCompletionMode()
                Await state.AssertCompletionSession()
                Assert.False(state.HasSuggestedItem())
                ' We want to soft select if we were already in soft select mode.
                Await state.AssertSelectedCompletionItem(displayText:="sbyte", isSoftSelected:=True)

                state.SendToggleCompletionMode()
                Await state.AssertCompletionSession()
                Assert.True(state.HasSuggestedItem())
                Await state.AssertSelectedCompletionItem(displayText:="sbyte", isSoftSelected:=True)

                state.SendTypeChars("xyzz")
                Await state.AssertCompletionSession()
                state.AssertSuggestedItemSelected(displayText:="sxyzz")
                Await state.AssertSelectedCompletionItem(displayText:="sxyzz", isSoftSelected:=True)

                state.SendBackspace()
                Await state.AssertCompletionSession()
                state.AssertSuggestedItemSelected(displayText:="sxyz")
                Await state.AssertSelectedCompletionItem(displayText:="sxyz", isSoftSelected:=True)

                state.SendBackspace()
                state.SendBackspace()
                state.SendBackspace()
                Await state.AssertCompletionSession()
                Assert.True(state.HasSuggestedItem())
                Await state.AssertSelectedCompletionItem(displayText:="sbyte", isSoftSelected:=True)
            End Using
        End Function

        <WpfTheory, CombinatorialData>
        Public Async Function TestTabAfterOverride(showCompletionInArgumentLists As Boolean) As Task
            Using state = TestStateFactory.CreateCSharpTestState(
                              <Document>
class C
{
    override $$
    public static void M() { }
}
                              </Document>,
                  showCompletionInArgumentLists:=showCompletionInArgumentLists)

                state.SendTypeChars("gethashcod")
                state.SendTab()
                Await state.AssertNoCompletionSession()
                state.AssertMatchesTextStartingAtLine(3, "    public override int GetHashCode()")
                state.AssertMatchesTextStartingAtLine(4, "    {")
                state.AssertMatchesTextStartingAtLine(5, "        return base.GetHashCode();")
                state.AssertMatchesTextStartingAtLine(6, "    }")
                state.AssertMatchesTextStartingAtLine(7, "    public static void M() { }")
            End Using
        End Function

        <WpfTheory, CombinatorialData>
        Public Async Function TestSuppressNullableWarningExpression(showCompletionInArgumentLists As Boolean) As Task
            Using state = TestStateFactory.CreateCSharpTestState(
                              <Document>
class C
{
    void M()
    {
        var s = "";
        s$$
    }
}
                              </Document>,
                  showCompletionInArgumentLists:=showCompletionInArgumentLists)

                state.SendTypeChars("!")
                Await state.AssertNoCompletionSession()
                state.SendTypeChars(".")
                Await state.AssertCompletionItemsContainAll("ToString", "GetHashCode")
            End Using
        End Function

        <WpfTheory, CombinatorialData>
        Public Async Function TestCommitIfUniqueFiltersIfNotUnique(showCompletionInArgumentLists As Boolean) As Task
            Using state = TestStateFactory.CreateCSharpTestState(
                              <Document>
class C
{
    void Method()
    {
        Me$$
    }
}
                              </Document>,
                  showCompletionInArgumentLists:=showCompletionInArgumentLists)

                Await state.SendCommitUniqueCompletionListItemAsync()
                Await state.AssertCompletionItemsContainAll("MemberwiseClone", "Method")
                Await state.AssertCompletionItemsDoNotContainAny("int", "ToString()", "Microsoft", "Math")
            End Using
        End Function

        <WpfTheory, CombinatorialData>
        Public Async Function TestDismissCompletionOnBacktick(showCompletionInArgumentLists As Boolean) As Task
            Using state = TestStateFactory.CreateCSharpTestState(
                              <Document>
using System;
class C
{
    void Method()
    {
        Con$$
    }
}
                              </Document>,
                  showCompletionInArgumentLists:=showCompletionInArgumentLists)

                state.SendInvokeCompletionList()
                Await state.AssertCompletionSession()
                state.SendTypeChars("`")
                Await state.AssertNoCompletionSession()
            End Using
        End Function

        <WpfTheory, CombinatorialData>
        Public Async Function TestSendCommitIfUnique(showCompletionInArgumentLists As Boolean) As Task
            Using state = TestStateFactory.CreateCSharpTestState(
              <Document>
using System;
class C
{
    void Method()
    {
        var s="";
        s.Len$$
    }
}
                              </Document>,
                  showCompletionInArgumentLists:=showCompletionInArgumentLists)
                Await state.SendCommitUniqueCompletionListItemAsync()
                Await state.AssertNoCompletionSession()
                Assert.Contains("s.Length", state.GetLineTextFromCaretPosition(), StringComparison.Ordinal)
            End Using
        End Function

        <WpfTheory, CombinatorialData>
        Public Async Function TestSendCommitIfUniqueInInsertionSession(showCompletionInArgumentLists As Boolean) As Task
            Using state = TestStateFactory.CreateCSharpTestState(
                              <Document>
class C
{
    void Method()
    {
        var s = "";
        s$$
    }
}
                              </Document>,
                  showCompletionInArgumentLists:=showCompletionInArgumentLists)

                state.SendTypeChars(".len")
                Await state.SendCommitUniqueCompletionListItemAsync()
                Await state.AssertNoCompletionSession()
                Assert.Contains("s.Length", state.GetLineTextFromCaretPosition(), StringComparison.Ordinal)
            End Using
        End Function

        <WpfTheory, CombinatorialData>
        Public Async Function TestSendCommitIfUniqueInDeletionSession1(showCompletionInArgumentLists As Boolean) As Task
            ' We explicitly use a weak matching on Delete.
            ' It matches by the first letter. Therefore, if backspace in s.Length, it matches s.Length and s.LastIndexOf.
            ' In this case, CommitIfUnique is not applied.
            Using state = TestStateFactory.CreateCSharpTestState(
                              <Document>
class C
{
    void Method()
    {
        var s = "";
        s.Normalize$$
    }
}
                              </Document>,
                  showCompletionInArgumentLists:=showCompletionInArgumentLists)

                state.Workspace.GlobalOptions.SetGlobalOption(CompletionOptionsStorage.TriggerOnDeletion, LanguageNames.CSharp, True)

                state.SendBackspace()
                Await state.AssertCompletionSession()
                Await state.SendCommitUniqueCompletionListItemAsync()
                Await state.AssertNoCompletionSession()
                Assert.Contains("s.Normalize", state.GetLineTextFromCaretPosition(), StringComparison.Ordinal)
            End Using
        End Function

        <WorkItem("https://github.com/dotnet/roslyn/issues/37231")>
        <WpfTheory, CombinatorialData>
        Public Async Function TestSendCommitIfUniqueInDeletionSession2(showCompletionInArgumentLists As Boolean) As Task
            Using state = TestStateFactory.CreateCSharpTestState(
                              <Document>
using System;
class C
{
    void Method()
    {
        AccessViolationException$$
    }
}
                              </Document>,
                  showCompletionInArgumentLists:=showCompletionInArgumentLists)

                state.Workspace.GlobalOptions.SetGlobalOption(CompletionOptionsStorage.TriggerOnDeletion, LanguageNames.CSharp, True)

                state.SendBackspace()
                Await state.AssertCompletionSession()
                Await state.SendCommitUniqueCompletionListItemAsync()
                Await state.AssertNoCompletionSession()
                Assert.Contains("AccessViolationException", state.GetLineTextFromCaretPosition(), StringComparison.Ordinal)
            End Using
        End Function

        <WpfTheory, CombinatorialData>
        Public Async Function TestSendCommitIfUniqueWithIntelliCode(showCompletionInArgumentLists As Boolean) As Task
            Using state = TestStateFactory.CreateCSharpTestState(
                              <Document>
class C
{
    void Method()
    {
        var s = "";
        s.Len$$
    }
}
                              </Document>,
                              extraExportedTypes:={GetType(IntelliCodeMockProvider)}.ToList(),
                              showCompletionInArgumentLists:=showCompletionInArgumentLists)

                Dim completionService = state.Workspace.Services.GetLanguageServices(LanguageNames.CSharp).GetRequiredService(Of CompletionService)()
                Dim provider = completionService.GetTestAccessor().GetImportedAndBuiltInProviders(ImmutableHashSet(Of String).Empty).OfType(Of IntelliCodeMockProvider)().Single()

                Await state.SendCommitUniqueCompletionListItemAsync()
                Await state.AssertNoCompletionSession()
                Assert.Contains("s.Length", state.GetLineTextFromCaretPosition(), StringComparison.Ordinal)
            End Using
        End Function

        <WpfTheory, CombinatorialData>
        Public Async Function TestSendCommitIfUniqueInInsertionSessionWithIntelliCode(showCompletionInArgumentLists As Boolean) As Task
            Using state = TestStateFactory.CreateCSharpTestState(
                              <Document>
class C
{
    void Method()
    {
        var s = "";
        s$$
    }
}
                              </Document>,
                              extraExportedTypes:={GetType(IntelliCodeMockProvider)}.ToList(),
                              showCompletionInArgumentLists:=showCompletionInArgumentLists)

                Dim completionService = state.Workspace.Services.GetLanguageServices(LanguageNames.CSharp).GetRequiredService(Of CompletionService)()
                Dim provider = completionService.GetTestAccessor().GetImportedAndBuiltInProviders(ImmutableHashSet(Of String).Empty).OfType(Of IntelliCodeMockProvider)().Single()

                state.SendTypeChars(".len")
                Await state.AssertCompletionItemsContainAll("Length", "★ Length")
                Await state.SendCommitUniqueCompletionListItemAsync()
                Await state.AssertNoCompletionSession()
                Assert.Contains("s.Length", state.GetLineTextFromCaretPosition(), StringComparison.Ordinal)
            End Using
        End Function

        <WpfTheory, CombinatorialData>
        Public Async Function TestSendCommitIfUniqueInDeletionSessionWithIntelliCode(showCompletionInArgumentLists As Boolean) As Task
            ' We explicitly use a weak matching on Delete.
            ' It matches by the first letter. Therefore, if backspace in s.Length, it matches s.Length and s.LastIndexOf.
            ' In this case, CommitIfUnique is not applied.
            Using state = TestStateFactory.CreateCSharpTestState(
                              <Document>
class C
{
    void Method()
    {
        var s = "";
        s.Normalize$$
    }
}
                              </Document>,
                              extraExportedTypes:={GetType(IntelliCodeMockProvider)}.ToList(),
                              showCompletionInArgumentLists:=showCompletionInArgumentLists)

                Dim completionService = state.Workspace.Services.GetLanguageServices(LanguageNames.CSharp).GetRequiredService(Of CompletionService)()
                Dim provider = completionService.GetTestAccessor().GetImportedAndBuiltInProviders(ImmutableHashSet(Of String).Empty).OfType(Of IntelliCodeMockProvider)().Single()

                state.Workspace.GlobalOptions.SetGlobalOption(CompletionOptionsStorage.TriggerOnDeletion, LanguageNames.CSharp, True)

                state.SendBackspace()
                Await state.AssertCompletionItemsContainAll("Normalize", "★ Normalize")
                Await state.SendCommitUniqueCompletionListItemAsync()
                Await state.AssertNoCompletionSession()
                Assert.Contains("s.Normalize", state.GetLineTextFromCaretPosition(), StringComparison.Ordinal)
            End Using
        End Function

        <WpfTheory, CombinatorialData>
        Public Async Function TestAutomationTextPassedToEditor(showCompletionInArgumentLists As Boolean) As Task
            Using state = TestStateFactory.CreateCSharpTestState(
                              <Document>
class C
{
    void Method()
    {
        var s = "";
        s.Len$$
    }
}
                              </Document>,
                              extraExportedTypes:={GetType(IntelliCodeMockProvider)}.ToList(),
                              showCompletionInArgumentLists:=showCompletionInArgumentLists)

                Dim completionService = state.Workspace.Services.GetLanguageServices(LanguageNames.CSharp).GetRequiredService(Of CompletionService)()
                Dim provider = completionService.GetTestAccessor().GetImportedAndBuiltInProviders(ImmutableHashSet(Of String).Empty).OfType(Of IntelliCodeMockProvider)().Single()

                state.SendInvokeCompletionList()
                state.SendSelectCompletionItem("★ Length")
                Await state.AssertSelectedCompletionItem(displayText:="★ Length", automationText:=provider.AutomationTextString)
            End Using
        End Function

        <WpfTheory, CombinatorialData>
        Public Async Function TestSendCommitIfUniqueWithIntelliCodeAndDuplicateItemsFromIntelliCode(showCompletionInArgumentLists As Boolean) As Task
            Using state = TestStateFactory.CreateCSharpTestState(
                              <Document>
class C
{
    void Method()
    {
        var s = "";
        s.Len$$
    }
}
                              </Document>,
                              extraExportedTypes:={GetType(IntelliCodeMockWeirdProvider)}.ToList(),
                              showCompletionInArgumentLists:=showCompletionInArgumentLists)

                Dim completionService = state.Workspace.Services.GetLanguageServices(LanguageNames.CSharp).GetRequiredService(Of CompletionService)()
                Dim provider = completionService.GetTestAccessor().GetImportedAndBuiltInProviders(ImmutableHashSet(Of String).Empty).OfType(Of IntelliCodeMockWeirdProvider)().Single()

                Await state.SendCommitUniqueCompletionListItemAsync()
                Await state.AssertNoCompletionSession()
                Assert.Contains("s.Length", state.GetLineTextFromCaretPosition(), StringComparison.Ordinal)
            End Using
        End Function

        <WpfTheory, CombinatorialData>
        Public Async Function TestSendCommitIfUniqueInInsertionSessionWithIntelliCodeAndDuplicateItemsFromIntelliCode(showCompletionInArgumentLists As Boolean) As Task
            Using state = TestStateFactory.CreateCSharpTestState(
                              <Document>
class C
{
    void Method()
    {
        var s = "";
        s$$
    }
}
                              </Document>,
                              extraExportedTypes:={GetType(IntelliCodeMockWeirdProvider)}.ToList(),
                              showCompletionInArgumentLists:=showCompletionInArgumentLists)

                Dim completionService = state.Workspace.Services.GetLanguageServices(LanguageNames.CSharp).GetRequiredService(Of CompletionService)()
                Dim provider = completionService.GetTestAccessor().GetImportedAndBuiltInProviders(ImmutableHashSet(Of String).Empty).OfType(Of IntelliCodeMockWeirdProvider)().Single()

                state.SendTypeChars(".len")
                Await state.AssertCompletionItemsContainAll("Length", "★ Length", "★ Length2")
                Await state.SendCommitUniqueCompletionListItemAsync()
                Await state.AssertNoCompletionSession()
                Assert.Contains("s.Length", state.GetLineTextFromCaretPosition(), StringComparison.Ordinal)
            End Using
        End Function

        <WpfTheory, CombinatorialData>
        Public Async Function IntelliCodeItemPreferredAfterCommitingIntelliCodeItem(showCompletionInArgumentLists As Boolean) As Task
            Using state = TestStateFactory.CreateCSharpTestState(
                              <Document>
class C
{
    void Method()
    {
        var s = "";
        s$$
    }
}
                              </Document>,
                              extraExportedTypes:={GetType(IntelliCodeMockProvider)}.ToList(),
                              showCompletionInArgumentLists:=showCompletionInArgumentLists)

                Dim completionService = state.Workspace.Services.GetLanguageServices(LanguageNames.CSharp).GetRequiredService(Of CompletionService)()
                Dim provider = completionService.GetTestAccessor().GetImportedAndBuiltInProviders(ImmutableHashSet(Of String).Empty).OfType(Of IntelliCodeMockProvider)().Single()

                state.Workspace.GlobalOptions.SetGlobalOption(CompletionOptionsStorage.TriggerOnDeletion, LanguageNames.CSharp, True)

                state.SendTypeChars(".nor")
                Await state.AssertCompletionItemsContainAll("Normalize", "★ Normalize")
                Await state.AssertSelectedCompletionItem("★ Normalize", displayTextSuffix:="()")
                state.SendTab()
                Await state.AssertNoCompletionSession()
                Assert.Contains("s.Normalize", state.GetLineTextFromCaretPosition(), StringComparison.Ordinal)
                For i = 1 To "ze".Length
                    state.SendBackspace()
                Next

                Await state.AssertSelectedCompletionItem("★ Normalize", displayTextSuffix:="()")

                state.SendEscape()
                For i = 1 To "Normali".Length
                    state.SendBackspace()
                Next

                state.SendEscape()
                Assert.Contains("s.", state.GetLineTextFromCaretPosition(), StringComparison.Ordinal)

                state.SendInvokeCompletionList()
                Await state.AssertSelectedCompletionItem("★ Normalize", displayTextSuffix:="()")
                state.SendEscape()

                state.SendTypeChars("n")
                Await state.AssertSelectedCompletionItem("★ Normalize", displayTextSuffix:="()")
            End Using
        End Function

        <WpfTheory, CombinatorialData>
        Public Async Function IntelliCodeItemPreferredAfterCommitingNonIntelliCodeItem(showCompletionInArgumentLists As Boolean) As Task
            Using state = TestStateFactory.CreateCSharpTestState(
                              <Document>
class C
{
    void Method()
    {
        var s = "";
        s$$
    }
}
                              </Document>,
                              extraExportedTypes:={GetType(IntelliCodeMockProvider)}.ToList(),
                              showCompletionInArgumentLists:=showCompletionInArgumentLists)

                Dim completionService = state.Workspace.Services.GetLanguageServices(LanguageNames.CSharp).GetRequiredService(Of CompletionService)()
                Dim provider = completionService.GetTestAccessor().GetImportedAndBuiltInProviders(ImmutableHashSet(Of String).Empty).OfType(Of IntelliCodeMockProvider)().Single()

                state.Workspace.GlobalOptions.SetGlobalOption(CompletionOptionsStorage.TriggerOnDeletion, LanguageNames.CSharp, True)

                state.SendTypeChars(".nor")
                Await state.AssertCompletionItemsContainAll("Normalize", "★ Normalize")
                Await state.AssertSelectedCompletionItem("★ Normalize", displayTextSuffix:="()")

                state.NavigateToDisplayText("Normalize")
                state.SendTab()

                Await state.AssertNoCompletionSession()
                Assert.Contains("s.Normalize", state.GetLineTextFromCaretPosition(), StringComparison.Ordinal)
                For i = 1 To "ze".Length
                    state.SendBackspace()
                Next

                Await state.AssertSelectedCompletionItem("★ Normalize", displayTextSuffix:="()")

                state.SendEscape()
                For i = 1 To "Normali".Length
                    state.SendBackspace()
                Next

                state.SendEscape()
                Assert.Contains("s.", state.GetLineTextFromCaretPosition(), StringComparison.Ordinal)

                state.SendInvokeCompletionList()
                Await state.AssertSelectedCompletionItem("★ Normalize", displayTextSuffix:="()")
                state.SendEscape()

                state.SendTypeChars("n")
                Await state.AssertSelectedCompletionItem("★ Normalize", displayTextSuffix:="()")
            End Using
        End Function

        <WpfFact>
        Public Async Function WarmUpTypeImportCompletionCache() As Task

            Using state = TestStateFactory.CreateTestStateFromWorkspace(
                <Workspace>
                    <Project Language="C#" LanguageVersion="Preview" CommonReferences="true">
                        <ProjectReference>RefProj</ProjectReference>
                        <Document FilePath="C.cs"><![CDATA[
namespace NS1
    public class C1
    {
        void M()
        {
            Un$$
        }
    }
}
                        ]]></Document>
                    </Project>
                    <Project Language="C#" AssemblyName="RefProj" CommonReferences="true">
                        <Document><![CDATA[
namespace NS2
{
    public class UnimportedType
    {
    }
}
                        ]]></Document>
                    </Project>
                </Workspace>)

                Dim document = state.Workspace.CurrentSolution.GetDocument(state.Workspace.Documents.Single(Function(d) d.Name = "C.cs").Id)

                Dim completionService = document.GetLanguageService(Of CompletionService)()
                completionService.GetTestAccessor().SuppressPartialSemantics()
                state.Workspace.GlobalOptions.SetGlobalOption(CompletionOptionsStorage.ShowItemsFromUnimportedNamespaces, LanguageNames.CSharp, True)

                Dim service = state.Workspace.Services.GetLanguageServices(LanguageNames.CSharp).GetRequiredService(Of ITypeImportCompletionService)()

                service.QueueCacheWarmUpTask(document.Project)
                Await state.WaitForAsynchronousOperationsAsync()

                Await state.SendInvokeCompletionListAndWaitForUiRenderAsync()

                Await state.AssertCompletionItemsContain(displayText:="UnimportedType", displayTextSuffix:="")

                service.QueueCacheWarmUpTask(document.Project)
                Await state.WaitForAsynchronousOperationsAsync()
            End Using
        End Function

        <WpfFact>
        Public Async Function WarmUpExtensionMethodImportCompletionCache() As Task

            Using state = TestStateFactory.CreateTestStateFromWorkspace(
                <Workspace>
                    <Project Language="C#" LanguageVersion="Preview" CommonReferences="true">
                        <ProjectReference>RefProj</ProjectReference>
                        <Document FilePath="C.cs"><![CDATA[
namespace NS1
    public class C1
    {
        void M(int x)
        {
            x.$$
        }
    }
}
                        ]]></Document>
                    </Project>
                    <Project Language="C#" AssemblyName="RefProj" CommonReferences="true">
                        <Document><![CDATA[
namespace NS2
{
    public static class Ext
    {
        public static bool IntegerExtMethod(this int x) => false;
    }
}
                        ]]></Document>
                    </Project>
                </Workspace>)

                Dim document = state.Workspace.CurrentSolution.GetDocument(state.Workspace.Documents.Single(Function(d) d.Name = "C.cs").Id)
                state.Workspace.GlobalOptions.SetGlobalOption(CompletionOptionsStorage.ShowItemsFromUnimportedNamespaces, LanguageNames.CSharp, True)

                Dim completionService = document.GetLanguageService(Of CompletionService)()
                completionService.GetTestAccessor().SuppressPartialSemantics()

                Await ExtensionMethodImportCompletionHelper.WarmUpCacheAsync(document.Project, CancellationToken.None)
                Await state.WaitForAsynchronousOperationsAsync()

                Await state.SendInvokeCompletionListAndWaitForUiRenderAsync()

                Await state.AssertCompletionItemsContain(displayText:="IntegerExtMethod", displayTextSuffix:="")

                ' Make sure any background work would be completed.
                Await ExtensionMethodImportCompletionHelper.WarmUpCacheAsync(document.Project, CancellationToken.None)
                Await state.WaitForAsynchronousOperationsAsync()
            End Using
        End Function

        <WpfTheory, CombinatorialData>
        Public Async Function TestExpanderWithImportCompletionDisabled(showCompletionInArgumentLists As Boolean) As Task
            Using state = TestStateFactory.CreateCSharpTestState(
                  <Document><![CDATA[
namespace NS1
{
    class C
    {
        public void Foo()
        {
            Bar$$
        }
    }
}

namespace NS2
{
    public class Bar { }
}
]]></Document>,
                  showCompletionInArgumentLists:=showCompletionInArgumentLists)

                state.Workspace.GlobalOptions.SetGlobalOption(CompletionOptionsStorage.ForceExpandedCompletionIndexCreation, True)

                ' trigger completion with import completion disabled
                Await state.SendInvokeCompletionListAndWaitForUiRenderAsync()

                ' make sure expander is selected
                Await state.SetCompletionItemExpanderStateAndWaitForUiRenderAsync(isSelected:=True)

                Await state.AssertSelectedCompletionItem(displayText:="Bar", inlineDescription:="NS2")
                state.AssertCompletionItemExpander(isAvailable:=True, isSelected:=True)

                ' unselect expander
                Await state.SetCompletionItemExpanderStateAndWaitForUiRenderAsync(isSelected:=False)

                Await state.AssertCompletionItemsDoNotContainAny("Bar")
                state.AssertCompletionItemExpander(isAvailable:=True, isSelected:=False)

                ' select expander again
                Await state.SetCompletionItemExpanderStateAndWaitForUiRenderAsync(isSelected:=True)

                Await state.AssertSelectedCompletionItem(displayText:="Bar", inlineDescription:="NS2")
                state.AssertCompletionItemExpander(isAvailable:=True, isSelected:=True)

                ' dismiss completion
                state.SendEscape()
                Await state.AssertNoCompletionSession()

                ' trigger completion again
                Await state.SendInvokeCompletionListAndWaitForUiRenderAsync()

                ' should not show unimported item by default
                Await state.AssertCompletionItemsDoNotContainAny({"Bar"})
                state.AssertCompletionItemExpander(isAvailable:=True, isSelected:=False)

            End Using
        End Function

        <WpfTheory, CombinatorialData>
        Public Async Function TestExpanderWithImportCompletionEnabled(showCompletionInArgumentLists As Boolean) As Task
            Using state = TestStateFactory.CreateCSharpTestState(
                  <Document><![CDATA[
namespace NS1
{
    class C
    {
        public void Foo()
        {
            Bar$$
        }
    }
}

namespace NS2
{
    public class Bar { }
}
]]></Document>,
                  showCompletionInArgumentLists:=showCompletionInArgumentLists)

                state.Workspace.GlobalOptions.SetGlobalOption(CompletionOptionsStorage.ForceExpandedCompletionIndexCreation, True)
                state.Workspace.GlobalOptions.SetGlobalOption(CompletionOptionsStorage.ShowItemsFromUnimportedNamespaces, LanguageNames.CSharp, True)

                ' trigger completion with import completion enabled
                Await state.SendInvokeCompletionListAndWaitForUiRenderAsync()

                ' make sure expander is selected
                Await state.SetCompletionItemExpanderStateAndWaitForUiRenderAsync(isSelected:=True)

                Await state.AssertSelectedCompletionItem(displayText:="Bar", inlineDescription:="NS2")
                state.AssertCompletionItemExpander(isAvailable:=True, isSelected:=True)

                ' dismiss completion
                state.SendEscape()
                Await state.AssertNoCompletionSession()

                ' trigger completion again
                Await state.SendInvokeCompletionListAndWaitForUiRenderAsync()

                ' show expanded items by default
                Await state.AssertSelectedCompletionItem(displayText:="Bar", inlineDescription:="NS2")
                state.AssertCompletionItemExpander(isAvailable:=True, isSelected:=True)

            End Using
        End Function

        <WpfTheory, CombinatorialData>
        Public Async Function ExpanderAvailableWhenNotInTypeContextButNotAddingAnyItems(showCompletionInArgumentLists As Boolean) As Task
            Using state = TestStateFactory.CreateCSharpTestState(
                  <Document><![CDATA[
namespace NS1
{
    $$
}
]]></Document>,
                  showCompletionInArgumentLists:=showCompletionInArgumentLists)

                state.Workspace.GlobalOptions.SetGlobalOption(CompletionOptionsStorage.ForceExpandedCompletionIndexCreation, True)
                state.Workspace.GlobalOptions.SetGlobalOption(CompletionOptionsStorage.ShowItemsFromUnimportedNamespaces, LanguageNames.CSharp, True)

                ' trigger completion with import completion enabled
                Await state.SendInvokeCompletionListAndWaitForUiRenderAsync()

                state.AssertCompletionItemExpander(isAvailable:=True, isSelected:=False)
                Dim length = state.GetCompletionItems().Count

                Await state.SetCompletionItemExpanderStateAndWaitForUiRenderAsync(isSelected:=True)

                state.AssertCompletionItemExpander(isAvailable:=True, isSelected:=True)
                Assert.Equal(length, state.GetCompletionItems().Count)
            End Using
        End Function

        <WpfFact>
        Public Async Function ExpandedItemsShouldNotShowInExclusiveContext() As Task
            Using state = TestStateFactory.CreateCSharpTestState(
            <Document>
namespace CC
{
    public class DD
    {
    }
}
public class AA
{
    public AA DDProp1 { get; set; }

    private static void A()
    {
        AA a = new()
            {$$
            };
    }
}</Document>)

                state.TextView.Options.SetOptionValue(DefaultOptions.ResponsiveCompletionOptionId, True)
                state.Workspace.GlobalOptions.SetGlobalOption(CompletionOptionsStorage.ForceExpandedCompletionIndexCreation, True)
                state.Workspace.GlobalOptions.SetGlobalOption(CompletionOptionsStorage.ShowItemsFromUnimportedNamespaces, LanguageNames.CSharp, True)

                Await state.SendInvokeCompletionListAndWaitForUiRenderAsync()

                state.AssertCompletionItemExpander(isAvailable:=True, isSelected:=False)
                Await state.AssertCompletionItemsContain("DDProp1", "")
                Await state.AssertCompletionItemsDoNotContainAny("DD")

                Dim session = Await state.GetCompletionSession()
                Dim sessionData = CompletionSessionData.GetOrCreateSessionData(session)
                Assert.Null(sessionData.ExpandedItemsTask)

                Await state.SendTypeCharsAndWaitForUiRenderAsync("D")

                state.AssertCompletionItemExpander(isAvailable:=True, isSelected:=False)
                Await state.AssertCompletionItemsContain("DDProp1", "")
                Await state.AssertCompletionItemsDoNotContainAny("DD")
            End Using
        End Function

        <WpfFact>
        Public Async Function ExpandedItemsShouldNotShowViaExpanderInExclusiveContext() As Task
            Using state = TestStateFactory.CreateCSharpTestState(
            <Document>
namespace CC
{
    public class DD
    {
    }
}
public class AA
{
    public AA Prop1 { get; set; }
    public int Prop2 { get; set; }

    private static void A()
    {
        AA a = new()
            {$$
            };
    }
}</Document>)

                state.Workspace.GlobalOptions.SetGlobalOption(CompletionOptionsStorage.ForceExpandedCompletionIndexCreation, True)

                Await state.SendInvokeCompletionListAndWaitForUiRenderAsync()

                ' import completion is disabled, so we shouldn't have expander selected by default
                state.AssertCompletionItemExpander(isAvailable:=True, isSelected:=False)
                Await state.AssertCompletionItemsContain("Prop1", "")
                Await state.AssertCompletionItemsDoNotContainAny("DD")

                Await state.SetCompletionItemExpanderStateAndWaitForUiRenderAsync(isSelected:=True)

                ' since we are in exclusive context (property name provider is exclusive in this case), selceting expander is a no-op
                state.AssertCompletionItemExpander(isAvailable:=True, isSelected:=True)
                Await state.AssertCompletionItemsContain("Prop1", "")
                Await state.AssertCompletionItemsDoNotContainAny("DD")
            End Using
        End Function

        <WorkItem("https://github.com/dotnet/roslyn/issues/34943")>
        <WpfTheory, CombinatorialData>
        Public Async Function TypingDotsAfterInt(showCompletionInArgumentLists As Boolean) As Task
            Using state = TestStateFactory.CreateCSharpTestState(
                  <Document><![CDATA[
class C 
{
    void M()
    {
        int first = 3;
        int[] array = new int[100];
        var range = array[first$$];
    }
}
]]></Document>,
                  showCompletionInArgumentLists:=showCompletionInArgumentLists)

                state.SendTypeChars(".")
                Await state.AssertCompletionSession()
                Assert.True(state.IsSoftSelected())
                state.SendTypeChars(".")
                Assert.Contains("var range = array[first..];", state.GetLineTextFromCaretPosition(), StringComparison.Ordinal)
            End Using
        End Function

        <WorkItem("https://github.com/dotnet/roslyn/issues/34943")>
        <WpfTheory, CombinatorialData>
        Public Async Function TypingDotsAfterClassAndAfterIntProperty(showCompletionInArgumentLists As Boolean) As Task
            Using state = TestStateFactory.CreateCSharpTestState(
                  <Document><![CDATA[
class C 
{
    void M()
    {
        var d = new D();
        int[] array = new int[100];
        var range = array[d$$];
    }
}

class D
{
    public int A;
}
]]></Document>,
                  showCompletionInArgumentLists:=showCompletionInArgumentLists)

                state.SendTypeChars(".")
                Await state.AssertSelectedCompletionItem("A", isHardSelected:=True)
                state.SendTypeChars(".")
                Await state.AssertCompletionSession()
                Assert.True(state.IsSoftSelected())
                state.SendTypeChars(".")
                Assert.Contains("var range = array[d.A..];", state.GetLineTextFromCaretPosition(), StringComparison.Ordinal)
            End Using
        End Function

        <WorkItem("https://github.com/dotnet/roslyn/issues/34943")>
        <WpfTheory, CombinatorialData>
        Public Async Function TypingDotsAfterClassAndAfterIntMethod(showCompletionInArgumentLists As Boolean) As Task
            Using state = TestStateFactory.CreateCSharpTestState(
                  <Document><![CDATA[
class C 
{
    void M()
    {
        var d = new D();
        int[] array = new int[100];
        var range = array[d$$];
    }
}

class D
{
    public int A() => 0;
}
]]></Document>,
                  showCompletionInArgumentLists:=showCompletionInArgumentLists)

                state.SendTypeChars(".")
                Await state.AssertSelectedCompletionItem("A", isHardSelected:=True)
                state.SendTypeChars("().")
                Await state.AssertCompletionSession()
                Assert.True(state.IsSoftSelected())
                state.SendTypeChars(".")
                Assert.Contains("var range = array[d.A()..];", state.GetLineTextFromCaretPosition(), StringComparison.Ordinal)
            End Using
        End Function

        <WorkItem("https://github.com/dotnet/roslyn/issues/34943")>
        <WpfTheory, CombinatorialData>
        Public Async Function TypingDotsAfterClassAndAfterDecimalProperty(showCompletionInArgumentLists As Boolean) As Task
            Using state = TestStateFactory.CreateCSharpTestState(
                  <Document><![CDATA[
class C 
{
    void M()
    {
        var d = new D();
        int[] array = new int[100];
        var range = array[d$$];
    }
}

class D
{
    public decimal A;
}
]]></Document>,
                  showCompletionInArgumentLists:=showCompletionInArgumentLists)

                state.SendTypeChars(".")
                Await state.AssertSelectedCompletionItem("GetHashCode", isHardSelected:=True)
                state.SendTypeChars("A.")
                Await state.AssertCompletionSession()
                Assert.True(state.IsSoftSelected())
                state.SendTypeChars(".")
                Assert.Contains("var range = array[d.A..];", state.GetLineTextFromCaretPosition(), StringComparison.Ordinal)
            End Using
        End Function

        <WorkItem("https://github.com/dotnet/roslyn/issues/34943")>
        <WpfTheory, CombinatorialData>
        Public Async Function TypingDotsAfterClassAndAfterDoubleMethod(showCompletionInArgumentLists As Boolean) As Task
            Using state = TestStateFactory.CreateCSharpTestState(
                  <Document><![CDATA[
class C 
{
    void M()
    {
        var d = new D();
        int[] array = new int[100];
        var range = array[d$$];
    }
}

class D
{
    public double A() => 0;
}
]]></Document>,
                  showCompletionInArgumentLists:=showCompletionInArgumentLists)

                state.SendTypeChars(".")
                Await state.AssertSelectedCompletionItem("GetHashCode", isHardSelected:=True)
                state.SendTypeChars("A().")
                Await state.AssertCompletionSession()
                Assert.True(state.IsSoftSelected())
                state.SendTypeChars(".")
                Assert.Contains("var range = array[d.A()..];", state.GetLineTextFromCaretPosition(), StringComparison.Ordinal)
            End Using
        End Function

        <WorkItem("https://github.com/dotnet/roslyn/issues/34943")>
        <WpfTheory, CombinatorialData>
        Public Async Function TypingDotsAfterIntWithinArrayDeclaration(showCompletionInArgumentLists As Boolean) As Task
            Using state = TestStateFactory.CreateCSharpTestState(
                  <Document><![CDATA[
class C 
{
    void M()
    {
        int d = 1;
        var array = new int[d$$];
    }
}
]]></Document>,
                  showCompletionInArgumentLists:=showCompletionInArgumentLists)

                state.SendTypeChars(".")
                Await state.AssertCompletionSession()
                Assert.True(state.IsSoftSelected())
                state.SendTypeChars(".")
                Assert.Contains("var array = new int[d..];", state.GetLineTextFromCaretPosition(), StringComparison.Ordinal)
            End Using
        End Function

        <WorkItem("https://github.com/dotnet/roslyn/issues/34943")>
        <WpfTheory, CombinatorialData>
        Public Async Function TypingDotsAfterIntInVariableDeclaration(showCompletionInArgumentLists As Boolean) As Task
            Using state = TestStateFactory.CreateCSharpTestState(
                  <Document><![CDATA[
class C 
{
    void M()
    {
        int d = 1;
        var e = d$$;
    }
}
]]></Document>,
                  showCompletionInArgumentLists:=showCompletionInArgumentLists)

                state.SendTypeChars(".")
                Await state.AssertCompletionSession()
                Assert.True(state.IsSoftSelected())
                state.SendTypeChars(".")
                Assert.Contains("var e = d..;", state.GetLineTextFromCaretPosition(), StringComparison.Ordinal)
            End Using
        End Function

        <WorkItem("https://github.com/dotnet/roslyn/issues/34943")>
        <WpfTheory, CombinatorialData>
        Public Async Function TypingToStringAfterIntInVariableDeclaration(showCompletionInArgumentLists As Boolean) As Task
            Using state = TestStateFactory.CreateCSharpTestState(
                  <Document><![CDATA[
class C 
{
    void M()
    {
        int d = 1;
        var e = d$$;
    }
}
]]></Document>,
                  showCompletionInArgumentLists:=showCompletionInArgumentLists)

                state.SendTypeChars(".")
                Await state.AssertCompletionSession()
                Assert.True(state.IsSoftSelected())
                state.SendTypeChars("ToStr(")
                Assert.Contains("var e = d.ToString(", state.GetLineTextFromCaretPosition(), StringComparison.Ordinal)
            End Using
        End Function

        <WorkItem("https://github.com/dotnet/roslyn/issues/36187")>
        <WpfTheory, CombinatorialData>
        Public Async Function CompletionWithTwoOverloadsOneOfThemIsEmpty(showCompletionInArgumentLists As Boolean) As Task
            Using state = TestStateFactory.CreateCSharpTestState(
                  <Document><![CDATA[
class C
{
    private enum A
    {
    	A,
    	B,
    }

    private void Get(string a) { }
    private void Get(A a) { }

    private void Test()
    {
    	Get$$
    }
}
]]></Document>,
                  showCompletionInArgumentLists:=showCompletionInArgumentLists)

                state.SendTypeChars("(")
                Await state.AssertSelectedCompletionItem(displayText:="A", isHardSelected:=True)
            End Using
        End Function

        <WpfTheory, CombinatorialData>
        <WorkItem("https://github.com/dotnet/roslyn/issues/24960")>
        Public Async Function TypeParameterTOnType(showCompletionInArgumentLists As Boolean) As Task
            Using state = TestStateFactory.CreateCSharpTestState(
                <Document><![CDATA[
class C<T>
{
    $$
}]]>
                </Document>,
                  showCompletionInArgumentLists:=showCompletionInArgumentLists)

                state.SendTypeChars("T")
                Await state.AssertSelectedCompletionItem("T")
            End Using
        End Function

        <WpfTheory, CombinatorialData>
        <WorkItem("https://github.com/dotnet/roslyn/issues/24960")>
        Public Async Function TypeParameterTOnMethod(showCompletionInArgumentLists As Boolean) As Task
            Using state = TestStateFactory.CreateCSharpTestState(
                <Document><![CDATA[
class C
{
    void M<T>()
    {
        $$
    }
}]]>
                </Document>,
                  showCompletionInArgumentLists:=showCompletionInArgumentLists)

                state.SendTypeChars("T")
                Await state.AssertSelectedCompletionItem("T")
            End Using
        End Function

        <WpfTheory, CombinatorialData>
        Public Async Function CompletionBeforeVarWithEnableNullableReferenceAnalysisIDEFeatures(showCompletionInArgumentLists As Boolean) As Task
            Using state = TestStateFactory.CreateTestStateFromWorkspace(
                 <Workspace>
                     <Project Language="C#" LanguageVersion="8" CommonReferences="true" AssemblyName="CSProj" Features="run-nullable-analysis=always">
                         <Document><![CDATA[
class C
{
    void M(string s)
    {
        s$$
        var o = new object();
    }
}]]></Document>
                     </Project>
                 </Workspace>, showCompletionInArgumentLists:=showCompletionInArgumentLists)

                state.SendTypeChars(".")
                Await state.AssertCompletionItemsContainAll("Length")
            End Using
        End Function

        <WpfTheory, CombinatorialData>
        Public Async Function CompletingWithColonInMethodParametersWithNoInstanceToInsert(showCompletionInArgumentLists As Boolean) As Task
            Using state = TestStateFactory.CreateCSharpTestState(
<Document><![CDATA[class C
{
    void M(string s)
    {
        N(10, $$);
    }

    void N(int id, string serviceName) {}
}]]></Document>,
                  showCompletionInArgumentLists:=showCompletionInArgumentLists)

                state.SendTypeChars("serviceN")
                Await state.AssertCompletionSession()
                state.SendTypeChars(":")
                Assert.Contains("N(10, serviceName:);", state.GetLineTextFromCaretPosition(), StringComparison.Ordinal)
            End Using
        End Function

        <WpfTheory, CombinatorialData>
        Public Async Function CompletingWithSpaceInMethodParametersWithNoInstanceToInsert(showCompletionInArgumentLists As Boolean) As Task
            Using state = TestStateFactory.CreateCSharpTestState(
<Document><![CDATA[class C
{
    void M(string s)
    {
        N(10, $$);
    }

    void N(int id, string serviceName) {}
}]]></Document>,
                  showCompletionInArgumentLists:=showCompletionInArgumentLists)

                state.SendTypeChars("serviceN")
                Await state.AssertCompletionSession()
                state.SendTypeChars(" ")
                Assert.Contains("N(10, serviceName );", state.GetLineTextFromCaretPosition(), StringComparison.Ordinal)
            End Using
        End Function

        <WorkItem("https://github.com/dotnet/roslyn/issues/35163")>
        <WpfTheory, CombinatorialData>
        Public Async Function NonExpandedItemShouldBePreferred_SameDisplayText(showCompletionInArgumentLists As Boolean) As Task
            Using state = TestStateFactory.CreateCSharpTestState(
                  <Document><![CDATA[
namespace NS1
{
    class C
    {
        public void Foo()
        {
            Bar$$
        }
    }

    public class Bar<T>
    {
    } 
}

namespace NS2
{
    public class Bar
    {
    }
}
]]></Document>,
                  showCompletionInArgumentLists:=showCompletionInArgumentLists)

                Dim expectedText = "
namespace NS1
{
    class C
    {
        public void Foo()
        {
            Bar
        }
    }

    public class Bar<T>
    {
    } 
}

namespace NS2
{
    public class Bar
    {
    }
}
"

                state.Workspace.GlobalOptions.SetGlobalOption(CompletionOptionsStorage.ForceExpandedCompletionIndexCreation, True)
                state.Workspace.GlobalOptions.SetGlobalOption(CompletionOptionsStorage.ShowItemsFromUnimportedNamespaces, LanguageNames.CSharp, True)

                Await state.SendInvokeCompletionListAndWaitForUiRenderAsync()

                state.AssertCompletionItemExpander(isAvailable:=True, isSelected:=True)
                Await state.AssertSelectedCompletionItem(displayText:="Bar", displayTextSuffix:="<>")

                state.SendTab()
                Assert.Equal(expectedText, state.GetDocumentText())
            End Using
        End Function

        <WorkItem("https://github.com/dotnet/roslyn/issues/35163")>
        <WpfTheory, CombinatorialData>
        Public Async Function NonExpandedItemShouldBePreferred_SameFullDisplayText(showCompletionInArgumentLists As Boolean) As Task
            Using state = TestStateFactory.CreateCSharpTestState(
                  <Document><![CDATA[
namespace NS1
{
    class C
    {
        public void Foo()
        {
            Bar$$
        }
    }

    public class Bar
    {
    } 
}

namespace NS2
{
    public class Bar
    {
    }
}
]]></Document>,
                  showCompletionInArgumentLists:=showCompletionInArgumentLists)

                Dim expectedText = "
namespace NS1
{
    class C
    {
        public void Foo()
        {
            Bar
        }
    }

    public class Bar
    {
    } 
}

namespace NS2
{
    public class Bar
    {
    }
}
"

                state.Workspace.GlobalOptions.SetGlobalOption(CompletionOptionsStorage.ForceExpandedCompletionIndexCreation, True)
                state.Workspace.GlobalOptions.SetGlobalOption(CompletionOptionsStorage.ShowItemsFromUnimportedNamespaces, LanguageNames.CSharp, True)

                Await state.SendInvokeCompletionListAndWaitForUiRenderAsync()

                state.AssertCompletionItemExpander(isAvailable:=True, isSelected:=True)
                Await state.AssertSelectedCompletionItem(displayText:="Bar")

                state.SendTab()
                Assert.Equal(expectedText, state.GetDocumentText())
            End Using
        End Function

        <WorkItem("https://github.com/dotnet/roslyn/issues/35163")>
        <WpfTheory, CombinatorialData>
        Public Async Function NonExpandedItemShouldBePreferred_ExpandedItemHasBetterButNotCompleteMatch(showCompletionInArgumentLists As Boolean) As Task
            Using state = TestStateFactory.CreateCSharpTestState(
                  <Document><![CDATA[
namespace NS1
{
    class C
    {
        public void Foo()
        {
            bar$$
        }
    }

    public class ABar
    {
    } 
}

namespace NS2
{
    public class Bar1
    {
    }
}
]]></Document>,
                  showCompletionInArgumentLists:=showCompletionInArgumentLists)

                Dim expectedText = "
namespace NS1
{
    class C
    {
        public void Foo()
        {
            ABar
        }
    }

    public class ABar
    {
    } 
}

namespace NS2
{
    public class Bar1
    {
    }
}
"

                state.Workspace.GlobalOptions.SetGlobalOption(CompletionOptionsStorage.ForceExpandedCompletionIndexCreation, True)
                state.Workspace.GlobalOptions.SetGlobalOption(CompletionOptionsStorage.ShowItemsFromUnimportedNamespaces, LanguageNames.CSharp, True)

                Await state.SendInvokeCompletionListAndWaitForUiRenderAsync()

                state.AssertCompletionItemExpander(isAvailable:=True, isSelected:=True)
                Await state.AssertSelectedCompletionItem(displayText:="ABar")

                state.SendTab()
                Assert.Equal(expectedText, state.GetDocumentText())
            End Using
        End Function

        <WorkItem("https://github.com/dotnet/roslyn/issues/38253")>
        <WpfTheory, CombinatorialData>
        Public Async Function NonExpandedItemShouldBePreferred_BothExpandedAndNonExpandedItemsHaveCompleteMatch(showCompletionInArgumentLists As Boolean) As Task
            Using state = TestStateFactory.CreateCSharpTestState(
                  <Document><![CDATA[
namespace NS1
{
    class C
    {
        public void Foo()
        {
            bar$$
        }
    }

    public class Bar
    {
    } 
}

namespace NS2
{
    public class Bar
    {
    }
}
]]></Document>,
                  showCompletionInArgumentLists:=showCompletionInArgumentLists)

                Dim expectedText = "
namespace NS1
{
    class C
    {
        public void Foo()
        {
            Bar
        }
    }

    public class Bar
    {
    } 
}

namespace NS2
{
    public class Bar
    {
    }
}
"

                state.Workspace.GlobalOptions.SetGlobalOption(CompletionOptionsStorage.ForceExpandedCompletionIndexCreation, True)
                state.Workspace.GlobalOptions.SetGlobalOption(CompletionOptionsStorage.ShowItemsFromUnimportedNamespaces, LanguageNames.CSharp, True)

                Await state.SendInvokeCompletionListAndWaitForUiRenderAsync()

                state.AssertCompletionItemExpander(isAvailable:=True, isSelected:=True)
                Await state.AssertSelectedCompletionItem(displayText:="Bar", inlineDescription:="")
                state.SendTab()
                Assert.Equal(expectedText, state.GetDocumentText())
            End Using
        End Function

        <WorkItem("https://github.com/dotnet/roslyn/issues/38253")>
        <WpfTheory, CombinatorialData>
        Public Async Function CompletelyMatchedExpandedItemAndWorseThanPrefixMatchedNonExpandedItem(showCompletionInArgumentLists As Boolean) As Task
            Using state = TestStateFactory.CreateCSharpTestState(
                <Document><![CDATA[
namespace NS1
{
    class C
    {
        public void Foo()
        {
            bar$$
        }
    }

    public class ABar
    {
    } 
}

namespace NS2
{
    public class Bar
    {
    }
}
]]></Document>,
                  showCompletionInArgumentLists:=showCompletionInArgumentLists)

                Dim expectedText = "
using NS2;

namespace NS1
{
    class C
    {
        public void Foo()
        {
            Bar
        }
    }

    public class ABar
    {
    } 
}

namespace NS2
{
    public class Bar
    {
    }
}
"

                state.Workspace.GlobalOptions.SetGlobalOption(CompletionOptionsStorage.ForceExpandedCompletionIndexCreation, True)
                state.Workspace.GlobalOptions.SetGlobalOption(CompletionOptionsStorage.ShowItemsFromUnimportedNamespaces, LanguageNames.CSharp, True)

                Await state.SendInvokeCompletionListAndWaitForUiRenderAsync()

                Await state.AssertSelectedCompletionItem(displayText:="Bar", inlineDescription:="NS2")
                state.AssertCompletionItemExpander(isAvailable:=True, isSelected:=True)

                state.SendTab()
                Assert.Equal(expectedText, state.GetDocumentText())
            End Using
        End Function

        <WpfTheory, CombinatorialData>
        Public Async Function CompletelyMatchedExpandedItemAndPrefixMatchedNonExpandedItem(showCompletionInArgumentLists As Boolean) As Task
            Using state = TestStateFactory.CreateCSharpTestState(
                              <Document>
namespace NS
{
    class C
    {
        void M()
        {
            object designer = null;
            des$$
        }
    }
}
 
namespace OtherNS
{
    public class DES { }                              
}
</Document>,
                              showCompletionInArgumentLists:=showCompletionInArgumentLists)

                state.Workspace.GlobalOptions.SetGlobalOption(CompletionOptionsStorage.ForceExpandedCompletionIndexCreation, True)
                state.Workspace.GlobalOptions.SetGlobalOption(CompletionOptionsStorage.ShowItemsFromUnimportedNamespaces, LanguageNames.CSharp, True)

                Await state.SendInvokeCompletionListAndWaitForUiRenderAsync()

                Await state.AssertSelectedCompletionItem(displayText:="designer")
                state.AssertCompletionItemExpander(isAvailable:=True, isSelected:=True)
            End Using
        End Function

        <WorkItem("https://github.com/dotnet/roslyn/issues/38253")>
        <WpfTheory, CombinatorialData>
        Public Async Function SortItemsByPatternMatch(showCompletionInArgumentLists As Boolean) As Task
            Using state = TestStateFactory.CreateCSharpTestState(
                              <Document>
namespace NS
{
    class C
    {
        void M()
        {
            $$
        }
    }

    class Task { }

    class BTask1 { }
    class BTask2 { }
    class BTask3 { }


    class Task1 { }
    class Task2 { }
    class Task3 { }

    class ATaAaSaKa { }
} </Document>,
                              showCompletionInArgumentLists:=showCompletionInArgumentLists)

                state.SendTypeChars("task")
                Await state.WaitForAsynchronousOperationsAsync()
                Await state.AssertSelectedCompletionItem(displayText:="Task")

                Dim expectedOrder =
                    {
                        "Task",
                        "Task1",
                        "Task2",
                        "Task3",
                        "BTask1",
                        "BTask2",
                        "BTask3",
                        "ATaAaSaKa"
                    }

                state.AssertItemsInOrder(expectedOrder)
            End Using
        End Function

        <WpfTheory, WorkItem("https://github.com/dotnet/roslyn/issues/67081")>
        <InlineData("System", True)>
        <InlineData("System.Collections", True)>
        <InlineData("SystemNamespace", False)>
        <InlineData("MyNamespace1", True)>
        <InlineData("MyNamespace3", False)>
        Public Async Function SortUnimportedItemFromSystemNamespacesFirst(containingNamespace As String, sortedAhead As Boolean) As Task
            Using state = TestStateFactory.CreateCSharpTestState(
                              <Document>
namespace NS1
{
    class C
    {
        void M()
        {
            unimportedtype$$
        }
    }
}

namespace MyNamespace2
{
    public class UnimportedType { }
}

namespace  <%= containingNamespace %>
{
    public class UnimportedType { }
}
</Document>)

                state.Workspace.GlobalOptions.SetGlobalOption(CompletionOptionsStorage.ForceExpandedCompletionIndexCreation, True)
                state.Workspace.GlobalOptions.SetGlobalOption(CompletionOptionsStorage.ShowItemsFromUnimportedNamespaces, LanguageNames.CSharp, True)

                Await state.SendCommitUniqueCompletionListItemAsync()

                ' make sure expander is selected
                state.AssertCompletionItemExpander(isAvailable:=True, isSelected:=True)

                Dim expectedOrder As (String, String)()

                If sortedAhead Then
                    Await state.AssertSelectedCompletionItem(displayText:="UnimportedType", inlineDescription:=containingNamespace)
                    expectedOrder =
                    {
                        ("UnimportedType", containingNamespace),
                        ("UnimportedType", "MyNamespace2")
                    }
                Else
                    Await state.AssertSelectedCompletionItem(displayText:="UnimportedType", inlineDescription:="MyNamespace2")
                    expectedOrder =
                    {
                        ("UnimportedType", "MyNamespace2"),
                        ("UnimportedType", containingNamespace)
                    }
                End If

                state.AssertItemsInOrder(expectedOrder)

            End Using
        End Function

        <WorkItem("https://github.com/dotnet/roslyn/issues/41601")>
        <WpfTheory, CombinatorialData>
        Public Async Function SortItemsByExpandedFlag(showCompletionInArgumentLists As Boolean) As Task
            Using state = TestStateFactory.CreateCSharpTestState(
                              <Document>
namespace NS1
{
    class C
    {
        void M()
        {
            mytask$$
        }
    }

    class MyTask1 { }
    class MyTask2 { }
    class MyTask3 { }
}

namespace NS2
{
    class MyTask1 { }
    class MyTask2 { }
    class MyTask3 { }
}
</Document>,
                              showCompletionInArgumentLists:=showCompletionInArgumentLists)

                state.Workspace.GlobalOptions.SetGlobalOption(CompletionOptionsStorage.ForceExpandedCompletionIndexCreation, True)
                state.Workspace.GlobalOptions.SetGlobalOption(CompletionOptionsStorage.ShowItemsFromUnimportedNamespaces, LanguageNames.CSharp, True)

                Await state.SendCommitUniqueCompletionListItemAsync()

                ' make sure expander is selected
                state.AssertCompletionItemExpander(isAvailable:=True, isSelected:=True)
                Await state.AssertSelectedCompletionItem(displayText:="MyTask1", inlineDescription:="")

                Dim expectedOrder As (String, String)() =
                    {
                        ("MyTask1", ""),
                        ("MyTask2", ""),
                        ("MyTask3", ""),
                        ("MyTask1", "NS2"),
                        ("MyTask2", "NS2"),
                        ("MyTask3", "NS2")
                    }
                state.AssertItemsInOrder(expectedOrder)
            End Using
        End Function

        <WorkItem("https://github.com/dotnet/roslyn/issues/39519")>
        <WpfTheory, CombinatorialData>
        Public Async Function TestSuggestedNamesDoNotStartWithDigit_DigitsInTheMiddle(showCompletionInArgumentLists As Boolean) As Task
            Using state = TestStateFactory.CreateCSharpTestState(
                  <Document><![CDATA[
namespace NS
{
    class C
    {
        public void Foo(Foo123Bar $$)
        {
        }
    }

    public class Foo123Bar
    {
    } 
}
]]></Document>,
                  showCompletionInArgumentLists:=showCompletionInArgumentLists)

                state.Workspace.GlobalOptions.SetGlobalOption(CompletionOptionsStorage.ShowNameSuggestions, LanguageNames.CSharp, True)

                state.SendInvokeCompletionList()
                Await state.AssertCompletionItemsContainAll("foo123Bar", "foo123", "foo", "bar")
                Await state.AssertCompletionItemsDoNotContainAny("123Bar")
            End Using
        End Function

        <WorkItem("https://github.com/dotnet/roslyn/issues/39519")>
        <WpfTheory, CombinatorialData>
        Public Async Function TestSuggestedNamesDoNotStartWithDigit_DigitsOnTheRight(showCompletionInArgumentLists As Boolean) As Task
            Using state = TestStateFactory.CreateCSharpTestState(
                  <Document><![CDATA[
namespace NS
{
    class C
    {
        public void Foo(Foo123 $$)
        {
        }
    }

    public class Foo123
    {
    } 
}
]]></Document>,
                  showCompletionInArgumentLists:=showCompletionInArgumentLists)

                state.Workspace.GlobalOptions.SetGlobalOption(CompletionOptionsStorage.ShowNameSuggestions, LanguageNames.CSharp, True)

                state.SendInvokeCompletionList()
                Await state.AssertCompletionItemsContainAll("foo123", "foo")
                Await state.AssertCompletionItemsDoNotContainAny("123")
            End Using
        End Function

        <WorkItem("https://github.com/dotnet/roslyn/issues/38289")>
        <WpfTheory, CombinatorialData>
        Public Async Function TestShowCompletionsWhenTypingCompilerDirective_SingleDirectiveWord(showCompletionInArgumentLists As Boolean) As Task
            Using state = TestStateFactory.CreateCSharpTestState(
                  <Document><![CDATA[
#nullable$$
]]></Document>,
                  showCompletionInArgumentLists:=showCompletionInArgumentLists)

                state.SendTypeChars(" ")
                Await state.WaitForAsynchronousOperationsAsync()

                Await state.AssertCompletionItemsContainAll("disable", "enable", "restore")
            End Using
        End Function

        <WorkItem("https://github.com/dotnet/roslyn/issues/38289")>
        <WpfTheory, CombinatorialData>
        Public Async Function TestShowCompletionsWhenTypingCompilerDirective_MultipleDirectiveWords(showCompletionInArgumentLists As Boolean) As Task
            Using state = TestStateFactory.CreateCSharpTestState(
                  <Document><![CDATA[
#pragma warning$$
]]></Document>,
                  showCompletionInArgumentLists:=showCompletionInArgumentLists)

                state.SendTypeChars(" ")
                Await state.WaitForAsynchronousOperationsAsync()

                Await state.AssertCompletionItemsContainAll("disable", "enable", "restore")
            End Using
        End Function

        <WorkItem("https://github.com/dotnet/roslyn/issues/38289")>
        <WpfTheory, CombinatorialData>
        Public Async Function TestCompletionsWhenTypingCompilerDirective_DoNotCrashOnDocumentStart(showCompletionInArgumentLists As Boolean) As Task
            Using state = TestStateFactory.CreateCSharpTestState(
                  <Document><![CDATA[nullable$$]]></Document>,
                  showCompletionInArgumentLists:=showCompletionInArgumentLists)

                state.SendTypeChars(" ")
                Await state.WaitForAsynchronousOperationsAsync()

                ' This assertion would fail if any unhandled exception was thrown during computing completions
                Await state.AssertCompletionItemsDoNotContainAny("disable", "enable", "restore")
            End Using
        End Function

        <ExportCompletionProvider(NameOf(MultipleChangeCompletionProvider), LanguageNames.CSharp)>
        <[Shared]>
        <PartNotDiscoverable>
        Private Class MultipleChangeCompletionProvider
            Inherits CompletionProvider

            Private _text As String
            Private _caretPosition As Integer

            <ImportingConstructor>
            <Obsolete(MefConstruction.ImportingConstructorMessage, True)>
            Public Sub New()
            End Sub

            Public Sub SetInfo(text As String, caretPosition As Integer)
                _text = text
                _caretPosition = caretPosition
            End Sub

            Public Overrides Function ProvideCompletionsAsync(context As CompletionContext) As Task
                context.AddItem(CompletionItem.Create(
                    "CustomItem",
                    rules:=CompletionItemRules.Default.WithMatchPriority(1000), isComplexTextEdit:=True))
                Return Task.CompletedTask
            End Function

            Public Overrides Function ShouldTriggerCompletion(text As SourceText, caretPosition As Integer, trigger As CompletionTrigger, options As OptionSet) As Boolean
                Return True
            End Function

            Public Overrides Function GetChangeAsync(document As Document, item As CompletionItem, commitKey As Char?, cancellationToken As CancellationToken) As Task(Of CompletionChange)
                Dim newText =
"using NewUsing;
using System;
class C
{
    void goo() {
        return InsertedItem"

                Dim change = CompletionChange.Create(
                    New TextChange(New TextSpan(0, _caretPosition), newText))
                Return Task.FromResult(change)
            End Function
        End Class

        <ExportCompletionProvider(NameOf(IntelliCodeMockProvider), LanguageNames.CSharp)>
        <[Shared]>
        <PartNotDiscoverable>
        Private Class IntelliCodeMockProvider
            Inherits CompletionProvider

            Public AutomationTextString As String = "Hello from IntelliCode: Length"

            <ImportingConstructor>
            <Obsolete(MefConstruction.ImportingConstructorMessage, True)>
            Public Sub New()
            End Sub

            Public Overrides Function ProvideCompletionsAsync(context As CompletionContext) As Task
                Dim intelliCodeItem = CompletionItem.Create(displayText:="★ Length", filterText:="Length")
                intelliCodeItem.AutomationText = AutomationTextString
                context.AddItem(intelliCodeItem)

                context.AddItem(CompletionItem.Create(displayText:="★ Normalize", filterText:="Normalize", displayTextSuffix:="()"))
                context.AddItem(CompletionItem.Create(displayText:="Normalize", filterText:="Normalize"))
                context.AddItem(CompletionItem.Create(displayText:="Length", filterText:="Length"))
                context.AddItem(CompletionItem.Create(displayText:="ToString", filterText:="ToString", displayTextSuffix:="()"))
                context.AddItem(CompletionItem.Create(displayText:="First", filterText:="First", displayTextSuffix:="()"))
                Return Task.CompletedTask
            End Function

            Public Overrides Function ShouldTriggerCompletion(text As SourceText, caretPosition As Integer, trigger As CompletionTrigger, options As OptionSet) As Boolean
                Return True
            End Function

            Public Overrides Function GetChangeAsync(document As Document, item As CompletionItem, commitKey As Char?, cancellationToken As CancellationToken) As Task(Of CompletionChange)
                Dim commitText = item.DisplayText
                If commitText.StartsWith("★") Then
                    ' remove the star and the following space
                    commitText = commitText.Substring(2)
                End If

                Return Task.FromResult(CompletionChange.Create(New TextChange(item.Span, commitText)))
            End Function
        End Class

        <WorkItem("https://github.com/dotnet/roslyn/issues/43439")>
        <WpfTheory, CombinatorialData>
        Public Async Function TestSelectNullOverNuint(showCompletionInArgumentLists As Boolean) As Task
            Using state = TestStateFactory.CreateCSharpTestState(
                              <Document>
class C
{
    public static void Main()
    {
        object o = $$
    }
                              </Document>,
                              showCompletionInArgumentLists:=showCompletionInArgumentLists)

                ' 'nu' should select 'null' instead of 'nuint' (even though 'nuint' sorts higher in the list textually).
                state.SendTypeChars("nu")
                Await state.AssertSelectedCompletionItem(displayText:="null", isHardSelected:=True)
                Await state.AssertCompletionItemsContain("nuint", "")

                ' even after 'nuint' is selected, deleting the 'i' should still take us back to 'null'.
                state.SendTypeChars("i")
                Await state.AssertSelectedCompletionItem(displayText:="nuint", isHardSelected:=True)
                state.SendBackspace()
                Await state.AssertSelectedCompletionItem(displayText:="null", isHardSelected:=True)
            End Using
        End Function

        <WorkItem("https://github.com/dotnet/roslyn/issues/43439")>
        <WpfTheory, CombinatorialData>
        Public Async Function TestSelectNuintOverNullOnceInMRU(showCompletionInArgumentLists As Boolean) As Task
            Using state = TestStateFactory.CreateCSharpTestState(
                              <Document>
class C
{
    public static void Main()
    {
        object o = $$
    }
                              </Document>,
                              showCompletionInArgumentLists:=showCompletionInArgumentLists)

                state.SendTypeChars("nui")
                Await state.AssertCompletionItemsContain("nuint", "")
                state.SendTab()
                Assert.Contains("nuint", state.GetLineTextFromCaretPosition(), StringComparison.Ordinal)

                state.SendDeleteWordToLeft()

                ' nuint should be in the mru now.  so typing 'nu' should select it instead of null.
                state.SendTypeChars("nu")
                Await state.AssertSelectedCompletionItem(displayText:="nuint", isHardSelected:=True)
            End Using
        End Function

        <WorkItem("https://dev.azure.com/devdiv/DevDiv/_workitems/edit/944031")>
        <WpfTheory, CombinatorialData>
        Public Async Function TestLambdaParameterInferenceInJoin1(showCompletionInArgumentLists As Boolean) As Task
            Using state = TestStateFactory.CreateCSharpTestState(
                              <Document>
using System.Collections.Generic;
using System.Linq;

class Program
{
    public class Book
    {
        public int Id { get; set; }
        public int OwnerId { get; set; }
        public string Name { get; set; }
    }

    public class Person
    {
        public int Id { get; set; }
        public string Nickname { get; set; }
    }

    static void Main()
    {
        var books = new List&lt;Book&gt;();
        var persons = new List&lt;Person&gt;();

        var join = persons.Join(books, person => person.Id, book => book.$$, (person, book) => new
        {
            person.Id,
            person.Nickname,
            book.Name
        });
                              </Document>,
                              showCompletionInArgumentLists:=showCompletionInArgumentLists)

                state.SendInvokeCompletionList()
                Await state.AssertCompletionItemsContain("OwnerId", "")
            End Using
        End Function

        <WorkItem("https://dev.azure.com/devdiv/DevDiv/_workitems/edit/944031")>
        <WpfTheory, CombinatorialData>
        Public Async Function TestLambdaParameterInferenceInJoin2(showCompletionInArgumentLists As Boolean) As Task
            Using state = TestStateFactory.CreateCSharpTestState(
                              <Document>
using System.Collections.Generic;
using System.Linq;

class Program
{
    public class Book
    {
        public int Id { get; set; }
        public int OwnerId { get; set; }
        public string Name { get; set; }
    }

    public class Person
    {
        public int Id { get; set; }
        public string Nickname { get; set; }
    }

    static void Main()
    {
        var books = new List&lt;Book&gt;();
        var persons = new List&lt;Person&gt;();

        var join = persons.Join(books, person => person.Id, book => book.OwnerId, (person, book) => new
        {
            person.Id,
            person.Nickname,
            book.$$
        });
                              </Document>,
                              showCompletionInArgumentLists:=showCompletionInArgumentLists)

                state.SendInvokeCompletionList()
                Await state.AssertCompletionItemsContain("Name", "")
            End Using
        End Function

        <WorkItem("https://dev.azure.com/devdiv/DevDiv/_workitems/edit/944031")>
        <WpfTheory, CombinatorialData>
        Public Async Function TestLambdaParameterInferenceInGroupJoin1(showCompletionInArgumentLists As Boolean) As Task
            Using state = TestStateFactory.CreateCSharpTestState(
                              <Document>
using System.Collections.Generic;
using System.Linq;

class Program
{
    public class Book
    {
        public int Id { get; set; }
        public int OwnerId { get; set; }
        public string Name { get; set; }
    }

    public class Person
    {
        public int Id { get; set; }
        public string Nickname { get; set; }
    }

    static void Main()
    {
        var books = new List&lt;Book&gt;();
        var persons = new List&lt;Person&gt;();

        var join = persons.GroupJoin(books, person => person.Id, book => book.$$, (person, books1) => new
        {
            person.Id,
            person.Nickname,
            books1.Select(s => s.Name)
        });
                              </Document>,
                              showCompletionInArgumentLists:=showCompletionInArgumentLists)

                state.SendInvokeCompletionList()
                Await state.AssertCompletionItemsContain("OwnerId", "")
            End Using
        End Function

        <WorkItem("https://dev.azure.com/devdiv/DevDiv/_workitems/edit/944031")>
        <WpfTheory, CombinatorialData>
        Public Async Function TestLambdaParameterInferenceInGroupJoin2(showCompletionInArgumentLists As Boolean) As Task
            Using state = TestStateFactory.CreateCSharpTestState(
                              <Document>
using System.Collections.Generic;
using System.Linq;

class Program
{
    public class Book
    {
        public int Id { get; set; }
        public int OwnerId { get; set; }
        public string Name { get; set; }
    }

    public class Person
    {
        public int Id { get; set; }
        public string Nickname { get; set; }
    }

    static void Main()
    {
        var books = new List&lt;Book&gt;();
        var persons = new List&lt;Person&gt;();

        var join = persons.GroupJoin(books, person => person.Id, book => book.OwnerId, (person, books1) => new
        {
            person.Id,
            person.Nickname,
            books1.$$
        });
                              </Document>,
                              showCompletionInArgumentLists:=showCompletionInArgumentLists)

                state.SendInvokeCompletionList()
                Await state.AssertCompletionItemsContain("Select", "<>")
            End Using
        End Function

        <WorkItem("https://dev.azure.com/devdiv/DevDiv/_workitems/edit/944031")>
        <WpfTheory, CombinatorialData>
        Public Async Function TestLambdaParameterInferenceInGroupJoin3(showCompletionInArgumentLists As Boolean) As Task
            Using state = TestStateFactory.CreateCSharpTestState(
                              <Document>
using System.Collections.Generic;
using System.Linq;

class Program
{
    public class Book
    {
        public int Id { get; set; }
        public int OwnerId { get; set; }
        public string Name { get; set; }
    }

    public class Person
    {
        public int Id { get; set; }
        public string Nickname { get; set; }
    }

    static void Main()
    {
        var books = new List&lt;Book&gt;();
        var persons = new List&lt;Person&gt;();

        var join = persons.GroupJoin(books, person => person.Id, book => book.OwnerId, (person, books1) => new
        {
            person.Id,
            person.Nickname,
            books1.Select(s => s.$$)
        });
                              </Document>,
                              showCompletionInArgumentLists:=showCompletionInArgumentLists)

                state.SendInvokeCompletionList()
                Await state.AssertCompletionItemsContain("Name", "")
            End Using
        End Function

        <WorkItem("https://devdiv.visualstudio.com/DevDiv/_workitems/edit/1128749")>
        <WpfTheory, CombinatorialData>
        Public Async Function TestFallingBackToItemWithLongestCommonPrefixWhenNoMatch(showCompletionInArgumentLists As Boolean) As Task
            Using state = TestStateFactory.CreateCSharpTestState(
                              <Document>
class SomePrefixAndName {}

class C
{
    void Method()
    {
        SomePrefixOrName$$
    }
}
                              </Document>,
                  showCompletionInArgumentLists:=showCompletionInArgumentLists)

                Await state.SendCommitUniqueCompletionListItemAsync()
                Await state.AssertNoCompletionSession()

                state.SendEscape()
                Await state.WaitForAsynchronousOperationsAsync()

                state.SendInvokeCompletionList()
                Await state.AssertSelectedCompletionItem(displayText:="SomePrefixAndName", isHardSelected:=False)

            End Using
        End Function

        <WorkItem("https://github.com/dotnet/roslyn/pull/47511")>
        <WpfFact, Trait(Traits.Feature, Traits.Features.Completion)>
        Public Sub ConversionsOperatorsAndIndexerAreShownBelowMethodsAndPropertiesAndBeforeUnimportedItems()
            Using state = TestStateFactory.CreateCSharpTestState(
                              <Document>
namespace A
{
    using B;
    public static class CExtensions{
        public static void ExtensionUnimported(this C c) { }
    }
}
namespace B
{
    public static class CExtensions{
        public static void ExtensionImported(this C c) { }
    }

    public class C
    {
        public int A { get; } = default;
        public int Z { get; } = default;
        public void AM() { }
        public void ZM() { }
        public int this[int _] => default;
        public static explicit operator int(C _) => default;
        public static C operator +(C a, C b) => default;
    }

    class Program
    {
        static void Main()
        {
            var c = new C();
            c.$$
        }
    }
}                              </Document>)

                state.Workspace.GlobalOptions.SetGlobalOption(CompletionOptionsStorage.ForceExpandedCompletionIndexCreation, True)
                state.Workspace.GlobalOptions.SetGlobalOption(CompletionOptionsStorage.ShowItemsFromUnimportedNamespaces, LanguageNames.CSharp, True)

                state.SendInvokeCompletionList()
                state.AssertItemsInOrder(New String() {
                    "A", ' Method, properties, and imported extension methods alphabetical ordered
                    "AM",
                    "Equals",
                    "ExtensionImported",
                    "GetHashCode",
                    "GetType",
                    "this[]", ' Indexer
                    "ToString",
                    "Z",
                    "ZM",
                    "(int)", ' Conversions
                    "+", ' Operators
                    "ExtensionUnimported" 'Unimported extension methods
                })
            End Using
        End Sub

        <WpfTheory, CombinatorialData>
        Public Sub TestCompleteMethodParenthesisForSymbolCompletionProvider(showCompletionInArgumentLists As Boolean, <CombinatorialValues(";"c, "."c)> commitChar As Char)
            Using state = TestStateFactory.CreateCSharpTestState(
            <Document>
                public class B
                {
                    private void C11()
                    {
                        $$
                    }
                }</Document>,
                showCompletionInArgumentLists:=showCompletionInArgumentLists)

                Dim expectedText = $"
                public class B
                {{
                    private void C11()
                    {{
                        C11(){commitChar}
                    }}
                }}"
                state.SendTypeChars("C")
                Dim expectingItem = state.GetCompletionItems().First(Function(item) item.DisplayText.Equals("C11"))
                Assert.True(SymbolCompletionItem.GetShouldProvideParenthesisCompletion(expectingItem))

                state.SendSelectCompletionItem("C11")
                state.SendTypeChars(commitChar)
                Assert.Equal(expectedText, state.GetDocumentText())
            End Using
        End Sub

        <WpfTheory, CombinatorialData>
        Public Sub TestNestedMethodCallWhenCommitUsingSemicolon(showCompletionInArgumentLists As Boolean)
            Using state = TestStateFactory.CreateCSharpTestState(
            <Document>
                public class B
                {
                    private void C11()
                    {
                        AAA($$)
                    }

                    private int DDD() => 1;
                    private int AAA(int i) => 1;
                }</Document>,
                showCompletionInArgumentLists:=showCompletionInArgumentLists)

                Dim expectedText = $"
                public class B
                {{
                    private void C11()
                    {{
                        AAA(DDD());
                    }}

                    private int DDD() => 1;
                    private int AAA(int i) => 1;
                }}"
                state.SendTypeChars("D")
                Dim expectingItem = state.GetCompletionItems().First(Function(item) item.DisplayText.Equals("DDD"))
                Assert.True(SymbolCompletionItem.GetShouldProvideParenthesisCompletion(expectingItem))

                state.SendSelectCompletionItem("DDD")
                state.SendTypeChars(";"c)
                Assert.Equal(expectedText, state.GetDocumentText())
            End Using
        End Sub

        <WpfTheory, CombinatorialData>
        Public Sub TestNestedMethodCallUnderDelegateContextWhenCommitUsingSemicolon(showCompletionInArgumentLists As Boolean)
            Using state = TestStateFactory.CreateCSharpTestState(
            <Document>
                using System;
                public class B
                {
                    private void C11()
                    {
                        AAA($$)
                    }

                    private void DDD() {}
                    private int AAA(Action c) => 1;
                }</Document>,
                showCompletionInArgumentLists:=showCompletionInArgumentLists)

                Dim expectedText = $"
                using System;
                public class B
                {{
                    private void C11()
                    {{
                        AAA(DDD);
                    }}

                    private void DDD() {{}}
                    private int AAA(Action c) => 1;
                }}"
                state.SendTypeChars("D")
                Dim expectingItem = state.GetCompletionItems().First(Function(item) item.DisplayText.Equals("DDD"))
                Assert.False(SymbolCompletionItem.GetShouldProvideParenthesisCompletion(expectingItem))

                state.SendSelectCompletionItem("DDD")
                state.SendTypeChars(";"c)
                Assert.Equal(expectedText, state.GetDocumentText())
            End Using
        End Sub

        <WpfTheory, CombinatorialData>
        Public Sub TestNestedMethodCallWhenCommitUsingDot(showCompletionInArgumentLists As Boolean)
            Using state = TestStateFactory.CreateCSharpTestState(
            <Document>
                public class B
                {
                    private void C11()
                    {
                        AAA($$)
                    }

                    private int DDD() => 1;
                    private int AAA(int i) => 1;
                }</Document>,
                showCompletionInArgumentLists:=showCompletionInArgumentLists)

                Dim expectedText = $"
                public class B
                {{
                    private void C11()
                    {{
                        AAA(DDD().)
                    }}

                    private int DDD() => 1;
                    private int AAA(int i) => 1;
                }}"
                state.SendTypeChars("D")
                Dim expectingItem = state.GetCompletionItems().First(Function(item) item.DisplayText.Equals("DDD"))
                Assert.True(SymbolCompletionItem.GetShouldProvideParenthesisCompletion(expectingItem))

                state.SendSelectCompletionItem("DDD")
                state.SendTypeChars("."c)
                Assert.Equal(expectedText, state.GetDocumentText())
            End Using
        End Sub

        <WpfTheory, CombinatorialData>
        Public Sub TestCompleteMethodParenthesisForSymbolCompletionProviderUnderDelegateContext(showCompletionInArgumentLists As Boolean, <CombinatorialValues(";"c, "."c)> commitChar As Char)
            Using state = TestStateFactory.CreateCSharpTestState(
            <Document>
                using System;
                public class B
                {
                    private void C11()
                    {
                        Action t = $$
                    }
                }</Document>,
                showCompletionInArgumentLists:=showCompletionInArgumentLists)

                Dim expectedText = $"
                using System;
                public class B
                {{
                    private void C11()
                    {{
                        Action t = C11{commitChar}
                    }}
                }}"
                state.SendTypeChars("C")
                Dim expectingItem = state.GetCompletionItems().First(Function(item) item.DisplayText.Equals("C11"))
                Assert.False(SymbolCompletionItem.GetShouldProvideParenthesisCompletion(expectingItem))

                state.SendSelectCompletionItem("C11")
                state.SendTypeChars(commitChar)
                Assert.Equal(expectedText, state.GetDocumentText())
            End Using
        End Sub

        <WpfTheory, CombinatorialData>
        Public Sub TestCompleteObjectCreationParenthesisForSymbolCreationCompletionProvider(showCompletionInArgumentLists As Boolean, <CombinatorialValues(";"c, "."c)> commitChar As Char)
            Using state = TestStateFactory.CreateCSharpTestState(
            <Document>
                using Bar = System.String
                public class AA
                {
                    private static void CC()
                    {
                        var a = new $$
                    }
                }</Document>,
                showCompletionInArgumentLists:=showCompletionInArgumentLists)

                Dim expectedText = $"
                using Bar = System.String
                public class AA
                {{
                    private static void CC()
                    {{
                        var a = new Bar(){commitChar}
                    }}
                }}"
                state.SendTypeChars("B")
                Dim expectingItem = state.GetCompletionItems().First(Function(item) item.DisplayText.Equals("AA"))
                Assert.True(SymbolCompletionItem.GetShouldProvideParenthesisCompletion(expectingItem))

                state.SendSelectCompletionItem("Bar")
                state.SendTypeChars(commitChar)
                Assert.Equal(expectedText, state.GetDocumentText())
            End Using
        End Sub

        <WpfTheory, CombinatorialData>
        Public Sub TestCompleteObjectCreationParenthesisForSymbolCreationCompletionProviderUnderNonObjectCreationContext(showCompletionInArgumentLists As Boolean, <CombinatorialValues(";"c, "."c)> commitChar As Char)
            Using state = TestStateFactory.CreateCSharpTestState(
            <Document>
                using Bar = System.String
                public class AA
                {
                    private static void CC()
                    {
                        $$
                    }
                }</Document>,
                showCompletionInArgumentLists:=showCompletionInArgumentLists)

                Dim expectedText = $"
                using Bar = System.String
                public class AA
                {{
                    private static void CC()
                    {{
                        Bar{commitChar}
                    }}
                }}"
                state.SendTypeChars("B")
                Dim expectingItem = state.GetCompletionItems().First(Function(item) item.DisplayText.Equals("AA"))
                Assert.False(SymbolCompletionItem.GetShouldProvideParenthesisCompletion(expectingItem))

                state.SendSelectCompletionItem("Bar")

                state.SendTypeChars(commitChar)
                Assert.Equal(expectedText, state.GetDocumentText())
            End Using
        End Sub

        <WpfTheory, CombinatorialData>
        Public Sub TestCompleteParenthesisForObjectCreationCompletionProvider(showCompletionInArgumentLists As Boolean, <CombinatorialValues(";"c, "."c)> commitChar As Char)
            Using state = TestStateFactory.CreateCSharpTestState(
            <Document>
                public class AA
                {
                    private static void CC()
                    {
                        AA a = new $$
                    }
                }</Document>,
                showCompletionInArgumentLists:=showCompletionInArgumentLists)

                Dim expectedText = $"
                public class AA
                {{
                    private static void CC()
                    {{
                        AA a = new AA(){commitChar}
                    }}
                }}"
                state.SendTypeChars("A")
                state.SendSelectCompletionItem("AA")
                state.SendTypeChars(commitChar)
                Assert.Equal(expectedText, state.GetDocumentText())
            End Using
        End Sub

        <WpfTheory, CombinatorialData>
        Public Sub TestCompleteParenthesisForExtensionMethodImportCompletionProvider(showCompletionInArgumentLists As Boolean, <CombinatorialValues(";"c, "."c)> commitChar As Char)
            Using state = TestStateFactory.CreateCSharpTestState(
            <Document>
namespace CC
{
    public static class DD
    {
        public static int ToInt(this AA a) => 1;
    }
}
public class AA
{
    private static void CC()
    {
        AA a = new AA();
        var value = a.$$
    }
}</Document>,
                showCompletionInArgumentLists:=showCompletionInArgumentLists)

                state.Workspace.GlobalOptions.SetGlobalOption(CompletionOptionsStorage.ForceExpandedCompletionIndexCreation, True)
                state.Workspace.GlobalOptions.SetGlobalOption(CompletionOptionsStorage.ShowItemsFromUnimportedNamespaces, LanguageNames.CSharp, True)

                Dim expectedText = $"
using CC;

namespace CC
{{
    public static class DD
    {{
        public static int ToInt(this AA a) => 1;
    }}
}}
public class AA
{{
    private static void CC()
    {{
        AA a = new AA();
        var value = a.ToInt(){commitChar}
    }}
}}"
                state.SendTypeChars("To")
                state.SendSelectCompletionItem("ToInt")
                state.SendTypeChars(commitChar)
                Assert.Equal(expectedText, state.GetDocumentText())
            End Using
        End Sub

        <WpfTheory, CombinatorialData>
        Public Async Function TestCompleteParenthesisForTypeImportCompletionProvider(showCompletionInArgumentLists As Boolean, <CombinatorialValues(";"c, "."c)> commitChar As Char) As Task
            Using state = TestStateFactory.CreateCSharpTestState(
            <Document>
namespace CC
{
    public class Bar
    {
    }
}
public class AA
{
    private static void CC()
    {
        var a = new $$
    }
}</Document>,
                showCompletionInArgumentLists:=showCompletionInArgumentLists)
                state.Workspace.GlobalOptions.SetGlobalOption(CompletionOptionsStorage.ForceExpandedCompletionIndexCreation, True)
                state.Workspace.GlobalOptions.SetGlobalOption(CompletionOptionsStorage.ShowItemsFromUnimportedNamespaces, LanguageNames.CSharp, True)

                Await state.SendInvokeCompletionListAndWaitForUiRenderAsync()

                ' Make sure expander is selected
                Await state.SetCompletionItemExpanderStateAndWaitForUiRenderAsync(isSelected:=True)

                Dim expectedText = $"
using CC;

namespace CC
{{
    public class Bar
    {{
    }}
}}
public class AA
{{
    private static void CC()
    {{
        var a = new Bar(){commitChar}
    }}
}}"
                state.SendTypeChars("Ba")
                state.SendSelectCompletionItem("Bar")
                state.SendTypeChars(commitChar)
                Assert.Equal(expectedText, state.GetDocumentText())
            End Using
        End Function

        <WpfTheory, CombinatorialData>
        Public Async Function TestCompleteParenthesisForTypeImportCompletionProviderUnderNonObjectCreationContext(showCompletionInArgumentLists As Boolean, <CombinatorialValues(";"c, "."c)> commitChar As Char) As Task
            Using state = TestStateFactory.CreateCSharpTestState(
            <Document>
namespace CC
{
    public class Bar
    {
    }
}
public class AA
{
    private static void CC()
    {
        $$
    }
}</Document>,
                showCompletionInArgumentLists:=showCompletionInArgumentLists)

                state.Workspace.GlobalOptions.SetGlobalOption(CompletionOptionsStorage.ForceExpandedCompletionIndexCreation, True)
                state.Workspace.GlobalOptions.SetGlobalOption(CompletionOptionsStorage.ShowItemsFromUnimportedNamespaces, LanguageNames.CSharp, True)

                Await state.SendInvokeCompletionListAndWaitForUiRenderAsync()

                ' Make sure expander is selected
                Await state.SetCompletionItemExpanderStateAndWaitForUiRenderAsync(isSelected:=True)

                Dim expectedText = $"
using CC;

namespace CC
{{
    public class Bar
    {{
    }}
}}
public class AA
{{
    private static void CC()
    {{
        Bar{commitChar}
    }}
}}"
                state.SendTypeChars("Ba")
                state.SendSelectCompletionItem("Bar")
                state.SendTypeChars(commitChar)
                Assert.Equal(expectedText, state.GetDocumentText())
            End Using
        End Function

        <WpfTheory, CombinatorialData>
        Public Async Function TestTypeImportCompletionAfterScoped(showCompletionInArgumentLists As Boolean) As Task
            Using state = TestStateFactory.CreateCSharpTestState(
            <Document>
namespace MyNamespace
{
    public ref struct MyRefStruct { }
}

namespace Test
{
    class Program
    {
        public static void Main()
        {
            scoped $$
        }
    }
}
</Document>,
                showCompletionInArgumentLists:=showCompletionInArgumentLists)

                state.Workspace.GlobalOptions.SetGlobalOption(CompletionOptionsStorage.ForceExpandedCompletionIndexCreation, True)
                state.Workspace.GlobalOptions.SetGlobalOption(CompletionOptionsStorage.ShowItemsFromUnimportedNamespaces, LanguageNames.CSharp, True)

                state.SendInvokeCompletionList()
                Await state.WaitForAsynchronousOperationsAsync()
                Await state.WaitForUIRenderedAsync()

                ' Make sure expander is selected
                Await state.SetCompletionItemExpanderStateAndWaitForUiRenderAsync(isSelected:=True)

                Dim expectedText = "
using MyNamespace;

namespace MyNamespace
{
    public ref struct MyRefStruct { }
}

namespace Test
{
    class Program
    {
        public static void Main()
        {
            scoped MyRefStruct 
        }
    }
}
"
                state.SendTypeChars("MyR")
                state.SendSelectCompletionItem("MyRefStruct")
                state.SendTypeChars(" ")
                Assert.Equal(expectedText, state.GetDocumentText())
                Await state.AssertLineTextAroundCaret(expectedTextBeforeCaret:="            scoped MyRefStruct ", expectedTextAfterCaret:="")
            End Using
        End Function

        <WpfTheory, CombinatorialData>
        Public Async Function TestTypeImportCompletionAfterScopedInTopLevel(showCompletionInArgumentLists As Boolean) As Task
            Using state = TestStateFactory.CreateCSharpTestState(
            <Document>
scoped $$

namespace MyNamespace
{
    public ref struct MyRefStruct { }
}
</Document>,
                showCompletionInArgumentLists:=showCompletionInArgumentLists)

                state.Workspace.GlobalOptions.SetGlobalOption(CompletionOptionsStorage.ForceExpandedCompletionIndexCreation, True)
                state.Workspace.GlobalOptions.SetGlobalOption(CompletionOptionsStorage.ShowItemsFromUnimportedNamespaces, LanguageNames.CSharp, True)

                state.SendInvokeCompletionList()
                Await state.WaitForAsynchronousOperationsAsync()
                Await state.WaitForUIRenderedAsync()

                ' Make sure expander is selected
                Await state.SetCompletionItemExpanderStateAndWaitForUiRenderAsync(isSelected:=True)

                Dim expectedText = "
using MyNamespace;

scoped MyRefStruct 

namespace MyNamespace
{
    public ref struct MyRefStruct { }
}
"
                state.SendTypeChars("MyR")
                state.SendSelectCompletionItem("MyRefStruct")
                state.SendTypeChars(" ")
                Assert.Equal(expectedText, state.GetDocumentText())
                Await state.AssertLineTextAroundCaret(expectedTextBeforeCaret:="scoped MyRefStruct ", expectedTextAfterCaret:="")
            End Using
        End Function

        <WpfTheory, CombinatorialData>
        Public Async Function TestCompleteParenthesisForMethodUnderNameofContext(showCompletionInArgumentLists As Boolean) As Task
            Using state = TestStateFactory.CreateCSharpTestState(
            <Document>
public class AA
{
    private static void CC()
    {
        var x = nameof($$)
    }
}</Document>,
                showCompletionInArgumentLists:=showCompletionInArgumentLists)

                state.Workspace.GlobalOptions.SetGlobalOption(CompletionOptionsStorage.ForceExpandedCompletionIndexCreation, True)
                state.Workspace.GlobalOptions.SetGlobalOption(CompletionOptionsStorage.ShowItemsFromUnimportedNamespaces, LanguageNames.CSharp, True)

                Await state.SendInvokeCompletionListAndWaitForUiRenderAsync()

                Await state.SetCompletionItemExpanderStateAndWaitForUiRenderAsync(isSelected:=True)

                Dim expectedText = "
public class AA
{
    private static void CC()
    {
        var x = nameof(CC);
    }
}"
                state.SendTypeChars("CC")
                state.SendSelectCompletionItem("CC")
                state.SendTypeChars(";")
                Assert.Equal(expectedText, state.GetDocumentText())
            End Using
        End Function

        <WpfTheory, CombinatorialData>
        Public Async Function TestCompleteParenthesisForGenericMethodUnderNameofContext(showCompletionInArgumentLists As Boolean) As Task
            Using state = TestStateFactory.CreateCSharpTestState(
            <Document>
using System;
public class AA
{
    private static void CC()
    {
        var x = nameof($$)
    }

    private static T GetSomething&lt;T&gt;() => (T)Activator.GetInstance(typeof(T));
}</Document>,
                showCompletionInArgumentLists:=showCompletionInArgumentLists)

                state.Workspace.GlobalOptions.SetGlobalOption(CompletionOptionsStorage.ForceExpandedCompletionIndexCreation, True)
                state.Workspace.GlobalOptions.SetGlobalOption(CompletionOptionsStorage.ShowItemsFromUnimportedNamespaces, LanguageNames.CSharp, True)

                Await state.SendInvokeCompletionListAndWaitForUiRenderAsync()

                Await state.SetCompletionItemExpanderStateAndWaitForUiRenderAsync(isSelected:=True)

                Dim expectedText = "
using System;
public class AA
{
    private static void CC()
    {
        var x = nameof(GetSomething);
    }

    private static T GetSomething<T>() => (T)Activator.GetInstance(typeof(T));
}"
                state.SendTypeChars("Get")
                state.SendSelectCompletionItem("GetSomething<>")
                state.SendTypeChars(";")
                Assert.Equal(expectedText, state.GetDocumentText())
            End Using
        End Function

        <WpfTheory, CombinatorialData>
        Public Async Function TestCompleteParenthesisForFullMethodUnderNameofContext(showCompletionInArgumentLists As Boolean) As Task
            Using state = TestStateFactory.CreateCSharpTestState(
            <Document>
public class AA
{
    private static void CC()
    {
        var x = nameof($$)
    }
}
namespace Bar1
{
    public class Bar2
    {
        public void Bar3() { }
    }
}</Document>,
                showCompletionInArgumentLists:=showCompletionInArgumentLists)

                state.Workspace.GlobalOptions.SetGlobalOption(CompletionOptionsStorage.ForceExpandedCompletionIndexCreation, True)
                state.Workspace.GlobalOptions.SetGlobalOption(CompletionOptionsStorage.ShowItemsFromUnimportedNamespaces, LanguageNames.CSharp, True)

                Await state.SendInvokeCompletionListAndWaitForUiRenderAsync()

                Await state.SetCompletionItemExpanderStateAndWaitForUiRenderAsync(isSelected:=True)

                Dim expectedText = "
public class AA
{
    private static void CC()
    {
        var x = nameof(Bar1.Bar2.Bar3);
    }
}
namespace Bar1
{
    public class Bar2
    {
        public void Bar3() { }
    }
}"
                state.SendTypeChars("Bar1.Bar2.Ba")
                state.SendSelectCompletionItem("Bar3")
                state.SendTypeChars(";")
                Assert.Equal(expectedText, state.GetDocumentText())
            End Using
        End Function

        <WpfTheory, CombinatorialData>
        Public Async Function TestCompleteParenthesisForFunctionPointer(showCompletionInArgumentLists As Boolean) As Task
            Using state = TestStateFactory.CreateCSharpTestState(
            <Document>
using System;
public unsafe class AA
{
    private static void CC()
    {
        delegate*&lt;void&gt; p = $$
    }

    public static void Bar() {}
}</Document>,
                showCompletionInArgumentLists:=showCompletionInArgumentLists)

                state.Workspace.GlobalOptions.SetGlobalOption(CompletionOptionsStorage.ForceExpandedCompletionIndexCreation, True)
                state.Workspace.GlobalOptions.SetGlobalOption(CompletionOptionsStorage.ShowItemsFromUnimportedNamespaces, LanguageNames.CSharp, True)

                Await state.SendInvokeCompletionListAndWaitForUiRenderAsync()

                Await state.SetCompletionItemExpanderStateAndWaitForUiRenderAsync(isSelected:=True)

                Dim expectedText = "
using System;
public unsafe class AA
{
    private static void CC()
    {
        delegate*<void> p = Bar;
    }

    public static void Bar() {}
}"
                state.SendTypeChars("Ba")
                state.SendSelectCompletionItem("Bar")
                state.SendTypeChars(";")
                Assert.Equal(expectedText, state.GetDocumentText())
            End Using
        End Function

        <WpfTheory, CombinatorialData>
        Public Async Function CompletionInPreprocessorIf(showCompletionInArgumentLists As Boolean) As Task
            Using state = TestStateFactory.CreateTestStateFromWorkspace(
                    <Workspace>
                        <Project Language="C#" CommonReferences="true" PreprocessorSymbols="Goo,Bar,Baz">
                            <Document>
#if $$
                            </Document>
                        </Project>
                    </Workspace>,
                              showCompletionInArgumentLists:=showCompletionInArgumentLists)

                state.SendInvokeCompletionList()
                Await state.AssertCompletionItemsContainAll({"Goo", "Bar", "Baz", "true", "false"})
                state.SendTypeChars("Go")
                state.SendTab()
                Await state.AssertNoCompletionSession()
                Assert.Contains("#if Goo", state.GetLineTextFromCaretPosition(), StringComparison.Ordinal)
            End Using
        End Function

        <WpfTheory, CombinatorialData>
        Public Async Function CompletionInPreprocessorElif(showCompletionInArgumentLists As Boolean) As Task
            Using state = TestStateFactory.CreateTestStateFromWorkspace(
                    <Workspace>
                        <Project Language="C#" CommonReferences="true" PreprocessorSymbols="Goo,Bar,Baz">
                            <Document>
#if false
#elif $$
                            </Document>
                        </Project>
                    </Workspace>,
                              showCompletionInArgumentLists:=showCompletionInArgumentLists)

                state.SendInvokeCompletionList()
                Await state.AssertCompletionItemsContainAll({"Goo", "Bar", "Baz", "true", "false"})
                state.SendTypeChars("Go")
                state.SendTab()
                Await state.AssertNoCompletionSession()
                Assert.Contains("#elif Goo", state.GetLineTextFromCaretPosition(), StringComparison.Ordinal)
            End Using
        End Function

        <WpfTheory, CombinatorialData>
        Public Async Function CompletionNotInPreprocessorElse(showCompletionInArgumentLists As Boolean) As Task
            Using state = TestStateFactory.CreateTestStateFromWorkspace(
                    <Workspace>
                        <Project Language="C#" CommonReferences="true" PreprocessorSymbols="Goo,Bar,Baz">
                            <Document>
#if false
#elif false
#else $$
                            </Document>
                        </Project>
                    </Workspace>,
                              showCompletionInArgumentLists:=showCompletionInArgumentLists)

                state.SendInvokeCompletionList()
                Await state.AssertNoCompletionSession()
            End Using
        End Function

        <WpfTheory, CombinatorialData>
        Public Async Function CompletionInPreprocessorParenthesized(showCompletionInArgumentLists As Boolean) As Task
            Using state = TestStateFactory.CreateTestStateFromWorkspace(
                    <Workspace>
                        <Project Language="C#" CommonReferences="true" PreprocessorSymbols="Goo,Bar,Baz">
                            <Document>
#if ($$
                            </Document>
                        </Project>
                    </Workspace>,
                              showCompletionInArgumentLists:=showCompletionInArgumentLists)

                state.SendInvokeCompletionList()
                Await state.AssertCompletionItemsContainAll({"Goo", "Bar", "Baz", "true", "false"})
                state.SendTypeChars("Go")
                state.SendTab()
                Await state.AssertNoCompletionSession()
                Assert.Contains("#if (Goo", state.GetLineTextFromCaretPosition(), StringComparison.Ordinal)
            End Using
        End Function

        <WpfTheory, CombinatorialData>
        Public Async Function CompletionInPreprocessorNot(showCompletionInArgumentLists As Boolean) As Task
            Using state = TestStateFactory.CreateTestStateFromWorkspace(
                    <Workspace>
                        <Project Language="C#" CommonReferences="true" PreprocessorSymbols="Goo,Bar,Baz">
                            <Document>
#if !$$
                            </Document>
                        </Project>
                    </Workspace>,
                              showCompletionInArgumentLists:=showCompletionInArgumentLists)

                state.SendInvokeCompletionList()
                Await state.AssertCompletionItemsContainAll({"Goo", "Bar", "Baz", "true", "false"})
                state.SendTypeChars("Go")
                state.SendTab()
                Await state.AssertNoCompletionSession()
                Assert.Contains("#if !Goo", state.GetLineTextFromCaretPosition(), StringComparison.Ordinal)
            End Using
        End Function

        <WpfTheory, CombinatorialData>
        Public Async Function CompletionInPreprocessorAnd(showCompletionInArgumentLists As Boolean) As Task
            Using state = TestStateFactory.CreateTestStateFromWorkspace(
                    <Workspace>
                        <Project Language="C#" CommonReferences="true" PreprocessorSymbols="Goo,Bar,Baz">
                            <Document>
#if true &amp;&amp; $$
                            </Document>
                        </Project>
                    </Workspace>,
                              showCompletionInArgumentLists:=showCompletionInArgumentLists)

                state.SendInvokeCompletionList()
                Await state.AssertCompletionItemsContainAll({"Goo", "Bar", "Baz", "true", "false"})
                state.SendTypeChars("Go")
                state.SendTab()
                Await state.AssertNoCompletionSession()
                Assert.Contains("#if true && Goo", state.GetLineTextFromCaretPosition(), StringComparison.Ordinal)
            End Using
        End Function

        <WpfTheory, CombinatorialData>
        Public Async Function CompletionInPreprocessorOr(showCompletionInArgumentLists As Boolean) As Task
            Using state = TestStateFactory.CreateTestStateFromWorkspace(
                    <Workspace>
                        <Project Language="C#" CommonReferences="true" PreprocessorSymbols="Goo,Bar,Baz">
                            <Document>
#if true || $$
                            </Document>
                        </Project>
                    </Workspace>,
                              showCompletionInArgumentLists:=showCompletionInArgumentLists)

                state.SendInvokeCompletionList()
                Await state.AssertCompletionItemsContainAll({"Goo", "Bar", "Baz", "true", "false"})
                state.SendTypeChars("Go")
                state.SendTab()
                Await state.AssertNoCompletionSession()
                Assert.Contains("#if true || Goo", state.GetLineTextFromCaretPosition(), StringComparison.Ordinal)
            End Using
        End Function

        <WpfTheory, CombinatorialData>
        Public Async Function CompletionInPreprocessorCasingDifference(showCompletionInArgumentLists As Boolean) As Task
            Using state = TestStateFactory.CreateTestStateFromWorkspace(
                    <Workspace>
                        <Project Language="C#" CommonReferences="true" PreprocessorSymbols="Goo,Bar,BAR,Baz">
                            <Document>
#if $$
                            </Document>
                        </Project>
                    </Workspace>,
                              showCompletionInArgumentLists:=showCompletionInArgumentLists)

                state.SendInvokeCompletionList()
                Await state.AssertCompletionItemsContainAll({"Goo", "Bar", "BAR", "Baz", "true", "false"})
                state.SendTypeChars("Go")
                state.SendTab()
                Await state.AssertNoCompletionSession()
                Assert.Contains("#if Goo", state.GetLineTextFromCaretPosition(), StringComparison.Ordinal)
            End Using
        End Function

        <WpfFact>
        <WorkItem("https://github.com/dotnet/roslyn/issues/63922")>
        <WorkItem("https://github.com/dotnet/roslyn/issues/55546")>
        Public Async Function DoNotSelectMatchPriorityDeprioritizeAndBetterCaseSensitiveWithOnlyLowercaseTyped() As Task
            Using state = TestStateFactory.CreateCSharpTestState(
            <Document>
using System;
public static class Ext
{
    public static bool Should(this int x) => false;
}
public class AA
{
    private static void CC(int x)
    {
        var y = x.$$
    }
}</Document>)
                Await state.SendInvokeCompletionListAndWaitForUiRenderAsync()
                Await state.SendTypeCharsAndWaitForUiRenderAsync("sh")

                ' "(short)" item has a MatchPriority of "Deprioritize", so we don't want to select it over regular item "Should"
                ' even if it matches with filter text better in term of case-sensitivity.
                Await state.AssertSelectedCompletionItem("Should")
                Await state.AssertCompletionItemsContain(Function(item)
                                                             Return item.GetEntireDisplayText() = "(short)"
                                                         End Function)
            End Using
        End Function

        <WpfFact>
        <WorkItem("https://github.com/dotnet/roslyn/issues/55546")>
        <WorkItem("https://github.com/dotnet/roslyn/issues/63922")>
        Public Async Function PreferBestMatchPriorityAndCaseSensitiveOverPreselect() As Task
            Using state = TestStateFactory.CreateCSharpTestState(
            <Document>
public class AA
{
    private static void CC()
    {
        $$
    }
}</Document>,
                extraExportedTypes:={GetType(TestMatchPriorityCompletionProvider)}.ToList())

                Dim completionService = state.Workspace.Services.GetLanguageServices(LanguageNames.CSharp).GetRequiredService(Of CompletionService)()
                Dim provider = completionService.GetTestAccessor().GetImportedAndBuiltInProviders(ImmutableHashSet(Of String).Empty).OfType(Of TestMatchPriorityCompletionProvider)().Single()

                provider.AddItems(New(displayText As String, matchPriority As Integer)() {
                                  ("item1", MatchPriority.Default - 1),
                                  ("item2", MatchPriority.Default + 1),
                                  ("item3", MatchPriority.Default),
                                  ("Item4", MatchPriority.Preselect)})

                Await state.SendInvokeCompletionListAndWaitForUiRenderAsync()
                Await state.SendTypeCharsAndWaitForUiRenderAsync("item")

                ' always prefer case-sensitive match of highest priority, even in the presence of item with MatchPriority.Preselect
                Await state.AssertSelectedCompletionItem("item2")
            End Using
        End Function

        <WpfTheory, CombinatorialData>
        <WorkItem("https://github.com/dotnet/roslyn/issues/55546")>
        <WorkItem("https://github.com/dotnet/roslyn/issues/63922")>
        Public Async Function PreferBestCaseSensitiveWithUppercaseTyped(uppercaseItemIsDeprioritize As Boolean) As Task
            Using state = TestStateFactory.CreateCSharpTestState(
            <Document>
public class AA
{
    private static void CC()
    {
        $$
    }
}</Document>,
                extraExportedTypes:={GetType(TestMatchPriorityCompletionProvider)}.ToList())

                Dim completionService = state.Workspace.Services.GetLanguageServices(LanguageNames.CSharp).GetRequiredService(Of CompletionService)()
                Dim provider = completionService.GetTestAccessor().GetImportedAndBuiltInProviders(ImmutableHashSet(Of String).Empty).OfType(Of TestMatchPriorityCompletionProvider)().Single()

                provider.AddItems(New(displayText As String, matchPriority As Integer)() {
                                  ("item1", MatchPriority.Preselect),
                                  ("item2", MatchPriority.Default + 1),
                                  ("Item3", If(uppercaseItemIsDeprioritize, MatchPriority.Deprioritize, MatchPriority.Default - 1))})

                Await state.SendInvokeCompletionListAndWaitForUiRenderAsync()
                Await state.SendTypeCharsAndWaitForUiRenderAsync("Item")

                ' regardless of priority, if any uppercase letter is typed, ensure we prefer casing over match priority (including Preselect items) if uppercase is typed
                ' even if item with best matched casing has MatchPriority.Deprioritize
                Await state.AssertSelectedCompletionItem("Item3")
            End Using
        End Function

        <PartNotDiscoverable>
        <[Shared], ExportCompletionProvider(NameOf(TestMatchPriorityCompletionProvider), LanguageNames.CSharp)>
        Private Class TestMatchPriorityCompletionProvider
            Inherits CompletionProvider

            Public Property Items As ImmutableArray(Of CompletionItem)

            <ImportingConstructor>
            <Obsolete(MefConstruction.ImportingConstructorMessage, True)>
            Public Sub New()
            End Sub

            Public Sub AddItems(items As (displayText As String, matchPriority As Integer)())
                Dim builder = ArrayBuilder(Of CompletionItem).GetInstance(items.Length)
                For Each item In items
                    builder.Add(CompletionItem.Create(displayText:=item.displayText, rules:=CompletionItemRules.Default.WithMatchPriority(item.matchPriority)))
                Next
                Me.Items = builder.ToImmutableAndFree()
            End Sub

            ' All lowercase items have lower MatchPriority than uppercase item, except one with equal value.
            Public Overrides Function ProvideCompletionsAsync(context As CompletionContext) As Task
                context.AddItems(Items)
                Return Task.CompletedTask
            End Function

            Public Overrides Function ShouldTriggerCompletion(text As SourceText, caretPosition As Integer, trigger As CompletionTrigger, options As OptionSet) As Boolean
                Return True
            End Function
        End Class

        <WpfFact>
        <WorkItem("https://github.com/dotnet/roslyn/issues/63922")>
        Public Async Function DoNotSelectItemWithHigherMatchPriorityButWorseCaseSensitivity() As Task
            Using state = TestStateFactory.CreateCSharpTestState(
            <Document>
using System;
public class AA
{
    public void F(object node)
    {
        var Node = (string)nod$$
    }
}</Document>)

                Await state.SendInvokeCompletionListAndWaitForUiRenderAsync()

                ' test prefix match
                Await state.AssertSelectedCompletionItem("node", isHardSelected:=True)
                Await state.AssertCompletionItemsContain("Node", "")

                Await state.SendTypeCharsAndWaitForUiRenderAsync("e")

                ' test complete match
                Await state.AssertSelectedCompletionItem("node", isHardSelected:=True)
                Await state.AssertCompletionItemsContain("Node", "")
            End Using
        End Function

        <WpfTheory, CombinatorialData>
        Public Async Function TestSuggestionModeWithDeletionTrigger(showCompletionInArgumentLists As Boolean) As Task
            Using state = TestStateFactory.CreateCSharpTestState(
                           <Document><![CDATA[
using System.Collections.Generic;
using System.Linq;

class C
{
    public static void Baz(List<int> list)
    {
        var xml = 0;
        list.FirstOrDefault(xx$$)
    }
}]]></Document>,
                           showCompletionInArgumentLists:=showCompletionInArgumentLists)

                state.Workspace.GlobalOptions.SetGlobalOption(CompletionOptionsStorage.TriggerOnDeletion, LanguageNames.CSharp, True)

                state.SendBackspace()
                Await state.AssertSelectedCompletionItem("xml", isSoftSelected:=True).ConfigureAwait(True)
            End Using
        End Function

        ' Simulates a situation where IntelliCode provides items not included into the Rolsyn original list.
        ' We want to ignore these items in CommitIfUnique.
        ' This situation should not happen. Tests with this provider were added to cover protective scenarios.
        <ExportCompletionProvider(NameOf(IntelliCodeMockWeirdProvider), LanguageNames.CSharp)>
        <[Shared]>
        <PartNotDiscoverable>
        Private Class IntelliCodeMockWeirdProvider
            Inherits IntelliCodeMockProvider

            <ImportingConstructor>
            <Obsolete(MefConstruction.ImportingConstructorMessage, True)>
            Public Sub New()
                MyBase.New()
            End Sub

            Public Overrides Async Function ProvideCompletionsAsync(context As CompletionContext) As Task
                Await MyBase.ProvideCompletionsAsync(context).ConfigureAwait(False)
                context.AddItem(CompletionItem.Create(displayText:="★ Length2", filterText:="Length"))
            End Function
        End Class

        <WorkItem("https://github.com/dotnet/roslyn/issues/49813")>
        <WpfTheory, CombinatorialData>
        Public Async Function TestCaseSensitiveMatchWithLowerMatchPriority(showCompletionInArgumentLists As Boolean) As Task
            ' PreselectionProvider will provide an item "★ length" with filter text "length",
            ' which is a case-insentive match to typed text "Length", but with higher match priority.
            ' In this case, we need to make sure the case-sensitive match "Length" is selected.
            Using state = TestStateFactory.CreateCSharpTestState(
                              <Document>
struct Range
{
    public (int Offset, int Length) GetOffsetAndLength(int length) => (0, 0);
}

class Repro
{
    public int Length { get; }

    public void Test(Range x)
    {
        var (offset, length) = x.GetOffsetAndLength(Length$$);
    }
}
                              </Document>,
                              extraExportedTypes:={GetType(PreselectionProvider)}.ToList(),
                              showCompletionInArgumentLists:=showCompletionInArgumentLists)

                state.Workspace.GlobalOptions.SetGlobalOption(CompletionOptionsStorage.TriggerOnDeletion, LanguageNames.CSharp, True)

                state.SendInvokeCompletionList()
                Await state.AssertCompletionItemsContainAll({"★ length", "length", "Length"})
                Await state.AssertSelectedCompletionItem("Length", isHardSelected:=True)
                state.SendEscape()
                Await state.AssertNoCompletionSession()

                state.SendBackspace()
                Await state.AssertCompletionSession()
                Await state.AssertCompletionItemsContainAll({"★ length", "length", "Length"})
                Await state.AssertSelectedCompletionItem("Length", isHardSelected:=True)
            End Using
        End Function

        <WpfTheory, CombinatorialData>
        Public Async Function CompletionInListPattern(showCompletionInArgumentLists As Boolean) As Task
            Using state = TestStateFactory.CreateCSharpTestState(
                <Document>
public class C
{
    const int Constant = 1;
    void M(C c)
    {
        _ = c is$$
    }
}
                </Document>,
                showCompletionInArgumentLists:=showCompletionInArgumentLists, languageVersion:=LanguageVersion.CSharp12)

                state.SendTypeChars(" [ Co")
                Await state.AssertSelectedCompletionItem(displayText:="Constant", isHardSelected:=True)

                state.SendTab()
                state.SendTypeChars(", Co")
                Await state.AssertSelectedCompletionItem(displayText:="Constant", isHardSelected:=True)

                state.SendTab()
                state.SendTypeChars(", ni")
                Await state.AssertSelectedCompletionItem(displayText:="nint", isHardSelected:=True)

                state.SendTab()
                state.SendTypeChars(", no")
                Await state.AssertSelectedCompletionItem(displayText:="not", isHardSelected:=True)

                state.SendTab()
                state.SendTypeChars(" 1, va")
                Await state.AssertSelectedCompletionItem(displayText:="var", isHardSelected:=True)

                state.SendTab()
                state.SendTypeChars(" x ]")
                Await state.AssertNoCompletionSession()
                Assert.Contains("c is [ Constant, Constant, nint, not 1, var x ]", state.GetLineTextFromCaretPosition(), StringComparison.Ordinal)
            End Using
        End Function

        <WpfTheory, CombinatorialData>
        Public Async Function CompletionInSlicePattern(showCompletionInArgumentLists As Boolean) As Task
            Using state = TestStateFactory.CreateCSharpTestState(
                <Document>
public class RestType
{
    public int IntProperty { get; set; }
}
public class C
{
    public int Length => 0;
    public int this[int i] => 0;
    public RestType Slice(int i, int j) => null;

    void M(C c)
    {
        _ = c is [ $$ ]
    }
}
                </Document>,
                showCompletionInArgumentLists:=showCompletionInArgumentLists, languageVersion:=LanguageVersion.CSharp12)

                state.SendTypeChars("..")
                Await state.AssertNoCompletionSession()

                state.SendInvokeCompletionList()
                Await state.AssertSelectedCompletionItem(displayText:="async", isHardSelected:=False)

                state.SendTypeChars("{ ")
                Await state.AssertSelectedCompletionItem(displayText:="IntProperty", isHardSelected:=False)

                state.SendTypeChars("IP")
                Await state.AssertSelectedCompletionItem(displayText:="IntProperty", isHardSelected:=True)

                state.SendTab()
                state.SendTypeChars(": 1")
                Await state.AssertNoCompletionSession()
                Assert.Contains("c is [ ..{ IntProperty: 1 ]", state.GetLineTextFromCaretPosition(), StringComparison.Ordinal)
            End Using
        End Function

        <WpfTheory, CombinatorialData>
        Public Async Function CompletionInSlicePattern_VarKeyword(showCompletionInArgumentLists As Boolean) As Task
            Using state = TestStateFactory.CreateCSharpTestState(
                <Document>
public class C
{
    public int Length => 0;
    public int this[int i] => 0;
    public C Slice(int i, int j) => null;

    void M(C c)
    {
        _ = c is [$$]
    }
}
                </Document>,
                showCompletionInArgumentLists:=showCompletionInArgumentLists, languageVersion:=LanguageVersion.CSharp12)

                state.SendTypeChars(".. va")
                Await state.AssertSelectedCompletionItem(displayText:="var", isHardSelected:=True)

                state.SendTab()
                state.SendTypeChars(" x")
                Await state.AssertNoCompletionSession()
                Assert.Contains("c is [.. var x]", state.GetLineTextFromCaretPosition(), StringComparison.Ordinal)
            End Using
        End Function

        <WpfTheory, CombinatorialData>
        Public Async Function CompletionInSlicePattern_NullKeyword(showCompletionInArgumentLists As Boolean) As Task
            Using state = TestStateFactory.CreateCSharpTestState(
                <Document>
public class RestType
{
}
public class C
{
    public int Length => 0;
    public int this[int i] => 0;
    public RestType Slice(int i, int j) => null;

    void M(C c)
    {
        _ = c is [ 0, $$ ]
    }
}
                </Document>,
                showCompletionInArgumentLists:=showCompletionInArgumentLists, languageVersion:=LanguageVersion.CSharp12)

                state.SendTypeChars("..")
                Await state.AssertNoCompletionSession()

                state.SendInvokeCompletionList()
                Await state.AssertSelectedCompletionItem(displayText:="async", isHardSelected:=False)

                state.SendTypeChars("nu")
                Await state.AssertSelectedCompletionItem(displayText:="null", isHardSelected:=True)

                state.SendTab()
                Await state.AssertNoCompletionSession()
                Assert.Contains("c is [ 0, ..null ]", state.GetLineTextFromCaretPosition(), StringComparison.Ordinal)
            End Using
        End Function

        <WpfTheory, CombinatorialData>
        Public Async Function CompletionInRawStringLiteralInterpolation_SingleLine(showCompletionInArgumentLists As Boolean) As Task
            Using state = TestStateFactory.CreateCSharpTestState(
                <Document>
class C
{
	void M(int y)
	{
        var s = $"""""{$$}""""";
    }        
}
                </Document>,
                showCompletionInArgumentLists:=showCompletionInArgumentLists, languageVersion:=LanguageVersion.CSharp12)

                state.SendTypeChars("ne")
                Await state.AssertSelectedCompletionItem(displayText:="new", isHardSelected:=True)
            End Using
        End Function

        <WpfTheory, CombinatorialData>
        Public Async Function CompletionInRawStringLiteralInterpolation_SingleLine_MultiBrace(showCompletionInArgumentLists As Boolean) As Task
            Using state = TestStateFactory.CreateCSharpTestState(
                <Document>
class C
{
	void M(int y)
	{
        var s = ${|#0:|}$"""""{{$$}}""""";
    }        
}
                </Document>,
                showCompletionInArgumentLists:=showCompletionInArgumentLists, languageVersion:=LanguageVersion.CSharp12)

                state.SendTypeChars("ne")
                Await state.AssertSelectedCompletionItem(displayText:="new", isHardSelected:=True)
            End Using
        End Function

        <WpfTheory, CombinatorialData>
        Public Async Function CompletionInRawStringLiteralInterpolation_SingleLine_Partial(showCompletionInArgumentLists As Boolean) As Task
            Using state = TestStateFactory.CreateCSharpTestState(
                <Document>
class C
{
	void M(int y)
	{
        var s = $"""""{$$
    }        
}
                </Document>,
                showCompletionInArgumentLists:=showCompletionInArgumentLists, languageVersion:=LanguageVersion.CSharp12)

                state.SendTypeChars("ne")
                Await state.AssertSelectedCompletionItem(displayText:="new", isHardSelected:=True)
            End Using
        End Function

        <WpfTheory, CombinatorialData>
        Public Async Function CompletionInRawStringLiteralInterpolation_MultiLine(showCompletionInArgumentLists As Boolean) As Task
            Using state = TestStateFactory.CreateCSharpTestState(
                <Document>
class C
{
	void M(int y)
	{
        var s = $"""""
        {$$}
        """"";
    }        
}
                </Document>,
                showCompletionInArgumentLists:=showCompletionInArgumentLists, languageVersion:=LanguageVersion.CSharp12)

                state.SendTypeChars("ne")
                Await state.AssertSelectedCompletionItem(displayText:="new", isHardSelected:=True)
            End Using
        End Function

        <WpfTheory, CombinatorialData>
        Public Async Function CompletionInRawStringLiteralInterpolation_MultiLine_MultiBrace(showCompletionInArgumentLists As Boolean) As Task
            Using state = TestStateFactory.CreateCSharpTestState(
                <Document>
class C
{
	void M(int y)
	{
        var s = ${|#0:|}$"""""
        {{$$}}
        """"";
    }        
}
                </Document>,
                showCompletionInArgumentLists:=showCompletionInArgumentLists, languageVersion:=LanguageVersion.CSharp12)

                state.SendTypeChars("ne")
                Await state.AssertSelectedCompletionItem(displayText:="new", isHardSelected:=True)
            End Using
        End Function

        <WpfTheory, CombinatorialData>
        Public Async Function CompletionInRawStringLiteralInterpolation_MultiLine_Partial(showCompletionInArgumentLists As Boolean) As Task
            Using state = TestStateFactory.CreateCSharpTestState(
                <Document>
class C
{
	void M(int y)
	{
        var s = $"""""
        {$$
    }        
}
                </Document>,
                showCompletionInArgumentLists:=showCompletionInArgumentLists, languageVersion:=LanguageVersion.CSharp12)

                state.SendTypeChars("ne")
                Await state.AssertSelectedCompletionItem(displayText:="new", isHardSelected:=True)
            End Using
        End Function

        <WpfTheory, CombinatorialData>
        <Trait(Traits.Feature, Traits.Features.Completion)>
        Public Async Function CompletionForLambdaDefaultParameters_01(showCompletionInArgumentLists As Boolean) As Task
            Using state = TestStateFactory.CreateCSharpTestState(
                <Document>
class C
{
    void M()
    {
        (int x = $$
    }
}
                </Document>,
                showCompletionInArgumentLists:=showCompletionInArgumentLists, languageVersion:=LanguageVersion.CSharp12)

                state.SendTypeChars("int.M")
                Await state.AssertSelectedCompletionItem(displayText:="MaxValue")
            End Using
        End Function

        <WpfTheory, CombinatorialData>
        <Trait(Traits.Feature, Traits.Features.Completion)>
        Public Async Function CompletionForLambdaDefaultParameters_01_AferParameter(showCompletionInArgumentLists As Boolean) As Task
            Using state = TestStateFactory.CreateCSharpTestState(
                <Document>
class C
{
    void M()
    {
        (int y, int x = $$
    }
}
                </Document>,
                showCompletionInArgumentLists:=showCompletionInArgumentLists, languageVersion:=LanguageVersion.CSharp12)

                state.SendTypeChars("int.M")
                Await state.AssertSelectedCompletionItem(displayText:="MaxValue")
            End Using
        End Function

        <WpfTheory, CombinatorialData>
        <Trait(Traits.Feature, Traits.Features.Completion)>
        Public Async Function CompletionForLambdaDefaultParameters_01_AferOptionalParameter(showCompletionInArgumentLists As Boolean) As Task
            Using state = TestStateFactory.CreateCSharpTestState(
                <Document>
class C
{
    void M()
    {
        (int y = 1, int x = $$
    }
}
                </Document>,
                showCompletionInArgumentLists:=showCompletionInArgumentLists, languageVersion:=LanguageVersion.CSharp12)

                state.SendTypeChars("int.M")
                Await state.AssertSelectedCompletionItem(displayText:="MaxValue")
            End Using
        End Function

        <WpfTheory, CombinatorialData>
        <Trait(Traits.Feature, Traits.Features.Completion)>
        Public Async Function CompletionForLambdaDefaultParameters_02(showCompletionInArgumentLists As Boolean) As Task
            Using state = TestStateFactory.CreateCSharpTestState(
                <Document>
class C
{
    const int myConst = 100;
    void M()
    {
        (int x = $$) => x;
    }
}
                </Document>,
                showCompletionInArgumentLists:=showCompletionInArgumentLists, languageVersion:=LanguageVersion.CSharp12)
                state.SendTypeChars("my")
                Await state.AssertCompletionItemsContain("myConst", "")
            End Using
        End Function

        <WpfTheory, CombinatorialData>
        <Trait(Traits.Feature, Traits.Features.Completion)>
        Public Async Function CompletionForLambdaDefaultParameters_02_AferParameter(showCompletionInArgumentLists As Boolean) As Task
            Using state = TestStateFactory.CreateCSharpTestState(
                <Document>
class C
{
    const int myConst = 100;
    void M()
    {
        (int y, int x = $$) => x;
    }
}
                </Document>,
                showCompletionInArgumentLists:=showCompletionInArgumentLists, languageVersion:=LanguageVersion.CSharp12)
                state.SendTypeChars("my")
                Await state.AssertCompletionItemsContain("myConst", "")
            End Using
        End Function

        <WpfTheory, CombinatorialData>
        <Trait(Traits.Feature, Traits.Features.Completion)>
        Public Async Function CompletionForLambdaDefaultParameters_02_AferOptionalParameter(showCompletionInArgumentLists As Boolean) As Task
            Using state = TestStateFactory.CreateCSharpTestState(
                <Document>
class C
{
    const int myConst = 100;
    void M()
    {
        (int y = 1, int x = $$) => x;
    }
}
                </Document>,
                showCompletionInArgumentLists:=showCompletionInArgumentLists, languageVersion:=LanguageVersion.CSharp12)
                state.SendTypeChars("my")
                Await state.AssertCompletionItemsContain("myConst", "")
            End Using
        End Function

        <WpfTheory, CombinatorialData>
        <Trait(Traits.Feature, Traits.Features.Completion)>
        Public Async Function CompletionForLambdaDefaultParameters_02_BeforeParameter(showCompletionInArgumentLists As Boolean) As Task
            Using state = TestStateFactory.CreateCSharpTestState(
                <Document>
class C
{
    const int myConst = 100;
    void M()
    {
        (int x = $$, int y) => x;
    }
}
                </Document>,
                showCompletionInArgumentLists:=showCompletionInArgumentLists, languageVersion:=LanguageVersion.CSharp12)
                state.SendTypeChars("my")
                Await state.AssertCompletionItemsContain("myConst", "")
            End Using
        End Function

        <WpfTheory, CombinatorialData>
        <Trait(Traits.Feature, Traits.Features.Completion)>
        Public Async Function CompletionForLambdaDefaultParameters_02_BeforeOptionalParameter(showCompletionInArgumentLists As Boolean) As Task
            Using state = TestStateFactory.CreateCSharpTestState(
                <Document>
class C
{
    const int myConst = 100;
    void M()
    {
        (int x = $$, int y = 1) => x;
    }
}
                </Document>,
                showCompletionInArgumentLists:=showCompletionInArgumentLists, languageVersion:=LanguageVersion.CSharp12)
                state.SendTypeChars("my")
                Await state.AssertCompletionItemsContain("myConst", "")
            End Using
        End Function

        <WpfTheory, CombinatorialData>
        <Trait(Traits.Feature, Traits.Features.Completion)>
        Public Async Function CompletionForLambdaParamsArray(showCompletionInArgumentLists As Boolean) As Task
            Using state = TestStateFactory.CreateCSharpTestState(
                <Document>
class pType { }
class C
{
    void M()
    {
        string pLocal = "p";
        var lam = ($$
    }
}
                </Document>,
                showCompletionInArgumentLists:=showCompletionInArgumentLists, languageVersion:=LanguageVersion.CSharp12)

                state.SendTypeChars("p")
                Await state.AssertSelectedCompletionItem(displayText:="params")
                Await state.AssertCompletionItemsContainAll("pType", "pLocal")
            End Using
        End Function

        <WpfTheory, CombinatorialData>
        <Trait(Traits.Feature, Traits.Features.Completion)>
        Public Async Function CompletionForLambdaParamsArray_BeforeParameter(showCompletionInArgumentLists As Boolean) As Task
            Using state = TestStateFactory.CreateCSharpTestState(
                <Document>
class pType { }
class C
{
    void M()
    {
        string pLocal = "p";
        var lam = ($$ int[] xs) => { };
    }
}
                </Document>,
                showCompletionInArgumentLists:=showCompletionInArgumentLists, languageVersion:=LanguageVersion.CSharp12)

                state.SendTypeChars("p")
                Await state.AssertSelectedCompletionItem(displayText:="params")
                Await state.AssertCompletionItemsContainAll("pType", "pLocal")
            End Using
        End Function

        <WpfTheory, CombinatorialData>
        <Trait(Traits.Feature, Traits.Features.Completion)>
        Public Async Function CompletionForLambdaParamsArray_AfterParameter(showCompletionInArgumentLists As Boolean) As Task
            Using state = TestStateFactory.CreateCSharpTestState(
                <Document>
class pType { }
class C
{
    void M()
    {
        string pLocal = "p";
        var lam = (int x, $$
    }
}
                </Document>,
                showCompletionInArgumentLists:=showCompletionInArgumentLists, languageVersion:=LanguageVersion.CSharp12)

                state.SendTypeChars("p")
                Await state.AssertSelectedCompletionItem(displayText:="params")
                Await state.AssertCompletionItemsContainAll("pType", "pLocal")
            End Using
        End Function

        <WpfTheory, CombinatorialData>
        <Trait(Traits.Feature, Traits.Features.Completion)>
        Public Async Function CompletionForLambdaParamsArray_AfterOptionalParameter(showCompletionInArgumentLists As Boolean) As Task
            Using state = TestStateFactory.CreateCSharpTestState(
                <Document>
class pType { }
class C
{
    void M()
    {
        string pLocal = "p";
        var lam = (int x = 1, $$) => { };
    }
}
                </Document>,
                showCompletionInArgumentLists:=showCompletionInArgumentLists, languageVersion:=LanguageVersion.CSharp12)

                state.SendTypeChars("p")
                Await state.AssertSelectedCompletionItem(displayText:="params")
                Await state.AssertCompletionItemsContainAll("pType")
                Await state.AssertCompletionItemsDoNotContainAny("pLocal")
            End Using
        End Function

        ' Simulate the situation that some provider (e.g. IntelliCode) provides items with higher match priority that only match case-insensitively.
        <ExportCompletionProvider(NameOf(PreselectionProvider), LanguageNames.CSharp)>
        <[Shared]>
        <PartNotDiscoverable>
        Private Class PreselectionProvider
            Inherits CommonCompletionProvider

            <ImportingConstructor>
            <Obsolete(MefConstruction.ImportingConstructorMessage, True)>
            Public Sub New()
            End Sub

            Friend Overrides ReadOnly Property Language As String
                Get
                    Return LanguageNames.CSharp
                End Get
            End Property

            Public Overrides Function ProvideCompletionsAsync(context As CompletionContext) As Task
                Dim rules = CompletionItemRules.Default.WithSelectionBehavior(CompletionItemSelectionBehavior.HardSelection).WithMatchPriority(MatchPriority.Preselect)
                context.AddItem(CompletionItem.Create(displayText:="★ length", filterText:="length", rules:=rules))
                Return Task.CompletedTask
            End Function

            Public Overrides Function IsInsertionTrigger(text As SourceText, characterPosition As Integer, options As CompletionOptions) As Boolean
                Return True
            End Function
        End Class

        <WorkItem("https://github.com/dotnet/roslyn/issues/53712")>
        <WpfTheory, CombinatorialData>
        Public Async Function TestNotifyCommittingItemCompletionProvider(showCompletionInArgumentLists As Boolean) As Task
            Using state = TestStateFactory.CreateCSharpTestState(
                              <Document>
class C
{
    public void M()
    {
        ItemFromNotifyCommittingItemCompletion$$
    }
}
                              </Document>,
                              extraExportedTypes:={GetType(NotifyCommittingItemCompletionProvider)}.ToList(),
                              showCompletionInArgumentLists:=showCompletionInArgumentLists)

                Dim completionService = state.Workspace.Services.GetLanguageServices(LanguageNames.CSharp).GetRequiredService(Of CompletionService)()
                Dim notifyProvider As NotifyCommittingItemCompletionProvider = completionService.GetTestAccessor().GetImportedAndBuiltInProviders(ImmutableHashSet(Of String).Empty).OfType(Of NotifyCommittingItemCompletionProvider)().Single()
                notifyProvider.Reset()

                state.SendInvokeCompletionList()
                Await state.AssertCompletionItemsContain(NotifyCommittingItemCompletionProvider.DisplayText, "")
                Await state.AssertSelectedCompletionItem(NotifyCommittingItemCompletionProvider.DisplayText, isHardSelected:=True)

                state.SendTab()
                Await state.AssertNoCompletionSession()
                Assert.Contains(NotifyCommittingItemCompletionProvider.DisplayText, state.GetLineTextFromCaretPosition(), StringComparison.Ordinal)

                Await notifyProvider.Checkpoint.Task
                Assert.False(notifyProvider.CalledOnMainThread)
            End Using
        End Function

        <ExportCompletionProvider(NameOf(NotifyCommittingItemCompletionProvider), LanguageNames.CSharp)>
        <[Shared]>
        <PartNotDiscoverable>
        Private Class NotifyCommittingItemCompletionProvider
            Inherits CommonCompletionProvider
            Implements INotifyCommittingItemCompletionProvider

            Private ReadOnly _threadingContext As IThreadingContext
            Public Const DisplayText As String = "ItemFromNotifyCommittingItemCompletionProvider"

            Public Checkpoint As Checkpoint = New Checkpoint()
            Public CalledOnMainThread As Boolean?

            Public Sub Reset()
                Checkpoint = New Checkpoint()
                CalledOnMainThread = Nothing
            End Sub

            <ImportingConstructor>
            <Obsolete(MefConstruction.ImportingConstructorMessage, True)>
            Public Sub New(threadingContext As IThreadingContext)
                _threadingContext = threadingContext
            End Sub

            Friend Overrides ReadOnly Property Language As String
                Get
                    Return LanguageNames.CSharp
                End Get
            End Property

            Public Overrides Function ProvideCompletionsAsync(context As CompletionContext) As Task
                context.AddItem(CompletionItem.Create(displayText:=DisplayText, filterText:=DisplayText))
                Return Task.CompletedTask
            End Function

            Public Overrides Function IsInsertionTrigger(text As SourceText, characterPosition As Integer, options As CompletionOptions) As Boolean
                Return True
            End Function

#Disable Warning IDE0060 ' Remove unused parameter
            Public Function NotifyCommittingItemAsync(document As Document, item As CompletionItem, commitKey As Char?, cancellationToken As CancellationToken) As Task Implements INotifyCommittingItemCompletionProvider.NotifyCommittingItemAsync
#Enable Warning IDE0060 ' Remove unused parameter

                CalledOnMainThread = _threadingContext.HasMainThread AndAlso _threadingContext.JoinableTaskContext.IsOnMainThread

                Checkpoint.Release()
                Return Task.CompletedTask
            End Function
        End Class

        <WpfFact, Trait(Traits.Feature, Traits.Features.Completion)>
        Public Async Function TestNonBlockingExpandCompletionViaTyping() As Task
            Using state = TestStateFactory.CreateCSharpTestState(
                              <Document>
                                  using $$
                              </Document>,
                              extraExportedTypes:={GetType(TestProvider)}.ToList())

                Dim workspace = state.Workspace

                Dim globalOptions = workspace.GetService(Of IGlobalOptionService)
                globalOptions.SetGlobalOption(CompletionViewOptionsStorage.BlockForCompletionItems, LanguageNames.CSharp, True)
                state.Workspace.GlobalOptions.SetGlobalOption(CompletionOptionsStorage.ShowItemsFromUnimportedNamespaces, LanguageNames.CSharp, True)

                state.TextView.Options.SetOptionValue(DefaultOptions.ResponsiveCompletionOptionId, True)

                Dim completionService = workspace.Services.GetLanguageServices(LanguageNames.CSharp).GetRequiredService(Of CompletionService)()
                Dim provider = completionService.GetTestAccessor().GetImportedAndBuiltInProviders(ImmutableHashSet(Of String).Empty).OfType(Of TestProvider)().Single()

                ' completion list shouldn't have expand item until we release the checkpoint
                Await state.SendTypeCharsAndWaitForUiRenderAsync("TestUnimp")
                Await state.AssertCompletionItemsDoNotContainAny("TestUnimportedItem")

                Dim session = Await state.GetCompletionSession()
                Dim sessionData = CompletionSessionData.GetOrCreateSessionData(session)
                Dim expandTask = sessionData.ExpandedItemsTask

                Assert.NotNull(expandTask)
                Assert.False(expandTask.IsCompleted)

                ' following up by typing a few more characters each triggers an list update
                Await state.SendTypeCharsAndWaitForUiRenderAsync("o")
                Await state.AssertCompletionItemsDoNotContainAny("TestUnimportedItem")
                Assert.False(expandTask.IsCompleted)

                Await state.SendTypeCharsAndWaitForUiRenderAsync("r")
                Await state.AssertCompletionItemsDoNotContainAny("TestUnimportedItem")
                Assert.False(expandTask.IsCompleted)
                state.AssertCompletionItemExpander(isAvailable:=True, isSelected:=False)

                provider.Checkpoint.Release()
                Await expandTask

                ' OK, now the expand task is completed,  but we shouldn't have expand item
                ' until a refresh is triggered
                Await state.AssertCompletionItemsDoNotContainAny("TestUnimportedItem")
                Assert.True(expandTask.IsCompleted)

                Await state.SendTypeCharsAndWaitForUiRenderAsync("t")
                Await state.AssertCompletionItemsContain("TestUnimportedItem", "")
                Await state.AssertSelectedCompletionItem("TestUnimportedItem", inlineDescription:="Test.Name.Spaces")
                state.AssertCompletionItemExpander(isAvailable:=True, isSelected:=True)
            End Using
        End Function

        <WpfFact, Trait(Traits.Feature, Traits.Features.Completion)>
        Public Async Function TestNonBlockingExpandCompletionViaExpander() As Task
            Using state = TestStateFactory.CreateCSharpTestState(
                              <Document>
                                  using $$
                              </Document>,
                              extraExportedTypes:={GetType(TestProvider)}.ToList())

                Dim workspace = state.Workspace

                Dim globalOptions = workspace.GetService(Of IGlobalOptionService)
                globalOptions.SetGlobalOption(CompletionViewOptionsStorage.BlockForCompletionItems, LanguageNames.CSharp, True)
                state.Workspace.GlobalOptions.SetGlobalOption(CompletionOptionsStorage.ShowItemsFromUnimportedNamespaces, LanguageNames.CSharp, True)

                state.TextView.Options.SetOptionValue(DefaultOptions.ResponsiveCompletionOptionId, True)

                Dim completionService = workspace.Services.GetLanguageServices(LanguageNames.CSharp).GetRequiredService(Of CompletionService)()
                Dim provider = completionService.GetTestAccessor().GetImportedAndBuiltInProviders(ImmutableHashSet(Of String).Empty).OfType(Of TestProvider)().Single()

                ' completion list shouldn't have expand item until we release the checkpoint
                state.SendTypeChars("TestUnimp")
                Await state.AssertCompletionItemsDoNotContainAny("TestUnimportedItem")

                Dim session = Await state.GetCompletionSession()
                Dim sessionData = CompletionSessionData.GetOrCreateSessionData(session)
                Dim expandTask = sessionData.ExpandedItemsTask

                Assert.NotNull(expandTask)
                Assert.False(expandTask.IsCompleted)

                ' following up by typing more characters each triggers an list update
                Await state.SendTypeCharsAndWaitForUiRenderAsync("o")
                Await state.AssertCompletionItemsDoNotContainAny("TestUnimportedItem")
                state.AssertCompletionItemExpander(isAvailable:=True, isSelected:=False)
                Assert.False(expandTask.IsCompleted)

                provider.Checkpoint.Release()
                Await expandTask

                ' OK, now the expand task is completed,  but we shouldn't have expand item
                ' until a refresh is triggered
                Await state.AssertCompletionItemsDoNotContainAny("TestUnimportedItem")
                Assert.True(expandTask.IsCompleted)

                ' trigger update by using expander
                Await state.SetCompletionItemExpanderStateAndWaitForUiRenderAsync(isSelected:=True)

                state.AssertCompletionItemExpander(isAvailable:=True, isSelected:=True)
                Await state.AssertCompletionItemsContain("TestUnimportedItem", "")
                Await state.AssertSelectedCompletionItem("TestUnimportedItem", inlineDescription:="Test.Name.Spaces")
            End Using
        End Function

        <WpfFact, Trait(Traits.Feature, Traits.Features.Completion)>
        Public Async Function TestNonBlockingExpandCompletionDoesNotChangeItemOrder() As Task
            Using state = TestStateFactory.CreateCSharpTestState(
                              <Document>
                                  Test$$
                              </Document>,
                              extraExportedTypes:={GetType(TestProvider)}.ToList())

                Dim workspace = state.Workspace

                Dim globalOptions = workspace.GetService(Of IGlobalOptionService)
                globalOptions.SetGlobalOption(CompletionViewOptionsStorage.BlockForCompletionItems, LanguageNames.CSharp, True)
                state.Workspace.GlobalOptions.SetGlobalOption(CompletionOptionsStorage.ShowItemsFromUnimportedNamespaces, LanguageNames.CSharp, True)
                state.Workspace.GlobalOptions.SetGlobalOption(CompletionOptionsStorage.ForceExpandedCompletionIndexCreation, True)

                state.TextView.Options.SetOptionValue(DefaultOptions.ResponsiveCompletionOptionId, True)

                Dim completionService = workspace.Services.GetLanguageServices(LanguageNames.CSharp).GetRequiredService(Of CompletionService)()
                Dim provider = completionService.GetTestAccessor().GetImportedAndBuiltInProviders(ImmutableHashSet(Of String).Empty).OfType(Of TestProvider)().Single()

                ' First we enable delay for expand item, and trigger completion with test provider blocked
                ' this would ensure completion list don't have expand item until we release the checkpoint
                state.SendInvokeCompletionList()
                Await state.AssertCompletionItemsDoNotContainAny("TestUnimportedItem")

                Dim session = Await state.GetCompletionSession()
                Dim sessionData = CompletionSessionData.GetOrCreateSessionData(session)
                Dim expandTask = sessionData.ExpandedItemsTask

                Assert.NotNull(expandTask)
                Assert.False(expandTask.IsCompleted)

                provider.Checkpoint.Release()
                Await expandTask

                ' Now delayed expand item task is completed, following up by typing and delete a character to trigger
                ' update so the list would contains all items
                Await state.SendTypeCharsAndWaitForUiRenderAsync("U")
                Await state.AssertCompletionItemsContain("TestUnimportedItem", "")
                state.AssertCompletionItemExpander(isAvailable:=True, isSelected:=True)

                Dim uiRender = state.WaitForUIRenderedAsync()
                state.SendBackspace()
                Await uiRender

                ' Get the full list from session where delay happened
                Dim list1 = state.GetCompletionItems()

                state.SendEscape()
                Await state.AssertNoCompletionSession()

                ' Now disable expand item delay, so initial trigger should contain full list
                state.TextView.Options.SetOptionValue(DefaultOptions.ResponsiveCompletionOptionId, False)

                state.SendInvokeCompletionList()
                Await state.AssertCompletionItemsContain("TestUnimportedItem", "")

                ' Get the full list from session where delay didn't happen
                Dim list2 = state.GetCompletionItems()
                Assert.Equal(list1.Count, list2.Count)

                ' Two list of items should be identical in order.
                For i As Integer = 0 To list1.Count - 1
                    Dim item1 = list1(i)
                    Dim item2 = list2(i)
                    Assert.Equal(item1, item2)
                Next

            End Using
        End Function

        <WpfTheory, CombinatorialData>
        <WorkItem("https://dev.azure.com/devdiv/DevDiv/_workitems/edit/58890")>
        Public Async Function TestComparisionOperatorsInPatternMatchingCompletion(
            showCompletionInArgumentLists As Boolean,
            <CombinatorialValues("", ">", ">=", "<", "<=")> comparisonOperator As String) As Task
            Using state = TestStateFactory.CreateCSharpTestState(
                  <Document>
class Class
{
    int Prop { get; set; }
    int OtherProp { get; set; }
    public void M()
    {
        Prop is <%= comparisonOperator %> $$
    }
}</Document>,
                  showCompletionInArgumentLists:=showCompletionInArgumentLists)

                Await state.AssertNoCompletionSession()
                state.SendTypeChars("O")
                Await state.AssertSelectedCompletionItem(displayText:="OtherProp", isHardSelected:=True)
            End Using
        End Function

        <WpfTheory, CombinatorialData>
        <WorkItem("https://dev.azure.com/devdiv/DevDiv/_workitems/edit/58890")>
        Public Async Function TestComparisionOperatorsInPatternMatchingCompletion_01(
            showCompletionInArgumentLists As Boolean,
            <CombinatorialValues("", ">", ">=", "<", "<=")> comparisonOperator As String) As Task
            Using state = TestStateFactory.CreateCSharpTestState(
                  <Document>
class Class
{
    int Prop { get; set; }
    int OtherProp { get; set; }
    public void M()
    {
        Prop is > 2 and <%= comparisonOperator %> $$
    }
}</Document>,
                  showCompletionInArgumentLists:=showCompletionInArgumentLists)

                Await state.AssertNoCompletionSession()
                state.SendTypeChars("O")
                Await state.AssertSelectedCompletionItem(displayText:="OtherProp", isHardSelected:=True)
            End Using
        End Function

        <WpfTheory>
        <InlineData("string", "string")>
        <InlineData("string", "String")>
        <InlineData("String", "string")>
        <InlineData("String", "String")>
        Public Async Function TestSpecialTypeKeywordSelection(first As String, second As String) As Task
            Using state = TestStateFactory.CreateCSharpTestState(
                  <Document>
using System;
class Class
{
    public void M()
    {
        $$
    }
}</Document>)

                ' filter text decides selection when no type can be inferred.
                state.SendTypeChars(first)
                Await state.AssertCompletionItemsContainAll(first, second)
                Await state.AssertSelectedCompletionItem(displayText:=first, isHardSelected:=True)
                state.SendTab()

                state.SendTypeChars(" x =")

                ' We should let what user has typed to dictate whether to select keyword or type form, even when we can infer the type.
                state.SendTypeChars(second.Substring(0, 3))
                Await state.AssertCompletionItemsContainAll(first, second)
                Await state.AssertSelectedCompletionItem(displayText:=second, isHardSelected:=True)
            End Using
        End Function

        <ExportCompletionProvider(NameOf(TestProvider), LanguageNames.CSharp)>
        <[Shared]>
        <PartNotDiscoverable>
        Private Class TestProvider
            Inherits CommonCompletionProvider

            Public Checkpoint As Checkpoint = New Checkpoint()

            <ImportingConstructor>
            <Obsolete(MefConstruction.ImportingConstructorMessage, True)>
            Public Sub New()
            End Sub

            Public Overrides Async Function ProvideCompletionsAsync(context As CompletionContext) As Task
                Await Checkpoint.Task.ConfigureAwait(False)
                Dim item = ImportCompletionItem.Create("TestUnimportedItem", 0, "Test.Name.Spaces", Glyph.ClassPublic, "", CompletionItemFlags.CachedAndExpanded, Nothing)
                context.AddItem(item)
            End Function

            Public Overrides Function IsInsertionTrigger(text As SourceText, characterPosition As Integer, options As CompletionOptions) As Boolean
                Return True
            End Function

            Friend Overrides ReadOnly Property IsExpandItemProvider As Boolean
                Get
                    Return True
                End Get
            End Property

            Friend Overrides ReadOnly Property Language As String
                Get
                    Return LanguageNames.CSharp
                End Get
            End Property
        End Class

        <WpfFact>
        Public Async Function NamespaceFromMetadataWithoutVisibleMembersShouldBeExcluded() As Task
            Using state = TestStateFactory.CreateTestStateFromWorkspace(
<Workspace>
    <Project Language="C#" CommonReferences="true" AssemblyName="Project1">
        <Document FilePath="SourceDocument">
namespace NS
{
    public class C
    {
        public void M()
        {
            $$
        }
    }
}
        </Document>
        <MetadataReferenceFromSource Language="C#" CommonReferences="true" IncludeXmlDocComments="true" DocumentationMode="Diagnose">
            <Document FilePath="ReferencedDocument">
namespace ReferencedNamespace1
{
    internal class InternalClass {}
}

namespace ReferencedNamespace2
{
    public class PublicClass {}
}
            </Document>
        </MetadataReferenceFromSource>
    </Project>
</Workspace>)
                state.SendInvokeCompletionList()
                Await state.AssertCompletionItemsContain("ReferencedNamespace2", "")
                Await state.AssertCompletionItemsDoNotContainAny({"ReferencedNamespace1"})
            End Using
        End Function

        <WpfFact>
        Public Async Function TestAdditionalFilterTexts() As Task
            Using state = TestStateFactory.CreateCSharpTestState(
                              <Document>
class MyClass
{
    public void MyMethod()
    {
        $$
    }
}
                              </Document>,
                              extraExportedTypes:={GetType(ItemWithAdditionalFilterTextsProvider)}.ToList())

                state.SendTypeChars(" ")
                Await state.AssertCompletionItemsContainAll("Consolation", "Add code that write to console", "Add code that write line to console")

                ' "c" Matches all 3 item's FilterText, so select "Add code that write line to console" which was sorted alphabetically ahead of others
                state.SendTypeChars("c")
                Await state.AssertCompletionItemsContainAll("Add code that write to console", "Add code that write line to console", "Consolation")
                Await state.AssertSelectedCompletionItem("Add code that write line to console", isHardSelected:=True)

                ' "cwl" only matches FilterText of "Add code that write line to console"
                state.SendTypeChars("wl")
                Await state.AssertCompletionItemsDoNotContainAny("Consolation", "Add code that write to console")
                Await state.AssertSelectedCompletionItem("Add code that write line to console", isHardSelected:=True)

                ' "consol" matches FilterText of "Consolation" and AdditionalFilterTexts of other 2 items, and the pattern match scores are same (prefix)
                ' but we select "Consolation" becaseu we prefer FilterText match over AdditionalFilterTexts match
                state.SendBackspaces("wl".Length)
                state.SendTypeChars("onsol")
                Await state.AssertCompletionItemsContainAll("Consolation", "Add code that write to console", "Add code that write line to console")
                Await state.AssertSelectedCompletionItem("Consolation", isHardSelected:=True)

                ' "consola"
                state.SendTypeChars("a")
                Await state.AssertCompletionItemsContain("Consolation", "")
                Await state.AssertCompletionItemsDoNotContainAny("Add code that write to console", "Add code that write line to console")
                Await state.AssertSelectedCompletionItem("Consolation", isHardSelected:=True)

                ' "console" is perfect match for "Add code that write to console" and "Add code that write line to console" (both of AdditionalFilterTexts)
                ' so we select "Add code that write line to console", which was sorted higher alphabetically
                state.SendBackspace()
                state.SendTypeChars("e")
                Await state.AssertCompletionItemsContainAll("Add code that write to console", "Add code that write line to console")
                Await state.AssertCompletionItemsDoNotContainAny("Consolation")
                Await state.AssertSelectedCompletionItem("Add code that write line to console", isHardSelected:=True)

                ' "write" is a perfect match for "Add code that write to console" and prefix match for "Add code that write line to console" (both of AdditionalFilterTexts)
                ' so we select "Add code that write to console"
                state.SendBackspaces("console".Length)
                state.SendTypeChars("write")
                Await state.AssertCompletionItemsContainAll("Add code that write to console", "Add code that write line to console")
                Await state.AssertCompletionItemsDoNotContainAny("Consolation")
                Await state.AssertSelectedCompletionItem("Add code that write to console", isHardSelected:=True)

                ' "writel"
                state.SendTypeChars("l")
                Await state.AssertCompletionItemsDoNotContainAny("Add code that write to console", "Consolation")
                Await state.AssertSelectedCompletionItem("Add code that write line to console", isHardSelected:=True)
            End Using
        End Function

        <ExportCompletionProvider(NameOf(ItemWithAdditionalFilterTextsProvider), LanguageNames.CSharp)>
        <[Shared]>
        <PartNotDiscoverable>
        Private Class ItemWithAdditionalFilterTextsProvider
            Inherits CompletionProvider

            <ImportingConstructor>
            <Obsolete(MefConstruction.ImportingConstructorMessage, True)>
            Public Sub New()
            End Sub

            Public Overrides Function ProvideCompletionsAsync(context As CompletionContext) As Task
                context.AddItem(CompletionItem.Create(displayText:="Consolation"))
                context.AddItem(CompletionItem.Create(displayText:="Add code that write to console", filterText:="cw").WithAdditionalFilterTexts(ImmutableArray.Create("Console", "Write")))
                context.AddItem(CompletionItem.Create(displayText:="Add code that write line to console", filterText:="cwl").WithAdditionalFilterTexts(ImmutableArray.Create("Console", "WriteLine")))
                Return Task.CompletedTask
            End Function

            Public Overrides Function ShouldTriggerCompletion(text As SourceText, caretPosition As Integer, trigger As CompletionTrigger, options As OptionSet) As Boolean
                Return True
            End Function

            Public Overrides Function GetChangeAsync(document As Document, item As CompletionItem, commitKey As Char?, cancellationToken As CancellationToken) As Task(Of CompletionChange)
                Throw New NotImplementedException()
            End Function
        End Class

        <WpfFact>
        Public Async Function TestSortingOfSameNamedCompletionItems() As Task
            Using state = TestStateFactory.CreateCSharpTestState(
                              <Document>
class MyClass
{
    public void MyMethod()
    {
        $$
    }
}
                              </Document>)

                state.Workspace.GlobalOptions.SetGlobalOption(CompletionOptionsStorage.ShowNewSnippetExperienceUserOption, LanguageNames.CSharp, True)
                state.SendTypeChars("if")
                Await state.AssertSelectedCompletionItem(displayText:="if", inlineDescription:=Nothing, isHardSelected:=True)
                state.SendDownKey()
                Await state.AssertSelectedCompletionItem(displayText:="if", description:="if statement" & vbCrLf & "Code snippet for 'if statement'", inlineDescription:="if statement", isHardSelected:=True)
            End Using
        End Function

        <WpfTheory, CombinatorialData>
        Public Async Function HardSelectBreakAfterYieldIfNoYieldType(hasYieldType As Boolean) As Task
            Dim yieldDeclaration = If(hasYieldType, "public class yield{}", String.Empty)

            Using state = TestStateFactory.CreateCSharpTestState(
                <Document>
namespace NS
{
     <%= yieldDeclaration %>

    class C
    {
        public static void M()
        {
            yield bre$$
        }
    }
}
                </Document>)

                state.SendInvokeCompletionList()
                Await state.AssertSelectedCompletionItem(displayText:="break", isHardSelected:=Not hasYieldType)

            End Using
        End Function

        <WpfTheory, CombinatorialData>
        Public Async Function HardSelectReturnAfterYieldIfNoYieldType(hasYieldType As Boolean) As Task
            Dim yieldDeclaration = If(hasYieldType, "public class yield{}", String.Empty)
            Using state = TestStateFactory.CreateCSharpTestState(
                <Document>
namespace NS
{
     <%= yieldDeclaration %>

    class C
    {
        public static void M()
        {
            yield ret$$
        }
    }
}
                </Document>)

                state.SendInvokeCompletionList()
                Await state.AssertSelectedCompletionItem(displayText:="return", isHardSelected:=Not hasYieldType)

            End Using
        End Function

        <WpfFact>
        <Trait(Traits.Feature, Traits.Features.Completion)>
        Public Async Function TestDeclarationNameSuggestionDoNotCrash() As Task
            Using state = TestStateFactory.CreateCSharpTestState(
                              <Document>
using System;
class MyClass
{
    public void MyMethod()
    {
        ArgumentException $$
    }
}
                              </Document>)

                state.Workspace.GlobalOptions.SetGlobalOption(CompletionOptionsStorage.ShowNewSnippetExperienceUserOption, LanguageNames.CSharp, False)
                state.SendInvokeCompletionList()
                ' We should still work normally w/o pythia recommender
                Await state.AssertCompletionItemsContainAll("argumentException", "exception")
            End Using
        End Function

        <WpfFact>
        <Trait(Traits.Feature, Traits.Features.Completion)>
        Public Async Function TestDeclarationNameSuggestionWithPythiaRecommender() As Task
            Using state = TestStateFactory.CreateCSharpTestState(
                              <Document>
using System;
class MyClass
{
    public void MyMethod()
    {
        ArgumentException $$
    }
}
                              </Document>,
                              extraExportedTypes:={GetType(TestPythiaDeclarationNameRecommenderImplmentation)}.ToList())

                state.Workspace.GlobalOptions.SetGlobalOption(CompletionOptionsStorage.ShowNewSnippetExperienceUserOption, LanguageNames.CSharp, False)

                state.SendInvokeCompletionList()
                Dim computedItems = (Await state.GetCompletionSession()).GetComputedItems(CancellationToken.None)

                Assert.NotNull(computedItems.SuggestionItem)

                Dim firstItem = computedItems.Items.First()
                Assert.Equal("PythiaRecommendName", firstItem.DisplayText)
                Assert.True({"PythiaRecommendName", "argumentException", "exception"}.All(Function(v) computedItems.Items.Any(Function(i) i.DisplayText = v)))
            End Using
        End Function

        <Export(GetType(IPythiaDeclarationNameRecommenderImplementation))>
        <[Shared]>
        <PartNotDiscoverable>
        Private Class TestPythiaDeclarationNameRecommenderImplmentation
            Implements IPythiaDeclarationNameRecommenderImplementation

            <ImportingConstructor>
            <Obsolete(MefConstruction.ImportingConstructorMessage, True)>
            Public Sub New()
            End Sub

            Public Function ProvideRecommendationsAsync(context As PythiaDeclarationNameContext, cancellationToken As CancellationToken) As Task(Of ImmutableArray(Of String)) Implements IPythiaDeclarationNameRecommenderImplementation.ProvideRecommendationsAsync
                Dim result = ImmutableArray.Create("PythiaRecommendName")
                Return Task.FromResult(result)
            End Function
        End Class

        <WpfFact, WorkItem("https://github.com/dotnet/roslyn/issues/40393")>
        Public Async Function TestAfterUsingStatement1() As Task
            Using state = TestStateFactory.CreateCSharpTestState(
                <Document>
namespace NS
{
    class C
    {
        public static void M()
        {
            using $$
        }
    }
}
                </Document>)

                state.SendInvokeCompletionList()
                Await state.AssertCompletionItemsContain(displayText:="System", displayTextSuffix:="")
            End Using
        End Function

        <WpfFact, WorkItem("https://github.com/dotnet/roslyn/issues/40393")>
        Public Async Function TestAfterUsingStatement2() As Task
            Using state = TestStateFactory.CreateCSharpTestState(
                <Document>
namespace NS
{
    class C
    {
        public static void M()
        {
            using Sys$$
        }
    }
}
                </Document>)

                state.SendInvokeCompletionList()
                Await state.AssertCompletionItemsContain(displayText:="System", displayTextSuffix:="")
            End Using
        End Function

        <WpfFact, WorkItem("https://github.com/dotnet/roslyn/issues/64531")>
        Public Async Function AttributeCompletionNoColonsIfAlreadyPresent() As Task
            Using state = TestStateFactory.CreateCSharpTestState(
                <Document>
using System;
class TestAttribute : Attribute
{
    public string Text { get; set; }
}
 
[Test($$ = )]
class Goo
{
}
                </Document>)

                state.SendTypeChars("Tex")
                Await state.AssertSelectedCompletionItem("Text", displayTextSuffix:="")

                state.SendTab()
                Await state.WaitForAsynchronousOperationsAsync()
                state.AssertMatchesTextStartingAtLine(7, "[Test(Text = )]")
            End Using
        End Function

        <WpfFact, WorkItem("https://github.com/dotnet/roslyn/issues/64531")>
        Public Async Function AttributeCompletionNoEqualsIfAlreadyPresent() As Task
            Using state = TestStateFactory.CreateCSharpTestState(
                <Document>
using System;
class TestAttribute : Attribute
{
    public TestAttribute(int argument = 42)
    { }
}
[Test($$:)]
class Goo
{ }
                </Document>)

                state.SendTypeChars("argum")
                Await state.AssertSelectedCompletionItem("argument", displayTextSuffix:="")

                state.SendTab()
                Await state.WaitForAsynchronousOperationsAsync()
                state.AssertMatchesTextStartingAtLine(7, "[Test(argument:)]")
            End Using
        End Function

        <WpfFact, WorkItem("https://github.com/dotnet/roslyn/issues/39689")>
        Public Async Function TestFilteringOfExtensionMethodsWithConstraints1() As Task
            Using state = TestStateFactory.CreateCSharpTestState(
                <Document>
using System;

public interface ISomeInterface&lt;T&gt;
{
}

public static class Extensions
{       
    public static bool SomeExtMethod&lt;T1, T2&gt;(this T1 builder, T2 x)
        where T1 : ISomeInterface&lt;T2&gt;
    {
        return true;
    }
}
public class Bar
{
    void M(string[] s)
    {
        s.$$
    }
}
                </Document>)

                state.SendInvokeCompletionList()
                Await state.AssertCompletionItemsDoNotContainAny("SomeExtMethod")
            End Using
        End Function

        <WpfFact, WorkItem("https://github.com/dotnet/roslyn/issues/39689")>
        Public Async Function TestFilteringOfExtensionMethodsWithConstraints2() As Task
            Using state = TestStateFactory.CreateCSharpTestState(
                <Document>
using System;

public interface ISomeInterface&lt;T&gt;
{
}

public static class Extensions
{       
    public static bool SomeExtMethod&lt;T1, T2&gt;(this T1 builder, T2 x)
        where T1 : ISomeInterface&lt;T2&gt;
    {
        return true;
    }
}
public class Bar : ISomeInterface&lt;int&gt;
{
    void M(Bar s)
    {
        s.$$
    }
}
                </Document>)

                state.SendInvokeCompletionList()
                Await state.AssertCompletionItemsContain("SomeExtMethod", displayTextSuffix:="<>")
            End Using
        End Function

        <WpfFact, WorkItem("https://github.com/dotnet/roslyn/issues/39689")>
        Public Async Function TestFilteringOfExtensionMethodsWithConstraints3() As Task
            Using state = TestStateFactory.CreateCSharpTestState(
                <Document>
using System;

public interface ISomeInterface&lt;T&gt;
{
}

public static class Extensions
{       
    public static bool SomeExtMethod&lt;T1, T2&gt;(this T1 builder, T2 x)
        where T1 : ISomeInterface&lt;T2&gt;
    {
        return true;
    }
}
public class Bar&lt;T&gt; : ISomeInterface&lt;T&gt;
{
    void M(Bar&lt;T&gt; s)
    {
        s.$$
    }
}
                </Document>)

                state.SendInvokeCompletionList()
                Await state.AssertCompletionItemsContain("SomeExtMethod", displayTextSuffix:="<>")
            End Using
        End Function

        <WpfFact, WorkItem("https://github.com/dotnet/roslyn/issues/39689")>
        Public Async Function TestFilteringOfExtensionMethodsWithConstraints4() As Task
            Using state = TestStateFactory.CreateCSharpTestState(
                <Document>
using System;

public interface ISomeInterface&lt;T&gt;
{
}

public static class Extensions
{       
    public static bool SomeExtMethod&lt;T1, T2&gt;(this T1 builder, T2 x)
        where T1 : ISomeInterface&lt;T2&gt;
    {
        return true;
    }
}
public class Bar&lt;T&gt;
{
    void M(ISomeInterface&lt;T&gt; s)
    {
        s.$$
    }
}
                </Document>)

                state.SendInvokeCompletionList()
                Await state.AssertCompletionItemsContain("SomeExtMethod", displayTextSuffix:="<>")
            End Using
        End Function

        <WpfFact, WorkItem("https://github.com/dotnet/roslyn/issues/39689")>
        Public Async Function TestFilteringOfExtensionMethodsWithConstraints5() As Task
            Using state = TestStateFactory.CreateCSharpTestState(
                <Document>
using System;

public interface ISomeInterface&lt;T&gt;
{
}

public static class Extensions
{       
    public static bool SomeExtMethod&lt;T1, T2&gt;(this T1 builder, T2 x)
        where T1 : ISomeInterface&lt;T2&gt;
    {
        return true;
    }
}
public class Bar&lt;T&gt;
{
    void M(ISomeInterface&lt;int&gt; s)
    {
        s.$$
    }
}
                </Document>)

                state.SendInvokeCompletionList()
                Await state.AssertCompletionItemsContain("SomeExtMethod", displayTextSuffix:="<>")
            End Using
        End Function

        <WpfFact, WorkItem("https://github.com/dotnet/roslyn/issues/39689")>
        Public Async Function TestFilteringOfExtensionMethodsWithConstraints6() As Task
            Using state = TestStateFactory.CreateCSharpTestState(
                <Document>
using System;

public interface ISomeInterface&lt;T&gt;
{
}

public static class Extensions
{       
    public static bool SomeExtMethod&lt;T1, T2&gt;(this T1 builder, T2 x)
        where T1 : T2
    {
        return true;
    }
}
public class Bar&lt;T&gt;
{
    void M(string[] s)
    {
        s.$$
    }
}
                </Document>)

                state.SendInvokeCompletionList()
                Await state.AssertCompletionItemsContain("SomeExtMethod", displayTextSuffix:="<>")
            End Using
        End Function

        <WpfFact, WorkItem("https://github.com/dotnet/roslyn/issues/39689")>
        Public Async Function TestFilteringOfExtensionMethodsWithConstraints7() As Task
            Using state = TestStateFactory.CreateCSharpTestState(
                <Document>
using System;

public interface ISomeInterface&lt;T&gt;
{
}

public static class Extensions
{       
    public static bool SomeExtMethod&lt;T1, T2&gt;(this T1 builder, T2 x)
        where T1 : ISomeInterface&lt;T2&gt;
    {
        return true;
    }
}
public class Bar&lt;T&gt; : ISomeInterface&lt;T&gt;
{
    void M(Bar&lt;int&gt; s)
    {
        s.$$
    }
}
                </Document>)

                state.SendInvokeCompletionList()
                Await state.AssertCompletionItemsContain("SomeExtMethod", displayTextSuffix:="<>")
            End Using
        End Function

        <WpfFact, WorkItem("https://github.com/dotnet/roslyn/issues/64862")>
        Public Async Function TestAsyncMethodReturningValueTask() As Task
            Using state = TestStateFactory.CreateCSharpTestState(
                <Document>
using System.Threading.Tasks;

class Program
{
    async ValueTask&lt;string&gt; M2Async()
    {
        return new $$;
    }
}
                </Document>)

                state.SendInvokeCompletionList()
                Await state.AssertCompletionItemsContain("string", displayTextSuffix:="")
            End Using
        End Function

        <WpfTheory, CombinatorialData, WorkItem("https://github.com/dotnet/roslyn/issues/21055")>
        Public Async Function CompletionInOutParamWithVariableDirectlyAfter(showCompletionInArgumentLists As Boolean) As Task
            Using state = TestStateFactory.CreateCSharpTestState(
                <Document>
class Program
{
    static void Main(string[] args)
    {
        if (TryParse("", out $$

        Program p = null;
    }

    static bool TryParse(string s, out Program p) { }
}
                </Document>,
                showCompletionInArgumentLists:=showCompletionInArgumentLists, languageVersion:=LanguageVersion.CSharp12)

                state.SendTypeChars("P")
                Await state.AssertSelectedCompletionItem(displayText:="Program", isHardSelected:=True)
            End Using
        End Function

        <WpfTheory, CombinatorialData, WorkItem("https://github.com/dotnet/roslyn/issues/42910")>
        Public Async Function CompletionOffOfNullableLambdaParameter(showCompletionInArgumentLists As Boolean) As Task
            Using state = TestStateFactory.CreateCSharpTestState(
                <Document><![CDATA[
using System;

struct TestStruct
{
    public int TestField;
}

class Program
{
    void Main() => TestMethod1(x => { return x?.$$ });

    void TestMethod1(Predicate<TestStruct?> predicate) => default;
}
]]>
                </Document>,
                showCompletionInArgumentLists:=showCompletionInArgumentLists, languageVersion:=LanguageVersion.CSharp12)

                state.SendInvokeCompletionList()
                Await state.AssertCompletionItemsContain(displayText:="TestField", displayTextSuffix:="")
            End Using
        End Function

        <WpfTheory, CombinatorialData, WorkItem(21055, "https://github.com/dotnet/roslyn/issues/43966")>
        Public Async Function CompletionOnLambaParameter_MatchDelegateParameterCount1(showCompletionInArgumentLists As Boolean) As Task
            Using state = TestStateFactory.CreateCSharpTestState(
                <Document><![CDATA[
using System;

class Goo { public string first; }
class Bar { public string second; }

class Program
{
    static void Quux(Action<Bar> x) { }
    static void Quux(Action<Goo, Bar> x) { }

    static void Main(string[] args)
    {
        Quux(a =>
        {
            a.$$
        });
    }
}
]]>
                </Document>,
                showCompletionInArgumentLists:=showCompletionInArgumentLists, languageVersion:=LanguageVersion.CSharp12)

                state.SendInvokeCompletionList()
                Await state.AssertCompletionItemsContain(displayText:="second", displayTextSuffix:="")
                Await state.AssertCompletionItemsDoNotContainAny("first")
            End Using
        End Function

        <WpfTheory, CombinatorialData, WorkItem(21055, "https://github.com/dotnet/roslyn/issues/43966")>
        Public Async Function CompletionOnLambaParameter_MatchDelegateParameterCount2(showCompletionInArgumentLists As Boolean) As Task
            Using state = TestStateFactory.CreateCSharpTestState(
                <Document><![CDATA[
using System;

class Goo { public string first; }
class Bar { public string second; }

class Program
{
    static void Quux(Action<Bar> x) { }
    static void Quux(Action<Goo, Bar> x) { }

    static void Main(string[] args)
    {
        Quux((a) =>
        {
            a.$$
        });
    }
}
]]>
                </Document>,
                showCompletionInArgumentLists:=showCompletionInArgumentLists, languageVersion:=LanguageVersion.CSharp12)

                state.SendInvokeCompletionList()
                Await state.AssertCompletionItemsContain(displayText:="second", displayTextSuffix:="")
                Await state.AssertCompletionItemsDoNotContainAny("first")
            End Using
        End Function

        <WpfTheory, CombinatorialData, WorkItem(21055, "https://github.com/dotnet/roslyn/issues/43966")>
        Public Async Function CompletionOnLambaParameter_MatchDelegateParameterCount3(showCompletionInArgumentLists As Boolean) As Task
            Using state = TestStateFactory.CreateCSharpTestState(
                <Document><![CDATA[
using System;

class Goo { public string first; }
class Bar { public string second; }

class Program
{
    static void Quux(Action<Bar> x) { }
    static void Quux(Action<Goo, Bar> x) { }

    static void Main(string[] args)
    {
        Quux((a, b) =>
        {
            a.$$
        });
    }
}
]]>
                </Document>,
                showCompletionInArgumentLists:=showCompletionInArgumentLists, languageVersion:=LanguageVersion.CSharp12)

                state.SendInvokeCompletionList()
                Await state.AssertCompletionItemsContain(displayText:="first", displayTextSuffix:="")
                Await state.AssertCompletionItemsDoNotContainAny("second")
            End Using
        End Function

        <WpfTheory, CombinatorialData, WorkItem(21055, "https://github.com/dotnet/roslyn/issues/43966")>
        Public Async Function CompletionOnLambaParameter_MatchDelegateParameterCount4(showCompletionInArgumentLists As Boolean) As Task
            Using state = TestStateFactory.CreateCSharpTestState(
                <Document><![CDATA[
using System;

class Goo { public string first; }
class Bar { public string second; }

class Program
{
    static void Quux(Action<Bar> x) { }
    static void Quux(Action<Goo, Bar> x) { }

    static void Main(string[] args)
    {
        Quux((a, b) =>
        {
            b.$$
        });
    }
}
]]>
                </Document>,
                showCompletionInArgumentLists:=showCompletionInArgumentLists, languageVersion:=LanguageVersion.CSharp12)

                state.SendInvokeCompletionList()
                Await state.AssertCompletionItemsContain(displayText:="second", displayTextSuffix:="")
                Await state.AssertCompletionItemsDoNotContainAny("first")
            End Using
        End Function

        <WpfTheory, CombinatorialData, WorkItem(21055, "https://github.com/dotnet/roslyn/issues/43966")>
        Public Async Function CompletionOnLambaParameter_MatchDelegateParameterCount5(showCompletionInArgumentLists As Boolean) As Task
            Using state = TestStateFactory.CreateCSharpTestState(
                <Document><![CDATA[
using System;

class Goo { public string first; }
class Bar { public string second; }

class Program
{
    static void Quux(Action<Bar> x) { }
    static void Quux(Action<Goo, Bar> x) { }

    static void Main(string[] args)
    {
        Quux((a, b, c) =>
        {
            a.$$
        });
    }
}
]]>
                </Document>,
                showCompletionInArgumentLists:=showCompletionInArgumentLists, languageVersion:=LanguageVersion.CSharp12)

                state.SendInvokeCompletionList()
                Await state.AssertCompletionItemsContain(displayText:="first", displayTextSuffix:="")
                Await state.AssertCompletionItemsContain(displayText:="second", displayTextSuffix:="")
            End Using
        End Function

        <WpfTheory, CombinatorialData, WorkItem(21055, "https://github.com/dotnet/roslyn/issues/43966")>
        Public Async Function CompletionOnLambaParameter_MatchDelegateParameterCount6(showCompletionInArgumentLists As Boolean) As Task
            Using state = TestStateFactory.CreateCSharpTestState(
                <Document><![CDATA[
using System;

class Goo { public string first; }
class Bar { public string second; }

class Program
{
    static void Quux(Action<Bar> x) { }
    static void Quux(Action<Goo, Bar> x) { }

    static void Main(string[] args)
    {
        Quux((a, b, c) =>
        {
            b.$$
        });
    }
}
]]>
                </Document>,
                showCompletionInArgumentLists:=showCompletionInArgumentLists, languageVersion:=LanguageVersion.CSharp12)

                state.SendInvokeCompletionList()
                Await state.AssertCompletionItemsContain(displayText:="second", displayTextSuffix:="")
                Await state.AssertCompletionItemsDoNotContainAny("first")
            End Using
        End Function

        <WpfTheory, CombinatorialData, WorkItem(21055, "https://github.com/dotnet/roslyn/issues/43966")>
        Public Async Function CompletionOnLambaParameter_MatchDelegateParameterCount7(showCompletionInArgumentLists As Boolean) As Task
            Using state = TestStateFactory.CreateCSharpTestState(
                <Document><![CDATA[
using System;

class Goo { public string first; }
class Bar { public string second; }

class Program
{
    static void Quux(Action<Bar> x) { }
    static void Quux(Action<Goo, Bar> x) { }

    static void Main(string[] args)
    {
        Quux((a, b, c) =>
        {
            c.$$
        });
    }
}
]]>
                </Document>,
                showCompletionInArgumentLists:=showCompletionInArgumentLists, languageVersion:=LanguageVersion.CSharp12)

                state.SendInvokeCompletionList()
                Await state.AssertCompletionItemsDoNotContainAny("first", "second")
            End Using
        End Function

        <WpfFact, WorkItem("https://github.com/dotnet/roslyn/issues/67565")>
        Public Async Function NameOf_Flat() As Task
            Using state = TestStateFactory.CreateCSharpTestState(
                <Document><![CDATA[
public class C
{
    public C1 Property0 { get; }
    public C1 Field0;
    public event System.Action Event0;
                
    public static string StaticField =
        nameof($$);
}
                
public class C1
{
    public int Property1 { get; }
    public int Field1;
    public event System.Action Event1;
}
]]>
                </Document>,
                languageVersion:=LanguageVersion.CSharp12)

                state.SendInvokeCompletionList()
                Await state.AssertCompletionItemsContainAll("Property0", "Field0", "Event0")
                Await state.AssertCompletionItemsDoNotContainAny("Property1", "Field1", "Event1")
            End Using
        End Function

        <WpfFact, WorkItem("https://github.com/dotnet/roslyn/issues/67565")>
        Public Async Function NameOf_Nested() As Task
            Using state = TestStateFactory.CreateCSharpTestState(
                <Document><![CDATA[
public class C
{
    public C1 Property0 { get; }
    public C1 Field0;
    public event System.Action Event0;
                
    public static string StaticField =
        nameof(Property0.$$);
}
                
public class C1
{
    public int Property1 { get; }
    public int Field1;
    public event System.Action Event1;
}
]]>
                </Document>,
                languageVersion:=LanguageVersion.CSharp12)

                state.SendInvokeCompletionList()
                Await state.AssertCompletionItemsContainAll("Property1", "Field1", "Event1")
                Await state.AssertCompletionItemsDoNotContainAny("Property0", "Field0", "Event0")
            End Using
        End Function

        <InlineData("""text""u8")>
        <InlineData("""""""text""""""u8")>
        <InlineData("""""""
        text
        """"""u8")>
        <Theory, WorkItem("https://github.com/dotnet/roslyn/issues/68704")>
        Public Async Function TriggerCompletionAtEndOfUtf8StringLiteral(stringText As String) As Task
            Dim workspaceDefinition =
            <Workspace>
                <Project Language="C#" AssemblyName="TestAssembly" CommonReferencesPortable="true" LanguageVersion=<%= LanguageVersion.CSharp12.ToDisplayString() %>>
                    <Document>
public class Class1
{
    public void M()
    { 
        var channel = <%= stringText %>$$
    }
}
                    </Document>
                </Project>
            </Workspace>

            Using workspace = EditorTestWorkspace.Create(workspaceDefinition, composition:=EditorTestCompositions.EditorFeatures)
                Dim cursorDocument = workspace.Documents.First(Function(d As TestHostDocument)
                                                                   Return d.CursorPosition.HasValue
                                                               End Function)
                Dim cursorPosition = cursorDocument.CursorPosition.Value

                Dim document = workspace.CurrentSolution.GetDocument(cursorDocument.Id)
                Dim completionService = document.GetRequiredLanguageService(Of CompletionService)()

                ' This should not throw
                Dim list = Await completionService.GetCompletionsAsync(
                    document, caretPosition:=cursorPosition, CompletionOptions.Default, OptionSet.Empty, CompletionTrigger.Invoke)
            End Using
        End Function

        <WpfFact, WorkItem("https://github.com/dotnet/roslyn/issues/69300")>
        Public Async Function FilterPrimaryConstructorParameters1() As Task
            Using state = TestStateFactory.CreateCSharpTestState(
                <Document><![CDATA[
public class C(int x)
{
    private int _x = $$;
}
]]>
                </Document>,
                languageVersion:=LanguageVersion.CSharp12)

                state.SendInvokeCompletionList()
                Await state.AssertCompletionItemsContain("x", displayTextSuffix:="")
            End Using
        End Function

        <WpfFact, WorkItem("https://github.com/dotnet/roslyn/issues/69300")>
        Public Async Function FilterPrimaryConstructorParameters2() As Task
            Using state = TestStateFactory.CreateCSharpTestState(
                <Document><![CDATA[
public class C(int x)
{
    private int _x;

    void M()
    {
        $$
    }
}
]]>
                </Document>,
                languageVersion:=LanguageVersion.CSharp12)

                state.SendInvokeCompletionList()
                Await state.AssertCompletionItemsContainAll("x", "_x")
            End Using
        End Function

        <WpfFact, WorkItem("https://github.com/dotnet/roslyn/issues/69300")>
        Public Async Function FilterPrimaryConstructorParameters3() As Task
            Using state = TestStateFactory.CreateCSharpTestState(
                <Document><![CDATA[
public class C(int x)
{
    private int _x = x;

    void M()
    {
        $$
    }
}
]]>
                </Document>,
                languageVersion:=LanguageVersion.CSharp12)

                state.SendInvokeCompletionList()
                Await state.AssertCompletionItemsContain("_x", displayTextSuffix:="")
                Await state.AssertCompletionItemsDoNotContainAny("x")
            End Using
        End Function

        <WpfFact, WorkItem("https://github.com/dotnet/roslyn/issues/69300")>
        Public Async Function FilterPrimaryConstructorParameters4() As Task
            Using state = TestStateFactory.CreateCSharpTestState(
                <Document><![CDATA[
public partial class C(int x)
{
    private int _x = x;
}

public partial class C
{
    void M()
    {
        $$
    }
}
]]>
                </Document>,
                languageVersion:=LanguageVersion.CSharp12)

                state.SendInvokeCompletionList()
                Await state.AssertCompletionItemsContain("_x", displayTextSuffix:="")
                Await state.AssertCompletionItemsDoNotContainAny("x")
            End Using
        End Function

        <WpfFact, WorkItem("https://github.com/dotnet/roslyn/issues/69300")>
        Public Async Function FilterPrimaryConstructorParameters5() As Task
            Using state = TestStateFactory.CreateCSharpTestState(
                <Document><![CDATA[
public class C(int x)
{
    private int _x = x + 1;

    void M()
    {
        $$
    }
}
]]>
                </Document>,
                languageVersion:=LanguageVersion.CSharp12)

                state.SendInvokeCompletionList()
                Await state.AssertCompletionItemsContainAll("x", "_x")
            End Using
        End Function

        <WpfFact, WorkItem("https://github.com/dotnet/roslyn/issues/69300")>
        Public Async Function FilterPrimaryConstructorParameters1_Property() As Task
            Using state = TestStateFactory.CreateCSharpTestState(
                <Document><![CDATA[
public class C(int x)
{
    private int X { get; } = $$;
}
]]>
                </Document>,
                languageVersion:=LanguageVersion.CSharp12)

                state.SendInvokeCompletionList()
                Await state.AssertCompletionItemsContain("x", displayTextSuffix:="")
            End Using
        End Function

        <WpfFact, WorkItem("https://github.com/dotnet/roslyn/issues/69300")>
        Public Async Function FilterPrimaryConstructorParameters2_Property() As Task
            Using state = TestStateFactory.CreateCSharpTestState(
                <Document><![CDATA[
public class C(int x)
{
    private int X;

    void M()
    {
        $$
    }
}
]]>
                </Document>,
                languageVersion:=LanguageVersion.CSharp12)

                state.SendInvokeCompletionList()
                Await state.AssertCompletionItemsContainAll("x", "X")
            End Using
        End Function

        <WpfFact, WorkItem("https://github.com/dotnet/roslyn/issues/69300")>
        Public Async Function FilterPrimaryConstructorParameters3_Property() As Task
            Using state = TestStateFactory.CreateCSharpTestState(
                <Document><![CDATA[
public class C(int x)
{
    private int X { get; } = x;

    void M()
    {
        $$
    }
}
]]>
                </Document>,
                languageVersion:=LanguageVersion.CSharp12)

                state.SendInvokeCompletionList()
                Await state.AssertCompletionItemsContain("X", displayTextSuffix:="")
                Await state.AssertCompletionItemsDoNotContainAny("x")
            End Using
        End Function

        <WpfFact, WorkItem("https://github.com/dotnet/roslyn/issues/69300")>
        Public Async Function FilterPrimaryConstructorParameters4_Property() As Task
            Using state = TestStateFactory.CreateCSharpTestState(
                <Document><![CDATA[
public partial class C(int x)
{
    private int X { get; } = x;
}

public partial class C
{
    void M()
    {
        $$
    }
}
]]>
                </Document>,
                languageVersion:=LanguageVersion.CSharp12)

                state.SendInvokeCompletionList()
                Await state.AssertCompletionItemsContain("X", displayTextSuffix:="")
                Await state.AssertCompletionItemsDoNotContainAny("x")
            End Using
        End Function

        <WpfFact, WorkItem("https://github.com/dotnet/roslyn/issues/69300")>
        Public Async Function FilterPrimaryConstructorParameters5_Property() As Task
            Using state = TestStateFactory.CreateCSharpTestState(
                <Document><![CDATA[
public class C(int x)
{
    private int X { get; } = x + 1;

    void M()
    {
        $$
    }
}
]]>
                </Document>,
                languageVersion:=LanguageVersion.CSharp12)

                state.SendInvokeCompletionList()
                Await state.AssertCompletionItemsContainAll("x", "X")
            End Using
        End Function

        <WpfFact, WorkItem("https://github.com/dotnet/roslyn/issues/69300")>
        Public Async Function FilterPrimaryConstructorParameters_BaseType1() As Task
            Using state = TestStateFactory.CreateCSharpTestState(
                <Document><![CDATA[
public class Base
{
    protected int X;
}

public class C(int x) : Base
{
    void M()
    {
        $$
    }
}
]]>
                </Document>,
                languageVersion:=LanguageVersion.CSharp12)

                state.SendInvokeCompletionList()
                Await state.AssertCompletionItemsContainAll("x", "X")
            End Using
        End Function

        <WpfFact, WorkItem("https://github.com/dotnet/roslyn/issues/69300")>
        Public Async Function FilterPrimaryConstructorParameters_BaseType2() As Task
            Using state = TestStateFactory.CreateCSharpTestState(
                <Document><![CDATA[
public class Base
{
    protected int X;

    public Base(int x)
    {
        X = x;
    }
}

public class C(int x) : Base(x + 1)
{
    void M()
    {
        $$
    }
}
]]>
                </Document>,
                languageVersion:=LanguageVersion.CSharp12)

                state.SendInvokeCompletionList()
                Await state.AssertCompletionItemsContainAll("x", "X")
            End Using
        End Function

        <WpfFact, WorkItem("https://github.com/dotnet/roslyn/issues/69300")>
        Public Async Function FilterPrimaryConstructorParameters_BaseType3() As Task
            Using state = TestStateFactory.CreateCSharpTestState(
                <Document><![CDATA[
public class Base
{
    protected int X;

    public Base(int x)
    {
        X = x;
    }
}

public class C(int x) : Base(x)
{
    void M()
    {
        $$
    }
}
]]>
                </Document>,
                languageVersion:=LanguageVersion.CSharp12)

                state.SendInvokeCompletionList()
                Await state.AssertCompletionItemsDoNotContainAny("x")
                Await state.AssertCompletionItemsContainAll("X")
            End Using
        End Function

        <WpfFact, Trait(Traits.Feature, Traits.Features.Completion)>
        Public Async Function TestItemsSorted() As Task
            Using state = TestStateFactory.CreateCSharpTestState(
                <Document><![CDATA[
public class Program
{
    public static void Main()
    {
        $$
    }
}
             ]]></Document>)
                state.Workspace.GlobalOptions.SetGlobalOption(CompletionOptionsStorage.ShowItemsFromUnimportedNamespaces, LanguageNames.CSharp, True)
                state.Workspace.GlobalOptions.SetGlobalOption(CompletionOptionsStorage.ForceExpandedCompletionIndexCreation, True)

                ' trigger completion with import completion enabled
                Await state.SendInvokeCompletionListAndWaitForUiRenderAsync()

                ' make sure expander is selected
                Await state.SetCompletionItemExpanderStateAndWaitForUiRenderAsync(isSelected:=True)

                Dim completionItems = state.GetCompletionItems()
                Dim manuallySortedItems = completionItems.ToList()
                manuallySortedItems.Sort()

                Assert.True(manuallySortedItems.SequenceEqual(completionItems))
            End Using
        End Function

        <WpfFact, WorkItem("https://github.com/dotnet/roslyn/issues/70106")>
        Public Async Function FilterPrimaryConstructorParameters_BaseType4() As Task
            Using state = TestStateFactory.CreateCSharpTestState(
                <Document><![CDATA[
public class Base(int x)
{
}

public class C() : Base($$)
{
}
]]>
                </Document>,
                languageVersion:=LanguageVersion.CSharp12)

                state.SendInvokeCompletionList()
                Await state.AssertCompletionItemsContain("x", ":")
            End Using
        End Function

        <WpfFact, WorkItem("https://github.com/dotnet/roslyn/issues/70106")>
        Public Async Function FilterPrimaryConstructorParameters_BaseType5() As Task
            Using state = TestStateFactory.CreateCSharpTestState(
                <Document><![CDATA[
public abstract class Base(int x)
{
}

public class C() : Base($$)
{
}
]]>
                </Document>,
                languageVersion:=LanguageVersion.CSharp12)

                state.SendInvokeCompletionList()
                Await state.AssertCompletionItemsContain("x", ":")
            End Using
        End Function

        <WpfFact, WorkItem("https://github.com/dotnet/roslyn/issues/66305")>
        Public Async Function TestScopedKeywordRecommender() As Task
            Using state = TestStateFactory.CreateCSharpTestState(
                <Document><![CDATA[
void M()
{
    $$
}
]]>
                </Document>,
                languageVersion:=LanguageVersion.CSharp11)

                state.SendInvokeCompletionList()
                Await state.AssertCompletionItemsContain("scoped", "")
            End Using
        End Function

        <WpfFact>
        <WorkItem("https://github.com/dotnet/razor/issues/9377")>
        Public Async Function TriggerOnTypingShouldNotAffectExplicitInvoke() As Task
            Using state = TestStateFactory.CreateCSharpTestState(
                <Document><![CDATA[
void M()
{
    $$
}
]]>
                </Document>)

                state.Workspace.GlobalOptions.SetGlobalOption(CompletionOptionsStorage.TriggerOnTyping, LanguageNames.CSharp, False)

                ' TriggerOnTyping should not block explicit trigger
                state.SendInvokeCompletionList()
                Await state.AssertCompletionItemsContain("M", "")

                state.SendEscape()
                Await state.AssertNoCompletionSession()

                state.SendTypeChars("M")
                Await state.AssertNoCompletionSession()
            End Using
        End Function

        <WpfTheory, CombinatorialData>
        <WorkItem("https://github.com/dotnet/roslyn/issues/70403")>
        Public Async Function AccessStaticMembersOffOfColorColor1(showCompletionInArgumentLists As Boolean) As Task
            Using state = TestStateFactory.CreateCSharpTestState(
                <Document>
struct Cursor
{
    public static int StaticMember;
    public int InstanceMember;
}

class BaseClass
{
    public Cursor Cursor { get; set; }
}

class Derived : BaseClass
{
    void Method()
    {
        Cursor.$$
        Object o = new Object();
    }
}

                </Document>,
                showCompletionInArgumentLists:=showCompletionInArgumentLists)

                state.SendInvokeCompletionList()
                Await state.AssertCompletionItemsContainAll("StaticMember", "InstanceMember")
            End Using
        End Function

        <WpfTheory, CombinatorialData>
        <WorkItem("https://github.com/dotnet/roslyn/issues/70403")>
        Public Async Function AccessStaticMembersOffOfColorColor2(showCompletionInArgumentLists As Boolean) As Task
            Using state = TestStateFactory.CreateCSharpTestState(
                <Document>
struct Cursor
{
    public static int StaticMember;
    public int InstanceMember;
}

class BaseClass
{
    public Cursor Cursor { get; set; }
}

class Derived : BaseClass
{
    void Method()
    {
        Cursor.$$
    }
}

                </Document>,
                showCompletionInArgumentLists:=showCompletionInArgumentLists)

                state.SendInvokeCompletionList()
                Await state.AssertCompletionItemsContainAll("StaticMember", "InstanceMember")
            End Using
        End Function

        <WorkItem("https://github.com/dotnet/roslyn/issues/70732")>
        <WpfFact, Trait(Traits.Feature, Traits.Features.Completion)>
        Public Async Function TypingCommitCharWhichIsAlsoFilterCharOfAnotherNoMatchingItemShouldCommit() As Task
            Using state = TestStateFactory.CreateCSharpTestState(
                              <Document>
namespace A
{  
    public struct PointF
    {

        public float Y { get; set; }
        
        public float X { get; set; }
        
        public static int operator +(PointF pt, PointF sz) => 0;
        
        public static int operator -(PointF ptA, PointF ptB) => 0;

        public static bool operator ==(PointF ptA, PointF ptB) => true;
        
        public static bool operator !=(PointF ptA, PointF ptB) => true;
    }

    class Program
    {
        static void Main()
        {
            PointF point;
            point$$
        }
    }
}                              </Document>)

                state.SendTypeChars(".x")
                Await state.AssertSelectedCompletionItem(displayText:="X", isHardSelected:=True)
                state.SendTypeChars("+")
                Await state.AssertNoCompletionSession()
                Assert.Contains("point.X+", state.GetLineTextFromCaretPosition(), StringComparison.Ordinal)
            End Using
        End Function

        <WorkItem("https://github.com/dotnet/roslyn/issues/70732")>
        <WpfFact, Trait(Traits.Feature, Traits.Features.Completion)>
        Public Async Function TypingCommitCharWhichIsAlsoFilterCharOfAnotherPotentiallyMatchingItemShouldNotCommit() As Task
            Using state = TestStateFactory.CreateCSharpTestState(
                              <Document>
namespace A
{  
    public struct PointF
    {

        public float Y { get; set; }
        
        public float X { get; set; }
        
        public static int operator +(PointF pt, PointF sz) => 0;
        
        public static int operator -(PointF ptA, PointF ptB) => 0;

        public static bool operator ==(PointF ptA, PointF ptB) => true;
        
        public static bool operator !=(PointF ptA, PointF ptB) => true;
    }

    class Program
    {
        static void Main()
        {
            PointF point;
            point$$
        }
    }
}                              </Document>)

                state.SendTypeChars(".+")
                Await state.AssertSelectedCompletionItem(displayText:="+", inlineDescription:="x + y")
                state.SendTab()
                Assert.Contains("point +", state.GetLineTextFromCaretPosition(), StringComparison.Ordinal)
            End Using
        End Function

        <WpfTheory, CombinatorialData>
        <WorkItem("https://github.com/dotnet/vscode-csharp/issues/6374")>
        Public Sub TestArgumentCompletionTriggerForRegularMethod_NoOverLoad(hasParameter As Boolean)
            Dim parameter As String
            If (hasParameter) Then
                parameter = "int x"
            Else
                parameter = ""
            End If
            Using state = TestStateFactory.CreateCSharpTestState(
                    <Document>
public class Class1
{
    public void M()
    { 
        Bar$$
    }

    private bool Bar(<%= parameter %>) => true;
}
                    </Document>,
                showCompletionInArgumentLists:=True)
                state.SendTypeChars("(")

                If (hasParameter) Then
                    Assert.NotEmpty(state.GetCompletionItems())
                Else
                    state.AssertCompletionSession()
                End If
            End Using
        End Sub

        <WpfFact>
        <WorkItem("https://github.com/dotnet/vscode-csharp/issues/6374")>
        Public Sub TestArgumentCompletionTriggerForRegularMethod_HasOverLoad()
            Using state = TestStateFactory.CreateCSharpTestState(
                    <Document>
public class Class1
{
    public void M()
    { 
        Bar$$
    }

    private bool Bar() => true;
    private bool Bar(int x) => true;
}
                    </Document>,
                showCompletionInArgumentLists:=True)
                state.SendTypeChars("(")

                Assert.NotEmpty(state.GetCompletionItems())
            End Using
        End Sub

        <WpfTheory, CombinatorialData>
        <WorkItem("https://github.com/dotnet/vscode-csharp/issues/6374")>
        Public Sub TestArgumentCompletionTriggerForExtensionMethod_NoOverLoad(hasParameter As Boolean)
            Dim parameter As String
            If (hasParameter) Then
                parameter = ", int x"
            Else
                parameter = ""
            End If
            Using state = TestStateFactory.CreateCSharpTestState(
                    <Document>
public class Class1
{
    public void M(string x)
    { 
        x.Bar$$
    }
}

public static class Ext
{
    public static bool Bar(this string <%= parameter %>) => true;
}
                    </Document>,
                showCompletionInArgumentLists:=True)
                state.SendTypeChars("(")

                If (hasParameter) Then
                    Assert.NotEmpty(state.GetCompletionItems())
                Else
                    state.AssertCompletionSession()
                End If
            End Using
        End Sub

        <WpfFact>
        <WorkItem("https://github.com/dotnet/vscode-csharp/issues/6374")>
        Public Sub TestArgumentCompletionTriggerForExtensionMethod_HasOverLoad()
            Using state = TestStateFactory.CreateCSharpTestState(
                    <Document>
public class Class1
{
    public void M(string x)
    { 
        x.Bar$$
    }
}

public static class Ext
{
    public static bool Bar(this string) => true;
    public static bool Bar(this string, int x) => true;
}
                    </Document>,
                showCompletionInArgumentLists:=True)
                state.SendTypeChars("(")

                Assert.NotEmpty(state.GetCompletionItems())
            End Using
        End Sub

        <WpfFact, WorkItem("https://github.com/dotnet/vscode-csharp/issues/6374")>
        Public Sub TestArgumentCompletionTriggerForExtensionMethod_DirectInvoke()
            Using state = TestStateFactory.CreateCSharpTestState(
                    <Document>
public class Class1
{
    public void M(string x)
    { 
        Ext.Bar$$
    }
}

public static class Ext
{
    public static bool Bar(this string) => true;
}
                    </Document>,
                showCompletionInArgumentLists:=True)
                state.SendTypeChars("(")

                Assert.NotEmpty(state.GetCompletionItems())
            End Using
        End Sub

        <WpfTheory>
        <InlineData("task$$", True)>
        <InlineData("task$$", False)>
        <InlineData("class C { void M() { c$$ } }", True)>
        <InlineData("class C { void M() { c$$ } }", False)>
        <InlineData("class C { void M() { System.Threading.CancellationToken $$ } }", True)>
        <InlineData("class C { void M() { System.Threading.CancellationToken $$ } }", False)>
        <InlineData("class C { void M(string x) { x.$$ } }", True)>
        <InlineData("class C { void M(string x) { x.$$ } }", False)>
        <InlineData("class C
        {
            override $$
        }", True)>
        <InlineData("class C
        {
            override $$
        }", False)>
        <WorkItem("https://devdiv.visualstudio.com/DevDiv/_workitems/edit/1884712")>
        Public Async Function TestCalculatingCompletionDoNotRunSourceGenerator(code As String, hasCompilationAvailable As Boolean) As Task

            Using state = TestStateFactory.CreateCSharpTestState(
                    <Document>
                        <%= code %>
                    </Document>)

                ' Disable features that would try to get full compilation outside of completion code path under test

                CompilationAvailableHelpers.TestAccessor.SkipComputation = True
                state.Workspace.GlobalOptions.SetGlobalOption(EditorComponentOnOffOptions.Tagger, False)
                state.Workspace.GlobalOptions.SetGlobalOption(SemanticColorizerOptionsStorage.SemanticColorizer, False)
                state.Workspace.GlobalOptions.SetGlobalOption(SyntacticColorizerOptionsStorage.SyntacticColorizer, False)
                state.Workspace.GlobalOptions.SetGlobalOption(CompletionOptionsStorage.ForceExpandedCompletionIndexCreation, True)
                state.Workspace.GlobalOptions.SetGlobalOption(CompletionOptionsStorage.ShowItemsFromUnimportedNamespaces, LanguageNames.CSharp, True)

                Dim partialSolutionsTestHook = state.Workspace.CurrentSolution.Services.GetRequiredService(Of IWorkspacePartialSolutionsTestHook)()
                partialSolutionsTestHook.IsPartialSolutionDisabled = False

                ' this will be set to true when the generator ran
                Dim generatorRan = False
                Dim analyzerReference = New TestGeneratorReference(New CallbackGenerator(onInit:=Sub(x)
                                                                                                 End Sub,
                                                                                         onExecute:=Sub(y)
                                                                                                        generatorRan = True
                                                                                                    End Sub))

                ' Add the generator reference to the project
                Dim projectWithGenerator = state.Workspace.CurrentSolution.Projects.Single().AddAnalyzerReference(analyzerReference)
                Dim document = projectWithGenerator.Documents.Single()
                Await state.Workspace.ChangeProjectAsync(projectWithGenerator.Id, projectWithGenerator.Solution)

                Dim completionService = document.GetRequiredLanguageService(Of CompletionService)()

                Assert.False(generatorRan)

                Dim compilation As Compilation = Nothing
                If (hasCompilationAvailable) Then
                    ' Ensure the compilation is created therefore a non-frozen document would be used for completion
                    ' See CompletionService.GetDocumentWithFrozenPartialSemanticsAsync for how it is implemented
                    compilation = Await projectWithGenerator.GetCompilationAsync()

                    ' We should have ran the generator
                    Assert.True(generatorRan)

                    ' Reset
                    generatorRan = False
                End If

                state.SendInvokeCompletionList()
                Dim list = state.GetCompletionItems()

                Assert.NotEmpty(list)

                ' We should not have ran the generator as part of the calculating completion list
                Assert.False(generatorRan)

                ' Go through items from each provider and make sure getting change won't run generator
                Dim seenProvider = New HashSet(Of String)
                For Each item In list
                    If (seenProvider.Add(item.ProviderName)) Then
                        Dim change = Await completionService.GetChangeAsync(document, item)

                        ' We should not have ran the generator as part of the GetChangeAsync
                        Assert.False(generatorRan, item.ProviderName)
                    End If
                Next

                Assert.NotEmpty(seenProvider)
            End Using
        End Function

        <WpfFact, WorkItem("https://github.com/dotnet/roslyn/issues/8623")>
        Public Async Function TestGenerics1() As Task
            Using state = TestStateFactory.CreateCSharpTestState(
        <Document><![CDATA[
class C
{
    /// <summary>
    /// <see cref="$$"/>
    /// </summary>
    public void M() { }
}

class Ddd { }
class Ddd<T1> { }
class Ddd<T1, T2> { }
                    ]]></Document>,
    showCompletionInArgumentLists:=True)
                state.SendTypeChars("ddd")

                Await state.AssertCompletionSession()
                state.AssertItemsInOrder({"Ddd", "Ddd{T1}", "Ddd{T1, T2}"})
            End Using
        End Function

        <WpfFact, WorkItem("https://github.com/dotnet/roslyn/issues/8623")>
        Public Async Function TestGenerics2() As Task
            Using state = TestStateFactory.CreateCSharpTestState(
        <Document><![CDATA[
class C
{
    /// <summary>
    /// <see cref="$$"/>
    /// </summary>
    public void M() { }

    void Ddd() { }
    void Ddd<T1>() { }
    void Ddd<T1, T2>() { }
}
                    ]]></Document>,
    showCompletionInArgumentLists:=True)
                state.SendTypeChars("ddd")

                Await state.AssertCompletionSession()
                state.AssertItemsInOrder({"Ddd()", "Ddd{T1}()", "Ddd{T1, T2}()"})
            End Using
        End Function

        <WpfFact, WorkItem("https://github.com/dotnet/roslyn/issues/21418")>
        Public Async Function TestOverrideFiltering1() As Task
            Using state = TestStateFactory.CreateCSharpTestState(
                    <Document>
public class A
{
    public sealed override bool Equals(object obj) => throw null;
    public sealed override int GetHashCode() => throw null;
    public sealed override string ToString() => throw null;

    public virtual void Moo() { }
}

public class B : A
{
    public new virtual void Moo() { }
}

public class C : B
{
   override$$
}

                    </Document>,
                showCompletionInArgumentLists:=True)
                state.SendTypeChars(" ")

                Await state.AssertCompletionSession()
                Await state.AssertCompletionItemsContain("Moo()", "")
            End Using
        End Function

        <WpfFact, WorkItem("https://github.com/dotnet/roslyn/issues/21418")>
        Public Async Function TestOverrideFiltering2() As Task
            Using state = TestStateFactory.CreateCSharpTestState(
                    <Document>
public class A
{
    public sealed override bool Equals(object obj) => throw null;
    public sealed override int GetHashCode() => throw null;
    public sealed override string ToString() => throw null;

    public virtual void Moo() { }
}

public class B : A
{
    public new virtual void Moo() { }
}

public class C : B
{
    public override void Moo() { }
    override$$
}

                    </Document>,
                showCompletionInArgumentLists:=True)
                state.SendTypeChars(" ")

                Await state.AssertNoCompletionSession()
            End Using
        End Function

        <WpfFact, WorkItem("https://github.com/dotnet/roslyn/discussions/71432")>
        Public Async Function TestAccessibilityChecksInPatterns1() As Task
            Using state = TestStateFactory.CreateCSharpTestState(
                    <Document>
object x = null;
bool b = x is N.$$;

namespace N
{
    public class C
    {
        private class B1 { }
        public class B2 { }
    }
}
                    </Document>,
                showCompletionInArgumentLists:=True)
                state.SendInvokeCompletionList()

                Await state.AssertCompletionSession()
                Await state.AssertCompletionItemsContain("C", displayTextSuffix:="")
            End Using
        End Function

        <WpfFact, WorkItem("https://github.com/dotnet/roslyn/discussions/71432")>
        Public Async Function TestAccessibilityChecksInPatterns2() As Task
            Using state = TestStateFactory.CreateCSharpTestState(
                    <Document>
object x = null;
bool b = x is N.C.$$;

namespace N
{
    public class C
    {
        private class B1 { }
        public class B2 { }
    }
}
                    </Document>,
                showCompletionInArgumentLists:=True)
                state.SendInvokeCompletionList()

                Await state.AssertCompletionSession()
                Await state.AssertCompletionItemsContain("B2", displayTextSuffix:="")
                Await state.AssertCompletionItemsDoNotContainAny("B1")
            End Using
        End Function

        <WpfTheory, CombinatorialData>
        <WorkItem("https://github.com/dotnet/roslyn/issues/72392")>
        Public Async Function AliasToDynamicType(showCompletionInArgumentLists As Boolean) As Task
            Using state = TestStateFactory.CreateCSharpTestState(
                <Document>
using System = dynamic;
$$
                </Document>,
                showCompletionInArgumentLists:=showCompletionInArgumentLists, languageVersion:=LanguageVersion.CSharp12)

                state.SendInvokeCompletionList()
                Await state.AssertCompletionSession()
                Await state.AssertCompletionItemsContain("System", displayTextSuffix:="")
            End Using
        End Function

        <WpfTheory, CombinatorialData>
        <WorkItem("https://github.com/dotnet/roslyn/pull/74484")>
        Public Async Function ReferenceToMethodThatFollow(showCompletionInArgumentLists As Boolean) As Task
            Using state = TestStateFactory.CreateCSharpTestState(
                <Document>
                class C
                {
                    void M()
                    {
                        if (true)
                        {
                            this.Sw$$

                    private void SwitchColor() { }
                }
                </Document>,
                showCompletionInArgumentLists:=showCompletionInArgumentLists, languageVersion:=LanguageVersion.CSharp12)

                state.SendInvokeCompletionList()
                Await state.AssertCompletionSession()
                Await state.AssertCompletionItemsContain("SwitchColor", displayTextSuffix:="")
            End Using
        End Function
<<<<<<< HEAD
=======

        <WpfTheory, CombinatorialData>
        <WorkItem("https://github.com/dotnet/roslyn/issues/73120")>
        Public Async Function TestAfterPrimaryConstructorAttribute(showCompletionInArgumentLists As Boolean) As Task
            Using state = TestStateFactory.CreateCSharpTestState(
                <Document>
                class C([X] $$ client)
                {
                }
                </Document>,
                showCompletionInArgumentLists:=showCompletionInArgumentLists, languageVersion:=LanguageVersion.CSharp12)

                state.SendInvokeCompletionList()
                Await state.AssertCompletionSession()
                Await state.AssertCompletionItemsContain("int", displayTextSuffix:="")
                Await state.AssertCompletionItemsContain("System", displayTextSuffix:="")
            End Using
        End Function

        <WorkItem("https://github.com/dotnet/roslyn/issues/72872")>
        Public Async Function CompletionInsideImplicitObjectCreationInsideCollectionExpression(showCompletionInArgumentLists As Boolean) As Task
            Using state = TestStateFactory.CreateCSharpTestState(
                <Document><![CDATA[
using System.Collections.Generic;

public record Parent
{
    public List<Child>? Children { get; init; }
}

public record Child
{
    public string? Id { get; init; }
}


internal class Program
{
    public string ProgramProp { get; set; }

    public void Main(string[] args)
    {
        var V1 = new Parent()
        {
            Children = [
                new()
                {
                    $$
                },
            ],
        };

    }
}]]>
                </Document>,
                showCompletionInArgumentLists:=showCompletionInArgumentLists, languageVersion:=LanguageVersion.CSharp12)

                state.SendInvokeCompletionList()
                Await state.AssertCompletionSession()
                Await state.AssertCompletionItemsContain("Id", displayTextSuffix:="")
            End Using
        End Function
>>>>>>> a573b409
    End Class
End Namespace<|MERGE_RESOLUTION|>--- conflicted
+++ resolved
@@ -12620,8 +12620,6 @@
                 Await state.AssertCompletionItemsContain("SwitchColor", displayTextSuffix:="")
             End Using
         End Function
-<<<<<<< HEAD
-=======
 
         <WpfTheory, CombinatorialData>
         <WorkItem("https://github.com/dotnet/roslyn/issues/73120")>
@@ -12684,6 +12682,5 @@
                 Await state.AssertCompletionItemsContain("Id", displayTextSuffix:="")
             End Using
         End Function
->>>>>>> a573b409
     End Class
 End Namespace