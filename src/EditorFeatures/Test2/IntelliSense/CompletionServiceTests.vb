﻿' Licensed to the .NET Foundation under one or more agreements.
' The .NET Foundation licenses this file to you under the MIT license.
' See the LICENSE file in the project root for more information.

Imports System.Composition
Imports Microsoft.CodeAnalysis.Completion
Imports Microsoft.CodeAnalysis.Editor.UnitTests.Workspaces
Imports Microsoft.CodeAnalysis.Host.Mef
Imports Microsoft.CodeAnalysis.Options
Imports Microsoft.CodeAnalysis.Text

Namespace Microsoft.CodeAnalysis.Editor.UnitTests.IntelliSense
    <[UseExportProvider]>
    Public Class CompletionServiceTests
        <Fact>
        Public Async Function TestCompletionDoesNotCrashWhenSyntaxTreeNotPresent() As Task
            Dim workspaceDefinition =
            <Workspace>
                <Project Language="NoCompilation" AssemblyName="TestAssembly" CommonReferencesPortable="true">
                    <Document>
                        var x = {}; // e.g., TypeScript code or anything else that doesn't support compilations
                    </Document>
                </Project>
            </Workspace>

            Dim composition = EditorTestCompositions.EditorFeatures.AddParts(
                GetType(NoCompilationContentTypeDefinitions),
                GetType(NoCompilationContentTypeLanguageService),
                GetType(TestCompletionProvider))

            Using workspace = TestWorkspace.Create(workspaceDefinition, composition:=composition)
                Dim document = workspace.CurrentSolution.Projects.First.Documents.First
                Dim completionService = New TestCompletionService(workspace)

                Dim list = Await completionService.GetCompletionsAsync(
                    document, caretPosition:=0, CompletionOptions.Default, OptionValueSet.Empty, CompletionTrigger.Invoke)

<<<<<<< HEAD
                Assert.NotEmpty(list.Items)
                Assert.True(list.Items.Length = 1, "Completion list contained more than one item")
                Assert.Equal("Completion Item From Test Completion Provider", list.Items.First.DisplayText)
=======
                Assert.NotEmpty(list.ItemsList)
                Assert.True(list.ItemsList.Count = 1, "Completion list contained more than one item")
                Assert.Equal("Completion Item From Test Completion Provider", list.ItemsList.First.DisplayText)
>>>>>>> 80a8ce8d
            End Using
        End Function

        Friend Class TestCompletionService
            Inherits CompletionService

            Public Sub New(workspace As Workspace)
                MyBase.New(workspace)
            End Sub

            Public Overrides ReadOnly Property Language As String
                Get
                    Return "NoCompilation"
                End Get
            End Property

            Friend Overrides Function GetRules(options As CompletionOptions) As CompletionRules
                Return CompletionRules.Default
            End Function
        End Class

        <ExportCompletionProvider(NameOf(TestCompletionProvider), "NoCompilation")>
        <[Shared]>
        <PartNotDiscoverable>
        Private Class TestCompletionProvider
            Inherits CompletionProvider

            <ImportingConstructor>
            <Obsolete(MefConstruction.ImportingConstructorMessage, True)>
            Public Sub New()
            End Sub

            Public Overrides Function ShouldTriggerCompletion(text As SourceText, position As Int32, trigger As CompletionTrigger, options As OptionSet) As [Boolean]
                Return True
            End Function

            Public Overrides Function ProvideCompletionsAsync(context As CompletionContext) As Task
                context.AddItem(CompletionItem.Create("Completion Item From Test Completion Provider"))
                Return Task.CompletedTask
            End Function
        End Class
    End Class
End Namespace<|MERGE_RESOLUTION|>--- conflicted
+++ resolved
@@ -35,15 +35,9 @@
                 Dim list = Await completionService.GetCompletionsAsync(
                     document, caretPosition:=0, CompletionOptions.Default, OptionValueSet.Empty, CompletionTrigger.Invoke)
 
-<<<<<<< HEAD
-                Assert.NotEmpty(list.Items)
-                Assert.True(list.Items.Length = 1, "Completion list contained more than one item")
-                Assert.Equal("Completion Item From Test Completion Provider", list.Items.First.DisplayText)
-=======
                 Assert.NotEmpty(list.ItemsList)
                 Assert.True(list.ItemsList.Count = 1, "Completion list contained more than one item")
                 Assert.Equal("Completion Item From Test Completion Provider", list.ItemsList.First.DisplayText)
->>>>>>> 80a8ce8d
             End Using
         End Function
 
