--- conflicted
+++ resolved
@@ -33,15 +33,9 @@
 
                 Dim hostDocument = workspace.Documents.Single()
                 Dim snapshot = hostDocument.GetTextBuffer().CurrentSnapshot
-<<<<<<< HEAD
-                Dim annotatedDocument = workspace.CurrentSolution.GetDocument(hostDocument.Id)
-                Dim tagService = annotatedDocument.GetRequiredLanguageService(Of IInlineParameterNameHintsService)
-                Dim inlineHints = Await tagService.GetInlineHintsAsync(annotatedDocument, New Text.TextSpan(0, snapshot.Length), New CancellationToken())
-=======
                 Dim document = workspace.CurrentSolution.GetDocument(hostDocument.Id)
                 Dim tagService = document.GetRequiredLanguageService(Of IInlineParameterNameHintsService)
                 Dim inlineHints = Await tagService.GetInlineHintsAsync(document, New Text.TextSpan(0, snapshot.Length), options, displayOptions, CancellationToken.None)
->>>>>>> 06489fb0
 
                 Dim producedTags = From hint In inlineHints
                                    Select hint.DisplayParts.GetFullText().TrimEnd() + hint.Span.ToString
