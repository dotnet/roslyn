﻿' Licensed to the .NET Foundation under one or more agreements.
' The .NET Foundation licenses this file to you under the MIT license.
' See the LICENSE file in the project root for more information.

Imports System.Collections.Immutable
Imports System.Threading
Imports Microsoft.CodeAnalysis.Editor.InlineHints
Imports Microsoft.CodeAnalysis.Editor.UnitTests.Workspaces
Imports Microsoft.CodeAnalysis.InlineHints
Imports Microsoft.CodeAnalysis.LanguageServices
Imports Microsoft.CodeAnalysis.Options
Imports Microsoft.CodeAnalysis.[Shared].Utilities
Imports Microsoft.CodeAnalysis.Text

Namespace Microsoft.CodeAnalysis.Editor.UnitTests.InlineHints
    <[UseExportProvider]>
    Public MustInherit Class AbstractInlineHintsTests
        Protected Async Function VerifyParamHints(test As XElement, output As XElement, Optional optionIsEnabled As Boolean = True) As Task
            Using workspace = TestWorkspace.Create(test)
                WpfTestRunner.RequireWpfFact($"{NameOf(AbstractInlineHintsTests)}.{NameOf(Me.VerifyParamHints)} creates asynchronous taggers")

<<<<<<< HEAD
                Dim options = New InlineParameterHintsOptions(
                    EnabledForParameters:=optionIsEnabled,
                    ForLiteralParameters:=True,
                    ForIndexerParameters:=True,
                    ForObjectCreationParameters:=True,
                    ForOtherParameters:=False,
                    SuppressForParametersThatDifferOnlyBySuffix:=True,
                    SuppressForParametersThatMatchMethodIntent:=True,
                    SuppressForParametersThatMatchArgumentName:=True)
=======
                Dim options = New InlineParameterHintsOptions() With
                {
                    .EnabledForParameters = optionIsEnabled
                }
>>>>>>> 80a8ce8d

                Dim displayOptions = New SymbolDescriptionOptions()

                Dim hostDocument = workspace.Documents.Single()
                Dim snapshot = hostDocument.GetTextBuffer().CurrentSnapshot
                Dim document = workspace.CurrentSolution.GetDocument(hostDocument.Id)
                Dim tagService = document.GetRequiredLanguageService(Of IInlineParameterNameHintsService)
                Dim inlineHints = Await tagService.GetInlineHintsAsync(document, New Text.TextSpan(0, snapshot.Length), options, displayOptions, CancellationToken.None)

                Dim producedTags = From hint In inlineHints
                                   Select hint.DisplayParts.GetFullText().TrimEnd() + hint.Span.ToString

                ValidateSpans(hostDocument, producedTags)

                Dim outWorkspace = TestWorkspace.Create(output)
                Dim expectedDocument = outWorkspace.CurrentSolution.GetDocument(outWorkspace.Documents.Single().Id)
                Await ValidateDoubleClick(document, expectedDocument, inlineHints)
            End Using
        End Function

        Private Shared Sub ValidateSpans(hostDocument As TestHostDocument, producedTags As IEnumerable(Of String))
            Dim expectedTags As New List(Of String)

            Dim nameAndSpansList = hostDocument.AnnotatedSpans.SelectMany(
                Function(name) name.Value,
                Function(name, span) New With {.Name = name.Key, span})

            For Each nameAndSpan In nameAndSpansList.OrderBy(Function(x) x.span.Start)
                expectedTags.Add(nameAndSpan.Name + ":" + nameAndSpan.span.ToString())
            Next

            AssertEx.Equal(expectedTags, producedTags)
        End Sub

        Private Shared Async Function ValidateDoubleClick(document As Document, expectedDocument As Document, inlineHints As ImmutableArray(Of InlineHint)) As Task
            Dim textChanges = New List(Of TextChange)
            For Each inlineHint In inlineHints
                If inlineHint.ReplacementTextChange IsNot Nothing Then
                    textChanges.Add(inlineHint.ReplacementTextChange.Value)
                End If
            Next

            Dim value = Await document.GetTextAsync().ConfigureAwait(False)
            Dim newText = value.WithChanges(textChanges).ToString()
            Dim expectedText = Await expectedDocument.GetTextAsync().ConfigureAwait(False)

            AssertEx.Equal(expectedText.ToString(), newText)
        End Function

        Protected Async Function VerifyTypeHints(test As XElement, output As XElement, Optional optionIsEnabled As Boolean = True, Optional ephemeral As Boolean = False) As Task
            Using workspace = TestWorkspace.Create(test)
                WpfTestRunner.RequireWpfFact($"{NameOf(AbstractInlineHintsTests)}.{NameOf(Me.VerifyTypeHints)} creates asynchronous taggers")

                Dim globalOptions = workspace.GetService(Of IGlobalOptionService)
                globalOptions.SetGlobalOption(New OptionKey(InlineHintsGlobalStateOption.DisplayAllOverride), ephemeral)

<<<<<<< HEAD
                Dim options = New InlineTypeHintsOptions(
                    EnabledForTypes:=optionIsEnabled AndAlso Not ephemeral,
                    ForImplicitVariableTypes:=True,
                    ForLambdaParameterTypes:=True,
                    ForImplicitObjectCreation:=True)
=======
                Dim options = New InlineTypeHintsOptions() With
                {
                    .EnabledForTypes = optionIsEnabled AndAlso Not ephemeral
                }
>>>>>>> 80a8ce8d

                Dim displayOptions = New SymbolDescriptionOptions()

                Dim hostDocument = workspace.Documents.Single()
                Dim snapshot = hostDocument.GetTextBuffer().CurrentSnapshot
                Dim document = workspace.CurrentSolution.GetDocument(hostDocument.Id)
                Dim tagService = document.GetRequiredLanguageService(Of IInlineTypeHintsService)
                Dim typeHints = Await tagService.GetInlineHintsAsync(document, New Text.TextSpan(0, snapshot.Length), options, displayOptions, CancellationToken.None)

                Dim producedTags = From hint In typeHints
                                   Select hint.DisplayParts.GetFullText() + ":" + hint.Span.ToString()

                ValidateSpans(hostDocument, producedTags)

                Dim outWorkspace = TestWorkspace.Create(output)
                Dim expectedDocument = outWorkspace.CurrentSolution.GetDocument(outWorkspace.Documents.Single().Id)
                Await ValidateDoubleClick(document, expectedDocument, typeHints)
            End Using
        End Function
    End Class
End Namespace<|MERGE_RESOLUTION|>--- conflicted
+++ resolved
@@ -19,22 +19,10 @@
             Using workspace = TestWorkspace.Create(test)
                 WpfTestRunner.RequireWpfFact($"{NameOf(AbstractInlineHintsTests)}.{NameOf(Me.VerifyParamHints)} creates asynchronous taggers")
 
-<<<<<<< HEAD
-                Dim options = New InlineParameterHintsOptions(
-                    EnabledForParameters:=optionIsEnabled,
-                    ForLiteralParameters:=True,
-                    ForIndexerParameters:=True,
-                    ForObjectCreationParameters:=True,
-                    ForOtherParameters:=False,
-                    SuppressForParametersThatDifferOnlyBySuffix:=True,
-                    SuppressForParametersThatMatchMethodIntent:=True,
-                    SuppressForParametersThatMatchArgumentName:=True)
-=======
                 Dim options = New InlineParameterHintsOptions() With
                 {
                     .EnabledForParameters = optionIsEnabled
                 }
->>>>>>> 80a8ce8d
 
                 Dim displayOptions = New SymbolDescriptionOptions()
 
@@ -91,18 +79,10 @@
                 Dim globalOptions = workspace.GetService(Of IGlobalOptionService)
                 globalOptions.SetGlobalOption(New OptionKey(InlineHintsGlobalStateOption.DisplayAllOverride), ephemeral)
 
-<<<<<<< HEAD
-                Dim options = New InlineTypeHintsOptions(
-                    EnabledForTypes:=optionIsEnabled AndAlso Not ephemeral,
-                    ForImplicitVariableTypes:=True,
-                    ForLambdaParameterTypes:=True,
-                    ForImplicitObjectCreation:=True)
-=======
                 Dim options = New InlineTypeHintsOptions() With
                 {
                     .EnabledForTypes = optionIsEnabled AndAlso Not ephemeral
                 }
->>>>>>> 80a8ce8d
 
                 Dim displayOptions = New SymbolDescriptionOptions()
 
