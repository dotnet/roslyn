--- conflicted
+++ resolved
@@ -702,8 +702,6 @@
             </Workspace>
 
             Await VerifyParamHints(input, input)
-<<<<<<< HEAD
-=======
         End Function
 
         <WorkItem(47597, "https://github.com/dotnet/roslyn/issues/60145")>
@@ -729,7 +727,6 @@
             </Workspace>
 
             Await VerifyParamHints(input, input)
->>>>>>> 80a8ce8d
         End Function
 
         <WorkItem(47597, "https://github.com/dotnet/roslyn/issues/47597")>
