﻿' Licensed to the .NET Foundation under one or more agreements.
' The .NET Foundation licenses this file to you under the MIT license.
' See the LICENSE file in the project root for more information.

Imports System.Collections.Immutable
Imports System.Threading
Imports Microsoft.CodeAnalysis.CSharp
Imports Microsoft.CodeAnalysis.Diagnostics
Imports Microsoft.CodeAnalysis.Editor.UnitTests
Imports Microsoft.CodeAnalysis.Editor.UnitTests.Workspaces
Imports Microsoft.CodeAnalysis.SolutionCrawler
Imports Microsoft.CodeAnalysis.Text
Imports Microsoft.CodeAnalysis.UnitTests
Imports Microsoft.CodeAnalysis.VisualBasic
Imports Roslyn.Utilities

Namespace Microsoft.CodeAnalysis.Editor.Implementation.Diagnostics.UnitTests

    ''' <summary>
    ''' Tests for Error List. Since it is language agnostic there are no C# or VB Specific tests
    ''' </summary>
    <[UseExportProvider]>
    <Trait(Traits.Feature, Traits.Features.Diagnostics)>
    Public Class DiagnosticProviderTests
        Private Const s_errorElementName As String = "Error"
        Private Const s_projectAttributeName As String = "Project"
        Private Const s_codeAttributeName As String = "Code"
        Private Const s_mappedLineAttributeName As String = "MappedLine"
        Private Const s_mappedColumnAttributeName As String = "MappedColumn"
        Private Const s_originalLineAttributeName As String = "OriginalLine"
        Private Const s_originalColumnAttributeName As String = "OriginalColumn"
        Private Const s_idAttributeName As String = "Id"
        Private Const s_messageAttributeName As String = "Message"
        Private Const s_originalFileAttributeName As String = "OriginalFile"
        Private Const s_mappedFileAttributeName As String = "MappedFile"

        Private Shared ReadOnly s_composition As TestComposition = EditorTestCompositions.EditorFeatures _
            .AddParts(
                GetType(NoCompilationContentTypeLanguageService),
                GetType(NoCompilationContentTypeDefinitions))

        <Fact>
        Public Sub TestNoErrors()
            Dim test = <Workspace>
                           <Project Language="C#" CommonReferences="true">
                               <Document FilePath="Test.cs">
                                        class Goo { }
                               </Document>
                           </Project>
                       </Workspace>

            VerifyAllAvailableDiagnostics(test, Nothing)
        End Sub

        <Fact>
        Public Sub TestSingleDeclarationError()
            Dim test = <Workspace>
                           <Project Language="C#" CommonReferences="true">
                               <Document FilePath="Test.cs">
                                        class Goo { dontcompile }
                               </Document>
                           </Project>
                       </Workspace>
            Dim diagnostics = <Diagnostics>
                                  <Error Code="1519" Id="CS1519" MappedFile="Test.cs" MappedLine="1" MappedColumn="64" OriginalFile="Test.cs" OriginalLine="1" OriginalColumn="64"
                                      Message=<%= String.Format(CSharpResources.ERR_InvalidMemberDecl, "}") %>/>
                              </Diagnostics>

            VerifyAllAvailableDiagnostics(test, diagnostics)
        End Sub

        <Fact>
        Public Sub TestLineDirective()
            Dim test = <Workspace>
                           <Project Language="C#" CommonReferences="true">
                               <Document FilePath="Test.cs">
                                        class Goo { dontcompile }
                                        #line 1000
                                        class Goo2 { dontcompile }
                                        #line default
                                        class Goo4 { dontcompile }
                               </Document>
                           </Project>
                       </Workspace>
            Dim diagnostics = <Diagnostics>
                                  <Error Code="1519" Id="CS1519" MappedFile="Test.cs" MappedLine="1" MappedColumn="64" OriginalFile="Test.cs" OriginalLine="1" OriginalColumn="64"
                                      Message=<%= String.Format(CSharpResources.ERR_InvalidMemberDecl, "}") %>/>
                                  <Error Code="1519" Id="CS1519" MappedFile="Test.cs" MappedLine="999" MappedColumn="65" OriginalFile="Test.cs" OriginalLine="3" OriginalColumn="65"
                                      Message=<%= String.Format(CSharpResources.ERR_InvalidMemberDecl, "}") %>/>
                                  <Error Code="1519" Id="CS1519" MappedFile="Test.cs" MappedLine="5" MappedColumn="65" OriginalFile="Test.cs" OriginalLine="5" OriginalColumn="65"
                                      Message=<%= String.Format(CSharpResources.ERR_InvalidMemberDecl, "}") %>/>
                              </Diagnostics>

            VerifyAllAvailableDiagnostics(test, diagnostics)
        End Sub

        <Fact>
        Public Sub TestSingleBindingError()
            Dim test = <Workspace>
                           <Project Language="C#" CommonReferences="true">
                               <Document FilePath="Test.cs">
                                        class Goo { int a = "test"; }
                               </Document>
                           </Project>
                       </Workspace>

            Dim diagnostics = <Diagnostics>
                                  <Error Code="29" Id="CS0029" MappedFile="Test.cs" MappedLine="1" MappedColumn="60" OriginalFile="Test.cs" OriginalLine="1" OriginalColumn="60"
                                      Message=<%= String.Format(CSharpResources.ERR_NoImplicitConv, "string", "int") %>/>
                              </Diagnostics>

            VerifyAllAvailableDiagnostics(test, diagnostics)
        End Sub

        <Fact>
        Public Sub TestMultipleErrorsAndWarnings()
            Dim test = <Workspace>
                           <Project Language="C#" CommonReferences="true">
                               <Document FilePath="Test.cs">
                                        class Goo { gibberish }
                                        class Goo2 { as; }
                                        class Goo3 { long q = 1l; }
                                        #pragma disable 9999999"
                               </Document>
                           </Project>
                       </Workspace>

            Dim diagnostics = <Diagnostics>
                                  <Error Code="1519" Id="CS1519" MappedFile="Test.cs" MappedLine="1" MappedColumn="62" OriginalFile="Test.cs" OriginalLine="1" OriginalColumn="62"
                                      Message=<%= String.Format(CSharpResources.ERR_InvalidMemberDecl, "}") %>/>
                                  <Error Code="1519" Id="CS1519" MappedFile="Test.cs" MappedLine="2" MappedColumn="53" OriginalFile="Test.cs" OriginalLine="2" OriginalColumn="53"
                                      Message=<%= String.Format(CSharpResources.ERR_InvalidMemberDecl, "as") %>/>
                                  <Warning Code="1633" Id="CS1633" MappedFile="Test.cs" MappedLine="4" MappedColumn="48" OriginalFile="Test.cs" OriginalLine="4" OriginalColumn="48"
                                      Message=<%= CSharpResources.WRN_IllegalPragma %>/>
                                  <Warning Code="78" Id="CS0078" MappedFile="Test.cs" MappedLine="3" MappedColumn="63" OriginalFile="Test.cs" OriginalLine="3" OriginalColumn="63"
                                      Message=<%= CSharpResources.WRN_LowercaseEllSuffix %>/>
                              </Diagnostics>

            ' Note: The below is removed because of bug # 550593.
            '<Warning Code = "414" Id="CS0414" MappedFile="Test.cs" MappedLine="3" MappedColumn="58" OriginalFile="Test.cs" OriginalLine="3" OriginalColumn="58"
            '    Message = "The field 'Goo3.q' is assigned but its value is never used" />

            VerifyAllAvailableDiagnostics(test, diagnostics)
        End Sub

        <Fact>
        Public Sub TestBindingAndDeclarationErrors()
            Dim test = <Workspace>
                           <Project Language="C#" CommonReferences="true">
                               <Document FilePath="Test.cs">
                                        class Program { void Main() { - } }
                               </Document>
                           </Project>
                       </Workspace>

            Dim diagnostics = <Diagnostics>
                                  <Error Code="1525" Id="CS1525" MappedFile="Test.cs" MappedLine="1" MappedColumn="72" OriginalFile="Test.cs" OriginalLine="1" OriginalColumn="72"
                                      Message=<%= String.Format(CSharpResources.ERR_InvalidExprTerm, "}") %>/>
                                  <Error Code="1002" Id="CS1002" MappedFile="Test.cs" MappedLine="1" MappedColumn="72" OriginalFile="Test.cs" OriginalLine="1" OriginalColumn="72"
                                      Message=<%= CSharpResources.ERR_SemicolonExpected %>/>
                              </Diagnostics>

            VerifyAllAvailableDiagnostics(test, diagnostics)
        End Sub

        ' Diagnostics are ordered by project-id
        <Fact>
        Public Sub TestDiagnosticsFromMultipleProjects()
            Dim test = <Workspace>
                           <Project Language="C#" CommonReferences="true">
                               <Document FilePath="Test.cs">
                                        class Program
                                        {
                                            -
                                            void Test()
                                            {
                                                int a = 5 - "2";
                                            }
                                        }
                               </Document>
                           </Project>
                           <Project Language="Visual Basic" CommonReferences="true">
                               <Document FilePath="Test.vb">
                                        Class GooClass
                                            Sub Blah() End Sub
                                        End Class
                               </Document>
                           </Project>
                       </Workspace>

            Dim diagnostics = <Diagnostics>
                                  <Error Code="1519" Id="CS1519" MappedFile="Test.cs" MappedLine="3" MappedColumn="44" OriginalFile="Test.cs" OriginalLine="3" OriginalColumn="44"
                                      Message=<%= String.Format(CSharpResources.ERR_InvalidMemberDecl, "-") %>/>
                                  <Error Code="19" Id="CS0019" MappedFile="Test.cs" MappedLine="6" MappedColumn="56" OriginalFile="Test.cs" OriginalLine="6" OriginalColumn="56"
                                      Message=<%= String.Format(CSharpResources.ERR_BadBinaryOps, "-", "int", "string") %>/>
                                  <Error Code="30026" Id="BC30026" MappedFile="Test.vb" MappedLine="2" MappedColumn="44" OriginalFile="Test.vb" OriginalLine="2" OriginalColumn="44"
                                      Message=<%= VBResources.ERR_EndSubExpected %>/>
                                  <Error Code="30205" Id="BC30205" MappedFile="Test.vb" MappedLine="2" MappedColumn="55" OriginalFile="Test.vb" OriginalLine="2" OriginalColumn="55"
                                      Message=<%= VBResources.ERR_ExpectedEOS %>/>
                              </Diagnostics>

            VerifyAllAvailableDiagnostics(test, diagnostics, ordered:=False)
        End Sub

        <Fact>
        Public Sub WarningsAsErrors()
            Dim test =
                <Workspace>
                    <Project Language="C#" CommonReferences="true">
                        <CompilationOptions ReportDiagnostic="Error"/>
                        <Document FilePath="Test.cs">
                            class Program
                            {
                                void Test()
                                {
                                    int a = 5;
                                }
                            }
                        </Document>
                    </Project>
                </Workspace>

            Dim diagnostics =
                <Diagnostics>
                    <Error Code="219" Id="CS0219"
                        MappedFile="Test.cs" MappedLine="5" MappedColumn="40"
                        OriginalFile="Test.cs" OriginalLine="5" OriginalColumn="40"
                        Message=<%= String.Format(CSharpResources.WRN_UnreferencedVarAssg, "a") %>/>
                </Diagnostics>

            VerifyAllAvailableDiagnostics(test, diagnostics)
        End Sub

        <Fact>
        Public Sub DiagnosticsInNoCompilationProjects()
            Dim test =
                <Workspace>
                    <Project Language="NoCompilation">
                        <Document FilePath="A.ts">
                            Dummy content.
                        </Document>
                    </Project>
                </Workspace>

            Dim diagnostics =
                <Diagnostics>
                    <Error Id=<%= NoCompilationDocumentDiagnosticAnalyzer.Descriptor.Id %>
                        MappedFile="A.ts" MappedLine="0" MappedColumn="0"
                        OriginalFile="A.ts" OriginalLine="0" OriginalColumn="0"
                        Message=<%= NoCompilationDocumentDiagnosticAnalyzer.Descriptor.MessageFormat.ToString() %>/>
                </Diagnostics>

            VerifyAllAvailableDiagnostics(test, diagnostics)
        End Sub

        Private Shared Sub VerifyAllAvailableDiagnostics(test As XElement, diagnostics As XElement, Optional ordered As Boolean = True)
            Using workspace = EditorTestWorkspace.CreateWorkspace(test, composition:=s_composition)
<<<<<<< HEAD

#If False Then
                Assert.True(workspace.TryApplyChanges(workspace.CurrentSolution.WithOptions(
                    workspace.CurrentSolution.Options.WithChangedOption(New OptionKey(DiagnosticOptionsStorage.PullDiagnosticsFeatureFlag), False))))
#End If

=======
>>>>>>> 9eac3940
                ' Ensure that diagnostic service computes diagnostics for all open files, not just the active file (default mode)
                For Each language In workspace.Projects.Select(Function(p) p.Language).Distinct()
                    workspace.GlobalOptions.SetGlobalOption(SolutionCrawlerOptionsStorage.BackgroundAnalysisScopeOption, language, BackgroundAnalysisScope.OpenFiles)
                Next

                Dim diagnosticProvider = GetDiagnosticProvider(workspace)
                Dim actualDiagnostics = diagnosticProvider.GetDiagnosticsAsync(
                    workspace.CurrentSolution, projectId:=Nothing, documentId:=Nothing,
                    includeSuppressedDiagnostics:=False,
                    includeNonLocalDocumentDiagnostics:=True,
                    CancellationToken.None).Result

                If diagnostics Is Nothing Then
                    Assert.Equal(0, actualDiagnostics.Length)
                Else
                    Dim expectedDiagnostics = GetExpectedDiagnostics(workspace, diagnostics)

                    If ordered Then
                        AssertEx.Equal(expectedDiagnostics, actualDiagnostics, New Comparer())
                    Else
                        AssertEx.SetEqual(expectedDiagnostics, actualDiagnostics, New Comparer())
                    End If
                End If
            End Using
        End Sub

        Private Shared Function GetDiagnosticProvider(workspace As EditorTestWorkspace) As DiagnosticAnalyzerService
            Dim compilerAnalyzersMap = DiagnosticExtensions.GetCompilerDiagnosticAnalyzersMap().Add(
                NoCompilationConstants.LanguageName, ImmutableArray.Create(Of DiagnosticAnalyzer)(New NoCompilationDocumentDiagnosticAnalyzer()))

            Dim analyzerReference = New TestAnalyzerReferenceByLanguage(compilerAnalyzersMap)
            workspace.TryApplyChanges(workspace.CurrentSolution.WithAnalyzerReferences({analyzerReference}))

            Dim analyzerService = Assert.IsType(Of DiagnosticAnalyzerService)(workspace.GetService(Of IDiagnosticAnalyzerService)())

            Return analyzerService
        End Function

        Friend Shared Function GetExpectedDiagnostics(workspace As EditorTestWorkspace, diagnostics As XElement) As List(Of DiagnosticData)
            Dim result As New List(Of DiagnosticData)
            Dim mappedLine As Integer, mappedColumn As Integer, originalLine As Integer, originalColumn As Integer
            Dim Id As String, message As String, originalFile As String, mappedFile As String
            Dim documentId As DocumentId

            For Each diagnostic As XElement In diagnostics.Elements()
                mappedLine = Integer.Parse(diagnostic.Attribute(s_mappedLineAttributeName).Value)
                mappedColumn = Integer.Parse(diagnostic.Attribute(s_mappedColumnAttributeName).Value)
                originalLine = Integer.Parse(diagnostic.Attribute(s_originalLineAttributeName).Value)
                originalColumn = Integer.Parse(diagnostic.Attribute(s_originalColumnAttributeName).Value)

                Id = diagnostic.Attribute(s_idAttributeName).Value
                message = diagnostic.Attribute(s_messageAttributeName).Value
                originalFile = diagnostic.Attribute(s_originalFileAttributeName).Value
                mappedFile = diagnostic.Attribute(s_mappedFileAttributeName).Value
                documentId = GetDocumentId(workspace, originalFile)

                If diagnostic.Name.LocalName.Equals(s_errorElementName) Then
                    result.Add(SourceError(Id, message, documentId, documentId.ProjectId, mappedLine, originalLine, mappedColumn, originalColumn, mappedFile, originalFile))
                Else
                    result.Add(SourceWarning(Id, message, documentId, documentId.ProjectId, mappedLine, originalLine, mappedColumn, originalColumn, mappedFile, originalFile))
                End If
            Next

            Return result
        End Function

        Private Shared Function GetProjectId(workspace As EditorTestWorkspace, projectName As String) As ProjectId
            Return (From doc In workspace.Documents
                    Where doc.Project.AssemblyName.Equals(projectName)
                    Select doc.Project.Id).Single()
        End Function

        Private Shared Function GetDocumentId(workspace As EditorTestWorkspace, document As String) As DocumentId
            Return (From doc In workspace.Documents
                    Where doc.FilePath.Equals(document)
                    Select doc.Id).Single()
        End Function

        Private Shared Function SourceError(id As String, message As String, docId As DocumentId, projId As ProjectId, mappedLine As Integer, originalLine As Integer, mappedColumn As Integer,
            originalColumn As Integer, mappedFile As String, originalFile As String) As DiagnosticData
            Return CreateDiagnostic(id, message, DiagnosticSeverity.Error, docId, projId, mappedLine, originalLine, mappedColumn, originalColumn, mappedFile, originalFile)
        End Function

        Private Shared Function SourceWarning(id As String, message As String, docId As DocumentId, projId As ProjectId, mappedLine As Integer, originalLine As Integer, mappedColumn As Integer,
            originalColumn As Integer, mappedFile As String, originalFile As String) As DiagnosticData
            Return CreateDiagnostic(id, message, DiagnosticSeverity.Warning, docId, projId, mappedLine, originalLine, mappedColumn, originalColumn, mappedFile, originalFile)
        End Function

        Private Shared Function CreateDiagnostic(id As String, message As String, severity As DiagnosticSeverity, docId As DocumentId, projId As ProjectId, mappedLine As Integer, originalLine As Integer, mappedColumn As Integer,
            originalColumn As Integer, mappedFile As String, originalFile As String) As DiagnosticData
            Return New DiagnosticData(
                id:=id,
                category:="test",
                message:=message,
                severity:=severity,
                defaultSeverity:=severity,
                isEnabledByDefault:=True,
                warningLevel:=0,
                customTags:=ImmutableArray(Of String).Empty,
                properties:=ImmutableDictionary(Of String, String).Empty,
                projectId:=projId,
                location:=New DiagnosticDataLocation(
                    New FileLinePositionSpan(originalFile, New LinePosition(originalLine, originalColumn), New LinePosition(originalLine, originalColumn)),
                    docId,
                    If(mappedFile Is Nothing, Nothing, New FileLinePositionSpan(mappedFile, New LinePosition(mappedLine, mappedColumn), New LinePosition(mappedLine, mappedColumn)))),
                additionalLocations:=Nothing,
                language:=LanguageNames.VisualBasic,
                title:=Nothing)
        End Function

        Private Class Comparer
            Implements IEqualityComparer(Of DiagnosticData)

            Public Overloads Function Equals(x As DiagnosticData, y As DiagnosticData) As Boolean Implements IEqualityComparer(Of DiagnosticData).Equals
                Return x.Id = y.Id AndAlso
                       x.Message = y.Message AndAlso
                       x.Severity = y.Severity AndAlso
                       x.ProjectId = y.ProjectId AndAlso
                       x.DocumentId = y.DocumentId AndAlso
                       Equals(x.DataLocation.UnmappedFileSpan.StartLinePosition, y.DataLocation.UnmappedFileSpan.StartLinePosition)
            End Function

            Public Overloads Function GetHashCode(obj As DiagnosticData) As Integer Implements IEqualityComparer(Of DiagnosticData).GetHashCode
                Return Hash.Combine(obj.Id,
                       Hash.Combine(obj.Message,
                       Hash.Combine(obj.ProjectId,
                       Hash.Combine(obj.DocumentId,
                       Hash.Combine(obj.DataLocation.UnmappedFileSpan.StartLinePosition.GetHashCode(), obj.Severity)))))
            End Function
        End Class
    End Class
End Namespace<|MERGE_RESOLUTION|>--- conflicted
+++ resolved
@@ -255,15 +255,6 @@
 
         Private Shared Sub VerifyAllAvailableDiagnostics(test As XElement, diagnostics As XElement, Optional ordered As Boolean = True)
             Using workspace = EditorTestWorkspace.CreateWorkspace(test, composition:=s_composition)
-<<<<<<< HEAD
-
-#If False Then
-                Assert.True(workspace.TryApplyChanges(workspace.CurrentSolution.WithOptions(
-                    workspace.CurrentSolution.Options.WithChangedOption(New OptionKey(DiagnosticOptionsStorage.PullDiagnosticsFeatureFlag), False))))
-#End If
-
-=======
->>>>>>> 9eac3940
                 ' Ensure that diagnostic service computes diagnostics for all open files, not just the active file (default mode)
                 For Each language In workspace.Projects.Select(Function(p) p.Language).Distinct()
                     workspace.GlobalOptions.SetGlobalOption(SolutionCrawlerOptionsStorage.BackgroundAnalysisScopeOption, language, BackgroundAnalysisScope.OpenFiles)
