' Copyright (c) Microsoft.  All Rights Reserved.  Licensed under the Apache License, Version 2.0.  See License.txt in the project root for license information.

Imports System.Collections.Immutable
Imports System.IO
Imports System.Reflection
Imports System.Threading
Imports Microsoft.CodeAnalysis
Imports Microsoft.CodeAnalysis.CommonDiagnosticAnalyzers
Imports Microsoft.CodeAnalysis.Diagnostics
Imports Microsoft.CodeAnalysis.Diagnostics.EngineV1
Imports Microsoft.CodeAnalysis.Editor.UnitTests.Diagnostics
Imports Microsoft.CodeAnalysis.Editor.UnitTests.Workspaces
Imports Microsoft.CodeAnalysis.Options
Imports Microsoft.CodeAnalysis.Test.Utilities
Imports Microsoft.CodeAnalysis.Text
Imports Microsoft.CodeAnalysis.UnitTests.Diagnostics
Imports Roslyn.Utilities
Imports Xunit.Sdk

Namespace Microsoft.CodeAnalysis.Editor.Implementation.Diagnostics.UnitTests

    Public Class DiagnosticServiceTests

        Public Function CreateAnalyzerFileReference(ByVal fullPath As String) As AnalyzerFileReference
            Return New AnalyzerFileReference(
                fullPath,
                Function(p)
                    Dim bytes = File.ReadAllBytes(p)
                    Return Assembly.Load(bytes)
                End Function)
        End Function

        <Fact, Trait(Traits.Feature, Traits.Features.Diagnostics)>
        Public Sub TestProjectAnalyzers()
            Dim test = <Workspace>
                           <Project Language="C#" CommonReferences="true">
                               <Document FilePath="Test.cs">
                                        class Foo { }
                                    </Document>
                           </Project>
                       </Workspace>

            Using workspace = TestWorkspaceFactory.CreateWorkspace(test)
                Dim solution = workspace.CurrentSolution
                Dim project = solution.Projects(0)
                Dim workspaceDiagnosticAnalyzer = New WorkspaceDiagnosticAnalyzer()
                Dim projectDiagnosticAnalyzer1 = New ProjectDiagnosticAnalyzer(1)
                Dim projectDiagnosticAnalyzer2 = New ProjectDiagnosticAnalyzer2(2)

                Dim diagnosticService = New TestDiagnosticAnalyzerService(LanguageNames.CSharp, workspaceDiagnosticAnalyzer)

                ' Verify available diagnostic descriptors/analyzers
                Dim descriptorsMap = diagnosticService.GetDiagnosticDescriptors(project)
                Assert.Equal(1, descriptorsMap.Count)
                Dim descriptors = descriptorsMap.First().Value
                Assert.Equal(1, descriptors.Count())
                Assert.Equal(workspaceDiagnosticAnalyzer.DiagDescriptor.Id, descriptors(0).Id)

                Dim document = project.Documents.Single()
                Dim analyzer = diagnosticService.CreateIncrementalAnalyzer(workspace)
                Dim diagnostics = diagnosticService.GetDiagnosticsForSpanAsync(document,
                    document.GetSyntaxRootAsync().WaitAndGetResult(CancellationToken.None).FullSpan,
                    CancellationToken.None).WaitAndGetResult(CancellationToken.None)

                Assert.Equal(1, diagnostics.Count())

                ' Add a project analyzer reference
                Dim projectAnalyzers1 = ImmutableArray.Create(Of DiagnosticAnalyzer)(projectDiagnosticAnalyzer1)
                Dim projectAnalyzerReference1 = New AnalyzerImageReference(projectAnalyzers1, display:=NameOf(projectAnalyzers1))
                Dim projectAnalyzerReferences1 = ImmutableArray.Create(Of AnalyzerReference)(projectAnalyzerReference1)
                project = project.WithAnalyzerReferences(projectAnalyzerReferences1)

                ' Verify available diagnostic descriptors/analyzers
                descriptorsMap = diagnosticService.GetDiagnosticDescriptors(project)
                Assert.Equal(2, descriptorsMap.Count)
                descriptors = descriptorsMap.Values.SelectMany(Function(d) d).OrderBy(Function(d) d.Id).ToImmutableArray()
                Assert.Equal(workspaceDiagnosticAnalyzer.DiagDescriptor.Id, descriptors(0).Id)
                Assert.Equal(projectDiagnosticAnalyzer1.DiagDescriptor.Id, descriptors(1).Id)

                Dim project1 = project.WithAssemblyName("Mumble")
                Assert.NotSame(project, project1)

                ' Add another project analyzer
                Dim projectAnalyzers2 = ImmutableArray.Create(Of DiagnosticAnalyzer)(projectDiagnosticAnalyzer2)
                Dim projectAnalyzerReference2 = New AnalyzerImageReference(projectAnalyzers2, display:=NameOf(projectAnalyzers2))
                project = project.AddAnalyzerReference(projectAnalyzerReference2)

                ' Verify available diagnostic descriptors/analyzers
                descriptorsMap = diagnosticService.GetDiagnosticDescriptors(project)
                Assert.Equal(3, descriptorsMap.Count)
                descriptors = descriptorsMap.Values.SelectMany(Function(d) d).OrderBy(Function(d) d.Id).ToImmutableArray()
                Assert.Equal(workspaceDiagnosticAnalyzer.DiagDescriptor.Id, descriptors(0).Id)
                Assert.Equal(projectDiagnosticAnalyzer1.DiagDescriptor.Id, descriptors(1).Id)
                Assert.Equal(projectDiagnosticAnalyzer2.DiagDescriptor.Id, descriptors(2).Id)

                document = project.Documents.Single()
                diagnostics = diagnosticService.GetDiagnosticsForSpanAsync(document,
                                                                    document.GetSyntaxRootAsync().WaitAndGetResult(CancellationToken.None).FullSpan,
                                                                    CancellationToken.None).WaitAndGetResult(CancellationToken.None)
                Assert.Equal(3, diagnostics.Count())

                ' Remove a project analyzer
                project = project.RemoveAnalyzerReference(projectAnalyzerReference1)

                ' Verify available diagnostic descriptors/analyzers
                descriptorsMap = diagnosticService.GetDiagnosticDescriptors(project)
                Assert.Equal(2, descriptorsMap.Count)
                descriptors = descriptorsMap.Values.SelectMany(Function(d) d).OrderBy(Function(d) d.Id).ToImmutableArray()
                Assert.Equal(workspaceDiagnosticAnalyzer.DiagDescriptor.Id, descriptors(0).Id)
                Assert.Equal(projectDiagnosticAnalyzer2.DiagDescriptor.Id, descriptors(1).Id)

                document = project.Documents.Single()
                diagnostics = diagnosticService.GetDiagnosticsForSpanAsync(document,
                                                                    document.GetSyntaxRootAsync().WaitAndGetResult(CancellationToken.None).FullSpan,
                                                                    CancellationToken.None).WaitAndGetResult(CancellationToken.None)
                Assert.Equal(2, diagnostics.Count())

                ' Verify available diagnostic descriptors/analyzers if not project specific
                descriptorsMap = diagnosticService.GetDiagnosticDescriptors(projectOpt:=Nothing)
                Assert.Equal(1, descriptorsMap.Count)
                descriptors = descriptorsMap.First().Value
                Assert.Equal(1, descriptors.Count)
                Assert.Equal(workspaceDiagnosticAnalyzer.DiagDescriptor.Id, descriptors(0).Id)

                ' Add an existing workspace analyzer to the project, ensure no duplicate diagnostics.
                Dim duplicateProjectAnalyzers = ImmutableArray.Create(Of DiagnosticAnalyzer)(workspaceDiagnosticAnalyzer)
                Dim duplicateProjectAnalyzersReference = New AnalyzerImageReference(duplicateProjectAnalyzers)
                project = project.WithAnalyzerReferences({duplicateProjectAnalyzersReference})

                ' Verify duplicate descriptors or diagnsotics.
                ' We don't do de-duplication of analyzer that belong to different layer (host and project)
                descriptorsMap = diagnosticService.GetDiagnosticDescriptors(project)
                Assert.Equal(2, descriptorsMap.Count)
                descriptors = descriptorsMap.Values.SelectMany(Function(d) d).OrderBy(Function(d) d.Id).ToImmutableArray()
                Assert.Equal(workspaceDiagnosticAnalyzer.DiagDescriptor.Id, descriptors(0).Id)

                document = project.Documents.Single()
                diagnostics = diagnosticService.GetDiagnosticsForSpanAsync(document,
                                                                    document.GetSyntaxRootAsync().WaitAndGetResult(CancellationToken.None).FullSpan,
                                                                    CancellationToken.None).WaitAndGetResult(CancellationToken.None)
                ' This fails in V2 -- maybe some sort of deduplication of analyzers is being done by the analyzer driver?
                Assert.Equal(2, diagnostics.Count())
            End Using
        End Sub

        <Fact>
        Public Sub TestEmptyProjectAnalyzers()
            Dim test = <Workspace>
                           <Project Language="C#" CommonReferences="true">
                               <Document FilePath="Test.cs">
                                        class Foo { }
                                    </Document>
                           </Project>
                       </Workspace>

            Using workspace = TestWorkspaceFactory.CreateWorkspace(test)
                Dim project = workspace.CurrentSolution.Projects(0)
                Dim workspaceDiagnosticAnalyzer = New WorkspaceDiagnosticAnalyzer()

                Dim diagnosticService = New TestDiagnosticAnalyzerService(LanguageNames.CSharp, workspaceDiagnosticAnalyzer)

                ' Add project analyzer reference with no analyzers.
                Dim projectAnalyzersEmpty = ImmutableArray(Of DiagnosticAnalyzer).Empty
                Dim projectAnalyzerReference1 = New AnalyzerImageReference(projectAnalyzersEmpty)
                Dim projectAnalyzerReferences1 = ImmutableArray.Create(Of AnalyzerReference)(projectAnalyzerReference1)
                project = project.WithAnalyzerReferences(projectAnalyzerReferences1)

                ' Query descriptors twice: second query was hitting an assert in DiagnosticAnalyzersAndStates.
                Dim descriptorsMap = diagnosticService.GetDiagnosticDescriptors(project)
                descriptorsMap = diagnosticService.GetDiagnosticDescriptors(project)

                Assert.Equal(1, descriptorsMap.Count)
                Dim descriptors = descriptorsMap.First().Value
                Assert.Equal(1, descriptors.Count())
                Assert.Equal(workspaceDiagnosticAnalyzer.DiagDescriptor.Id, descriptors(0).Id)
            End Using
        End Sub

        <Fact, Trait(Traits.Feature, Traits.Features.Diagnostics)>
        Public Sub TestRulesetBasedDiagnosticFiltering()
            Dim test = <Workspace>
                           <Project Language="C#" CommonReferences="true">
                               <Document FilePath="Test.cs">
                                        class Foo { }
                                    </Document>
                           </Project>
                       </Workspace>

            Using workspace = TestWorkspaceFactory.CreateWorkspace(test)
                Dim project = workspace.CurrentSolution.Projects(0)
                Dim workspaceDiagnosticAnalyzer = New WorkspaceDiagnosticAnalyzer()

                Dim diagnosticService = New TestDiagnosticAnalyzerService(LanguageNames.CSharp, workspaceDiagnosticAnalyzer)

                ' Verify available diagnostic descriptors/analyzers
                Dim descriptorsMap = diagnosticService.GetDiagnosticDescriptors(project)
                Assert.Equal(1, descriptorsMap.Count)
                Dim descriptors = descriptorsMap.First().Value
                Assert.Equal(1, descriptors.Count())
                Assert.Equal(workspaceDiagnosticAnalyzer.DiagDescriptor.Id, descriptors(0).Id)

                Dim document = project.Documents.Single()
                Dim span = document.GetSyntaxRootAsync().WaitAndGetResult(CancellationToken.None).FullSpan

                Dim analyzer = diagnosticService.CreateIncrementalAnalyzer(workspace)
                Dim diagnostics = diagnosticService.GetDiagnosticsForSpanAsync(document, span, CancellationToken.None).WaitAndGetResult(CancellationToken.None).ToImmutableArray()
                Assert.Equal(1, diagnostics.Length)
                Assert.Equal(workspaceDiagnosticAnalyzer.DiagDescriptor.Id, diagnostics(0).Id)
                Assert.Equal(workspaceDiagnosticAnalyzer.DiagDescriptor.DefaultSeverity, diagnostics(0).Severity)
                Assert.Equal(workspaceDiagnosticAnalyzer.DiagDescriptor.DefaultSeverity, diagnostics(0).DefaultSeverity)

                Dim suppressDiagOptions = New Dictionary(Of String, ReportDiagnostic)
                suppressDiagOptions.Add(workspaceDiagnosticAnalyzer.DiagDescriptor.Id, ReportDiagnostic.Suppress)
                Dim newCompilationOptions = project.CompilationOptions.WithSpecificDiagnosticOptions(suppressDiagOptions)
                project = project.WithCompilationOptions(newCompilationOptions)
                document = project.Documents.Single()
                diagnostics = diagnosticService.GetDiagnosticsForSpanAsync(document, span, CancellationToken.None).WaitAndGetResult(CancellationToken.None).ToImmutableArray()
                Assert.Equal(0, diagnostics.Length)

                Dim changeSeverityDiagOptions = New Dictionary(Of String, ReportDiagnostic)
                changeSeverityDiagOptions.Add(workspaceDiagnosticAnalyzer.DiagDescriptor.Id, ReportDiagnostic.Error)
                newCompilationOptions = project.CompilationOptions.WithSpecificDiagnosticOptions(changeSeverityDiagOptions)
                project = project.WithCompilationOptions(newCompilationOptions)
                document = project.Documents.Single()
                diagnostics = diagnosticService.GetDiagnosticsForSpanAsync(document, span, CancellationToken.None).WaitAndGetResult(CancellationToken.None).ToImmutableArray()
                Assert.Equal(1, diagnostics.Length)
                Assert.Equal(workspaceDiagnosticAnalyzer.DiagDescriptor.Id, diagnostics(0).Id)
                Assert.Equal(workspaceDiagnosticAnalyzer.DiagDescriptor.DefaultSeverity, diagnostics(0).DefaultSeverity)
                Assert.Equal(DiagnosticSeverity.Error, diagnostics(0).Severity)
            End Using
        End Sub

        <Fact>
        Public Sub TestProjectAnalyzerMessages()
            Dim test = <Workspace>
                           <Project Language="C#" CommonReferences="true">
                               <Document FilePath="Alpha.cs">
                                   class Alpha { }
                               </Document>
                           </Project>
                           <Project Language="Visual Basic" CommonReferences="true">
                               <Document FilePath="Bravo.vb">
                                   Class Bravo : End Class
                               </Document>
                           </Project>
                       </Workspace>

            Using workspace = TestWorkspaceFactory.CreateWorkspace(test)
                Dim projectDiagnosticAnalyzer1 = New ProjectDiagnosticAnalyzer(1)
                Dim projectDiagnosticAnalyzer2 = New ProjectDiagnosticAnalyzer2(2)

                Dim solution = workspace.CurrentSolution

                Dim alpha = solution.Projects.Single(Function(p) p.Language = LanguageNames.CSharp)
                alpha = alpha.WithAnalyzerReferences(SpecializedCollections.SingletonCollection(New AnalyzerImageReference(ImmutableArray(Of DiagnosticAnalyzer).Empty.Add(projectDiagnosticAnalyzer1))))
                solution = alpha.Solution

                Dim bravo = solution.Projects.Single(Function(p) p.Language = LanguageNames.VisualBasic)
                bravo = bravo.WithAnalyzerReferences(SpecializedCollections.SingletonCollection(New AnalyzerImageReference(ImmutableArray(Of DiagnosticAnalyzer).Empty.Add(projectDiagnosticAnalyzer2))))
                solution = bravo.Solution

                Dim diagnosticService = New TestDiagnosticAnalyzerService()
                Dim analyzer = diagnosticService.CreateIncrementalAnalyzer(workspace)

                Dim workspaceDescriptors = diagnosticService.GetDiagnosticDescriptors(projectOpt:=Nothing)
                Assert.Equal(0, workspaceDescriptors.Count)

                Dim alphaDescriptors = diagnosticService.GetDiagnosticDescriptors(alpha)
                Assert.Equal("XX0001", alphaDescriptors.Single().Value.Single().Id)
                Dim alphaDiagnostics = diagnosticService.GetDiagnosticsForSpanAsync(alpha.Documents.Single(), New TextSpan(0, alpha.Documents.Single().GetTextAsync().Result.Length), CancellationToken.None).Result
                Assert.Equal("XX0001", alphaDiagnostics.Single().Id)

                Dim bravoDescriptors = diagnosticService.GetDiagnosticDescriptors(bravo)
                Assert.Equal("XX0002", bravoDescriptors.Single().Value.Single().Id)
                Dim bravoDiagnostics = diagnosticService.GetDiagnosticsForSpanAsync(bravo.Documents.Single(), New TextSpan(0, bravo.Documents.Single().GetTextAsync().Result.Length), CancellationToken.None).Result
                Assert.Equal("XX0002", bravoDiagnostics.Single().Id)
            End Using
        End Sub

        <Fact>
        Public Sub TestGlobalAnalyzerGroup()
            Dim test = <Workspace>
                           <Project Language="Visual Basic" CommonReferences="true">
                               <Document FilePath="Bravo.vb">
                                   Class Bravo : End Class
                               </Document>
                           </Project>
                       </Workspace>

            Using workspace = TestWorkspaceFactory.CreateWorkspace(test)
                Dim analyzer1 = New ProjectDiagnosticAnalyzer(1)
                Dim analyzer2 = New ProjectDiagnosticAnalyzer2(2)

                Dim analyzersMap = New Dictionary(Of String, ImmutableArray(Of DiagnosticAnalyzer))
                analyzersMap.Add(LanguageNames.CSharp, ImmutableArray.Create(Of DiagnosticAnalyzer)(analyzer1))
                analyzersMap.Add(LanguageNames.VisualBasic, ImmutableArray.Create(Of DiagnosticAnalyzer)(analyzer2))
                Dim diagnosticService2 = New TestDiagnosticAnalyzerService(analyzersMap.ToImmutableDictionary())

                Dim descriptors = diagnosticService2.GetDiagnosticDescriptors(projectOpt:=Nothing)
                Assert.Equal(1, descriptors.Count)
                Assert.Equal(2, descriptors.Single().Value.Count)
            End Using
        End Sub

        <Fact, WorkItem(923324), Trait(Traits.Feature, Traits.Features.Diagnostics)>
        Public Sub TestDuplicateFileAnalyzers()
            Dim test = <Workspace>
                           <Project Language="C#" CommonReferences="true">
                               <Document FilePath="Test.cs">
                                   class Foo { }
                               </Document>
                           </Project>
                       </Workspace>

            Using workspace = TestWorkspaceFactory.CreateWorkspace(test)
                Dim project = workspace.CurrentSolution.Projects.Single()
                Dim analyzerReference1 = CreateAnalyzerFileReference("x:\temp.dll")
                Dim analyzerReference2 = CreateAnalyzerFileReference("x:\temp.dll")
                project = project.AddAnalyzerReference(analyzerReference1)
#If DEBUG Then
                Assert.Throws(Of TraceAssertException)(Function() project.AddAnalyzerReference(analyzerReference2))
#End If
            End Using
        End Sub

        <Fact, WorkItem(1091877), Trait(Traits.Feature, Traits.Features.Diagnostics)>
        Public Sub TestDuplicateFileAnalyzers2()
            Dim test = <Workspace>
                           <Project Language="C#" CommonReferences="true">
                               <Document FilePath="Test.cs">
                                   class Foo { }
                               </Document>
                           </Project>
                       </Workspace>

            Using workspace = TestWorkspaceFactory.CreateWorkspace(test)
                ' Add duplicate analyzer references: one as VSIX analyzer reference and other one as project analyzer reference.
                Dim project = workspace.CurrentSolution.Projects.Single()
                Dim analyzerReference1 = CreateAnalyzerFileReference(Assembly.GetExecutingAssembly().Location)
                project = project.AddAnalyzerReference(analyzerReference1)

                Dim analyzerReference2 = CreateAnalyzerFileReference(Assembly.GetExecutingAssembly().Location)
                Dim diagnosticService = New TestDiagnosticAnalyzerService(ImmutableArray.Create(Of AnalyzerReference)(analyzerReference2))

                Dim analyzer = diagnosticService.CreateIncrementalAnalyzer(workspace)
                Dim descriptorsMap = diagnosticService.GetDiagnosticDescriptors(project)

                ' Verify no duplicate diagnostics.
                Dim document = project.Documents.Single()
                Dim diagnostics = diagnosticService.GetDiagnosticsForSpanAsync(
                        document,
                        document.GetSyntaxRootAsync().WaitAndGetResult(CancellationToken.None).FullSpan,
                        CancellationToken.None) _
                    .WaitAndGetResult(CancellationToken.None) _
                    .Select(Function(d) d.Id = WorkspaceDiagnosticAnalyzer.Descriptor.Id)

                Assert.Equal(1, diagnostics.Count)
            End Using
        End Sub

        <Fact, WorkItem(923324), Trait(Traits.Feature, Traits.Features.Diagnostics)>
        Public Sub TestDuplicateImageAnalyzers()
            Dim test = <Workspace>
                           <Project Language="C#" CommonReferences="true">
                               <Document FilePath="Test.cs">
                                   class Foo { }
                               </Document>
                           </Project>
                       </Workspace>

            Using workspace = TestWorkspaceFactory.CreateWorkspace(test)
                Dim project = workspace.CurrentSolution.Projects.Single()
                Dim analyzer = New ProjectDiagnosticAnalyzer(0)
                Dim analyzerReference1 = New AnalyzerImageReference(ImmutableArray.Create(Of DiagnosticAnalyzer)(analyzer))
                Dim analyzerReference2 = New AnalyzerImageReference(ImmutableArray.Create(Of DiagnosticAnalyzer)(analyzer))
                project = project.AddAnalyzerReference(analyzerReference1)
                project = project.AddAnalyzerReference(analyzerReference2)
#If DEBUG Then
                Assert.Throws(Of TraceAssertException)(Function() project.AddAnalyzerReference(analyzerReference1))
#End If
            End Using
        End Sub

        <Fact, WorkItem(937956), Trait(Traits.Feature, Traits.Features.Diagnostics)>
        Public Sub TestDiagnosticAnalyzerExceptionHandledGracefully()
            Dim test = <Workspace>
                           <Project Language="C#" CommonReferences="true">
                               <Document FilePath="Test.cs">
                                   class Foo { }
                               </Document>
                           </Project>
                       </Workspace>

            Using workspace = TestWorkspaceFactory.CreateWorkspace(test)
                Dim project = workspace.CurrentSolution.Projects.Single()
                Dim analyzer = New ThrowsExceptionAnalyzer
                Dim analyzerReference = New AnalyzerImageReference(ImmutableArray.Create(Of DiagnosticAnalyzer)(analyzer))
                project = project.AddAnalyzerReference(analyzerReference)

                Dim diagnosticService = New TestDiagnosticAnalyzerService()

                Dim descriptorsMap = diagnosticService.GetDiagnosticDescriptors(project)
                Assert.Equal(1, descriptorsMap.Count)
                Dim descriptors = descriptorsMap.First().Value
                Assert.Equal(0, descriptors.Count())

                Dim document = project.Documents.Single()

                Dim incrementalAnalyzer = diagnosticService.CreateIncrementalAnalyzer(workspace)
                Dim diagnostics = diagnosticService.GetDiagnosticsForSpanAsync(document,
                                                                        document.GetSyntaxRootAsync().WaitAndGetResult(CancellationToken.None).FullSpan,
                                                                        CancellationToken.None).WaitAndGetResult(CancellationToken.None)
                Assert.Equal(0, diagnostics.Count())
            End Using
        End Sub

        <Fact, WorkItem(937915), Trait(Traits.Feature, Traits.Features.Diagnostics)>
        <WorkItem(759)>
        Public Sub TestDiagnosticAnalyzerExceptionHandledGracefully2()
            Dim test = <Workspace>
                           <Project Language="C#" CommonReferences="true">
                               <Document FilePath="Test.cs">
                                   class Foo { void M() {} }
                               </Document>
                           </Project>
                       </Workspace>

            Using workspace = TestWorkspaceFactory.CreateWorkspace(test)
                Dim project = workspace.CurrentSolution.Projects.Single()
                Dim analyzer = New CodeBlockStartedAnalyzer(Of Microsoft.CodeAnalysis.CSharp.SyntaxKind)
                Dim analyzerReference = New AnalyzerImageReference(ImmutableArray.Create(Of DiagnosticAnalyzer)(analyzer))
                project = project.AddAnalyzerReference(analyzerReference)

                Dim exceptionDiagnosticsSource = New TestHostDiagnosticUpdateSource(workspace)
                Dim diagnosticService = New TestDiagnosticAnalyzerService(hostDiagnosticUpdateSource:=exceptionDiagnosticsSource)

                Dim descriptorsMap = diagnosticService.GetDiagnosticDescriptors(project)
                Assert.Equal(1, descriptorsMap.Count)

                Dim document = project.Documents.Single()

                Dim incrementalAnalyzer = diagnosticService.CreateIncrementalAnalyzer(workspace)
                Dim diagnostics = diagnosticService.GetDiagnosticsForSpanAsync(document,
                                                                        document.GetSyntaxRootAsync().WaitAndGetResult(CancellationToken.None).FullSpan,
                                                                        CancellationToken.None).WaitAndGetResult(CancellationToken.None)
                Assert.Equal(0, diagnostics.Count())

                diagnostics = exceptionDiagnosticsSource.TestOnly_GetReportedDiagnostics(analyzer)
                ' This fails in V2 because exceptionDiagnosticsSource is not updated. Why?
                Assert.Equal(1, diagnostics.Count())
                Dim diagnostic = diagnostics.First()
                Assert.True(AnalyzerExecutor.IsAnalyzerExceptionDiagnostic(diagnostic.ToDiagnostic(document.GetSyntaxTreeAsync().Result)))
                Assert.Contains("CodeBlockStartedAnalyzer", diagnostic.Message, StringComparison.Ordinal)
            End Using
        End Sub

        <Fact, WorkItem(937939), Trait(Traits.Feature, Traits.Features.Diagnostics)>
        Public Sub TestStatelessCodeBlockEndedAnalyzer()
            Dim test = <Workspace>
                           <Project Language="C#" CommonReferences="true">
                               <Document FilePath="Test.cs">
                                   class Foo { void M() {} }
                               </Document>
                           </Project>
                       </Workspace>

            Using workspace = TestWorkspaceFactory.CreateWorkspace(test)
                Dim project = workspace.CurrentSolution.Projects.Single()
                Dim analyzer = New CodeBlockEndedAnalyzer()
                Dim analyzerReference = New AnalyzerImageReference(ImmutableArray.Create(Of DiagnosticAnalyzer)(analyzer))
                project = project.AddAnalyzerReference(analyzerReference)

                Dim diagnosticService = New TestDiagnosticAnalyzerService()

                Dim descriptorsMap = diagnosticService.GetDiagnosticDescriptors(project)
                Assert.Equal(1, descriptorsMap.Count)

                Dim document = project.Documents.Single()

                Dim incrementalAnalyzer = diagnosticService.CreateIncrementalAnalyzer(workspace)
                Dim diagnostics = diagnosticService.GetDiagnosticsForSpanAsync(document,
                                                                        document.GetSyntaxRootAsync().WaitAndGetResult(CancellationToken.None).FullSpan,
                                                                        CancellationToken.None).WaitAndGetResult(CancellationToken.None)
                Assert.Equal(1, diagnostics.Count())
                Dim diagnostic = diagnostics.First()
                Assert.Equal(CodeBlockEndedAnalyzer.Descriptor.Id, diagnostic.Id)
            End Using
        End Sub

        <Fact, WorkItem(937939), Trait(Traits.Feature, Traits.Features.Diagnostics)>
        Public Sub TestSameCodeBlockStartedAndEndedAnalyzer()
            Dim test = <Workspace>
                           <Project Language="C#" CommonReferences="true">
                               <Document FilePath="Test.cs">
                                   class Foo { void M() {} }
                               </Document>
                           </Project>
                       </Workspace>

            Using workspace = TestWorkspaceFactory.CreateWorkspace(test)
                Dim project = workspace.CurrentSolution.Projects.Single()
                Dim analyzer = New CodeBlockStartedAndEndedAnalyzer(Of Microsoft.CodeAnalysis.CSharp.SyntaxKind)
                Dim analyzerReference = New AnalyzerImageReference(ImmutableArray.Create(Of DiagnosticAnalyzer)(analyzer))
                project = project.AddAnalyzerReference(analyzerReference)

                Dim diagnosticService = New TestDiagnosticAnalyzerService()

                ' Ensure no duplicate diagnostics.
                Dim descriptorsMap = diagnosticService.GetDiagnosticDescriptors(project)
                Assert.Equal(1, descriptorsMap.Count)

                Dim document = project.Documents.Single()

                Dim incrementalAnalyzer = diagnosticService.CreateIncrementalAnalyzer(workspace)
                Dim diagnostics = diagnosticService.GetDiagnosticsForSpanAsync(document,
                                                                        document.GetSyntaxRootAsync().WaitAndGetResult(CancellationToken.None).FullSpan,
                                                                        CancellationToken.None).WaitAndGetResult(CancellationToken.None)
                Assert.Equal(1, diagnostics.Count())
                Dim diagnostic = diagnostics.First()
                Assert.Equal(CodeBlockEndedAnalyzer.Descriptor.Id, diagnostic.Id)
            End Using
        End Sub

        <Fact, WorkItem(1005568), Trait(Traits.Feature, Traits.Features.Diagnostics)>
        Public Sub TestCodeBlockAnalyzerForLambda()
            Dim test = <Workspace>
                           <Project Language="C#" CommonReferences="true">
                               <Document FilePath="Test.cs"><![CDATA[
using System;
class AnonymousFunctions
{
    public void SimpleLambdaFunctionWithoutBraces()
    {
        bool x = false;
        Action<string> lambda = s => x = true;
        lambda("");
        Console.WriteLine(x);
    }

    public void SimpleLambdaFunctionWithBraces()
    {
        bool x = false;
        Action<string> lambda = s =>
        {
            x = true;
        };

        lambda("");
        Console.WriteLine(x);
    }

    public void ParenthesizedLambdaFunctionWithoutBraces()
    {
        bool x = false;
        Action<string> lambda = (s) => x = true;
        lambda("");
        Console.WriteLine(x);
    }

    public void ParenthesizedLambdaFunctionWithBraces()
    {
        bool x = false;
        Action<string> lambda = (s) =>
        {
            x = true;
        };

        lambda("");
        Console.WriteLine(x);
    }
}]]>
                               </Document>
                           </Project>
                       </Workspace>

            Using workspace = TestWorkspaceFactory.CreateWorkspace(test)
                Dim project = workspace.CurrentSolution.Projects.Single()
                Dim analyzer = New CodeBlockStartedAndEndedAnalyzer(Of Microsoft.CodeAnalysis.CSharp.SyntaxKind)
                Dim analyzerReference = New AnalyzerImageReference(ImmutableArray.Create(Of DiagnosticAnalyzer)(analyzer))
                project = project.AddAnalyzerReference(analyzerReference)

                Dim diagnosticService = New TestDiagnosticAnalyzerService()

                ' Ensure no duplicate diagnostics.
                Dim descriptorsMap = diagnosticService.GetDiagnosticDescriptors(project)
                Assert.Equal(1, descriptorsMap.Count)

                Dim document = project.Documents.Single()

                Dim incrementalAnalyzer = diagnosticService.CreateIncrementalAnalyzer(workspace)
                Dim diagnostics = diagnosticService.GetDiagnosticsForSpanAsync(document,
                                                                        document.GetSyntaxRootAsync().WaitAndGetResult(CancellationToken.None).FullSpan,
                                                                        CancellationToken.None).WaitAndGetResult(CancellationToken.None)
                Assert.Equal(4, diagnostics.Count())
                Dim diagnostic = diagnostics.First()
                Assert.Equal(CodeBlockEndedAnalyzer.Descriptor.Id, diagnostic.Id)
            End Using
        End Sub

        <Fact, WorkItem(937952), WorkItem(944832), WorkItem(1112907), Trait(Traits.Feature, Traits.Features.Diagnostics)>
        Public Sub TestCompilationEndedAnalyzer()
            Dim test = <Workspace>
                           <Project Language="C#" CommonReferences="true">
                               <Document FilePath="Test.cs">
                                   class Foo { void M() {} }
                               </Document>
                           </Project>
                       </Workspace>

            Using workspace = TestWorkspaceFactory.CreateWorkspace(test)
                Dim project = workspace.CurrentSolution.Projects.Single()

                ' turn off heuristic
                Dim options = workspace.Services.GetService(Of IOptionService)()
                options.SetOptions(options.GetOptions.WithChangedOption(InternalDiagnosticsOptions.UseCompilationEndCodeFixHeuristic, False))

                Dim analyzer = New CompilationEndedAnalyzer
                Dim analyzerReference = New AnalyzerImageReference(ImmutableArray.Create(Of DiagnosticAnalyzer)(analyzer))
                project = project.AddAnalyzerReference(analyzerReference)

                Dim diagnosticService = New TestDiagnosticAnalyzerService()
                Dim incrementalAnalyzer = diagnosticService.CreateIncrementalAnalyzer(workspace)

                Dim descriptorsMap = diagnosticService.GetDiagnosticDescriptors(project)
                Assert.Equal(1, descriptorsMap.Count)

                ' Ask for document diagnostics multiple times, and verify compilation diagnostics are reported.
                Dim document = project.Documents.Single()

                Dim fullSpan = document.GetSyntaxRootAsync().WaitAndGetResult(CancellationToken.None).FullSpan
                Dim diagnostics = diagnosticService.GetDiagnosticsForSpanAsync(document, fullSpan, CancellationToken.None).WaitAndGetResult(CancellationToken.None)
                Assert.Equal(1, diagnostics.Count())
                Assert.Equal(document.Id, diagnostics.First().DocumentId)

                diagnostics = diagnosticService.GetDiagnosticsForSpanAsync(document, fullSpan, CancellationToken.None).WaitAndGetResult(CancellationToken.None)
                Assert.Equal(1, diagnostics.Count())
                Assert.Equal(document.Id, diagnostics.First().DocumentId)

                diagnostics = diagnosticService.GetDiagnosticsForSpanAsync(document, fullSpan, CancellationToken.None).WaitAndGetResult(CancellationToken.None)
                Assert.Equal(1, diagnostics.Count())
                Assert.Equal(document.Id, diagnostics.First().DocumentId)

                ' Verify compilation diagnostics are reported with correct location info when asked for project diagnostics.
                Dim projectDiagnostics = diagnosticService.GetProjectDiagnosticsForIdsAsync(project.Solution, project.Id).WaitAndGetResult(CancellationToken.None)
                Assert.Equal(2, projectDiagnostics.Count())

                Dim noLocationDiagnostic = projectDiagnostics.First()
                Dim withDocumentLocationDiagnostic = projectDiagnostics.Last()
                If (noLocationDiagnostic.HasTextSpan) Then
                    ' No order is guaranteed for the diagnostics.
                    noLocationDiagnostic = projectDiagnostics.Last()
                    withDocumentLocationDiagnostic = projectDiagnostics.First()
                End If

                Assert.Equal(CompilationEndedAnalyzer.Descriptor.Id, noLocationDiagnostic.Id)
                Assert.Equal(False, noLocationDiagnostic.HasTextSpan)

                Assert.Equal(CompilationEndedAnalyzer.Descriptor.Id, withDocumentLocationDiagnostic.Id)
                Assert.Equal(True, withDocumentLocationDiagnostic.HasTextSpan)
                Assert.NotNull(withDocumentLocationDiagnostic.DocumentId)
                Dim diagnosticDocument = project.GetDocument(withDocumentLocationDiagnostic.DocumentId)
                Dim tree = diagnosticDocument.GetSyntaxTreeAsync().Result
                Dim actualLocation = withDocumentLocationDiagnostic.ToDiagnostic(tree).Location
                Dim expectedLocation = document.GetSyntaxRootAsync().Result.GetLocation
                Assert.Equal(expectedLocation, actualLocation)
            End Using
        End Sub

        <Fact, WorkItem(1083854), Trait(Traits.Feature, Traits.Features.Diagnostics)>
        Public Sub TestStatefulCompilationAnalyzer()
            Dim test = <Workspace>
                           <Project Language="C#" CommonReferences="true">
                               <Document FilePath="Test.cs">
                                   class Foo { void M() {} }
                               </Document>
                           </Project>
                       </Workspace>

            Using workspace = TestWorkspaceFactory.CreateWorkspace(test)
                Dim project = workspace.CurrentSolution.Projects.Single()
                Dim analyzer = New StatefulCompilationAnalyzer
                Dim analyzerReference = New AnalyzerImageReference(ImmutableArray.Create(Of DiagnosticAnalyzer)(analyzer))
                project = project.AddAnalyzerReference(analyzerReference)

<<<<<<< HEAD
                Dim diagnosticService = New DiagnosticAnalyzerService()

                Dim descriptorsMap = diagnosticService.GetDiagnosticDescriptors(project)
                Assert.Equal(1, descriptorsMap.Count)

                Dim baseIncrementalAnalyzer = DirectCast(DirectCast(diagnosticService.CreateIncrementalAnalyzer(workspace), DiagnosticAnalyzerService.IncrementalAnalyzerDelegatee).Analyzer, BaseDiagnosticIncrementalAnalyzer)

                Dim incrementalAnalyzer = TryCast(baseIncrementalAnalyzer, DiagnosticIncrementalAnalyzer)
                If incrementalAnalyzer IsNot Nothing Then
                    ' Verify that for an analyzer which has a registered compilation start action such that the start action registered an end action,
                    ' we go and force complete all document diagnostics for entire project and then invoke and report end action diagnostics.
                    Dim driver = New DiagnosticAnalyzerDriver(project, project.LanguageServices.GetService(Of ISyntaxNodeAnalyzerService)(), Nothing)
                    Dim projectDiagnostics = driver.GetProjectDiagnosticsAsync(analyzer, AddressOf incrementalAnalyzer.ForceAnalyzeAllDocuments).WaitAndGetResult(CancellationToken.None)
                    Assert.Equal(1, projectDiagnostics.Count())
                    Dim diagnostic = projectDiagnostics.Single()
                    Assert.Equal(StatefulCompilationAnalyzer.Descriptor.Id, diagnostic.Id)
                    Dim expectedMessage = String.Format(StatefulCompilationAnalyzer.Descriptor.MessageFormat.ToString(), 1)
                    Assert.Equal(expectedMessage, diagnostic.GetMessage)
                End If

                Dim v2IncrementalAnalyzer = TryCast(baseIncrementalAnalyzer, Microsoft.CodeAnalysis.Diagnostics.EngineV2.DiagnosticIncrementalAnalyzer)
                If v2IncrementalAnalyzer IsNot Nothing Then
                    Dim projectDiagnostics = v2IncrementalAnalyzer.GetDiagnosticsAsync(project.Solution, project.Id, Nothing, CancellationToken.None).WaitAndGetResult(CancellationToken.None)
                    Assert.Equal(1, projectDiagnostics.Count())
                    Dim diagnostic = projectDiagnostics.Single()
                    Assert.Equal(StatefulCompilationAnalyzer.Descriptor.Id, diagnostic.Id)
                    Dim expectedMessage = String.Format(StatefulCompilationAnalyzer.Descriptor.MessageFormat.ToString(), 1)
                    Assert.Equal(expectedMessage, diagnostic.Message)
                End If
=======
                Dim projectDiagnostics = DiagnosticProviderTestUtilities.GetProjectDiagnostics(workspaceAnalyzerOpt:=Nothing, project:=project)
                Assert.Equal(1, projectDiagnostics.Count())
                Dim diagnostic = projectDiagnostics.Single()
                Assert.Equal(StatefulCompilationAnalyzer.Descriptor.Id, diagnostic.Id)
                Dim expectedMessage = String.Format(StatefulCompilationAnalyzer.Descriptor.MessageFormat.ToString(), 1)
                Assert.Equal(expectedMessage, diagnostic.GetMessage)
>>>>>>> 4d691acd
            End Using
        End Sub

        <Fact, WorkItem(1042914), Trait(Traits.Feature, Traits.Features.Diagnostics)>
        Public Sub TestPartialTypeInGeneratedCode()
            Dim test = <Workspace>
                           <Project Language="C#" CommonReferences="true">
                               <Document FilePath="Foo.generated.cs">
                                   public partial class Foo { }
                               </Document>
                               <Document FilePath="Test1.cs">
                                   public partial class Foo { }
                               </Document>
                           </Project>
                       </Workspace>

            Using workspace = TestWorkspaceFactory.CreateWorkspace(test)
                Dim project = workspace.CurrentSolution.Projects.Single()
                Dim analyzer = New PartialTypeDiagnosticAnalyzer(indexOfDeclToReportDiagnostic:=1)
                Dim analyzerReference = New AnalyzerImageReference(ImmutableArray.Create(Of DiagnosticAnalyzer)(analyzer))
                project = project.AddAnalyzerReference(analyzerReference)

                Dim diagnosticService = New TestDiagnosticAnalyzerService()

                Dim descriptorsMap = diagnosticService.GetDiagnosticDescriptors(project)
                Assert.Equal(1, descriptorsMap.Count)

                Dim document = project.Documents.Single(Function(d) d.Name = "Test1.cs")
                Dim fullSpan = document.GetSyntaxRootAsync().WaitAndGetResult(CancellationToken.None).FullSpan

                Dim incrementalAnalyzer = diagnosticService.CreateIncrementalAnalyzer(workspace)
                Dim diagnostics = diagnosticService.GetDiagnosticsForSpanAsync(document, fullSpan, CancellationToken.None).WaitAndGetResult(CancellationToken.None)
                Assert.Equal(1, diagnostics.Count())
                Assert.Equal(PartialTypeDiagnosticAnalyzer.DiagDescriptor.Id, diagnostics.Single().Id)
            End Using
        End Sub

        <Fact, WorkItem(1067286)>
        Private Sub TestCodeBlockAnalyzersForExpressionBody()
            Dim test = <Workspace>
                           <Project Language="C#" CommonReferences="true">
                               <Document>
public class B
{
    public int Property => 0;
    public int Method() => 0;
    public int this[int i] => 0;
}
                               </Document>
                           </Project>
                       </Workspace>

            Using workspace = TestWorkspaceFactory.CreateWorkspace(test)
                Dim project = workspace.CurrentSolution.Projects.Single()

                ' Test code block analyzer
                Dim analyzer As DiagnosticAnalyzer = New CodeBlockOrSyntaxNodeAnalyzer(isCodeBlockAnalyzer:=True)
                Dim analyzerReference = New AnalyzerImageReference(ImmutableArray.Create(analyzer))
                project = project.AddAnalyzerReference(analyzerReference)

                Dim diagnosticService = New TestDiagnosticAnalyzerService()

                Dim descriptorsMap = diagnosticService.GetDiagnosticDescriptors(project)
                Assert.Equal(1, descriptorsMap.Count)

                Dim document = project.Documents.Single()
                Dim fullSpan = document.GetSyntaxRootAsync().WaitAndGetResult(CancellationToken.None).FullSpan

                Dim incrementalAnalyzer = diagnosticService.CreateIncrementalAnalyzer(workspace)
                Dim diagnostics = diagnosticService.GetDiagnosticsForSpanAsync(document, fullSpan, CancellationToken.None).WaitAndGetResult(CancellationToken.None)
                Assert.Equal(6, diagnostics.Count())
                Assert.Equal(3, diagnostics.Where(Function(d) d.Id = CodeBlockOrSyntaxNodeAnalyzer.Desciptor1.Id).Count)
                Assert.Equal(1, diagnostics.Where(Function(d) d.Id = CodeBlockOrSyntaxNodeAnalyzer.Desciptor4.Id).Count)
                Assert.Equal(1, diagnostics.Where(Function(d) d.Id = CodeBlockOrSyntaxNodeAnalyzer.Desciptor5.Id).Count)
                Assert.Equal(1, diagnostics.Where(Function(d) d.Id = CodeBlockOrSyntaxNodeAnalyzer.Desciptor6.Id).Count)
            End Using
        End Sub

        <Fact, WorkItem(592)>
        Private Sub TestSyntaxNodeAnalyzersForExpressionBody()
            Dim test = <Workspace>
                           <Project Language="C#" CommonReferences="true">
                               <Document>
public class B
{
    public int Property => 0;
    public int Method() => 0;
    public int this[int i] => 0;
}
                               </Document>
                           </Project>
                       </Workspace>

            Using workspace = TestWorkspaceFactory.CreateWorkspace(test)
                Dim project = workspace.CurrentSolution.Projects.Single()

                ' Test syntax node analyzer
                Dim analyzer As DiagnosticAnalyzer = New CodeBlockOrSyntaxNodeAnalyzer(isCodeBlockAnalyzer:=False)
                Dim analyzerReference = New AnalyzerImageReference(ImmutableArray.Create(analyzer))
                project = project.AddAnalyzerReference(analyzerReference)

                Dim diagnosticService = New TestDiagnosticAnalyzerService()

                Dim descriptorsMap = diagnosticService.GetDiagnosticDescriptors(project)
                Assert.Equal(1, descriptorsMap.Count)

                Dim document = project.Documents.Single()
                Dim fullSpan = document.GetSyntaxRootAsync().WaitAndGetResult(CancellationToken.None).FullSpan

                Dim incrementalAnalyzer = diagnosticService.CreateIncrementalAnalyzer(workspace)
                Dim diagnostics = diagnosticService.GetDiagnosticsForSpanAsync(document, fullSpan, CancellationToken.None).WaitAndGetResult(CancellationToken.None)

                Assert.Equal(3, diagnostics.Count())
                Assert.Equal(1, diagnostics.Where(Function(d) d.Id = CodeBlockOrSyntaxNodeAnalyzer.Desciptor4.Id).Count)
                Assert.Equal(1, diagnostics.Where(Function(d) d.Id = CodeBlockOrSyntaxNodeAnalyzer.Desciptor5.Id).Count)
                Assert.Equal(1, diagnostics.Where(Function(d) d.Id = CodeBlockOrSyntaxNodeAnalyzer.Desciptor6.Id).Count)
            End Using
        End Sub

        <Fact, WorkItem(592)>
        Private Sub TestMethodSymbolAnalyzersForExpressionBody()
            Dim test = <Workspace>
                           <Project Language="C#" CommonReferences="true">
                               <Document>
public class B
{
    public int Property => 0;
    public int Method() => 0;
    public int this[int i] => 0;
}
                               </Document>
                           </Project>
                       </Workspace>

            Using workspace = TestWorkspaceFactory.CreateWorkspace(test)
                Dim project = workspace.CurrentSolution.Projects.Single()

                ' Test method symbol analyzer
                Dim analyzer As DiagnosticAnalyzer = New MethodSymbolAnalyzer
                Dim analyzerReference = New AnalyzerImageReference(ImmutableArray.Create(analyzer))
                project = project.AddAnalyzerReference(analyzerReference)

                Dim diagnosticService = New TestDiagnosticAnalyzerService()

                Dim descriptorsMap = diagnosticService.GetDiagnosticDescriptors(project)
                Assert.Equal(1, descriptorsMap.Count)

                Dim document = project.Documents.Single()
                Dim fullSpan = document.GetSyntaxRootAsync().WaitAndGetResult(CancellationToken.None).FullSpan

                Dim incrementalAnalyzer = diagnosticService.CreateIncrementalAnalyzer(workspace)

                Dim diagnostics = diagnosticService.GetDiagnosticsForSpanAsync(document, fullSpan, CancellationToken.None).
                    WaitAndGetResult(CancellationToken.None).
                    OrderBy(Function(d) d.TextSpan.Start).ToArray

                Assert.Equal(3, diagnostics.Count)
                Assert.True(diagnostics.All(Function(d) d.Id = MethodSymbolAnalyzer.Descriptor.Id))
                Assert.Equal("B.Property.get", diagnostics(0).Message)
                Assert.Equal("B.Method()", diagnostics(1).Message)
                Assert.Equal("B.this[int].get", diagnostics(2).Message)
            End Using
        End Sub

        <Fact, WorkItem(1109105)>
        Public Sub TestMethodSymbolAnalyzer_MustOverrideMethod()
            Dim test = <Workspace>
                           <Project Language="Visual Basic" CommonReferences="true">
                               <Document>
Public MustInherit Class Class1

    Public MustOverride Function Foo(x As Integer, y As Integer) As Integer

End Class

Public Class Class2

    Public Function Foo(x As Integer, y As Integer) As Integer
        Return x + y
    End Function

End Class
                               </Document>
                           </Project>
                       </Workspace>

            Using workspace = TestWorkspaceFactory.CreateWorkspace(test)
                Dim project = workspace.CurrentSolution.Projects.Single()
                Dim analyzer = New MustOverrideMethodAnalyzer()
                Dim analyzerReference = New AnalyzerImageReference(ImmutableArray.Create(Of DiagnosticAnalyzer)(analyzer))
                project = project.AddAnalyzerReference(analyzerReference)

                Dim diagnosticService = New TestDiagnosticAnalyzerService()

                Dim descriptorsMap = diagnosticService.GetDiagnosticDescriptors(project)
                Assert.Equal(1, descriptorsMap.Count)

                Dim document = project.Documents.Single()
                Dim fullSpan = document.GetSyntaxRootAsync().WaitAndGetResult(CancellationToken.None).FullSpan

                Dim incrementalAnalyzer = diagnosticService.CreateIncrementalAnalyzer(workspace)
                Dim diagnostics = diagnosticService.GetDiagnosticsForSpanAsync(document, fullSpan, CancellationToken.None).WaitAndGetResult(CancellationToken.None)
                Assert.Equal(1, diagnostics.Count())
                Assert.Equal(1, diagnostics.Where(Function(d) d.Id = MustOverrideMethodAnalyzer.Desriptor1.Id).Count)
            End Using
        End Sub

        Public Class MustOverrideMethodAnalyzer
            Inherits DiagnosticAnalyzer

            Public Shared Desriptor1 As New DiagnosticDescriptor("MustOverrideMethodDiagnostic", "DummyDescription", "DummyMessage", "DummyCategory", DiagnosticSeverity.Warning, isEnabledByDefault:=True)

            Public Overrides ReadOnly Property SupportedDiagnostics As ImmutableArray(Of DiagnosticDescriptor)
                Get
                    Return ImmutableArray.Create(Desriptor1)
                End Get
            End Property

            Public Overrides Sub Initialize(context As AnalysisContext)
                context.RegisterSymbolAction(AddressOf AnalyzeSymbol, SymbolKind.Method)
            End Sub

            Public Sub AnalyzeSymbol(context As SymbolAnalysisContext)
                Dim method = DirectCast(context.Symbol, IMethodSymbol)
                If method.IsAbstract Then
                    Dim sourceLoc = context.Symbol.Locations.First(Function(l) l.IsInSource)
                    context.ReportDiagnostic(CodeAnalysis.Diagnostic.Create(Desriptor1, sourceLoc))
                End If
            End Sub
        End Class

        <Fact, WorkItem(565)>
        Public Sub TestFieldDeclarationAnalyzer()
            Dim test = <Workspace>
                           <Project Language="C#" CommonReferences="true">
                               <Document>
public class B
{
    public string field0;
    public string field1, field2;
    public int field3 = 0, field4 = 1;
    public int field5, field6 = 1;
}
                               </Document>
                           </Project>
                       </Workspace>

            Using workspace = TestWorkspaceFactory.CreateWorkspace(test)
                Dim project = workspace.CurrentSolution.Projects.Single()
                Dim analyzer = New FieldDeclarationAnalyzer()
                Dim analyzerReference = New AnalyzerImageReference(ImmutableArray.Create(Of DiagnosticAnalyzer)(analyzer))
                project = project.AddAnalyzerReference(analyzerReference)

                Dim diagnosticService = New TestDiagnosticAnalyzerService()

                Dim descriptorsMap = diagnosticService.GetDiagnosticDescriptors(project)
                Assert.Equal(1, descriptorsMap.Count)

                Dim document = project.Documents.Single()
                Dim fullSpan = document.GetSyntaxRootAsync().WaitAndGetResult(CancellationToken.None).FullSpan

                Dim incrementalAnalyzer = diagnosticService.CreateIncrementalAnalyzer(workspace)
                Dim diagnostics = diagnosticService.GetDiagnosticsForSpanAsync(document, fullSpan, CancellationToken.None).
                    WaitAndGetResult(CancellationToken.None).
                    OrderBy(Function(d) d.TextSpan.Start).
                    ToArray()
                Assert.Equal(4, diagnostics.Length)
                Assert.Equal(4, diagnostics.Where(Function(d) d.Id = FieldDeclarationAnalyzer.Desriptor1.Id).Count)

                Assert.Equal("public string field0;", diagnostics(0).Message)
                Assert.Equal("public string field1, field2;", diagnostics(1).Message)
                Assert.Equal("public int field3 = 0, field4 = 1;", diagnostics(2).Message)
                Assert.Equal("public int field5, field6 = 1;", diagnostics(3).Message)
            End Using
        End Sub

        Public Class FieldDeclarationAnalyzer
            Inherits DiagnosticAnalyzer

            Public Shared Desriptor1 As New DiagnosticDescriptor("FieldDeclarationDiagnostic", "DummyDescription", "{0}", "DummyCategory", DiagnosticSeverity.Warning, isEnabledByDefault:=True)

            Public Overrides ReadOnly Property SupportedDiagnostics As ImmutableArray(Of DiagnosticDescriptor)
                Get
                    Return ImmutableArray.Create(Desriptor1)
                End Get
            End Property

            Public Overrides Sub Initialize(context As AnalysisContext)
                context.RegisterSyntaxNodeAction(AddressOf AnalyzeNode, CodeAnalysis.CSharp.SyntaxKind.FieldDeclaration)
            End Sub

            Public Sub AnalyzeNode(context As SyntaxNodeAnalysisContext)
                Dim fieldDecl = DirectCast(context.Node, CodeAnalysis.CSharp.Syntax.FieldDeclarationSyntax)
                context.ReportDiagnostic(Diagnostic.Create(Desriptor1, fieldDecl.GetLocation, fieldDecl.ToString()))
            End Sub
        End Class

        <Fact, WorkItem(530)>
        Public Sub TestCompilationAnalyzerWithAnalyzerOptions()
            Dim test = <Workspace>
                           <Project Language="C#" CommonReferences="true">
                               <Document>
public class B
{
}
                               </Document>
                           </Project>
                       </Workspace>

            Using workspace = TestWorkspaceFactory.CreateWorkspace(test)
                Dim project = workspace.CurrentSolution.Projects.Single()

                ' Add analyzer
                Dim analyzer = New CompilationAnalyzerWithAnalyzerOptions()
                Dim analyzerReference = New AnalyzerImageReference(ImmutableArray.Create(Of DiagnosticAnalyzer)(analyzer))
                project = project.AddAnalyzerReference(analyzerReference)

                ' Add additional document
                Dim additionalDocText = "First"
                Dim additionalDoc = project.AddAdditionalDocument("AdditionalDoc", additionalDocText)
                project = additionalDoc.Project

                Dim diagnosticService = New TestDiagnosticAnalyzerService()
                Dim incrementalAnalyzer = diagnosticService.CreateIncrementalAnalyzer(workspace)

                TestCompilationAnalyzerWithAnalyzerOptionsCore(project, additionalDocText, diagnosticService)

                ' Update additional document text
                Dim newAdditionalDocText = "Second"
                additionalDoc = additionalDoc.WithText(SourceText.From(newAdditionalDocText))
                project = additionalDoc.Project

                ' Verify updated additional document text
                TestCompilationAnalyzerWithAnalyzerOptionsCore(project, newAdditionalDocText, diagnosticService)
            End Using
        End Sub

        Private Shared Sub TestCompilationAnalyzerWithAnalyzerOptionsCore(project As Project, expectedDiagnosticMessage As String, diagnosticService As DiagnosticAnalyzerService)
            Dim descriptorsMap = diagnosticService.GetDiagnosticDescriptors(project)
            Assert.Equal(1, descriptorsMap.Count)

            Dim document = project.Documents.Single()
            Dim fullSpan = document.GetSyntaxRootAsync().WaitAndGetResult(CancellationToken.None).FullSpan

            Dim diagnostics = diagnosticService.GetDiagnosticsForSpanAsync(document, fullSpan, CancellationToken.None).
                WaitAndGetResult(CancellationToken.None)
            Assert.Equal(1, diagnostics.Count())
            Assert.Equal(CompilationAnalyzerWithAnalyzerOptions.Descriptor.Id, diagnostics(0).Id)
            Assert.Equal(expectedDiagnosticMessage, diagnostics(0).Message)
        End Sub

        <DiagnosticAnalyzer(LanguageNames.CSharp, LanguageNames.VisualBasic)>
        Private Class CompilationAnalyzerWithAnalyzerOptions
            Inherits DiagnosticAnalyzer

            Public Shared Descriptor As DiagnosticDescriptor = New DiagnosticDescriptor("CompilationAnalyzerWithAnalyzerOptionsDiagnostic",
                                                                                        "CompilationAnalyzerWithAnalyzerOptionsDiagnostic",
                                                                                        "{0}",
                                                                                        "CompilationAnalyzerWithAnalyzerOptionsDiagnostic",
                                                                                        DiagnosticSeverity.Warning,
                                                                                        isEnabledByDefault:=True)
            Public Overrides ReadOnly Property SupportedDiagnostics As ImmutableArray(Of DiagnosticDescriptor)
                Get
                    Return ImmutableArray.Create(Descriptor)
                End Get
            End Property

            Public Overrides Sub Initialize(context As AnalysisContext)
                context.RegisterCompilationStartAction(Sub(compilationContext As CompilationStartAnalysisContext)
                                                           ' Cache additional file text
                                                           Dim additionalFileText = compilationContext.Options.AdditionalFiles.Single().GetText().ToString()

                                                           compilationContext.RegisterSymbolAction(Sub(symbolContext As SymbolAnalysisContext)
                                                                                                       Dim diag = Diagnostic.Create(Descriptor, symbolContext.Symbol.Locations(0), additionalFileText)
                                                                                                       symbolContext.ReportDiagnostic(diag)
                                                                                                   End Sub, SymbolKind.NamedType)
                                                       End Sub)
            End Sub
        End Class

        <DiagnosticAnalyzer(LanguageNames.CSharp, LanguageNames.VisualBasic)>
        Private Class WorkspaceDiagnosticAnalyzer
            Inherits AbstractDiagnosticAnalyzer

            Public Shared ReadOnly Descriptor As DiagnosticDescriptor = New DiagnosticDescriptor("XX0000",
                                                                                          "WorkspaceDiagnosticDescription",
                                                                                          "WorkspaceDiagnosticMessage",
                                                                                          "WorkspaceDiagnosticCategory",
                                                                                          DiagnosticSeverity.Warning,
                                                                                          isEnabledByDefault:=True)

            Public Overrides ReadOnly Property DiagDescriptor As DiagnosticDescriptor
                Get
                    Return Descriptor
                End Get
            End Property
        End Class

        Private Class ProjectDiagnosticAnalyzer2
            Inherits ProjectDiagnosticAnalyzer

            Public Sub New(index As Integer)
                MyBase.New(index)
            End Sub
        End Class

        Private Class ProjectDiagnosticAnalyzer
            Inherits AbstractDiagnosticAnalyzer

            Private ReadOnly _index As Integer
            Public ReadOnly Descriptor As DiagnosticDescriptor

            Public Sub New(index As Integer)
                Me._index = index
                Me.Descriptor = New DiagnosticDescriptor("XX000" + index.ToString,
                                                     "ProjectDiagnosticDescription",
                                                     "ProjectDiagnosticMessage",
                                                     "ProjectDiagnosticCategory",
                                                     DiagnosticSeverity.Warning,
                                                     isEnabledByDefault:=True)
            End Sub

            Public Overrides ReadOnly Property DiagDescriptor As DiagnosticDescriptor
                Get
                    Return Descriptor
                End Get
            End Property
        End Class

        Private MustInherit Class AbstractDiagnosticAnalyzer
            Inherits DiagnosticAnalyzer

            Public MustOverride ReadOnly Property DiagDescriptor As DiagnosticDescriptor

            Public Overrides ReadOnly Property SupportedDiagnostics As ImmutableArray(Of DiagnosticDescriptor)
                Get
                    Return ImmutableArray.Create(DiagDescriptor)
                End Get
            End Property

            Public Overrides Sub Initialize(context As AnalysisContext)
                context.RegisterSymbolAction(AddressOf AnalyzeSymbol, SymbolKind.NamedType)
            End Sub

            Private Sub AnalyzeSymbol(context As SymbolAnalysisContext)
                context.ReportDiagnostic(Diagnostic.Create(DiagDescriptor, context.Symbol.Locations.First(), context.Symbol.Locations.Skip(1)))
            End Sub
        End Class

        Private Class PartialTypeDiagnosticAnalyzer
            Inherits DiagnosticAnalyzer

            Private ReadOnly _indexOfDeclToReportDiagnostic As Integer
            Public Sub New(indexOfDeclToReportDiagnostic As Integer)
                Me._indexOfDeclToReportDiagnostic = indexOfDeclToReportDiagnostic
            End Sub

            Public Shared ReadOnly DiagDescriptor As DiagnosticDescriptor = DescriptorFactory.CreateSimpleDescriptor("DummyDiagnostic")

            Public Overrides ReadOnly Property SupportedDiagnostics As ImmutableArray(Of DiagnosticDescriptor)
                Get
                    Return ImmutableArray.Create(DiagDescriptor)
                End Get
            End Property

            Public Overrides Sub Initialize(context As AnalysisContext)
                context.RegisterSymbolAction(AddressOf AnalyzeSymbol, SymbolKind.NamedType)
            End Sub

            Private Sub AnalyzeSymbol(context As SymbolAnalysisContext)
                context.ReportDiagnostic(Diagnostic.Create(DiagDescriptor, context.Symbol.Locations.ElementAt(Me._indexOfDeclToReportDiagnostic)))
            End Sub
        End Class

        Private Class ThrowsExceptionAnalyzer
            Inherits DiagnosticAnalyzer

            Public Overrides ReadOnly Property SupportedDiagnostics As ImmutableArray(Of DiagnosticDescriptor)
                Get
                    Throw New NotImplementedException()
                End Get
            End Property

            Public Overrides Sub Initialize(context As AnalysisContext)
                context.RegisterSymbolAction(AddressOf AnalyzeSymbol, SymbolKindsOfInterest)
            End Sub

            Public Sub AnalyzeSymbol(context As SymbolAnalysisContext)
                Throw New NotImplementedException()
            End Sub

            Private ReadOnly Property SymbolKindsOfInterest As SymbolKind()
                Get
                    Throw New NotImplementedException()
                End Get
            End Property
        End Class

        Private Class CodeBlockStartedAnalyzer(Of TLanguageKindEnum As Structure)
            Inherits DiagnosticAnalyzer

            Public Shared Descriptor As DiagnosticDescriptor = DescriptorFactory.CreateSimpleDescriptor("DummyDiagnostic")

            Public Overrides ReadOnly Property SupportedDiagnostics As ImmutableArray(Of DiagnosticDescriptor)
                Get
                    Return ImmutableArray.Create(Descriptor)
                End Get
            End Property

            Public Sub CreateAnalyzerWithinCodeBlock(context As CodeBlockStartAnalysisContext(Of TLanguageKindEnum))
                context.RegisterCodeBlockEndAction(AddressOf (New CodeBlockEndedAnalyzer).AnalyzeCodeBlock)
            End Sub

            Public Overrides Sub Initialize(context As AnalysisContext)
                context.RegisterCodeBlockStartAction(Of TLanguageKindEnum)(AddressOf CreateAnalyzerWithinCodeBlock)
                ' Register a semantic model action that doesn't do anything to make sure that doesn't confuse anything.
                context.RegisterSemanticModelAction(Sub(sm) Return)
            End Sub

            Private Class CodeBlockEndedAnalyzer
                Public Sub AnalyzeCodeBlock(context As CodeBlockAnalysisContext)
                    Throw New NotImplementedException()
                End Sub
            End Class
        End Class

        Private Class CodeBlockEndedAnalyzer
            Inherits DiagnosticAnalyzer

            Public Shared Descriptor As DiagnosticDescriptor = DescriptorFactory.CreateSimpleDescriptor("DummyDiagnostic")

            Public Overrides ReadOnly Property SupportedDiagnostics As ImmutableArray(Of DiagnosticDescriptor)
                Get
                    Return ImmutableArray.Create(Descriptor)
                End Get
            End Property

            Public Overrides Sub Initialize(context As AnalysisContext)
                context.RegisterCodeBlockAction(AddressOf AnalyzeCodeBlock)
                ' Register a compilation start action that doesn't do anything to make sure that doesn't confuse anything.
                context.RegisterCompilationStartAction(Sub(c) Return)
                ' Register a compilation action that doesn't do anything to make sure that doesn't confuse anything.
                context.RegisterCompilationAction(Sub(c) Return)
            End Sub

            Public Sub AnalyzeCodeBlock(context As CodeBlockAnalysisContext)
                Assert.NotNull(context.CodeBlock)
                Assert.NotNull(context.OwningSymbol)
                context.ReportDiagnostic(Diagnostic.Create(Descriptor, context.CodeBlock.GetLocation))
            End Sub
        End Class

        Private Class CodeBlockStartedAndEndedAnalyzer(Of TLanguageKindEnum As Structure)
            Inherits DiagnosticAnalyzer

            Public Shared Descriptor As DiagnosticDescriptor = DescriptorFactory.CreateSimpleDescriptor("DummyDiagnostic")

            Public Overrides ReadOnly Property SupportedDiagnostics As ImmutableArray(Of DiagnosticDescriptor)
                Get
                    Return ImmutableArray.Create(Descriptor)
                End Get
            End Property

            Public Overrides Sub Initialize(context As AnalysisContext)
                context.RegisterCodeBlockStartAction(Of TLanguageKindEnum)(AddressOf CreateAnalyzerWithinCodeBlock)
                ' Register a compilation action that doesn't do anything to make sure that doesn't confuse anything.
                context.RegisterCompilationAction(Sub(c) Return)
            End Sub

            Public Sub AnalyzeCodeBlock(context As CodeBlockAnalysisContext)
                context.ReportDiagnostic(Diagnostic.Create(Descriptor, context.CodeBlock.GetLocation))
            End Sub

            Public Sub CreateAnalyzerWithinCodeBlock(context As CodeBlockStartAnalysisContext(Of TLanguageKindEnum))
                context.RegisterCodeBlockEndAction(AddressOf AnalyzeCodeBlock)
            End Sub
        End Class

        Private Class CompilationEndedAnalyzer
            Inherits DiagnosticAnalyzer

            Public Shared Descriptor As DiagnosticDescriptor = DescriptorFactory.CreateSimpleDescriptor("CompilationEndedAnalyzerDiagnostic")

            Public Overrides ReadOnly Property SupportedDiagnostics As ImmutableArray(Of DiagnosticDescriptor)
                Get
                    Return ImmutableArray.Create(Descriptor)
                End Get
            End Property

            Public Overrides Sub Initialize(context As AnalysisContext)
                ' Register a symbol analyzer that doesn't do anything to verify that that doesn't confuse anything.
                context.RegisterSymbolAction(Sub(s) Return, SymbolKind.NamedType)
                context.RegisterCompilationAction(AddressOf AnalyzeCompilation)
            End Sub

            Private Shared Sub AnalyzeCompilation(context As CompilationAnalysisContext)
                context.ReportDiagnostic(Diagnostic.Create(Descriptor, Location.None))
                context.ReportDiagnostic(Diagnostic.Create(Descriptor, context.Compilation.SyntaxTrees(0).GetRoot().GetLocation))
            End Sub
        End Class

        Private Class StatefulCompilationAnalyzer
            Inherits DiagnosticAnalyzer

            Public Shared Descriptor As DiagnosticDescriptor = New DiagnosticDescriptor("StatefulCompilationAnalyzerDiagnostic",
                                                                                          "",
                                                                                          "Compilation NamedType Count: {0}",
                                                                                          "",
                                                                                          DiagnosticSeverity.Warning,
                                                                                          isEnabledByDefault:=True)

            Public Overrides ReadOnly Property SupportedDiagnostics As ImmutableArray(Of DiagnosticDescriptor)
                Get
                    Return ImmutableArray.Create(Descriptor)
                End Get
            End Property

            Public Overrides Sub Initialize(context As AnalysisContext)
                context.RegisterCompilationStartAction(AddressOf OnCompilationStarted)
            End Sub

            Private Shared Sub OnCompilationStarted(context As CompilationStartAnalysisContext)
                Dim compilationAnalyzer = New CompilationAnalyzer
                context.RegisterSymbolAction(AddressOf compilationAnalyzer.AnalyzeSymbol, SymbolKind.NamedType)
                context.RegisterCompilationEndAction(AddressOf compilationAnalyzer.AnalyzeCompilation)
            End Sub

            Private Class CompilationAnalyzer
                Private ReadOnly _symbolNames As New ConcurrentSet(Of String)

                Public Sub AnalyzeSymbol(context As SymbolAnalysisContext)
                    _symbolNames.Add(context.Symbol.Name)
                End Sub

                Public Sub AnalyzeCompilation(context As CompilationAnalysisContext)
                    context.ReportDiagnostic(Diagnostic.Create(Descriptor, Location.None, _symbolNames.Count))
                End Sub
            End Class
        End Class

        Private Class CodeBlockOrSyntaxNodeAnalyzer
            Inherits DiagnosticAnalyzer

            Private ReadOnly _isCodeBlockAnalyzer As Boolean

            Public Shared Desciptor1 As DiagnosticDescriptor = DescriptorFactory.CreateSimpleDescriptor("CodeBlockDiagnostic")
            Public Shared Desciptor2 As DiagnosticDescriptor = DescriptorFactory.CreateSimpleDescriptor("EqualsValueDiagnostic")
            Public Shared Desciptor3 As DiagnosticDescriptor = DescriptorFactory.CreateSimpleDescriptor("ConstructorInitializerDiagnostic")
            Public Shared Desciptor4 As DiagnosticDescriptor = DescriptorFactory.CreateSimpleDescriptor("PropertyExpressionBodyDiagnostic")
            Public Shared Desciptor5 As DiagnosticDescriptor = DescriptorFactory.CreateSimpleDescriptor("IndexerExpressionBodyDiagnostic")
            Public Shared Desciptor6 As DiagnosticDescriptor = DescriptorFactory.CreateSimpleDescriptor("MethodExpressionBodyDiagnostic")

            Public Sub New(isCodeBlockAnalyzer As Boolean)
                _isCodeBlockAnalyzer = isCodeBlockAnalyzer
            End Sub

            Public Overrides ReadOnly Property SupportedDiagnostics() As ImmutableArray(Of DiagnosticDescriptor)
                Get
                    Return ImmutableArray.Create(Desciptor1, Desciptor2, Desciptor3, Desciptor4, Desciptor5, Desciptor6)
                End Get
            End Property

            Public Overrides Sub Initialize(context As AnalysisContext)
                If _isCodeBlockAnalyzer Then
                    context.RegisterCodeBlockStartAction(Of CodeAnalysis.CSharp.SyntaxKind)(AddressOf OnCodeBlockStarted)
                    context.RegisterCodeBlockAction(AddressOf OnCodeBlockEnded)
                Else
                    Dim analyzer = New NodeAnalyzer
                    analyzer.Initialize(Sub(action, Kinds) context.RegisterSyntaxNodeAction(action, Kinds))
                End If
            End Sub

            Public Shared Sub OnCodeBlockEnded(context As CodeBlockAnalysisContext)
                context.ReportDiagnostic(CodeAnalysis.Diagnostic.Create(Desciptor1, context.CodeBlock.GetLocation()))
            End Sub

            Public Shared Sub OnCodeBlockStarted(context As CodeBlockStartAnalysisContext(Of CodeAnalysis.CSharp.SyntaxKind))
                Dim analyzer = New NodeAnalyzer
                analyzer.Initialize(Sub(action, Kinds) context.RegisterSyntaxNodeAction(action, Kinds))
            End Sub

            Protected Class NodeAnalyzer
                Public Sub Initialize(registerSyntaxNodeAction As Action(Of Action(Of SyntaxNodeAnalysisContext), ImmutableArray(Of CodeAnalysis.CSharp.SyntaxKind)))
                    registerSyntaxNodeAction(Sub(context)
                                                 context.ReportDiagnostic(CodeAnalysis.Diagnostic.Create(Desciptor2, context.Node.GetLocation()))
                                             End Sub, ImmutableArray.Create(CodeAnalysis.CSharp.SyntaxKind.EqualsValueClause))

                    registerSyntaxNodeAction(Sub(context)
                                                 context.ReportDiagnostic(CodeAnalysis.Diagnostic.Create(Desciptor3, context.Node.GetLocation()))
                                             End Sub, ImmutableArray.Create(CodeAnalysis.CSharp.SyntaxKind.BaseConstructorInitializer))

                    registerSyntaxNodeAction(Sub(context)
                                                 Dim descriptor As DiagnosticDescriptor
                                                 Select Case CodeAnalysis.CSharp.CSharpExtensions.Kind(context.Node.Parent)
                                                     Case CodeAnalysis.CSharp.SyntaxKind.PropertyDeclaration
                                                         descriptor = Desciptor4
                                                         Exit Select

                                                     Case CodeAnalysis.CSharp.SyntaxKind.IndexerDeclaration
                                                         descriptor = Desciptor5
                                                         Exit Select
                                                     Case Else

                                                         descriptor = Desciptor6
                                                         Exit Select
                                                 End Select

                                                 context.ReportDiagnostic(Diagnostic.Create(descriptor, context.Node.GetLocation))

                                             End Sub, ImmutableArray.Create(CodeAnalysis.CSharp.SyntaxKind.ArrowExpressionClause))
                End Sub
            End Class
        End Class

        Private Class MethodSymbolAnalyzer
            Inherits DiagnosticAnalyzer

            Public Shared Descriptor As DiagnosticDescriptor = New DiagnosticDescriptor("MethodSymbolDiagnostic",
                                                                                        "MethodSymbolDiagnostic",
                                                                                        "{0}",
                                                                                        "MethodSymbolDiagnostic",
                                                                                        DiagnosticSeverity.Warning,
                                                                                        isEnabledByDefault:=True)

            Public Overrides ReadOnly Property SupportedDiagnostics As ImmutableArray(Of DiagnosticDescriptor)
                Get
                    Return ImmutableArray.Create(Descriptor)
                End Get
            End Property

            Public Overrides Sub Initialize(context As AnalysisContext)
                context.RegisterSymbolAction(Sub(ctxt)
                                                 Dim method = (DirectCast(ctxt.Symbol, IMethodSymbol))
                                                 ctxt.ReportDiagnostic(Diagnostic.Create(Descriptor, method.Locations(0), method.ToDisplayString))
                                             End Sub, SymbolKind.Method)
            End Sub
        End Class

        <Fact, WorkItem(1709, "https://github.com/dotnet/roslyn/issues/1709")>
        Public Sub TestCodeBlockAction()
            Dim test = <Workspace>
                           <Project Language="C#" CommonReferences="true">
                               <Document>
class C
{
    public void M() {}
}
                               </Document>
                           </Project>
                       </Workspace>

            TestCodeBlockActionCore(test)

            test = <Workspace>
                       <Project Language="Visual Basic" CommonReferences="true">
                           <Document>
Class C 
    Public Sub M()
    End Sub
End Class
                            </Document>
                       </Project>
                   </Workspace>

            TestCodeBlockActionCore(test)
        End Sub

        <Fact, WorkItem(1709, "https://github.com/dotnet/roslyn/issues/1709")>
        Public Sub TestCodeBlockAction_OnlyStatelessAction()
            Dim test = <Workspace>
                           <Project Language="C#" CommonReferences="true">
                               <Document>
class C
{
    public void M() {}
}
                               </Document>
                           </Project>
                       </Workspace>

            TestCodeBlockActionCore(test, onlyStatelessAction:=True)

            test = <Workspace>
                       <Project Language="Visual Basic" CommonReferences="true">
                           <Document>
Class C 
    Public Sub M()
    End Sub
End Class
                            </Document>
                       </Project>
                   </Workspace>

            TestCodeBlockActionCore(test, onlyStatelessAction:=True)
        End Sub

        Private Sub TestCodeBlockActionCore(test As XElement, Optional onlyStatelessAction As Boolean = False)
            Using workspace = TestWorkspaceFactory.CreateWorkspace(test)
                Dim project = workspace.CurrentSolution.Projects.Single()

                ' Add analyzer
                Dim analyzer = New CodeBlockActionAnalyzer(onlyStatelessAction)
                Dim analyzerReference = New AnalyzerImageReference(ImmutableArray.Create(Of DiagnosticAnalyzer)(analyzer))
                project = project.AddAnalyzerReference(analyzerReference)

                Dim diagnosticService = New TestDiagnosticAnalyzerService()

                Dim descriptorsMap = diagnosticService.GetDiagnosticDescriptors(project)
                Assert.Equal(1, descriptorsMap.Count)

                Dim document = project.Documents.Single()

                Dim incrementalAnalyzer = diagnosticService.CreateIncrementalAnalyzer(workspace)
                Dim diagnostics = diagnosticService.GetDiagnosticsForSpanAsync(document,
                                                                        document.GetSyntaxRootAsync().WaitAndGetResult(CancellationToken.None).FullSpan,
                                                                        CancellationToken.None).WaitAndGetResult(CancellationToken.None)
                Dim expectedCount = If(onlyStatelessAction, 1, 2)
                Assert.Equal(expectedCount, diagnostics.Count())

                Dim diagnostic = diagnostics.Single(Function(d) d.Id = CodeBlockActionAnalyzer.CodeBlockTopLevelRule.Id)
                Assert.Equal("CodeBlock : M", diagnostic.Message)

                Dim stateFullDiagnostics = diagnostics.Where(Function(d) d.Id = CodeBlockActionAnalyzer.CodeBlockPerCompilationRule.Id)
                Assert.Equal(expectedCount - 1, stateFullDiagnostics.Count)
                If Not onlyStatelessAction Then
                    Assert.Equal("CodeBlock : M", stateFullDiagnostics.Single().Message)
                End If
            End Using
        End Sub
    End Class
End Namespace<|MERGE_RESOLUTION|>--- conflicted
+++ resolved
@@ -682,44 +682,12 @@
                 Dim analyzerReference = New AnalyzerImageReference(ImmutableArray.Create(Of DiagnosticAnalyzer)(analyzer))
                 project = project.AddAnalyzerReference(analyzerReference)
 
-<<<<<<< HEAD
-                Dim diagnosticService = New DiagnosticAnalyzerService()
-
-                Dim descriptorsMap = diagnosticService.GetDiagnosticDescriptors(project)
-                Assert.Equal(1, descriptorsMap.Count)
-
-                Dim baseIncrementalAnalyzer = DirectCast(DirectCast(diagnosticService.CreateIncrementalAnalyzer(workspace), DiagnosticAnalyzerService.IncrementalAnalyzerDelegatee).Analyzer, BaseDiagnosticIncrementalAnalyzer)
-
-                Dim incrementalAnalyzer = TryCast(baseIncrementalAnalyzer, DiagnosticIncrementalAnalyzer)
-                If incrementalAnalyzer IsNot Nothing Then
-                    ' Verify that for an analyzer which has a registered compilation start action such that the start action registered an end action,
-                    ' we go and force complete all document diagnostics for entire project and then invoke and report end action diagnostics.
-                    Dim driver = New DiagnosticAnalyzerDriver(project, project.LanguageServices.GetService(Of ISyntaxNodeAnalyzerService)(), Nothing)
-                    Dim projectDiagnostics = driver.GetProjectDiagnosticsAsync(analyzer, AddressOf incrementalAnalyzer.ForceAnalyzeAllDocuments).WaitAndGetResult(CancellationToken.None)
-                    Assert.Equal(1, projectDiagnostics.Count())
-                    Dim diagnostic = projectDiagnostics.Single()
-                    Assert.Equal(StatefulCompilationAnalyzer.Descriptor.Id, diagnostic.Id)
-                    Dim expectedMessage = String.Format(StatefulCompilationAnalyzer.Descriptor.MessageFormat.ToString(), 1)
-                    Assert.Equal(expectedMessage, diagnostic.GetMessage)
-                End If
-
-                Dim v2IncrementalAnalyzer = TryCast(baseIncrementalAnalyzer, Microsoft.CodeAnalysis.Diagnostics.EngineV2.DiagnosticIncrementalAnalyzer)
-                If v2IncrementalAnalyzer IsNot Nothing Then
-                    Dim projectDiagnostics = v2IncrementalAnalyzer.GetDiagnosticsAsync(project.Solution, project.Id, Nothing, CancellationToken.None).WaitAndGetResult(CancellationToken.None)
-                    Assert.Equal(1, projectDiagnostics.Count())
-                    Dim diagnostic = projectDiagnostics.Single()
-                    Assert.Equal(StatefulCompilationAnalyzer.Descriptor.Id, diagnostic.Id)
-                    Dim expectedMessage = String.Format(StatefulCompilationAnalyzer.Descriptor.MessageFormat.ToString(), 1)
-                    Assert.Equal(expectedMessage, diagnostic.Message)
-                End If
-=======
                 Dim projectDiagnostics = DiagnosticProviderTestUtilities.GetProjectDiagnostics(workspaceAnalyzerOpt:=Nothing, project:=project)
                 Assert.Equal(1, projectDiagnostics.Count())
                 Dim diagnostic = projectDiagnostics.Single()
                 Assert.Equal(StatefulCompilationAnalyzer.Descriptor.Id, diagnostic.Id)
                 Dim expectedMessage = String.Format(StatefulCompilationAnalyzer.Descriptor.MessageFormat.ToString(), 1)
                 Assert.Equal(expectedMessage, diagnostic.GetMessage)
->>>>>>> 4d691acd
             End Using
         End Sub
 
