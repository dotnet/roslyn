--- conflicted
+++ resolved
@@ -19,7 +19,6 @@
 Imports Roslyn.Utilities
 
 Namespace Microsoft.CodeAnalysis.Editor.Implementation.Diagnostics.UnitTests
-
     <[UseExportProvider]>
     Public Class DiagnosticServiceTests
 
@@ -2231,13 +2230,8 @@
                 Dim incrementalAnalyzer = diagnosticService.CreateIncrementalAnalyzer(workspace)
                 Dim diagnostics = Await diagnosticService.GetDiagnosticsForIdsAsync(
                     project.Solution, project.Id, documentId:=Nothing, diagnosticIds:=Nothing, shouldIncludeAnalyzer:=Nothing,
-<<<<<<< HEAD
                     includeNonLocalDocumentDiagnostics:=True, CancellationToken.None)
-                Assert.Equal(0, diagnostics.Length)
-=======
-                    includeLocalDocumentDiagnostics:=True, includeNonLocalDocumentDiagnostics:=True, CancellationToken.None)
                 Assert.Empty(diagnostics)
->>>>>>> 6d7d467b
             End Using
         End Function
 
