--- conflicted
+++ resolved
@@ -2,11 +2,6 @@
 ' The .NET Foundation licenses this file to you under the MIT license.
 ' See the LICENSE file in the project root for more information.
 
-<<<<<<< HEAD
-Imports Microsoft.CodeAnalysis.Editor.CSharp.GoToDefinition
-Imports Microsoft.CodeAnalysis.Editor.GoToDefinition
-=======
->>>>>>> 80a8ce8d
 Imports Microsoft.CodeAnalysis.Editor.Shared.Utilities
 Imports Microsoft.CodeAnalysis.Editor.UnitTests.Utilities
 Imports Microsoft.CodeAnalysis.Editor.UnitTests.Utilities.GoToHelpers
@@ -16,35 +11,13 @@
 Imports Microsoft.CodeAnalysis.Options
 Imports Microsoft.CodeAnalysis.Shared.TestHooks
 Imports Microsoft.CodeAnalysis.Text
-<<<<<<< HEAD
-Imports Microsoft.VisualStudio.Commanding
-Imports Microsoft.VisualStudio.Text.Editor.Commanding.Commands
-=======
 Imports Microsoft.VisualStudio.Text.Editor.Commanding.Commands
 Imports Microsoft.VisualStudio.Utilities
->>>>>>> 80a8ce8d
 Imports Roslyn.Utilities
 
 Namespace Microsoft.CodeAnalysis.Editor.UnitTests.GoToDefinition
     <[UseExportProvider]>
-<<<<<<< HEAD
-    Public Class GoToDefinitionCancellationTests
-        <WpfFact, Trait(Traits.Feature, Traits.Features.GoToDefinition)>
-        Public Sub TestCancellation()
-            ' Run without cancelling.
-            Dim updates = Cancel(Integer.MaxValue, False)
-            Assert.InRange(updates, 0, Integer.MaxValue)
-            Dim i As Integer = 0
-            While i < updates
-                Dim n = Cancel(i, True)
-                Assert.Equal(n, i + 1)
-                i += 1
-            End While
-        End Sub
-
-=======
     Public Class GoToDefinitionCommandHandlerTests
->>>>>>> 80a8ce8d
         <WpfFact, Trait(Traits.Feature, Traits.Features.GoToDefinition)>
         Public Async Function TestInLinkedFiles() As Task
             Dim definition =
@@ -80,10 +53,6 @@
                 Dim mockDocumentNavigationService =
                     DirectCast(workspace.Services.GetService(Of IDocumentNavigationService)(), MockDocumentNavigationService)
 
-<<<<<<< HEAD
-                Dim handler = New GoToDefinitionCommandHandler()
-                handler.ExecuteCommand(New GoToDefinitionCommandArgs(view, baseDocument.GetTextBuffer()), TestCommandExecutionContext.Create())
-=======
                 Dim provider = workspace.GetService(Of IAsynchronousOperationListenerProvider)()
                 Dim waiter = provider.GetWaiter(FeatureAttribute.GoToDefinition)
                 Dim handler = New GoToDefinitionCommandHandler(
@@ -95,58 +64,17 @@
                 handler.ExecuteCommand(New GoToDefinitionCommandArgs(view, baseDocument.GetTextBuffer()), TestCommandExecutionContext.Create())
                 Await waiter.ExpeditedWaitAsync()
 
->>>>>>> 80a8ce8d
                 Assert.True(mockDocumentNavigationService._triedNavigationToSpan)
                 Assert.Equal(New TextSpan(78, 2), mockDocumentNavigationService._span)
 
                 workspace.SetDocumentContext(linkDocument.Id)
 
                 handler.ExecuteCommand(New GoToDefinitionCommandArgs(view, baseDocument.GetTextBuffer()), TestCommandExecutionContext.Create())
-<<<<<<< HEAD
-                Assert.True(mockDocumentNavigationService._triedNavigationToSpan)
-                Assert.Equal(New TextSpan(121, 2), mockDocumentNavigationService._span)
-            End Using
-        End Sub
-
-        Private Shared Function Cancel(updatesBeforeCancel As Integer, expectedCancel As Boolean) As Integer
-            Dim definition =
-<Workspace>
-    <Project Language="C#" CommonReferences="true">
-        <Document>
-            class [|C|] { $$C c; }"
-        </Document>
-    </Project>
-</Workspace>
-
-            Using workspace = TestWorkspace.Create(definition, composition:=GoToTestHelpers.Composition)
-                Dim cursorDocument = workspace.Documents.First(Function(d) d.CursorPosition.HasValue)
-                Dim cursorPosition = cursorDocument.CursorPosition.Value
-
-                Dim mockDocumentNavigationService = DirectCast(workspace.Services.GetService(Of IDocumentNavigationService)(), MockDocumentNavigationService)
-
-                Dim navigatedTo = False
-                Dim threadingContext = workspace.ExportProvider.GetExportedValue(Of IThreadingContext)()
-                Dim presenter = New MockStreamingFindUsagesPresenter(workspace.GlobalOptions, Sub() navigatedTo = True)
-
-                Dim cursorBuffer = cursorDocument.GetTextBuffer()
-                Dim document = workspace.CurrentSolution.GetDocument(cursorDocument.Id)
-
-                Dim goToDefService = New CSharpGoToDefinitionService(threadingContext, presenter)
-
-                Dim waitContext = New TestUIThreadOperationContext(updatesBeforeCancel)
-                GoToDefinitionCommandHandler.TestAccessor.ExecuteCommand(document, cursorPosition, goToDefService, New CommandExecutionContext(waitContext))
-
-                Assert.Equal(navigatedTo OrElse mockDocumentNavigationService._triedNavigationToSpan, Not expectedCancel)
-
-                Return waitContext.Updates
-            End Using
-=======
                 Await waiter.ExpeditedWaitAsync()
 
                 Assert.True(mockDocumentNavigationService._triedNavigationToSpan)
                 Assert.Equal(New TextSpan(121, 2), mockDocumentNavigationService._span)
             End Using
->>>>>>> 80a8ce8d
         End Function
     End Class
 End Namespace