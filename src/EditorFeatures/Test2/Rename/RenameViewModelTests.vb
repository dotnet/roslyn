﻿' Licensed to the .NET Foundation under one or more agreements.
' The .NET Foundation licenses this file to you under the MIT license.
' See the LICENSE file in the project root for more information.

Imports System.Threading
Imports System.Threading.Tasks
Imports Microsoft.CodeAnalysis.Editor.Implementation.InlineRename
Imports Microsoft.CodeAnalysis.Editor.InlineRename
Imports Microsoft.CodeAnalysis.InlineRename
Imports Microsoft.CodeAnalysis.Options
Imports Microsoft.CodeAnalysis.Rename
Imports Microsoft.VisualStudio.Language.Intellisense

Namespace Microsoft.CodeAnalysis.Editor.UnitTests.Rename
    <[UseExportProvider]>
    <Trait(Traits.Feature, Traits.Features.Rename)>
    Public Class RenameViewModelTests
        <WpfTheory>
        <CombinatorialData>
        Public Async Function RenameWithNoOverload(host As RenameTestHost) As Task
            Await VerifyViewModels(
                    (<Workspace>
                         <Project Language="C#" CommonReferences="true">
                             <Document>
                                using System;
                                using System.Collections.Generic;
                                using System.Linq;
                                using System.Threading.Tasks;

                                class Program
                                {
                                    public void $$goo()
                                    {
                                    }
                                }
                            </Document>
                         </Project>
                     </Workspace>), host:=host,
                    newName:="",
                    searchResultText:=EditorFeaturesResources.Rename_will_update_1_reference_in_1_file,
                    renameOverloads:=True)
        End Function

        <WpfTheory>
        <CombinatorialData>
        Public Async Function RenameWithOverload(host As RenameTestHost) As Task
            Await VerifyViewModels(
                    (<Workspace>
                         <Project Language="C#" CommonReferences="true">
                             <Document>
                                using System;
                                using System.Collections.Generic;
                                using System.Linq;
                                using System.Threading.Tasks;

                                class Program
                                {
                                    public void $$goo()
                                    {
                                    }

                                    public void goo(int i)
                                    {
                                    }
                                }
                            </Document>
                         </Project>
                     </Workspace>), host:=host,
                    newName:="",
                    searchResultText:=String.Format(EditorFeaturesResources.Rename_will_update_0_references_in_1_file, 2),
                    hasRenameOverload:=True,
                    renameOverloads:=True)
        End Function

        <WpfTheory, WorkItem(883263, "http://vstfdevdiv:8080/DevDiv2/DevDiv/_workitems/edit/883263")>
        <CombinatorialData>
        Public Async Function RenameWithInvalidOverload(host As RenameTestHost) As Task
            Await VerifyViewModels(
                <Workspace>
                    <Project Language="C#" CommonReferences="true">
                        <Document>
class Program
{
    void $$X(int x)
    {
        X();
    }
    void X(int x, int y)
    {
    }
}
                            </Document>
                    </Project>
                </Workspace>,
                host:=host,
                newName:="Bar",
                searchResultText:=String.Format(EditorFeaturesResources.Rename_will_update_0_references_in_1_file, 2),
                renameOverloads:=True,
                hasRenameOverload:=True,
                unresolvableConflictText:=String.Format(EditorFeaturesResources._0_unresolvable_conflict_s, 1),
                severity:=RenameDashboardSeverity.Error)
        End Function

        <WpfTheory>
        <CombinatorialData>
        <WorkItem(853839, "http://vstfdevdiv:8080/DevDiv2/DevDiv/_workitems/edit/853839")>
        Public Async Function RenameAttributeAlias(host As RenameTestHost) As Task
            Await VerifyViewModels(
                    (<Workspace>
                         <Project Language="C#" CommonReferences="true">
                             <Document>
using $$Evil = AttributeAttribute; 
[AttributeAttribute] 
class AttributeAttribute : System.Attribute { }
                            </Document>
                         </Project>
                     </Workspace>), host:=host,
                    newName:="AttributeAttributeAttribute",
                    searchResultText:=EditorFeaturesResources.Rename_will_update_1_reference_in_1_file,
                    resolvableConflictText:=String.Format(EditorFeaturesResources._0_conflict_s_will_be_resolved, 1),
                    severity:=RenameDashboardSeverity.Info)
        End Function

        <WpfTheory>
        <CombinatorialData>
        <WorkItem(700923, "http://vstfdevdiv:8080/DevDiv2/DevDiv/_workitems/edit/700923"), WorkItem(700925, "http://vstfdevdiv:8080/DevDiv2/DevDiv/_workitems/edit/700925")>
        Public Async Function RenameWithOverloadAndInStringsAndComments(host As RenameTestHost) As Task
            Await VerifyViewModels(
                    (<Workspace>
                         <Project Language="C#" CommonReferences="true">
                             <Document>
                                using System;
                                using System.Collections.Generic;
                                using System.Linq;
                                using System.Threading.Tasks;

                                class Program
                                {
                                    public void $$goo()
                                    {
                                    }

                                    /// goo
                                    public void goo(int i)
                                    {
                                        // goo
                                        var a = "goo";
                                    }
                                }
                            </Document>
                         </Project>
                     </Workspace>), host:=host,
                    newName:="",
                    searchResultText:=String.Format(EditorFeaturesResources.Rename_will_update_0_references_in_1_file, 5),
                    hasRenameOverload:=True,
                    renameOverloads:=True,
                    renameInStrings:=True,
                    renameInComments:=True)
        End Function

        <WpfTheory>
        <CombinatorialData>
        <WorkItem(700923, "http://vstfdevdiv:8080/DevDiv2/DevDiv/_workitems/edit/700923"), WorkItem(700925, "http://vstfdevdiv:8080/DevDiv2/DevDiv/_workitems/edit/700925")>
        Public Async Function RenameInComments(host As RenameTestHost) As Task
            Await VerifyViewModels(
                    (<Workspace>
                         <Project Language="C#" CommonReferences="true">
                             <Document>
                                 <![CDATA[
using System;
using System.Collections.Generic;
using System.Linq;
using System.Threading.Tasks;

class $$Program
{
    /// <summary>
    /// <Program></Program>
    /// </summary>
    /// <param name="args"></param>
    static void Main(string[] args)
    {
        // Program
        /* Program!
            Program
        */
        var a = "Program";
    }
}
]]>
                             </Document>
                         </Project>
                     </Workspace>), host:=host,
                    newName:="P",
                    searchResultText:=String.Format(EditorFeaturesResources.Rename_will_update_0_references_in_1_file, 6),
                    renameInComments:=True)
        End Function

        <WpfTheory>
        <CombinatorialData>
        <WorkItem(700923, "http://vstfdevdiv:8080/DevDiv2/DevDiv/_workitems/edit/700923"), WorkItem(700925, "http://vstfdevdiv:8080/DevDiv2/DevDiv/_workitems/edit/700925")>
        Public Async Function RenameInStrings(host As RenameTestHost) As Task
            Await VerifyViewModels(
                    (<Workspace>
                         <Project Language="C#" CommonReferences="true">
                             <Document>
                                 <![CDATA[
using System;
using System.Collections.Generic;
using System.Linq;
using System.Threading.Tasks;

class $$Program
{
    /// <summary>
    /// <Program></Program>
    /// </summary>
    /// <param name="args"></param>
    static void Main(string[] args)
    {
        // Program
        /* Program!
            Program
        */
        var a = "Program";
    }
}
]]>
                             </Document>
                         </Project>
                     </Workspace>), host:=host,
                    newName:="P",
                    searchResultText:=String.Format(EditorFeaturesResources.Rename_will_update_0_references_in_1_file, 2),
                    renameInStrings:=True)
        End Function

        <WpfTheory>
        <CombinatorialData>
        <WorkItem(700923, "http://vstfdevdiv:8080/DevDiv2/DevDiv/_workitems/edit/700923"), WorkItem(700925, "http://vstfdevdiv:8080/DevDiv2/DevDiv/_workitems/edit/700925")>
        Public Async Function RenameInCommentsAndStrings(host As RenameTestHost) As Task
            Await VerifyViewModels(
                    (<Workspace>
                         <Project Language="C#" CommonReferences="true">
                             <Document>
                                 <![CDATA[
using System;
using System.Collections.Generic;
using System.Linq;
using System.Threading.Tasks;

class $$Program
{
    /// <summary>
    /// <Program></Program>
    /// </summary>
    /// <param name="args"></param>
    static void Main(string[] args)
    {
        // Program
        /* Program!
            Program
        */
        var a = "Program";
    }
}
]]>
                             </Document>
                         </Project>
                     </Workspace>), host:=host,
                    newName:="P",
                    searchResultText:=String.Format(EditorFeaturesResources.Rename_will_update_0_references_in_1_file, 7),
                    renameInStrings:=True,
                    renameInComments:=True)
        End Function

        <WpfTheory>
        <CombinatorialData>
        Public Async Function NonConflictingEditWithMultipleLocations(host As RenameTestHost) As Task
            Await VerifyViewModels(
                    (<Workspace>
                         <Project Language="C#" CommonReferences="true">
                             <Document>
                                class $$Goo
                                {
                                    void Blah()
                                    {
                                        Goo f = new Goo();
                                    }
                                }
                            </Document>
                         </Project>
                     </Workspace>), host:=host,
                    newName:="",
                    searchResultText:=String.Format(EditorFeaturesResources.Rename_will_update_0_references_in_1_file, 3))
        End Function

        <WpfTheory>
        <CombinatorialData>
        Public Async Function NonConflictingEditWithSingleLocation(host As RenameTestHost) As Task
            Await VerifyViewModels(
                    (<Workspace>
                         <Project Language="C#" CommonReferences="true">
                             <Document>
                                class $$UniqueClassName
                                {
                                    void Blah()
                                    {
                                        Goo f = new Goo();
                                    }
                                }
                            </Document>
                         </Project>
                     </Workspace>), host:=host,
                    newName:="",
                    searchResultText:=EditorFeaturesResources.Rename_will_update_1_reference_in_1_file)
        End Function

        <WpfTheory>
        <CombinatorialData>
        Public Async Function ParameterConflictingWithInstanceField(host As RenameTestHost) As Task
            Await VerifyViewModels(
                (<Workspace>
                     <Project Language="C#">
                         <Document>
                               class Goo
                               {
                                   int goo;
                                   void Blah(int [|$$bar|])
                                   {
                                       goo = [|bar|];
                                   }
                               }
                           </Document>
                     </Project>
                 </Workspace>), host:=host,
                newName:="goo",
                searchResultText:=String.Format(EditorFeaturesResources.Rename_will_update_0_references_in_1_file, 2),
                resolvableConflictText:=String.Format(EditorFeaturesResources._0_conflict_s_will_be_resolved, 1),
                severity:=RenameDashboardSeverity.Info)
        End Function

        <WorkItem(5923, "DevDiv_Projects/Roslyn")>
        <WpfTheory>
        <CombinatorialData>
        Public Async Function ParameterConflictingWithInstanceFieldMoreThanOnce(host As RenameTestHost) As Task
            Await VerifyViewModels(
                (<Workspace>
                     <Project Language="C#">
                         <Document>
                               class Goo
                               {
                                   int goo;
                                   void Blah(int [|$$bar|])
                                   {
                                       goo = goo + [|bar|];
                                   }
                               }
                           </Document>
                     </Project>
                 </Workspace>), host:=host,
                newName:="goo",
                searchResultText:=String.Format(EditorFeaturesResources.Rename_will_update_0_references_in_1_file, 2),
                resolvableConflictText:=String.Format(EditorFeaturesResources._0_conflict_s_will_be_resolved, 2),
                severity:=RenameDashboardSeverity.Info)
        End Function

        <WpfTheory>
        <CombinatorialData>
        Public Async Function ParameterConflictingWithLocal_Unresolvable(host As RenameTestHost) As Task
            Await VerifyViewModels(
                (<Workspace>
                     <Project Language="C#">
                         <Document>
                               class Goo
                               {
                                   void Blah(int [|$$bar|])
                                   {
                                       int goo;
                                   }
                               }
                           </Document>
                     </Project>
                 </Workspace>), host:=host,
                newName:="goo",
                searchResultText:=EditorFeaturesResources.Rename_will_update_1_reference_in_1_file,
                unresolvableConflictText:=String.Format(EditorFeaturesResources._0_unresolvable_conflict_s, 1),
                severity:=RenameDashboardSeverity.Error)
        End Function

        <WpfTheory>
        <CombinatorialData>
        Public Async Function MoreThanOneUnresolvableConflicts(host As RenameTestHost) As Task
            Await VerifyViewModels(
                (<Workspace>
                     <Project Language="C#">
                         <Document>
                               class Goo
                               {
                                   void Blah(int [|$$bar|])
                                   {
                                       int goo;
                                       goo = [|bar|];
                                       goo = [|bar|];
                                   }
                               }
                           </Document>
                     </Project>
                 </Workspace>), host:=host,
                newName:="goo",
                searchResultText:=String.Format(EditorFeaturesResources.Rename_will_update_0_references_in_1_file, 3),
                unresolvableConflictText:=String.Format(EditorFeaturesResources._0_unresolvable_conflict_s, 3),
                severity:=RenameDashboardSeverity.Error)
        End Function

        <WpfTheory>
        <CombinatorialData>
        Public Async Function ConflictsAcrossLanguages_Resolvable(host As RenameTestHost) As Task
            Await VerifyViewModels(
                (<Workspace>
                     <Project Language="C#" AssemblyName="CSharpAssembly" CommonReferences="true">
                         <Document>
                               namespace N
                               {
                                    public class [|$$Goo|]
                                    {
                                        void Blah()
                                        {
                                            [|Goo|] f = new [|Goo|]();
                                        }
                                    }
                               }
                           </Document>
                     </Project>
                     <Project Language="Visual Basic" CommonReferences="true">
                         <ProjectReference>CSharpAssembly</ProjectReference>
                         <Document>
                               Imports N
                               Class Bar
                                   Sub Blah()
                                      Dim f = new {|N.Goo:Goo|}()
                                   End Sub
                               End Class
                           </Document>
                     </Project>
                 </Workspace>), host:=host,
                   newName:="Bar",
                   searchResultText:=String.Format(EditorFeaturesResources.Rename_will_update_0_references_in_1_files, 4, 2),
                   resolvableConflictText:=String.Format(EditorFeaturesResources._0_conflict_s_will_be_resolved, 1),
                   severity:=RenameDashboardSeverity.Info)
        End Function

        <WpfTheory>
        <CombinatorialData>
        Public Async Function RenameWithNameof_FromDefinition_DoesNotForceRenameOverloadsOption(host As RenameTestHost) As Task
            Await VerifyViewModels(
                (<Workspace>
                     <Project Language="C#" AssemblyName="CSharpAssembly" CommonReferences="true">
                         <Document>
class C
{
    void M$$()
    {
        nameof(M).ToString();
    }
    void M(int x) { }
}
                        </Document>
                     </Project>
                 </Workspace>), host:=host,
                   newName:="Mo",
                   searchResultText:=String.Format(EditorFeaturesResources.Rename_will_update_1_reference_in_1_file),
                   hasRenameOverload:=True,
                   isRenameOverloadsEditable:=True)
        End Function

        <WpfTheory>
        <CombinatorialData>
        Public Async Function RenameWithNameof_FromReference_DoesForceRenameOverloadsOption(host As RenameTestHost) As Task
            Await VerifyViewModels(
                (<Workspace>
                     <Project Language="C#" AssemblyName="CSharpAssembly" CommonReferences="true">
                         <Document>
class C
{
    void M()
    {
        nameof(M$$).ToString();
    }
    void M(int x) { }
}
                        </Document>
                     </Project>
                 </Workspace>), host:=host,
                   newName:="Mo",
                   searchResultText:=String.Format(EditorFeaturesResources.Rename_will_update_0_references_in_1_file, 3),
                   hasRenameOverload:=True,
                   isRenameOverloadsEditable:=False)
        End Function

        <WpfTheory>
        <CombinatorialData>
        Public Async Function RenameWithNameof_FromDefinition_WithRenameOverloads_Cascading(host As RenameTestHost) As Task
            Await VerifyViewModels(
                (<Workspace>
                     <Project Language="C#" AssemblyName="CSharpAssembly" CommonReferences="true">
                         <Document>
class B
{
    public virtual void [|M|](int x)
    {
        nameof([|M|]).ToString();
    }
}

class D : B
{
    public void $$[|M|]()
    {
        nameof([|M|]).ToString();
    }

    public override void [|M|](int x)
    {
    }
}
                        </Document>
                     </Project>
                 </Workspace>), host:=host,
                   newName:="Mo",
                   searchResultText:=String.Format(EditorFeaturesResources.Rename_will_update_0_references_in_1_file, 5),
                   renameOverloads:=True,
                   hasRenameOverload:=True)
        End Function

        Friend Shared Async Function VerifyViewModels(
            test As XElement,
            newName As String,
            searchResultText As String,
            host As RenameTestHost,
            Optional hasRenameOverload As Boolean = False,
            Optional isRenameOverloadsEditable As Boolean = True,
            Optional renameOverloads As Boolean = False,
            Optional renameInStrings As Boolean = False,
            Optional renameInComments As Boolean = False,
            Optional renameFile As Boolean = False,
            Optional resolvableConflictText As String = Nothing,
            Optional unresolvableConflictText As String = Nothing,
            Optional severity As RenameDashboardSeverity = RenameDashboardSeverity.None
        ) As Tasks.Task

            Using workspace = CreateWorkspaceWithWaiter(test, host)
                Dim globalOptions = workspace.GetService(Of IGlobalOptionService)()
                globalOptions.SetGlobalOption(New OptionKey(InlineRenameSessionOptionsStorage.RenameOverloads), renameOverloads)
                globalOptions.SetGlobalOption(New OptionKey(InlineRenameSessionOptionsStorage.RenameInStrings), renameInStrings)
                globalOptions.SetGlobalOption(New OptionKey(InlineRenameSessionOptionsStorage.RenameInComments), renameInComments)
                globalOptions.SetGlobalOption(New OptionKey(InlineRenameSessionOptionsStorage.RenameFile), renameFile)

                Dim cursorDocument = workspace.Documents.Single(Function(d) d.CursorPosition.HasValue)
                Dim cursorPosition = cursorDocument.CursorPosition.Value

                Dim document = workspace.CurrentSolution.GetDocument(cursorDocument.Id)
                Assert.NotNull(document)

                Dim token = document.GetSyntaxTreeAsync().Result.GetRoot().FindToken(cursorPosition)

                Dim renameService = DirectCast(workspace.GetService(Of IInlineRenameService)(), InlineRenameService)

                ' Create views for all documents to ensure that undo is hooked up properly
                For Each d In workspace.Documents
                    d.GetTextView()
                Next

                Dim sessionInfo = renameService.StartInlineSession(
                    document, document.GetSyntaxTreeAsync().Result.GetRoot().FindToken(cursorPosition).Span, CancellationToken.None)

                ' Perform the edit in the buffer
                Using edit = cursorDocument.GetTextBuffer().CreateEdit()
                    edit.Replace(token.SpanStart, token.Span.Length, newName)
                    edit.Apply()
                End Using

                Using dashboard = New RenameDashboard(
                    New RenameDashboardViewModel(DirectCast(sessionInfo.Session, InlineRenameSession)),
                    editorFormatMapService:=Nothing,
                    textView:=cursorDocument.GetTextView())

                    Await WaitForRename(workspace)

                    Dim model = DirectCast(dashboard.DataContext, RenameDashboardViewModel)

                    Assert.Equal(searchResultText, model.SearchText)

                    If String.IsNullOrEmpty(resolvableConflictText) Then
                        Assert.False(model.HasResolvableConflicts, "Expected no resolvable conflicts")
                        Assert.Null(model.ResolvableConflictText)
                    Else
                        Assert.True(model.HasResolvableConflicts, "Expected resolvable conflicts")
                        Assert.Equal(resolvableConflictText, model.ResolvableConflictText)
                    End If

                    If String.IsNullOrEmpty(unresolvableConflictText) Then
                        Assert.False(model.HasUnresolvableConflicts, "Expected no unresolvable conflicts")
                        Assert.Null(model.UnresolvableConflictText)
                    Else
                        Assert.True(model.HasUnresolvableConflicts, "Expected unresolvable conflicts")
                        Assert.Equal(unresolvableConflictText, model.UnresolvableConflictText)
                    End If

                    Assert.Equal(hasRenameOverload, model.Session.HasRenameOverloads)
                    Assert.Equal(isRenameOverloadsEditable, model.IsRenameOverloadsEditable)
                    If Not isRenameOverloadsEditable Then
                        Assert.True(model.DefaultRenameOverloadFlag)
                    End If

                    Assert.Equal(severity, model.Severity)
                End Using

                Using flyout = New RenameFlyout(
                    New RenameFlyoutViewModel(DirectCast(sessionInfo.Session, InlineRenameSession), selectionSpan:=Nothing, registerOleComponent:=False, globalOptions), ' Don't registerOleComponent in tests, it requires OleComponentManagers that don't exist in our host
                    textView:=cursorDocument.GetTextView(),
<<<<<<< HEAD
                    New TestQuickInfoBroker())
=======
                    themeService:=Nothing)
>>>>>>> 59b78b5d

                    Await WaitForRename(workspace)

                    Dim model = DirectCast(flyout.DataContext, RenameFlyoutViewModel)

                    Assert.Equal(hasRenameOverload, model.Session.HasRenameOverloads)
                    Assert.Equal(hasRenameOverload, model.IsRenameOverloadsVisible)
                    Assert.Equal(isRenameOverloadsEditable, model.IsRenameOverloadsEditable)
                    If Not isRenameOverloadsEditable Then
                        Assert.True(model.RenameOverloadsFlag)
                    End If
                End Using

                sessionInfo.Session.Cancel()
            End Using
        End Function

        <WpfTheory>
        <CombinatorialData>
        Public Async Function RenameWithReferenceInUnchangeableDocument(host As RenameTestHost) As Task
            Await VerifyViewModels(
                    (<Workspace>
                         <Project Language="C#">
                             <Document>
                            public class $$A
                            {
                            }
                        </Document>
                             <Document CanApplyChange="false">
                            class B
                            {
                                void M()
                                {
                                    A a;
                                }
                            }
                        </Document>
                         </Project>
                     </Workspace>), host:=host,
                    newName:="C",
                    searchResultText:=EditorFeaturesResources.Rename_will_update_1_reference_in_1_file,
                    renameOverloads:=True)
        End Function

        <WpfTheory>
        <CombinatorialData>
        Public Sub RenameFlyoutRemembersCollapsedState(host As RenameTestHost)
            Dim test = <Workspace>
                           <Project Language="C#" CommonReferences="true">
                               <Document>
                                class Program
                                {
                                    public void $$goo()
                                    {
                                    }
                                }
                            </Document>
                           </Project>
                       </Workspace>

            Using workspace = CreateWorkspaceWithWaiter(test, host)
                Dim globalOptions = workspace.GetService(Of IGlobalOptionService)()
                globalOptions.SetGlobalOption(New OptionKey(InlineRenameUIOptions.CollapseUI), False)

                Dim cursorDocument = workspace.Documents.Single(Function(d) d.CursorPosition.HasValue)
                Dim renameService = DirectCast(workspace.GetService(Of IInlineRenameService)(), InlineRenameService)

                Dim document = workspace.CurrentSolution.GetDocument(cursorDocument.Id)
                Assert.NotNull(document)

                Dim cursorPosition = cursorDocument.CursorPosition.Value
                Dim sessionInfo = renameService.StartInlineSession(
                    document, document.GetSyntaxTreeAsync().Result.GetRoot().FindToken(cursorPosition).Span, CancellationToken.None)

                Dim vm = New RenameFlyoutViewModel(DirectCast(sessionInfo.Session, InlineRenameSession), selectionSpan:=Nothing, registerOleComponent:=False, globalOptions) ' Don't registerOleComponent in tests, it requires OleComponentManagers that don't exist in our host
                Assert.False(vm.IsCollapsed)
                Assert.True(vm.IsExpanded)
                vm.IsCollapsed = True

                vm = New RenameFlyoutViewModel(DirectCast(sessionInfo.Session, InlineRenameSession), selectionSpan:=Nothing, registerOleComponent:=False, globalOptions) ' Don't registerOleComponent in tests, it requires OleComponentManagers that don't exist in our host
                Assert.True(vm.IsCollapsed)
                Assert.False(vm.IsExpanded)

            End Using
        End Sub
    End Class

    Friend Class TestQuickInfoBroker
        Implements IAsyncQuickInfoBroker

        Public Function IsQuickInfoActive(textView As VisualStudio.Text.Editor.ITextView) As Boolean Implements IAsyncQuickInfoBroker.IsQuickInfoActive
            Return False
        End Function

        Public Function TriggerQuickInfoAsync(textView As VisualStudio.Text.Editor.ITextView, Optional triggerPoint As VisualStudio.Text.ITrackingPoint = Nothing, Optional options As QuickInfoSessionOptions = QuickInfoSessionOptions.None, Optional cancellationToken As CancellationToken = Nothing) As Task(Of IAsyncQuickInfoSession) Implements IAsyncQuickInfoBroker.TriggerQuickInfoAsync
            Throw New NotImplementedException()
        End Function

        Public Function GetQuickInfoItemsAsync(textView As VisualStudio.Text.Editor.ITextView, triggerPoint As VisualStudio.Text.ITrackingPoint, cancellationToken As CancellationToken) As Task(Of QuickInfoItemsCollection) Implements IAsyncQuickInfoBroker.GetQuickInfoItemsAsync
            Throw New NotImplementedException()
        End Function

        Public Function GetSession(textView As VisualStudio.Text.Editor.ITextView) As IAsyncQuickInfoSession Implements IAsyncQuickInfoBroker.GetSession
            Return Nothing
        End Function
    End Class
End Namespace<|MERGE_RESOLUTION|>--- conflicted
+++ resolved
@@ -618,11 +618,8 @@
                 Using flyout = New RenameFlyout(
                     New RenameFlyoutViewModel(DirectCast(sessionInfo.Session, InlineRenameSession), selectionSpan:=Nothing, registerOleComponent:=False, globalOptions), ' Don't registerOleComponent in tests, it requires OleComponentManagers that don't exist in our host
                     textView:=cursorDocument.GetTextView(),
-<<<<<<< HEAD
+                    themeService:=Nothing,
                     New TestQuickInfoBroker())
-=======
-                    themeService:=Nothing)
->>>>>>> 59b78b5d
 
                     Await WaitForRename(workspace)
 
