﻿' Copyright (c) Microsoft.  All Rights Reserved.  Licensed under the Apache License, Version 2.0.  See License.txt in the project root for license information.

Imports System.Composition
Imports System.Threading
Imports Microsoft.CodeAnalysis.Classification
Imports Microsoft.CodeAnalysis.Editor.Implementation.Classification
Imports Microsoft.CodeAnalysis.Editor.Shared.Extensions
Imports Microsoft.CodeAnalysis.Editor.Shared.Utilities
Imports Microsoft.CodeAnalysis.Editor.UnitTests.Workspaces
Imports Microsoft.CodeAnalysis.Host.Mef
Imports Microsoft.CodeAnalysis.Notification
Imports Microsoft.CodeAnalysis.Shared.TestHooks
Imports Microsoft.CodeAnalysis.Text
Imports Microsoft.VisualStudio.Text
Imports Microsoft.VisualStudio.Text.Classification
Imports Microsoft.VisualStudio.Text.Tagging
Imports Roslyn.Utilities

Namespace Microsoft.CodeAnalysis.Editor.UnitTests.Classification
    <[UseExportProvider]>
    Public Class ClassificationTests
        <WpfFact, WorkItem(13753, "https://github.com/dotnet/roslyn/issues/13753")>
        Public Async Function TestSemanticClassificationWithoutSyntaxTree() As Task
            Dim workspaceDefinition =
            <Workspace>
                <Project Language="NoCompilation" AssemblyName="TestAssembly" CommonReferencesPortable="true">
                    <Document>
                        var x = {}; // e.g., TypeScript code or anything else that doesn't support compilations
                    </Document>
                </Project>
            </Workspace>

            Dim exportProvider = ExportProviderCache _
                .GetOrCreateExportProviderFactory(TestExportProvider.EntireAssemblyCatalogWithCSharpAndVisualBasic().WithParts(GetType(NoCompilationEditorClassificationService))) _
                .CreateExportProvider()

            Using workspace = TestWorkspace.Create(workspaceDefinition, exportProvider:=exportProvider)
                Dim listenerProvider = exportProvider.GetExportedValue(Of IAsynchronousOperationListenerProvider)

                Dim provider = New SemanticClassificationViewTaggerProvider(
                    workspace.ExportProvider.GetExportedValue(Of IThreadingContext),
                    workspace.GetService(Of IForegroundNotificationService),
                    workspace.GetService(Of ISemanticChangeNotificationService),
                    workspace.GetService(Of ClassificationTypeMap),
                    listenerProvider)

                Dim buffer = workspace.Documents.First().GetTextBuffer()
                Dim tagger = provider.CreateTagger(Of IClassificationTag)(
                    workspace.Documents.First().GetTextView(),
                    buffer)

                Using edit = buffer.CreateEdit()
                    edit.Insert(0, " ")
                    edit.Apply()
                End Using

                Using DirectCast(tagger, IDisposable)
                    Await listenerProvider.GetWaiter(FeatureAttribute.Classification).CreateWaitTask()

                    ' Note: we don't actually care what results we get back.  We're just
                    ' verifying that we don't crash because the SemanticViewTagger ends up
                    ' calling SyntaxTree/SemanticModel code.
                    tagger.GetTags(New NormalizedSnapshotSpanCollection(
                        New SnapshotSpan(buffer.CurrentSnapshot, New Span(0, 1))))
                End Using
            End Using
        End Function

        <WpfFact>
        Public Sub TestFailOverOfMissingClassificationType()
            Dim exportProvider = ExportProviderCache _
                .GetOrCreateExportProviderFactory(TestExportProvider.EntireAssemblyCatalogWithCSharpAndVisualBasic()) _
                .CreateExportProvider()


            Dim typeMap = exportProvider.GetExportedValue(Of ClassificationTypeMap)
            Dim formatMap = exportProvider.GetExportedValue(Of IClassificationFormatMapService).GetClassificationFormatMap("tooltip")

            Dim classifiedText = New ClassifiedText("UnknownClassificationType", "dummy")
            Dim run = classifiedText.ToRun(formatMap, typeMap)

            Assert.NotNull(run)
        End Sub

<<<<<<< HEAD
        <ExportLanguageService(GetType(IClassificationService), "NoCompilation"), [Shared]>
=======
        <WpfFact, WorkItem(13753, "https://github.com/dotnet/roslyn/issues/13753")>
        Public Async Function TestWrongDocument() As Task
            Dim workspaceDefinition =
            <Workspace>
                <Project Language="NoCompilation" AssemblyName="NoCompilationAssembly" CommonReferencesPortable="true">
                    <Document>
                        var x = {}; // e.g., TypeScript code or anything else that doesn't support compilations
                    </Document>
                </Project>
                <Project Language="C#" AssemblyName="CSharpAssembly" CommonReferencesPortable="true">
                </Project>
            </Workspace>

            Dim exportProvider = ExportProviderCache _
                .GetOrCreateExportProviderFactory(TestExportProvider.EntireAssemblyCatalogWithCSharpAndVisualBasic()) _
                .CreateExportProvider()

            Using workspace = TestWorkspace.Create(workspaceDefinition, exportProvider:=exportProvider)
                Dim project = workspace.CurrentSolution.Projects.First(Function(p) p.Language = LanguageNames.CSharp)
                Dim classificationService = project.LanguageServices.GetService(Of IClassificationService)()

                Dim wrongDocument = workspace.CurrentSolution.Projects.First(Function(p) p.Language = "NoCompilation").Documents.First()
                Dim text = Await wrongDocument.GetTextAsync(CancellationToken.None)

                ' make sure we don't crash with wrong document
                Dim result = New List(Of ClassifiedSpan)()
                Await classificationService.AddSyntacticClassificationsAsync(wrongDocument, New TextSpan(0, text.Length), result, CancellationToken.None)
                Await classificationService.AddSemanticClassificationsAsync(wrongDocument, New TextSpan(0, text.Length), result, CancellationToken.None)
            End Using
        End Function

#Disable Warning BC40000 ' Type or member is obsolete
        <ExportLanguageService(GetType(IEditorClassificationService), "NoCompilation"), [Shared]>
>>>>>>> 666d6443
        Private Class NoCompilationEditorClassificationService
            Implements IClassificationService

            Public Sub AddLexicalClassifications(text As SourceText, textSpan As TextSpan, result As List(Of ClassifiedSpan), cancellationToken As CancellationToken) Implements IClassificationService.AddLexicalClassifications
            End Sub

            Public Function AddSemanticClassificationsAsync(document As Document, textSpan As TextSpan, result As List(Of ClassifiedSpan), cancellationToken As CancellationToken) As Task Implements IClassificationService.AddSemanticClassificationsAsync
                Return Task.CompletedTask
            End Function

            Public Function AddSyntacticClassificationsAsync(document As Document, textSpan As TextSpan, result As List(Of ClassifiedSpan), cancellationToken As CancellationToken) As Task Implements IClassificationService.AddSyntacticClassificationsAsync
                Return Task.CompletedTask
            End Function

            Public Function AdjustStaleClassification(text As SourceText, classifiedSpan As ClassifiedSpan) As ClassifiedSpan Implements IClassificationService.AdjustStaleClassification
            End Function
        End Class
    End Class
End Namespace<|MERGE_RESOLUTION|>--- conflicted
+++ resolved
@@ -82,9 +82,6 @@
             Assert.NotNull(run)
         End Sub
 
-<<<<<<< HEAD
-        <ExportLanguageService(GetType(IClassificationService), "NoCompilation"), [Shared]>
-=======
         <WpfFact, WorkItem(13753, "https://github.com/dotnet/roslyn/issues/13753")>
         Public Async Function TestWrongDocument() As Task
             Dim workspaceDefinition =
@@ -117,8 +114,7 @@
         End Function
 
 #Disable Warning BC40000 ' Type or member is obsolete
-        <ExportLanguageService(GetType(IEditorClassificationService), "NoCompilation"), [Shared]>
->>>>>>> 666d6443
+        <ExportLanguageService(GetType(IClassificationService), "NoCompilation"), [Shared]>
         Private Class NoCompilationEditorClassificationService
             Implements IClassificationService
 
