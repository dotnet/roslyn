--- conflicted
+++ resolved
@@ -1082,10 +1082,7 @@
         </DocumentFromSourceGenerator>
     </Project>
 </Workspace>
-<<<<<<< HEAD
-            Await TestAPIAndFeatureAsync(input, kind, TestHost.InProcess) ' TODO: support out of proc in tests: https://github.com/dotnet/roslyn/issues/50494
-=======
-            Await TestAPIAndFeature(input, kind, host)
+            Await TestAPIAndFeatureAsync(input, kind, host)
         End Function
 
         <WpfTheory, CombinatorialData, Trait(Traits.Feature, Traits.Features.FindReferences)>
@@ -1111,7 +1108,7 @@
         </Document>
     </Project>
 </Workspace>
-            Await TestAPIAndFeature(input, kind, host)
+            Await TestAPIAndFeatureAsync(input, kind, host)
         End Function
 
         <WpfTheory, CombinatorialData, Trait(Traits.Feature, Traits.Features.FindReferences)>
@@ -1137,7 +1134,7 @@
         </Document>
     </Project>
 </Workspace>
-            Await TestStreamingFeature(input, host)
+            Await TestStreamingFeatureAsync(input, host)
         End Function
 
         <WpfTheory, CombinatorialData, Trait(Traits.Feature, Traits.Features.FindReferences)>
@@ -1163,7 +1160,7 @@
         </Document>
     </Project>
 </Workspace>
-            Await TestStreamingFeature(input, host)
+            Await TestStreamingFeatureAsync(input, host)
         End Function
 
         <WpfTheory, CombinatorialData, Trait(Traits.Feature, Traits.Features.FindReferences)>
@@ -1189,7 +1186,7 @@
         </Document>
     </Project>
 </Workspace>
-            Await TestAPI(input, host)
+            Await TestAPIAsync(input, host)
         End Function
 
         <WpfTheory, CombinatorialData, Trait(Traits.Feature, Traits.Features.FindReferences)>
@@ -1215,8 +1212,7 @@
         </Document>
     </Project>
 </Workspace>
-            Await TestAPI(input, host)
->>>>>>> 1659203d
+            Await TestAPIAsync(input, host)
         End Function
     End Class
 End Namespace