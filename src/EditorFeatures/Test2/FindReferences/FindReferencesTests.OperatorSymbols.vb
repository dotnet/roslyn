﻿' Licensed to the .NET Foundation under one or more agreements.
' The .NET Foundation licenses this file to you under the MIT license.
' See the LICENSE file in the project root for more information.

Imports System.Threading.Tasks
Imports Microsoft.CodeAnalysis.Remote.Testing

Namespace Microsoft.CodeAnalysis.Editor.UnitTests.FindReferences
    Partial Public Class FindReferencesTests
        <WorkItem(539174, "http://vstfdevdiv:8080/DevDiv2/DevDiv/_workitems/edit/539174")>
        <WpfTheory, CombinatorialData, Trait(Traits.Feature, Traits.Features.FindReferences)>
        Public Async Function TestVisualBasic_OperatorError1(kind As TestKind, host As TestHost) As Task
            Dim input =
<Workspace>
    <Project Language="Visual Basic" CommonReferences="true">
        <Document>
Module Program
    Sub Main(args As String())
        Dim b = 5 $$-
    End Sub
End Module
        </Document>
    </Project>
</Workspace>
            Await TestAPIAndFeatureAsync(input, kind, host)
        End Function

        <WpfTheory, CombinatorialData, Trait(Traits.Feature, Traits.Features.FindReferences)>
        Public Async Function TestCSharpFindReferencesOnUnaryOperatorOverload(kind As TestKind, host As TestHost) As Task
            Dim input =
<Workspace>
    <Project Language="C#" CommonReferences="true">
        <Document>
class A
{
    void Goo()
    {
        A a;
        var x = $$[|-|]a;
    }
    public static A operator {|Definition:-|}(A a) { return a; }}
}
        </Document>
    </Project>
</Workspace>
            Await TestAPIAndFeatureAsync(input, kind, host)
        End Function

        <WpfTheory, CombinatorialData, Trait(Traits.Feature, Traits.Features.FindReferences)>
        Public Async Function TestCSharpFindReferencesOnUnaryOperatorOverloadFromDefinition(kind As TestKind, host As TestHost) As Task
            Dim input =
<Workspace>
    <Project Language="C#" CommonReferences="true">
        <Document>
class A
{
    void Goo()
    {
        A a;
        var x = [|-|]a;
    }
    public static A operator {|Definition:$$-|}(A a) { return a; }
}
        </Document>
    </Project>
</Workspace>
            Await TestAPIAndFeatureAsync(input, kind, host)
        End Function

        <WpfTheory, CombinatorialData, Trait(Traits.Feature, Traits.Features.FindReferences)>
        Public Async Function TestCSharpFindReferencesOnBinaryOperatorOverload(kind As TestKind, host As TestHost) As Task
            Dim input =
<Workspace>
    <Project Language="C#" CommonReferences="true">
        <Document>
class A
{
    void Goo()
    {
        var x = new A() [|$$+|] new A();
    }
    public static A operator {|Definition:+|}(A a, A b) { return a; }
}
        </Document>
    </Project>
</Workspace>
            Await TestAPIAndFeatureAsync(input, kind, host)
        End Function

        <WpfTheory, CombinatorialData, Trait(Traits.Feature, Traits.Features.FindReferences)>
        Public Async Function TestCSharpFindReferencesOnBinaryOperatorOverloadFromDefinition(kind As TestKind, host As TestHost) As Task
            Dim input =
<Workspace>
    <Project Language="C#" CommonReferences="true">
        <Document>
class A
{
    void Goo()
    {
        var x = new A() [|+|] new A();
    }
    public static A operator {|Definition:$$+|}(A a, A b) { return a; }
}
        </Document>
    </Project>
</Workspace>
            Await TestAPIAndFeatureAsync(input, kind, host)
        End Function

        <WpfTheory, CombinatorialData, Trait(Traits.Feature, Traits.Features.FindReferences)>
        <WorkItem(52654, "https://github.com/dotnet/roslyn/issues/52654")>
        Public Async Function TestCSharpFindReferencesOnEqualsOperator(kind As TestKind, host As TestHost) As Task
            Dim input =
<Workspace>
    <Project Language="C#" CommonReferences="true">
        <Document><![CDATA[
class A
{
    void Goo()
    {
        var x = new A() [|==|] new A();
    }
    public static bool operator {|Definition:$$==|}(A left, A right) => throw new System.NotImplementedException();
    public static bool operator !=(A left, A right) => throw new System.NotImplementedException();
}]]>
        </Document>
    </Project>
</Workspace>
            Await TestAPIAndFeature(input, kind, host)
        End Function

        <WpfTheory, CombinatorialData, Trait(Traits.Feature, Traits.Features.FindReferences)>
        <WorkItem(52654, "https://github.com/dotnet/roslyn/issues/52654")>
        Public Async Function TestCSharpFindReferencesOnNotEqualsOperator(kind As TestKind, host As TestHost) As Task
            Dim input =
<Workspace>
    <Project Language="C#" CommonReferences="true">
        <Document><![CDATA[
class A
{
    void Goo()
    {
        var x = new A() [|!=|] new A();
    }
    public static bool operator ==(A left, A right) => throw new System.NotImplementedException();
    public static bool operator {|Definition:$$!=|}(A left, A right) => throw new System.NotImplementedException();
}]]>
        </Document>
    </Project>
</Workspace>
            Await TestAPIAndFeature(input, kind, host)
        End Function

        <WpfTheory, CombinatorialData, Trait(Traits.Feature, Traits.Features.FindReferences)>
        <WorkItem(52654, "https://github.com/dotnet/roslyn/issues/52654")>
        Public Async Function TestCSharpFindReferencesOnGreaterThanOperator(kind As TestKind, host As TestHost) As Task
            Dim input =
<Workspace>
    <Project Language="C#" CommonReferences="true">
        <Document><![CDATA[
class A
{
    void Goo()
    {
        var x = new A() [|>|] new A();
    }
    public static bool operator {|Definition:$$>|}(A left, A right) => throw new System.NotImplementedException();
    public static bool operator <(A left, A right) => throw new System.NotImplementedException();
}]]>
        </Document>
    </Project>
</Workspace>
            Await TestAPIAndFeature(input, kind, host)
        End Function

        <WpfTheory, CombinatorialData, Trait(Traits.Feature, Traits.Features.FindReferences)>
        <WorkItem(52654, "https://github.com/dotnet/roslyn/issues/52654")>
        Public Async Function TestCSharpFindReferencesOnLessThanOperator(kind As TestKind, host As TestHost) As Task
            Dim input =
<Workspace>
    <Project Language="C#" CommonReferences="true">
        <Document><![CDATA[
class A
{
    void Goo()
    {
        var x = new A() [|<|] new A();
    }
    public static bool operator >(A left, A right) => throw new System.NotImplementedException();
    public static bool operator {|Definition:$$<|}(A left, A right) => throw new System.NotImplementedException();
}]]>
        </Document>
    </Project>
</Workspace>
            Await TestAPIAndFeature(input, kind, host)
        End Function

        <WpfTheory, CombinatorialData, Trait(Traits.Feature, Traits.Features.FindReferences)>
        <WorkItem(52654, "https://github.com/dotnet/roslyn/issues/52654")>
        Public Async Function TestCSharpFindReferencesOnGreaterThanOrEqualsOperator(kind As TestKind, host As TestHost) As Task
            Dim input =
<Workspace>
    <Project Language="C#" CommonReferences="true">
        <Document><![CDATA[
class A
{
    void Goo()
    {
        var x = new A() [|>=|] new A();
    }
    public static bool operator {|Definition:$$>=|}(A left, A right) => throw new System.NotImplementedException();
    public static bool operator <=(A left, A right) => throw new System.NotImplementedException();
}]]>
        </Document>
    </Project>
</Workspace>
            Await TestAPIAndFeature(input, kind, host)
        End Function

        <WpfTheory, CombinatorialData, Trait(Traits.Feature, Traits.Features.FindReferences)>
        <WorkItem(52654, "https://github.com/dotnet/roslyn/issues/52654")>
        Public Async Function TestCSharpFindReferencesOnLessThanOrEqualsOperator(kind As TestKind, host As TestHost) As Task
            Dim input =
<Workspace>
    <Project Language="C#" CommonReferences="true">
        <Document><![CDATA[
class A
{
    void Goo()
    {
        var x = new A() [|<=|] new A();
    }
    public static bool operator >=(A left, A right) => throw new System.NotImplementedException();
    public static bool operator {|Definition:$$<=|}(A left, A right) => throw new System.NotImplementedException();
}]]>
        </Document>
    </Project>
</Workspace>
            Await TestAPIAndFeature(input, kind, host)
        End Function

        <WpfTheory, CombinatorialData, Trait(Traits.Feature, Traits.Features.FindReferences)>
        Public Async Function TestVisualBasicFindReferencesOnUnaryOperatorOverload(kind As TestKind, host As TestHost) As Task
            Dim input =
<Workspace>
    <Project Language="Visual Basic" CommonReferences="true">
        <Document>
Class A
    Public Shared Operator {|Definition:-|}(x As A) As A
        Return x
    End Operator

    Sub Goo()
        Dim a As A
        Dim b = $$[|-|]a
    End Sub
End Class
        </Document>
    </Project>
</Workspace>
            Await TestAPIAndFeatureAsync(input, kind, host)
        End Function

        <WpfTheory, CombinatorialData, Trait(Traits.Feature, Traits.Features.FindReferences)>
        Public Async Function TestVisualBasicFindReferencesOnUnaryOperatorOverloadFromDefinition(kind As TestKind, host As TestHost) As Task
            Dim input =
<Workspace>
    <Project Language="Visual Basic" CommonReferences="true">
        <Document>
Class A
    Public Shared Operator {|Definition:$$-|}(x As A) As A
        Return x
    End Operator

    Sub Goo()
        Dim a As A
        Dim b = [|-|]a
    End Sub
End Class
        </Document>
    </Project>
</Workspace>
            Await TestAPIAndFeatureAsync(input, kind, host)
        End Function

        <WpfTheory, CombinatorialData, Trait(Traits.Feature, Traits.Features.FindReferences)>
        Public Async Function TestVisualBasicFindReferencesOnBinaryOperatorOverload(kind As TestKind, host As TestHost) As Task
            Dim input =
<Workspace>
    <Project Language="Visual Basic" CommonReferences="true">
        <Document>
Class A
    Public Shared Operator {|Definition:^|}(x As A, y As A) As A
        Return y
    End Operator

    Sub Goo()
        Dim a = New A [|^$$|] New A
    End Sub
End Class
        </Document>
    </Project>
</Workspace>
            Await TestAPIAndFeatureAsync(input, kind, host)
        End Function

        <WpfTheory, CombinatorialData, Trait(Traits.Feature, Traits.Features.FindReferences)>
        Public Async Function TestVisualBasicFindReferencesOnBinaryOperatorOverloadFromDefinition(kind As TestKind, host As TestHost) As Task
            Dim input =
<Workspace>
    <Project Language="Visual Basic" CommonReferences="true">
        <Document>
Class A
    Public Shared Operator {|Definition:$$^|}(x As A, y As A) As A
        Return y
    End Operator

    Sub Goo()
        Dim a = New A [|^|] New A
    End Sub
End Class
        </Document>
    </Project>
</Workspace>
            Await TestAPIAndFeatureAsync(input, kind, host)
        End Function

        <WorkItem(30642, "https://github.com/dotnet/roslyn/issues/30642")>
        <WpfTheory, CombinatorialData, Trait(Traits.Feature, Traits.Features.FindReferences)>
        Public Async Function TestCSharpFindReferencesOnBuiltInOperatorWithUserDefinedEquivalent(kind As TestKind, host As TestHost) As Task
            Dim input =
<Workspace>
    <Project Language="C#" CommonReferences="true">
        <Document>
class A
{
    void Goo(string a, string b, int x, int y)
    {
        var m = a $$[|==|] b;
        var n = a [|==|] b;
        var o = x == y;
    }
}
        </Document>
    </Project>
</Workspace>
            Await TestAPIAndFeatureAsync(input, kind, host)
        End Function

        <WorkItem(30642, "https://github.com/dotnet/roslyn/issues/30642")>
        <WpfTheory, CombinatorialData, Trait(Traits.Feature, Traits.Features.FindReferences)>
        Public Async Function TestVisualBasicFindReferencesOnBuiltInOperatorWithUserDefinedEquivalent(kind As TestKind, host As TestHost) As Task
            Dim input =
<Workspace>
    <Project Language="Visual Basic" CommonReferences="true">
        <Document>
class A
    sub Goo(a as string, b as string, x as integer, y as integer)
        dim m = a $$[|=|] b
        dim n = a [|=|] b
        dim o = x = y
    end sub
end class
        </Document>
    </Project>
</Workspace>
            Await TestAPIAndFeatureAsync(input, kind, host)
        End Function

        <WorkItem(30642, "https://github.com/dotnet/roslyn/issues/30642")>
        <WpfTheory, CombinatorialData, Trait(Traits.Feature, Traits.Features.FindReferences)>
        Public Async Function TestCrossLanguageFindReferencesOnBuiltInOperatorWithUserDefinedEquivalent_FromCSharp(kind As TestKind, host As TestHost) As Task
            Dim input =
<Workspace>
    <Project Language="C#" CommonReferences="true">
        <Document>
class A
{
    void Goo(string a, string b, int x, int y)
    {
        var m = a $$[|==|] b;
        var n = a [|==|] b;
        var o = x == y;
    }
}
        </Document>
    </Project>
    <Project Language="Visual Basic" CommonReferences="true">
        <Document>
class A
    sub Goo(a as string, b as string, x as integer, y as integer)
        dim m = a [|=|] b
        dim n = a [|=|] b
        dim o = x = y
    end sub
end class
        </Document>
    </Project>
</Workspace>
            Await TestAPIAndFeatureAsync(input, kind, host)
        End Function

        <WorkItem(30642, "https://github.com/dotnet/roslyn/issues/30642")>
        <WpfTheory, CombinatorialData, Trait(Traits.Feature, Traits.Features.FindReferences)>
        Public Async Function TestCrossLanguageFindReferencesOnBuiltInOperatorWithUserDefinedEquivalent_FromVisualBasic(kind As TestKind, host As TestHost) As Task
            Dim input =
<Workspace>
    <Project Language="C#" CommonReferences="true">
        <Document>
class A
{
    void Goo(string a, string b, int x, int y)
    {
        var m = a [|==|] b;
        var n = a [|==|] b;
        var o = x == y;
    }
}
        </Document>
    </Project>
    <Project Language="Visual Basic" CommonReferences="true">
        <Document>
class A
    sub Goo(a as string, b as string, x as integer, y as integer)
        dim m = a $$[|=|] b
        dim n = a [|=|] b
        dim o = x = y
    end sub
end class
        </Document>
    </Project>
</Workspace>
            Await TestAPIAndFeatureAsync(input, kind, host)
        End Function

        <WorkItem(44288, "https://github.com/dotnet/roslyn/issues/44288")>
        <WpfTheory, CombinatorialData, Trait(Traits.Feature, Traits.Features.FindReferences)>
        Public Async Function TestOperatorReferenceInGlobalSuppression(kind As TestKind, host As TestHost) As Task
            Dim input =
<Workspace>
    <Project Language="C#" CommonReferences="true">
        <Document>
[assembly: System.Diagnostics.CodeAnalysis.SuppressMessage("Category", "RuleId", Scope = "member", Target = "~M:A.[|op_Addition|](A,A)~A")]

class A
{
    void Goo()
    {
        var x = new A() [|$$+|] new A();
    }

    public static A operator {|Definition:+|}(A a, A b) { return a; }
}
        </Document>
    </Project>
</Workspace>
            Await TestAPIAndFeatureAsync(input, kind, host)
        End Function

        <WpfTheory, CombinatorialData, Trait(Traits.Feature, Traits.Features.FindReferences)>
        Public Async Function TestCSharpFindOperatorUsedInSourceGeneratedDocument(kind As TestKind, host As TestHost) As Task
            Dim input =
<Workspace>
    <Project Language="C#" CommonReferences="true">
        <Document>
class A
{
    public static A operator {|Definition:$$-|}(A a) { return a; }
}
        </Document>
        <DocumentFromSourceGenerator>
class B
{
    void Goo()
    {
        A a;
        var x = [|-|]a;
    }
}
        </DocumentFromSourceGenerator>
    </Project>
</Workspace>
<<<<<<< HEAD
            Await TestAPIAndFeatureAsync(input, kind, TestHost.InProcess) ' TODO: support out of proc in tests: https://github.com/dotnet/roslyn/issues/50494
=======
            Await TestAPIAndFeature(input, kind, host)
        End Function

        <WpfTheory, CombinatorialData, Trait(Traits.Feature, Traits.Features.FindReferences)>
        Public Async Function TestCSharpStaticAbstractConversionOperatorInInterface(kind As TestKind, host As TestHost) As Task
            Dim input =
<Workspace>
    <Project Language="C#" CommonReferences="true">
        <Document>
            <![CDATA[
interface I5<T> where T : I5<T>
{
    abstract static implicit operator {|Definition:i$$nt|}(T x);
}

class C5_1 : I5<C5_1>
{
    public static implicit operator {|Definition:int|}(C5_1 x) => default;
}

class C5_2 : I5<C5_2>
{
    static implicit I5<C5_2>.operator {|Definition:int|}(C5_2 x) => default;
}]]>
        </Document>
    </Project>
</Workspace>
            Await TestAPIAndFeature(input, kind, host)
        End Function

        <WpfTheory, CombinatorialData, Trait(Traits.Feature, Traits.Features.FindReferences)>
        Public Async Function TestCSharpStaticAbstractConversionOperatorViaFeature1(host As TestHost) As Task
            Dim input =
<Workspace>
    <Project Language="C#" CommonReferences="true">
        <Document>
            <![CDATA[
interface I5<T> where T : I5<T>
{
    abstract static implicit operator {|Definition:int|}(T x);
}

class C5_1 : I5<C5_1>
{
    public static implicit operator {|Definition:i$$nt|}(C5_1 x) => default;
}

class C5_2 : I5<C5_2>
{
    static implicit I5<C5_2>.operator int(C5_2 x) => default;
}]]>
        </Document>
    </Project>
</Workspace>
            Await TestStreamingFeature(input, host)
        End Function

        <WpfTheory, CombinatorialData, Trait(Traits.Feature, Traits.Features.FindReferences)>
        Public Async Function TestCSharpStaticAbstractConversionOperatorViaFeature2(host As TestHost) As Task
            Dim input =
<Workspace>
    <Project Language="C#" CommonReferences="true">
        <Document>
            <![CDATA[
interface I5<T> where T : I5<T>
{
    abstract static implicit operator {|Definition:int|}(T x);
}

class C5_1 : I5<C5_1>
{
    public static implicit operator int(C5_1 x) => default;
}

class C5_2 : I5<C5_2>
{
    static implicit I5<C5_2>.operator {|Definition:i$$nt|}(C5_2 x) => default;
}]]>
        </Document>
    </Project>
</Workspace>
            Await TestStreamingFeature(input, host)
        End Function

        <WpfTheory, CombinatorialData, Trait(Traits.Feature, Traits.Features.FindReferences)>
        Public Async Function TestCSharpStaticAbstractConversionOperatorViaApi1(host As TestHost) As Task
            Dim input =
<Workspace>
    <Project Language="C#" CommonReferences="true">
        <Document>
            <![CDATA[
interface I5<T> where T : I5<T>
{
    abstract static implicit operator {|Definition:int|}(T x);
}

class C5_1 : I5<C5_1>
{
    public static implicit operator {|Definition:int|}(C5_1 x) => default;
}

class C5_2 : I5<C5_2>
{
    static implicit I5<C5_2>.operator {|Definition:i$$nt|}(C5_2 x) => default;
}]]>
        </Document>
    </Project>
</Workspace>
            Await TestAPI(input, host)
        End Function

        <WpfTheory, CombinatorialData, Trait(Traits.Feature, Traits.Features.FindReferences)>
        Public Async Function TestCSharpStaticAbstractConversionOperatorViaApi2(host As TestHost) As Task
            Dim input =
<Workspace>
    <Project Language="C#" CommonReferences="true">
        <Document>
            <![CDATA[
interface I5<T> where T : I5<T>
{
    abstract static implicit operator {|Definition:int|}(T x);
}

class C5_1 : I5<C5_1>
{
    public static implicit operator {|Definition:in$$t|}(C5_1 x) => default;
}

class C5_2 : I5<C5_2>
{
    static implicit I5<C5_2>.operator {|Definition:int|}(C5_2 x) => default;
}]]>
        </Document>
    </Project>
</Workspace>
            Await TestAPI(input, host)
>>>>>>> 1659203d
        End Function

        <WpfTheory, CombinatorialData, Trait(Traits.Feature, Traits.Features.FindReferences)>
        Public Async Function TestCSharpStaticAbstractOperatorInInterface(kind As TestKind, host As TestHost) As Task
            Dim input =
<Workspace>
    <Project Language="C#" CommonReferences="true">
        <Document>
            <![CDATA[
interface I4<T> where T : I4<T>
{
    abstract static int operator {|Definition:+$$|}(T x);
}

class C4_1 : I4<C4_1>
{
    public static int operator {|Definition:+|}(C4_1 x) => default;
}

class C4_2 : I4<C4_2>
{
    static int I4<C4_2>.operator {|Definition:+|}(C4_2 x) => default;
}]]>
        </Document>
    </Project>
</Workspace>
            Await TestAPIAndFeature(input, kind, host)
        End Function

        <WpfTheory, CombinatorialData, Trait(Traits.Feature, Traits.Features.FindReferences)>
        Public Async Function TestCSharpStaticAbstractOperatorViaApi1(host As TestHost) As Task
            Dim input =
<Workspace>
    <Project Language="C#" CommonReferences="true">
        <Document>
            <![CDATA[
interface I4<T> where T : I4<T>
{
    abstract static int operator {|Definition:+|}(T x);
}

class C4_1 : I4<C4_1>
{
    public static int operator {|Definition:$$+|}(C4_1 x) => default;
}

class C4_2 : I4<C4_2>
{
    static int I4<C4_2>.operator {|Definition:+|}(C4_2 x) => default;
}]]>
        </Document>
    </Project>
</Workspace>
            Await TestAPI(input, host)
        End Function

        <WpfTheory, CombinatorialData, Trait(Traits.Feature, Traits.Features.FindReferences)>
        Public Async Function TestCSharpStaticAbstractOperatorViaApi2(host As TestHost) As Task
            Dim input =
<Workspace>
    <Project Language="C#" CommonReferences="true">
        <Document>
            <![CDATA[
interface I4<T> where T : I4<T>
{
    abstract static int operator {|Definition:+|}(T x);
}

class C4_1 : I4<C4_1>
{
    public static int operator {|Definition:+|}(C4_1 x) => default;
}

class C4_2 : I4<C4_2>
{
    static int I4<C4_2>.operator {|Definition:$$+|}(C4_2 x) => default;
}]]>
        </Document>
    </Project>
</Workspace>
            Await TestAPI(input, host)
        End Function

        <WpfTheory, CombinatorialData, Trait(Traits.Feature, Traits.Features.FindReferences)>
        Public Async Function TestCSharpStaticAbstractOperatorViaFeature1(host As TestHost) As Task
            Dim input =
<Workspace>
    <Project Language="C#" CommonReferences="true">
        <Document>
            <![CDATA[
interface I4<T> where T : I4<T>
{
    abstract static int operator {|Definition:+|}(T x);
}

class C4_1 : I4<C4_1>
{
    public static int operator {|Definition:$$+|}(C4_1 x) => default;
}

class C4_2 : I4<C4_2>
{
    static int I4<C4_2>.operator +(C4_2 x) => default;
}]]>
        </Document>
    </Project>
</Workspace>
            Await TestStreamingFeature(input, host)
        End Function

        <WpfTheory, CombinatorialData, Trait(Traits.Feature, Traits.Features.FindReferences)>
        Public Async Function TestCSharpStaticAbstractOperatorViaFeature2(host As TestHost) As Task
            Dim input =
<Workspace>
    <Project Language="C#" CommonReferences="true">
        <Document>
            <![CDATA[
interface I4<T> where T : I4<T>
{
    abstract static int operator {|Definition:+|}(T x);
}

class C4_1 : I4<C4_1>
{
    public static int operator +(C4_1 x) => default;
}

class C4_2 : I4<C4_2>
{
    static int I4<C4_2>.operator {|Definition:$$+|}(C4_2 x) => default;
}]]>
        </Document>
    </Project>
</Workspace>
            Await TestStreamingFeature(input, host)
        End Function
    End Class
End Namespace<|MERGE_RESOLUTION|>--- conflicted
+++ resolved
@@ -126,7 +126,7 @@
         </Document>
     </Project>
 </Workspace>
-            Await TestAPIAndFeature(input, kind, host)
+            Await TestAPIAndFeatureAsync(input, kind, host)
         End Function
 
         <WpfTheory, CombinatorialData, Trait(Traits.Feature, Traits.Features.FindReferences)>
@@ -148,7 +148,7 @@
         </Document>
     </Project>
 </Workspace>
-            Await TestAPIAndFeature(input, kind, host)
+            Await TestAPIAndFeatureAsync(input, kind, host)
         End Function
 
         <WpfTheory, CombinatorialData, Trait(Traits.Feature, Traits.Features.FindReferences)>
@@ -170,7 +170,7 @@
         </Document>
     </Project>
 </Workspace>
-            Await TestAPIAndFeature(input, kind, host)
+            Await TestAPIAndFeatureAsync(input, kind, host)
         End Function
 
         <WpfTheory, CombinatorialData, Trait(Traits.Feature, Traits.Features.FindReferences)>
@@ -192,7 +192,7 @@
         </Document>
     </Project>
 </Workspace>
-            Await TestAPIAndFeature(input, kind, host)
+            Await TestAPIAndFeatureAsync(input, kind, host)
         End Function
 
         <WpfTheory, CombinatorialData, Trait(Traits.Feature, Traits.Features.FindReferences)>
@@ -214,7 +214,7 @@
         </Document>
     </Project>
 </Workspace>
-            Await TestAPIAndFeature(input, kind, host)
+            Await TestAPIAndFeatureAsync(input, kind, host)
         End Function
 
         <WpfTheory, CombinatorialData, Trait(Traits.Feature, Traits.Features.FindReferences)>
@@ -236,7 +236,7 @@
         </Document>
     </Project>
 </Workspace>
-            Await TestAPIAndFeature(input, kind, host)
+            Await TestAPIAndFeatureAsync(input, kind, host)
         End Function
 
         <WpfTheory, CombinatorialData, Trait(Traits.Feature, Traits.Features.FindReferences)>
@@ -480,10 +480,7 @@
         </DocumentFromSourceGenerator>
     </Project>
 </Workspace>
-<<<<<<< HEAD
-            Await TestAPIAndFeatureAsync(input, kind, TestHost.InProcess) ' TODO: support out of proc in tests: https://github.com/dotnet/roslyn/issues/50494
-=======
-            Await TestAPIAndFeature(input, kind, host)
+            Await TestAPIAndFeatureAsync(input, kind, host)
         End Function
 
         <WpfTheory, CombinatorialData, Trait(Traits.Feature, Traits.Features.FindReferences)>
@@ -510,7 +507,7 @@
         </Document>
     </Project>
 </Workspace>
-            Await TestAPIAndFeature(input, kind, host)
+            Await TestAPIAndFeatureAsync(input, kind, host)
         End Function
 
         <WpfTheory, CombinatorialData, Trait(Traits.Feature, Traits.Features.FindReferences)>
@@ -537,7 +534,7 @@
         </Document>
     </Project>
 </Workspace>
-            Await TestStreamingFeature(input, host)
+            Await TestStreamingFeatureAsync(input, host)
         End Function
 
         <WpfTheory, CombinatorialData, Trait(Traits.Feature, Traits.Features.FindReferences)>
@@ -564,7 +561,7 @@
         </Document>
     </Project>
 </Workspace>
-            Await TestStreamingFeature(input, host)
+            Await TestStreamingFeatureAsync(input, host)
         End Function
 
         <WpfTheory, CombinatorialData, Trait(Traits.Feature, Traits.Features.FindReferences)>
@@ -591,7 +588,7 @@
         </Document>
     </Project>
 </Workspace>
-            Await TestAPI(input, host)
+            Await TestAPIAsync(input, host)
         End Function
 
         <WpfTheory, CombinatorialData, Trait(Traits.Feature, Traits.Features.FindReferences)>
@@ -618,8 +615,7 @@
         </Document>
     </Project>
 </Workspace>
-            Await TestAPI(input, host)
->>>>>>> 1659203d
+            Await TestAPIAsync(input, host)
         End Function
 
         <WpfTheory, CombinatorialData, Trait(Traits.Feature, Traits.Features.FindReferences)>
@@ -646,7 +642,7 @@
         </Document>
     </Project>
 </Workspace>
-            Await TestAPIAndFeature(input, kind, host)
+            Await TestAPIAndFeatureAsync(input, kind, host)
         End Function
 
         <WpfTheory, CombinatorialData, Trait(Traits.Feature, Traits.Features.FindReferences)>
@@ -673,7 +669,7 @@
         </Document>
     </Project>
 </Workspace>
-            Await TestAPI(input, host)
+            Await TestAPIAsync(input, host)
         End Function
 
         <WpfTheory, CombinatorialData, Trait(Traits.Feature, Traits.Features.FindReferences)>
@@ -700,7 +696,7 @@
         </Document>
     </Project>
 </Workspace>
-            Await TestAPI(input, host)
+            Await TestAPIAsync(input, host)
         End Function
 
         <WpfTheory, CombinatorialData, Trait(Traits.Feature, Traits.Features.FindReferences)>
@@ -727,7 +723,7 @@
         </Document>
     </Project>
 </Workspace>
-            Await TestStreamingFeature(input, host)
+            Await TestStreamingFeatureAsync(input, host)
         End Function
 
         <WpfTheory, CombinatorialData, Trait(Traits.Feature, Traits.Features.FindReferences)>
@@ -754,7 +750,7 @@
         </Document>
     </Project>
 </Workspace>
-            Await TestStreamingFeature(input, host)
+            Await TestStreamingFeatureAsync(input, host)
         End Function
     End Class
 End Namespace