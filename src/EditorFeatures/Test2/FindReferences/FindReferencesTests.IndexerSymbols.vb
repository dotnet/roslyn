﻿' Licensed to the .NET Foundation under one or more agreements.
' The .NET Foundation licenses this file to you under the MIT license.
' See the LICENSE file in the project root for more information.

Imports System.Threading.Tasks
Imports Microsoft.CodeAnalysis.Remote.Testing

Namespace Microsoft.CodeAnalysis.Editor.UnitTests.FindReferences
    Partial Public Class FindReferencesTests
        <WorkItem(529629, "http://vstfdevdiv:8080/DevDiv2/DevDiv/_workitems/edit/529629")>
        <WpfTheory, CombinatorialData, Trait(Traits.Feature, Traits.Features.FindReferences)>
        Public Async Function TestCSharp_Indexer1(kind As TestKind, host As TestHost) As Task
            Dim input =
<Workspace>
    <Project Language="C#" CommonReferences="true">
        <Document>
class C
{
    public int {|Definition:$$this|}[int y] { get { } }
}

class D
{
    void Goo()
    {
        var q = new C();
        var b = q[||][4];
    }
}
        </Document>
    </Project>
</Workspace>
            Await TestAPIAndFeatureAsync(input, kind, host)
        End Function

        <WorkItem(529629, "http://vstfdevdiv:8080/DevDiv2/DevDiv/_workitems/edit/529629")>
        <WpfTheory, CombinatorialData, Trait(Traits.Feature, Traits.Features.FindReferences)>
        Public Async Function TestBasic_Indexer1(kind As TestKind, host As TestHost) As Task
            Dim input =
<Workspace>
    <Project Language="Visual Basic" CommonReferences="true">
        <Document>
class C
    public default readonly property {|Definition:$$Item|}(y as Integer) as Integer
        get
            return 0
        end get
    end property
end class

class D
    sub Goo()
        dim q = new C()
        dim b = q[||](4)
    end sub
end class
        </Document>
    </Project>
</Workspace>
            Await TestAPIAndFeatureAsync(input, kind, host)
        End Function

        <WorkItem(545577, "http://vstfdevdiv:8080/DevDiv2/DevDiv/_workitems/edit/545577")>
        <WpfTheory, CombinatorialData, Trait(Traits.Feature, Traits.Features.FindReferences)>
        Public Async Function TestBasic_Indexer2(kind As TestKind, host As TestHost) As Task
            Dim input =
<Workspace>
    <Project Language="Visual Basic" CommonReferences="true">
        <Document>
Class A
    Default ReadOnly Property {|Definition:$$Goo|}(ByVal x As Integer) As Integer
        Get
        End Get
    End Property
    Shared Sub Main()
        Dim x As New A
        Dim y = x[||](1)
    End Sub
End Class
        </Document>
    </Project>
</Workspace>
            Await TestAPIAndFeatureAsync(input, kind, host)
        End Function

        <WorkItem(650779, "http://vstfdevdiv:8080/DevDiv2/DevDiv/_workitems/edit/650779")>
        <WpfTheory, CombinatorialData, Trait(Traits.Feature, Traits.Features.FindReferences)>
        Public Async Function TestBasic_Indexer3(kind As TestKind, host As TestHost) As Task
            Dim input =
<Workspace>
    <Project Language="Visual Basic" CommonReferences="true">
        <Document>
Public Class C
    Default Public Property {|Definition:$$Item|}(index As Integer) As C
        Get
            Return Nothing
        End Get
        Set(value As C)

        End Set
    End Property

    Public Sub Goo(c As C)
        c = c.[|Item|](2)
        c[||](1) = c
        c.[|Item|](1) = c
        c[||](1).[|Item|](1) = c
    End Sub
End Class
        </Document>
    </Project>
</Workspace>
            Await TestAPIAndFeatureAsync(input, kind, host)
        End Function

        <WorkItem(661362, "http://vstfdevdiv:8080/DevDiv2/DevDiv/_workitems/edit/661362")>
        <WpfTheory, CombinatorialData, Trait(Traits.Feature, Traits.Features.FindReferences)>
        Public Async Function TestBasic_Indexer4(kind As TestKind, host As TestHost) As Task
            Dim input =
<Workspace>
    <Project Language="Visual Basic" CommonReferences="true">
        <Document>
Class C
    Default Public Property {|Definition:$$Hello|}(x As String) As String
        Get
            Return Nothing
        End Get
        Set(value As String)
        End Set
    End Property
 
End Class
Module Program
    Sub Main(args As String())
        Dim x As New C
        Dim y = x![||]HELLO
        Dim z = x![||]HI
        x[||]("HELLO") = ""
    End Sub
End Module

        </Document>
    </Project>
</Workspace>
            Await TestAPIAndFeatureAsync(input, kind, host)
        End Function

        <WorkItem(39847, "https://github.com/dotnet/roslyn/issues/39847")>
        <WpfTheory, CombinatorialData, Trait(Traits.Feature, Traits.Features.FindReferences)>
        Public Async Function TestCSharp_Indexer_Conditional(kind As TestKind, host As TestHost) As Task
            Dim input =
<Workspace>
    <Project Language="C#" CommonReferences="true">
        <Document>
class A
{
   private string[] arr = new T[100];

   public string {|Definition:$$this|}[int i]
   {
      get { return arr[i]; }
      set { arr[i] = value; }
   }
}
class B
{
    private A a;
    void M2()
    {
         var s = a?[||][0];
    }
}
        </Document>
    </Project>
</Workspace>
            Await TestAPIAndFeatureAsync(input, kind, host)
        End Function

        <WorkItem(39847, "https://github.com/dotnet/roslyn/issues/39847")>
        <WpfTheory, CombinatorialData, Trait(Traits.Feature, Traits.Features.FindReferences)>
        Public Async Function TestBasic_Indexer_Conditional(kind As TestKind, host As TestHost) As Task
            Dim input =
<Workspace>
    <Project Language="Visual Basic" CommonReferences="true">
        <Document>
Public Class C
    Default Public Property {|Definition:$$Item|}(index As Integer) As C
        Get
            Return Nothing
        End Get
        Set(value As C)

        End Set
    End Property

    Public Sub Goo(c As C)
        c = c?.[|Item|](2)
        c = c?[||](1)
        c = c?.[|Item|](1)
        c = c?[||](1)?.[|Item|](1)
    End Sub
End Class
        </Document>
    </Project>
</Workspace>
            Await TestAPIAndFeatureAsync(input, kind, host)
        End Function

        <WorkItem(39847, "https://github.com/dotnet/roslyn/issues/39847")>
        <WpfTheory, CombinatorialData, Trait(Traits.Feature, Traits.Features.FindReferences)>
        Public Async Function TestCSharp_Indexer_CRef(kind As TestKind, host As TestHost) As Task
            Dim input =
<Workspace>
    <Project Language="C#" CommonReferences="true">
        <Document>
class A
{
   private string[] arr = new T[100];
   
   /// &lt;see cref="[||]this[int]"/&gt;
   public string {|Definition:$$this|}[int i]
   {
      get { return arr[i]; }
      set { arr[i] = value; }
   }
}
        </Document>
    </Project>
</Workspace>
            Await TestAPIAndFeatureAsync(input, kind, host)
        End Function

        <WorkItem(39847, "https://github.com/dotnet/roslyn/issues/39847")>
        <WpfTheory, CombinatorialData, Trait(Traits.Feature, Traits.Features.FindReferences)>
        Public Async Function TestBasic_Indexer_Cref(kind As TestKind, host As TestHost) As Task
            Dim input =
<Workspace>
    <Project Language="Visual Basic" CommonReferences="true">
        <Document>
class C
    ''' &lt;see cref="[|Item|]"/&gt;
    public default readonly property {|Definition:$$Item|}(y as Integer) as Integer
        get
            return 0
        end get
    end property
end class
        </Document>
    </Project>
</Workspace>
            Await TestAPIAndFeatureAsync(input, kind, host)
        End Function

        <WorkItem(44288, "https://github.com/dotnet/roslyn/issues/44288")>
        <WpfTheory, CombinatorialData, Trait(Traits.Feature, Traits.Features.FindReferences)>
        Public Async Function TestIndexerReferenceInGlobalSuppression(kind As TestKind, host As TestHost) As Task
            Dim input =
<Workspace>
    <Project Language="C#" CommonReferences="true">
        <Document>
[assembly: System.Diagnostics.CodeAnalysis.SuppressMessage("Category", "RuleId", Scope = "member", Target = "~P:C.[|Item|](System.Int32)")]

class C
{
    public int {|Definition:$$this|}[int y] { get { } }
}
        </Document>
    </Project>
</Workspace>
            Await TestAPIAndFeatureAsync(input, kind, host)
        End Function

        <WorkItem(44288, "https://github.com/dotnet/roslyn/issues/44288")>
        <WpfTheory, CombinatorialData, Trait(Traits.Feature, Traits.Features.FindReferences)>
        Public Async Function TestParameterizedPropertyReferenceInGlobalSuppression(kind As TestKind, host As TestHost) As Task
            Dim input =
<Workspace>
    <Project Language="Visual Basic" CommonReferences="true">
        <Document><![CDATA[
<Assembly: System.Diagnostics.CodeAnalysis.SuppressMessage("Category", "RuleId", Scope:="member", Target:="~P:C.[|Goo|](System.Int32)")>

Class C
    ReadOnly Property {|Definition:$$Goo|}(x As Integer) As Integer
        Get
            Return 0
        End Get
    End Property
End Class
]]>
        </Document>
    </Project>
</Workspace>
            Await TestAPIAndFeatureAsync(input, kind, host)
        End Function

        <WpfTheory, CombinatorialData, Trait(Traits.Feature, Traits.Features.FindReferences)>
        Public Async Function TestCSharp_IndexerInSourceGeneratedDocument(kind As TestKind, host As TestHost) As Task
            Dim input =
<Workspace>
    <Project Language="C#" CommonReferences="true">
        <Document>
class C
{
    public int {|Definition:$$this|}[int y] { get { } }
}
        </Document>
        <DocumentFromSourceGenerator>

class D
{
    void Goo()
    {
        var q = new C();
        var b = q[||][4];
    }
}
        </DocumentFromSourceGenerator>
    </Project>
</Workspace>
<<<<<<< HEAD
            Await TestAPIAndFeatureAsync(input, kind, TestHost.InProcess) ' TODO: support out of proc in tests: https://github.com/dotnet/roslyn/issues/50494
=======
            Await TestAPIAndFeature(input, kind, host)
>>>>>>> 1659203d
        End Function
    End Class
End Namespace<|MERGE_RESOLUTION|>--- conflicted
+++ resolved
@@ -317,11 +317,7 @@
         </DocumentFromSourceGenerator>
     </Project>
 </Workspace>
-<<<<<<< HEAD
-            Await TestAPIAndFeatureAsync(input, kind, TestHost.InProcess) ' TODO: support out of proc in tests: https://github.com/dotnet/roslyn/issues/50494
-=======
-            Await TestAPIAndFeature(input, kind, host)
->>>>>>> 1659203d
+            Await TestAPIAndFeatureAsync(input, kind, host)
         End Function
     End Class
 End Namespace