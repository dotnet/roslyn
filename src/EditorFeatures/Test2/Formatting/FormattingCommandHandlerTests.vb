﻿' Licensed to the .NET Foundation under one or more agreements.
' The .NET Foundation licenses this file to you under the MIT license.
' See the LICENSE file in the project root for more information.

Namespace Microsoft.CodeAnalysis.Editor.UnitTests.IntelliSense
    ''' <summary>
    ''' Tests that want to exercise as much of the real command handling stack as possible.
    ''' </summary>
    <[UseExportProvider]>
    <Trait(Traits.Feature, Traits.Features.Formatting)>
    Public Class FormattingCommandHandlerTests
        <WpfFact, WorkItem("http://vstfdevdiv:8080/DevDiv2/DevDiv/_workitems/edit/912965")>
        Public Sub TypingUsingStatementsProperlyAligns1()
            Using state = TestStateFactory.CreateCSharpTestState(
                              <Document>
using System;
class TestClass
{
    void TestMethod(IDisposable obj)
    {
        $$
    }
}
                              </Document>, includeFormatCommandHandler:=True)
                state.SendTypeChars("using (obj)")
                state.SendReturn()

                ' we should be indented one level from the using
                AssertVirtualCaretColumn(state, 12)

                ' We should continue being indentded one level in
                state.SendTypeChars("u")
                Assert.Equal("            u", state.GetLineTextFromCaretPosition())

                ' Until close paren is typed.  Then, we should align the usings
                state.SendTypeChars("sing (obj")
                Assert.Equal("            using (obj", state.GetLineTextFromCaretPosition())

                state.SendTypeChars(")")
                Assert.Equal("        using (obj)", state.GetLineTextFromCaretPosition())

                state.SendReturn()
                ' we should be indented one level from the using
                AssertVirtualCaretColumn(state, 12)

                ' typing open brace should align with using.
                state.SendTypeChars("{")
                Assert.Equal("        {", state.GetLineTextFromCaretPosition())

                state.SendReturn()
                ' we should be indented one level from the {
                AssertVirtualCaretColumn(state, 12)

                ' typing close brace should align with open brace.
                state.SendTypeChars("}")
                Assert.Equal("        }", state.GetLineTextFromCaretPosition())
            End Using
        End Sub

        <WpfFact, WorkItem("https://github.com/dotnet/roslyn/issues/35702")>
        Public Sub TypingElseKeywordIndentsInAmbiguousScenario()
            Using state = TestStateFactory.CreateCSharpTestState(
                              <Document>
using System;
class TestClass
{
    void TestMethod(string[] args)
    {
        foreach (var v in args)
            if (v != null)
                Console.WriteLine("v is not null");
        els$$
    }
}
                              </Document>, includeFormatCommandHandler:=True)
                state.SendTypeChars("e")

                Assert.Equal("            else", state.GetLineTextFromCaretPosition())
            End Using
        End Sub

<<<<<<< HEAD
=======
        <WpfFact>
        Public Sub TypingElseKeywordDoesNotIndentFollowingNonBlockConstruct()
            Using state = TestStateFactory.CreateCSharpTestState(
                              <Document>using System;
class TestClass
{
    void TestMethod(string[] args)
    {
        if (v != null)
            Console.WriteLine("v is not null");
    els$$

        if (v != null) 
            Console.WriteLine("v is not null");
    }
}</Document>, includeFormatCommandHandler:=True)
                state.SendTypeChars("e")

                AssertEx.Equal("using System;
class TestClass
{
    void TestMethod(string[] args)
    {
        if (v != null)
            Console.WriteLine(""v is not null"");
        else

        if (v != null) 
            Console.WriteLine(""v is not null"");
    }
}", state.GetDocumentText())
            End Using
        End Sub

        <WpfFact>
        Public Sub TypingElseKeywordDoesNotIndentFollowingBlockConstruct()
            Using state = TestStateFactory.CreateCSharpTestState(
                              <Document>using System;
class TestClass
{
    void TestMethod(string[] args)
    {
        if (v != null)
            Console.WriteLine("v is not null");
    els$$
    {
        Console.WriteLine("v is null");
    }
    }
}</Document>, includeFormatCommandHandler:=True)
                state.SendTypeChars("e")

                AssertEx.Equal("using System;
class TestClass
{
    void TestMethod(string[] args)
    {
        if (v != null)
            Console.WriteLine(""v is not null"");
        else
        {
            Console.WriteLine(""v is null"");
        }
    }
}", state.GetDocumentText())
            End Using
        End Sub

        <WpfFact>
        Public Sub TypingElseKeywordDoesIndentIfStatementOnSameLine1()
            Using state = TestStateFactory.CreateCSharpTestState(
                              <Document>using System;
class TestClass
{
    void TestMethod(string[] args)
    {
        if (v != null)
            Console.WriteLine("v is not null");
    els$$ if (true)
    {
        Console.WriteLine("v is null");
    }
    }
}</Document>, includeFormatCommandHandler:=True)
                state.SendTypeChars("e")

                AssertEx.Equal("using System;
class TestClass
{
    void TestMethod(string[] args)
    {
        if (v != null)
            Console.WriteLine(""v is not null"");
        else if (true)
        {
            Console.WriteLine(""v is null"");
        }
    }
}", state.GetDocumentText())
            End Using
        End Sub

        <WpfFact>
        Public Sub TypingElseKeywordDoesIndentIfStatementOnSameLine2()
            Using state = TestStateFactory.CreateCSharpTestState(
                              <Document>using System;
class TestClass
{
    void TestMethod(string[] args)
    {
        if (v != null)
            Console.WriteLine("v is not null");
    els$$ if (true)
        Console.WriteLine("v is null");
    }
}</Document>, includeFormatCommandHandler:=True)
                state.SendTypeChars("e")

                AssertEx.Equal("using System;
class TestClass
{
    void TestMethod(string[] args)
    {
        if (v != null)
            Console.WriteLine(""v is not null"");
        else if (true)
            Console.WriteLine(""v is null"");
    }
}", state.GetDocumentText())
            End Using
        End Sub

>>>>>>> 0ed9e05c
        Private Shared Sub AssertVirtualCaretColumn(state As TestState, expectedCol As Integer)
            Dim caretLine = state.GetLineFromCurrentCaretPosition()
            Dim caret = state.GetCaretPoint()
            Assert.Equal(expectedCol, caret.VirtualBufferPosition.VirtualSpaces)
        End Sub
    End Class
End Namespace<|MERGE_RESOLUTION|>--- conflicted
+++ resolved
@@ -79,8 +79,6 @@
             End Using
         End Sub
 
-<<<<<<< HEAD
-=======
         <WpfFact>
         Public Sub TypingElseKeywordDoesNotIndentFollowingNonBlockConstruct()
             Using state = TestStateFactory.CreateCSharpTestState(
@@ -213,7 +211,6 @@
             End Using
         End Sub
 
->>>>>>> 0ed9e05c
         Private Shared Sub AssertVirtualCaretColumn(state As TestState, expectedCol As Integer)
             Dim caretLine = state.GetLineFromCurrentCaretPosition()
             Dim caret = state.GetCaretPoint()
