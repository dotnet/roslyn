﻿' Copyright (c) Microsoft.  All Rights Reserved.  Licensed under the Apache License, Version 2.0.  See License.txt in the project root for license information.

Imports System.ComponentModel.Composition
Imports Microsoft.CodeAnalysis.Editor.Implementation.ExtractMethod
Imports Microsoft.CodeAnalysis.Editor.[Shared].Utilities
Imports Microsoft.VisualStudio.Text.Operations
Imports Microsoft.VisualStudio.Utilities
Imports VSCommanding = Microsoft.VisualStudio.Commanding

Namespace Microsoft.CodeAnalysis.Editor.VisualBasic.ExtractMethod
    <Export(GetType(VSCommanding.ICommandHandler))>
    <ContentType(ContentTypeNames.VisualBasicContentType)>
    <Name(PredefinedCommandHandlerNames.ExtractMethod)>
    <Order(After:=PredefinedCommandHandlerNames.DocumentationComments)>
    Friend Class ExtractMethodCommandHandler
        Inherits AbstractExtractMethodCommandHandler

        <ImportingConstructor()>
<<<<<<< HEAD
        Public Sub New(undoManager As ITextBufferUndoManagerProvider,
                       renameService As IInlineRenameService)
            MyBase.New(undoManager, renameService)
=======
        Public Sub New(threadingContext As IThreadingContext,
                       undoManager As ITextBufferUndoManagerProvider,
                       renameService As IInlineRenameService)
            MyBase.New(threadingContext, undoManager, renameService)
>>>>>>> da361bb0
        End Sub
    End Class
End Namespace<|MERGE_RESOLUTION|>--- conflicted
+++ resolved
@@ -16,16 +16,10 @@
         Inherits AbstractExtractMethodCommandHandler
 
         <ImportingConstructor()>
-<<<<<<< HEAD
-        Public Sub New(undoManager As ITextBufferUndoManagerProvider,
-                       renameService As IInlineRenameService)
-            MyBase.New(undoManager, renameService)
-=======
         Public Sub New(threadingContext As IThreadingContext,
                        undoManager As ITextBufferUndoManagerProvider,
                        renameService As IInlineRenameService)
             MyBase.New(threadingContext, undoManager, renameService)
->>>>>>> da361bb0
         End Sub
     End Class
 End Namespace