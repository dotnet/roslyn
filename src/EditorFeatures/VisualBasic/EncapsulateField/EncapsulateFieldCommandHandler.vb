--- conflicted
+++ resolved
@@ -16,16 +16,10 @@
         Inherits AbstractEncapsulateFieldCommandHandler
 
         <ImportingConstructor>
-<<<<<<< HEAD
         Public Sub New(waitIndicator As IWaitIndicator,
                        undoManager As ITextBufferUndoManagerProvider,
                        listenerProvider As IAsynchronousOperationListenerProvider)
             MyBase.New(waitIndicator, undoManager, listenerProvider)
-=======
-        Public Sub New(undoManager As ITextBufferUndoManagerProvider,
-                       <ImportMany> asyncListeners As IEnumerable(Of Lazy(Of IAsynchronousOperationListener, FeatureMetadata)))
-            MyBase.New(undoManager, asyncListeners)
->>>>>>> 75fd2bd8
         End Sub
     End Class
 End Namespace