--- conflicted
+++ resolved
@@ -11,16 +11,9 @@
     Friend Class VisualBasicEmbeddedLanguageEditorFeaturesProvider
         Inherits AbstractEmbeddedLanguageEditorFeaturesProvider
 
-<<<<<<< HEAD
-        Public Shared Shadows Instance As New VisualBasicEmbeddedLanguageEditorFeaturesProvider()
-
-#Disable Warning RS0033 ' Importing constructor should be [Obsolete]
-=======
->>>>>>> 3c9003d0
         <ImportingConstructor>
         <Obsolete(MefConstruction.ImportingConstructorMessage, True)>
         Public Sub New()
-#Enable Warning RS0033 ' Importing constructor should be [Obsolete]
             MyBase.New(VisualBasicEmbeddedLanguagesProvider.Info)
         End Sub
 
