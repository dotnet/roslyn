﻿' Copyright (c) Microsoft.  All Rights Reserved.  Licensed under the Apache License, Version 2.0.  See License.txt in the project root for license information.

Imports System.Composition
Imports Microsoft.CodeAnalysis.Editor.GoToDefinition
Imports Microsoft.CodeAnalysis.Editor.Host
Imports Microsoft.CodeAnalysis.Host.Mef

Namespace Microsoft.CodeAnalysis.Editor.VisualBasic.GoToDefinition
    <ExportLanguageService(GetType(IGoToDefinitionService), LanguageNames.VisualBasic), [Shared]>
    Friend Class VisualBasicGoToDefinitionService
        Inherits AbstractGoToDefinitionService

#Disable Warning RS0033 ' Importing constructor should be [Obsolete]
        <ImportingConstructor>
<<<<<<< HEAD
        Public Sub New(<ImportMany> streamingPresenters As IEnumerable(Of Lazy(Of IStreamingFindUsagesPresenter)))
#Enable Warning RS0033 ' Importing constructor should be [Obsolete]
            MyBase.New(streamingPresenters)
=======
        Public Sub New(streamingPresenter As IStreamingFindUsagesPresenter)
            MyBase.New(streamingPresenter)
>>>>>>> 3c9003d0
        End Sub
    End Class
End Namespace<|MERGE_RESOLUTION|>--- conflicted
+++ resolved
@@ -12,14 +12,9 @@
 
 #Disable Warning RS0033 ' Importing constructor should be [Obsolete]
         <ImportingConstructor>
-<<<<<<< HEAD
-        Public Sub New(<ImportMany> streamingPresenters As IEnumerable(Of Lazy(Of IStreamingFindUsagesPresenter)))
+        Public Sub New(streamingPresenter As IStreamingFindUsagesPresenter)
 #Enable Warning RS0033 ' Importing constructor should be [Obsolete]
-            MyBase.New(streamingPresenters)
-=======
-        Public Sub New(streamingPresenter As IStreamingFindUsagesPresenter)
             MyBase.New(streamingPresenter)
->>>>>>> 3c9003d0
         End Sub
     End Class
 End Namespace