﻿' Licensed to the .NET Foundation under one or more agreements.
' The .NET Foundation licenses this file to you under the MIT license.
' See the LICENSE file in the project root for more information.

Imports System.Threading
Imports Microsoft.CodeAnalysis
Imports Microsoft.CodeAnalysis.CodeCleanup
Imports Microsoft.CodeAnalysis.Editor.Implementation.EndConstructGeneration
Imports Microsoft.CodeAnalysis.Formatting
Imports Microsoft.CodeAnalysis.ImplementType
Imports Microsoft.CodeAnalysis.Options
Imports Microsoft.CodeAnalysis.Simplification
Imports Microsoft.CodeAnalysis.Text
Imports Microsoft.CodeAnalysis.Text.Shared.Extensions
Imports Microsoft.CodeAnalysis.VisualBasic.Syntax
Imports Microsoft.VisualStudio.Commanding
Imports Microsoft.VisualStudio.Text
Imports Microsoft.VisualStudio.Text.Editor.Commanding.Commands
Imports Microsoft.VisualStudio.Text.Operations
Imports Microsoft.VisualStudio.Utilities

Namespace Microsoft.CodeAnalysis.Editor.VisualBasic.Utilities.CommandHandlers
    Friend MustInherit Class AbstractImplementAbstractClassOrInterfaceCommandHandler
        Implements ICommandHandler(Of ReturnKeyCommandArgs)

        Private ReadOnly _editorOperationsFactoryService As IEditorOperationsFactoryService
        Private ReadOnly _globalOptions As IGlobalOptionService

        Public ReadOnly Property DisplayName As String Implements INamed.DisplayName
            Get
                Return VBEditorResources.Implement_Abstract_Class_Or_Interface
            End Get
        End Property

        Protected Sub New(editorOperationsFactoryService As IEditorOperationsFactoryService,
                          globalOptions As IGlobalOptionService)
            _editorOperationsFactoryService = editorOperationsFactoryService
            _globalOptions = globalOptions
        End Sub

        Protected MustOverride Overloads Function TryGetNewDocument(
            document As Document,
            options As ImplementTypeGenerationOptions,
            typeSyntax As TypeSyntax,
            cancellationToken As CancellationToken) As Document

        Private Function ExecuteCommand(args As ReturnKeyCommandArgs, context As CommandExecutionContext) As Boolean Implements ICommandHandler(Of ReturnKeyCommandArgs).ExecuteCommand
            Dim caretPointOpt = args.TextView.GetCaretPoint(args.SubjectBuffer)
            If caretPointOpt Is Nothing Then
                Return False
            End If

            ' Implement interface is not cancellable.
            Dim _cancellationToken = CancellationToken.None
            If Not TryExecute(args, _cancellationToken) Then
                Return False
            End If

            ' It's possible that there may be an end construct to generate at this position.
            ' We'll go ahead and generate it before determining whether we need to move the caret
            TryGenerateEndConstruct(args, _cancellationToken)

            Dim snapshot = args.SubjectBuffer.CurrentSnapshot
            Dim caretPosition = args.TextView.GetCaretPoint(args.SubjectBuffer).Value
            Dim caretLine = snapshot.GetLineFromPosition(caretPosition)

            ' If there is any text after the caret on the same line, we'll pass through to
            ' insert a new line.
            Dim lastNonWhitespacePosition = If(caretLine.GetLastNonWhitespacePosition(), -1)
            If lastNonWhitespacePosition > caretPosition.Position Then
                Return False
            End If

            Dim nextLine = snapshot.GetLineFromLineNumber(caretLine.LineNumber + 1)
            If Not nextLine.IsEmptyOrWhitespace() Then
                ' If the next line is not whitespace, we'll go ahead and pass through to insert a new line.
                Return False
            End If

            ' If the next line *is* whitespace, we're just going to move the caret down a line.
            _editorOperationsFactoryService.GetEditorOperations(args.TextView).MoveLineDown(extendSelection:=False)

            Return True
        End Function

        Private Shared Function TryGenerateEndConstruct(args As ReturnKeyCommandArgs, cancellationToken As CancellationToken) As Boolean
            Dim textSnapshot = args.SubjectBuffer.CurrentSnapshot

            Dim document = textSnapshot.GetOpenDocumentInCurrentContextWithChanges()
            If document Is Nothing Then
                Return False
            End If

            Dim caretPointOpt = args.TextView.GetCaretPoint(args.SubjectBuffer)
            If caretPointOpt Is Nothing Then
                Return False
            End If

            Dim caretPosition = caretPointOpt.Value.Position
            If caretPosition = 0 Then
                Return False
            End If

            Dim endConstructGenerationService = document.GetLanguageService(Of IEndConstructGenerationService)()

            Return endConstructGenerationService.TryDo(args.TextView, args.SubjectBuffer, vbLf(0), cancellationToken)
        End Function

        Private Overloads Function TryExecute(args As ReturnKeyCommandArgs, cancellationToken As CancellationToken) As Boolean
            If Not _globalOptions.GetOption(FeatureOnOffOptions.AutomaticInsertionOfAbstractOrInterfaceMembers, LanguageNames.VisualBasic) Then
                Return False
            End If

            Dim caretPointOpt = args.TextView.GetCaretPoint(args.SubjectBuffer)
            If caretPointOpt Is Nothing Then
                Return False
            End If

            Dim caretPosition = caretPointOpt.Value.Position
            If caretPosition = 0 Then
                Return False
            End If

            Dim textSnapshot = args.SubjectBuffer.CurrentSnapshot
            Dim document = textSnapshot.GetOpenDocumentInCurrentContextWithChanges()
            If document Is Nothing Then
                Return False
            End If

            Dim syntaxRoot = document.GetSyntaxRootSynchronously(cancellationToken)
            Dim token = syntaxRoot.FindTokenOnLeftOfPosition(caretPosition)
            Dim text = textSnapshot.AsText()

            If text.Lines.IndexOf(token.SpanStart) <> text.Lines.IndexOf(caretPosition) Then
                Return False
            End If

            Dim statement = token.GetAncestor(Of InheritsOrImplementsStatementSyntax)()
            If statement Is Nothing Then
                Return False
            End If

            If statement.Span.End <> token.Span.End Then
                Return False
            End If

            ' We need to track this token into the resulting buffer so we know what to do with the cursor
            ' from there
            Dim caretOffsetFromToken = caretPosition - token.Span.End

            Dim tokenAnnotation As New SyntaxAnnotation()
            document = document.WithSyntaxRoot(syntaxRoot.ReplaceToken(token, token.WithAdditionalAnnotations(tokenAnnotation)))
            token = document.GetSyntaxRootSynchronously(cancellationToken).
                             GetAnnotatedNodesAndTokens(tokenAnnotation).First().AsToken()

            Dim typeSyntax = token.GetAncestor(Of TypeSyntax)()
            If typeSyntax Is Nothing Then
                Return False
            End If

            ' get top most identifier
            Dim identifier = DirectCast(typeSyntax.AncestorsAndSelf(ascendOutOfTrivia:=False).Where(Function(t) TypeOf t Is TypeSyntax).LastOrDefault(), TypeSyntax)
            If identifier Is Nothing Then
                Return False
            End If

<<<<<<< HEAD
            Dim options = _globalOptions.GetImplementTypeOptions(document.Project.Language)
            Dim newDocument = TryGetNewDocument(document, options, identifier, cancellationToken)
=======
            Dim newDocument = TryGetNewDocument(document, _globalOptions.GetImplementTypeGenerationOptions(document.Project.LanguageServices), identifier, cancellationToken)
>>>>>>> 80a8ce8d

            If newDocument Is Nothing Then
                Return False
            End If

            Dim cleanupOptions = newDocument.GetCodeCleanupOptionsAsync(_globalOptions, cancellationToken).AsTask().WaitAndGetResult(cancellationToken)

            newDocument = Simplifier.ReduceAsync(newDocument, Simplifier.Annotation, cleanupOptions.SimplifierOptions, cancellationToken).WaitAndGetResult(cancellationToken)
            newDocument = Formatter.FormatAsync(newDocument, Formatter.Annotation, cleanupOptions.FormattingOptions, cancellationToken).WaitAndGetResult(cancellationToken)

            newDocument.Project.Solution.Workspace.ApplyDocumentChanges(newDocument, cancellationToken)

            ' Place the cursor back to where it logically was after this
            token = newDocument.GetSyntaxRootSynchronously(cancellationToken).
                                GetAnnotatedNodesAndTokens(tokenAnnotation).First().AsToken()
            args.TextView.TryMoveCaretToAndEnsureVisible(
                New SnapshotPoint(args.SubjectBuffer.CurrentSnapshot,
                                  Math.Min(token.Span.End + caretOffsetFromToken, args.SubjectBuffer.CurrentSnapshot.Length)))

            Return True
        End Function

        Private Function GetCommandState(args As ReturnKeyCommandArgs) As CommandState Implements ICommandHandler(Of ReturnKeyCommandArgs).GetCommandState
            Return CommandState.Unspecified
        End Function
    End Class
End Namespace<|MERGE_RESOLUTION|>--- conflicted
+++ resolved
@@ -164,12 +164,7 @@
                 Return False
             End If
 
-<<<<<<< HEAD
-            Dim options = _globalOptions.GetImplementTypeOptions(document.Project.Language)
-            Dim newDocument = TryGetNewDocument(document, options, identifier, cancellationToken)
-=======
             Dim newDocument = TryGetNewDocument(document, _globalOptions.GetImplementTypeGenerationOptions(document.Project.LanguageServices), identifier, cancellationToken)
->>>>>>> 80a8ce8d
 
             If newDocument Is Nothing Then
                 Return False
