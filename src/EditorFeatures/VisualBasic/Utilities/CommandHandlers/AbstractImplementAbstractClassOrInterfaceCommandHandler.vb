﻿' Copyright (c) Microsoft.  All Rights Reserved.  Licensed under the Apache License, Version 2.0.  See License.txt in the project root for license information.

Imports System.Threading
Imports Microsoft.CodeAnalysis
Imports Microsoft.CodeAnalysis.Editor.Implementation.EndConstructGeneration
Imports Microsoft.CodeAnalysis.Formatting
Imports Microsoft.CodeAnalysis.Simplification
Imports Microsoft.CodeAnalysis.Text
Imports Microsoft.CodeAnalysis.Text.Shared.Extensions
Imports Microsoft.CodeAnalysis.VisualBasic.Syntax
Imports Microsoft.VisualStudio.Commanding
Imports Microsoft.VisualStudio.Text
Imports Microsoft.VisualStudio.Text.Editor.Commanding.Commands
Imports Microsoft.VisualStudio.Text.Operations
Imports Microsoft.VisualStudio.Utilities
Imports VSCommanding = Microsoft.VisualStudio.Commanding

Namespace Microsoft.CodeAnalysis.Editor.VisualBasic.Utilities.CommandHandlers
    Friend MustInherit Class AbstractImplementAbstractClassOrInterfaceCommandHandler
        Implements VSCommanding.ICommandHandler(Of ReturnKeyCommandArgs)

        Private ReadOnly _editorOperationsFactoryService As IEditorOperationsFactoryService

        Public ReadOnly Property DisplayName As String Implements INamed.DisplayName
            Get
<<<<<<< HEAD
                Return VBEditorResources.Implement_Abstract_Class_Or_Interface_Command_Handler
=======
                Return VBEditorResources.Implement_Abstract_Class_Or_Interface
>>>>>>> d90dacbf
            End Get
        End Property

        Protected Sub New(editorOperationsFactoryService As IEditorOperationsFactoryService)
            _editorOperationsFactoryService = editorOperationsFactoryService
        End Sub

        Protected MustOverride Overloads Function TryGetNewDocument(
            document As Document,
            typeSyntax As TypeSyntax,
            cancellationToken As CancellationToken) As Document

        Private Function ExecuteCommand(args As ReturnKeyCommandArgs, context As CommandExecutionContext) As Boolean Implements VSCommanding.ICommandHandler(Of ReturnKeyCommandArgs).ExecuteCommand
            Dim caretPointOpt = args.TextView.GetCaretPoint(args.SubjectBuffer)
            If caretPointOpt Is Nothing Then
                Return False
            End If

            ' Implement interface is not cancellable.
            Dim _cancellationToken = CancellationToken.None
            If Not TryExecute(args, _cancellationToken) Then
                Return False
            End If

            ' It's possible that there may be an end construct to generate at this position.
            ' We'll go ahead and generate it before determining whether we need to move the caret
            TryGenerateEndConstruct(args, _cancellationToken)

            Dim snapshot = args.SubjectBuffer.CurrentSnapshot
            Dim caretPosition = args.TextView.GetCaretPoint(args.SubjectBuffer).Value
            Dim caretLine = snapshot.GetLineFromPosition(caretPosition)

            ' If there is any text after the caret on the same line, we'll pass through to
            ' insert a new line.
            Dim lastNonWhitespacePosition = If(caretLine.GetLastNonWhitespacePosition(), -1)
            If lastNonWhitespacePosition > caretPosition.Position Then
                Return False
            End If

            Dim nextLine = snapshot.GetLineFromLineNumber(caretLine.LineNumber + 1)
            If Not nextLine.IsEmptyOrWhitespace() Then
                ' If the next line is not whitespace, we'll go ahead and pass through to insert a new line.
                Return False
            End If

            ' If the next line *is* whitespace, we're just going to move the caret down a line.
            _editorOperationsFactoryService.GetEditorOperations(args.TextView).MoveLineDown(extendSelection:=False)

            Return True
        End Function

        Private Function TryGenerateEndConstruct(args As ReturnKeyCommandArgs, cancellationToken As CancellationToken) As Boolean
            Dim textSnapshot = args.SubjectBuffer.CurrentSnapshot

            Dim document = textSnapshot.GetOpenDocumentInCurrentContextWithChanges()
            If document Is Nothing Then
                Return False
            End If

            Dim caretPointOpt = args.TextView.GetCaretPoint(args.SubjectBuffer)
            If caretPointOpt Is Nothing Then
                Return False
            End If

            Dim caretPosition = caretPointOpt.Value.Position
            If caretPosition = 0 Then
                Return False
            End If

            Dim endConstructGenerationService = document.GetLanguageService(Of IEndConstructGenerationService)()

            Dim applicable As Boolean = False
            Return endConstructGenerationService.TryDo(args.TextView, args.SubjectBuffer, vbLf(0), cancellationToken)
        End Function

        Private Overloads Function TryExecute(args As ReturnKeyCommandArgs, cancellationToken As CancellationToken) As Boolean
            Dim textSnapshot = args.SubjectBuffer.CurrentSnapshot
            Dim text = textSnapshot.AsText()

            Dim document = textSnapshot.GetOpenDocumentInCurrentContextWithChanges()
            If document Is Nothing Then
                Return False
            End If

            If Not args.SubjectBuffer.GetFeatureOnOffOption(FeatureOnOffOptions.AutomaticInsertionOfAbstractOrInterfaceMembers) Then
                Return False
            End If

            Dim caretPointOpt = args.TextView.GetCaretPoint(args.SubjectBuffer)
            If caretPointOpt Is Nothing Then
                Return False
            End If

            Dim caretPosition = caretPointOpt.Value.Position
            If caretPosition = 0 Then
                Return False
            End If

            Dim syntaxRoot = document.GetSyntaxRootSynchronously(cancellationToken)
            Dim token = syntaxRoot.FindTokenOnLeftOfPosition(caretPosition)

            If text.Lines.IndexOf(token.SpanStart) <> text.Lines.IndexOf(caretPosition) Then
                Return False
            End If

            Dim statement = token.GetAncestor(Of InheritsOrImplementsStatementSyntax)()
            If statement Is Nothing Then
                Return False
            End If

            If statement.Span.End <> token.Span.End Then
                Return False
            End If

            ' We need to track this token into the resulting buffer so we know what to do with the cursor
            ' from there
            Dim caretOffsetFromToken = caretPosition - token.Span.End

            Dim tokenAnnotation As New SyntaxAnnotation()
            document = document.WithSyntaxRoot(syntaxRoot.ReplaceToken(token, token.WithAdditionalAnnotations(tokenAnnotation)))
            token = document.GetSyntaxRootSynchronously(cancellationToken).
                             GetAnnotatedNodesAndTokens(tokenAnnotation).First().AsToken()

            Dim typeSyntax = token.GetAncestor(Of TypeSyntax)()
            If typeSyntax Is Nothing Then
                Return False
            End If

            ' get top most identifier
            Dim identifier = DirectCast(typeSyntax.AncestorsAndSelf(ascendOutOfTrivia:=False).Where(Function(t) TypeOf t Is TypeSyntax).LastOrDefault(), TypeSyntax)
            If identifier Is Nothing Then
                Return False
            End If

            Dim newDocument = TryGetNewDocument(document, identifier, cancellationToken)

            If newDocument Is Nothing Then
                Return False
            End If

            newDocument = Simplifier.ReduceAsync(newDocument, Simplifier.Annotation, Nothing, cancellationToken).WaitAndGetResult(cancellationToken)
            newDocument = Formatter.FormatAsync(newDocument, Formatter.Annotation, cancellationToken:=cancellationToken).WaitAndGetResult(cancellationToken)

            newDocument.Project.Solution.Workspace.ApplyDocumentChanges(newDocument, cancellationToken)

            ' Place the cursor back to where it logically was after this
            token = newDocument.GetSyntaxRootSynchronously(cancellationToken).
                                GetAnnotatedNodesAndTokens(tokenAnnotation).First().AsToken()
            args.TextView.TryMoveCaretToAndEnsureVisible(
                New SnapshotPoint(args.SubjectBuffer.CurrentSnapshot,
                                  Math.Min(token.Span.End + caretOffsetFromToken, args.SubjectBuffer.CurrentSnapshot.Length)))

            Return True
        End Function

        Private Function GetCommandState(args As ReturnKeyCommandArgs) As VSCommanding.CommandState Implements VSCommanding.ICommandHandler(Of ReturnKeyCommandArgs).GetCommandState
            Return VSCommanding.CommandState.Unspecified
        End Function
    End Class
End Namespace<|MERGE_RESOLUTION|>--- conflicted
+++ resolved
@@ -23,11 +23,7 @@
 
         Public ReadOnly Property DisplayName As String Implements INamed.DisplayName
             Get
-<<<<<<< HEAD
-                Return VBEditorResources.Implement_Abstract_Class_Or_Interface_Command_Handler
-=======
                 Return VBEditorResources.Implement_Abstract_Class_Or_Interface
->>>>>>> d90dacbf
             End Get
         End Property
 
