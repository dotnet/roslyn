﻿<?xml version="1.0" encoding="utf-8"?>
<xliff xmlns="urn:oasis:names:tc:xliff:document:1.2" xmlns:xsi="http://www.w3.org/2001/XMLSchema-instance" version="1.2" xsi:schemaLocation="urn:oasis:names:tc:xliff:document:1.2 xliff-core-1.2-transitional.xsd">
  <file datatype="xml" source-language="en" target-language="zh-Hans" original="../VBEditorResources.resx">
    <body>
      <trans-unit id="Case_Correction">
        <source>Case Correction</source>
        <target state="translated">大小写更正</target>
        <note />
      </trans-unit>
      <trans-unit id="Correcting_word_casing">
        <source>Correcting word casing...</source>
        <target state="translated">正在更正单词的大小写...</target>
        <note />
      </trans-unit>
      <trans-unit id="New_">
        <source>New</source>
        <target state="translated">新建</target>
        <note />
      </trans-unit>
      <trans-unit id="_0_Events">
        <source>({0} Events)</source>
        <target state="translated">({0} 事件)</target>
        <note />
      </trans-unit>
      <trans-unit id="This_call_is_required_by_the_designer">
        <source>This call is required by the designer.</source>
        <target state="translated">此调用是设计器所必需的。</target>
        <note />
      </trans-unit>
      <trans-unit id="Add_any_initialization_after_the_InitializeComponent_call">
        <source>Add any initialization after the InitializeComponent() call.</source>
        <target state="translated">在 InitializeComponent() 调用之后添加任何初始化。</target>
        <note />
      </trans-unit>
      <trans-unit id="End_Construct">
        <source>End Construct</source>
        <target state="translated">最终构造</target>
        <note />
      </trans-unit>
      <trans-unit id="Smart_Indenting">
        <source>Smart Indenting</source>
        <target state="translated">智能缩进</target>
        <note />
      </trans-unit>
      <trans-unit id="Format_Document">
        <source>Format Document</source>
        <target state="translated">设置文档的格式</target>
        <note />
      </trans-unit>
      <trans-unit id="Formatting_Document">
        <source>Formatting Document...</source>
        <target state="translated">正在格式化文档...</target>
        <note />
      </trans-unit>
      <trans-unit id="Insert_new_line">
        <source>Insert new line</source>
        <target state="translated">插入新行</target>
        <note />
      </trans-unit>
      <trans-unit id="Format_Paste">
        <source>Format Paste</source>
        <target state="translated">格式粘贴</target>
        <note />
      </trans-unit>
      <trans-unit id="Formatting_pasted_text">
        <source>Formatting pasted text...</source>
        <target state="translated">正在设置已粘贴文本的格式...</target>
        <note />
      </trans-unit>
      <trans-unit id="Paste">
        <source>Paste</source>
        <target state="translated">粘贴</target>
        <note />
      </trans-unit>
      <trans-unit id="Format_on_Save">
        <source>Format on Save</source>
        <target state="translated">在保存时格式化</target>
        <note />
      </trans-unit>
      <trans-unit id="Committing_line">
        <source>Committing line</source>
        <target state="translated">正在提交行</target>
        <note />
      </trans-unit>
      <trans-unit id="Visual_Basic_Pretty_List">
        <source>Visual Basic Pretty List</source>
        <target state="translated">Visual Basic 整齐列表</target>
        <note />
      </trans-unit>
      <trans-unit id="Multiple_Types">
        <source>&lt;Multiple Types&gt;</source>
        <target state="translated">&lt;多种类型&gt;</target>
        <note />
      </trans-unit>
      <trans-unit id="not_supported">
        <source>not supported</source>
        <target state="translated">不支持</target>
        <note />
      </trans-unit>
      <trans-unit id="Generate_Member">
        <source>Generate Member</source>
        <target state="translated">生成成员</target>
        <note />
      </trans-unit>
      <trans-unit id="Line_commit">
        <source>Line commit</source>
        <target state="translated">行提交</target>
        <note />
      </trans-unit>
<<<<<<< HEAD
      <trans-unit id="Commit_Command_Handler">
        <source>Line Commit Command Handler</source>
        <target state="new">Line Commit Command Handler</target>
        <note />
      </trans-unit>
      <trans-unit id="End_Construct_Command_Handler">
        <source>End Construct Command Handler</source>
        <target state="new">End Construct Command Handler</target>
        <note />
      </trans-unit>
      <trans-unit id="Implement_Abstract_Class_Or_Interface_Command_Handler">
        <source>Implement Abstract Class Or Interface Command Handler</source>
        <target state="new">Implement Abstract Class Or Interface Command Handler</target>
=======
      <trans-unit id="Implement_Abstract_Class_Or_Interface">
        <source>Implement Abstract Class Or Interface</source>
        <target state="new">Implement Abstract Class Or Interface</target>
>>>>>>> d90dacbf
        <note />
      </trans-unit>
    </body>
  </file>
</xliff><|MERGE_RESOLUTION|>--- conflicted
+++ resolved
@@ -107,25 +107,9 @@
         <target state="translated">行提交</target>
         <note />
       </trans-unit>
-<<<<<<< HEAD
-      <trans-unit id="Commit_Command_Handler">
-        <source>Line Commit Command Handler</source>
-        <target state="new">Line Commit Command Handler</target>
-        <note />
-      </trans-unit>
-      <trans-unit id="End_Construct_Command_Handler">
-        <source>End Construct Command Handler</source>
-        <target state="new">End Construct Command Handler</target>
-        <note />
-      </trans-unit>
-      <trans-unit id="Implement_Abstract_Class_Or_Interface_Command_Handler">
-        <source>Implement Abstract Class Or Interface Command Handler</source>
-        <target state="new">Implement Abstract Class Or Interface Command Handler</target>
-=======
       <trans-unit id="Implement_Abstract_Class_Or_Interface">
         <source>Implement Abstract Class Or Interface</source>
         <target state="new">Implement Abstract Class Or Interface</target>
->>>>>>> d90dacbf
         <note />
       </trans-unit>
     </body>
