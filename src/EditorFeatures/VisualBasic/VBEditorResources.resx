﻿<?xml version="1.0" encoding="utf-8"?>
<root>
  <!-- 
    Microsoft ResX Schema 
    
    Version 2.0
    
    The primary goals of this format is to allow a simple XML format 
    that is mostly human readable. The generation and parsing of the 
    various data types are done through the TypeConverter classes 
    associated with the data types.
    
    Example:
    
    ... ado.net/XML headers & schema ...
    <resheader name="resmimetype">text/microsoft-resx</resheader>
    <resheader name="version">2.0</resheader>
    <resheader name="reader">System.Resources.ResXResourceReader, System.Windows.Forms, ...</resheader>
    <resheader name="writer">System.Resources.ResXResourceWriter, System.Windows.Forms, ...</resheader>
    <data name="Name1"><value>this is my long string</value><comment>this is a comment</comment></data>
    <data name="Color1" type="System.Drawing.Color, System.Drawing">Blue</data>
    <data name="Bitmap1" mimetype="application/x-microsoft.net.object.binary.base64">
        <value>[base64 mime encoded serialized .NET Framework object]</value>
    </data>
    <data name="Icon1" type="System.Drawing.Icon, System.Drawing" mimetype="application/x-microsoft.net.object.bytearray.base64">
        <value>[base64 mime encoded string representing a byte array form of the .NET Framework object]</value>
        <comment>This is a comment</comment>
    </data>
                
    There are any number of "resheader" rows that contain simple 
    name/value pairs.
    
    Each data row contains a name, and value. The row also contains a 
    type or mimetype. Type corresponds to a .NET class that support 
    text/value conversion through the TypeConverter architecture. 
    Classes that don't support this are serialized and stored with the 
    mimetype set.
    
    The mimetype is used for serialized objects, and tells the 
    ResXResourceReader how to depersist the object. This is currently not 
    extensible. For a given mimetype the value must be set accordingly:
    
    Note - application/x-microsoft.net.object.binary.base64 is the format 
    that the ResXResourceWriter will generate, however the reader can 
    read any of the formats listed below.
    
    mimetype: application/x-microsoft.net.object.binary.base64
    value   : The object must be serialized with 
            : System.Runtime.Serialization.Formatters.Binary.BinaryFormatter
            : and then encoded with base64 encoding.
    
    mimetype: application/x-microsoft.net.object.soap.base64
    value   : The object must be serialized with 
            : System.Runtime.Serialization.Formatters.Soap.SoapFormatter
            : and then encoded with base64 encoding.

    mimetype: application/x-microsoft.net.object.bytearray.base64
    value   : The object must be serialized into a byte array 
            : using a System.ComponentModel.TypeConverter
            : and then encoded with base64 encoding.
    -->
  <xsd:schema id="root" xmlns="" xmlns:xsd="http://www.w3.org/2001/XMLSchema" xmlns:msdata="urn:schemas-microsoft-com:xml-msdata">
    <xsd:import namespace="http://www.w3.org/XML/1998/namespace" />
    <xsd:element name="root" msdata:IsDataSet="true">
      <xsd:complexType>
        <xsd:choice maxOccurs="unbounded">
          <xsd:element name="metadata">
            <xsd:complexType>
              <xsd:sequence>
                <xsd:element name="value" type="xsd:string" minOccurs="0" />
              </xsd:sequence>
              <xsd:attribute name="name" use="required" type="xsd:string" />
              <xsd:attribute name="type" type="xsd:string" />
              <xsd:attribute name="mimetype" type="xsd:string" />
              <xsd:attribute ref="xml:space" />
            </xsd:complexType>
          </xsd:element>
          <xsd:element name="assembly">
            <xsd:complexType>
              <xsd:attribute name="alias" type="xsd:string" />
              <xsd:attribute name="name" type="xsd:string" />
            </xsd:complexType>
          </xsd:element>
          <xsd:element name="data">
            <xsd:complexType>
              <xsd:sequence>
                <xsd:element name="value" type="xsd:string" minOccurs="0" msdata:Ordinal="1" />
                <xsd:element name="comment" type="xsd:string" minOccurs="0" msdata:Ordinal="2" />
              </xsd:sequence>
              <xsd:attribute name="name" type="xsd:string" use="required" msdata:Ordinal="1" />
              <xsd:attribute name="type" type="xsd:string" msdata:Ordinal="3" />
              <xsd:attribute name="mimetype" type="xsd:string" msdata:Ordinal="4" />
              <xsd:attribute ref="xml:space" />
            </xsd:complexType>
          </xsd:element>
          <xsd:element name="resheader">
            <xsd:complexType>
              <xsd:sequence>
                <xsd:element name="value" type="xsd:string" minOccurs="0" msdata:Ordinal="1" />
              </xsd:sequence>
              <xsd:attribute name="name" type="xsd:string" use="required" />
            </xsd:complexType>
          </xsd:element>
        </xsd:choice>
      </xsd:complexType>
    </xsd:element>
  </xsd:schema>
  <resheader name="resmimetype">
    <value>text/microsoft-resx</value>
  </resheader>
  <resheader name="version">
    <value>2.0</value>
  </resheader>
  <resheader name="reader">
    <value>System.Resources.ResXResourceReader, System.Windows.Forms, Version=4.0.0.0, Culture=neutral, PublicKeyToken=b77a5c561934e089</value>
  </resheader>
  <resheader name="writer">
    <value>System.Resources.ResXResourceWriter, System.Windows.Forms, Version=4.0.0.0, Culture=neutral, PublicKeyToken=b77a5c561934e089</value>
  </resheader>
  <data name="Case_Correction" xml:space="preserve">
    <value>Case Correction</value>
  </data>
  <data name="Correcting_word_casing" xml:space="preserve">
    <value>Correcting word casing...</value>
  </data>
  <data name="New_" xml:space="preserve">
    <value>New</value>
  </data>
  <data name="_0_Events" xml:space="preserve">
    <value>({0} Events)</value>
  </data>
  <data name="This_call_is_required_by_the_designer" xml:space="preserve">
    <value>This call is required by the designer.</value>
  </data>
  <data name="Add_any_initialization_after_the_InitializeComponent_call" xml:space="preserve">
    <value>Add any initialization after the InitializeComponent() call.</value>
  </data>
  <data name="End_Construct" xml:space="preserve">
    <value>End Construct</value>
  </data>
  <data name="Smart_Indenting" xml:space="preserve">
    <value>Smart Indenting</value>
  </data>
  <data name="Format_Document" xml:space="preserve">
    <value>Format Document</value>
  </data>
  <data name="Formatting_Document" xml:space="preserve">
    <value>Formatting Document...</value>
  </data>
  <data name="Insert_new_line" xml:space="preserve">
    <value>Insert new line</value>
  </data>
  <data name="Format_Paste" xml:space="preserve">
    <value>Format Paste</value>
  </data>
  <data name="Formatting_pasted_text" xml:space="preserve">
    <value>Formatting pasted text...</value>
  </data>
  <data name="Paste" xml:space="preserve">
    <value>Paste</value>
  </data>
  <data name="Format_on_Save" xml:space="preserve">
    <value>Format on Save</value>
  </data>
  <data name="Committing_line" xml:space="preserve">
    <value>Committing line</value>
  </data>
  <data name="Visual_Basic_Pretty_List" xml:space="preserve">
    <value>Visual Basic Pretty List</value>
  </data>
  <data name="Multiple_Types" xml:space="preserve">
    <value>&lt;Multiple Types&gt;</value>
  </data>
  <data name="not_supported" xml:space="preserve">
    <value>not supported</value>
  </data>
  <data name="Generate_Member" xml:space="preserve">
    <value>Generate Member</value>
  </data>
  <data name="Line_commit" xml:space="preserve">
    <value>Line commit</value>
  </data>
<<<<<<< HEAD
  <data name="Commit_Command_Handler" xml:space="preserve">
    <value>Line Commit Command Handler</value>
  </data>
  <data name="End_Construct_Command_Handler" xml:space="preserve">
    <value>End Construct Command Handler</value>
  </data>
  <data name="Implement_Abstract_Class_Or_Interface_Command_Handler" xml:space="preserve">
    <value>Implement Abstract Class Or Interface Command Handler</value>
=======
  <data name="Implement_Abstract_Class_Or_Interface" xml:space="preserve">
    <value>Implement Abstract Class Or Interface</value>
>>>>>>> d90dacbf
  </data>
</root><|MERGE_RESOLUTION|>--- conflicted
+++ resolved
@@ -180,18 +180,7 @@
   <data name="Line_commit" xml:space="preserve">
     <value>Line commit</value>
   </data>
-<<<<<<< HEAD
-  <data name="Commit_Command_Handler" xml:space="preserve">
-    <value>Line Commit Command Handler</value>
-  </data>
-  <data name="End_Construct_Command_Handler" xml:space="preserve">
-    <value>End Construct Command Handler</value>
-  </data>
-  <data name="Implement_Abstract_Class_Or_Interface_Command_Handler" xml:space="preserve">
-    <value>Implement Abstract Class Or Interface Command Handler</value>
-=======
   <data name="Implement_Abstract_Class_Or_Interface" xml:space="preserve">
     <value>Implement Abstract Class Or Interface</value>
->>>>>>> d90dacbf
   </data>
 </root>