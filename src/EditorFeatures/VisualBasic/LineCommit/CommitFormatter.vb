--- conflicted
+++ resolved
@@ -80,19 +80,6 @@
                 End If
 
                 ' create commit formatting cleanup provider that has line commit specific behavior
-<<<<<<< HEAD
-                Dim inferredIndentationService = document.Project.Solution.Workspace.Services.GetRequiredService(Of IInferredIndentationService)()
-                Dim documentOptions = inferredIndentationService.GetDocumentOptionsWithInferredIndentationAsync(document, isExplicitFormat, cancellationToken).WaitAndGetResult(cancellationToken)
-                Dim formattingOptions = SyntaxFormattingOptions.Create(documentOptions, document.Project.Solution.Workspace.Services, document.Project.Language)
-                Dim commitFormattingCleanup = GetCommitFormattingCleanupProvider(
-                                                document,
-                                                formattingOptions,
-                                                spanToFormat,
-                                                baseSnapshot, baseTree,
-                                                dirtyRegion,
-                                                document.GetSyntaxTreeSynchronously(cancellationToken),
-                                                cancellationToken)
-=======
                 Dim fallbackOptions = _globalOptions.GetVisualBasicSyntaxFormattingOptions()
                 Dim formattingOptions = _indentationManager.GetInferredFormattingOptions(buffer, _editorOptionsFactory, document.Project.LanguageServices, fallbackOptions, isExplicitFormat)
                 Dim commitFormattingCleanup = GetCommitFormattingCleanupProvider(
@@ -105,7 +92,6 @@
                     dirtyRegion,
                     document.GetSyntaxTreeSynchronously(cancellationToken),
                     cancellationToken)
->>>>>>> 80a8ce8d
 
                 Dim codeCleanups = CodeCleaner.GetDefaultProviders(document).
                                                WhereAsArray(s_codeCleanupPredicate).
@@ -124,14 +110,6 @@
                         cancellationToken).WaitAndGetResult(cancellationToken)
                 Else
                     Dim root = document.GetSyntaxRootSynchronously(cancellationToken)
-<<<<<<< HEAD
-                    Dim newRoot = CodeCleaner.CleanupAsync(root,
-                                                           textSpanToFormat,
-                                                           documentOptions,
-                                                           document.Project.Solution.Workspace.Services,
-                                                           codeCleanups,
-                                                           cancellationToken).WaitAndGetResult(cancellationToken)
-=======
 
                     Dim newRoot = cleanupService.CleanupAsync(
                         root,
@@ -141,7 +119,6 @@
                         codeCleanups,
                         cancellationToken).WaitAndGetResult(cancellationToken)
 
->>>>>>> 80a8ce8d
                     If root Is newRoot Then
                         finalDocument = document
                     Else
@@ -171,12 +148,8 @@
         End Function
 
         Private Shared Function GetCommitFormattingCleanupProvider(
-<<<<<<< HEAD
-            document As Document,
-=======
             documentId As DocumentId,
             languageServices As HostLanguageServices,
->>>>>>> 80a8ce8d
             options As SyntaxFormattingOptions,
             spanToFormat As SnapshotSpan,
             oldSnapshot As ITextSnapshot,
@@ -188,22 +161,14 @@
             Dim oldDirtySpan = newDirtySpan.TranslateTo(oldSnapshot, SpanTrackingMode.EdgeInclusive)
 
             ' based on changes made to dirty spans, get right formatting rules to apply
-<<<<<<< HEAD
-            Dim rules = GetFormattingRules(document, options, spanToFormat, oldDirtySpan, oldTree, newDirtySpan, newTree, cancellationToken)
-=======
             Dim rules = GetFormattingRules(documentId, languageServices, options, spanToFormat, oldDirtySpan, oldTree, newDirtySpan, newTree, cancellationToken)
->>>>>>> 80a8ce8d
 
             Return New FormatCodeCleanupProvider(rules)
         End Function
 
         Private Shared Function GetFormattingRules(
-<<<<<<< HEAD
-            document As Document,
-=======
             documentId As DocumentId,
             languageServices As HostLanguageServices,
->>>>>>> 80a8ce8d
             options As SyntaxFormattingOptions,
             spanToFormat As SnapshotSpan,
             oldDirtySpan As SnapshotSpan,
@@ -256,26 +221,16 @@
             ' for now, do very simple checking. basically, we see whether we get same number of indent operation for the give span. alternative, but little bit
             ' more expensive and complex, we can actually calculate indentation right after the span, and see whether that is changed. not sure whether that much granularity
             ' is needed.
-<<<<<<< HEAD
-            If GetNumberOfIndentOperations(document, options, oldTree, oldDirtySpan, cancellationToken) =
-               GetNumberOfIndentOperations(document, options, newTree, newDirtySpan, cancellationToken) Then
-                Return (New NoAnchorFormatterRule()).Concat(Formatter.GetDefaultFormattingRules(document))
-=======
             If GetNumberOfIndentOperations(languageServices, options, oldTree, oldDirtySpan, cancellationToken) =
                GetNumberOfIndentOperations(languageServices, options, newTree, newDirtySpan, cancellationToken) Then
                 Return (New NoAnchorFormatterRule()).Concat(Formatter.GetDefaultFormattingRules(languageServices))
->>>>>>> 80a8ce8d
             End If
 
             Return Formatter.GetDefaultFormattingRules(languageServices)
         End Function
 
         Private Shared Function GetNumberOfIndentOperations(
-<<<<<<< HEAD
-            document As Document,
-=======
             languageServices As HostLanguageServices,
->>>>>>> 80a8ce8d
             options As SyntaxFormattingOptions,
             syntaxTree As SyntaxTree,
             span As SnapshotSpan,
