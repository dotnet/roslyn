﻿' Licensed to the .NET Foundation under one or more agreements.
' The .NET Foundation licenses this file to you under the MIT license.
' See the LICENSE file in the project root for more information.

Imports System.ComponentModel.Composition
Imports System.Threading
Imports Microsoft.CodeAnalysis.Editor.Implementation.AutomaticCompletion
Imports Microsoft.CodeAnalysis.Host.Mef
Imports Microsoft.CodeAnalysis.Text
Imports Microsoft.VisualStudio.Commanding
Imports Microsoft.VisualStudio.Language.Intellisense.AsyncCompletion
Imports Microsoft.VisualStudio.Text.Editor.Commanding.Commands
Imports Microsoft.VisualStudio.Text.Operations
Imports Microsoft.VisualStudio.Utilities

Namespace Microsoft.CodeAnalysis.Editor.VisualBasic.AutomaticCompletion
    ' <summary>
    ' visual basic automatic line ender command handler
    ' </summary>
    <Export(GetType(ICommandHandler))>
    <ContentType(ContentTypeNames.VisualBasicContentType)>
    <Name(PredefinedCommandHandlerNames.AutomaticLineEnder)>
    <Order(Before:=PredefinedCompletionNames.CompletionCommandHandler)>
    Friend Class AutomaticLineEnderCommandHandler
        Inherits AbstractAutomaticLineEnderCommandHandler

        <ImportingConstructor>
        <Obsolete(MefConstruction.ImportingConstructorMessage, True)>
        Public Sub New(undoRegistry As ITextUndoHistoryRegistry,
                       editorOperations As IEditorOperationsFactoryService)

            MyBase.New(undoRegistry, editorOperations)
        End Sub

        Protected Overrides Sub NextAction(editorOperation As IEditorOperations, nextAction As Action)
            ' let the next action run
            nextAction()
        End Sub

        Protected Overrides Function TreatAsReturn(document As Document, caretPosition As Integer, cancellationToken As CancellationToken) As Boolean
            ' No special handling in VB.
            Return False
        End Function

        Protected Overrides Sub ModifySelectedNode(args as AutomaticLineEnderCommandArgs, document As Document, selectedNode As SyntaxNode, addBrace As Boolean, caretPosition As Integer, cancellationToken As CancellationToken)
        End Sub

        Protected Overrides Function GetValidNodeToModifyBraces(document As Document, caretPosition As Integer, cancellationToken As CancellationToken) As (SyntaxNode, Boolean)?
            Return Nothing
        End Function

        Protected Overrides Function FormatAndApplyBasedOnEndToken(document As Document, position As Integer, cancellationToken As CancellationToken) As Document
            ' vb does automatic line commit
            ' no need to do explicit formatting
            Return document
        End Function

        Protected Overrides Function GetEndingString(document As Document, position As Integer, cancellationToken As CancellationToken) As String
            ' prepare expansive information from document
            Dim root = document.GetSyntaxRootSynchronously(cancellationToken)
<<<<<<< HEAD
            Dim text = document.GetTextSynchronously(cancellationToken)
=======
            Dim text = root.SyntaxTree.GetText(cancellationToken)
>>>>>>> 31f02989

            ' get line where the caret is on
            Dim line = text.Lines.GetLineFromPosition(position)

            ' find line break token if there is one
            Dim lastToken = CType(root.FindTokenOnLeftOfPosition(line.End, includeSkipped:=False), SyntaxToken)
            lastToken = If(lastToken.Kind = SyntaxKind.EndOfFileToken, lastToken.GetPreviousToken(includeZeroWidth:=True), lastToken)

            ' find last token of the line
            If lastToken.Kind = SyntaxKind.None OrElse line.End < lastToken.Span.End Then
                Return Nothing
            End If

            ' properly ended
            If Not lastToken.IsMissing AndAlso lastToken.IsLastTokenOfStatementWithEndOfLine() Then
                Return Nothing
            End If

            ' so far so good. check whether we need to add explicit line continuation here
            Dim nonMissingToken = If(lastToken.IsMissing, lastToken.GetPreviousToken(), lastToken)

            ' now we have the last token, check whether it is at a valid location
            If (line.Span.Contains(nonMissingToken.Span.End)) Then
                ' make sure that there is no trailing text after last token on the line if it is not at the end of the line
                Dim endingString = text.ToString(TextSpan.FromBounds(nonMissingToken.Span.End, line.End))
                If Not String.IsNullOrWhiteSpace(endingString) Then
                    Return Nothing
                End If
            End If

            ' check whether implicit line continuation is allowed
            If SyntaxFacts.AllowsTrailingImplicitLineContinuation(CType(nonMissingToken, SyntaxToken)) Then
                Return Nothing
            End If

            Dim nextToken = nonMissingToken.GetNextToken(includeZeroWidth:=True)

            ' if there is skipped token between previous and next token, don't do anything
            If nonMissingToken.TrailingTrivia.Concat(nextToken.LeadingTrivia).Any(AddressOf HasSkippedText) Then
                Return Nothing
            End If

            If nextToken.IsLastTokenOfStatementWithEndOfLine() Then
                Return " _"
            End If

            Dim nextNonMissingToken = nextToken.GetNextNonZeroWidthTokenOrEndOfFile()
            If nextNonMissingToken.Kind = SyntaxKind.EndOfFileToken Then
                Return Nothing
            End If

            Return If(SyntaxFacts.AllowsLeadingImplicitLineContinuation(CType(nextToken, SyntaxToken)), Nothing, " _")
        End Function

        Private Shared Function HasSkippedText(trivia As SyntaxTrivia) As Boolean
            Return trivia.Kind = SyntaxKind.SkippedTokensTrivia
        End Function
    End Class
End Namespace<|MERGE_RESOLUTION|>--- conflicted
+++ resolved
@@ -58,11 +58,7 @@
         Protected Overrides Function GetEndingString(document As Document, position As Integer, cancellationToken As CancellationToken) As String
             ' prepare expansive information from document
             Dim root = document.GetSyntaxRootSynchronously(cancellationToken)
-<<<<<<< HEAD
-            Dim text = document.GetTextSynchronously(cancellationToken)
-=======
             Dim text = root.SyntaxTree.GetText(cancellationToken)
->>>>>>> 31f02989
 
             ' get line where the caret is on
             Dim line = text.Lines.GetLineFromPosition(position)
