﻿' Licensed to the .NET Foundation under one or more agreements.
' The .NET Foundation licenses this file to you under the MIT license.
' See the LICENSE file in the project root for more information.

Imports System.Collections.Immutable
Imports System.Threading
Imports Microsoft.CodeAnalysis
Imports Microsoft.CodeAnalysis.CodeGeneration
Imports Microsoft.CodeAnalysis.Editing
Imports Microsoft.CodeAnalysis.Editor.Shared.Utilities
Imports Microsoft.CodeAnalysis.Editor.VisualBasic.Utilities
Imports Microsoft.CodeAnalysis.Formatting
Imports Microsoft.CodeAnalysis.Formatting.Rules
Imports Microsoft.CodeAnalysis.NavigationBar
Imports Microsoft.CodeAnalysis.NavigationBar.RoslynNavigationBarItem
Imports Microsoft.CodeAnalysis.Options
Imports Microsoft.CodeAnalysis.PooledObjects
Imports Microsoft.CodeAnalysis.Simplification
Imports Microsoft.CodeAnalysis.Text
Imports Microsoft.CodeAnalysis.VisualBasic.Syntax
Imports Microsoft.VisualStudio.Text.Editor

Namespace Microsoft.CodeAnalysis.Editor.VisualBasic.NavigationBar
    Partial Friend Class VisualBasicEditorNavigationBarItemService
        Private Async Function GenerateCodeForItemAsync(document As Document, generateCodeItem As AbstractGenerateCodeItem, textView As ITextView, cancellationToken As CancellationToken) As Task
            ' We'll compute everything up front before we go mutate state
            Dim text = Await document.GetTextAsync(cancellationToken).ConfigureAwait(False)
            Dim newDocument = Await GetGeneratedDocumentAsync(document, generateCodeItem, _globalOptions, cancellationToken).ConfigureAwait(False)
            Dim generatedTree = Await newDocument.GetSyntaxRootAsync(cancellationToken).ConfigureAwait(False)

            Dim generatedNode = generatedTree.GetAnnotatedNodes(GeneratedSymbolAnnotation).Single().FirstAncestorOrSelf(Of MethodBlockBaseSyntax)
            Dim formattingOptions = Await document.GetLineFormattingOptionsAsync(_globalOptions, cancellationToken).ConfigureAwait(False)
            Dim indentSize = formattingOptions.IndentationSize

            Dim navigationPoint = NavigationPointHelpers.GetNavigationPoint(generatedTree.GetText(text.Encoding), indentSize, generatedNode)

            ' switch back to ui thread to actually perform the application and navigation
            Await ThreadingContext.JoinableTaskFactory.SwitchToMainThreadAsync(cancellationToken)

            Using transaction = New CaretPreservingEditTransaction(VBEditorResources.Generate_Member, textView, _textUndoHistoryRegistry, _editorOperationsFactoryService)
                newDocument.Project.Solution.Workspace.ApplyDocumentChanges(newDocument, cancellationToken)

                Dim solution = newDocument.Project.Solution
                Await NavigateToPositionAsync(
                    solution.Workspace, solution.GetRequiredDocument(navigationPoint.Tree).Id,
                    navigationPoint.Position, navigationPoint.VirtualSpaces, cancellationToken).ConfigureAwait(True)

                transaction.Complete()
            End Using
        End Function

        Public Shared Async Function GetGeneratedDocumentAsync(document As Document, generateCodeItem As RoslynNavigationBarItem, globalOptions As IGlobalOptionService, cancellationToken As CancellationToken) As Task(Of Document)
            Dim syntaxTree = Await document.GetSyntaxTreeAsync(cancellationToken).ConfigureAwait(False)
            Dim contextLocation = syntaxTree.GetLocation(New TextSpan(0, 0))

            Dim codeGenerationContext = New CodeGenerationContext(contextLocation, generateMethodBodies:=True)

<<<<<<< HEAD
            Dim newDocument = Await GetGeneratedDocumentCoreAsync(document, generateCodeItem, codeGenerationContext, cancellationToken).ConfigureAwait(False)
=======
            Dim newDocument = Await GetGeneratedDocumentCoreAsync(document, generateCodeItem, codeGenerationContext, globalOptions.CreateProvider(), cancellationToken).ConfigureAwait(False)
>>>>>>> 80a8ce8d
            If newDocument Is Nothing Then
                Return document
            End If

            Dim simplifierOptions = Await newDocument.GetSimplifierOptionsAsync(globalOptions, cancellationToken).ConfigureAwait(False)
            Dim formattingOptions = Await newDocument.GetSyntaxFormattingOptionsAsync(globalOptions, cancellationToken).ConfigureAwait(False)

            newDocument = Await Simplifier.ReduceAsync(newDocument, Simplifier.Annotation, simplifierOptions, cancellationToken).ConfigureAwait(False)

            Dim formatterRules = Formatter.GetDefaultFormattingRules(newDocument)
            If ShouldApplyLineAdjustmentFormattingRule(generateCodeItem) Then
                formatterRules = ImmutableArray.Create(Of AbstractFormattingRule)(LineAdjustmentFormattingRule.Instance).AddRange(formatterRules)
            End If

<<<<<<< HEAD
            Dim documentOptions = Await document.GetOptionsAsync(cancellationToken).ConfigureAwait(False)

=======
>>>>>>> 80a8ce8d
            Return Await Formatter.FormatAsync(
                newDocument,
                Formatter.Annotation,
                options:=formattingOptions,
                cancellationToken:=cancellationToken,
                rules:=formatterRules).ConfigureAwait(False)
        End Function

        Private Shared Function ShouldApplyLineAdjustmentFormattingRule(generateCodeItem As RoslynNavigationBarItem) As Boolean
            Return generateCodeItem.Kind <> RoslynNavigationBarItemKind.GenerateFinalizer
        End Function

<<<<<<< HEAD
        Private Shared Function GetGeneratedDocumentCoreAsync(document As Document, generateCodeItem As RoslynNavigationBarItem, codeGenerationContext As CodeGenerationContext, cancellationToken As CancellationToken) As Task(Of Document)
            Select Case generateCodeItem.Kind
                Case RoslynNavigationBarItemKind.GenerateDefaultConstructor
                    Return GenerateDefaultConstructorAsync(document, DirectCast(generateCodeItem, GenerateDefaultConstructor), codeGenerationContext, cancellationToken)

                Case RoslynNavigationBarItemKind.GenerateEventHandler
                    Return GenerateEventHandlerAsync(document, DirectCast(generateCodeItem, GenerateEventHandler), codeGenerationContext, cancellationToken)

                Case RoslynNavigationBarItemKind.GenerateFinalizer
                    Return GenerateFinalizerAsync(document, DirectCast(generateCodeItem, GenerateFinalizer), codeGenerationContext, cancellationToken)

                Case RoslynNavigationBarItemKind.GenerateMethod
                    Return GenerateMethodAsync(document, DirectCast(generateCodeItem, GenerateMethod), codeGenerationContext, cancellationToken)
=======
        Private Shared Function GetGeneratedDocumentCoreAsync(
                document As Document,
                generateCodeItem As RoslynNavigationBarItem,
                codeGenerationContext As CodeGenerationContext,
                fallbackOptions As CodeAndImportGenerationOptionsProvider,
                cancellationToken As CancellationToken) As Task(Of Document)

            Select Case generateCodeItem.Kind
                Case RoslynNavigationBarItemKind.GenerateDefaultConstructor
                    Return GenerateDefaultConstructorAsync(document, DirectCast(generateCodeItem, GenerateDefaultConstructor), codeGenerationContext, fallbackOptions, cancellationToken)

                Case RoslynNavigationBarItemKind.GenerateEventHandler
                    Return GenerateEventHandlerAsync(document, DirectCast(generateCodeItem, GenerateEventHandler), codeGenerationContext, fallbackOptions, cancellationToken)

                Case RoslynNavigationBarItemKind.GenerateFinalizer
                    Return GenerateFinalizerAsync(document, DirectCast(generateCodeItem, GenerateFinalizer), codeGenerationContext, fallbackOptions, cancellationToken)

                Case RoslynNavigationBarItemKind.GenerateMethod
                    Return GenerateMethodAsync(document, DirectCast(generateCodeItem, GenerateMethod), codeGenerationContext, fallbackOptions, cancellationToken)
>>>>>>> 80a8ce8d

                Case Else
                    Throw ExceptionUtilities.UnexpectedValue(generateCodeItem.Kind)
            End Select
        End Function

<<<<<<< HEAD
        Private Shared Async Function GenerateDefaultConstructorAsync(document As Document, generateCodeItem As GenerateDefaultConstructor, codeGenerationContext As CodeGenerationContext, cancellationToken As CancellationToken) As Task(Of Document)
=======
        Private Shared Async Function GenerateDefaultConstructorAsync(
                document As Document,
                generateCodeItem As GenerateDefaultConstructor,
                codeGenerationContext As CodeGenerationContext,
                fallbackOptions As CodeAndImportGenerationOptionsProvider,
                cancellationToken As CancellationToken) As Task(Of Document)

>>>>>>> 80a8ce8d
            Dim compilation = Await document.Project.GetCompilationAsync(cancellationToken).ConfigureAwait(False)
            Dim destinationType = TryCast(generateCodeItem.DestinationTypeSymbolKey.Resolve(compilation, cancellationToken:=cancellationToken).Symbol, INamedTypeSymbol)

            If destinationType Is Nothing Then
                Return Nothing
            End If

            Dim statements As New ArrayBuilder(Of SyntaxNode)

            If destinationType.IsDesignerGeneratedTypeWithInitializeComponent(compilation) Then
                Dim statement = SyntaxFactory.ExpressionStatement(SyntaxFactory.InvocationExpression(SyntaxFactory.IdentifierName("InitializeComponent"), SyntaxFactory.ArgumentList()))
                Dim endOfLineTrivia = SyntaxFactory.EndOfLineTrivia(vbCrLf)

                ' When sticking on the comments, we don't want the ' in the localized string
                ' lest we try localizing the comment character itself
                statement = statement.WithLeadingTrivia(endOfLineTrivia, SyntaxFactory.CommentTrivia("' " & VBEditorResources.This_call_is_required_by_the_designer), endOfLineTrivia)
                statement = statement.WithTrailingTrivia(endOfLineTrivia, endOfLineTrivia, SyntaxFactory.CommentTrivia("' " & VBEditorResources.Add_any_initialization_after_the_InitializeComponent_call), endOfLineTrivia, endOfLineTrivia)
                statements.Add(statement)
            End If

            Dim methodSymbol = CodeGenerationSymbolFactory.CreateConstructorSymbol(
                attributes:=Nothing,
                accessibility:=Accessibility.Public,
                modifiers:=New DeclarationModifiers(),
                typeName:=destinationType.Name,
                parameters:=ImmutableArray(Of IParameterSymbol).Empty,
                statements:=statements.ToImmutableAndFree())
            methodSymbol = GeneratedSymbolAnnotation.AddAnnotationToSymbol(methodSymbol)

<<<<<<< HEAD
            Return Await CodeGenerator.AddMethodDeclarationAsync(document.Project.Solution,
                                                                 destinationType,
                                                                 methodSymbol,
                                                                 codeGenerationContext,
                                                                 cancellationToken).ConfigureAwait(False)
        End Function

        Private Shared Async Function GenerateEventHandlerAsync(document As Document, generateCodeItem As GenerateEventHandler, codeGenerationContext As CodeGenerationContext, cancellationToken As CancellationToken) As Task(Of Document)
=======
            Return Await CodeGenerator.AddMethodDeclarationAsync(
                New CodeGenerationSolutionContext(
                    document.Project.Solution,
                    codeGenerationContext,
                    fallbackOptions),
                destinationType,
                methodSymbol,
                cancellationToken).ConfigureAwait(False)
        End Function

        Private Shared Async Function GenerateEventHandlerAsync(
                document As Document,
                generateCodeItem As GenerateEventHandler,
                codeGenerationContext As CodeGenerationContext,
                fallbackOptions As CodeAndImportGenerationOptionsProvider,
                cancellationToken As CancellationToken) As Task(Of Document)

>>>>>>> 80a8ce8d
            Dim compilation = Await document.Project.GetCompilationAsync(cancellationToken).ConfigureAwait(False)
            Dim eventSymbol = TryCast(generateCodeItem.EventSymbolKey.Resolve(compilation, cancellationToken:=cancellationToken).GetAnySymbol(), IEventSymbol)
            Dim destinationType = TryCast(generateCodeItem.DestinationTypeSymbolKey.Resolve(compilation, cancellationToken:=cancellationToken).GetAnySymbol(), INamedTypeSymbol)

            If eventSymbol Is Nothing OrElse destinationType Is Nothing Then
                Return Nothing
            End If

            Dim delegateInvokeMethod = DirectCast(eventSymbol.Type, INamedTypeSymbol).DelegateInvokeMethod

            If delegateInvokeMethod Is Nothing Then
                Return Nothing
            End If

            Dim containerSyntax As ExpressionSyntax
            Dim methodName As String

            If generateCodeItem.ContainerName IsNot Nothing Then
                containerSyntax = SyntaxFactory.IdentifierName(generateCodeItem.ContainerName)
                methodName = generateCodeItem.ContainerName + "_" + eventSymbol.Name
            Else
                containerSyntax = SyntaxFactory.KeywordEventContainer(SyntaxFactory.Token(SyntaxKind.MeKeyword))
                methodName = destinationType.Name + "_" + eventSymbol.Name
            End If

            Dim handlesSyntax = SyntaxFactory.SimpleMemberAccessExpression(containerSyntax, SyntaxFactory.Token(SyntaxKind.DotToken), eventSymbol.Name.ToIdentifierName())

            Dim methodSymbol = CodeGenerationSymbolFactory.CreateMethodSymbol(
                attributes:=Nothing,
                accessibility:=Accessibility.Private,
                modifiers:=New DeclarationModifiers(),
                returnType:=delegateInvokeMethod.ReturnType,
                refKind:=delegateInvokeMethod.RefKind,
                explicitInterfaceImplementations:=Nothing,
                name:=methodName,
                typeParameters:=Nothing,
                parameters:=delegateInvokeMethod.RemoveInaccessibleAttributesAndAttributesOfTypes(destinationType).Parameters,
                handlesExpressions:=ImmutableArray.Create(Of SyntaxNode)(handlesSyntax))
            methodSymbol = GeneratedSymbolAnnotation.AddAnnotationToSymbol(methodSymbol)

<<<<<<< HEAD
            Return Await CodeGenerator.AddMethodDeclarationAsync(document.Project.Solution,
                                                                 destinationType,
                                                                 methodSymbol,
                                                                 codeGenerationContext,
                                                                 cancellationToken).ConfigureAwait(False)
        End Function

        Private Shared Async Function GenerateFinalizerAsync(document As Document, generateCodeItem As GenerateFinalizer, codeGenerationContext As CodeGenerationContext, cancellationToken As CancellationToken) As Task(Of Document)
=======
            Return Await CodeGenerator.AddMethodDeclarationAsync(
                New CodeGenerationSolutionContext(
                    document.Project.Solution,
                    codeGenerationContext,
                    fallbackOptions),
                destinationType,
                methodSymbol,
                cancellationToken).ConfigureAwait(False)
        End Function

        Private Shared Async Function GenerateFinalizerAsync(
                document As Document,
                generateCodeItem As GenerateFinalizer,
                codeGenerationContext As CodeGenerationContext,
                fallbackOptions As CodeAndImportGenerationOptionsProvider,
                cancellationToken As CancellationToken) As Task(Of Document)

>>>>>>> 80a8ce8d
            Dim compilation = Await document.Project.GetCompilationAsync(cancellationToken).ConfigureAwait(False)
            Dim destinationType = TryCast(generateCodeItem.DestinationTypeSymbolKey.Resolve(compilation, cancellationToken:=cancellationToken).Symbol, INamedTypeSymbol)

            If destinationType Is Nothing Then
                Return Nothing
            End If

            Dim syntaxFactory = document.GetLanguageService(Of SyntaxGenerator)()
            Dim finalizeCall =
                syntaxFactory.ExpressionStatement(
                    syntaxFactory.InvocationExpression(
                        syntaxFactory.MemberAccessExpression(
                            syntaxFactory.BaseExpression(),
                            syntaxFactory.IdentifierName(WellKnownMemberNames.DestructorName))))

            Dim finalizerMethodSymbol = CodeGenerationSymbolFactory.CreateMethodSymbol(
                attributes:=Nothing,
                accessibility:=Accessibility.Protected,
                modifiers:=New DeclarationModifiers(isOverride:=True),
                returnType:=compilation.GetSpecialType(SpecialType.System_Void),
                refKind:=RefKind.None,
                explicitInterfaceImplementations:=Nothing,
                name:=WellKnownMemberNames.DestructorName,
                typeParameters:=Nothing,
                parameters:=ImmutableArray(Of IParameterSymbol).Empty,
                statements:=ImmutableArray.Create(finalizeCall))

            finalizerMethodSymbol = GeneratedSymbolAnnotation.AddAnnotationToSymbol(finalizerMethodSymbol)

<<<<<<< HEAD
            Return Await CodeGenerator.AddMethodDeclarationAsync(document.Project.Solution,
                                                                 destinationType,
                                                                 finalizerMethodSymbol,
                                                                 codeGenerationContext,
                                                                 cancellationToken).ConfigureAwait(False)
        End Function

        Private Shared Async Function GenerateMethodAsync(document As Document, generateCodeItem As GenerateMethod, codeGenerationContext As CodeGenerationContext, cancellationToken As CancellationToken) As Task(Of Document)
=======
            Return Await CodeGenerator.AddMethodDeclarationAsync(
                New CodeGenerationSolutionContext(
                    document.Project.Solution,
                    codeGenerationContext,
                    fallbackOptions),
                destinationType,
                finalizerMethodSymbol,
                cancellationToken).ConfigureAwait(False)
        End Function

        Private Shared Async Function GenerateMethodAsync(
                document As Document,
                generateCodeItem As GenerateMethod,
                codeGenerationContext As CodeGenerationContext,
                fallbackOptions As CodeAndImportGenerationOptionsProvider,
                cancellationToken As CancellationToken) As Task(Of Document)

>>>>>>> 80a8ce8d
            Dim compilation = Await document.Project.GetCompilationAsync(cancellationToken).ConfigureAwait(False)
            Dim destinationType = TryCast(generateCodeItem.DestinationTypeSymbolKey.Resolve(compilation, cancellationToken:=cancellationToken).Symbol, INamedTypeSymbol)
            Dim methodToReplicate = TryCast(generateCodeItem.MethodToReplicateSymbolKey.Resolve(compilation, cancellationToken:=cancellationToken).Symbol, IMethodSymbol)

            If destinationType Is Nothing OrElse methodToReplicate Is Nothing Then
                Return Nothing
            End If

            Dim codeGenerationSymbol = GeneratedSymbolAnnotation.AddAnnotationToSymbol(
                CodeGenerationSymbolFactory.CreateMethodSymbol(
                    methodToReplicate.RemoveInaccessibleAttributesAndAttributesOfTypes(destinationType)))

<<<<<<< HEAD
            Return Await CodeGenerator.AddMethodDeclarationAsync(document.Project.Solution,
                                                                 destinationType,
                                                                 codeGenerationSymbol,
                                                                 codeGenerationContext,
                                                                 cancellationToken).ConfigureAwait(False)
=======
            Return Await CodeGenerator.AddMethodDeclarationAsync(
                 New CodeGenerationSolutionContext(
                    document.Project.Solution,
                    codeGenerationContext,
                    fallbackOptions),
                destinationType,
                codeGenerationSymbol,
                cancellationToken).ConfigureAwait(False)
>>>>>>> 80a8ce8d
        End Function
    End Class
End Namespace<|MERGE_RESOLUTION|>--- conflicted
+++ resolved
@@ -55,11 +55,7 @@
 
             Dim codeGenerationContext = New CodeGenerationContext(contextLocation, generateMethodBodies:=True)
 
-<<<<<<< HEAD
-            Dim newDocument = Await GetGeneratedDocumentCoreAsync(document, generateCodeItem, codeGenerationContext, cancellationToken).ConfigureAwait(False)
-=======
             Dim newDocument = Await GetGeneratedDocumentCoreAsync(document, generateCodeItem, codeGenerationContext, globalOptions.CreateProvider(), cancellationToken).ConfigureAwait(False)
->>>>>>> 80a8ce8d
             If newDocument Is Nothing Then
                 Return document
             End If
@@ -74,11 +70,6 @@
                 formatterRules = ImmutableArray.Create(Of AbstractFormattingRule)(LineAdjustmentFormattingRule.Instance).AddRange(formatterRules)
             End If
 
-<<<<<<< HEAD
-            Dim documentOptions = Await document.GetOptionsAsync(cancellationToken).ConfigureAwait(False)
-
-=======
->>>>>>> 80a8ce8d
             Return Await Formatter.FormatAsync(
                 newDocument,
                 Formatter.Annotation,
@@ -91,21 +82,6 @@
             Return generateCodeItem.Kind <> RoslynNavigationBarItemKind.GenerateFinalizer
         End Function
 
-<<<<<<< HEAD
-        Private Shared Function GetGeneratedDocumentCoreAsync(document As Document, generateCodeItem As RoslynNavigationBarItem, codeGenerationContext As CodeGenerationContext, cancellationToken As CancellationToken) As Task(Of Document)
-            Select Case generateCodeItem.Kind
-                Case RoslynNavigationBarItemKind.GenerateDefaultConstructor
-                    Return GenerateDefaultConstructorAsync(document, DirectCast(generateCodeItem, GenerateDefaultConstructor), codeGenerationContext, cancellationToken)
-
-                Case RoslynNavigationBarItemKind.GenerateEventHandler
-                    Return GenerateEventHandlerAsync(document, DirectCast(generateCodeItem, GenerateEventHandler), codeGenerationContext, cancellationToken)
-
-                Case RoslynNavigationBarItemKind.GenerateFinalizer
-                    Return GenerateFinalizerAsync(document, DirectCast(generateCodeItem, GenerateFinalizer), codeGenerationContext, cancellationToken)
-
-                Case RoslynNavigationBarItemKind.GenerateMethod
-                    Return GenerateMethodAsync(document, DirectCast(generateCodeItem, GenerateMethod), codeGenerationContext, cancellationToken)
-=======
         Private Shared Function GetGeneratedDocumentCoreAsync(
                 document As Document,
                 generateCodeItem As RoslynNavigationBarItem,
@@ -125,16 +101,12 @@
 
                 Case RoslynNavigationBarItemKind.GenerateMethod
                     Return GenerateMethodAsync(document, DirectCast(generateCodeItem, GenerateMethod), codeGenerationContext, fallbackOptions, cancellationToken)
->>>>>>> 80a8ce8d
 
                 Case Else
                     Throw ExceptionUtilities.UnexpectedValue(generateCodeItem.Kind)
             End Select
         End Function
 
-<<<<<<< HEAD
-        Private Shared Async Function GenerateDefaultConstructorAsync(document As Document, generateCodeItem As GenerateDefaultConstructor, codeGenerationContext As CodeGenerationContext, cancellationToken As CancellationToken) As Task(Of Document)
-=======
         Private Shared Async Function GenerateDefaultConstructorAsync(
                 document As Document,
                 generateCodeItem As GenerateDefaultConstructor,
@@ -142,7 +114,6 @@
                 fallbackOptions As CodeAndImportGenerationOptionsProvider,
                 cancellationToken As CancellationToken) As Task(Of Document)
 
->>>>>>> 80a8ce8d
             Dim compilation = Await document.Project.GetCompilationAsync(cancellationToken).ConfigureAwait(False)
             Dim destinationType = TryCast(generateCodeItem.DestinationTypeSymbolKey.Resolve(compilation, cancellationToken:=cancellationToken).Symbol, INamedTypeSymbol)
 
@@ -172,16 +143,6 @@
                 statements:=statements.ToImmutableAndFree())
             methodSymbol = GeneratedSymbolAnnotation.AddAnnotationToSymbol(methodSymbol)
 
-<<<<<<< HEAD
-            Return Await CodeGenerator.AddMethodDeclarationAsync(document.Project.Solution,
-                                                                 destinationType,
-                                                                 methodSymbol,
-                                                                 codeGenerationContext,
-                                                                 cancellationToken).ConfigureAwait(False)
-        End Function
-
-        Private Shared Async Function GenerateEventHandlerAsync(document As Document, generateCodeItem As GenerateEventHandler, codeGenerationContext As CodeGenerationContext, cancellationToken As CancellationToken) As Task(Of Document)
-=======
             Return Await CodeGenerator.AddMethodDeclarationAsync(
                 New CodeGenerationSolutionContext(
                     document.Project.Solution,
@@ -199,7 +160,6 @@
                 fallbackOptions As CodeAndImportGenerationOptionsProvider,
                 cancellationToken As CancellationToken) As Task(Of Document)
 
->>>>>>> 80a8ce8d
             Dim compilation = Await document.Project.GetCompilationAsync(cancellationToken).ConfigureAwait(False)
             Dim eventSymbol = TryCast(generateCodeItem.EventSymbolKey.Resolve(compilation, cancellationToken:=cancellationToken).GetAnySymbol(), IEventSymbol)
             Dim destinationType = TryCast(generateCodeItem.DestinationTypeSymbolKey.Resolve(compilation, cancellationToken:=cancellationToken).GetAnySymbol(), INamedTypeSymbol)
@@ -240,16 +200,6 @@
                 handlesExpressions:=ImmutableArray.Create(Of SyntaxNode)(handlesSyntax))
             methodSymbol = GeneratedSymbolAnnotation.AddAnnotationToSymbol(methodSymbol)
 
-<<<<<<< HEAD
-            Return Await CodeGenerator.AddMethodDeclarationAsync(document.Project.Solution,
-                                                                 destinationType,
-                                                                 methodSymbol,
-                                                                 codeGenerationContext,
-                                                                 cancellationToken).ConfigureAwait(False)
-        End Function
-
-        Private Shared Async Function GenerateFinalizerAsync(document As Document, generateCodeItem As GenerateFinalizer, codeGenerationContext As CodeGenerationContext, cancellationToken As CancellationToken) As Task(Of Document)
-=======
             Return Await CodeGenerator.AddMethodDeclarationAsync(
                 New CodeGenerationSolutionContext(
                     document.Project.Solution,
@@ -267,7 +217,6 @@
                 fallbackOptions As CodeAndImportGenerationOptionsProvider,
                 cancellationToken As CancellationToken) As Task(Of Document)
 
->>>>>>> 80a8ce8d
             Dim compilation = Await document.Project.GetCompilationAsync(cancellationToken).ConfigureAwait(False)
             Dim destinationType = TryCast(generateCodeItem.DestinationTypeSymbolKey.Resolve(compilation, cancellationToken:=cancellationToken).Symbol, INamedTypeSymbol)
 
@@ -297,16 +246,6 @@
 
             finalizerMethodSymbol = GeneratedSymbolAnnotation.AddAnnotationToSymbol(finalizerMethodSymbol)
 
-<<<<<<< HEAD
-            Return Await CodeGenerator.AddMethodDeclarationAsync(document.Project.Solution,
-                                                                 destinationType,
-                                                                 finalizerMethodSymbol,
-                                                                 codeGenerationContext,
-                                                                 cancellationToken).ConfigureAwait(False)
-        End Function
-
-        Private Shared Async Function GenerateMethodAsync(document As Document, generateCodeItem As GenerateMethod, codeGenerationContext As CodeGenerationContext, cancellationToken As CancellationToken) As Task(Of Document)
-=======
             Return Await CodeGenerator.AddMethodDeclarationAsync(
                 New CodeGenerationSolutionContext(
                     document.Project.Solution,
@@ -324,7 +263,6 @@
                 fallbackOptions As CodeAndImportGenerationOptionsProvider,
                 cancellationToken As CancellationToken) As Task(Of Document)
 
->>>>>>> 80a8ce8d
             Dim compilation = Await document.Project.GetCompilationAsync(cancellationToken).ConfigureAwait(False)
             Dim destinationType = TryCast(generateCodeItem.DestinationTypeSymbolKey.Resolve(compilation, cancellationToken:=cancellationToken).Symbol, INamedTypeSymbol)
             Dim methodToReplicate = TryCast(generateCodeItem.MethodToReplicateSymbolKey.Resolve(compilation, cancellationToken:=cancellationToken).Symbol, IMethodSymbol)
@@ -337,13 +275,6 @@
                 CodeGenerationSymbolFactory.CreateMethodSymbol(
                     methodToReplicate.RemoveInaccessibleAttributesAndAttributesOfTypes(destinationType)))
 
-<<<<<<< HEAD
-            Return Await CodeGenerator.AddMethodDeclarationAsync(document.Project.Solution,
-                                                                 destinationType,
-                                                                 codeGenerationSymbol,
-                                                                 codeGenerationContext,
-                                                                 cancellationToken).ConfigureAwait(False)
-=======
             Return Await CodeGenerator.AddMethodDeclarationAsync(
                  New CodeGenerationSolutionContext(
                     document.Project.Solution,
@@ -352,7 +283,6 @@
                 destinationType,
                 codeGenerationSymbol,
                 cancellationToken).ConfigureAwait(False)
->>>>>>> 80a8ce8d
         End Function
     End Class
 End Namespace