--- conflicted
+++ resolved
@@ -36,15 +36,9 @@
         {
             return new OptionsCollection(LanguageNames.CSharp)
             {
-<<<<<<< HEAD
-                { new OptionKey2(AutoFormattingOptions.Metadata.SmartIndent, LanguageNames.CSharp), FormattingOptions.IndentStyle.Smart },
-                { new OptionKey2(AutoFormattingOptions.Metadata.AutoFormattingOnTyping, LanguageNames.CSharp),  false },
-                { new OptionKey2(AutoFormattingOptions.Metadata.AutoFormattingOnCloseBrace, LanguageNames.CSharp),  false },
-=======
                 { IndentationOptionsStorage.SmartIndent, FormattingOptions2.IndentStyle.Smart },
                 { AutoFormattingOptionsStorage.FormatOnTyping, false },
                 { AutoFormattingOptionsStorage.FormatOnCloseBrace, false },
->>>>>>> 80a8ce8d
             };
         }
 
@@ -427,11 +421,7 @@
 
             var document = workspace.CurrentSolution.Projects.Single().Documents.Single();
             var syntaxRoot = await document.GetSyntaxRootAsync();
-<<<<<<< HEAD
-            var options = await SyntaxFormattingOptions.FromDocumentAsync(document, CancellationToken.None).ConfigureAwait(false);
-=======
             var options = CSharpSyntaxFormattingOptions.Default;
->>>>>>> 80a8ce8d
             var node = Formatter.Format(syntaxRoot, spans, workspace.Services, options, rules: null, CancellationToken.None);
             Assert.Equal(expected, node.ToFullString());
         }
@@ -1082,19 +1072,11 @@
     class C1<U>
 {
 }";
-<<<<<<< HEAD
-            var optionSet = new Dictionary<OptionKey2, object>
-                            {
-                                { new OptionKey2(AutoFormattingOptions.Metadata.SmartIndent, LanguageNames.CSharp), FormattingOptions.IndentStyle.None }
-                            };
-            AssertFormatAfterTypeChar(code, expected, optionSet);
-=======
             var globalOptions = new OptionsCollection(LanguageNames.CSharp)
             {
                 { IndentationOptionsStorage.SmartIndent, FormattingOptions2.IndentStyle.None }
             };
             AssertFormatAfterTypeChar(code, expected, globalOptions);
->>>>>>> 80a8ce8d
         }
 
         [WpfFact]
@@ -1123,11 +1105,7 @@
 
             var globalOptions = new OptionsCollection(LanguageNames.CSharp)
             {
-<<<<<<< HEAD
-                    { new OptionKey2(AutoFormattingOptions.Metadata.AutoFormattingOnCloseBrace, LanguageNames.CSharp), false }
-=======
                 { AutoFormattingOptionsStorage.FormatOnCloseBrace, false }
->>>>>>> 80a8ce8d
             };
 
             AssertFormatAfterTypeChar(code, expected, globalOptions);
@@ -1159,11 +1137,7 @@
 
             var globalOptions = new OptionsCollection(LanguageNames.CSharp)
             {
-<<<<<<< HEAD
-                { new OptionKey2(AutoFormattingOptions.Metadata.AutoFormattingOnTyping, LanguageNames.CSharp), false }
-=======
                 { AutoFormattingOptionsStorage.FormatOnTyping, false }
->>>>>>> 80a8ce8d
             };
 
             AssertFormatAfterTypeChar(code, expected, globalOptions);
@@ -1195,11 +1169,7 @@
 
             var globalOptions = new OptionsCollection(LanguageNames.CSharp)
             {
-<<<<<<< HEAD
-                { new OptionKey2(AutoFormattingOptions.Metadata.AutoFormattingOnTyping, LanguageNames.CSharp), false }
-=======
                 { AutoFormattingOptionsStorage.FormatOnTyping, false }
->>>>>>> 80a8ce8d
             };
 
             AssertFormatAfterTypeChar(code, expected, globalOptions);
@@ -1257,11 +1227,7 @@
 
             var globalOptions = new OptionsCollection(LanguageNames.CSharp)
             {
-<<<<<<< HEAD
-                    { new OptionKey2(AutoFormattingOptions.Metadata.AutoFormattingOnSemicolon, LanguageNames.CSharp), false }
-=======
                 { AutoFormattingOptionsStorage.FormatOnSemicolon, false }
->>>>>>> 80a8ce8d
             };
 
             AssertFormatAfterTypeChar(code, expected, globalOptions);
@@ -1293,11 +1259,7 @@
 
             var globalOptions = new OptionsCollection(LanguageNames.CSharp)
             {
-<<<<<<< HEAD
-                    { new OptionKey2(AutoFormattingOptions.Metadata.AutoFormattingOnTyping, LanguageNames.CSharp), false }
-=======
                 { AutoFormattingOptionsStorage.FormatOnTyping, false }
->>>>>>> 80a8ce8d
             };
 
             AssertFormatAfterTypeChar(code, expected, globalOptions);
@@ -1673,8 +1635,6 @@
             await AssertFormatAsync(expected, code, spans: null);
         }
 
-<<<<<<< HEAD
-=======
         [WpfFact]
         [WorkItem(57465, "https://github.com/dotnet/roslyn/issues/57465")]
         public async Task FormatLambdaWithComment()
@@ -1723,7 +1683,6 @@
             await AssertFormatAsync(expected, code, spans: null);
         }
 
->>>>>>> 80a8ce8d
         [WpfTheory]
         [CombinatorialData]
         [WorkItem(59637, "https://github.com/dotnet/roslyn/issues/59637")]
