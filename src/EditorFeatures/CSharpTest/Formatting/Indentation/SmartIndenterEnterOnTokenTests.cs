﻿// Licensed to the .NET Foundation under one or more agreements.
// The .NET Foundation licenses this file to you under the MIT license.
// See the LICENSE file in the project root for more information.

#nullable disable

using System.Linq;
using System.Threading;
using System.Threading.Tasks;
using Microsoft.CodeAnalysis.CSharp.Formatting;
using Microsoft.CodeAnalysis.CSharp.Indentation;
using Microsoft.CodeAnalysis.CSharp.Syntax;
using Microsoft.CodeAnalysis.Editor.UnitTests.Workspaces;
using Microsoft.CodeAnalysis.Formatting;
using Microsoft.CodeAnalysis.Indentation;
using Microsoft.CodeAnalysis.Options;
using Microsoft.CodeAnalysis.Test.Utilities;
using Microsoft.CodeAnalysis.Text;
using Roslyn.Test.Utilities;
using Xunit;
using Xunit.Abstractions;
using static Microsoft.CodeAnalysis.Formatting.FormattingOptions2;
using IndentStyle = Microsoft.CodeAnalysis.Formatting.FormattingOptions2.IndentStyle;

namespace Microsoft.CodeAnalysis.Editor.CSharp.UnitTests.Formatting.Indentation
{
    public class SmartIndenterEnterOnTokenTests : CSharpFormatterTestsBase
    {
        public SmartIndenterEnterOnTokenTests(ITestOutputHelper output) : base(output) { }

        [WorkItem(537808, "http://vstfdevdiv:8080/DevDiv2/DevDiv/_workitems/edit/537808")]
        [WpfFact]
        [Trait(Traits.Feature, Traits.Features.SmartIndent)]
        public async Task MethodBody1()
        {
            var code = @"class Class1
{
    void method()
                { }
}
";
            await AssertIndentUsingSmartTokenFormatterAsync(
                code,
                '{',
                indentationLine: 3,
                expectedIndentation: 4);
        }

        [WpfFact]
        [Trait(Traits.Feature, Traits.Features.SmartIndent)]
        public async Task Preprocessor1()
        {
            var code = @"class A
{
    #region T
#endregion
}
";
            await AssertIndentNotUsingSmartTokenFormatterButUsingIndenterAsync(
                code,
                indentationLine: 3,
                expectedIndentation: 4);
        }

        [WpfFact]
        [Trait(Traits.Feature, Traits.Features.SmartIndent)]
        public async Task Preprocessor2()
        {
            var code = @"class A
{
#line 1
#lien 2
}
";
            await AssertIndentNotUsingSmartTokenFormatterButUsingIndenterAsync(
                code,
                indentationLine: 3,
                expectedIndentation: 4);
        }

        [WpfFact]
        [Trait(Traits.Feature, Traits.Features.SmartIndent)]
        public async Task Preprocessor3()
        {
            var code = @"#region stuff
#endregion
";
            await AssertIndentNotUsingSmartTokenFormatterButUsingIndenterAsync(
                code,
                indentationLine: 2,
                expectedIndentation: 0);
        }

        [WpfFact]
        [Trait(Traits.Feature, Traits.Features.SmartIndent)]
        public async Task Comments()
        {
            var code = @"using System;

class Class
{
    // Comments
// Comments
";
            await AssertIndentNotUsingSmartTokenFormatterButUsingIndenterAsync(
                code,
                indentationLine: 5,
                expectedIndentation: 4);
        }

        [WpfFact]
        [Trait(Traits.Feature, Traits.Features.SmartIndent)]
        public async Task UsingDirective()
        {
            var code = @"using System;
using System.Linq;
";
            await AssertIndentUsingSmartTokenFormatterAsync(
                code,
                'u',
                indentationLine: 1,
                expectedIndentation: 0);
        }

        [WpfFact]
        [Trait(Traits.Feature, Traits.Features.SmartIndent)]
        public async Task AfterTopOfFileComment()
        {
            var code = @"// comment

class
";
            await AssertIndentNotUsingSmartTokenFormatterButUsingIndenterAsync(
                code,
                indentationLine: 2,
                expectedIndentation: 0);
        }

        [WpfFact]
        [Trait(Traits.Feature, Traits.Features.SmartIndent)]
        public async Task DottedName()
        {
            var code = @"using System.
Collection;
";
            await AssertIndentNotUsingSmartTokenFormatterButUsingIndenterAsync(
                code,
                indentationLine: 1,
                expectedIndentation: 4);
        }

        [WpfFact]
        [Trait(Traits.Feature, Traits.Features.SmartIndent)]
        public async Task Namespace()
        {
            var code = @"using System;

namespace NS
{
";
            await AssertIndentUsingSmartTokenFormatterAsync(
                code,
                '{',
                indentationLine: 3,
                expectedIndentation: 0);
        }

        [WpfFact]
        [Trait(Traits.Feature, Traits.Features.SmartIndent)]
        public async Task NamespaceDottedName()
        {
            var code = @"using System;

namespace NS.
NS2
";
            await AssertIndentNotUsingSmartTokenFormatterButUsingIndenterAsync(
                code,
                indentationLine: 3,
                expectedIndentation: 4);
        }

        [WpfFact]
        [Trait(Traits.Feature, Traits.Features.SmartIndent)]
        public async Task NamespaceBody()
        {
            var code = @"using System;

namespace NS
{
class
";
            await AssertIndentUsingSmartTokenFormatterAsync(
                code,
                'c',
                indentationLine: 4,
                expectedIndentation: 4);
        }

        [WpfFact]
        [Trait(Traits.Feature, Traits.Features.SmartIndent)]
        public async Task NamespaceCloseBrace()
        {
            var code = @"using System;

namespace NS
{
}
";
            await AssertIndentUsingSmartTokenFormatterAsync(
                code,
                '}',
                indentationLine: 4,
                expectedIndentation: 0);
        }

        [WpfFact]
        [Trait(Traits.Feature, Traits.Features.SmartIndent)]
        public async Task Class()
        {
            var code = @"using System;

namespace NS
{
    class Class
{
";
            await AssertIndentUsingSmartTokenFormatterAsync(
                code,
                '{',
                indentationLine: 5,
                expectedIndentation: 4);
        }

        [WpfFact]
        [Trait(Traits.Feature, Traits.Features.SmartIndent)]
        public async Task ClassBody()
        {
            var code = @"using System;

namespace NS
{
    class Class
    {
int
";
            await AssertIndentUsingSmartTokenFormatterAsync(
                code,
                'i',
                indentationLine: 6,
                expectedIndentation: 8);
        }

        [WpfFact]
        [Trait(Traits.Feature, Traits.Features.SmartIndent)]
        public async Task ClassCloseBrace()
        {
            var code = @"using System;

namespace NS
{
    class Class
    {
}
";
            await AssertIndentUsingSmartTokenFormatterAsync(
                code,
                '}',
                indentationLine: 6,
                expectedIndentation: 4);
        }

        [WpfFact]
        [Trait(Traits.Feature, Traits.Features.SmartIndent)]
        public async Task Method()
        {
            var code = @"using System;

namespace NS
{
    class Class
    {
        void Method()
{
";

            await AssertIndentUsingSmartTokenFormatterAsync(
                code,
                '{',
                indentationLine: 7,
                expectedIndentation: 8);
        }

        [WpfFact]
        [Trait(Traits.Feature, Traits.Features.SmartIndent)]
        public async Task MethodBody()
        {
            var code = @"using System;

namespace NS
{
    class Class
    {
        void Method()
        {
int
";

            await AssertIndentUsingSmartTokenFormatterAsync(
                code,
                'i',
                indentationLine: 8,
                expectedIndentation: 12);
        }

        [WpfFact]
        [Trait(Traits.Feature, Traits.Features.SmartIndent)]
        public async Task MethodCloseBrace()
        {
            var code = @"using System;

namespace NS
{
    class Class
    {
        void Method()
        {
}
";

            await AssertIndentUsingSmartTokenFormatterAsync(
                code,
                '}',
                indentationLine: 8,
                expectedIndentation: 8);
        }

        [WpfFact]
        [Trait(Traits.Feature, Traits.Features.SmartIndent)]
        public async Task Statement()
        {
            var code = @"using System;

namespace NS
{
    class Class
    {
        void Method()
        {
            int i = 10;
int
";

            await AssertIndentUsingSmartTokenFormatterAsync(
                code,
                'i',
                indentationLine: 9,
                expectedIndentation: 12);
        }

        [WpfFact]
        [Trait(Traits.Feature, Traits.Features.SmartIndent)]
        public async Task MethodCall()
        {
            var code = @"class c
{
    void Method()
    {
        M(
a: 1, 
            b: 1);
    }
}";

            await AssertIndentNotUsingSmartTokenFormatterButUsingIndenterAsync(
                code,
                indentationLine: 5,
                expectedIndentation: 12);
        }

        [WpfFact]
        [Trait(Traits.Feature, Traits.Features.SmartIndent)]
        public async Task Switch()
        {
            var code = @"using System;

namespace NS
{
    class Class
    {
        void Method()
        {
            switch (10)
{
";

            await AssertIndentUsingSmartTokenFormatterAsync(
                code,
                '{',
                indentationLine: 9,
                expectedIndentation: 12);
        }

        [WpfFact]
        [Trait(Traits.Feature, Traits.Features.SmartIndent)]
        public async Task SwitchBody()
        {
            var code = @"using System;

namespace NS
{
    class Class
    {
        void Method()
        {
            switch (10)
            {
case
";

            await AssertIndentUsingSmartTokenFormatterAsync(
                code,
                'c',
                indentationLine: 10,
                expectedIndentation: 16);
        }

        [WpfFact]
        [Trait(Traits.Feature, Traits.Features.SmartIndent)]
        public async Task SwitchCase()
        {
            var code = @"using System;

namespace NS
{
    class Class
    {
        void Method()
        {
            switch (10)
            {
                case 10 :
int
";

            await AssertIndentUsingSmartTokenFormatterAsync(
                code,
                'i',
                indentationLine: 11,
                expectedIndentation: 20);
        }

        [WpfFact]
        [Trait(Traits.Feature, Traits.Features.SmartIndent)]
        public async Task SwitchCaseBlock()
        {
            var code = @"using System;

namespace NS
{
    class Class
    {
        void Method()
        {
            switch (10)
            {
                case 10 :
{
";

            await AssertIndentUsingSmartTokenFormatterAsync(
                code,
                '{',
                indentationLine: 11,
                expectedIndentation: 20);
        }

        [WpfFact]
        [Trait(Traits.Feature, Traits.Features.SmartIndent)]
        public async Task Block()
        {
            var code = @"using System;

namespace NS
{
    class Class
    {
        void Method()
        {
            switch (10)
            {
                case 10 :
                {
int
";

            await AssertIndentUsingSmartTokenFormatterAsync(
                code,
                'i',
                indentationLine: 12,
                expectedIndentation: 24);
        }

        [WpfFact]
        [Trait(Traits.Feature, Traits.Features.SmartIndent)]
        public async Task MultilineStatement1()
        {
            var code = @"using System;

namespace NS
{
    class Class
    {
        void Method()
        {
            int i = 10 +
1
";

            await AssertIndentNotUsingSmartTokenFormatterButUsingIndenterAsync(
                code,
                indentationLine: 9,
                expectedIndentation: 16);
        }

        [WpfFact]
        [Trait(Traits.Feature, Traits.Features.SmartIndent)]
        public async Task MultilineStatement2()
        {
            var code = @"using System;

namespace NS
{
    class Class
    {
        void Method()
        {
            int i = 10 +
                    20 +
30
";

            await AssertIndentNotUsingSmartTokenFormatterButUsingIndenterAsync(
                code,
                indentationLine: 10,
                expectedIndentation: 20);
        }

        // Bug number 902477
        [WpfFact]
        [Trait(Traits.Feature, Traits.Features.SmartIndent)]
        public async Task Comments2()
        {
            var code = @"class Class
{
    void Method()
    {
        if (true) // Test
int
    }
}
";
            await AssertIndentUsingSmartTokenFormatterAsync(
                code,
                'i',
                indentationLine: 5,
                expectedIndentation: 12);
        }

        [WpfFact]
        [Trait(Traits.Feature, Traits.Features.SmartIndent)]
        public async Task AfterCompletedBlock()
        {
            var code = @"class Program
{
    static void Main(string[] args)
    {
        foreach(var a in x) {}
int
    }
}

";
            await AssertIndentUsingSmartTokenFormatterAsync(
                code,
                'i',
                indentationLine: 5,
                expectedIndentation: 8);
        }

        [WpfFact]
        [Trait(Traits.Feature, Traits.Features.SmartIndent)]
        public async Task AfterTopLevelAttribute()
        {
            var code = @"class Program
{
    [Attr]
[
}

";
            await AssertIndentUsingSmartTokenFormatterAsync(
                code,
                '[',
                indentationLine: 3,
                expectedIndentation: 4);
        }

        [WorkItem(537802, "http://vstfdevdiv:8080/DevDiv2/DevDiv/_workitems/edit/537802")]
        [WpfFact]
        [Trait(Traits.Feature, Traits.Features.SmartIndent)]
        public async Task EmbededStatement()
        {
            var code = @"class Program
{
    static void Main(string[] args)
    {
        if (true)
            Console.WriteLine(1);
int
    }
}

";
            await AssertIndentUsingSmartTokenFormatterAsync(
                code,
                'i',
                indentationLine: 6,
                expectedIndentation: 8);
        }

        [WorkItem(537808, "http://vstfdevdiv:8080/DevDiv2/DevDiv/_workitems/edit/537808")]
        [WpfFact]
        [Trait(Traits.Feature, Traits.Features.SmartIndent)]
        public async Task MethodBraces1()
        {
            var code = @"class Class1
{
    void method()
{ }
}
";
            await AssertIndentUsingSmartTokenFormatterAsync(
                code,
                '{',
                indentationLine: 3,
                expectedIndentation: 4);
        }

        [WorkItem(537808, "http://vstfdevdiv:8080/DevDiv2/DevDiv/_workitems/edit/537808")]
        [WpfFact]
        [Trait(Traits.Feature, Traits.Features.SmartIndent)]
        public async Task MethodBraces2()
        {
            var code = @"class Class1
{
    void method()
    {
}
}
";
            await AssertIndentUsingSmartTokenFormatterAsync(
                code,
                '}',
                indentationLine: 4,
                expectedIndentation: 4);
        }

        [WorkItem(537795, "http://vstfdevdiv:8080/DevDiv2/DevDiv/_workitems/edit/537795")]
        [WpfFact]
        [Trait(Traits.Feature, Traits.Features.SmartIndent)]
        public async Task Property1()
        {
            var code = @"class C
{
    string Name
    { 
        get; 
        set;
}
}
";
            await AssertIndentUsingSmartTokenFormatterAsync(
                code,
                '}',
                indentationLine: 6,
                expectedIndentation: 4);
        }

        [WorkItem(537563, "http://vstfdevdiv:8080/DevDiv2/DevDiv/_workitems/edit/537563")]
        [WpfFact]
        [Trait(Traits.Feature, Traits.Features.SmartIndent)]
        public async Task Class1()
        {
            var code = @"class C
{
}
";
            await AssertIndentUsingSmartTokenFormatterAsync(
                code,
                '}',
                indentationLine: 2,
                expectedIndentation: 0);
        }

        [WpfFact]
        [WorkItem(1070773, "http://vstfdevdiv:8080/DevDiv2/DevDiv/_workitems/edit/1070773")]
        [Trait(Traits.Feature, Traits.Features.SmartIndent)]
        public async Task ArrayInitializer1()
        {
            var code = @"class C
{
    var a = new [] 
{ 1, 2, 3 }
}
";
            await AssertIndentNotUsingSmartTokenFormatterButUsingIndenterAsync(
                code,
                indentationLine: 3,
                expectedIndentation: 4);
        }

        [WpfFact]
        [Trait(Traits.Feature, Traits.Features.SmartIndent)]
        public async Task ArrayInitializer2()
        {
            var code = @"class C
{
    var a = new [] 
    {
        1, 2, 3 
}
}
";
            await AssertIndentUsingSmartTokenFormatterAsync(
                code,
                '}',
                indentationLine: 5,
                expectedIndentation: 4);
        }

        [WpfFact]
        [WorkItem(1070773, "http://vstfdevdiv:8080/DevDiv2/DevDiv/_workitems/edit/1070773")]
        [Trait(Traits.Feature, Traits.Features.SmartTokenFormatting)]
        public async Task ArrayInitializer3()
        {
            var code = @"namespace NS
{
    class Class
    {
        void Method(int i)
        {
            var a = new []
{
        }";

            await AssertIndentNotUsingSmartTokenFormatterButUsingIndenterAsync(
                code,
                indentationLine: 7,
                expectedIndentation: 12);
        }

        [WpfFact]
        [Trait(Traits.Feature, Traits.Features.SmartIndent)]
        public async Task QueryExpression2()
        {
            var code = @"class C
{
    void Method()
    {
        var a = from c in b
    where
    }
}
";
            await AssertIndentUsingSmartTokenFormatterAsync(
                code,
                'w',
                indentationLine: 5,
                expectedIndentation: 16);
        }

        [WpfFact]
        [Trait(Traits.Feature, Traits.Features.SmartIndent)]
        public async Task QueryExpression3()
        {
            var code = @"class C
{
    void Method()
    {
        var a = from c in b
    where select
    }
}
";
            await AssertIndentUsingSmartTokenFormatterAsync(
                code,
                'w',
                indentationLine: 5,
                expectedIndentation: 16);
        }

        [WpfFact]
        [Trait(Traits.Feature, Traits.Features.SmartIndent)]
        public async Task QueryExpression4()
        {
            var code = @"class C
{
    void Method()
    {
        var a = from c in b where c > 10
        select
    }
}
";
            await AssertIndentUsingSmartTokenFormatterAsync(
                code,
                's',
                indentationLine: 5,
                expectedIndentation: 16);
        }

        [WpfFact]
        [WorkItem(853748, "http://vstfdevdiv:8080/DevDiv2/DevDiv/_workitems/edit/853748")]
        [Trait(Traits.Feature, Traits.Features.SmartIndent)]
        public async Task ArrayInitializer()
        {
            var code = @"class C
{
    void Method()
    {
        var l = new int[] {
        }
    }
}
";
            await AssertIndentUsingSmartTokenFormatterAsync(
                code,
                '}',
                indentationLine: 5,
                expectedIndentation: 8);
        }

        [WpfFact]
        [WorkItem(939305, "http://vstfdevdiv:8080/DevDiv2/DevDiv/_workitems/edit/939305")]
        [WorkItem(1070773, "http://vstfdevdiv:8080/DevDiv2/DevDiv/_workitems/edit/1070773")]
        [Trait(Traits.Feature, Traits.Features.SmartIndent)]
        public async Task ArrayExpression()
        {
            var code = @"class C
{
    void M(object[] q)
    {
        M(
              q: new object[] 
{ });
    }
}
";
            await AssertIndentNotUsingSmartTokenFormatterButUsingIndenterAsync(
                code,
                indentationLine: 6,
                expectedIndentation: 14);
        }

        [WpfFact]
        [WorkItem(1070773, "http://vstfdevdiv:8080/DevDiv2/DevDiv/_workitems/edit/1070773")]
        [Trait(Traits.Feature, Traits.Features.SmartIndent)]
        public async Task CollectionExpression()
        {
            var code = @"class C
{
    void M(List<int> e)
    {
        M(
            new List<int> 
{ 0, 1, 2, 3, 4, 5, 6, 7, 8, 9 });
    }
}
";
            await AssertIndentUsingSmartTokenFormatterAsync(
                code,
                '{',
                indentationLine: 6,
                expectedIndentation: 12);
        }

        [WpfFact]
        [WorkItem(1070773, "http://vstfdevdiv:8080/DevDiv2/DevDiv/_workitems/edit/1070773")]
        [Trait(Traits.Feature, Traits.Features.SmartIndent)]
        public async Task ObjectInitializer()
        {
            var code = @"class C
{
    void M(What dd)
    {
        M(
            new What 
{ d = 3, dd = "" });
    }
}

class What
{
    public int d;
    public string dd;
}";
            await AssertIndentUsingSmartTokenFormatterAsync(
                code,
                '{',
                indentationLine: 6,
                expectedIndentation: 12);
        }

        [WpfFact]
        [Trait(Traits.Feature, Traits.Features.SmartIndent)]
        public async Task Preprocessor()
        {
            var code = @"
#line 1 """"Bar""""class Goo : [|IComparable|]#line default#line hidden";

            await AssertIndentNotUsingSmartTokenFormatterButUsingIndenterAsync(
                code,
                indentationLine: 1,
                expectedIndentation: 0);
        }

        [WpfFact]
        [WorkItem(1070774, "http://vstfdevdiv:8080/DevDiv2/DevDiv/_workitems/edit/1070774")]
        [Trait(Traits.Feature, Traits.Features.SmartIndent)]
        public async Task InsideInitializerWithTypeBody_Implicit()
        {
            var code = @"class X {
    int[] a = {
        1,

    };
}";
            await AssertIndentNotUsingSmartTokenFormatterButUsingIndenterAsync(
                code,
                indentationLine: 3,
                expectedIndentation: 8);
        }

        [WpfFact]
        [WorkItem(1070774, "http://vstfdevdiv:8080/DevDiv2/DevDiv/_workitems/edit/1070774")]
        [Trait(Traits.Feature, Traits.Features.SmartIndent)]
        public async Task InsideInitializerWithTypeBody_ImplicitNew()
        {
            var code = @"class X {
    int[] a = new[] {
        1,

    };
}";
            await AssertIndentNotUsingSmartTokenFormatterButUsingIndenterAsync(
                code,
                indentationLine: 3,
                expectedIndentation: 8);
        }

        [WpfFact]
        [WorkItem(1070774, "http://vstfdevdiv:8080/DevDiv2/DevDiv/_workitems/edit/1070774")]
        [Trait(Traits.Feature, Traits.Features.SmartIndent)]
        public async Task InsideInitializerWithTypeBody_Explicit()
        {
            var code = @"class X {
    int[] a = new int[] {
        1,

    };
}";
            await AssertIndentNotUsingSmartTokenFormatterButUsingIndenterAsync(
                code,
                indentationLine: 3,
                expectedIndentation: 8);
        }

        [WpfFact]
        [WorkItem(1070774, "http://vstfdevdiv:8080/DevDiv2/DevDiv/_workitems/edit/1070774")]
        [Trait(Traits.Feature, Traits.Features.SmartIndent)]
        public async Task InsideInitializerWithTypeBody_Collection()
        {
            var code = @"using System.Collections.Generic;
class X {
    private List<int> a = new List<int>() {
        1,

    };
}";
            await AssertIndentNotUsingSmartTokenFormatterButUsingIndenterAsync(
                code,
                indentationLine: 4,
                expectedIndentation: 8);
        }

        [WpfFact]
        [WorkItem(1070774, "http://vstfdevdiv:8080/DevDiv2/DevDiv/_workitems/edit/1070774")]
        [Trait(Traits.Feature, Traits.Features.SmartIndent)]
        public async Task InsideInitializerWithTypeBody_ObjectInitializers()
        {
            var code = @"class C
{
    private What sdfsd = new What
    {
        d = 3,

    }
}

class What
{
    public int d;
    public string dd;
}";
            await AssertIndentNotUsingSmartTokenFormatterButUsingIndenterAsync(
                code,
                indentationLine: 5,
                expectedIndentation: 8);
        }

        [WpfFact]
        [WorkItem(872, "https://github.com/dotnet/roslyn/issues/872")]
        [Trait(Traits.Feature, Traits.Features.SmartIndent)]
        public async Task InsideInterpolationString_1()
        {
            var code = @"class Program
{
    static void Main(string[] args)
    {
        var s = $@""
{Program.number}"";
    }

    static int number;
}";
            await AssertIndentNotUsingSmartTokenFormatterButUsingIndenterAsync(
                code,
                indentationLine: 5,
                expectedIndentation: 0);
        }

        [WpfFact]
        [WorkItem(872, "https://github.com/dotnet/roslyn/issues/872")]
        [Trait(Traits.Feature, Traits.Features.SmartIndent)]
        public async Task InsideInterpolationString_2()
        {
            var code = @"class Program
{
    static void Main(string[] args)
    {
        var s = $@""Comment
{Program.number}"";
    }

    static int number;
}";
            await AssertIndentNotUsingSmartTokenFormatterButUsingIndenterAsync(
                code,
                indentationLine: 5,
                expectedIndentation: 0);
        }

        [WpfFact]
        [WorkItem(872, "https://github.com/dotnet/roslyn/issues/872")]
        [Trait(Traits.Feature, Traits.Features.SmartIndent)]
        public async Task InsideInterpolationString_3()
        {
            var code = @"class Program
{
    static void Main(string[] args)
    {
        var s = $@""Comment{Program.number}
"";
    }

    static int number;
}";
            await AssertIndentNotUsingSmartTokenFormatterButUsingIndenterAsync(
                code,
                indentationLine: 5,
                expectedIndentation: 0);
        }

        [WpfFact]
        [WorkItem(872, "https://github.com/dotnet/roslyn/issues/872")]
        [Trait(Traits.Feature, Traits.Features.SmartIndent)]
        public async Task InsideInterpolationString_4()
        {
            var code = @"class Program
{
    static void Main(string[] args)
    {
        var s = $@""Comment{Program.number}Comment here
"";
    }

    static int number;
}";
            await AssertIndentNotUsingSmartTokenFormatterButUsingIndenterAsync(
                code,
                indentationLine: 5,
                expectedIndentation: 0);
        }

        [WpfFact]
        [WorkItem(872, "https://github.com/dotnet/roslyn/issues/872")]
        [Trait(Traits.Feature, Traits.Features.SmartIndent)]
        public async Task OutsideInterpolationString()
        {
            var code = @"class Program
{
    static void Main(string[] args)
    {
        var s = $@""Comment{Program.number}Comment here""
;
    }

    static int number;
}";
            await AssertIndentNotUsingSmartTokenFormatterButUsingIndenterAsync(
                code,
                indentationLine: 5,
                expectedIndentation: 12);
        }

        [WpfFact]
        [WorkItem(872, "https://github.com/dotnet/roslyn/issues/872")]
        [Trait(Traits.Feature, Traits.Features.SmartIndent)]
        public async Task InsideInterpolationSyntax_1()
        {
            var code = @"class Program
{
    static void Main(string[] args)
    {
        var s = $@""{
Program.number}"";
    }

    static int number;
}";
            await AssertIndentNotUsingSmartTokenFormatterButUsingIndenterAsync(
                code,
                indentationLine: 5,
                expectedIndentation: 12);
        }

        [WpfFact]
        [WorkItem(872, "https://github.com/dotnet/roslyn/issues/872")]
        [Trait(Traits.Feature, Traits.Features.SmartIndent)]
        public async Task InsideInterpolationSyntax_2()
        {
            var code = @"class Program
{
    static void Main(string[] args)
    {
        var s = $@""{
            Program
.number}"";
    }

    static int number;
}";
            await AssertIndentNotUsingSmartTokenFormatterButUsingIndenterAsync(
                code,
                indentationLine: 6,
                expectedIndentation: 12);
        }

        [WpfFact]
        [WorkItem(872, "https://github.com/dotnet/roslyn/issues/872")]
        [Trait(Traits.Feature, Traits.Features.SmartIndent)]
        public async Task InsideInterpolationSyntax_3()
        {
            var code = @"class Program
{
    static void Main(string[] args)
    {
        var s = $@""{
}"";
    }

    static int number;
}";
            await AssertIndentNotUsingSmartTokenFormatterButUsingIndenterAsync(
                code,
                indentationLine: 5,
                expectedIndentation: 12);
        }

        [WpfFact]
        [WorkItem(872, "https://github.com/dotnet/roslyn/issues/872")]
        [Trait(Traits.Feature, Traits.Features.SmartIndent)]
        public async Task InsideInterpolationSyntax_4()
        {
            var code = @"class Program
{
    static void Main(string[] args)
    {
        Console.WriteLine($@""PPP{ 
((Func<int, int>)((int s) => { return number; })).Invoke(3):(408) ###-####}"");
    }

    static int number;
}";
            await AssertIndentNotUsingSmartTokenFormatterButUsingIndenterAsync(
                code,
                indentationLine: 5,
                expectedIndentation: 12);
        }

        [WpfFact]
        [WorkItem(872, "https://github.com/dotnet/roslyn/issues/872")]
        [Trait(Traits.Feature, Traits.Features.SmartIndent)]
        public async Task InsideInterpolationSyntax_5()
        {
            var code = @"class Program
{
    static void Main(string[] args)
    {
        Console.WriteLine($@""PPP{ ((Func<int, int>)((int s) 
=> { return number; })).Invoke(3):(408) ###-####}"");
    }

    static int number;
}";
            await AssertIndentNotUsingSmartTokenFormatterButUsingIndenterAsync(
                code,
                indentationLine: 5,
                expectedIndentation: 12);
        }

        [WpfFact]
        [WorkItem(872, "https://github.com/dotnet/roslyn/issues/872")]
        [Trait(Traits.Feature, Traits.Features.SmartIndent)]
        public async Task InsideInterpolationSyntax_6()
        {
            var code = @"class Program
{
    static void Main(string[] args)
    {
        Console.WriteLine($@""PPP{ ((Func<int, int>)((int s) => { return number; }))
.Invoke(3):(408) ###-####}"");
    }

    static int number;
}";
            await AssertIndentNotUsingSmartTokenFormatterButUsingIndenterAsync(
                code,
                indentationLine: 5,
                expectedIndentation: 12);
        }

        [WpfFact]
        [WorkItem(872, "https://github.com/dotnet/roslyn/issues/872")]
        [Trait(Traits.Feature, Traits.Features.SmartIndent)]
        public async Task InsideInterpolationSyntax_7()
        {
            var code = @"class Program
{
    static void Main(string[] args)
    {
        Console.WriteLine($@""PPP{ ((Func<int, int>)((int s) => 
{ return number; })).Invoke(3):(408) ###-####}"");
    }

    static int number;
}";
            await AssertIndentNotUsingSmartTokenFormatterButUsingIndenterAsync(
                code,
                indentationLine: 5,
                expectedIndentation: 8);
        }

        [WpfFact]
        [WorkItem(872, "https://github.com/dotnet/roslyn/issues/872")]
        [Trait(Traits.Feature, Traits.Features.SmartIndent)]
        public async Task IndentLambdaBodyOneIndentationToFirstTokenOfTheStatement()
        {
            var code = @"class Program
{
    static void Main(string[] args)
    {
        Console.WriteLine(((Func<int, int>)((int s) => 
{ return number; })).Invoke(3));
    }

    static int number;
}";
            await AssertIndentNotUsingSmartTokenFormatterButUsingIndenterAsync(
                code,
                indentationLine: 5,
                expectedIndentation: 8);
        }

        [WpfFact]
        [WorkItem(1339, "https://github.com/dotnet/roslyn/issues/1339")]
        [Trait(Traits.Feature, Traits.Features.SmartIndent)]
        public async Task IndentAutoPropertyInitializerAsPartOfTheDeclaration()
        {
            var code = @"class Program
{
    public int d { get; } 
= 3;
    static void Main(string[] args)
    {
    }
}";
            await AssertIndentNotUsingSmartTokenFormatterButUsingIndenterAsync(
                code,
                indentationLine: 3,
                expectedIndentation: 8);
        }

        [WpfFact]
        [Trait(Traits.Feature, Traits.Features.SmartIndent)]
        public async Task IndentPatternPropertyFirst()
        {
            var code = @"
class C
{
    void Main(object o)
    {
        var y = o is Point
        {

        }
    }
}";
            await AssertIndentNotUsingSmartTokenFormatterButUsingIndenterAsync(
                code,
                indentationLine: 7,
                expectedIndentation: 12);
        }

        [WpfFact]
        [Trait(Traits.Feature, Traits.Features.SmartIndent)]
        public async Task IndentPatternPropertySecond()
        {
            var code = @"
class C
{
    void Main(object o)
    {
        var y = o is Point
        {
            X is 13,

        }
    }
}";
            await AssertIndentNotUsingSmartTokenFormatterButUsingIndenterAsync(
                code,
                indentationLine: 8,
                expectedIndentation: 12);
        }

        [WpfFact]
        [Trait(Traits.Feature, Traits.Features.SmartIndent)]
        public async Task IndentListPattern()
        {
            var code = @"
class C
{
    void Main(object o)
    {
        var y = o is
        [

        ]
    }
}";
            await AssertIndentNotUsingSmartTokenFormatterButUsingIndenterAsync(
                code,
                indentationLine: 7,
                expectedIndentation: 12);
        }

        [Trait(Traits.Feature, Traits.Features.SmartIndent)]
        [WpfTheory]
        [InlineData("x", "is < 7 and (>= 3 or > 50) or not <= 0;", 12)]
        [InlineData("x is", "< 7 and (>= 3 or > 50) or not <= 0;", 12)]
        [InlineData("x is <", "7 and (>= 3 or > 50) or not <= 0;", 12)]
        [InlineData("x is < 7", "and (>= 3 or > 50) or not <= 0;", 12)]
        [InlineData("x is < 7 and", "(>= 3 or > 50) or not <= 0;", 12)]
        [InlineData("x is < 7 and (", ">= 3 or > 50) or not <= 0;", 12)]
        [InlineData("x is < 7 and (>=", "3 or > 50) or not <= 0;", 12)]
        [InlineData("x is < 7 and (>= 3", "or > 50) or not <= 0;", 12)]
        [InlineData("x is < 7 and (>= 3 or", "> 50) or not <= 0;", 12)]
        [InlineData("x is < 7 and (>= 3 or >", "50) or not <= 0;", 12)]
        [InlineData("x is < 7 and (>= 3 or > 50", ") or not <= 0;", 12)]
        [InlineData("x is < 7 and (>= 3 or > 50)", "or not <= 0;", 12)]
        [InlineData("x is < 7 and (>= 3 or > 50) or", "not <= 0;", 12)]
        [InlineData("x is < 7 and (>= 3 or > 50) or not", "<= 0;", 12)]
        [InlineData("x is < 7 and (>= 3 or > 50) or not <=", "0;", 12)]
        [InlineData("x is < 7 and (>= 3 or > 50) or not <= 0", ";", 12)]
        public async Task IndentPatternsInLocalDeclarationCSharp9(string line1, string line2, int expectedIndentation)
        {
            var code = @$"
class C
{{
    void M()
    {{
        var x = 7;
        var y = {line1}
{line2}
    }}
}}";
            await AssertIndentNotUsingSmartTokenFormatterButUsingIndenterAsync(
                code,
                indentationLine: 7,
                expectedIndentation);
        }

        [Trait(Traits.Feature, Traits.Features.SmartIndent)]
        [WpfTheory]
        [InlineData("x", "is < 7 and (>= 3 or > 50) or not <= 0;", 8)]
        [InlineData("x is", "< 7 and (>= 3 or > 50) or not <= 0;", 8)]
        [InlineData("x is <", "7 and (>= 3 or > 50) or not <= 0;", 8)]
        [InlineData("x is < 7", "and (>= 3 or > 50) or not <= 0;", 8)]
        [InlineData("x is < 7 and", "(>= 3 or > 50) or not <= 0;", 8)]
        [InlineData("x is < 7 and (", ">= 3 or > 50) or not <= 0;", 8)]
        [InlineData("x is < 7 and (>=", "3 or > 50) or not <= 0;", 8)]
        [InlineData("x is < 7 and (>= 3", "or > 50) or not <= 0;", 8)]
        [InlineData("x is < 7 and (>= 3 or", "> 50) or not <= 0;", 8)]
        [InlineData("x is < 7 and (>= 3 or >", "50) or not <= 0;", 8)]
        [InlineData("x is < 7 and (>= 3 or > 50", ") or not <= 0;", 8)]
        [InlineData("x is < 7 and (>= 3 or > 50)", "or not <= 0;", 8)]
        [InlineData("x is < 7 and (>= 3 or > 50) or", "not <= 0;", 8)]
        [InlineData("x is < 7 and (>= 3 or > 50) or not", "<= 0;", 8)]
        [InlineData("x is < 7 and (>= 3 or > 50) or not <=", "0;", 8)]
        [InlineData("x is < 7 and (>= 3 or > 50) or not <= 0", ";", 8)]
        public async Task IndentPatternsInFieldDeclarationCSharp9(string line1, string line2, int expectedIndentation)
        {
            var code = @$"
class C
{{
    static int x = 7;
    bool y = {line1}
{line2}
}}";
            await AssertIndentNotUsingSmartTokenFormatterButUsingIndenterAsync(
                code,
                indentationLine: 5,
                expectedIndentation);
        }

        [Trait(Traits.Feature, Traits.Features.SmartIndent)]
        [WpfTheory]
        [InlineData("<", "7 and (>= 3 or > 50) or not <= 0", 12)]
        [InlineData("< 7", "and (>= 3 or > 50) or not <= 0", 12)]
        [InlineData("< 7 and", "(>= 3 or > 50) or not <= 0", 12)]
        [InlineData("< 7 and (", ">= 3 or > 50) or not <= 0", 12)]
        [InlineData("< 7 and (>=", "3 or > 50) or not <= 0", 12)]
        [InlineData("< 7 and (>= 3", "or > 50) or not <= 0", 12)]
        [InlineData("< 7 and (>= 3 or", "> 50) or not <= 0", 12)]
        [InlineData("< 7 and (>= 3 or >", "50) or not <= 0", 12)]
        [InlineData("< 7 and (>= 3 or > 50", ") or not <= 0", 12)]
        [InlineData("< 7 and (>= 3 or > 50)", "or not <= 0", 12)]
        [InlineData("< 7 and (>= 3 or > 50) or", "not <= 0", 12)]
        [InlineData("< 7 and (>= 3 or > 50) or not", "<= 0", 12)]
        [InlineData("< 7 and (>= 3 or > 50) or not <=", "0", 12)]
        public async Task IndentPatternsInSwitchCSharp9(string line1, string line2, int expectedIndentation)
        {
            var code = @$"
class C
{{
    void M()
    {{
        var x = 7;
        var y = x switch
        {{
            {line1}
{line2} => true,
            _ => false
        }};
    }}
}}";
            await AssertIndentNotUsingSmartTokenFormatterButUsingIndenterAsync(
                code,
                indentationLine: 9,
                expectedIndentation);
        }

        private static async Task AssertIndentUsingSmartTokenFormatterAsync(
            string code,
            char ch,
            int indentationLine,
            int? expectedIndentation)
        {
            await AssertIndentUsingSmartTokenFormatterAsync(code, ch, indentationLine, expectedIndentation, useTabs: false).ConfigureAwait(false);
            await AssertIndentUsingSmartTokenFormatterAsync(code.Replace("    ", "\t"), ch, indentationLine, expectedIndentation, useTabs: true).ConfigureAwait(false);
        }

        private static async Task AssertIndentUsingSmartTokenFormatterAsync(
            string code,
            char ch,
            int indentationLine,
            int? expectedIndentation,
            bool useTabs)
        {
            // create tree service
            using var workspace = TestWorkspace.CreateCSharp(code);

            var hostdoc = workspace.Documents.First();
            var buffer = hostdoc.GetTextBuffer();
            var snapshot = buffer.CurrentSnapshot;
            var line = snapshot.GetLineFromLineNumber(indentationLine);
            var document = workspace.CurrentSolution.GetDocument(hostdoc.Id);

            var root = (await document.GetSyntaxRootAsync()) as CompilationUnitSyntax;

<<<<<<< HEAD
            var options = await IndentationOptions.FromDocumentAsync(document, CancellationToken.None);
=======
            var options = new IndentationOptions(
                CSharpSyntaxFormattingOptions.Default.With(new LineFormattingOptions { UseTabs = useTabs }));
>>>>>>> 80a8ce8d

            Assert.True(
                CSharpIndentationService.ShouldUseSmartTokenFormatterInsteadOfIndenter(
                    Formatter.GetDefaultFormattingRules(document),
                    root, line.AsTextLine(), options, out _));

            var actualIndentation = await GetSmartTokenFormatterIndentationWorkerAsync(workspace, buffer, indentationLine, ch, useTabs);
            Assert.Equal(expectedIndentation.Value, actualIndentation);
        }

        private async Task AssertIndentNotUsingSmartTokenFormatterButUsingIndenterAsync(
            string code,
            int indentationLine,
            int? expectedIndentation,
            IndentStyle indentStyle = IndentStyle.Smart)
        {
            await AssertIndentNotUsingSmartTokenFormatterButUsingIndenterAsync(code, indentationLine, expectedIndentation, useTabs: false, indentStyle).ConfigureAwait(false);
            await AssertIndentNotUsingSmartTokenFormatterButUsingIndenterAsync(code.Replace("    ", "\t"), indentationLine, expectedIndentation, useTabs: true, indentStyle).ConfigureAwait(false);
        }

        private async Task AssertIndentNotUsingSmartTokenFormatterButUsingIndenterAsync(
            string code,
            int indentationLine,
            int? expectedIndentation,
            bool useTabs,
            IndentStyle indentStyle)
        {
            // create tree service
            using var workspace = TestWorkspace.CreateCSharp(code);
<<<<<<< HEAD
            workspace.TryApplyChanges(workspace.CurrentSolution.WithOptions(workspace.Options
                .WithChangedOption(AutoFormattingOptions.Metadata.SmartIndent, LanguageNames.CSharp, indentStyle)
                .WithChangedOption(UseTabs, LanguageNames.CSharp, useTabs)));
=======
>>>>>>> 80a8ce8d
            var hostdoc = workspace.Documents.First();
            var buffer = hostdoc.GetTextBuffer();
            var snapshot = buffer.CurrentSnapshot;

            var line = snapshot.GetLineFromLineNumber(indentationLine);

            var document = workspace.CurrentSolution.GetDocument(hostdoc.Id);

            var root = (await document.GetSyntaxRootAsync()) as CompilationUnitSyntax;

<<<<<<< HEAD
            var options = await IndentationOptions.FromDocumentAsync(document, CancellationToken.None);
=======
            var options = new IndentationOptions(CSharpSyntaxFormattingOptions.Default.With(new LineFormattingOptions { UseTabs = useTabs }))
            {
                IndentStyle = indentStyle
            };
>>>>>>> 80a8ce8d

            Assert.False(
                CSharpIndentationService.ShouldUseSmartTokenFormatterInsteadOfIndenter(
                    Formatter.GetDefaultFormattingRules(document),
                    root, line.AsTextLine(), options, out _));

            TestIndentation(workspace, indentationLine, expectedIndentation, indentStyle, useTabs);
        }
    }
}<|MERGE_RESOLUTION|>--- conflicted
+++ resolved
@@ -1510,12 +1510,8 @@
 
             var root = (await document.GetSyntaxRootAsync()) as CompilationUnitSyntax;
 
-<<<<<<< HEAD
-            var options = await IndentationOptions.FromDocumentAsync(document, CancellationToken.None);
-=======
             var options = new IndentationOptions(
                 CSharpSyntaxFormattingOptions.Default.With(new LineFormattingOptions { UseTabs = useTabs }));
->>>>>>> 80a8ce8d
 
             Assert.True(
                 CSharpIndentationService.ShouldUseSmartTokenFormatterInsteadOfIndenter(
@@ -1545,12 +1541,6 @@
         {
             // create tree service
             using var workspace = TestWorkspace.CreateCSharp(code);
-<<<<<<< HEAD
-            workspace.TryApplyChanges(workspace.CurrentSolution.WithOptions(workspace.Options
-                .WithChangedOption(AutoFormattingOptions.Metadata.SmartIndent, LanguageNames.CSharp, indentStyle)
-                .WithChangedOption(UseTabs, LanguageNames.CSharp, useTabs)));
-=======
->>>>>>> 80a8ce8d
             var hostdoc = workspace.Documents.First();
             var buffer = hostdoc.GetTextBuffer();
             var snapshot = buffer.CurrentSnapshot;
@@ -1561,14 +1551,10 @@
 
             var root = (await document.GetSyntaxRootAsync()) as CompilationUnitSyntax;
 
-<<<<<<< HEAD
-            var options = await IndentationOptions.FromDocumentAsync(document, CancellationToken.None);
-=======
             var options = new IndentationOptions(CSharpSyntaxFormattingOptions.Default.With(new LineFormattingOptions { UseTabs = useTabs }))
             {
                 IndentStyle = indentStyle
             };
->>>>>>> 80a8ce8d
 
             Assert.False(
                 CSharpIndentationService.ShouldUseSmartTokenFormatterInsteadOfIndenter(
