﻿// Licensed to the .NET Foundation under one or more agreements.
// The .NET Foundation licenses this file to you under the MIT license.
// See the LICENSE file in the project root for more information.

#nullable disable

using System;
using System.Collections.Generic;
using System.Linq;
using System.Threading;
using System.Threading.Tasks;
using Microsoft.CodeAnalysis.CSharp;
using Microsoft.CodeAnalysis.CSharp.Formatting;
using Microsoft.CodeAnalysis.CSharp.Indentation;
using Microsoft.CodeAnalysis.CSharp.Syntax;
using Microsoft.CodeAnalysis.CSharp.Utilities;
using Microsoft.CodeAnalysis.Editor.UnitTests.Utilities;
using Microsoft.CodeAnalysis.Editor.UnitTests.Workspaces;
using Microsoft.CodeAnalysis.Formatting;
using Microsoft.CodeAnalysis.Formatting.Rules;
using Microsoft.CodeAnalysis.Indentation;
using Microsoft.CodeAnalysis.Options;
using Microsoft.CodeAnalysis.Test.Utilities;
using Microsoft.CodeAnalysis.Text;
using Microsoft.CodeAnalysis.Text.Shared.Extensions;
using Microsoft.VisualStudio.Text;
using Microsoft.VisualStudio.Text.Editor.Commanding.Commands;
using Roslyn.Test.Utilities;
using Xunit;

namespace Microsoft.CodeAnalysis.Editor.CSharp.UnitTests.Formatting.Indentation
{
    [UseExportProvider]
    public class SmartTokenFormatterFormatRangeTests
    {
        [Fact]
        [Trait(Traits.Feature, Traits.Features.SmartTokenFormatting)]
        public async Task BeginningOfFile()
        {
            var code = @"        using System;$$";
            var expected = @"        using System;";

            Assert.NotNull(await Record.ExceptionAsync(() => AutoFormatOnSemicolonAsync(code, expected, SyntaxKind.None)));
        }

        [WpfFact]
        [Trait(Traits.Feature, Traits.Features.SmartTokenFormatting)]
        public async Task Namespace1()
        {
            var code = @"using System;
namespace NS
{

    }$$";

            var expected = @"using System;
namespace NS
{

}";

            await AutoFormatOnCloseBraceAsync(code, expected, SyntaxKind.SemicolonToken);
        }

        [WpfFact]
        [Trait(Traits.Feature, Traits.Features.SmartTokenFormatting)]
        public async Task Namespace2()
        {
            var code = @"using System;
namespace NS
{
        class Class
                {
        }
    }$$";

            var expected = @"using System;
namespace NS
{
    class Class
    {
    }
}";

            await AutoFormatOnCloseBraceAsync(code, expected, SyntaxKind.SemicolonToken);
        }

        [WpfFact]
        [Trait(Traits.Feature, Traits.Features.SmartTokenFormatting)]
        public async Task Namespace3()
        {
            var code = @"using System;
namespace NS { }$$";

            var expected = @"using System;
namespace NS { }";

            await AutoFormatOnCloseBraceAsync(code, expected, SyntaxKind.SemicolonToken);
        }

        [WpfFact]
        [Trait(Traits.Feature, Traits.Features.SmartTokenFormatting)]
        public async Task Namespace4()
        {
            var code = @"using System;
namespace NS { 
}$$";

            var expected = @"using System;
namespace NS
{
}";

            await AutoFormatOnCloseBraceAsync(code, expected, SyntaxKind.SemicolonToken);
        }

        [WpfFact]
        [Trait(Traits.Feature, Traits.Features.SmartTokenFormatting)]
        public async Task Namespace5()
        {
            var code = @"using System;
namespace NS
{
    class Class { } 
}$$";

            var expected = @"using System;
namespace NS
{
    class Class { }
}";

            await AutoFormatOnCloseBraceAsync(code, expected, SyntaxKind.SemicolonToken);
        }

        [WpfFact]
        [Trait(Traits.Feature, Traits.Features.SmartTokenFormatting)]
        public async Task Namespace6()
        {
            var code = @"using System;
namespace NS
{
    class Class { 
} 
}$$";

            var expected = @"using System;
namespace NS
{
    class Class
    {
    }
}";

            await AutoFormatOnCloseBraceAsync(code, expected, SyntaxKind.SemicolonToken);
        }

        [WpfFact]
        [Trait(Traits.Feature, Traits.Features.SmartTokenFormatting)]
        public async Task Namespace7()
        {
            var code = @"using System;
namespace NS
{
    class Class { 
} 
            namespace NS2
{}
}$$";

            var expected = @"using System;
namespace NS
{
    class Class
    {
    }
    namespace NS2
    { }
}";

            await AutoFormatOnCloseBraceAsync(code, expected, SyntaxKind.SemicolonToken);
        }

        [WpfFact]
        [Trait(Traits.Feature, Traits.Features.SmartTokenFormatting)]
        public async Task Namespace8()
        {
            var code = @"using System;
namespace NS { class Class { } namespace NS2 { } }$$";

            var expected = @"using System;
namespace NS { class Class { } namespace NS2 { } }";

            await AutoFormatOnCloseBraceAsync(code, expected, SyntaxKind.SemicolonToken);
        }

        [WpfFact]
        [Trait(Traits.Feature, Traits.Features.SmartTokenFormatting)]
        public async Task Class1()
        {
            var code = @"using System;
    class Class { 
}$$";

            var expected = @"using System;
class Class
{
}";

            await AutoFormatOnCloseBraceAsync(code, expected, SyntaxKind.SemicolonToken);
        }

        [WpfFact]
        [Trait(Traits.Feature, Traits.Features.SmartTokenFormatting)]
        public async Task Class2()
        {
            var code = @"using System;
    class Class
{
    void Method(int i) {
                }
}$$";

            var expected = @"using System;
class Class
{
    void Method(int i)
    {
    }
}";

            await AutoFormatOnCloseBraceAsync(code, expected, SyntaxKind.SemicolonToken);
        }

        [WpfFact]
        [Trait(Traits.Feature, Traits.Features.SmartTokenFormatting)]
        public async Task Class3()
        {
            var code = @"using System;
    class Class
{
    void Method(int i) { }
}$$";

            var expected = @"using System;
class Class
{
    void Method(int i) { }
}";

            await AutoFormatOnCloseBraceAsync(code, expected, SyntaxKind.SemicolonToken);
        }

        [WpfFact]
        [Trait(Traits.Feature, Traits.Features.SmartTokenFormatting)]
        public async Task Class4()
        {
            var code = @"using System;
    class Class
{
            delegate void Test(int i);
}$$";

            var expected = @"using System;
class Class
{
    delegate void Test(int i);
}";

            await AutoFormatOnCloseBraceAsync(code, expected, SyntaxKind.SemicolonToken);
        }

        [WpfFact]
        [Trait(Traits.Feature, Traits.Features.SmartTokenFormatting)]
        public async Task Class5()
        {
            var code = @"using System;
    class Class
{
            delegate void Test(int i);
    void Method()
        {
                }
}$$";

            var expected = @"using System;
class Class
{
    delegate void Test(int i);
    void Method()
    {
    }
}";

            await AutoFormatOnCloseBraceAsync(code, expected, SyntaxKind.SemicolonToken);
        }

        [WpfFact]
        [Trait(Traits.Feature, Traits.Features.SmartTokenFormatting)]
        public async Task Interface1()
        {
            var code = @"using System;
    interface II
{
            delegate void Test(int i);
int Prop { get; set; }
}$$";

            var expected = @"using System;
interface II
{
    delegate void Test(int i);
    int Prop { get; set; }
}";

            await AutoFormatOnCloseBraceAsync(code, expected, SyntaxKind.SemicolonToken);
        }

        [WpfFact]
        [Trait(Traits.Feature, Traits.Features.SmartTokenFormatting)]
        public async Task Struct1()
        {
            var code = @"using System;
    struct Struct
{
            Struct(int i)
    {
                }
}$$";

            var expected = @"using System;
struct Struct
{
    Struct(int i)
    {
    }
}";

            await AutoFormatOnCloseBraceAsync(code, expected, SyntaxKind.SemicolonToken);
        }

        [WpfFact]
        [Trait(Traits.Feature, Traits.Features.SmartTokenFormatting)]
        public async Task Enum1()
        {
            var code = @"using System;
    enum Enum
{
                A = 1, B = 2,
    C = 3
            }$$";

            var expected = @"using System;
enum Enum
{
    A = 1, B = 2,
    C = 3
}";

            await AutoFormatOnCloseBraceAsync(code, expected, SyntaxKind.SemicolonToken);
        }

        [WpfFact]
        [Trait(Traits.Feature, Traits.Features.SmartTokenFormatting)]
        public async Task AccessorList1()
        {
            var code = @"using System;
class Class
{
    int Prop { get { return 1; }$$";

            var expected = @"using System;
class Class
{
    int Prop { get { return 1; }";

            await AutoFormatOnCloseBraceAsync(code, expected, SyntaxKind.OpenBraceToken);
        }

        [WpfFact]
        [Trait(Traits.Feature, Traits.Features.SmartTokenFormatting)]
        public async Task AccessorList2()
        {
            var code = @"using System;
class Class
{
    int Prop { get { return 1; } }$$";

            var expected = @"using System;
class Class
{
    int Prop { get { return 1; } }";

            await AutoFormatOnCloseBraceAsync(code, expected, SyntaxKind.IntKeyword);
        }

        [WpfFact]
        [Trait(Traits.Feature, Traits.Features.SmartTokenFormatting)]
        public async Task AccessorList3()
        {
            var code = @"using System;
class Class
{
    int Prop { get { return 1; }  
}$$";

            var expected = @"using System;
class Class
{
    int Prop
    {
        get { return 1; }
    }";

            await AutoFormatOnCloseBraceAsync(code, expected, SyntaxKind.IntKeyword);
        }

        [WpfFact]
        [Trait(Traits.Feature, Traits.Features.SmartTokenFormatting)]
        public async Task AccessorList4()
        {
            var code = @"using System;
class Class
{
    int Prop { get { return 1;   
}$$";

            var expected = @"using System;
class Class
{
    int Prop { get
        {
            return 1;
        }";

            await AutoFormatOnCloseBraceAsync(code, expected, SyntaxKind.GetKeyword);
        }

        [WpfFact]
        [Trait(Traits.Feature, Traits.Features.SmartTokenFormatting)]
        public async Task AccessorList5()
        {
            var code = @"using System;
class Class
{
    int Prop {
        get { return 1;   
}$$";

            var expected = @"using System;
class Class
{
    int Prop {
        get { return 1;
        }";

            await AutoFormatOnCloseBraceAsync(code, expected, SyntaxKind.OpenBraceToken);
        }

        [WpfFact]
        [WorkItem(16984, "https://github.com/dotnet/roslyn/issues/16984")]
        [Trait(Traits.Feature, Traits.Features.SmartTokenFormatting)]
        public async Task AccessorList5b()
        {
            var code = @"using System;
class Class
{
    int Prop {
        get { return 1;   
}$$
}
}";

            var expected = @"using System;
class Class
{
    int Prop {
        get
        {
            return 1;
        }
}
}";

            await AutoFormatOnCloseBraceAsync(code, expected, SyntaxKind.OpenBraceToken);
        }

        [WpfFact]
        [Trait(Traits.Feature, Traits.Features.SmartTokenFormatting)]
        public async Task AccessorList6()
        {
            var code = @"using System;
class Class
{
    int Prop 
        { 
get { return 1;   
} }$$";

            var expected = @"using System;
class Class
{
    int Prop
    {
        get
        {
            return 1;
        }
    }";

            await AutoFormatOnCloseBraceAsync(code, expected, SyntaxKind.IntKeyword);
        }

        [WpfFact]
        [Trait(Traits.Feature, Traits.Features.SmartTokenFormatting)]
        public async Task AccessorList7()
        {
            var code = @"using System;
class Class
{
    int Prop
    {
        get
        {
return 1;$$
        }
    }";

            var expected = @"using System;
class Class
{
    int Prop
    {
        get
        {
            return 1;
        }
    }";

            await AutoFormatOnSemicolonAsync(code, expected, SyntaxKind.OpenBraceToken);
        }

        [WpfFact]
        [WorkItem(16984, "https://github.com/dotnet/roslyn/issues/16984")]
        [Trait(Traits.Feature, Traits.Features.SmartTokenFormatting)]
        public async Task AccessorList8()
        {
            var code = @"class C
{
    int Prop
    {
get
        {
            return 0;
        }$$
    }
}";

            var expected = @"class C
{
    int Prop
    {
        get
        {
            return 0;
        }
    }
}";

            await AutoFormatOnCloseBraceAsync(code, expected, SyntaxKind.OpenBraceToken);
        }

        [WpfTheory]
        [WorkItem(16984, "https://github.com/dotnet/roslyn/issues/16984")]
        [Trait(Traits.Feature, Traits.Features.SmartTokenFormatting)]
        [InlineData("get")]
        [InlineData("set")]
        [InlineData("init")]
        public async Task AccessorList9(string accessor)
        {
            var code = $@"class C
{{
    int Prop
    {{
{accessor}
        {{
            ;
        }}$$
    }}
}}";

            var expected = $@"class C
{{
    int Prop
    {{
        {accessor}
        {{
            ;
        }}
    }}
}}";

            await AutoFormatOnCloseBraceAsync(code, expected, SyntaxKind.OpenBraceToken);
        }

        [WpfFact]
        [WorkItem(16984, "https://github.com/dotnet/roslyn/issues/16984")]
        [Trait(Traits.Feature, Traits.Features.SmartTokenFormatting)]
        public async Task AccessorList10()
        {
            var code = @"class C
{
    event EventHandler E
    {
add
        {
        }$$
        remove
        {
        }
    }

}";

            var expected = @"class C
{
    event EventHandler E
    {
        add
        {
        }
        remove
        {
        }
    }

}";

            await AutoFormatOnCloseBraceAsync(code, expected, SyntaxKind.OpenBraceToken);
        }

        [WpfFact]
        [WorkItem(16984, "https://github.com/dotnet/roslyn/issues/16984")]
        [Trait(Traits.Feature, Traits.Features.SmartTokenFormatting)]
        public async Task AccessorList11()
        {
            var code = @"class C
{
    event EventHandler E
    {
        add
        {
        }
remove
        {
        }$$
    }

}";

            var expected = @"class C
{
    event EventHandler E
    {
        add
        {
        }
        remove
        {
        }
    }

}";

            await AutoFormatOnCloseBraceAsync(code, expected, SyntaxKind.CloseBraceToken);
        }

        [WpfFact]
        [Trait(Traits.Feature, Traits.Features.SmartTokenFormatting)]
        public async Task Block1()
        {
            var code = @"using System;
class Class
{
    public int Method()
    { }$$";

            var expected = @"using System;
class Class
{
    public int Method()
    { }";

            await AutoFormatOnCloseBraceAsync(code, expected, SyntaxKind.OpenBraceToken);
        }

        [WpfFact]
        [Trait(Traits.Feature, Traits.Features.SmartTokenFormatting)]
        public async Task Block2()
        {
            var code = @"using System;
class Class
{
    public int Method() { }$$";

            var expected = @"using System;
class Class
{
    public int Method() { }";

            await AutoFormatOnCloseBraceAsync(code, expected, SyntaxKind.OpenBraceToken);
        }

        [WpfFact]
        [Trait(Traits.Feature, Traits.Features.SmartTokenFormatting)]
        public async Task Block3()
        {
            var code = @"using System;
class Class
{
    public int Method() { 
}$$
}";

            var expected = @"using System;
class Class
{
    public int Method()
    {
    }
}";

            await AutoFormatOnCloseBraceAsync(code, expected, SyntaxKind.OpenBraceToken);
        }

        [WpfFact]
        [Trait(Traits.Feature, Traits.Features.SmartTokenFormatting)]
        public async Task Block4()
        {
            var code = @"using System;
class Class
{
    public static Class operator +(Class c1, Class c2) {
            }$$
}";

            var expected = @"using System;
class Class
{
    public static Class operator +(Class c1, Class c2)
    {
    }
}";

            await AutoFormatOnCloseBraceAsync(code, expected, SyntaxKind.OpenBraceToken);
        }

        [WpfFact]
        [Trait(Traits.Feature, Traits.Features.SmartTokenFormatting)]
        public async Task Block5()
        {
            var code = @"using System;
class Class
{
    void Method()
    {
        { }$$";

            var expected = @"using System;
class Class
{
    void Method()
    {
        { }";

            await AutoFormatOnCloseBraceAsync(code, expected, SyntaxKind.OpenBraceToken);
        }

        [WpfFact]
        [Trait(Traits.Feature, Traits.Features.SmartTokenFormatting)]
        public async Task Block6()
        {
            var code = @"using System;
class Class
{
    void Method()
    {
        { 
}$$";

            var expected = @"using System;
class Class
{
    void Method()
    {
        {
        }";

            await AutoFormatOnCloseBraceAsync(code, expected, SyntaxKind.OpenBraceToken);
        }

        [WpfFact]
        [Trait(Traits.Feature, Traits.Features.SmartTokenFormatting)]
        public async Task Block7()
        {
            var code = @"using System;
class Class
{
    void Method()
    {
        { { }$$";

            var expected = @"using System;
class Class
{
    void Method()
    {
        { { }";

            await AutoFormatOnCloseBraceAsync(code, expected, SyntaxKind.OpenBraceToken);
        }

        [WpfFact]
        [Trait(Traits.Feature, Traits.Features.SmartTokenFormatting)]
        public async Task Block8()
        {
            var code = @"using System;
class Class
{
    void Method()
    {
        { { 
}$$
        }";

            var expected = @"using System;
class Class
{
    void Method()
    {
        {
            {
            }
        }";

            await AutoFormatOnCloseBraceAsync(code, expected, SyntaxKind.OpenBraceToken);
        }

        [WpfFact]
        [Trait(Traits.Feature, Traits.Features.SmartTokenFormatting)]
        public async Task SwitchStatement1()
        {
            var code = @"using System;
class Class
{
    void Method()
    {
        switch (a) {
            case 1:
                break;
}$$
    }
}";

            var expected = @"using System;
class Class
{
    void Method()
    {
        switch (a)
        {
            case 1:
                break;
        }
    }
}";

            await AutoFormatOnCloseBraceAsync(code, expected, SyntaxKind.OpenBraceToken);
        }

        [WpfFact]
        [Trait(Traits.Feature, Traits.Features.SmartTokenFormatting)]
        public async Task SwitchStatement2()
        {
            var code = @"using System;
class Class
{
    void Method()
    {
        switch (true) { }$$";

            var expected = @"using System;
class Class
{
    void Method()
    {
        switch (true) { }";

            await AutoFormatOnCloseBraceAsync(code, expected, SyntaxKind.OpenBraceToken);
        }

        [WpfFact]
        [Trait(Traits.Feature, Traits.Features.SmartTokenFormatting)]
        public async Task SwitchStatement3()
        {
            var code = @"using System;
class Class
{
    void Method()
    {
        switch (true)
        {
            case 1: { }$$";

            var expected = @"using System;
class Class
{
    void Method()
    {
        switch (true)
        {
            case 1: { }";

            await AutoFormatOnCloseBraceAsync(code, expected, SyntaxKind.ColonToken);
        }

        [WpfFact]
        [Trait(Traits.Feature, Traits.Features.SmartTokenFormatting)]
        public async Task SwitchStatement4()
        {
            var code = @"using System;
class Class
{
    void Method()
    {
        switch (true)
        {
            case 1: { 
}$$";

            var expected = @"using System;
class Class
{
    void Method()
    {
        switch (true)
        {
            case 1:
                {
                }";

            await AutoFormatOnCloseBraceAsync(code, expected, SyntaxKind.ColonToken);
        }

        [WpfFact]
        [Trait(Traits.Feature, Traits.Features.SmartTokenFormatting)]
        public async Task Initializer1()
        {
            var code = @"using System;
class Class
{
    void Method()
    {
        var arr = new int[] { }$$";

            var expected = @"using System;
class Class
{
    void Method()
    {
        var arr = new int[] { }";

            await AutoFormatOnCloseBraceAsync(code, expected, SyntaxKind.NewKeyword);
        }

        [WpfFact]
        [Trait(Traits.Feature, Traits.Features.SmartTokenFormatting)]
        public async Task Initializer2()
        {
            var code = @"using System;
class Class
{
    void Method()
    {
        var arr = new int[] { 
}$$";

            var expected = @"using System;
class Class
{
    void Method()
    {
        var arr = new int[] {
}";

            await AutoFormatOnCloseBraceAsync(code, expected, SyntaxKind.NewKeyword);
        }

        [WpfFact]
        [Trait(Traits.Feature, Traits.Features.SmartTokenFormatting)]
        public async Task Initializer3()
        {
            var code = @"using System;
class Class
{
    void Method()
    {
        var arr = new { A = 1, B = 2
}$$";

            var expected = @"using System;
class Class
{
    void Method()
    {
        var arr = new
        {
            A = 1,
            B = 2
        }";

            await AutoFormatOnCloseBraceAsync(code, expected, SyntaxKind.NewKeyword);
        }

        [WpfFact]
        [Trait(Traits.Feature, Traits.Features.SmartTokenFormatting)]
        public async Task Initializer4()
        {
            var code = @"using System;
class Class
{
    void Method()
    {
        var arr = new { A = 1, B = 2 }$$";

            var expected = @"using System;
class Class
{
    void Method()
    {
        var arr = new { A = 1, B = 2 }";

            await AutoFormatOnCloseBraceAsync(code, expected, SyntaxKind.NewKeyword);
        }

        [WpfFact]
        [Trait(Traits.Feature, Traits.Features.SmartTokenFormatting)]
        public async Task Initializer5()
        {
            var code = @"using System;
class Class
{
    void Method()
    {
        var arr = new[] { 
            1, 2, 3, 4,
            5 }$$";

            var expected = @"using System;
class Class
{
    void Method()
    {
        var arr = new[] {
            1, 2, 3, 4,
            5 }";

            await AutoFormatOnCloseBraceAsync(code, expected, SyntaxKind.NewKeyword);
        }

        [WpfFact]
        [Trait(Traits.Feature, Traits.Features.SmartTokenFormatting)]
        public async Task Initializer6()
        {
            var code = @"using System;
class Class
{
    void Method()
    {
        var arr = new int[] { 
            1, 2, 3, 4,
            5 }$$";

            var expected = @"using System;
class Class
{
    void Method()
    {
        var arr = new int[] {
            1, 2, 3, 4,
            5 }";

            await AutoFormatOnCloseBraceAsync(code, expected, SyntaxKind.NewKeyword);
        }

        [WpfFact]
        [Trait(Traits.Feature, Traits.Features.SmartTokenFormatting)]
        public async Task EmbeddedStatement1()
        {
            var code = @"using System;
class Class
{
    void Method()
    {
        if (true) { }$$";

            var expected = @"using System;
class Class
{
    void Method()
    {
        if (true) { }";

            await AutoFormatOnCloseBraceAsync(code, expected, SyntaxKind.OpenBraceToken);
        }

        [WpfFact]
        [Trait(Traits.Feature, Traits.Features.SmartTokenFormatting)]
        public async Task EmbeddedStatement2()
        {
            var code = @"using System;
class Class
{
    void Method()
    {
        if (true) { 
        }$$
    }";

            var expected = @"using System;
class Class
{
    void Method()
    {
        if (true)
        {
        }
    }";

            await AutoFormatOnCloseBraceAsync(code, expected, SyntaxKind.OpenBraceToken);
        }

        [WpfFact]
        [Trait(Traits.Feature, Traits.Features.SmartTokenFormatting)]
        public async Task EmbeddedStatement3()
        {
            var code = @"using System;
class Class
{
    void Method()
    {
        if (true)
        { }$$";

            var expected = @"using System;
class Class
{
    void Method()
    {
        if (true)
        { }";

            await AutoFormatOnCloseBraceAsync(code, expected, SyntaxKind.OpenBraceToken);
        }

        [WpfFact]
        [Trait(Traits.Feature, Traits.Features.SmartTokenFormatting)]
        public async Task EmbeddedStatement4()
        {
            var code = @"using System;
class Class
{
    void Method()
    {
        while (true) {
}$$
    }";

            var expected = @"using System;
class Class
{
    void Method()
    {
        while (true)
        {
        }
    }";

            await AutoFormatOnCloseBraceAsync(code, expected, SyntaxKind.OpenBraceToken);
        }

        [WpfFact]
        [WorkItem(8413, "https://github.com/dotnet/roslyn/issues/8413")]
        [Trait(Traits.Feature, Traits.Features.SmartTokenFormatting)]
        public async Task EmbeddedStatementDoBlockAlone()
        {
            var code = @"using System;
class Class
{
    void Method()
    {
        do {
}$$
    }
}";

            var expected = @"using System;
class Class
{
    void Method()
    {
        do
        {
        }
    }
}";

            await AutoFormatOnCloseBraceAsync(code, expected, SyntaxKind.OpenBraceToken);
        }

        [WpfFact]
        [Trait(Traits.Feature, Traits.Features.SmartTokenFormatting)]
        public async Task EmbeddedStatement5()
        {
            var code = @"using System;
class Class
{
    void Method()
    {
        do {
} while(true);$$
    }
}";

            var expected = @"using System;
class Class
{
    void Method()
    {
        do
        {
        } while (true);
    }
}";

            await AutoFormatOnSemicolonAsync(code, expected, SyntaxKind.OpenBraceToken);
        }

        [WpfFact]
        [Trait(Traits.Feature, Traits.Features.SmartTokenFormatting)]
        public async Task EmbeddedStatement6()
        {
            var code = @"using System;
class Class
{
    void Method()
    {
        for (int i = 0; i < 10; i++)             {
}$$
    }";

            var expected = @"using System;
class Class
{
    void Method()
    {
        for (int i = 0; i < 10; i++)
        {
        }
    }";

            await AutoFormatOnCloseBraceAsync(code, expected, SyntaxKind.OpenBraceToken);
        }

        [WpfFact]
        [Trait(Traits.Feature, Traits.Features.SmartTokenFormatting)]
        public async Task EmbeddedStatement7()
        {
            var code = @"using System;
class Class
{
    void Method()
    {
        foreach (var i in collection)            {
}$$
    }";

            var expected = @"using System;
class Class
{
    void Method()
    {
        foreach (var i in collection)
        {
        }
    }";

            await AutoFormatOnCloseBraceAsync(code, expected, SyntaxKind.OpenBraceToken);
        }

        [WpfFact]
        [Trait(Traits.Feature, Traits.Features.SmartTokenFormatting)]
        public async Task EmbeddedStatement8()
        {
            var code = @"using System;
class Class
{
    void Method()
    {
        using (var resource = GetResource())           {
}$$
    }";

            var expected = @"using System;
class Class
{
    void Method()
    {
        using (var resource = GetResource())
        {
        }
    }";

            await AutoFormatOnCloseBraceAsync(code, expected, SyntaxKind.OpenBraceToken);
        }

        [WpfFact]
        [Trait(Traits.Feature, Traits.Features.SmartTokenFormatting)]
        public async Task EmbeddedStatement9()
        {
            var code = @"using System;
class Class
{
    void Method()
    {
        if (true)
                int i = 10;$$";

            var expected = @"using System;
class Class
{
    void Method()
    {
        if (true)
            int i = 10;";

            await AutoFormatOnSemicolonAsync(code, expected, SyntaxKind.OpenBraceToken);
        }

        [WpfFact]
        [Trait(Traits.Feature, Traits.Features.SmartTokenFormatting)]
        public async Task FieldlInitializer()
        {
            var code = @"using System;
class Class
{
          string str =              Console.Title;$$
";

            var expected = @"using System;
class Class
{
    string str = Console.Title;
";

            await AutoFormatOnSemicolonAsync(code, expected, SyntaxKind.OpenBraceToken);
        }

        [WpfFact]
        [Trait(Traits.Feature, Traits.Features.SmartTokenFormatting)]
        public async Task ArrayFieldlInitializer()
        {
            var code = @"using System;
namespace NS
{
    class Class
    {
                    string[] strArr = {           ""1"",                       ""2"" };$$
";

            var expected = @"using System;
namespace NS
{
    class Class
    {
        string[] strArr = { ""1"", ""2"" };
";

            await AutoFormatOnSemicolonAsync(code, expected, SyntaxKind.OpenBraceToken);
        }

        [WpfFact]
        [Trait(Traits.Feature, Traits.Features.SmartTokenFormatting)]
        public async Task ExpressionValuedPropertyInitializer()
        {
            var code = @"using System;
class Class
{
          public int  Three =>   1+2;$$
";

            var expected = @"using System;
class Class
{
    public int Three => 1 + 2;
";

            await AutoFormatOnSemicolonAsync(code, expected, SyntaxKind.OpenBraceToken);
        }

        [WpfFact]
        [Trait(Traits.Feature, Traits.Features.SmartTokenFormatting)]
        public async Task EmbeddedStatement10()
        {
            var code = @"using System;
class Class
{
    void Method()
    {
        if (true)
                int i = 10;$$
    }";

            var expected = @"using System;
class Class
{
    void Method()
    {
        if (true)
            int i = 10;
    }";

            await AutoFormatOnSemicolonAsync(code, expected, SyntaxKind.OpenBraceToken);
        }

        [WpfFact]
        [Trait(Traits.Feature, Traits.Features.SmartTokenFormatting)]
        public async Task EmbeddedStatement11()
        {
            var code = @"using System;
class Class
{
    void Method()
    {
                using (var resource = GetResource()) resource.Do();$$";

            var expected = @"using System;
class Class
{
    void Method()
    {
        using (var resource = GetResource()) resource.Do();";

            await AutoFormatOnSemicolonAsync(code, expected, SyntaxKind.OpenBraceToken);
        }

        [WpfFact]
        [Trait(Traits.Feature, Traits.Features.SmartTokenFormatting)]
        public async Task EmbeddedStatement12()
        {
            var code = @"using System;
class Class
{
    void Method()
    {
                using (var resource = GetResource()) 
    resource.Do();$$";

            var expected = @"using System;
class Class
{
    void Method()
    {
        using (var resource = GetResource())
            resource.Do();";

            await AutoFormatOnSemicolonAsync(code, expected, SyntaxKind.OpenBraceToken);
        }

        [WpfFact]
        [Trait(Traits.Feature, Traits.Features.SmartTokenFormatting)]
        public async Task EmbeddedStatement13()
        {
            var code = @"using System;
class Class
{
    void Method()
    {
                using (var resource = GetResource()) 
    resource.Do();$$
    }";

            var expected = @"using System;
class Class
{
    void Method()
    {
        using (var resource = GetResource())
            resource.Do();
    }";

            await AutoFormatOnSemicolonAsync(code, expected, SyntaxKind.OpenBraceToken);
        }

        [WpfFact]
        [Trait(Traits.Feature, Traits.Features.SmartTokenFormatting)]
        public async Task EmbeddedStatement14()
        {
            var code = @"using System;
class Class
{
    void Method()
    {
                do i = 10;$$";

            var expected = @"using System;
class Class
{
    void Method()
    {
        do i = 10;";

            await AutoFormatOnSemicolonAsync(code, expected, SyntaxKind.OpenBraceToken);
        }

        [WpfFact]
        [Trait(Traits.Feature, Traits.Features.SmartTokenFormatting)]
        public async Task EmbeddedStatement15()
        {
            var code = @"using System;
class Class
{
    void Method()
    {
                do
    i = 10;$$";

            var expected = @"using System;
class Class
{
    void Method()
    {
        do
            i = 10;";

            await AutoFormatOnSemicolonAsync(code, expected, SyntaxKind.OpenBraceToken);
        }

        [WpfFact]
        [Trait(Traits.Feature, Traits.Features.SmartTokenFormatting)]
        public async Task EmbeddedStatement16()
        {
            var code = @"using System;
class Class
{
    void Method()
    {
                do
    i = 10;$$
    }";

            var expected = @"using System;
class Class
{
    void Method()
    {
        do
            i = 10;
    }";

            await AutoFormatOnSemicolonAsync(code, expected, SyntaxKind.OpenBraceToken);
        }

        [WpfFact]
        [Trait(Traits.Feature, Traits.Features.SmartTokenFormatting)]
        public async Task EmbeddedStatement17()
        {
            var code = @"using System;
class Class
{
    void Method()
    {
                do
    i = 10;
while (true);$$
    }";

            var expected = @"using System;
class Class
{
    void Method()
    {
        do
            i = 10;
        while (true);
    }";

            await AutoFormatOnSemicolonAsync(code, expected, SyntaxKind.OpenBraceToken);
        }

        [WpfFact]
        [Trait(Traits.Feature, Traits.Features.SmartTokenFormatting)]
        public async Task FollowPreviousElement1()
        {
            var code = @"using System;
class Class
{
                    int i = 10;
                    int i2 = 10;$$";

            var expected = @"using System;
class Class
{
                    int i = 10;
    int i2 = 10;";

            await AutoFormatOnSemicolonAsync(code, expected, SyntaxKind.SemicolonToken);
        }

        [WpfFact]
        [Trait(Traits.Feature, Traits.Features.SmartTokenFormatting)]
        public async Task FollowPreviousElement2()
        {
            var code = @"using System;
class Class
{
            void Method(int i)
            {
            }

            void Method2()
            {
            }$$
}";

            var expected = @"using System;
class Class
{
            void Method(int i)
            {
            }

    void Method2()
    {
    }
}";

            await AutoFormatOnCloseBraceAsync(code, expected, SyntaxKind.CloseBraceToken);
        }

        [WpfFact]
        [Trait(Traits.Feature, Traits.Features.SmartTokenFormatting)]
        public async Task FollowPreviousElement3()
        {
            var code = @"using System;
class Class
{
            void Method(int i)
            {
            }

            A a = new A 
            {
                Prop = 1,
                Prop2 = 2
            };$$
}";

            var expected = @"using System;
class Class
{
            void Method(int i)
            {
            }

    A a = new A
    {
        Prop = 1,
        Prop2 = 2
    };
}";

            await AutoFormatOnSemicolonAsync(code, expected, SyntaxKind.CloseBraceToken);
        }

        [WpfFact]
        [Trait(Traits.Feature, Traits.Features.SmartTokenFormatting)]
        public async Task FollowPreviousElement4()
        {
            var code = @"using System;
class Class
{
            void Method(int i)
            {
                        int i = 10;
             int i2 = 10;$$";

            var expected = @"using System;
class Class
{
            void Method(int i)
            {
                        int i = 10;
        int i2 = 10;";

            await AutoFormatOnSemicolonAsync(code, expected, SyntaxKind.SemicolonToken);
        }

        [WpfFact]
        [Trait(Traits.Feature, Traits.Features.SmartTokenFormatting)]
        public async Task FollowPreviousElement5()
        {
            var code = @"using System;
class Class
{
            void Method(int i)
            {
                        int i = 10;
                if (true)
i = 50;$$";

            var expected = @"using System;
class Class
{
            void Method(int i)
            {
                        int i = 10;
        if (true)
            i = 50;";

            await AutoFormatOnSemicolonAsync(code, expected, SyntaxKind.SemicolonToken);
        }

        [WpfFact]
        [Trait(Traits.Feature, Traits.Features.SmartTokenFormatting)]
        public async Task FollowPreviousElement6()
        {
            var code = @"        using System;
        using System.Linq;$$";

            var expected = @"        using System;
using System.Linq;";

            await AutoFormatOnSemicolonAsync(code, expected, SyntaxKind.SemicolonToken);
        }

        [WpfFact]
        [Trait(Traits.Feature, Traits.Features.SmartTokenFormatting)]
        public async Task FollowPreviousElement7()
        {
            var code = @"            using System;

            namespace NS
            {
            }

        namespace NS2
        {
        }$$";

            var expected = @"            using System;

            namespace NS
            {
            }

namespace NS2
{
}";

            await AutoFormatOnCloseBraceAsync(code, expected, SyntaxKind.CloseBraceToken);
        }

        [WpfFact]
        [Trait(Traits.Feature, Traits.Features.SmartTokenFormatting)]
        public async Task FollowPreviousElement8()
        {
            var code = @"using System;

namespace NS
{
            class Class
            {
            }

        class Class1
        {
        }$$
}";

            var expected = @"using System;

namespace NS
{
            class Class
            {
            }

    class Class1
    {
    }
}";

            await AutoFormatOnCloseBraceAsync(code, expected, SyntaxKind.CloseBraceToken);
        }

        [WpfFact]
        [Trait(Traits.Feature, Traits.Features.SmartTokenFormatting)]
        public async Task IfStatement1()
        {
            var code = @"using System;

class Class
{
    void Method()
    {
            if (true)
        {
    }$$";

            var expected = @"using System;

class Class
{
    void Method()
    {
        if (true)
        {
        }";

            await AutoFormatOnCloseBraceAsync(code, expected, SyntaxKind.OpenBraceToken);
        }

        [WpfFact]
        [Trait(Traits.Feature, Traits.Features.SmartTokenFormatting)]
        public async Task IfStatement2()
        {
            var code = @"using System;

class Class
{
    void Method()
    {
            if (true)
        {
    }
else
        {
                }$$";

            var expected = @"using System;

class Class
{
    void Method()
    {
        if (true)
        {
        }
        else
        {
        }";

            await AutoFormatOnCloseBraceAsync(code, expected, SyntaxKind.OpenBraceToken);
        }

        [WpfFact]
        [Trait(Traits.Feature, Traits.Features.SmartTokenFormatting)]
        public async Task IfStatement3()
        {
            var code = @"using System;

class Class
{
    void Method()
    {
            if (true)
        {
    }
else    if (false)
        {
                }$$";

            var expected = @"using System;

class Class
{
    void Method()
    {
        if (true)
        {
        }
        else if (false)
        {
        }";

            await AutoFormatOnCloseBraceAsync(code, expected, SyntaxKind.OpenBraceToken);
        }

        [WpfFact]
        [Trait(Traits.Feature, Traits.Features.SmartTokenFormatting)]
        public async Task IfStatement4()
        {
            var code = @"using System;

class Class
{
    void Method()
    {
            if (true)
        return          ;
else    if (false)
                    return          ;$$";

            var expected = @"using System;

class Class
{
    void Method()
    {
        if (true)
            return;
        else if (false)
            return;";

            await AutoFormatOnSemicolonAsync(code, expected, SyntaxKind.OpenBraceToken);
        }

        [WpfFact]
        [Trait(Traits.Feature, Traits.Features.SmartTokenFormatting)]
        public async Task TryStatement1()
        {
            var code = @"using System;

class Class
{
    void Method()
    {
                try
    {
        }$$";

            var expected = @"using System;

class Class
{
    void Method()
    {
        try
        {
        }";

            await AutoFormatOnCloseBraceAsync(code, expected, SyntaxKind.OpenBraceToken);
        }

        [WpfFact]
        [Trait(Traits.Feature, Traits.Features.SmartTokenFormatting)]
        public async Task TryStatement2()
        {
            var code = @"using System;

class Class
{
    void Method()
    {
                try
    {
        }
catch    (  Exception       ex)
                {
    }$$";

            var expected = @"using System;

class Class
{
    void Method()
    {
        try
        {
        }
        catch (Exception ex)
        {
        }";

            await AutoFormatOnCloseBraceAsync(code, expected, SyntaxKind.OpenBraceToken);
        }

        [WpfFact]
        [Trait(Traits.Feature, Traits.Features.SmartTokenFormatting)]
        public async Task TryStatement3()
        {
            var code = @"using System;

class Class
{
    void Method()
    {
                try
    {
        }
catch    (  Exception       ex)
                {
    }
            catch               (Exception          ex2)
                      {
   }$$";

            var expected = @"using System;

class Class
{
    void Method()
    {
        try
        {
        }
        catch (Exception ex)
        {
        }
        catch (Exception ex2)
        {
        }";

            await AutoFormatOnCloseBraceAsync(code, expected, SyntaxKind.OpenBraceToken);
        }

        [WpfFact]
        [Trait(Traits.Feature, Traits.Features.SmartTokenFormatting)]
        public async Task TryStatement4()
        {
            var code = @"using System;

class Class
{
    void Method()
    {
                try
    {
        }
                                finally
                      {
   }$$";

            var expected = @"using System;

class Class
{
    void Method()
    {
        try
        {
        }
        finally
        {
        }";

            await AutoFormatOnCloseBraceAsync(code, expected, SyntaxKind.OpenBraceToken);
        }

        [WpfFact]
        [WorkItem(6645, "https://github.com/dotnet/roslyn/issues/6645")]
        [Trait(Traits.Feature, Traits.Features.SmartTokenFormatting)]
        public async Task TryStatement5()
        {
            var code = @"using System;

class Class
{
    void Method()
    {
        try {
        }$$
    }
}";

            var expected = @"using System;

class Class
{
    void Method()
    {
        try
        {
        }
    }
}";

            await AutoFormatOnCloseBraceAsync(code, expected, SyntaxKind.OpenBraceToken);
        }

        [WpfFact]
        [Trait(Traits.Feature, Traits.Features.SmartTokenFormatting)]
        [WorkItem(537555, "http://vstfdevdiv:8080/DevDiv2/DevDiv/_workitems/edit/537555")]
        public async Task SingleLine()
        {
            var code = @"class C { void M() { C.M(    );$$ } }";

            var expected = @"class C { void M() { C.M(); } }";

            await AutoFormatOnSemicolonAsync(code, expected, SyntaxKind.OpenBraceToken);
        }

        [Fact]
        [Trait(Traits.Feature, Traits.Features.SmartTokenFormatting)]
        public async Task StringLiterals()
        {
            var code = @"class C { void M() { C.M(""Test {0}$$";

            var expected = string.Empty;
            await AutoFormatOnMarkerAsync(code, expected, SyntaxKind.StringLiteralToken, SyntaxKind.None);
        }

        [Fact]
        [Trait(Traits.Feature, Traits.Features.SmartTokenFormatting)]
        public async Task CharLiterals()
        {
            var code = @"class C { void M() { C.M('}$$";

            var expected = string.Empty;
            await AutoFormatOnMarkerAsync(code, expected, SyntaxKind.CharacterLiteralToken, SyntaxKind.None);
        }

        [Fact]
        [Trait(Traits.Feature, Traits.Features.SmartTokenFormatting)]
        [WorkItem(44423, "https://github.com/dotnet/roslyn/issues/44423")]
        public async Task CharLiterals1()
        {
            var code = @"';$$";

            var expected = string.Empty;
            await AutoFormatOnMarkerAsync(code, expected, SyntaxKind.CharacterLiteralToken, SyntaxKind.None);
        }

        [Fact]
        [Trait(Traits.Feature, Traits.Features.SmartTokenFormatting)]
        public async Task Comments()
        {
            var code = @"class C { void M() { // { }$$";

            var expected = string.Empty;
            await AutoFormatOnMarkerAsync(code, expected, SyntaxKind.OpenBraceToken, SyntaxKind.OpenBraceToken);
        }

        [WpfFact]
        [Trait(Traits.Feature, Traits.Features.SmartTokenFormatting)]
        public async Task FirstLineInFile()
        {
            var code = @"using System;$$";

            await AutoFormatOnSemicolonAsync(code, "using System;", SyntaxKind.UsingKeyword);
        }

        [WpfFact]
        [Trait(Traits.Feature, Traits.Features.SmartTokenFormatting)]
        public async Task Label1()
        {
            var code = @"class C
{
    void Method()
    {
                L           :               int             i               =               20;$$
    }
}";
            var expected = @"class C
{
    void Method()
    {
    L: int i = 20;
    }
}";
            await AutoFormatOnSemicolonAsync(code, expected, SyntaxKind.OpenBraceToken);
        }

        [WpfFact]
        [Trait(Traits.Feature, Traits.Features.SmartTokenFormatting)]
        public async Task Label2()
        {
            var code = @"class C
{
    void Method()
    {
                L           :               
int             i               =               20;$$
    }
}";
            var expected = @"class C
{
    void Method()
    {
    L:
        int i = 20;
    }
}";
            await AutoFormatOnSemicolonAsync(code, expected, SyntaxKind.OpenBraceToken);
        }

        [WpfFact]
        [Trait(Traits.Feature, Traits.Features.SmartTokenFormatting)]
        public async Task Label3()
        {
            var code = @"class C
{
    void Method()
    {
        int base = 10;
                L           :               
int             i               =               20;$$
    }
}";
            var expected = @"class C
{
    void Method()
    {
        int base = 10;
    L:
        int i = 20;
    }
}";
            await AutoFormatOnSemicolonAsync(code, expected, SyntaxKind.SemicolonToken);
        }

        [WpfFact]
        [Trait(Traits.Feature, Traits.Features.SmartTokenFormatting)]
        public async Task Label4()
        {
            var code = @"class C
{
    void Method()
    {
        int base = 10;
    L:
        int i = 20;
int         nextLine            =           30          ;$$
    }
}";
            var expected = @"class C
{
    void Method()
    {
        int base = 10;
    L:
        int i = 20;
        int nextLine = 30;
    }
}";
            await AutoFormatOnSemicolonAsync(code, expected, SyntaxKind.SemicolonToken);
        }

        [WpfFact]
        [Trait(Traits.Feature, Traits.Features.SmartTokenFormatting)]
        public async Task Label6()
        {
            var code = @"class C
{
    void Method()
    {
    L:
        int i = 20;
int         nextLine            =           30          ;$$
    }
}";
            var expected = @"class C
{
    void Method()
    {
    L:
        int i = 20;
        int nextLine = 30;
    }
}";
            await AutoFormatOnSemicolonAsync(code, expected, SyntaxKind.OpenBraceToken);
        }

        [WorkItem(537776, "http://vstfdevdiv:8080/DevDiv2/DevDiv/_workitems/edit/537776")]
        [WpfFact]
        [Trait(Traits.Feature, Traits.Features.SmartTokenFormatting)]
        public async Task DisappearedTokens()
        {
            var code = @"class Class1
{
    int goo()
        return 0;
        }$$
}";

            var expected = @"class Class1
{
    int goo()
        return 0;
        }
}";
            await AutoFormatOnCloseBraceAsync(
                code,
                expected,
                SyntaxKind.ClassKeyword);
        }

        [WorkItem(537779, "http://vstfdevdiv:8080/DevDiv2/DevDiv/_workitems/edit/537779")]
        [Fact]
        [Trait(Traits.Feature, Traits.Features.SmartTokenFormatting)]
        public async Task DisappearedTokens2()
        {
            var code = @"class Class1
{
    void Goo()
    {
        Object o=new Object);$$
    }
}";

            var expected = @"class Class1
{
    void Goo()
    {
        Object o=new Object);
    }
}";
            await AutoFormatOnSemicolonAsync(
                code,
                expected,
                SyntaxKind.SemicolonToken);
        }

        [WorkItem(537793, "http://vstfdevdiv:8080/DevDiv2/DevDiv/_workitems/edit/537793")]
        [WpfFact]
        [Trait(Traits.Feature, Traits.Features.SmartTokenFormatting)]
        public async Task Delegate1()
        {
            var code = @"delegate void MyDelegate(int a,int b);$$";

            var expected = @"delegate void MyDelegate(int a, int b);";

            await AutoFormatOnSemicolonAsync(
                code,
                expected,
                SyntaxKind.DelegateKeyword);
        }

        [WorkItem(537827, "http://vstfdevdiv:8080/DevDiv2/DevDiv/_workitems/edit/537827")]
        [WpfFact]
        [Trait(Traits.Feature, Traits.Features.SmartTokenFormatting)]
        public async Task DoubleInitializer()
        {
            var code = @"class C
{
    void Method()
    {
        int[,] a ={{ 1 , 1 }$$
    }
}";

            var expected = @"class C
{
    void Method()
    {
        int[,] a ={{ 1 , 1 }
    }
}";

            await AutoFormatOnCloseBraceAsync(
                code,
                expected,
                SyntaxKind.OpenBraceToken);
        }

        [WorkItem(537825, "http://vstfdevdiv:8080/DevDiv2/DevDiv/_workitems/edit/537825")]
        [WpfFact]
        [Trait(Traits.Feature, Traits.Features.SmartTokenFormatting)]
        public async Task MissingToken1()
        {
            var code = @"public class Class1
{
    int a = 1}$$;
}";

            var expected = @"public class Class1
{
    int a = 1};
}";

            await AutoFormatOnCloseBraceAsync(
                code,
                expected,
                SyntaxKind.PublicKeyword);
        }

        [WpfFact]
        [Trait(Traits.Feature, Traits.Features.SmartTokenFormatting)]
        public async Task ArrayInitializer1()
        {
            var code = @"public class Class1
{
    var a = new [] 
    {
        1, 2, 3, 4
        }$$
}";

            var expected = @"public class Class1
{
    var a = new[]
    {
        1, 2, 3, 4
        }
}";

            await AutoFormatOnCloseBraceAsync(
                code,
                expected,
                SyntaxKind.NewKeyword);
        }

        [WpfFact]
        [Trait(Traits.Feature, Traits.Features.SmartTokenFormatting)]
        public async Task ArrayInitializer2()
        {
            var code = @"public class Class1
{
    var a = new [] 
    {
        1, 2, 3, 4
        }   ;$$
}";

            var expected = @"public class Class1
{
    var a = new[]
    {
        1, 2, 3, 4
        };
}";

            await AutoFormatOnSemicolonAsync(
                code,
                expected,
                SyntaxKind.OpenBraceToken);
        }

        [WpfFact]
        [WorkItem(537825, "http://vstfdevdiv:8080/DevDiv2/DevDiv/_workitems/edit/537825")]
        [Trait(Traits.Feature, Traits.Features.SmartTokenFormatting)]
        public async Task MalformedCode()
        {
            var code = @"namespace ClassLibrary1
{
    public class Class1
    {
        int a}$$;
    }
}";

            var expected = @"namespace ClassLibrary1
{
    public class Class1
    {
        int a};
    }
}";

            await AutoFormatOnCloseBraceAsync(
                code,
                expected,
                SyntaxKind.OpenBraceToken);
        }

        [WpfFact]
        [WorkItem(537804, "http://vstfdevdiv:8080/DevDiv2/DevDiv/_workitems/edit/537804")]
        [Trait(Traits.Feature, Traits.Features.SmartTokenFormatting)]
        public async Task Colon_SwitchLabel()
        {
            var code = @"namespace ClassLibrary1
{
    public class Class1
    {
        void Test()
        {
            switch(E.Type)
            {
                    case 1 :$$
            }
        }
    }
}";

            var expected = @"namespace ClassLibrary1
{
    public class Class1
    {
        void Test()
        {
            switch(E.Type)
            {
                case 1:
            }
        }
    }
}";

            await AutoFormatOnColonAsync(
                code,
                expected,
                SyntaxKind.OpenBraceToken);
        }

        [WpfFact]
        [WorkItem(584599, "http://vstfdevdiv:8080/DevDiv2/DevDiv/_workitems/edit/584599")]
        [Trait(Traits.Feature, Traits.Features.SmartTokenFormatting)]
        public async Task Colon_SwitchLabel_Comment()
        {
            var code = @"namespace ClassLibrary1
{
    public class Class1
    {
        void Test()
        {
            switch(E.Type)
            {
                        // test
                    case 1 :$$
            }
        }
    }
}";

            var expected = @"namespace ClassLibrary1
{
    public class Class1
    {
        void Test()
        {
            switch(E.Type)
            {
                // test
                case 1:
            }
        }
    }
}";

            await AutoFormatOnColonAsync(
                code,
                expected,
                SyntaxKind.OpenBraceToken);
        }

        [WpfFact]
        [WorkItem(584599, "http://vstfdevdiv:8080/DevDiv2/DevDiv/_workitems/edit/584599")]
        [Trait(Traits.Feature, Traits.Features.SmartTokenFormatting)]
        public async Task Colon_SwitchLabel_Comment2()
        {
            var code = @"namespace ClassLibrary1
{
    public class Class1
    {
        void Test()
        {
            switch(E.Type)
            {
                case 2:
                    // test
                    case 1 :$$
            }
        }
    }
}";

            var expected = @"namespace ClassLibrary1
{
    public class Class1
    {
        void Test()
        {
            switch(E.Type)
            {
                case 2:
                // test
                case 1:
            }
        }
    }
}";

            await AutoFormatOnColonAsync(
                code,
                expected,
                SyntaxKind.ColonToken);
        }

        [Fact]
        [WorkItem(537804, "http://vstfdevdiv:8080/DevDiv2/DevDiv/_workitems/edit/537804")]
        [Trait(Traits.Feature, Traits.Features.SmartTokenFormatting)]
        public async Task Colon_Label()
        {
            var code = @"namespace ClassLibrary1
{
    public class Class1
    {
        void Test()
        {
                    label   :$$
        }
    }
}";

            var expected = @"namespace ClassLibrary1
{
    public class Class1
    {
        void Test()
        {
                    label   :
        }
    }
}";

            await AutoFormatOnColonAsync(
                code,
                expected,
                SyntaxKind.None);
        }

        [WpfFact]
        [WorkItem(538793, "http://vstfdevdiv:8080/DevDiv2/DevDiv/_workitems/edit/538793")]
        [Trait(Traits.Feature, Traits.Features.SmartTokenFormatting)]
        public async Task Colon_Label2()
        {
            var code = @"namespace ClassLibrary1
{
    public class Class1
    {
        void Test()
        {
                    label   :   Console.WriteLine(10) ;$$
        }
    }
}";

            var expected = @"namespace ClassLibrary1
{
    public class Class1
    {
        void Test()
        {
        label: Console.WriteLine(10);
        }
    }
}";

            await AutoFormatOnSemicolonAsync(
                code,
                expected,
                SyntaxKind.OpenBraceToken);
        }

        [WpfFact]
        [WorkItem(3186, "DevDiv_Projects/Roslyn")]
        [Trait(Traits.Feature, Traits.Features.SmartTokenFormatting)]
        public async Task SemicolonInElseIfStatement()
        {
            var code = @"using System;
using System.Collections.Generic;
using System.Linq;

class Program
{
    static void Main(string[] args)
    {
        int a = 0;
        if (a == 0)
            a = 1;
        else if (a == 1)
            a=2;$$
        else
            a = 3;

    }
}";

            var expected = @"using System;
using System.Collections.Generic;
using System.Linq;

class Program
{
    static void Main(string[] args)
    {
        int a = 0;
        if (a == 0)
            a = 1;
        else if (a == 1)
            a = 2;
        else
            a = 3;

    }
}";

            await AutoFormatOnSemicolonAsync(
                code,
                expected,
                SyntaxKind.SemicolonToken);
        }

        [WpfFact]
        [WorkItem(538391, "http://vstfdevdiv:8080/DevDiv2/DevDiv/_workitems/edit/538391")]
        [Trait(Traits.Feature, Traits.Features.SmartTokenFormatting)]
        public async Task SemicolonInElseIfStatement2()
        {
            var code = @"public class Class1
{
    void Method()
    {
        int a = 1;
        if (a == 0)
            a = 8;$$
                    else
                        a = 10;
    }
}";

            var expected = @"public class Class1
{
    void Method()
    {
        int a = 1;
        if (a == 0)
            a = 8;
        else
            a = 10;
    }
}";

            await AutoFormatOnSemicolonAsync(
                code,
                expected,
                SyntaxKind.SemicolonToken);
        }

        [WpfFact]
        [WorkItem(8385, "DevDiv_Projects/Roslyn")]
        [Trait(Traits.Feature, Traits.Features.SmartTokenFormatting)]
        public async Task NullCoalescingOperator()
        {
            var code = @"class C
{
    void M()
    {
        object o2 = null??null;$$
    }
}";

            var expected = @"class C
{
    void M()
    {
        object o2 = null ?? null;
    }
}";

            await AutoFormatOnSemicolonAsync(
                code,
                expected,
                SyntaxKind.OpenBraceToken);
        }

        [WpfFact]
        [WorkItem(541517, "http://vstfdevdiv:8080/DevDiv2/DevDiv/_workitems/edit/541517")]
        [Trait(Traits.Feature, Traits.Features.SmartTokenFormatting)]
        public async Task SwitchDefault()
        {
            var code = @"using System;
class Program
{
    static void Main()
    {
        switch (DayOfWeek.Monday)
        {
            case DayOfWeek.Monday:
            case DayOfWeek.Tuesday:
                break;
            case DayOfWeek.Wednesday:
                break;
                default:$$
        }
    }
}";

            var expected = @"using System;
class Program
{
    static void Main()
    {
        switch (DayOfWeek.Monday)
        {
            case DayOfWeek.Monday:
            case DayOfWeek.Tuesday:
                break;
            case DayOfWeek.Wednesday:
                break;
            default:
        }
    }
}";

            await AutoFormatOnColonAsync(
                code,
                expected,
                SyntaxKind.SemicolonToken);
        }

        [WpfFact]
        [WorkItem(542538, "http://vstfdevdiv:8080/DevDiv2/DevDiv/_workitems/edit/542538")]
        [Trait(Traits.Feature, Traits.Features.SmartTokenFormatting)]
        public async Task MissingTokens1()
        {
            var code = @"class Program
{
    static void Main(string[] args)
    {
        gl::$$
    }
}";

            var expected = @"class Program
{
    static void Main(string[] args)
    {
        gl::
    }
}";

            await AutoFormatOnMarkerAsync(
                code,
                expected,
                SyntaxKind.ColonColonToken,
                SyntaxKind.OpenBraceToken);
        }

        [WpfFact]
        [WorkItem(542538, "http://vstfdevdiv:8080/DevDiv2/DevDiv/_workitems/edit/542538")]
        [Trait(Traits.Feature, Traits.Features.SmartTokenFormatting)]
        public async Task MissingTokens2()
        {
            var code = @"class C { void M() { M(() => { }$$ } }";

            var expected = @"class C { void M() { M(() => { } } }";

            await AutoFormatOnCloseBraceAsync(
                code,
                expected,
                SyntaxKind.EqualsGreaterThanToken);
        }

        [WpfFact]
        [WorkItem(542953, "http://vstfdevdiv:8080/DevDiv2/DevDiv/_workitems/edit/542953")]
        [Trait(Traits.Feature, Traits.Features.SmartTokenFormatting)]
        public async Task UsingAlias()
        {
            var code = @"using Alias=System;$$";

            var expected = @"using Alias = System;";

            await AutoFormatOnSemicolonAsync(
                code,
                expected,
                SyntaxKind.UsingKeyword);
        }

        [WpfFact]
        [WorkItem(542953, "http://vstfdevdiv:8080/DevDiv2/DevDiv/_workitems/edit/542953")]
        [Trait(Traits.Feature, Traits.Features.SmartTokenFormatting)]
        public async Task NoLineChangeWithSyntaxError()
        {
            var code = @"struct Goo { public int member; }
class Program{
    void Main()
    {
        var f = new Goo { member;$$ }
    }
}";

            var expected = @"struct Goo { public int member; }
class Program{
    void Main()
    {
        var f = new Goo { member; }
    }
}";

            await AutoFormatOnSemicolonAsync(
                code,
                expected,
                SyntaxKind.OpenBraceToken);
        }

        [WpfTheory]
        [CombinatorialData]
        [WorkItem(620568, "http://vstfdevdiv:8080/DevDiv2/DevDiv/_workitems/edit/620568")]
        [Trait(Traits.Feature, Traits.Features.SmartTokenFormatting)]
        public void SkippedTokens1(bool useTabs)
        {
            var code = @";$$*";

            var expected = @";*";

            AutoFormatToken(code, expected, useTabs);
        }

        [WpfTheory]
        [CombinatorialData]
        [WorkItem(530830, "http://vstfdevdiv:8080/DevDiv2/DevDiv/_workitems/edit/530830")]
        [Trait(Traits.Feature, Traits.Features.SmartTokenFormatting)]
        public void AutoPropertyAccessor(bool useTabs)
        {
            var code = @"class C
{
    int Prop {          get             ;$$
}";

            var expected = @"class C
{
    int Prop {          get;
}";

            AutoFormatToken(code, expected, useTabs);
        }

        [WpfTheory]
        [CombinatorialData]
        [WorkItem(530830, "http://vstfdevdiv:8080/DevDiv2/DevDiv/_workitems/edit/530830")]
        [Trait(Traits.Feature, Traits.Features.SmartTokenFormatting)]
        public void AutoPropertyAccessor2(bool useTabs)
        {
            var code = @"class C
{
    int Prop {          get;                set             ;$$
}";

            var expected = @"class C
{
    int Prop {          get;                set;
}";

            AutoFormatToken(code, expected, useTabs);
        }

        [WpfTheory]
        [CombinatorialData]
        [WorkItem(530830, "http://vstfdevdiv:8080/DevDiv2/DevDiv/_workitems/edit/530830")]
        [Trait(Traits.Feature, Traits.Features.SmartTokenFormatting)]
        public void AutoPropertyAccessor3(bool useTabs)
        {
            var code = @"class C
{
    int Prop {          get;                set             ;           }$$
}";

            var expected = @"class C
{
    int Prop { get; set; }
}";

            AutoFormatToken(code, expected, useTabs);
        }

        [WpfTheory]
        [CombinatorialData]
        [WorkItem(784674, "http://vstfdevdiv:8080/DevDiv2/DevDiv/_workitems/edit/784674")]
        [Trait(Traits.Feature, Traits.Features.SmartTokenFormatting)]
        public void AutoPropertyAccessor4(bool useTabs)
        {
            var code = @"class C
{
    int Prop {          get;$$             }
}";

            var expected = @"class C
{
    int Prop { get; }
}";

            AutoFormatToken(code, expected, useTabs);
        }

        [WpfTheory]
        [CombinatorialData]
        [WorkItem(924469, "http://vstfdevdiv:8080/DevDiv2/DevDiv/_workitems/edit/924469")]
        [Trait(Traits.Feature, Traits.Features.SmartTokenFormatting)]
        public void AutoPropertyAccessor5(bool useTabs)
        {
            var code = @"class C
{
    int Prop {          get;                set             ;$$           }
}";

            var expected = @"class C
{
    int Prop { get; set; }
}";
            AutoFormatToken(code, expected, useTabs);
        }

        [WpfTheory]
        [CombinatorialData]
        [WorkItem(924469, "http://vstfdevdiv:8080/DevDiv2/DevDiv/_workitems/edit/924469")]
        [Trait(Traits.Feature, Traits.Features.SmartTokenFormatting)]
        public void AutoPropertyAccessor6(bool useTabs)
        {
            var code = @"class C
{
    int Prop { get;set;$$}
}";

            var expected = @"class C
{
    int Prop { get; set; }
}";

            AutoFormatToken(code, expected, useTabs);
        }

        [WpfTheory]
        [CombinatorialData]
        [WorkItem(924469, "http://vstfdevdiv:8080/DevDiv2/DevDiv/_workitems/edit/924469")]
        [Trait(Traits.Feature, Traits.Features.SmartTokenFormatting)]
        public void AutoPropertyAccessor7(bool useTabs)
        {
            var code = @"class C
{
    int Prop     { get;set;$$}    
}";

            var expected = @"class C
{
    int Prop     { get; set; }    
}";

            AutoFormatToken(code, expected, useTabs);
        }

        [WpfTheory]
        [CombinatorialData]
        [WorkItem(912965, "http://vstfdevdiv:8080/DevDiv2/DevDiv/_workitems/edit/912965")]
        [Trait(Traits.Feature, Traits.Features.SmartTokenFormatting)]
        public void NestedUsingStatement(bool useTabs)
        {
            var code = @"class C
{
    public void M()
    {
        using (null)
            using(null)$$
    }
}";

            var expected = @"class C
{
    public void M()
    {
        using (null)
        using (null)
    }
}";

            AutoFormatToken(code, expected, useTabs);
        }

        [WpfTheory]
        [CombinatorialData]
        [WorkItem(912965, "http://vstfdevdiv:8080/DevDiv2/DevDiv/_workitems/edit/912965")]
        [Trait(Traits.Feature, Traits.Features.SmartTokenFormatting)]
        public void NestedNotUsingStatement(bool useTabs)
        {
            var code = @"class C
{
    public void M()
    {
        using (null)
            for(;;)$$
    }
}";

            var expected = @"class C
{
    public void M()
    {
        using (null)
            for(;;)
    }
}";

            AutoFormatToken(code, expected, useTabs);
        }

        [WpfTheory]
        [CombinatorialData]
        [Trait(Traits.Feature, Traits.Features.SmartTokenFormatting)]
        public void UsingStatementWithNestedFixedStatement(bool useTabs)
        {
            var code = @"class C
{
    public void M()
    {
        using (null)
        fixed (void* ptr = &i)
        {
        }$$
    }
}";

            var expected = @"class C
{
    public void M()
    {
        using (null)
            fixed (void* ptr = &i)
            {
            }
    }
}";

            AutoFormatToken(code, expected, useTabs);
        }

        [WpfTheory]
        [CombinatorialData]
        [Trait(Traits.Feature, Traits.Features.SmartTokenFormatting)]
        public void UsingStatementWithNestedCheckedStatement(bool useTabs)
        {
            var code = @"class C
{
    public void M()
    {
        using (null)
        checked
        {
        }$$
    }
}";

            var expected = @"class C
{
    public void M()
    {
        using (null)
            checked
            {
            }
    }
}";

            AutoFormatToken(code, expected, useTabs);
        }

        [WpfTheory]
        [CombinatorialData]
        [Trait(Traits.Feature, Traits.Features.SmartTokenFormatting)]
        public void UsingStatementWithNestedUncheckedStatement(bool useTabs)
        {
            var code = @"class C
{
    public void M()
    {
        using (null)
        unchecked
        {
        }$$
    }
}";

            var expected = @"class C
{
    public void M()
    {
        using (null)
            unchecked
            {
            }
    }
}";

            AutoFormatToken(code, expected, useTabs);
        }

        [WpfTheory]
        [CombinatorialData]
        [Trait(Traits.Feature, Traits.Features.SmartTokenFormatting)]
        public void FixedStatementWithNestedUsingStatement(bool useTabs)
        {
            var code = @"class C
{
    public void M()
    {
        fixed (void* ptr = &i)
        using (null)$$
    }
}";

            var expected = @"class C
{
    public void M()
    {
        fixed (void* ptr = &i)
            using (null)
    }
}";

            AutoFormatToken(code, expected, useTabs);
        }

        [WpfTheory]
        [CombinatorialData]
        [Trait(Traits.Feature, Traits.Features.SmartTokenFormatting)]
        public void FixedStatementWithNestedFixedStatement(bool useTabs)
        {
            var code = @"class C
{
    public void M()
    {
        fixed (void* ptr1 = &i)
            fixed (void* ptr2 = &i)
            {
            }$$
    }
}";

            var expected = @"class C
{
    public void M()
    {
        fixed (void* ptr1 = &i)
        fixed (void* ptr2 = &i)
        {
        }
    }
}";

            AutoFormatToken(code, expected, useTabs);
        }

        [WpfTheory]
        [CombinatorialData]
        [Trait(Traits.Feature, Traits.Features.SmartTokenFormatting)]
        public void FixedStatementWithNestedNotFixedStatement(bool useTabs)
        {
            var code = @"class C
{
    public void M()
    {
        fixed (void* ptr = &i)
        if (false)
        {
        }$$
    }
}";

            var expected = @"class C
{
    public void M()
    {
        fixed (void* ptr = &i)
            if (false)
            {
            }
    }
}";

            AutoFormatToken(code, expected, useTabs);
        }

        [WpfTheory]
        [CombinatorialData]
        [Trait(Traits.Feature, Traits.Features.SmartTokenFormatting)]
        public void NotFixedStatementWithNestedFixedStatement(bool useTabs)
        {
            var code = @"class C
{
    public void M()
    {
        if (false)
        fixed (void* ptr = &i)
        {
        }$$
    }
}";

            var expected = @"class C
{
    public void M()
    {
        if (false)
            fixed (void* ptr = &i)
            {
            }
    }
}";

            AutoFormatToken(code, expected, useTabs);
        }

        [WpfTheory]
        [CombinatorialData]
        [WorkItem(954386, "http://vstfdevdiv:8080/DevDiv2/DevDiv/_workitems/edit/954386")]
        [Trait(Traits.Feature, Traits.Features.SmartTokenFormatting)]
        public void FormattingRangeForFirstStatementOfBlock(bool useTabs)
        {
            var code = @"class C
{
    public void M()
    {int s;$$
    }
}";

            var expected = @"class C
{
    public void M()
    {
        int s;
    }
}";

            AutoFormatToken(code, expected, useTabs);
        }

        [WpfTheory]
        [CombinatorialData]
        [WorkItem(954386, "http://vstfdevdiv:8080/DevDiv2/DevDiv/_workitems/edit/954386")]
        [Trait(Traits.Feature, Traits.Features.SmartTokenFormatting)]
        public void FormattingRangeForFirstMemberofType(bool useTabs)
        {
            var code = @"class C
{int s;$$
    public void M()
    {
    }
}";

            var expected = @"class C
{
    int s;
    public void M()
    {
    }
}";

            AutoFormatToken(code, expected, useTabs);
        }

        [WpfTheory]
        [CombinatorialData]
        [WorkItem(954386, "http://vstfdevdiv:8080/DevDiv2/DevDiv/_workitems/edit/954386")]
        [Trait(Traits.Feature, Traits.Features.SmartTokenFormatting)]
        public void FormattingRangeForFirstMethodMemberofType(bool useTabs)
        {
            var code = @"interface C
{void s();$$
}";

            var expected = @"interface C
{
    void s();
}";

            AutoFormatToken(code, expected, useTabs);
        }

        [WpfTheory]
        [CombinatorialData]
        [WorkItem(17257, "https://github.com/dotnet/roslyn/issues/17257")]
        [Trait(Traits.Feature, Traits.Features.SmartTokenFormatting)]
        public void FormattingRangeForConstructor(bool useTabs)
        {
            var code = @"class C
{public C()=>f=1;$$
}";

            var expected = @"class C
{
    public C() => f = 1;
}";

            AutoFormatToken(code, expected, useTabs);
        }

        [WpfTheory]
        [CombinatorialData]
        [WorkItem(17257, "https://github.com/dotnet/roslyn/issues/17257")]
        [Trait(Traits.Feature, Traits.Features.SmartTokenFormatting)]
        public void FormattingRangeForDestructor(bool useTabs)
        {
            var code = @"class C
{~C()=>f=1;$$
}";

            var expected = @"class C
{
    ~C() => f = 1;
}";

            AutoFormatToken(code, expected, useTabs);
        }

        [WpfTheory]
        [CombinatorialData]
        [WorkItem(17257, "https://github.com/dotnet/roslyn/issues/17257")]
        [Trait(Traits.Feature, Traits.Features.SmartTokenFormatting)]
        public void FormattingRangeForOperator(bool useTabs)
        {
            var code = @"class C
{public static C operator +(C left, C right)=>field=1;$$
    static int field;
}";

            var expected = @"class C
{
    public static C operator +(C left, C right) => field = 1;
    static int field;
}";

            AutoFormatToken(code, expected, useTabs);
        }

        [WpfTheory]
        [CombinatorialData]
        [WorkItem(954386, "http://vstfdevdiv:8080/DevDiv2/DevDiv/_workitems/edit/954386")]
        [Trait(Traits.Feature, Traits.Features.SmartTokenFormatting)]
        public void FormattingRangeForFirstMemberOfNamespace(bool useTabs)
        {
            var code = @"namespace C
{delegate void s();$$
}";

            var expected = @"namespace C
{
    delegate void s();
}";

            AutoFormatToken(code, expected, useTabs);
        }

        [WpfTheory]
        [CombinatorialData]
        [WorkItem(981821, "http://vstfdevdiv:8080/DevDiv2/DevDiv/_workitems/edit/981821")]
        [Trait(Traits.Feature, Traits.Features.Formatting)]
        public void FormatDirectiveTriviaAlwaysToColumnZero(bool useTabs)
        {
            var code = @"class Program
{
    static void Main(string[] args)
    {
#if
        #$$
    }
}
";

            var expected = @"class Program
{
    static void Main(string[] args)
    {
#if
#
    }
}
";

            AutoFormatToken(code, expected, useTabs);
        }

        [WpfTheory]
        [CombinatorialData]
        [WorkItem(981821, "http://vstfdevdiv:8080/DevDiv2/DevDiv/_workitems/edit/981821")]
        [Trait(Traits.Feature, Traits.Features.Formatting)]
        public void FormatDirectiveTriviaAlwaysToColumnZeroWithCode(bool useTabs)
        {
            var code = @"class Program
{
    static void Main(string[] args)
    {
#if
        int s = 10;
        #$$
    }
}
";

            var expected = @"class Program
{
    static void Main(string[] args)
    {
#if
        int s = 10;
#
    }
}
";

            AutoFormatToken(code, expected, useTabs);
        }

        [WpfTheory]
        [CombinatorialData]
        [WorkItem(981821, "http://vstfdevdiv:8080/DevDiv2/DevDiv/_workitems/edit/981821")]
        [Trait(Traits.Feature, Traits.Features.Formatting)]
        public void FormatDirectiveTriviaAlwaysToColumnZeroWithBrokenElseDirective(bool useTabs)
        {
            var code = @"class Program
{
    static void Main(string[] args)
    {
#else
        #$$
    }
}
";

            var expected = @"class Program
{
    static void Main(string[] args)
    {
#else
#
    }
}
";

            AutoFormatToken(code, expected, useTabs);
        }

        internal static void AutoFormatToken(string markup, string expected, bool useTabs)
        {
            if (useTabs)
            {
                markup = markup.Replace("    ", "\t");
                expected = expected.Replace("    ", "\t");
            }

            using var workspace = TestWorkspace.CreateCSharp(markup);

            workspace.TryApplyChanges(workspace.CurrentSolution.WithOptions(workspace.Options
                .WithChangedOption(FormattingOptions2.UseTabs, LanguageNames.CSharp, useTabs)));

            var subjectDocument = workspace.Documents.Single();

            var commandHandler = workspace.GetService<FormatCommandHandler>();
            var typedChar = subjectDocument.GetTextBuffer().CurrentSnapshot.GetText(subjectDocument.CursorPosition.Value - 1, 1);
            commandHandler.ExecuteCommand(new TypeCharCommandArgs(subjectDocument.GetTextView(), subjectDocument.GetTextBuffer(), typedChar[0]), () => { }, TestCommandExecutionContext.Create());

            var newSnapshot = subjectDocument.GetTextBuffer().CurrentSnapshot;

            Assert.Equal(expected, newSnapshot.GetText());
        }

        private static Task AutoFormatOnColonAsync(string codeWithMarker, string expected, SyntaxKind startTokenKind)
            => AutoFormatOnMarkerAsync(codeWithMarker, expected, SyntaxKind.ColonToken, startTokenKind);

        private static Task AutoFormatOnSemicolonAsync(string codeWithMarker, string expected, SyntaxKind startTokenKind)
            => AutoFormatOnMarkerAsync(codeWithMarker, expected, SyntaxKind.SemicolonToken, startTokenKind);

        private static Task AutoFormatOnCloseBraceAsync(string codeWithMarker, string expected, SyntaxKind startTokenKind)
            => AutoFormatOnMarkerAsync(codeWithMarker, expected, SyntaxKind.CloseBraceToken, startTokenKind);

        private static async Task AutoFormatOnMarkerAsync(string initialMarkup, string expected, SyntaxKind tokenKind, SyntaxKind startTokenKind)
        {
            await AutoFormatOnMarkerAsync(initialMarkup, expected, useTabs: false, tokenKind, startTokenKind).ConfigureAwait(false);
            await AutoFormatOnMarkerAsync(initialMarkup.Replace("    ", "\t"), expected.Replace("    ", "\t"), useTabs: true, tokenKind, startTokenKind).ConfigureAwait(false);
        }

        private static async Task AutoFormatOnMarkerAsync(string initialMarkup, string expected, bool useTabs, SyntaxKind tokenKind, SyntaxKind startTokenKind)
        {
            using var workspace = TestWorkspace.CreateCSharp(initialMarkup);

<<<<<<< HEAD
            workspace.TryApplyChanges(workspace.CurrentSolution.WithOptions(workspace.Options
                .WithChangedOption(FormattingOptions2.UseTabs, LanguageNames.CSharp, useTabs)));

=======
>>>>>>> 80a8ce8d
            var testDocument = workspace.Documents.Single();
            var buffer = testDocument.GetTextBuffer();
            var position = testDocument.CursorPosition.Value;

            var document = workspace.CurrentSolution.GetDocument(testDocument.Id);
<<<<<<< HEAD
=======
            var documentSyntax = await ParsedDocument.CreateAsync(document, CancellationToken.None);
>>>>>>> 80a8ce8d
            var rules = Formatter.GetDefaultFormattingRules(document);

            var root = (CompilationUnitSyntax)await document.GetSyntaxRootAsync();
            var endToken = root.FindToken(position);
            if (position == endToken.SpanStart && !endToken.GetPreviousToken().IsKind(SyntaxKind.None))
            {
                endToken = endToken.GetPreviousToken();
            }

            Assert.Equal(tokenKind, endToken.Kind());
<<<<<<< HEAD
            var options = await IndentationOptions.FromDocumentAsync(document, CancellationToken.None);
            var formatter = new CSharpSmartTokenFormatter(options, rules, root);
=======

            var options = new IndentationOptions(
                CSharpSyntaxFormattingOptions.Default.With(new LineFormattingOptions { UseTabs = useTabs }));

            var formatter = new CSharpSmartTokenFormatter(options, rules, (CompilationUnitSyntax)documentSyntax.Root, documentSyntax.Text);
>>>>>>> 80a8ce8d

            var tokenRange = FormattingRangeHelper.FindAppropriateRange(endToken);
            if (tokenRange == null)
            {
                Assert.Equal(SyntaxKind.None, startTokenKind);
                return;
            }

            Assert.Equal(startTokenKind, tokenRange.Value.Item1.Kind());
            if (tokenRange.Value.Item1.Equals(tokenRange.Value.Item2))
            {
                return;
            }

<<<<<<< HEAD
            var changes = formatter.FormatRange(workspace.Services, tokenRange.Value.Item1, tokenRange.Value.Item2, CancellationToken.None);
=======
            var changes = formatter.FormatRange(tokenRange.Value.Item1, tokenRange.Value.Item2, CancellationToken.None);
>>>>>>> 80a8ce8d
            var actual = GetFormattedText(buffer, changes);
            Assert.Equal(expected, actual);
        }

        private static string GetFormattedText(ITextBuffer buffer, IList<TextChange> changes)
        {
            using (var edit = buffer.CreateEdit())
            {
                foreach (var change in changes)
                {
                    edit.Replace(change.Span.ToSpan(), change.NewText);
                }

                edit.Apply();
            }

            return buffer.CurrentSnapshot.GetText();
        }
    }
}<|MERGE_RESOLUTION|>--- conflicted
+++ resolved
@@ -3571,21 +3571,12 @@
         {
             using var workspace = TestWorkspace.CreateCSharp(initialMarkup);
 
-<<<<<<< HEAD
-            workspace.TryApplyChanges(workspace.CurrentSolution.WithOptions(workspace.Options
-                .WithChangedOption(FormattingOptions2.UseTabs, LanguageNames.CSharp, useTabs)));
-
-=======
->>>>>>> 80a8ce8d
             var testDocument = workspace.Documents.Single();
             var buffer = testDocument.GetTextBuffer();
             var position = testDocument.CursorPosition.Value;
 
             var document = workspace.CurrentSolution.GetDocument(testDocument.Id);
-<<<<<<< HEAD
-=======
             var documentSyntax = await ParsedDocument.CreateAsync(document, CancellationToken.None);
->>>>>>> 80a8ce8d
             var rules = Formatter.GetDefaultFormattingRules(document);
 
             var root = (CompilationUnitSyntax)await document.GetSyntaxRootAsync();
@@ -3596,16 +3587,11 @@
             }
 
             Assert.Equal(tokenKind, endToken.Kind());
-<<<<<<< HEAD
-            var options = await IndentationOptions.FromDocumentAsync(document, CancellationToken.None);
-            var formatter = new CSharpSmartTokenFormatter(options, rules, root);
-=======
 
             var options = new IndentationOptions(
                 CSharpSyntaxFormattingOptions.Default.With(new LineFormattingOptions { UseTabs = useTabs }));
 
             var formatter = new CSharpSmartTokenFormatter(options, rules, (CompilationUnitSyntax)documentSyntax.Root, documentSyntax.Text);
->>>>>>> 80a8ce8d
 
             var tokenRange = FormattingRangeHelper.FindAppropriateRange(endToken);
             if (tokenRange == null)
@@ -3620,11 +3606,7 @@
                 return;
             }
 
-<<<<<<< HEAD
-            var changes = formatter.FormatRange(workspace.Services, tokenRange.Value.Item1, tokenRange.Value.Item2, CancellationToken.None);
-=======
             var changes = formatter.FormatRange(tokenRange.Value.Item1, tokenRange.Value.Item2, CancellationToken.None);
->>>>>>> 80a8ce8d
             var actual = GetFormattedText(buffer, changes);
             Assert.Equal(expected, actual);
         }
