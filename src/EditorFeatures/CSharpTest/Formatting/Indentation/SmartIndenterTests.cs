--- conflicted
+++ resolved
@@ -3523,10 +3523,6 @@
                 using var workspace = TestWorkspace.CreateCSharp(markup, parseOptions: option, composition: s_compositionWithTestFormattingRules);
 
                 workspace.TryApplyChanges(workspace.CurrentSolution.WithOptions(workspace.Options
-<<<<<<< HEAD
-                    .WithChangedOption(AutoFormattingOptions.Metadata.SmartIndent, LanguageNames.CSharp, indentStyle)
-=======
->>>>>>> 80a8ce8d
                     .WithChangedOption(UseTabs, LanguageNames.CSharp, useTabs)));
 
                 workspace.GlobalOptions.SetGlobalOption(new OptionKey(IndentationOptionsStorage.SmartIndent, LanguageNames.CSharp), indentStyle);
@@ -3576,14 +3572,7 @@
             {
                 using var workspace = TestWorkspace.CreateCSharp(code, parseOptions: option);
 
-<<<<<<< HEAD
-                workspace.TryApplyChanges(workspace.CurrentSolution.WithOptions(workspace.Options
-                    .WithChangedOption(AutoFormattingOptions.Metadata.SmartIndent, LanguageNames.CSharp, indentStyle)
-                    .WithChangedOption(UseTabs, LanguageNames.CSharp, useTabs)));
-                TestIndentation(workspace, indentationLine, expectedIndentation);
-=======
                 TestIndentation(workspace, indentationLine, expectedIndentation, indentStyle, useTabs);
->>>>>>> 80a8ce8d
             }
         }
 
@@ -3612,12 +3601,6 @@
             {
                 using var workspace = TestWorkspace.CreateCSharp(code, parseOptions: option);
 
-<<<<<<< HEAD
-                workspace.TryApplyChanges(workspace.CurrentSolution.WithOptions(workspace.Options
-                    .WithChangedOption(AutoFormattingOptions.Metadata.SmartIndent, LanguageNames.CSharp, indentStyle)
-                    .WithChangedOption(UseTabs, LanguageNames.CSharp, useTabs)));
-=======
->>>>>>> 80a8ce8d
                 var wpfTextView = workspace.Documents.First().GetTextView();
                 var line = wpfTextView.TextBuffer.CurrentSnapshot.GetLineFromPosition(wpfTextView.Caret.Position.BufferPosition).LineNumber;
                 TestIndentation(workspace, line, expectedIndentation, indentStyle, useTabs);
