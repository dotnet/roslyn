--- conflicted
+++ resolved
@@ -249,9 +249,6 @@
             return AssertCodeCleanupResultAsync(expected, code);
         }
 
-<<<<<<< HEAD
-        protected static async Task AssertCodeCleanupResultAsync(string expected, string code, bool systemUsingsFirst = true, bool separateUsingGroups = false)
-=======
         [Fact]
         [Trait(Traits.Feature, Traits.Features.CodeCleanup)]
         public Task FixUsingPlacementPreferOutside()
@@ -263,7 +260,6 @@
     internal class Program
     {
         private void Method()
->>>>>>> f7ca4ebf
         {
             Console.WriteLine();
         }
@@ -285,7 +281,7 @@
 }
 ";
 
-            return AssertCodeCleanupResult(expected, code);
+            return AssertCodeCleanupResultAsync(expected, code);
         }
 
         [Fact]
@@ -320,7 +316,7 @@
 }
 ";
 
-            return AssertCodeCleanupResult(expected, code, InsideNamespaceOption);
+            return AssertCodeCleanupResultAsync(expected, code, InsideNamespaceOption);
         }
 
         [Fact]
@@ -343,7 +339,7 @@
 
             var expected = code;
 
-            return AssertCodeCleanupResult(expected, code, InsidePreferPreservationOption);
+            return AssertCodeCleanupResultAsync(expected, code, InsidePreferPreservationOption);
         }
 
         [Fact]
@@ -366,7 +362,7 @@
 
             var expected = code;
 
-            return AssertCodeCleanupResult(expected, code, OutsidePreferPreservationOption);
+            return AssertCodeCleanupResultAsync(expected, code, OutsidePreferPreservationOption);
         }
 
         [Fact]
@@ -406,7 +402,7 @@
 }
 ";
 
-            return AssertCodeCleanupResult(expected, code, OutsideNamespaceOption);
+            return AssertCodeCleanupResultAsync(expected, code, OutsideNamespaceOption);
         }
 
         [Fact]
@@ -447,7 +443,7 @@
 }
 ";
 
-            return AssertCodeCleanupResult(expected, code, InsideNamespaceOption);
+            return AssertCodeCleanupResultAsync(expected, code, InsideNamespaceOption);
         }
 
         [Fact]
@@ -473,7 +469,7 @@
 
             var expected = code;
 
-            return AssertCodeCleanupResult(expected, code, InsidePreferPreservationOption);
+            return AssertCodeCleanupResultAsync(expected, code, InsidePreferPreservationOption);
         }
 
         [Fact]
@@ -499,7 +495,7 @@
 
             var expected = code;
 
-            return AssertCodeCleanupResult(expected, code, OutsidePreferPreservationOption);
+            return AssertCodeCleanupResultAsync(expected, code, OutsidePreferPreservationOption);
         }
 
         /// <summary>
@@ -510,8 +506,8 @@
         /// <param name="systemUsingsFirst">Indicates whether <c><see cref="System"/>.*</c> '<c>using</c>' directives should preceed others. Default is <c>true</c>.</param>
         /// <param name="separateUsingGroups">Indicates whether '<c>using</c>' directives should be organized into separated groups. Default is <c>true</c>.</param>
         /// <returns>The <see cref="Task"/> to test code cleanup.</returns>
-        private protected static Task AssertCodeCleanupResult(string expected, string code, bool systemUsingsFirst = true, bool separateUsingGroups = false)
-            => AssertCodeCleanupResult(expected, code, CSharpCodeStyleOptions.PreferOutsidePlacementWithSilentEnforcement, systemUsingsFirst, separateUsingGroups);
+        private protected static Task AssertCodeCleanupResultAsync(string expected, string code, bool systemUsingsFirst = true, bool separateUsingGroups = false)
+            => AssertCodeCleanupResultAsync(expected, code, CSharpCodeStyleOptions.PreferOutsidePlacementWithSilentEnforcement, systemUsingsFirst, separateUsingGroups);
 
         /// <summary>
         /// Assert the expected code value equals the actual processed input <paramref name="code"/>.
@@ -522,7 +518,7 @@
         /// <param name="systemUsingsFirst">Indicates whether <c><see cref="System"/>.*</c> '<c>using</c>' directives should preceed others. Default is <c>true</c>.</param>
         /// <param name="separateUsingGroups">Indicates whether '<c>using</c>' directives should be organized into separated groups. Default is <c>true</c>.</param>
         /// <returns>The <see cref="Task"/> to test code cleanup.</returns>
-        private protected static async Task AssertCodeCleanupResult(string expected, string code, CodeStyleOption2<AddImportPlacement> preferredImportPlacement, bool systemUsingsFirst = true, bool separateUsingGroups = false)
+        private protected static async Task AssertCodeCleanupResultAsync(string expected, string code, CodeStyleOption2<AddImportPlacement> preferredImportPlacement, bool systemUsingsFirst = true, bool separateUsingGroups = false)
         {
             var exportProvider = ExportProviderCache.GetOrCreateExportProviderFactory(TestExportProvider.EntireAssemblyCatalogWithCSharpAndVisualBasic).CreateExportProvider();
 
