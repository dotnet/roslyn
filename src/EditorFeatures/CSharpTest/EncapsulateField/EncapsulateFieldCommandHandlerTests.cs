--- conflicted
+++ resolved
@@ -213,11 +213,7 @@
                 var textView = workspace.Documents.Single().GetTextView();
 
                 var handler = new EncapsulateFieldCommandHandler(workspace.GetService<ITextBufferUndoManagerProvider>(),
-<<<<<<< HEAD
-                    workspace.ExportProvider.GetExportedValues<Lazy<IAsynchronousOperationListener, FeatureMetadata>>());
-=======
                                                                  workspace.ExportProvider.GetExportedValue<IAsynchronousOperationListenerProvider>());
->>>>>>> d90dacbf
 
                 var state = handler.GetCommandState(new EncapsulateFieldCommandArgs(textView, textView.TextBuffer));
                 Assert.True(state.IsUnspecified);
