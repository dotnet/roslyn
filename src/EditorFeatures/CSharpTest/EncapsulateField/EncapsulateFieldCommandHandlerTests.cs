--- conflicted
+++ resolved
@@ -212,7 +212,6 @@
 
                 var textView = workspace.Documents.Single().GetTextView();
 
-<<<<<<< HEAD
                 var handler = new EncapsulateFieldCommandHandler(workspace.GetService<Host.IWaitIndicator>(), workspace.GetService<ITextBufferUndoManagerProvider>(),
                                                                  workspace.ExportProvider.GetExportedValue<IAsynchronousOperationListenerProvider>());
 
@@ -226,13 +225,6 @@
                 var state = handler.GetCommandState(new Commands.EncapsulateFieldCommandArgs(textView, textView.TextBuffer), nextHandler);
                 Assert.True(delegatedToNext);
                 Assert.False(state.IsAvailable);
-=======
-                var handler = new EncapsulateFieldCommandHandler(workspace.GetService<ITextBufferUndoManagerProvider>(),
-                                                                 workspace.ExportProvider.GetExportedValue<IAsynchronousOperationListenerProvider>());
-
-                var state = handler.GetCommandState(new EncapsulateFieldCommandArgs(textView, textView.TextBuffer));
-                Assert.True(state.IsUnspecified);
->>>>>>> 6e9d56a2
             }
         }
     }
