--- conflicted
+++ resolved
@@ -2690,44 +2690,6 @@
                 Method("nameof"));
         }
 
-<<<<<<< HEAD
-        [WpfFact, WorkItem("http://vstfdevdiv:8080/DevDiv2/DevDiv/_workitems/edit/744813")]
-        public async Task TestCreateWithBufferNotInWorkspace()
-        {
-            // don't crash
-            using var workspace = TestWorkspace.CreateCSharp("");
-            var document = workspace.CurrentSolution.GetRequiredDocument(workspace.Documents.First().Id);
-
-            var contentTypeService = document.GetRequiredLanguageService<IContentTypeLanguageService>();
-            var contentType = contentTypeService.GetDefaultContentType();
-            var extraBuffer = workspace.ExportProvider.GetExportedValue<ITextBufferFactoryService>().CreateTextBuffer("", contentType);
-
-            WpfTestRunner.RequireWpfFact($"Creates an {nameof(IWpfTextView)} explicitly with an unrelated buffer");
-            using var disposableView = workspace.ExportProvider.GetExportedValue<ITextEditorFactoryService>().CreateDisposableTextView(extraBuffer);
-            var listenerProvider = workspace.ExportProvider.GetExportedValue<IAsynchronousOperationListenerProvider>();
-            var globalOptions = workspace.ExportProvider.GetExportedValue<IGlobalOptionService>();
-
-            var provider = new SemanticClassificationViewTaggerProvider(
-                workspace.GetService<IThreadingContext>(),
-                workspace.GetService<ClassificationTypeMap>(),
-                globalOptions,
-                visibilityTracker: null,
-                workspace.GetService<TaggerThreadCoordinator>(),
-                listenerProvider);
-
-            using var tagger = (IDisposable?)provider.CreateTagger<IClassificationTag>(disposableView.TextView, extraBuffer);
-            using (var edit = extraBuffer.CreateEdit())
-            {
-                edit.Insert(0, "class A { }");
-                edit.Apply();
-            }
-
-            var waiter = listenerProvider.GetWaiter(FeatureAttribute.Classification);
-            await waiter.ExpeditedWaitAsync();
-        }
-
-=======
->>>>>>> e017315d
         [Theory, CombinatorialData]
         public async Task Tuples(TestHost testHost)
         {
@@ -3960,6 +3922,7 @@
                 workspace.GetService<ClassificationTypeMap>(),
                 globalOptions,
                 visibilityTracker: null,
+                workspace.GetService<TaggerThreadCoordinator>(),
                 listenerProvider);
 
             using var tagger = provider.CreateTagger(disposableView.TextView, extraBuffer);
