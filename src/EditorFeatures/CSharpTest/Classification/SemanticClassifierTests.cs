﻿// Copyright (c) Microsoft.  All Rights Reserved.  Licensed under the Apache License, Version 2.0.  See License.txt in the project root for license information.

using System;
using System.Collections.Immutable;
using System.Linq;
using System.Threading;
using System.Threading.Tasks;
using Microsoft.CodeAnalysis.Classification;
using Microsoft.CodeAnalysis.CSharp.Test.Utilities;
using Microsoft.CodeAnalysis.Editor.Implementation.Classification;
using Microsoft.CodeAnalysis.Editor.Shared.Utilities;
using Microsoft.CodeAnalysis.Editor.UnitTests;
using Microsoft.CodeAnalysis.Editor.UnitTests.Workspaces;
using Microsoft.CodeAnalysis.Notification;
using Microsoft.CodeAnalysis.Shared.Extensions;
using Microsoft.CodeAnalysis.Shared.TestHooks;
using Microsoft.CodeAnalysis.Test.Utilities;
using Microsoft.CodeAnalysis.Text;
using Microsoft.CodeAnalysis.Text.Shared.Extensions;
using Microsoft.VisualStudio.Text;
using Microsoft.VisualStudio.Text.Editor;
using Microsoft.VisualStudio.Text.Tagging;
using Roslyn.Test.Utilities;
using Roslyn.Utilities;
using Xunit;
using static Microsoft.CodeAnalysis.Editor.UnitTests.Classification.FormattedClassifications;

namespace Microsoft.CodeAnalysis.Editor.CSharp.UnitTests.Classification
{
    public partial class SemanticClassifierTests : AbstractCSharpClassifierTests
    {
        protected override Task<ImmutableArray<ClassifiedSpan>> GetClassificationSpansAsync(string code, TextSpan span, ParseOptions options)
        {
            using (var workspace = TestWorkspace.CreateCSharp(code, options))
            {
                var document = workspace.CurrentSolution.GetDocument(workspace.Documents.First().Id);

                return GetSemanticClassificationsAsync(document, span);
            }
        }

        [Fact, Trait(Traits.Feature, Traits.Features.Classification)]
        public async Task GenericClassDeclaration()
        {
            await TestInMethodAsync(
                className: "Class<T>",
                methodName: "M",
                code: @"new Class<int>();",
                expected: Class("Class"));
        }

        [Fact, Trait(Traits.Feature, Traits.Features.Classification)]
        public async Task RefVar()
        {
            await TestInMethodAsync(
                code: @"int i = 0; ref var x = ref i;",
                expected: Classifications(Keyword("var"), Local("i")));
        }

        [Fact, Trait(Traits.Feature, Traits.Features.Classification)]
        public async Task UsingAlias1()
        {
            await TestAsync(
@"using M = System.Math;",
                Class("M"),
<<<<<<< HEAD
                Namespace("System"),
                Class("Math"));
=======
                Class("Math"),
                Static("Math"));
>>>>>>> 9e4e454f
        }

        [Fact, Trait(Traits.Feature, Traits.Features.Classification)]
        public async Task DynamicAsTypeArgument()
        {
            await TestInMethodAsync(
                className: "Class<T>",
                methodName: "M",
                code: @"new Class<dynamic>();",
                expected: Classifications(Class("Class"), Keyword("dynamic")));
        }

        [Fact, Trait(Traits.Feature, Traits.Features.Classification)]
        public async Task UsingTypeAliases()
        {
            var code = @"using Alias = Test; 
class Test { void M() { Test a = new Test(); Alias b = new Alias(); } }";

            await TestAsync(code,
                code,
                Class("Alias"),
                Class("Test"),
                Class("Test"),
                Class("Test"),
                Class("Alias"),
                Class("Alias"));
        }

        [Fact, Trait(Traits.Feature, Traits.Features.Classification)]
        public async Task DynamicTypeAlias()
        {
            await TestAsync(
@"using dynamic = System.EventArgs;

class C
{
    dynamic d = new dynamic();
}",
                Class("dynamic"),
                Namespace("System"),
                Class("EventArgs"),
                Class("dynamic"),
                Class("dynamic"));
        }

        [Fact, Trait(Traits.Feature, Traits.Features.Classification)]
        public async Task DynamicAsDelegateName()
        {
            await TestAsync(
@"delegate void dynamic();

class C
{
    void M()
    {
        dynamic d;
    }
}",
                Delegate("dynamic"));
        }

        [Fact, Trait(Traits.Feature, Traits.Features.Classification)]
        public async Task DynamicAsInterfaceName()
        {
            await TestAsync(
@"interface dynamic
{
}

class C
{
    dynamic d;
}",
                Interface("dynamic"));
        }

        [Fact, Trait(Traits.Feature, Traits.Features.Classification)]
        public async Task DynamicAsEnumName()
        {
            await TestAsync(
@"enum dynamic
{
}

class C
{
    dynamic d;
}",
                Enum("dynamic"));
        }

        [Fact, Trait(Traits.Feature, Traits.Features.Classification)]
        public async Task DynamicAsClassName()
        {
            await TestAsync(
@"class dynamic
{
}

class C
{
    dynamic d;
}",
                Class("dynamic"));
        }

        [Fact, Trait(Traits.Feature, Traits.Features.Classification)]
        public async Task DynamicAsClassNameAndLocalVariableName()
        {
            await TestAsync(
@"class dynamic
{
    dynamic()
    {
        dynamic dynamic;
    }
}",
                Class("dynamic"));
        }

        [Fact, Trait(Traits.Feature, Traits.Features.Classification)]
        public async Task DynamicAsStructName()
        {
            await TestAsync(
@"struct dynamic
{
}

class C
{
    dynamic d;
}",
                Struct("dynamic"));
        }

        [Fact, Trait(Traits.Feature, Traits.Features.Classification)]
        public async Task DynamicAsGenericClassName()
        {
            await TestAsync(
@"class dynamic<T>
{
}

class C
{
    dynamic<int> d;
}",
                Class("dynamic"));
        }

        [Fact, Trait(Traits.Feature, Traits.Features.Classification)]
        public async Task DynamicAsGenericClassNameButOtherArity()
        {
            await TestAsync(
@"class dynamic<T>
{
}

class C
{
    dynamic d;
}",
                Keyword("dynamic"));
        }

        [Fact, Trait(Traits.Feature, Traits.Features.Classification)]
        public async Task DynamicAsUndefinedGenericType()
        {
            await TestAsync(
@"class dynamic
{
}

class C
{
    dynamic<int> d;
}");
        }

        [Fact, Trait(Traits.Feature, Traits.Features.Classification)]
        public async Task DynamicAsExternAlias()
        {
            await TestAsync(
@"extern alias dynamic;

class C
{
    dynamic::Goo a;
}",
    Namespace("dynamic"));
        }

        [Fact, Trait(Traits.Feature, Traits.Features.Classification)]
        public async Task GenericClassNameButOtherArity()
        {
            await TestAsync(
@"class A<T>
{
}

class C
{
    A d;
}", Class("A"));
        }

        [Fact, Trait(Traits.Feature, Traits.Features.Classification)]
        public async Task GenericTypeParameter()
        {
            await TestAsync(
@"class C<T>
{
    void M()
    {
        default(T) }
}",
                TypeParameter("T"));
        }

        [Fact, Trait(Traits.Feature, Traits.Features.Classification)]
        public async Task GenericMethodTypeParameter()
        {
            await TestAsync(
@"class C
{
    T M<T>(T t)
    {
        return default(T);
    }
}",
                TypeParameter("T"),
                TypeParameter("T"),
                TypeParameter("T"));
        }

        [Fact, Trait(Traits.Feature, Traits.Features.Classification)]
        public async Task GenericMethodTypeParameterInLocalVariableDeclaration()
        {
            await TestAsync(
@"class C
{
    void M<T>()
    {
        T t;
    }
}",
                TypeParameter("T"));
        }

        [Fact, Trait(Traits.Feature, Traits.Features.Classification)]
        public async Task ParameterOfLambda1()
        {
            await TestAsync(
@"class C
{
    C()
    {
        Action a = (C p) => {
        };
    }
}",
                Class("C"));
        }

        [Fact, Trait(Traits.Feature, Traits.Features.Classification)]
        public async Task ParameterOfAnonymousMethod()
        {
            await TestAsync(
@"class C
{
    C()
    {
        Action a = delegate (C p) {
        };
    }
}",
                Class("C"));
        }

        [Fact, Trait(Traits.Feature, Traits.Features.Classification)]
        public async Task GenericTypeParameterAfterWhere()
        {
            await TestAsync(
@"class C<A, B> where A : B
{
}",
                TypeParameter("A"),
                TypeParameter("B"));
        }

        [Fact, Trait(Traits.Feature, Traits.Features.Classification)]
        public async Task BaseClass()
        {
            await TestAsync(
@"class C
{
}

class C2 : C
{
}",
                Class("C"));
        }

        [Fact, Trait(Traits.Feature, Traits.Features.Classification)]
        public async Task BaseInterfaceOnInterface()
        {
            await TestAsync(
@"interface T
{
}

interface T2 : T
{
}",
                Interface("T"));
        }

        [Fact, Trait(Traits.Feature, Traits.Features.Classification)]
        public async Task BaseInterfaceOnClass()
        {
            await TestAsync(
@"interface T
{
}

class T2 : T
{
}",
                Interface("T"));
        }

        [Fact, Trait(Traits.Feature, Traits.Features.Classification)]
        public async Task InterfaceColorColor()
        {
            await TestAsync(
@"interface T
{
}

class T2 : T
{
    T T;
}",
                Interface("T"),
                Interface("T"));
        }

        [Fact, Trait(Traits.Feature, Traits.Features.Classification)]
        public async Task DelegateColorColor()
        {
            await TestAsync(
@"delegate void T();

class T2
{
    T T;
}",
                Delegate("T"));
        }

        [Fact, Trait(Traits.Feature, Traits.Features.Classification)]
        public async Task DelegateReturnsItself()
        {
            await TestAsync(
@"delegate T T();

class C
{
    T T(T t);
}",
                Delegate("T"),
                Delegate("T"),
                Delegate("T"));
        }

        [Fact, Trait(Traits.Feature, Traits.Features.Classification)]
        public async Task StructColorColor()
        {
            await TestAsync(
@"struct T
{
    T T;
}",
                Struct("T"));
        }

        [Fact, Trait(Traits.Feature, Traits.Features.Classification)]
        public async Task EnumColorColor()
        {
            await TestAsync(
@"enum T
{
    T,
    T
}

class C
{
    T T;
}",
                Enum("T"));
        }

        [Fact, Trait(Traits.Feature, Traits.Features.Classification)]
        public async Task DynamicAsGenericTypeParameter()
        {
            await TestAsync(
@"class C<dynamic>
{
    dynamic d;
}",
                TypeParameter("dynamic"));
        }

        [Fact, Trait(Traits.Feature, Traits.Features.Classification)]
        public async Task DynamicAsGenericFieldName()
        {
            await TestAsync(
@"class A<T>
{
    T dynamic;
}",
                TypeParameter("T"));
        }

        [Fact, Trait(Traits.Feature, Traits.Features.Classification)]
        public async Task PropertySameNameAsClass()
        {
            await TestAsync(
@"class N
{
    N N { get; set; }

    void M()
    {
        N n = N;
        N = n;
        N = N;
    }
}",
                Class("N"),
                Class("N"),
                Property("N"),
                Property("N"),
                Local("n"),
                Property("N"),
                Property("N"));
        }

        [Fact, Trait(Traits.Feature, Traits.Features.Classification)]
        public async Task AttributeWithoutAttributeSuffix()
        {
            await TestAsync(
@"using System;

[Obsolete]
class C
{
}",
                Namespace("System"), 
                Class("Obsolete"));
        }

        [Fact, Trait(Traits.Feature, Traits.Features.Classification)]
        public async Task AttributeOnNonExistingMember()
        {
            await TestAsync(
@"using System;

class A
{
    [Obsolete]
}",
                Namespace("System"), 
                Class("Obsolete"));
        }

        [Fact, Trait(Traits.Feature, Traits.Features.Classification)]
        public async Task AttributeWithoutAttributeSuffixOnAssembly()
        {
            await TestAsync(
@"using System;

[assembly: My]

class MyAttribute : Attribute
{
}",
                Namespace("System"), 
                Class("My"),
                Class("Attribute"));
        }

        [Fact, Trait(Traits.Feature, Traits.Features.Classification)]
        public async Task AttributeViaNestedClassOrDerivedClass()
        {
            await TestAsync(
@"using System;

[Base.My]
[Derived.My]
class Base
{
    public class MyAttribute : Attribute
    {
    }
}

class Derived : Base
{
}",
                Namespace("System"), 
                Class("Base"),
                Class("My"),
                Method("My"),
                Class("Derived"),
                Class("My"),
                Method("My"),
                Class("Attribute"),
                Class("Base"));
        }

        [Fact, Trait(Traits.Feature, Traits.Features.Classification)]
        public async Task NamedAndOptional()
        {
            await TestAsync(
@"class C
{
    void B(C C = null)
    {
    }

    void M()
    {
        B(C: null);
    }
}",
                Class("C"),
                Method("B"),
                Parameter("C"));
        }

        [Fact, Trait(Traits.Feature, Traits.Features.Classification)]
        public async Task PartiallyWrittenGenericName1()
        {
            await TestInMethodAsync(
                className: "Class<T>",
                methodName: "M",
                code: @"Class<int",
                expected: Class("Class"));
        }

        [Fact, Trait(Traits.Feature, Traits.Features.Classification)]
        public async Task PartiallyWrittenGenericName2()
        {
            await TestInMethodAsync(
                className: "Class<T1, T2>",
                methodName: "M",
                code: @"Class<int, b",
                expected: Class("Class"));
        }

        // The "Color Color" problem is the C# IDE folklore for when
        // a property name is the same as a type name
        // and the resulting ambiguities that the spec
        // resolves in favor of properties
        [Fact, Trait(Traits.Feature, Traits.Features.Classification)]
        public async Task ColorColor()
        {
            await TestAsync(
@"class Color
{
    Color Color;
}",
                Class("Color"));
        }

        [Fact, Trait(Traits.Feature, Traits.Features.Classification)]
        public async Task ColorColor2()
        {
            await TestAsync(
@"class T
{
    T T = new T();

    T()
    {
        this.T = new T();
    }
}",
                Class("T"),
                Class("T"),
                Field("T"),
                Class("T"));
        }

        [Fact, Trait(Traits.Feature, Traits.Features.Classification)]
        public async Task ColorColor3()
        {
            await TestAsync(
@"class T
{
    T T = new T();

    void M();

    T()
    {
        T.M();
    }
}",
                Class("T"),
                Class("T"),
                Field("T"),
                Method("M"));
        }

        /// <summary>
        /// Instance field should be preferred to type
        /// §7.5.4.1
        /// </summary>
        [Fact, Trait(Traits.Feature, Traits.Features.Classification)]
        public async Task ColorColor4()
        {
            await TestAsync(
@"class T
{
    T T;

    void M()
    {
        T.T = null;
    }
}",
                Class("T"),
                Field("T"),
                Field("T"));
        }

        /// <summary>
        /// Type should be preferred to a static field
        /// §7.5.4.1
        /// </summary>
        [Fact, Trait(Traits.Feature, Traits.Features.Classification)]
        public async Task ColorColor5()
        {
            await TestAsync(
@"class T
{
    static T T;

    void M()
    {
        T.T = null;
    }
}",
                Class("T"),
                Class("T"),
                Field("T"),
                Static("T"));
        }

        /// <summary>
        /// Needs to prefer the local
        /// </summary>
        [Fact, Trait(Traits.Feature, Traits.Features.Classification)]
        public async Task ColorColor6()
        {
            await TestAsync(
@"class T
{
    int field;

    void M()
    {
        T T = new T();
        T.field = 0;
    }
}",
                Class("T"),
                Class("T"),
                Local("T"),
                Field("field"));
        }

        /// <summary>
        /// Needs to prefer the type
        /// </summary>
        [Fact, Trait(Traits.Feature, Traits.Features.Classification)]
        public async Task ColorColor7()
        {
            await TestAsync(
@"class T
{
    static int field;

    void M()
    {
        T T = new T();
        T.field = 0;
    }
}",
                Class("T"),
                Class("T"),
                Class("T"),
                Field("field"),
                Static("field"));
        }

        [Fact, Trait(Traits.Feature, Traits.Features.Classification)]
        public async Task ColorColor8()
        {
            await TestAsync(
@"class T
{
    void M(T T)
    {
    }

    void M2()
    {
        T T = new T();
        M(T);
    }
}",
                Class("T"),
                Class("T"),
                Class("T"),
                Method("M"),
                Local("T"));
        }

        [Fact, Trait(Traits.Feature, Traits.Features.Classification)]
        public async Task ColorColor9()
        {
            await TestAsync(
@"class T
{
    T M(T T)
    {
        T = new T();
        return T;
    }
}",
                Class("T"),
                Class("T"),
                Parameter("T"),
                Class("T"),
                Parameter("T"));
        }

        [Fact, Trait(Traits.Feature, Traits.Features.Classification)]
        public async Task ColorColor10()
        {
            // note: 'var' now binds to the type of the local.
            await TestAsync(
@"class T
{
    void M()
    {
        var T = new object();
        T temp = T as T;
    }
}",
                Keyword("var"),
                Class("T"),
                Local("T"),
                Class("T"));
        }

        [Fact, Trait(Traits.Feature, Traits.Features.Classification)]
        public async Task ColorColor11()
        {
            await TestAsync(
@"class T
{
    void M()
    {
        var T = new object();
        bool b = T is T;
    }
}",
                Keyword("var"),
                Local("T"),
                Class("T"));
        }

        [Fact, Trait(Traits.Feature, Traits.Features.Classification)]
        public async Task ColorColor12()
        {
            await TestAsync(
@"class T
{
    void M()
    {
        T T = new T();
        var t = typeof(T);
    }
}",
                Class("T"),
                Class("T"),
                Keyword("var"),
                Class("T"));
        }

        [Fact, Trait(Traits.Feature, Traits.Features.Classification)]
        public async Task ColorColor13()
        {
            await TestAsync(
@"class T
{
    void M()
    {
        T T = new T();
        T t = default(T);
    }
}",
                Class("T"),
                Class("T"),
                Class("T"),
                Class("T"));
        }

        [Fact, Trait(Traits.Feature, Traits.Features.Classification)]
        public async Task ColorColor14()
        {
            await TestAsync(
@"class T
{
    void M()
    {
        object T = new T();
        T t = (T)T;
    }
}",
                Class("T"),
                Class("T"),
                Class("T"),
                Local("T"));
        }

        [Fact, Trait(Traits.Feature, Traits.Features.Classification)]
        public async Task NamespaceNameSameAsTypeName1()
        {
            await TestAsync(
@"namespace T
{
    class T
    {
        void M()
        {
            T.T T = new T.T();
        }
    }
}",
                Namespace("T"),
                Class("T"),
                Class("T"));
        }

        [Fact, Trait(Traits.Feature, Traits.Features.Classification)]
        public async Task NamespaceNameSameAsTypeNameWithGlobal()
        {
            await TestAsync(
@"namespace T
{
    class T
    {
        void M()
        {
            global::T.T T = new global::T.T();
        }
    }
}",
                Namespace("T"),
                Namespace("T"),
                Class("T"),
                Namespace("T"),
                Class("T"));
        }

        [Fact, Trait(Traits.Feature, Traits.Features.Classification)]
        public async Task AmbiguityTypeAsGenericMethodArgumentVsLocal()
        {
            await TestAsync(
@"class T
{
    void M<T>()
    {
        T T;
        M<T>();
    }
}",
                TypeParameter("T"),
                Method("M"),
                TypeParameter("T"));
        }

        [Fact, Trait(Traits.Feature, Traits.Features.Classification)]
        public async Task AmbiguityTypeAsGenericArgumentVsLocal()
        {
            await TestAsync(
@"class T
{
    class G<T>
    {
    }

    void M()
    {
        T T;
        G<T> g = new G<T>();
    }
}",
                Class("T"),
                Class("G"),
                Class("T"),
                Class("G"),
                Class("T"));
        }

        [Fact, Trait(Traits.Feature, Traits.Features.Classification)]
        public async Task AmbiguityTypeAsGenericArgumentVsField()
        {
            await TestAsync(
@"class T
{
    class H<T>
    {
        public static int f;
    }

    void M()
    {
        T T;
        int i = H<T>.f;
    }
}",
                Class("T"),
                Class("H"),
                Class("T"),
                Field("f"),
                Static("f"));
        }

        /// <summary>
        /// §7.5.4.2
        /// </summary>
        [Fact, Trait(Traits.Feature, Traits.Features.Classification)]
        public async Task GrammarAmbiguity_7_5_4_2()
        {
            await TestAsync(
@"class M
{
    void m()
    {
        int A = 2;
        int B = 3;
        F(G<A, B>(7));
    }

    void F(bool b)
    {
    }

    bool G<t, f>(int a)
    {
        return true;
    }

    class A
    {
    }

    class B
    {
    }
}",
                Method("F"),
                Method("G"),
                Class("A"),
                Class("B"));
        }

        [Fact, Trait(Traits.Feature, Traits.Features.Classification)]
        public async Task AnonymousTypePropertyName()
        {
            await TestAsync(
@"using System;

class C
{
    void M()
    {
        var x = new { String = "" }; } }",
                Namespace("System"),
                Keyword("var"),
                Property("String"));
        }

        [Fact, Trait(Traits.Feature, Traits.Features.Classification)]
        public async Task YieldAsATypeName()
        {
            await TestAsync(
@"using System.Collections.Generic;

class yield
{
    IEnumerable<yield> M()
    {
        yield yield = new yield();
        yield return yield;
    }
}",
                Namespace("System"),
                Namespace("Collections"),
                Namespace("Generic"),
                Interface("IEnumerable"),
                Class("yield"),
                Class("yield"),
                Class("yield"),
                Local("yield"));
        }

        [Fact, Trait(Traits.Feature, Traits.Features.Classification)]
        public async Task TypeNameDottedNames()
        {
            await TestAsync(
@"class C
{
    class Nested
    {
    }

    C.Nested f;
}",
                Class("C"),
                Class("Nested"));
        }

        [Fact, Trait(Traits.Feature, Traits.Features.Classification)]
        public async Task BindingTypeNameFromBCLViaGlobalAlias()
        {
            await TestAsync(
@"using System;

class C
{
    global::System.String f;
}",
                Namespace("System"),
                Namespace("System"), 
                Class("String"));
        }

        [Fact, Trait(Traits.Feature, Traits.Features.Classification)]
        public async Task BindingTypeNames()
        {
            string code = @"using System;
using Str = System.String;
class C
{
    class Nested { }
    Str UsingAlias;
    Nested NestedClass;
    String BCL;
    C ClassDeclaration;
    C.Nested FCNested;
    global::C FCN;
    global::System.String FCNBCL;
    global::Str GlobalUsingAlias;
}";
            await TestAsync(code,
                code,
                Options.Regular,
                Namespace("System"), 
                Class("Str"),
                Namespace("System"), 
                Class("String"),
                Class("Str"),
                Class("Nested"),
                Class("String"),
                Class("C"),
                Class("C"),
                Class("Nested"),
                Class("C"),
                Namespace("System"),
                Class("String"));
        }

        [Fact, Trait(Traits.Feature, Traits.Features.Classification)]
        public async Task TypesOfClassMembers()
        {
            await TestAsync(
@"class Type
{
    public Type()
    {
    }

    static Type()
    {
    }

    ~Type()
    {
    }

    Type Property { get; set; }

    Type Method()
    {
    }

    event Type Event;

    Type this[Type index] { get; set; }

    Type field;
    const Type constant = null;

    static operator Type(Type other)
    {
    }

    static operator +(Type other)
    {
    }

    static operator int(Type other)
    {
    }

    static operator Type(int other)
    {
    }
}",
                Class("Type"),
                Class("Type"),
                Class("Type"),
                Class("Type"),
                Class("Type"),
                Class("Type"),
                Class("Type"),
                Class("Type"),
                Class("Type"),
                Class("Type"),
                Class("Type"),
                Class("Type"));
        }

        /// <summary>
        /// NAQ = Namespace Alias Qualifier (?)
        /// </summary>
        [Fact, Trait(Traits.Feature, Traits.Features.Classification)]
        public async Task NAQTypeNameCtor()
        {
            await TestInMethodAsync(
@"System.IO.BufferedStream b = new global::System.IO.BufferedStream();",
                Namespace("System"),
                Namespace("IO"),
                Class("BufferedStream"),
                Namespace("System"),
                Namespace("IO"),
                Class("BufferedStream"));
        }

        [Fact, Trait(Traits.Feature, Traits.Features.Classification)]
        public async Task NAQEnum()
        {
            await TestAsync(
@"class C
{
    void M()
    {
        global::System.IO.DriveType d;
    }
}",
                Namespace("System"),
                Namespace("IO"),
                Enum("DriveType"));
        }

        [Fact, Trait(Traits.Feature, Traits.Features.Classification)]
        public async Task NAQDelegate()
        {
            await TestAsync(
@"class C
{
    void M()
    {
        global::System.AssemblyLoadEventHandler d;
    }
}",
                Namespace("System"),
                Delegate("AssemblyLoadEventHandler"));
        }

        [Fact, Trait(Traits.Feature, Traits.Features.Classification)]
        public async Task NAQTypeNameMethodCall()
        {
            await TestInMethodAsync(@"global::System.String.Clone("");",
                Namespace("System"),
                Class("String"));
        }

        [Fact, Trait(Traits.Feature, Traits.Features.Classification)]
        public async Task NAQEventSubscription()
        {
            await TestInMethodAsync(
@"global::System.AppDomain.CurrentDomain.AssemblyLoad += 
            delegate (object sender, System.AssemblyLoadEventArgs args) {};",
                Namespace("System"),
                Class("AppDomain"),
                Property("CurrentDomain"),
                Static("CurrentDomain"),
                Event("AssemblyLoad"),
                Namespace("System"),
                Class("AssemblyLoadEventArgs"));
        }

        [Fact, Trait(Traits.Feature, Traits.Features.Classification)]
        public async Task AnonymousDelegateParameterType()
        {
            await TestAsync(
@"class C
{
    void M()
    {
        System.Action<System.EventArgs> a = delegate (System.EventArgs e) {
        };
    }
}",
                Namespace("System"),
                Delegate("Action"),
                Namespace("System"),
                Class("EventArgs"),
                Namespace("System"),
                Class("EventArgs"));
        }

        [Fact, Trait(Traits.Feature, Traits.Features.Classification)]
        public async Task NAQCtor()
        {
            await TestInMethodAsync(
@"global::System.Collections.DictionaryEntry de = new global::System.Collections.DictionaryEntry();",
                Namespace("System"),
                Namespace("Collections"),
                Struct("DictionaryEntry"),
                Namespace("System"),
                Namespace("Collections"),
                Struct("DictionaryEntry"));
        }

        [Fact, Trait(Traits.Feature, Traits.Features.Classification)]
        public async Task NAQSameFileClass()
        {
            var code = @"class C { static void M() { global::C.M(); } }";

            await TestAsync(code,
                ParseOptions(Options.Regular),
                Class("C"),
                Static("M"),
                Method("M"));
        }

        [Fact, Trait(Traits.Feature, Traits.Features.Classification)]
        public async Task InteractiveNAQSameFileClass()
        {
            var code = @"class C { static void M() { global::Script.C.M(); } }";

            await TestAsync(code,
                ParseOptions(Options.Script),
                Class("Script"),
                Class("C"),
                Method("M"),
                Static("M"));
        }

        [Fact, Trait(Traits.Feature, Traits.Features.Classification)]
        public async Task NAQSameFileClassWithNamespace()
        {
            await TestAsync(
@"using @global = N;

namespace N
{
    class C
    {
        static void M()
        {
            global::N.C.M();
        }
    }
}",
                Namespace("@global"),
                Namespace("N"),
                Namespace("N"),
                Namespace("N"),
                Class("C"),
                Static("M"),
                Method("M"));
        }

        [Fact, Trait(Traits.Feature, Traits.Features.Classification)]
        public async Task NAQSameFileClassWithNamespaceAndEscapedKeyword()
        {
            await TestAsync(
@"using @global = N;

namespace N
{
    class C
    {
        static void M()
        {
            @global.C.M();
        }
    }
}",
                Namespace("@global"),
                Namespace("N"),
                Namespace("N"),
                Namespace("@global"),
                Class("C"),
                Static("M"),
                Method("M"));
        }

        [Fact, Trait(Traits.Feature, Traits.Features.Classification)]
        public async Task NAQGlobalWarning()
        {
            await TestAsync(
@"using global = N;

namespace N
{
    class C
    {
        static void M()
        {
            global.C.M();
        }
    }
}",
                Namespace("global"),
                Namespace("N"),
                Namespace("N"),
                Namespace("global"),
                Class("C"),
                Static("M"),
                Method("M"));
        }

        [Fact, Trait(Traits.Feature, Traits.Features.Classification)]
        public async Task NAQUserDefinedNAQNamespace()
        {
            await TestAsync(
@"using goo = N;

namespace N
{
    class C
    {
        static void M()
        {
            goo.C.M();
        }
    }
}",
                Namespace("goo"),
                Namespace("N"),
                Namespace("N"),
                Namespace("goo"),
                Class("C"),
                Static("M"),
                Method("M"));
        }

        [Fact, Trait(Traits.Feature, Traits.Features.Classification)]
        public async Task NAQUserDefinedNAQNamespaceDoubleColon()
        {
            await TestAsync(
@"using goo = N;

namespace N
{
    class C
    {
        static void M()
        {
            goo::C.M();
        }
    }
}",
                Namespace("goo"),
                Namespace("N"),
                Namespace("N"),
                Namespace("goo"),
                Class("C"),
                Static("M"),
                Method("M"));
        }

        [Fact, Trait(Traits.Feature, Traits.Features.Classification)]
        public async Task NAQUserDefinedNamespace1()
        {
            await TestAsync(
@"class C
{
    void M()
    {
        A.B.D d;
    }
}

namespace A
{
    namespace B
    {
        class D
        {
        }
    }
}",
                Namespace("A"),
                Namespace("B"),
                Class("D"),
                Namespace("A"),
                Namespace("B"));
        }

        [Fact, Trait(Traits.Feature, Traits.Features.Classification)]
        public async Task NAQUserDefinedNamespaceWithGlobal()
        {
            await TestAsync(
@"class C
{
    void M()
    {
        global::A.B.D d;
    }
}

namespace A
{
    namespace B
    {
        class D
        {
        }
    }
}",
                Namespace("A"),
                Namespace("B"),
                Class("D"),
                Namespace("A"),
                Namespace("B"));
        }

        [Fact, Trait(Traits.Feature, Traits.Features.Classification)]
        public async Task NAQUserDefinedNAQForClass()
        {
            await TestAsync(
@"using IO = global::System.IO;

class C
{
    void M()
    {
        IO::BinaryReader b;
    }
}",
                Namespace("IO"),
                Namespace("System"),
                Namespace("IO"),
                Namespace("IO"),
                Class("BinaryReader"));
        }

        [Fact, Trait(Traits.Feature, Traits.Features.Classification)]
        public async Task NAQUserDefinedTypes()
        {
            await TestAsync(
@"using rabbit = MyNameSpace;

class C
{
    void M()
    {
        rabbit::MyClass2.method();
        new rabbit::MyClass2().myEvent += null;
        rabbit::MyEnum Enum;
        rabbit::MyStruct strUct;
        object o2 = rabbit::MyClass2.MyProp;
        object o3 = rabbit::MyClass2.myField;
        rabbit::MyClass2.MyDelegate del = null;
    }
}

namespace MyNameSpace
{
    namespace OtherNamespace
    {
        class A
        {
        }
    }

    public class MyClass2
    {
        public static int myField;

        public delegate void MyDelegate();

        public event MyDelegate myEvent;

        public static void method()
        {
        }

        public static int MyProp
        {
            get
            {
                return 0;
            }
        }
    }

    struct MyStruct
    {
    }

    enum MyEnum
    {
    }
}",
                Namespace("rabbit"),
                Namespace("MyNameSpace"),
                Namespace("rabbit"),
                Class("MyClass2"),
                Method("method"),
<<<<<<< HEAD
                Namespace("rabbit"),
=======
                Static("method"),
>>>>>>> 9e4e454f
                Class("MyClass2"),
                Event("myEvent"),
                Namespace("rabbit"),
                Enum("MyEnum"),
                Namespace("rabbit"),
                Struct("MyStruct"),
                Namespace("rabbit"),
                Class("MyClass2"),
                Property("MyProp"),
<<<<<<< HEAD
                Namespace("rabbit"),
                Class("MyClass2"),
                Field("myField"),
                Namespace("rabbit"),
=======
                Static("MyProp"),
                Class("MyClass2"),
                Field("myField"),
                Static("myField"),
>>>>>>> 9e4e454f
                Class("MyClass2"),
                Delegate("MyDelegate"),
                Namespace("MyNameSpace"),
                Namespace("OtherNamespace"),
                Delegate("MyDelegate"));
        }

        [Fact, Trait(Traits.Feature, Traits.Features.Classification)]
        public async Task PreferPropertyOverNestedClass()
        {
            await TestAsync(
@"class Outer
{
    class A
    {
        public int B;
    }

    class B
    {
        void M()
        {
            A a = new A();
            a.B = 10;
        }
    }
}",
                Class("A"),
                Class("A"),
                Local("a"),
                Field("B"));
        }

        [Fact, Trait(Traits.Feature, Traits.Features.Classification)]
        public async Task TypeNameInsideNestedClass()
        {
            await TestAsync(
@"using System;

class Outer
{
    class C
    {
        void M()
        {
            Console.WriteLine();
            Console.WriteLine();
        }
    }
}",
                Namespace("System"),
                Class("Console"),
                Static("Console"),
                Method("WriteLine"),
                Static("WriteLine"),
                Class("Console"),
                Static("Console"),
                Method("WriteLine"),
                Static("WriteLine"));
        }

        [Fact, Trait(Traits.Feature, Traits.Features.Classification)]
        public async Task StructEnumTypeNames()
        {
            await TestAsync(
@"using System;

class C
{
    enum MyEnum
    {
    }

    struct MyStruct
    {
    }

    static void Main()
    {
        ConsoleColor c;
        Int32 i;
    }
}",
                Namespace("System"),
                Enum("ConsoleColor"),
                Struct("Int32"));
        }

        [Fact, Trait(Traits.Feature, Traits.Features.Classification)]
        public async Task PreferFieldOverClassWithSameName()
        {
            await TestAsync(
@"class C
{
    public int C;

    void M()
    {
        C = 0;
    }
}", Field("C"));
        }

        [Fact, Trait(Traits.Feature, Traits.Features.Classification)]
        public async Task AttributeBinding()
        {
            await TestAsync(
@"using System;

[Serializable]            // Binds to System.SerializableAttribute; colorized
class Serializable
{
}

[SerializableAttribute]   // Binds to System.SerializableAttribute; colorized
class Serializable
{
}

[NonSerialized]           // Binds to global::NonSerializedAttribute; not colorized
class NonSerializedAttribute
{
}

[NonSerializedAttribute]  // Binds to global::NonSerializedAttribute; not colorized
class NonSerializedAttribute
{
}

[Obsolete]                // Binds to global::Obsolete; colorized
class Obsolete : Attribute
{
}

[ObsoleteAttribute]       // Binds to global::Obsolete; colorized
class ObsoleteAttribute : Attribute
{
}",
                Namespace("System"), 
                Class("Serializable"),
                Class("SerializableAttribute"),
                Class("Obsolete"),
                Class("Attribute"),
                Class("ObsoleteAttribute"),
                Class("Attribute"));
        }

        [Fact, Trait(Traits.Feature, Traits.Features.Classification)]
        public async Task ShouldNotClassifyNamespacesAsTypes()
        {
            await TestAsync(
@"using System;

namespace Roslyn.Compilers.Internal
{
}",
    Namespace("System"),
    Namespace("Roslyn"),
    Namespace("Compilers"),
    Namespace("Internal"));
        }

        [Fact, Trait(Traits.Feature, Traits.Features.Classification)]
        public async Task NestedTypeCantHaveSameNameAsParentType()
        {
            await TestAsync(
@"class Program
{
    class Program
    {
    }

    static void Main(Program p)
    {
    }

    Program.Program p2;
}",
                Class("Program"),
                Class("Program"));
        }

        [Fact, Trait(Traits.Feature, Traits.Features.Classification)]
        public async Task NestedTypeCantHaveSameNameAsParentTypeWithGlobalNamespaceAlias()
        {
            var code = @"class Program
{
    class Program { }
    static void Main(Program p) { }
    global::Program.Program p;
}";

            await TestAsync(code,
                ParseOptions(Options.Regular),
                Class("Program"),
                Class("Program"),
                Class("Program"));
        }

        [Fact, Trait(Traits.Feature, Traits.Features.Classification)]
        public async Task InteractiveNestedTypeCantHaveSameNameAsParentTypeWithGlobalNamespaceAlias()
        {
            var code = @"class Program
{
    class Program { }
    static void Main(Program p) { }
    global::Script.Program.Program p;
}";

            await TestAsync(code,
                ParseOptions(Options.Script),
                Class("Program"),
                Class("Script"),
                Class("Program"),
                Class("Program"));
        }

        [Fact, Trait(Traits.Feature, Traits.Features.Classification)]
        public async Task EnumFieldWithSameNameShouldBePreferredToType()
        {
            await TestAsync(
@"enum E
{
    E,
    F = E
}", EnumMember("E"));
        }

        [WorkItem(541150, "http://vstfdevdiv:8080/DevDiv2/DevDiv/_workitems/edit/541150")]
        [Fact, Trait(Traits.Feature, Traits.Features.Classification)]
        public async Task TestGenericVarClassification()
        {
            await TestAsync(
@"using System;

static class Program
{
    static void Main()
    {
        var x = 1;
    }
}

class var<T>
{
}",
    Namespace("System"),
    Keyword("var"));
        }

        [WorkItem(541154, "http://vstfdevdiv:8080/DevDiv2/DevDiv/_workitems/edit/541154")]
        [Fact, Trait(Traits.Feature, Traits.Features.Classification)]
        public async Task TestInaccessibleVarClassification()
        {
            await TestAsync(
@"using System;

class A
{
    private class var
    {
    }
}

class B : A
{
    static void Main()
    {
        var x = 1;
    }
}",
                Namespace("System"),
                Class("A"),
                Keyword("var"));
        }

        [WorkItem(541154, "http://vstfdevdiv:8080/DevDiv2/DevDiv/_workitems/edit/541154")]
        [Fact, Trait(Traits.Feature, Traits.Features.Classification)]
        public async Task TestVarNamedTypeClassification()
        {
            await TestAsync(
@"class var
{
    static void Main()
    {
        var x;
    }
}",
                Class("var"));
        }

        [WorkItem(9513, "DevDiv_Projects/Roslyn")]
        [Fact, Trait(Traits.Feature, Traits.Features.Classification)]
        public async Task RegressionFor9513()
        {
            await TestAsync(
@"enum E
{
    A,
    B
}

class C
{
    void M()
    {
        switch (new E())
        {
            case E.A:
                goto case E.B;
            case E.B:
                goto default;
            default:
                goto case E.A;
        }
    }
}",
                Enum("E"),
                Enum("E"),
                EnumMember("A"),
                Enum("E"),
                EnumMember("B"),
                Enum("E"),
                EnumMember("B"),
                Enum("E"),
                EnumMember("A"));
        }

        [WorkItem(542368, "http://vstfdevdiv:8080/DevDiv2/DevDiv/_workitems/edit/542368")]
        [Fact, Trait(Traits.Feature, Traits.Features.Classification)]
        public async Task RegressionFor9572()
        {
            await TestAsync(
@"class A<T, S> where T : A<T, S>.I, A<T, T>.I
{
    public interface I
    {
    }
}",
                TypeParameter("T"),
                Class("A"),
                TypeParameter("T"),
                TypeParameter("S"),
                Interface("I"),
                Class("A"),
                TypeParameter("T"),
                TypeParameter("T"),
                Interface("I"));
        }

        [WorkItem(542368, "http://vstfdevdiv:8080/DevDiv2/DevDiv/_workitems/edit/542368")]
        [Fact, Trait(Traits.Feature, Traits.Features.Classification)]
        public async Task RegressionFor9831()
        {
            await TestAsync(@"F : A",
@"public class B<T>
{
    public class A
    {
    }
}

public class X : B<X>
{
    public class F : A
    {
    }
}",
                Class("A"));
        }

        [WorkItem(542432, "http://vstfdevdiv:8080/DevDiv2/DevDiv/_workitems/edit/542432")]
        [Fact, Trait(Traits.Feature, Traits.Features.Classification)]
        public async Task TestVar()
        {
            await TestAsync(
@"class Program
{
    class var<T>
    {
    }

    static var<int> GetVarT()
    {
        return null;
    }

    static void Main()
    {
        var x = GetVarT();
        var y = new var<int>();
    }
}",
                Class("var"),
                Keyword("var"),
                Method("GetVarT"),
                Static("GetVarT"),
                Keyword("var"),
                Class("var"));
        }

        [WorkItem(543123, "http://vstfdevdiv:8080/DevDiv2/DevDiv/_workitems/edit/543123")]
        [Fact, Trait(Traits.Feature, Traits.Features.Classification)]
        public async Task TestVar2()
        {
            await TestAsync(
@"class Program
{
    void Main(string[] args)
    {
        foreach (var v in args)
        {
        }
    }
}",
                Keyword("var"),
                Parameter("args"));
        }

        [WorkItem(542778, "http://vstfdevdiv:8080/DevDiv2/DevDiv/_workitems/edit/542778")]
        [Fact, Trait(Traits.Feature, Traits.Features.Classification)]
        public async Task TestDuplicateTypeParamWithConstraint()
        {
            await TestAsync(@"where U : IEnumerable<S>",
@"using System.Collections.Generic;

class C<T>
{
    public void Goo<U, U>(U arg)
        where S : T
        where U : IEnumerable<S>
    {
    }
}",
                TypeParameter("U"),
                Interface("IEnumerable"));
        }

        [WorkItem(542685, "http://vstfdevdiv:8080/DevDiv2/DevDiv/_workitems/edit/542685")]
        [Fact, Trait(Traits.Feature, Traits.Features.Classification)]
        public async Task OptimisticallyColorFromInDeclaration()
        {
            await TestInExpressionAsync("from ",
                Keyword("from"));
        }

        [WorkItem(542685, "http://vstfdevdiv:8080/DevDiv2/DevDiv/_workitems/edit/542685")]
        [Fact, Trait(Traits.Feature, Traits.Features.Classification)]
        public async Task OptimisticallyColorFromInAssignment()
        {
            await TestInMethodAsync(
@"var q = 3;

q = from",
                Keyword("var"),
                Local("q"),
                Keyword("from"));
        }

        [WorkItem(542685, "http://vstfdevdiv:8080/DevDiv2/DevDiv/_workitems/edit/542685")]
        [Fact, Trait(Traits.Feature, Traits.Features.Classification)]
        public async Task DontColorThingsOtherThanFromInDeclaration()
        {
            await TestInExpressionAsync("fro ");
        }

        [WorkItem(542685, "http://vstfdevdiv:8080/DevDiv2/DevDiv/_workitems/edit/542685")]
        [Fact, Trait(Traits.Feature, Traits.Features.Classification)]
        public async Task DontColorThingsOtherThanFromInAssignment()
        {
            await TestInMethodAsync(
@"var q = 3;

q = fro",
                Keyword("var"),
                Local("q"));
        }

        [WorkItem(542685, "http://vstfdevdiv:8080/DevDiv2/DevDiv/_workitems/edit/542685")]
        [Fact, Trait(Traits.Feature, Traits.Features.Classification)]
        public async Task DontColorFromWhenBoundInDeclaration()
        {
            await TestInMethodAsync(
@"var from = 3;
var q = from",
                Keyword("var"),
                Keyword("var"),
                Local("from"));
        }

        [WorkItem(542685, "http://vstfdevdiv:8080/DevDiv2/DevDiv/_workitems/edit/542685")]
        [Fact, Trait(Traits.Feature, Traits.Features.Classification)]
        public async Task DontColorFromWhenBoundInAssignment()
        {
            await TestInMethodAsync(
@"var q = 3;
var from = 3;

q = from",
                Keyword("var"),
                Keyword("var"),
                Local("q"),
                Local("from"));
        }

        [WorkItem(543404, "http://vstfdevdiv:8080/DevDiv2/DevDiv/_workitems/edit/543404")]
        [Fact, Trait(Traits.Feature, Traits.Features.Classification)]
        public async Task NewOfClassWithOnlyPrivateConstructor()
        {
            await TestAsync(
@"class X
{
    private X()
    {
    }
}

class Program
{
    static void Main(string[] args)
    {
        new X();
    }
}",
                Class("X"));
        }

        [WorkItem(544179, "http://vstfdevdiv:8080/DevDiv2/DevDiv/_workitems/edit/544179")]
        [Fact, Trait(Traits.Feature, Traits.Features.Classification)]
        public async Task TestNullableVersusConditionalAmbiguity1()
        {
            await TestAsync(
@"class Program
{
    static void Main(string[] args)
    {
        C1 ?
    }
}

public class C1
{
}",
                Class("C1"));
        }

        [WorkItem(544179, "http://vstfdevdiv:8080/DevDiv2/DevDiv/_workitems/edit/544179")]
        [Fact, Trait(Traits.Feature, Traits.Features.Classification)]
        public async Task TestPointerVersusMultiplyAmbiguity1()
        {
            await TestAsync(
@"class Program
{
    static void Main(string[] args)
    {
        C1 *
    }
}

public class C1
{
}",
                Class("C1"));
        }

        [WorkItem(544302, "http://vstfdevdiv:8080/DevDiv2/DevDiv/_workitems/edit/544302")]
        [Fact, Trait(Traits.Feature, Traits.Features.Classification)]
        public async Task EnumTypeAssignedToNamedPropertyOfSameNameInAttributeCtor()
        {
            await TestAsync(
@"using System;
using System.Runtime.InteropServices;

class C
{
    [DllImport(""abc"", CallingConvention = CallingConvention)]
    static extern void M();
}",
                Namespace("System"),
                Namespace("System"),
                Namespace("Runtime"),
                Namespace("InteropServices"),
                Class("DllImport"),
                Field("CallingConvention"),
                Enum("CallingConvention"));
        }

        [WorkItem(531119, "http://vstfdevdiv:8080/DevDiv2/DevDiv/_workitems/edit/531119")]
        [Fact, Trait(Traits.Feature, Traits.Features.Classification)]
        public async Task OnlyClassifyGenericNameOnce()
        {
            await TestAsync(
@"enum Type
{
}

struct Type<T>
{
    Type<int> f;
}",
                Struct("Type"));
        }

        [Fact, Trait(Traits.Feature, Traits.Features.Classification)]
        public async Task NameOf1()
        {
            await TestAsync(
@"class C
{
    void goo()
    {
        var x = nameof
    }
}",
                Keyword("var"),
                Keyword("nameof"));
        }

        [Fact, Trait(Traits.Feature, Traits.Features.Classification)]
        public async Task NameOf2()
        {
            await TestAsync(
@"class C
{
    void goo()
    {
        var x = nameof(C);
    }
}",
                Keyword("var"),
                Keyword("nameof"),
                Class("C"));
        }

        [Fact, Trait(Traits.Feature, Traits.Features.Classification)]
        public async Task MethodCalledNameOfInScope()
        {
            await TestAsync(
@"class C
{
    void nameof(int i)
    {
    }

    void goo()
    {
        int y = 3;
        var x = nameof();
    }
}",
                Keyword("var"));
        }

        [WorkItem(744813, "http://vstfdevdiv:8080/DevDiv2/DevDiv/_workitems/edit/744813")]
        [WpfFact, Trait(Traits.Feature, Traits.Features.Classification)]
        public async Task TestCreateWithBufferNotInWorkspace()
        {
            // don't crash
            using (var workspace = TestWorkspace.CreateCSharp(""))
            {
                var document = workspace.CurrentSolution.GetDocument(workspace.Documents.First().Id);

                var contentTypeService = document.GetLanguageService<IContentTypeLanguageService>();
                var contentType = contentTypeService.GetDefaultContentType();
                var extraBuffer = workspace.ExportProvider.GetExportedValue<ITextBufferFactoryService>().CreateTextBuffer("", contentType);

                WpfTestRunner.RequireWpfFact($"Creates an {nameof(IWpfTextView)} explicitly with an unrelated buffer");
                using (var disposableView = workspace.ExportProvider.GetExportedValue<ITextEditorFactoryService>().CreateDisposableTextView(extraBuffer))
                {
                    var listenerProvider = workspace.ExportProvider.GetExportedValue<IAsynchronousOperationListenerProvider>();

                    var provider = new SemanticClassificationViewTaggerProvider(
                        workspace.ExportProvider.GetExportedValue<IThreadingContext>(),
                        workspace.ExportProvider.GetExportedValue<IForegroundNotificationService>(),
                        workspace.ExportProvider.GetExportedValue<ISemanticChangeNotificationService>(),
                        workspace.ExportProvider.GetExportedValue<ClassificationTypeMap>(),
                        listenerProvider);

                    using (var tagger = (IDisposable)provider.CreateTagger<IClassificationTag>(disposableView.TextView, extraBuffer))
                    {
                        using (var edit = extraBuffer.CreateEdit())
                        {
                            edit.Insert(0, "class A { }");
                            edit.Apply();
                        }

                        var waiter = listenerProvider.GetWaiter(FeatureAttribute.Classification);
                        await waiter.CreateWaitTask();
                    }
                }
            }
        }

        [WpfFact, Trait(Traits.Feature, Traits.Features.Classification)]
        public async Task TestGetTagsOnBufferTagger()
        {
            // don't crash
            using (var workspace = TestWorkspace.CreateCSharp("class C { C c; }"))
            {
                var document = workspace.Documents.First();

                var listenerProvider = workspace.ExportProvider.GetExportedValue<IAsynchronousOperationListenerProvider>();

                var provider = new SemanticClassificationBufferTaggerProvider(
                    workspace.ExportProvider.GetExportedValue<IThreadingContext>(),
                    workspace.ExportProvider.GetExportedValue<IForegroundNotificationService>(),
                    workspace.ExportProvider.GetExportedValue<ISemanticChangeNotificationService>(),
                    workspace.ExportProvider.GetExportedValue<ClassificationTypeMap>(),
                    listenerProvider);

                var tagger = provider.CreateTagger<IClassificationTag>(document.TextBuffer);
                using (var disposable = (IDisposable)tagger)
                {
                    var waiter = listenerProvider.GetWaiter(FeatureAttribute.Classification);
                    await waiter.CreateWaitTask();

                    var tags = tagger.GetTags(document.TextBuffer.CurrentSnapshot.GetSnapshotSpanCollection());
                    var allTags = tagger.GetAllTags(document.TextBuffer.CurrentSnapshot.GetSnapshotSpanCollection(), CancellationToken.None);

                    Assert.Empty(tags);
                    Assert.NotEmpty(allTags);

                    Assert.Equal(allTags.Count(), 1);
                }
            }
        }

        [Fact, Trait(Traits.Feature, Traits.Features.Classification)]
        public async Task Tuples()
        {
            await TestAsync(
@"class C
{
    (int a, int b) x;
}",
                ParseOptions(TestOptions.Regular, Options.Script));
        }

        [Fact]
        [WorkItem(261049, "https://devdiv.visualstudio.com/DevDiv/_workitems/edit/261049")]
        public async Task DevDiv261049RegressionTest()
        {
            var source = @"
        var (a,b) =  Get(out int x, out int y);
        Console.WriteLine($""({a.first}, {a.second})"");";

            await TestInMethodAsync(
                source,
                Keyword("var"), Local("a"), Local("a"));
        }

        [WorkItem(633, "https://github.com/dotnet/roslyn/issues/633")]
        [WpfFact, Trait(Traits.Feature, Traits.Features.Classification)]
        public async Task InXmlDocCref_WhenTypeOnlyIsSpecified_ItIsClassified()
        {
            await TestAsync(
@"/// <summary>
/// <see cref=""MyClass""/>
/// </summary>
class MyClass
{
    public MyClass(int x)
    {
    }
}",
    Class("MyClass"));
        }

        [WorkItem(633, "https://github.com/dotnet/roslyn/issues/633")]
        [WpfFact, Trait(Traits.Feature, Traits.Features.Classification)]
        public async Task InXmlDocCref_WhenConstructorOnlyIsSpecified_NothingIsClassified()
        {
            await TestAsync(
@"/// <summary>
/// <see cref=""MyClass(int)""/>
/// </summary>
class MyClass
{
    public MyClass(int x)
    {
    }
}", Method("MyClass"));
        }

        [WorkItem(633, "https://github.com/dotnet/roslyn/issues/633")]
        [WpfFact, Trait(Traits.Feature, Traits.Features.Classification)]
        public async Task InXmlDocCref_WhenTypeAndConstructorSpecified_OnlyTypeIsClassified()
        {
            await TestAsync(
@"/// <summary>
/// <see cref=""MyClass.MyClass(int)""/>
/// </summary>
class MyClass
{
    public MyClass(int x)
    {
    }
}",
    Class("MyClass"),
    Method("MyClass"));
        }

        [WorkItem(13174, "https://github.com/dotnet/roslyn/issues/13174")]
        [WpfFact, Trait(Traits.Feature, Traits.Features.Classification)]
        public async Task TestMemberBindingThatLooksGeneric()
        {
            await TestAsync(
@"using System.Diagnostics;
using System.Threading.Tasks;

namespace ConsoleApplication1
{
    class Program
    {
        static void Main(string[] args)
        {
            Debug.Assert(args?.Length < 2);
        }
    }
<<<<<<< HEAD
}",
    Namespace("System"),
    Namespace("Diagnostics"),
    Namespace("System"),
    Namespace("Threading"),
    Namespace("Tasks"),
    Namespace("ConsoleApplication1"),
    Class("Debug"),
    Method("Assert"),
=======
}", 
    Class("Debug"),
    Static("Debug"),
    Method("Assert"),
    Static("Assert"),
>>>>>>> 9e4e454f
    Parameter("args"),
    Property("Length"));
        }

        [WorkItem(18956, "https://github.com/dotnet/roslyn/issues/18956")]
        [WpfFact, Trait(Traits.Feature, Traits.Features.Classification)]
        public async Task TestVarInPattern1()
        {
            await TestAsync(
@"
class Program
{
    void Main(string s)
    {
        if (s is var v)
        {
        }
    }
}", Parameter("s"), Keyword("var"));
        }

        [WorkItem(18956, "https://github.com/dotnet/roslyn/issues/18956")]
        [WpfFact, Trait(Traits.Feature, Traits.Features.Classification)]
        public async Task TestVarInPattern2()
        {
            await TestAsync(
@"
class Program
{
    void Main(string s)
    {
        switch (s)
        {
            case var v:
        }
    }
}", Parameter("s"), Keyword("var"));
        }

        [WorkItem(23940, "https://github.com/dotnet/roslyn/issues/23940")]
        [WpfFact, Trait(Traits.Feature, Traits.Features.Classification)]
        public async Task TestAliasQualifiedClass()
        {
            await TestAsync(
@"
using System;
using Col = System.Collections.Generic;

namespace AliasTest
{
    class Program
    {
        static void Main(string[] args)
        {
            var list1 = new Col::List
        }
    }
}",
    Namespace("System"),
    Namespace("Col"),
    Namespace("System"),
    Namespace("Collections"),
    Namespace("Generic"),
    Namespace("AliasTest"),
    Keyword("var"),
    Namespace("Col"),
    Class("List"));
        }

        [Fact, Trait(Traits.Feature, Traits.Features.Classification)]
        public async Task TestUnmanagedConstraint_InsideMethod()
        {
            // Asserts no Keyword("unmanaged") because it is an identifier.
            await TestInMethodAsync(@"
var unmanaged = 0;
unmanaged++;",
                Keyword("var"),
                Local("unmanaged"));
        }

        [Fact, Trait(Traits.Feature, Traits.Features.Classification)]
        public async Task TestUnmanagedConstraint_Type_Keyword()
        {
            await TestAsync(
                "class X<T> where T : unmanaged { }",
                TypeParameter("T"),
                Keyword("unmanaged"));
        }

        [Fact, Trait(Traits.Feature, Traits.Features.Classification)]
        public async Task TestUnmanagedConstraint_Type_ExistingInterface()
        {
            await TestAsync(@"
interface unmanaged {}
class X<T> where T : unmanaged { }",
                TypeParameter("T"),
                Interface("unmanaged"));
        }

        [Fact, Trait(Traits.Feature, Traits.Features.Classification)]
        public async Task TestUnmanagedConstraint_Type_ExistingInterfaceButOutOfScope()
        {
            await TestAsync(@"
namespace OtherScope
{
    interface unmanaged {}
}
class X<T> where T : unmanaged { }",
                Namespace("OtherScope"),
                TypeParameter("T"),
                Keyword("unmanaged"));
        }

        [Fact, Trait(Traits.Feature, Traits.Features.Classification)]
        public async Task TestUnmanagedConstraint_Method_Keyword()
        {
            await TestAsync(@"
class X
{
    void M<T>() where T : unmanaged { }
}",
                TypeParameter("T"),
                Keyword("unmanaged"));
        }

        [Fact, Trait(Traits.Feature, Traits.Features.Classification)]
        public async Task TestUnmanagedConstraint_Method_ExistingInterface()
        {
            await TestAsync(@"
interface unmanaged {}
class X
{
    void M<T>() where T : unmanaged { }
}",
                TypeParameter("T"),
                Interface("unmanaged"));
        }

        [Fact, Trait(Traits.Feature, Traits.Features.Classification)]
        public async Task TestUnmanagedConstraint_Method_ExistingInterfaceButOutOfScope()
        {
            await TestAsync(@"
namespace OtherScope
{
    interface unmanaged {}
}
class X
{
    void M<T>() where T : unmanaged { }
}",
                Namespace("OtherScope"),
                TypeParameter("T"),
                Keyword("unmanaged"));
        }

        [Fact, Trait(Traits.Feature, Traits.Features.Classification)]
        public async Task TestUnmanagedConstraint_Delegate_Keyword()
        {
            await TestAsync(
                "delegate void D<T>() where T : unmanaged;",
                TypeParameter("T"),
                Keyword("unmanaged"));
        }

        [Fact, Trait(Traits.Feature, Traits.Features.Classification)]
        public async Task TestUnmanagedConstraint_Delegate_ExistingInterface()
        {
            await TestAsync(@"
interface unmanaged {}
delegate void D<T>() where T : unmanaged;",
                TypeParameter("T"),
                Interface("unmanaged"));
        }

        [Fact, Trait(Traits.Feature, Traits.Features.Classification)]
        public async Task TestUnmanagedConstraint_Delegate_ExistingInterfaceButOutOfScope()
        {
            await TestAsync(@"
namespace OtherScope
{
    interface unmanaged {}
}
delegate void D<T>() where T : unmanaged;",
                Namespace("OtherScope"),
                TypeParameter("T"),
                Keyword("unmanaged"));
        }

        [WpfFact, Trait(Traits.Feature, Traits.Features.Classification)]
        public async Task TestRegex1()
        {
            await TestAsync(
@"
using System.Text.RegularExpressions;

class Program
{

    void Goo()
    {
        var r = new Regex(@""$(\a\t\u0020)|[^\p{Lu}-a\w\sa-z-[m-p]]+?(?#comment)|(\b\G\z)|(?<name>sub){0,5}?^"");
    }
}",
Namespace("System"),
Namespace("Text"),
Namespace("RegularExpressions"),
Keyword("var"),
Class("Regex"),
Regex.Anchor("$"),
Regex.Grouping("("),
Regex.OtherEscape("\\"),
Regex.OtherEscape("a"),
Regex.OtherEscape("\\"),
Regex.OtherEscape("t"),
Regex.OtherEscape("\\"),
Regex.OtherEscape("u"),
Regex.OtherEscape("0020"),
Regex.Grouping(")"),
Regex.Alternation("|"),
Regex.CharacterClass("["),
Regex.CharacterClass("^"),
Regex.CharacterClass("\\"),
Regex.CharacterClass("p"),
Regex.CharacterClass("{"),
Regex.CharacterClass("Lu"),
Regex.CharacterClass("}"),
Regex.Text("-a"),
Regex.CharacterClass("\\"),
Regex.CharacterClass("w"),
Regex.CharacterClass("\\"),
Regex.CharacterClass("s"),
Regex.Text("a"),
Regex.CharacterClass("-"),
Regex.Text("z"),
Regex.CharacterClass("-"),
Regex.CharacterClass("["),
Regex.Text("m"),
Regex.CharacterClass("-"),
Regex.Text("p"),
Regex.CharacterClass("]"),
Regex.CharacterClass("]"),
Regex.Quantifier("+"),
Regex.Quantifier("?"),
Regex.Comment("(?#comment)"),
Regex.Alternation("|"),
Regex.Grouping("("),
Regex.Anchor("\\"),
Regex.Anchor("b"),
Regex.Anchor("\\"),
Regex.Anchor("G"),
Regex.Anchor("\\"),
Regex.Anchor("z"),
Regex.Grouping(")"),
Regex.Alternation("|"),
Regex.Grouping("("),
Regex.Grouping("?"),
Regex.Grouping("<"),
Regex.Grouping("name"),
Regex.Grouping(">"),
Regex.Text("sub"),
Regex.Grouping(")"),
Regex.Quantifier("{"),
Regex.Quantifier("0"),
Regex.Quantifier(","),
Regex.Quantifier("5"),
Regex.Quantifier("}"),
Regex.Quantifier("?"),
Regex.Anchor("^"));
        }

        [WpfFact, Trait(Traits.Feature, Traits.Features.Classification)]
        public async Task TestRegex2()
        {
            await TestAsync(
@"
using System.Text.RegularExpressions;

class Program
{

    void Goo()
    {
        // language=regex
        var r = @""$(\a\t\u0020)|[^\p{Lu}-a\w\sa-z-[m-p]]+?(?#comment)|(\b\G\z)|(?<name>sub){0,5}?^"";
    }
}",
Namespace("System"),
Namespace("Text"),
Namespace("RegularExpressions"),
Keyword("var"),
Regex.Anchor("$"),
Regex.Grouping("("),
Regex.OtherEscape("\\"),
Regex.OtherEscape("a"),
Regex.OtherEscape("\\"),
Regex.OtherEscape("t"),
Regex.OtherEscape("\\"),
Regex.OtherEscape("u"),
Regex.OtherEscape("0020"),
Regex.Grouping(")"),
Regex.Alternation("|"),
Regex.CharacterClass("["),
Regex.CharacterClass("^"),
Regex.CharacterClass("\\"),
Regex.CharacterClass("p"),
Regex.CharacterClass("{"),
Regex.CharacterClass("Lu"),
Regex.CharacterClass("}"),
Regex.Text("-a"),
Regex.CharacterClass("\\"),
Regex.CharacterClass("w"),
Regex.CharacterClass("\\"),
Regex.CharacterClass("s"),
Regex.Text("a"),
Regex.CharacterClass("-"),
Regex.Text("z"),
Regex.CharacterClass("-"),
Regex.CharacterClass("["),
Regex.Text("m"),
Regex.CharacterClass("-"),
Regex.Text("p"),
Regex.CharacterClass("]"),
Regex.CharacterClass("]"),
Regex.Quantifier("+"),
Regex.Quantifier("?"),
Regex.Comment("(?#comment)"),
Regex.Alternation("|"),
Regex.Grouping("("),
Regex.Anchor("\\"),
Regex.Anchor("b"),
Regex.Anchor("\\"),
Regex.Anchor("G"),
Regex.Anchor("\\"),
Regex.Anchor("z"),
Regex.Grouping(")"),
Regex.Alternation("|"),
Regex.Grouping("("),
Regex.Grouping("?"),
Regex.Grouping("<"),
Regex.Grouping("name"),
Regex.Grouping(">"),
Regex.Text("sub"),
Regex.Grouping(")"),
Regex.Quantifier("{"),
Regex.Quantifier("0"),
Regex.Quantifier(","),
Regex.Quantifier("5"),
Regex.Quantifier("}"),
Regex.Quantifier("?"),
Regex.Anchor("^"));
        }

        [WpfFact, Trait(Traits.Feature, Traits.Features.Classification)]
        public async Task TestRegex3()
        {
            await TestAsync(
@"
using System.Text.RegularExpressions;

class Program
{
    void Goo()
    {
        var r = /* language=regex */@""$(\a\t\u0020\\)|[^\p{Lu}-a\w\sa-z-[m-p]]+?(?#comment)|(\b\G\z)|(?<name>sub){0,5}?^"";
    }
}",
Namespace("System"),
Namespace("Text"),
Namespace("RegularExpressions"),
Keyword("var"),
Regex.Anchor("$"),
Regex.Grouping("("),
Regex.OtherEscape("\\"),
Regex.OtherEscape("a"),
Regex.OtherEscape("\\"),
Regex.OtherEscape("t"),
Regex.OtherEscape("\\"),
Regex.OtherEscape("u"),
Regex.OtherEscape("0020"),
Regex.SelfEscapedCharacter("\\"),
Regex.SelfEscapedCharacter("\\"),
Regex.Grouping(")"),
Regex.Alternation("|"),
Regex.CharacterClass("["),
Regex.CharacterClass("^"),
Regex.CharacterClass("\\"),
Regex.CharacterClass("p"),
Regex.CharacterClass("{"),
Regex.CharacterClass("Lu"),
Regex.CharacterClass("}"),
Regex.Text("-a"),
Regex.CharacterClass("\\"),
Regex.CharacterClass("w"),
Regex.CharacterClass("\\"),
Regex.CharacterClass("s"),
Regex.Text("a"),
Regex.CharacterClass("-"),
Regex.Text("z"),
Regex.CharacterClass("-"),
Regex.CharacterClass("["),
Regex.Text("m"),
Regex.CharacterClass("-"),
Regex.Text("p"),
Regex.CharacterClass("]"),
Regex.CharacterClass("]"),
Regex.Quantifier("+"),
Regex.Quantifier("?"),
Regex.Comment("(?#comment)"),
Regex.Alternation("|"),
Regex.Grouping("("),
Regex.Anchor("\\"),
Regex.Anchor("b"),
Regex.Anchor("\\"),
Regex.Anchor("G"),
Regex.Anchor("\\"),
Regex.Anchor("z"),
Regex.Grouping(")"),
Regex.Alternation("|"),
Regex.Grouping("("),
Regex.Grouping("?"),
Regex.Grouping("<"),
Regex.Grouping("name"),
Regex.Grouping(">"),
Regex.Text("sub"),
Regex.Grouping(")"),
Regex.Quantifier("{"),
Regex.Quantifier("0"),
Regex.Quantifier(","),
Regex.Quantifier("5"),
Regex.Quantifier("}"),
Regex.Quantifier("?"),
Regex.Anchor("^"));
        }

        [WpfFact, Trait(Traits.Feature, Traits.Features.Classification)]
        public async Task TestRegex4()
        {
            await TestAsync(
@"
using System.Text.RegularExpressions;

class Program
{
    void Goo()
    {
        var r = /* lang=regex */@""$\a(?#comment)"";
    }
}",
Namespace("System"),
Namespace("Text"),
Namespace("RegularExpressions"),
Keyword("var"),
Regex.Anchor("$"),
Regex.OtherEscape("\\"),
Regex.OtherEscape("a"),
Regex.Comment("(?#comment)"));
        }

        [WpfFact, Trait(Traits.Feature, Traits.Features.Classification)]
        public async Task TestRegex5()
        {
            await TestAsync(
@"
using System.Text.RegularExpressions;

class Program
{
    void Goo()
    {
        var r = /* lang=regexp */@""$\a(?#comment)"";
    }
}",
Namespace("System"),
Namespace("Text"),
Namespace("RegularExpressions"),
Keyword("var"),
Regex.Anchor("$"),
Regex.OtherEscape("\\"),
Regex.OtherEscape("a"),
Regex.Comment("(?#comment)"));
        }

        [WpfFact, Trait(Traits.Feature, Traits.Features.Classification)]
        public async Task TestRegex6()
        {
            await TestAsync(
@"
using System.Text.RegularExpressions;

class Program
{
    void Goo()
    {
        var r = /* lang=regexp */@""$\a(?#comment) # not end of line comment"";
    }
}",
Namespace("System"),
Namespace("Text"),
Namespace("RegularExpressions"),
Keyword("var"),
Regex.Anchor("$"),
Regex.OtherEscape("\\"),
Regex.OtherEscape("a"),
Regex.Comment("(?#comment)"),
Regex.Text(" # not end of line comment"));
        }

        [WpfFact, Trait(Traits.Feature, Traits.Features.Classification)]
        public async Task TestRegex7()
        {
            await TestAsync(
@"
using System.Text.RegularExpressions;

class Program
{
    void Goo()
    {
        var r = /* lang=regexp,ignorepatternwhitespace */@""$\a(?#comment) # is end of line comment"";
    }
}",
Namespace("System"),
Namespace("Text"),
Namespace("RegularExpressions"),
Keyword("var"),
Regex.Anchor("$"),
Regex.OtherEscape("\\"),
Regex.OtherEscape("a"),
Regex.Comment("(?#comment)"),
Regex.Comment("# is end of line comment"));
        }

        [WpfFact, Trait(Traits.Feature, Traits.Features.Classification)]
        public async Task TestRegex8()
        {
            await TestAsync(
@"
using System.Text.RegularExpressions;

class Program
{
    void Goo()
    {
        var r = /* lang = regexp , ignorepatternwhitespace */@""$\a(?#comment) # is end of line comment"";
    }
}",
Namespace("System"),
Namespace("Text"),
Namespace("RegularExpressions"),
Keyword("var"),
Regex.Anchor("$"),
Regex.OtherEscape("\\"),
Regex.OtherEscape("a"),
Regex.Comment("(?#comment)"),
Regex.Comment("# is end of line comment"));
        }

        [WpfFact, Trait(Traits.Feature, Traits.Features.Classification)]
        public async Task TestRegex9()
        {
            await TestAsync(
@"
using System.Text.RegularExpressions;

class Program
{
    void Goo()
    {
        var r = new Regex(@""$\a(?#comment) # is end of line comment"", RegexOptions.IgnorePatternWhitespace);
    }
}",
Namespace("System"),
Namespace("Text"),
Namespace("RegularExpressions"),
Keyword("var"),
Class("Regex"),
Regex.Anchor("$"),
Regex.OtherEscape("\\"),
Regex.OtherEscape("a"),
Regex.Comment("(?#comment)"),
Regex.Comment("# is end of line comment"),
Enum("RegexOptions"),
EnumMember("IgnorePatternWhitespace"));
        }

        [WpfFact, Trait(Traits.Feature, Traits.Features.Classification)]
        public async Task TestRegex10()
        {
            await TestAsync(
@"
using System.Text.RegularExpressions;

class Program
{
    void Goo()
    {
        var r = new Regex(@""$\a(?#comment) # is not end of line comment"");
    }
}",
Namespace("System"),
Namespace("Text"),
Namespace("RegularExpressions"),
Keyword("var"),
Class("Regex"),
Regex.Anchor("$"),
Regex.OtherEscape("\\"),
Regex.OtherEscape("a"),
Regex.Comment("(?#comment)"),
Regex.Text(" # is not end of line comment"));
        }

        [WpfFact, Trait(Traits.Feature, Traits.Features.Classification)]
        public async Task TestRegex11()
        {
            await TestAsync(
@"
using System.Text.RegularExpressions;

class Program
{
    // language=regex
    private static string myRegex = @""$(\a\t\u0020)"";
}",
Namespace("System"),
Namespace("Text"),
Namespace("RegularExpressions"),
Regex.Anchor("$"),
Regex.Grouping("("),
Regex.OtherEscape("\\"),
Regex.OtherEscape("a"),
Regex.OtherEscape("\\"),
Regex.OtherEscape("t"),
Regex.OtherEscape("\\"),
Regex.OtherEscape("u"),
Regex.OtherEscape("0020"),
Regex.Grouping(")"));
        }

        [WpfFact, Trait(Traits.Feature, Traits.Features.Classification)]
        public async Task TestIncompleteRegexLeadingToStringInsideSkippedTokensInsideADirective()
        {
            await TestAsync(
@"
using System.Text.RegularExpressions;

class Program
{
    void M()
    {
        // not terminating this string caused us to eat up to the quote on the next line.
        // we then treated #comment as a directive with a lot of skipped tokens on it, including
        // a skipped token for "";
        //
        // Because it's a comment on a directive, special lexing rules apply (i.e. no escape
        // characters are supposed, and we want our system to bail there and not try to validate
        // it.
        var r = new Regex(@""$;
        var s = /* language=regex */ @""(?#comment)|(\b\G\z)|(?<name>sub){0,5}?^"";
    }
}",
Namespace("System"),
Namespace("Text"),
Namespace("RegularExpressions"),
Keyword("var"),
Class("Regex"));
        }

        [Fact, Trait(Traits.Feature, Traits.Features.Classification)]
        public async Task TestUnmanagedConstraint_LocalFunction_Keyword()
        {
            await TestAsync(@"
class X
{
    void N()
    {
        void M<T>() where T : unmanaged { }
    }
}",
                TypeParameter("T"),
                Keyword("unmanaged"));
        }

        [Fact, Trait(Traits.Feature, Traits.Features.Classification)]
        public async Task TestUnmanagedConstraint_LocalFunction_ExistingInterface()
        {
            await TestAsync(@"
interface unmanaged {}
class X
{
    void N()
    {
        void M<T>() where T : unmanaged { }
    }
}",
                TypeParameter("T"),
                Interface("unmanaged"));
        }

        [Fact, Trait(Traits.Feature, Traits.Features.Classification)]
        public async Task TestUnmanagedConstraint_LocalFunction_ExistingInterfaceButOutOfScope()
        {
            await TestAsync(@"
namespace OtherScope
{
    interface unmanaged {}
}
class X
{
    void N()
    {
        void M<T>() where T : unmanaged { }
    }
}",
                Namespace("OtherScope"),
                TypeParameter("T"),
                Keyword("unmanaged"));
        }

        [Fact, Trait(Traits.Feature, Traits.Features.Classification)]
        public async Task TestStringEscape1()
        {
            await TestInMethodAsync(@"var goo = ""goo\r\nbar"";",
                Keyword("var"),
                Escape(@"\r"),
                Escape(@"\n"));
        }

        [Fact, Trait(Traits.Feature, Traits.Features.Classification)]
        public async Task TestStringEscape2()
        {
            await TestInMethodAsync(@"var goo = @""goo\r\nbar"";",
                Keyword("var"));
        }

        [Fact, Trait(Traits.Feature, Traits.Features.Classification)]
        public async Task TestStringEscape3()
        {
            await TestInMethodAsync(@"var goo = $""goo{{1}}bar"";",
                Keyword("var"),
                Escape(@"{{"),
                Escape(@"}}"));
        }

        [Fact, Trait(Traits.Feature, Traits.Features.Classification)]
        public async Task TestStringEscape4()
        {
            await TestInMethodAsync(@"var goo = $@""goo{{1}}bar"";",
                Keyword("var"),
                Escape(@"{{"),
                Escape(@"}}"));
        }

        [Fact, Trait(Traits.Feature, Traits.Features.Classification)]
        public async Task TestStringEscape5()
        {
            await TestInMethodAsync(@"var goo = $""goo\r{{1}}\nbar"";",
                Keyword("var"),
                Escape(@"\r"),
                Escape(@"{{"),
                Escape(@"}}"),
                Escape(@"\n"));
        }

        [Fact, Trait(Traits.Feature, Traits.Features.Classification)]
        public async Task TestStringEscape6()
        {
            await TestInMethodAsync(@"var goo = $@""goo\r{{1}}\nbar"";",
                Keyword("var"),
                Escape(@"{{"),
                Escape(@"}}"));
        }

        [Fact, Trait(Traits.Feature, Traits.Features.Classification)]
        public async Task TestStringEscape7()
        {
            await TestInMethodAsync(@"var goo = $""goo\r{1}\nbar"";",
                Keyword("var"),
                Escape(@"\r"),
                Escape(@"\n"));
        }

        [Fact, Trait(Traits.Feature, Traits.Features.Classification)]
        public async Task TestStringEscape8()
        {
            await TestInMethodAsync(@"var goo = $@""{{goo{1}bar}}"";",
                Keyword("var"),
                Escape(@"{{"),
                Escape(@"}}"));
        }

        [WorkItem(29451, "https://github.com/dotnet/roslyn/issues/29451")]
        [Fact, Trait(Traits.Feature, Traits.Features.Classification)]
        public async Task TestDirectiveStringLiteral()
        {
            await TestInMethodAsync(@"#line 1 ""a\b""");
        }

        [WorkItem(30378, "https://github.com/dotnet/roslyn/issues/30378")]
        [Fact, Trait(Traits.Feature, Traits.Features.Classification)]
        public async Task TestFormatSpecifierInInterpolation()
        {
            await TestInMethodAsync(@"var goo = $""goo{{1:0000}}bar"";",
                Keyword("var"),
                Escape(@"{{"),
                Escape(@"}}"));
        }
    }
}<|MERGE_RESOLUTION|>--- conflicted
+++ resolved
@@ -63,13 +63,9 @@
             await TestAsync(
 @"using M = System.Math;",
                 Class("M"),
-<<<<<<< HEAD
                 Namespace("System"),
-                Class("Math"));
-=======
                 Class("Math"),
                 Static("Math"));
->>>>>>> 9e4e454f
         }
 
         [Fact, Trait(Traits.Feature, Traits.Features.Classification)]
@@ -1371,8 +1367,8 @@
                 Namespace("N"),
                 Namespace("N"),
                 Class("C"),
-                Static("M"),
-                Method("M"));
+                Method("M"),
+                Static("M"));
         }
 
         [Fact, Trait(Traits.Feature, Traits.Features.Classification)]
@@ -1396,8 +1392,8 @@
                 Namespace("N"),
                 Namespace("@global"),
                 Class("C"),
-                Static("M"),
-                Method("M"));
+                Method("M"),
+                Static("M"));
         }
 
         [Fact, Trait(Traits.Feature, Traits.Features.Classification)]
@@ -1421,8 +1417,8 @@
                 Namespace("N"),
                 Namespace("global"),
                 Class("C"),
-                Static("M"),
-                Method("M"));
+                Method("M"),
+                Static("M"));
         }
 
         [Fact, Trait(Traits.Feature, Traits.Features.Classification)]
@@ -1446,8 +1442,8 @@
                 Namespace("N"),
                 Namespace("goo"),
                 Class("C"),
-                Static("M"),
-                Method("M"));
+                Method("M"),
+                Static("M"));
         }
 
         [Fact, Trait(Traits.Feature, Traits.Features.Classification)]
@@ -1471,8 +1467,8 @@
                 Namespace("N"),
                 Namespace("goo"),
                 Class("C"),
-                Static("M"),
-                Method("M"));
+                Method("M"),
+                Static("M"));
         }
 
         [Fact, Trait(Traits.Feature, Traits.Features.Classification)]
@@ -1613,12 +1609,9 @@
                 Namespace("MyNameSpace"),
                 Namespace("rabbit"),
                 Class("MyClass2"),
+                Static("method"),
                 Method("method"),
-<<<<<<< HEAD
                 Namespace("rabbit"),
-=======
-                Static("method"),
->>>>>>> 9e4e454f
                 Class("MyClass2"),
                 Event("myEvent"),
                 Namespace("rabbit"),
@@ -1627,18 +1620,13 @@
                 Struct("MyStruct"),
                 Namespace("rabbit"),
                 Class("MyClass2"),
+                Static("MyProp"),
                 Property("MyProp"),
-<<<<<<< HEAD
                 Namespace("rabbit"),
                 Class("MyClass2"),
+                Static("myField"),
                 Field("myField"),
                 Namespace("rabbit"),
-=======
-                Static("MyProp"),
-                Class("MyClass2"),
-                Field("myField"),
-                Static("myField"),
->>>>>>> 9e4e454f
                 Class("MyClass2"),
                 Delegate("MyDelegate"),
                 Namespace("MyNameSpace"),
@@ -2458,7 +2446,6 @@
             Debug.Assert(args?.Length < 2);
         }
     }
-<<<<<<< HEAD
 }",
     Namespace("System"),
     Namespace("Diagnostics"),
@@ -2467,14 +2454,9 @@
     Namespace("Tasks"),
     Namespace("ConsoleApplication1"),
     Class("Debug"),
-    Method("Assert"),
-=======
-}", 
-    Class("Debug"),
     Static("Debug"),
     Method("Assert"),
     Static("Assert"),
->>>>>>> 9e4e454f
     Parameter("args"),
     Property("Length"));
         }
