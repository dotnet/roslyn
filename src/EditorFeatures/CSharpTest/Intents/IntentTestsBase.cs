--- conflicted
+++ resolved
@@ -26,14 +26,6 @@
 {
     public class IntentTestsBase
     {
-<<<<<<< HEAD
-        internal static Task VerifyExpectedTextAsync(string intentName, string markup, string expectedText, OptionsCollection? options = null, string? intentData = null)
-        {
-            return VerifyExpectedTextAsync(intentName, markup, new string[] { }, expectedText, options, intentData);
-        }
-
-        internal static async Task VerifyExpectedTextAsync(string intentName, string activeDocument, string[] additionalDocuments, string expectedText, OptionsCollection? options = null, string? intentData = null)
-=======
         internal static Task VerifyExpectedTextAsync(
             string intentName,
             string markup,
@@ -53,7 +45,6 @@
             OptionsCollection? options = null,
             string? intentData = null,
             string? priorText = null)
->>>>>>> 80a8ce8d
         {
             var documentSet = additionalDocuments.Prepend(activeDocument).ToArray();
             using var workspace = TestWorkspace.CreateCSharp(documentSet, exportProvider: EditorTestCompositions.EditorFeatures.ExportProviderFactory.CreateExportProvider());
