--- conflicted
+++ resolved
@@ -9,10 +9,7 @@
 using Microsoft.CodeAnalysis.CodeActions;
 using Microsoft.CodeAnalysis.Editor.CSharp.UnitTests.CodeRefactorings;
 using Microsoft.CodeAnalysis.Editor.UnitTests.CodeActions;
-<<<<<<< HEAD
-=======
 using Microsoft.CodeAnalysis.ExtractMethod;
->>>>>>> 80a8ce8d
 using Microsoft.CodeAnalysis.ImplementType;
 using Microsoft.CodeAnalysis.SymbolSearch;
 
@@ -23,34 +20,14 @@
         protected sealed override ImmutableArray<CodeAction> MassageActions(ImmutableArray<CodeAction> actions)
             => FlattenActions(actions);
 
-<<<<<<< HEAD
-        private protected static CodeActionOptions GetIndentionColumn(int column)
-            => new(SymbolSearchOptions.Default,
-                   ImplementTypeOptions.Default,
-                   WrappingColumn: column);
-=======
         private protected TestParameters GetIndentionColumn(int column)
             => new(globalOptions: Option(CodeActionOptionsStorage.WrappingColumn, column));
->>>>>>> 80a8ce8d
 
         protected Task TestAllWrappingCasesAsync(
             string input,
             params string[] outputs)
         {
-<<<<<<< HEAD
-            return TestAllWrappingCasesAsync(input, options: CodeActionOptions.Default, outputs);
-        }
-
-        private protected Task TestAllWrappingCasesAsync(
-            string input,
-            CodeActionOptions options,
-            params string[] outputs)
-        {
-            var parameters = new TestParameters(codeActionOptions: options);
-            return TestAllInRegularAndScriptAsync(input, parameters, outputs);
-=======
             return TestAllWrappingCasesAsync(input, parameters: null, outputs);
->>>>>>> 80a8ce8d
         }
 
         private protected Task TestAllWrappingCasesAsync(
