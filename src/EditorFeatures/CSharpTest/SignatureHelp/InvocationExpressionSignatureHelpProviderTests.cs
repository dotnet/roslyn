﻿// Licensed to the .NET Foundation under one or more agreements.
// The .NET Foundation licenses this file to you under the MIT license.
// See the LICENSE file in the project root for more information.

#nullable disable

using System;
using System.Collections.Generic;
using System.Linq;
using System.Threading.Tasks;
using Microsoft.CodeAnalysis.CSharp;
using Microsoft.CodeAnalysis.CSharp.SignatureHelp;
using Microsoft.CodeAnalysis.Editor.UnitTests.SignatureHelp;
using Microsoft.CodeAnalysis.Test.Utilities;
using Roslyn.Test.Utilities;
using Xunit;

namespace Microsoft.CodeAnalysis.Editor.CSharp.UnitTests.SignatureHelp
{
    public class InvocationExpressionSignatureHelpProviderTests : AbstractCSharpSignatureHelpProviderTests
    {
        internal override Type GetSignatureHelpProviderType()
            => typeof(InvocationExpressionSignatureHelpProvider);

        #region "Regular tests"

        [Fact, Trait(Traits.Feature, Traits.Features.SignatureHelp)]
        public async Task TestInvocationAfterCloseParen()
        {
            var markup = @"
class C
{
    int Goo(int x)
    {
        [|Goo(Goo(x)$$|]);
    }
}";

            var expectedOrderedItems = new List<SignatureHelpTestItem>();
            expectedOrderedItems.Add(new SignatureHelpTestItem("int C.Goo(int x)", currentParameterIndex: 0));

            await TestAsync(markup, expectedOrderedItems);
        }

        [Fact, Trait(Traits.Feature, Traits.Features.SignatureHelp)]
        public async Task TestInvocationInsideLambda()
        {
            var markup = @"
using System;

class C
{
    void Goo(Action<int> f)
    {
        [|Goo(i => Console.WriteLine(i)$$|]);
    }
}";

            var expectedOrderedItems = new List<SignatureHelpTestItem>();
            expectedOrderedItems.Add(new SignatureHelpTestItem("void C.Goo(Action<int> f)", currentParameterIndex: 0));

            await TestAsync(markup, expectedOrderedItems);
        }

        [Fact, Trait(Traits.Feature, Traits.Features.SignatureHelp)]
        public async Task TestInvocationInsideLambda2()
        {
            var markup = @"
using System;

class C
{
    void Goo(Action<int> f)
    {
        [|Goo(i => Con$$sole.WriteLine(i)|]);
    }
}";

            var expectedOrderedItems = new List<SignatureHelpTestItem>();
            expectedOrderedItems.Add(new SignatureHelpTestItem("void C.Goo(Action<int> f)", currentParameterIndex: 0));

            await TestAsync(markup, expectedOrderedItems);
        }

        [Fact, Trait(Traits.Feature, Traits.Features.SignatureHelp)]
        public async Task TestInvocationWithoutParameters()
        {
            var markup = @"
class C
{
    void Goo()
    {
        [|Goo($$|]);
    }
}";

            var expectedOrderedItems = new List<SignatureHelpTestItem>();
            expectedOrderedItems.Add(new SignatureHelpTestItem("void C.Goo()", string.Empty, null, currentParameterIndex: 0));

            await TestAsync(markup, expectedOrderedItems);
        }

        [Fact, Trait(Traits.Feature, Traits.Features.SignatureHelp)]
        public async Task TestInvocationWithoutParametersMethodXmlComments()
        {
            var markup = @"
class C
{
    /// <summary>
    /// Summary for goo
    /// </summary>
    void Goo()
    {
        [|Goo($$|]);
    }
}";

            var expectedOrderedItems = new List<SignatureHelpTestItem>();
            expectedOrderedItems.Add(new SignatureHelpTestItem("void C.Goo()", "Summary for goo", null, currentParameterIndex: 0));

            await TestAsync(markup, expectedOrderedItems);
        }

        [Fact, Trait(Traits.Feature, Traits.Features.SignatureHelp)]
        public async Task TestInvocationWithParametersOn1()
        {
            var markup = @"
class C
{
    void Goo(int a, int b)
    {
        [|Goo($$a, b|]);
    }
}";

            var expectedOrderedItems = new List<SignatureHelpTestItem>();
            expectedOrderedItems.Add(new SignatureHelpTestItem("void C.Goo(int a, int b)", string.Empty, string.Empty, currentParameterIndex: 0));

            await TestAsync(markup, expectedOrderedItems);
        }

        [Fact, Trait(Traits.Feature, Traits.Features.SignatureHelp)]
        public async Task TestInvocationWithParametersXmlCommentsOn1()
        {
            var markup = @"
class C
{
    /// <summary>
    /// Summary for Goo
    /// </summary>
    /// <param name=" + "\"a\">Param a</param>" + @"
    /// <param name=" + "\"b\">Param b</param>" + @"
    void Goo(int a, int b)
    {
        [|Goo($$a, b|]);
    }
}";

            var expectedOrderedItems = new List<SignatureHelpTestItem>();
            expectedOrderedItems.Add(new SignatureHelpTestItem("void C.Goo(int a, int b)", "Summary for Goo", "Param a", currentParameterIndex: 0));

            await TestAsync(markup, expectedOrderedItems);
        }

        [Fact, Trait(Traits.Feature, Traits.Features.SignatureHelp)]
        public async Task TestInvocationWithParametersOn2()
        {
            var markup = @"
class C
{
    void Goo(int a, int b)
    {
        [|Goo(a, $$b|]);
    }
}";
            var expectedOrderedItems = new List<SignatureHelpTestItem>();
            expectedOrderedItems.Add(new SignatureHelpTestItem("void C.Goo(int a, int b)", string.Empty, string.Empty, currentParameterIndex: 1));

            await TestAsync(markup, expectedOrderedItems);
        }

        [Fact, Trait(Traits.Feature, Traits.Features.SignatureHelp)]
        public async Task TestInvocationWithParametersXmlComentsOn2()
        {
            var markup = @"
class C
{
    /// <summary>
    /// Summary for Goo
    /// </summary>
    /// <param name=" + "\"a\">Param a</param>" + @"
    /// <param name=" + "\"b\">Param b</param>" + @"
    void Goo(int a, int b)
    {
        [|Goo(a, $$b|]);
    }
}";

            var expectedOrderedItems = new List<SignatureHelpTestItem>();
            expectedOrderedItems.Add(new SignatureHelpTestItem("void C.Goo(int a, int b)", "Summary for Goo", "Param b", currentParameterIndex: 1));

            await TestAsync(markup, expectedOrderedItems);
        }

        [Fact, Trait(Traits.Feature, Traits.Features.SignatureHelp)]
        [WorkItem(26713, "https://github.com/dotnet/roslyn/issues/26713")]
        public async Task TestDelegateParameterWithDocumentation_Invoke()
        {
            var markup = @"
class C
{
    /// <param name=""a"">Parameter docs</param>
    delegate void SomeDelegate(int a);

    void M(SomeDelegate theDelegate)
    {
        [|theDelegate($$|]);
    }
}";

            var expectedOrderedItems = new List<SignatureHelpTestItem>
            {
                new SignatureHelpTestItem("void SomeDelegate(int a)", parameterDocumentation: "Parameter docs", currentParameterIndex: 0),
            };

            await TestAsync(markup, expectedOrderedItems);
        }

        [Fact, Trait(Traits.Feature, Traits.Features.SignatureHelp)]
        [WorkItem(26713, "https://github.com/dotnet/roslyn/issues/26713")]
        public async Task TestDelegateParameterWithDocumentation_Invoke2()
        {
            var markup = @"
class C
{
    /// <param name=""a"">Parameter docs</param>
    delegate void SomeDelegate(int a);

    void M(SomeDelegate theDelegate)
    {
        [|theDelegate.Invoke($$|]);
    }
}";

            var expectedOrderedItems = new List<SignatureHelpTestItem>
            {
                new SignatureHelpTestItem("void SomeDelegate.Invoke(int a)", parameterDocumentation: "Parameter docs", currentParameterIndex: 0),
            };

            await TestAsync(markup, expectedOrderedItems);
        }

        [Fact, Trait(Traits.Feature, Traits.Features.SignatureHelp)]
        [WorkItem(26713, "https://github.com/dotnet/roslyn/issues/26713")]
        public async Task TestDelegateParameterWithDocumentation_BeginInvoke()
        {
            var markup = @"
class C
{
    /// <param name=""a"">Parameter docs</param>
    delegate void SomeDelegate(int a);

    void M(SomeDelegate theDelegate)
    {
        [|theDelegate.BeginInvoke($$|]);
    }
}";

            var expectedOrderedItems = new List<SignatureHelpTestItem>
            {
                new SignatureHelpTestItem("System.IAsyncResult SomeDelegate.BeginInvoke(int a, System.AsyncCallback callback, object @object)", parameterDocumentation: "Parameter docs", currentParameterIndex: 0)
            };

            await TestAsync(markup, expectedOrderedItems);
        }

        [Fact, Trait(Traits.Feature, Traits.Features.SignatureHelp)]
        [WorkItem(26713, "https://github.com/dotnet/roslyn/issues/26713")]
        public async Task TestDelegateParameterWithDocumentation_BeginInvoke2()
        {
            var markup = @"
class C
{
    /// <param name=""a"">Parameter docs</param>
    /// <param name=""callback"">This should not be displayed</param>
    delegate void SomeDelegate(int a);

    void M(SomeDelegate theDelegate)
    {
        [|theDelegate.BeginInvoke(0, $$|]);
    }
}";

            var expectedOrderedItems = new List<SignatureHelpTestItem>
            {
                new SignatureHelpTestItem("System.IAsyncResult SomeDelegate.BeginInvoke(int a, System.AsyncCallback callback, object @object)", parameterDocumentation: null, currentParameterIndex: 1)
            };

            await TestAsync(markup, expectedOrderedItems);
        }

        [Fact, Trait(Traits.Feature, Traits.Features.SignatureHelp)]
        public async Task TestInvocationWithoutClosingParen()
        {
            var markup = @"
class C
{
    void Goo()
    {
        [|Goo($$
    |]}
}";

            var expectedOrderedItems = new List<SignatureHelpTestItem>();
            expectedOrderedItems.Add(new SignatureHelpTestItem("void C.Goo()", string.Empty, null, currentParameterIndex: 0));

            await TestAsync(markup, expectedOrderedItems);
        }

        [Fact, Trait(Traits.Feature, Traits.Features.SignatureHelp)]
        public async Task TestInvocationWithoutClosingParenWithParameters()
        {
            var markup =
@"class C
{
    void Goo(int a, int b)
    {
        [|Goo($$a, b
    |]}
}";

            var expectedOrderedItems = new List<SignatureHelpTestItem>();
            expectedOrderedItems.Add(new SignatureHelpTestItem("void C.Goo(int a, int b)", string.Empty, string.Empty, currentParameterIndex: 0));

            await TestAsync(markup, expectedOrderedItems);
        }

        [Fact, Trait(Traits.Feature, Traits.Features.SignatureHelp)]
        public async Task TestInvocationWithoutClosingParenWithParametersOn2()
        {
            var markup = @"
class C
{
    void Goo(int a, int b)
    {
        [|Goo(a, $$b
    |]}
}";

            var expectedOrderedItems = new List<SignatureHelpTestItem>();
            expectedOrderedItems.Add(new SignatureHelpTestItem("void C.Goo(int a, int b)", string.Empty, string.Empty, currentParameterIndex: 1));

            await TestAsync(markup, expectedOrderedItems);
        }

        [Fact, Trait(Traits.Feature, Traits.Features.SignatureHelp)]
        public async Task TestInvocationOnLambda()
        {
            var markup = @"
using System;

class C
{
    void Goo()
    {
        Action<int> f = (i) => Console.WriteLine(i);
        [|f($$
    |]}
}";

            var expectedOrderedItems = new List<SignatureHelpTestItem>();
            expectedOrderedItems.Add(new SignatureHelpTestItem("void Action<int>(int obj)", string.Empty, string.Empty, currentParameterIndex: 0));

            await TestAsync(markup, expectedOrderedItems);
        }

        [Fact, Trait(Traits.Feature, Traits.Features.SignatureHelp)]
        public async Task TestInvocationOnMemberAccessExpression()
        {
            var markup = @"
class C
{
    static void Bar(int a)
    {
    }

    void Goo()
    {
        [|C.Bar($$
    |]}
}";

            var expectedOrderedItems = new List<SignatureHelpTestItem>();
            expectedOrderedItems.Add(new SignatureHelpTestItem("void C.Bar(int a)", string.Empty, string.Empty, currentParameterIndex: 0));

            await TestAsync(markup, expectedOrderedItems);
        }

        [Fact, Trait(Traits.Feature, Traits.Features.SignatureHelp)]
        public async Task TestExtensionMethod1()
        {
            var markup = @"
using System;

class C
{
    void Method()
    {
        string s = ""Text"";
        [|s.ExtensionMethod($$
    |]}
}

public static class MyExtension
{
    public static int ExtensionMethod(this string s, int x)
    {
        return s.Length;
    }
}";

            var expectedOrderedItems = new List<SignatureHelpTestItem>();
            expectedOrderedItems.Add(new SignatureHelpTestItem($"({CSharpFeaturesResources.extension}) int string.ExtensionMethod(int x)", string.Empty, string.Empty, currentParameterIndex: 0));

            // TODO: Once we do the work to allow extension methods in nested types, we should change this.
            await TestAsync(markup, expectedOrderedItems, sourceCodeKind: SourceCodeKind.Regular);
        }

        [Fact, Trait(Traits.Feature, Traits.Features.SignatureHelp)]
        public async Task TestOptionalParameters()
        {
            var markup = @"
class Class1
{
    void Test()
    {
        Goo($$
    }

    void Goo(int a = 42)
    { }

}";

            var expectedOrderedItems = new List<SignatureHelpTestItem>();
            expectedOrderedItems.Add(new SignatureHelpTestItem("void Class1.Goo([int a = 42])", string.Empty, string.Empty, currentParameterIndex: 0));

            await TestAsync(markup, expectedOrderedItems);
        }

        [Fact, Trait(Traits.Feature, Traits.Features.SignatureHelp)]
        public async Task TestNoInvocationOnEventNotInCurrentClass()
        {
            var markup = @"
using System;

class C
{
    void Goo()
    {
        D d;
        [|d.evt($$
    |]}
}

public class D
{
    public event Action evt;
}";

            await TestAsync(markup);
        }

        [WorkItem(539712, "http://vstfdevdiv:8080/DevDiv2/DevDiv/_workitems/edit/539712")]
        [Fact, Trait(Traits.Feature, Traits.Features.SignatureHelp)]
        public async Task TestInvocationOnNamedType()
        {
            var markup = @"
class Program
{
    void Main()
    {
        C.Goo($$
    }
}
class C
{
    public static double Goo(double x)
    {
        return x;
    }
    public double Goo(double x, double y)
    {
        return x + y;
    }
}";

            var expectedOrderedItems = new List<SignatureHelpTestItem>
            {
                new SignatureHelpTestItem("double C.Goo(double x)", string.Empty, string.Empty, currentParameterIndex: 0)
            };

            await TestAsync(markup, expectedOrderedItems);
        }

        [WorkItem(539712, "http://vstfdevdiv:8080/DevDiv2/DevDiv/_workitems/edit/539712")]
        [Fact, Trait(Traits.Feature, Traits.Features.SignatureHelp)]
        public async Task TestInvocationOnInstance()
        {
            var markup = @"
class Program
{
    void Main()
    {
        new C().Goo($$
    }
}
class C
{
    public static double Goo(double x)
    {
        return x;
    }
    public double Goo(double x, double y)
    {
        return x + y;
    }
}";

            var expectedOrderedItems = new List<SignatureHelpTestItem>
            {
                new SignatureHelpTestItem("double C.Goo(double x, double y)", string.Empty, string.Empty, currentParameterIndex: 0)
            };

            await TestAsync(markup, expectedOrderedItems);
        }

        [WorkItem(545118, "http://vstfdevdiv:8080/DevDiv2/DevDiv/_workitems/edit/545118")]
        [Fact, Trait(Traits.Feature, Traits.Features.SignatureHelp)]
        public async Task TestStatic1()
        {
            var markup = @"
class C
{
    static void Goo()
    {
        Bar($$
    }

    static void Bar()
    {
    }

    void Bar(int i)
    {
    }
}";

            var expectedOrderedItems = new List<SignatureHelpTestItem>
            {
                new SignatureHelpTestItem("void C.Bar()", currentParameterIndex: 0)
            };

            await TestAsync(markup, expectedOrderedItems);
        }

        [WorkItem(545118, "http://vstfdevdiv:8080/DevDiv2/DevDiv/_workitems/edit/545118")]
        [Fact, Trait(Traits.Feature, Traits.Features.SignatureHelp)]
        public async Task TestStatic2()
        {
            var markup = @"
class C
{
    void Goo()
    {
        Bar($$
    }

    static void Bar()
    {
    }

    void Bar(int i)
    {
    }
}";

            var expectedOrderedItems = new List<SignatureHelpTestItem>
            {
                new SignatureHelpTestItem("void C.Bar()", currentParameterIndex: 0),
                new SignatureHelpTestItem("void C.Bar(int i)", currentParameterIndex: 0)
            };

            await TestAsync(markup, expectedOrderedItems);
        }

        [WorkItem(543117, "http://vstfdevdiv:8080/DevDiv2/DevDiv/_workitems/edit/543117")]
        [Fact, Trait(Traits.Feature, Traits.Features.SignatureHelp)]
        public async Task TestInvocationOnAnonymousType()
        {
            var markup = @"
using System.Collections.Generic;

class Program
{
    static void Main(string[] args)
    {
        var goo = new { Name = string.Empty, Age = 30 };
        Goo(goo).Add($$);
    }

    static List<T> Goo<T>(T t)
    {
    }
}";

            var expectedOrderedItems = new List<SignatureHelpTestItem>
            {
                new SignatureHelpTestItem(
$@"void List<'a>.Add('a item)

{FeaturesResources.Types_colon}
    'a {FeaturesResources.is_} new {{ string Name, int Age }}",
                    methodDocumentation: string.Empty,
                    parameterDocumentation: string.Empty,
                    currentParameterIndex: 0,
                    description: $@"

{FeaturesResources.Types_colon}
    'a {FeaturesResources.is_} new {{ string Name, int Age }}")
            };

            await TestAsync(markup, expectedOrderedItems);
        }

        [WorkItem(968188, "http://vstfdevdiv:8080/DevDiv2/DevDiv/_workitems/edit/968188")]
        [Fact, Trait(Traits.Feature, Traits.Features.SignatureHelp)]
        public async Task TestInvocationOnBaseExpression_ProtectedAccessibility()
        {
            var markup = @"
using System;
public class Base
{
    protected virtual void Goo(int x) { }
}

public class Derived : Base
{
    void Test()
    {
        base.Goo($$);
    }

    protected override void Goo(int x)
    {
        throw new NotImplementedException();
    }
}";

            var expectedOrderedItems = new List<SignatureHelpTestItem>
            {
                new SignatureHelpTestItem(
@"void Base.Goo(int x)",
                    methodDocumentation: string.Empty,
                    parameterDocumentation: string.Empty,
                    currentParameterIndex: 0,
                    description: string.Empty)
            };

            await TestAsync(markup, expectedOrderedItems);
        }

        [WorkItem(968188, "http://vstfdevdiv:8080/DevDiv2/DevDiv/_workitems/edit/968188")]
        [Fact, Trait(Traits.Feature, Traits.Features.SignatureHelp)]
        public async Task TestInvocationOnBaseExpression_AbstractBase()
        {
            var markup = @"
using System;
public abstract class Base
{
    protected abstract void Goo(int x);
}

public class Derived : Base
{
    void Test()
    {
        base.Goo($$);
    }

    protected override void Goo(int x)
    {
        throw new NotImplementedException();
    }
}";

            var expectedOrderedItems = new List<SignatureHelpTestItem>
            {
                new SignatureHelpTestItem(
@"void Base.Goo(int x)",
                    methodDocumentation: string.Empty,
                    parameterDocumentation: string.Empty,
                    currentParameterIndex: 0,
                    description: string.Empty)
            };

            await TestAsync(markup, expectedOrderedItems);
        }

        [WorkItem(968188, "http://vstfdevdiv:8080/DevDiv2/DevDiv/_workitems/edit/968188")]
        [Fact, Trait(Traits.Feature, Traits.Features.SignatureHelp)]
        public async Task TestInvocationOnThisExpression_ProtectedAccessibility()
        {
            var markup = @"
using System;
public class Base
{
    protected virtual void Goo(int x) { }
}

public class Derived : Base
{
    void Test()
    {
        this.Goo($$);
    }
}";

            var expectedOrderedItems = new List<SignatureHelpTestItem>
            {
                new SignatureHelpTestItem(
@"void Base.Goo(int x)",
                    methodDocumentation: string.Empty,
                    parameterDocumentation: string.Empty,
                    currentParameterIndex: 0,
                    description: string.Empty)
            };

            await TestAsync(markup, expectedOrderedItems);
        }

        [WorkItem(968188, "http://vstfdevdiv:8080/DevDiv2/DevDiv/_workitems/edit/968188")]
        [Fact, Trait(Traits.Feature, Traits.Features.SignatureHelp)]
        public async Task TestInvocationOnThisExpression_ProtectedAccessibility_Overridden()
        {
            var markup = @"
using System;
public class Base
{
    protected virtual void Goo(int x) { }
}

public class Derived : Base
{
    void Test()
    {
        this.Goo($$);
    }

    protected override void Goo(int x)
    {
        throw new NotImplementedException();
    }
}";

            var expectedOrderedItems = new List<SignatureHelpTestItem>
            {
                new SignatureHelpTestItem(
@"void Derived.Goo(int x)",
                    methodDocumentation: string.Empty,
                    parameterDocumentation: string.Empty,
                    currentParameterIndex: 0,
                    description: string.Empty)
            };

            await TestAsync(markup, expectedOrderedItems);
        }

        [WorkItem(968188, "http://vstfdevdiv:8080/DevDiv2/DevDiv/_workitems/edit/968188")]
        [Fact, Trait(Traits.Feature, Traits.Features.SignatureHelp)]
        public async Task TestInvocationOnThisExpression_ProtectedAccessibility_AbstractBase()
        {
            var markup = @"
using System;
public abstract class Base
{
    protected abstract void Goo(int x);
}

public class Derived : Base
{
    void Test()
    {
        this.Goo($$);
    }
}";

            var expectedOrderedItems = new List<SignatureHelpTestItem>
            {
                new SignatureHelpTestItem(
@"void Base.Goo(int x)",
                    methodDocumentation: string.Empty,
                    parameterDocumentation: string.Empty,
                    currentParameterIndex: 0,
                    description: string.Empty)
            };

            await TestAsync(markup, expectedOrderedItems);
        }

        [WorkItem(968188, "http://vstfdevdiv:8080/DevDiv2/DevDiv/_workitems/edit/968188")]
        [Fact, Trait(Traits.Feature, Traits.Features.SignatureHelp)]
        public async Task TestInvocationOnThisExpression_ProtectedAccessibility_AbstractBase_Overridden()
        {
            var markup = @"
using System;
public abstract class Base
{
    protected abstract void Goo(int x);
}

public class Derived : Base
{
    void Test()
    {
        this.Goo($$);
    }

    protected override void Goo(int x)
    {
        throw new NotImplementedException();
    }
}";

            var expectedOrderedItems = new List<SignatureHelpTestItem>
            {
                new SignatureHelpTestItem(
@"void Derived.Goo(int x)",
                    methodDocumentation: string.Empty,
                    parameterDocumentation: string.Empty,
                    currentParameterIndex: 0,
                    description: string.Empty)
            };

            await TestAsync(markup, expectedOrderedItems);
        }

        [WorkItem(968188, "http://vstfdevdiv:8080/DevDiv2/DevDiv/_workitems/edit/968188")]
        [Fact, Trait(Traits.Feature, Traits.Features.SignatureHelp)]
        public async Task TestInvocationOnBaseExpression_ProtectedInternalAccessibility()
        {
            var markup = @"
using System;
public class Base
{
    protected internal void Goo(int x) { }
}

public class Derived : Base
{
    void Test()
    {
        base.Goo($$);
    }

    protected override void Goo(int x)
    {
        throw new NotImplementedException();
    }
}";

            var expectedOrderedItems = new List<SignatureHelpTestItem>
            {
                new SignatureHelpTestItem(
@"void Base.Goo(int x)",
                    methodDocumentation: string.Empty,
                    parameterDocumentation: string.Empty,
                    currentParameterIndex: 0,
                    description: string.Empty)
            };

            await TestAsync(markup, expectedOrderedItems);
        }

        [WorkItem(968188, "http://vstfdevdiv:8080/DevDiv2/DevDiv/_workitems/edit/968188")]
        [Fact, Trait(Traits.Feature, Traits.Features.SignatureHelp)]
        public async Task TestInvocationOnBaseMember_ProtectedAccessibility_ThroughType()
        {
            var markup = @"
using System;
public class Base
{
    protected virtual void Goo(int x) { }
}

public class Derived : Base
{
    void Test()
    {
        new Base().Goo($$);
    }

    protected override void Goo(int x)
    {
        throw new NotImplementedException();
    }
}";

            await TestAsync(markup, null);
        }

        [WorkItem(968188, "http://vstfdevdiv:8080/DevDiv2/DevDiv/_workitems/edit/968188")]
        [Fact, Trait(Traits.Feature, Traits.Features.SignatureHelp)]
        public async Task TestInvocationOnBaseExpression_PrivateAccessibility()
        {
            var markup = @"
using System;
public class Base
{
    private void Goo(int x) { }
}

public class Derived : Base
{
    void Test()
    {
        base.Goo($$);
    }

    protected override void Goo(int x)
    {
        throw new NotImplementedException();
    }
}";

            await TestAsync(markup, null);
        }

        #endregion

        #region "Current Parameter Name"

        [Fact, Trait(Traits.Feature, Traits.Features.SignatureHelp)]
        public async Task TestCurrentParameterName()
        {
            var markup = @"
class C
{
    void Goo(int someParameter, bool something)
    {
        Goo(something: false, someParameter: $$)
    }
}";

            await VerifyCurrentParameterNameAsync(markup, "someParameter");
        }

        #endregion

        #region "Trigger tests"

        [Fact, Trait(Traits.Feature, Traits.Features.SignatureHelp)]
        [WorkItem(47364, "https://github.com/dotnet/roslyn/issues/47364")]
        public async Task TestInvocationOnTriggerParens_OptionalDefaultStruct()
        {
            var markup = @"
using System;
using System.Threading;

class Program
{
   static void SomeMethod(CancellationToken token = default) => throw new NotImplementedException();

    static void Main(string[] args)
    {
        [|SomeMethod($$|]);
    }
}";

            var expectedOrderedItems = new List<SignatureHelpTestItem>();
            expectedOrderedItems.Add(new SignatureHelpTestItem("void Program.SomeMethod([CancellationToken token = default])", string.Empty, null, currentParameterIndex: 0));

            await TestAsync(markup, expectedOrderedItems, usePreviousCharAsTrigger: true);
        }

        [Fact, Trait(Traits.Feature, Traits.Features.SignatureHelp)]
        public async Task TestInvocationOnTriggerParens()
        {
            var markup = @"
class C
{
    void Goo()
    {
        [|Goo($$|]);
    }
}";

            var expectedOrderedItems = new List<SignatureHelpTestItem>();
            expectedOrderedItems.Add(new SignatureHelpTestItem("void C.Goo()", string.Empty, null, currentParameterIndex: 0));

            await TestAsync(markup, expectedOrderedItems, usePreviousCharAsTrigger: true);
        }

        [Fact, Trait(Traits.Feature, Traits.Features.SignatureHelp)]
        public async Task TestInvocationOnTriggerComma()
        {
            var markup = @"
class C
{
    void Goo(int a, int b)
    {
        [|Goo(23,$$|]);
    }
}";

            var expectedOrderedItems = new List<SignatureHelpTestItem>();
            expectedOrderedItems.Add(new SignatureHelpTestItem("void C.Goo(int a, int b)", string.Empty, string.Empty, currentParameterIndex: 1));

            await TestAsync(markup, expectedOrderedItems, usePreviousCharAsTrigger: true);
        }

        [Fact, Trait(Traits.Feature, Traits.Features.SignatureHelp)]
        public async Task TestNoInvocationOnSpace()
        {
            var markup = @"
class C
{
    void Goo(int a, int b)
    {
        [|Goo(23, $$|]);
    }
}";

            await TestAsync(markup, usePreviousCharAsTrigger: true);
        }

        [Fact, Trait(Traits.Feature, Traits.Features.SignatureHelp)]
        public async Task TestTriggerCharacterInComment01()
        {
            var markup = @"
class C
{
    void Goo(int a)
    {
        Goo(/*,$$*/);
    }
}";
            await TestAsync(markup, Enumerable.Empty<SignatureHelpTestItem>(), usePreviousCharAsTrigger: true);
        }

        [Fact, Trait(Traits.Feature, Traits.Features.SignatureHelp)]
        public async Task TestTriggerCharacterInComment02()
        {
            var markup = @"
class C
{
    void Goo(int a)
    {
        Goo(//,$$
            );
    }
}";
            await TestAsync(markup, Enumerable.Empty<SignatureHelpTestItem>(), usePreviousCharAsTrigger: true);
        }

        [Fact, Trait(Traits.Feature, Traits.Features.SignatureHelp)]
        public async Task TestTriggerCharacterInString01()
        {
            var markup = @"
class C
{
    void Goo(int a)
    {
        Goo("",$$"");
    }
}";
            await TestAsync(markup, Enumerable.Empty<SignatureHelpTestItem>(), usePreviousCharAsTrigger: true);
        }

        [Fact, Trait(Traits.Feature, Traits.Features.SignatureHelp)]
        public void TestTriggerCharacters()
        {
            char[] expectedCharacters = { ',', '(' };
            char[] unexpectedCharacters = { ' ', '[', '<' };

            VerifyTriggerCharacters(expectedCharacters, unexpectedCharacters);
        }

        #endregion

        #region "EditorBrowsable tests"

        [WorkItem(7336, "DevDiv_Projects/Roslyn")]
        [Fact, Trait(Traits.Feature, Traits.Features.SignatureHelp)]
        public async Task EditorBrowsable_Method_BrowsableStateAlways()
        {
            var markup = @"
class Program
{
    void M()
    {
        Goo.Bar($$
    }
}";

            var referencedCode = @"
public class Goo
{
    [System.ComponentModel.EditorBrowsableAttribute(System.ComponentModel.EditorBrowsableState.Always)]
    public static void Bar()
    {
    }
}";
            var expectedOrderedItems = new List<SignatureHelpTestItem>();
            expectedOrderedItems.Add(new SignatureHelpTestItem("void Goo.Bar()", string.Empty, null, currentParameterIndex: 0));

            await TestSignatureHelpInEditorBrowsableContextsAsync(markup: markup,
                                                referencedCode: referencedCode,
                                                expectedOrderedItemsMetadataReference: expectedOrderedItems,
                                                expectedOrderedItemsSameSolution: expectedOrderedItems,
                                                sourceLanguage: LanguageNames.CSharp,
                                                referencedLanguage: LanguageNames.CSharp);
        }

        [WorkItem(7336, "DevDiv_Projects/Roslyn")]
        [Fact, Trait(Traits.Feature, Traits.Features.SignatureHelp)]
        public async Task EditorBrowsable_Method_BrowsableStateNever()
        {
            var markup = @"
class Program
{
    void M()
    {
        Goo.Bar($$
    }
}";

            var referencedCode = @"
public class Goo
{
    [System.ComponentModel.EditorBrowsableAttribute(System.ComponentModel.EditorBrowsableState.Never)]
    public static void Bar()
    {
    }
}";

            var expectedOrderedItems = new List<SignatureHelpTestItem>();
            expectedOrderedItems.Add(new SignatureHelpTestItem("void Goo.Bar()", string.Empty, null, currentParameterIndex: 0));

            await TestSignatureHelpInEditorBrowsableContextsAsync(markup: markup,
                                                referencedCode: referencedCode,
                                                expectedOrderedItemsMetadataReference: new List<SignatureHelpTestItem>(),
                                                expectedOrderedItemsSameSolution: expectedOrderedItems,
                                                sourceLanguage: LanguageNames.CSharp,
                                                referencedLanguage: LanguageNames.CSharp);
        }

        [WorkItem(7336, "DevDiv_Projects/Roslyn")]
        [Fact, Trait(Traits.Feature, Traits.Features.SignatureHelp)]
        public async Task EditorBrowsable_Method_BrowsableStateAdvanced()
        {
            var markup = @"
class Program
{
    void M()
    {
        new Goo().Bar($$
    }
}";

            var referencedCode = @"
public class Goo
{
    [System.ComponentModel.EditorBrowsableAttribute(System.ComponentModel.EditorBrowsableState.Advanced)]
    public void Bar()
    {
    }
}";
            var expectedOrderedItems = new List<SignatureHelpTestItem>();
            expectedOrderedItems.Add(new SignatureHelpTestItem("void Goo.Bar()", string.Empty, null, currentParameterIndex: 0));

            await TestSignatureHelpInEditorBrowsableContextsAsync(markup: markup,
                                                referencedCode: referencedCode,
                                                expectedOrderedItemsMetadataReference: new List<SignatureHelpTestItem>(),
                                                expectedOrderedItemsSameSolution: expectedOrderedItems,
                                                sourceLanguage: LanguageNames.CSharp,
                                                referencedLanguage: LanguageNames.CSharp,
                                                hideAdvancedMembers: true);

            await TestSignatureHelpInEditorBrowsableContextsAsync(markup: markup,
                                                referencedCode: referencedCode,
                                                expectedOrderedItemsMetadataReference: expectedOrderedItems,
                                                expectedOrderedItemsSameSolution: expectedOrderedItems,
                                                sourceLanguage: LanguageNames.CSharp,
                                                referencedLanguage: LanguageNames.CSharp,
                                                hideAdvancedMembers: false);
        }

        [WorkItem(7336, "DevDiv_Projects/Roslyn")]
        [Fact, Trait(Traits.Feature, Traits.Features.SignatureHelp)]
        public async Task EditorBrowsable_Method_Overloads_OneBrowsableAlways_OneBrowsableNever()
        {
            var markup = @"
class Program
{
    void M()
    {
        new Goo().Bar($$
    }
}";

            var referencedCode = @"
public class Goo
{
    [System.ComponentModel.EditorBrowsableAttribute(System.ComponentModel.EditorBrowsableState.Always)]
    public void Bar()
    {
    }

    [System.ComponentModel.EditorBrowsableAttribute(System.ComponentModel.EditorBrowsableState.Never)]
    public void Bar(int x)
    {
    }
}";

            var expectedOrderedItemsMetadataReference = new List<SignatureHelpTestItem>();
            expectedOrderedItemsMetadataReference.Add(new SignatureHelpTestItem("void Goo.Bar()", string.Empty, null, currentParameterIndex: 0));

            var expectedOrderedItemsSameSolution = new List<SignatureHelpTestItem>();
            expectedOrderedItemsSameSolution.Add(new SignatureHelpTestItem("void Goo.Bar()", string.Empty, null, currentParameterIndex: 0));
            expectedOrderedItemsSameSolution.Add(new SignatureHelpTestItem("void Goo.Bar(int x)", string.Empty, string.Empty, currentParameterIndex: 0));

            await TestSignatureHelpInEditorBrowsableContextsAsync(markup: markup,
                                                referencedCode: referencedCode,
                                                expectedOrderedItemsMetadataReference: expectedOrderedItemsMetadataReference,
                                                expectedOrderedItemsSameSolution: expectedOrderedItemsSameSolution,
                                                sourceLanguage: LanguageNames.CSharp,
                                                referencedLanguage: LanguageNames.CSharp);
        }

        [WorkItem(7336, "DevDiv_Projects/Roslyn")]
        [Fact, Trait(Traits.Feature, Traits.Features.SignatureHelp)]
        public async Task EditorBrowsable_Method_Overloads_BothBrowsableNever()
        {
            var markup = @"
class Program
{
    void M()
    {
        new Goo().Bar($$
    }
}";

            var referencedCode = @"
public class Goo
{
    [System.ComponentModel.EditorBrowsableAttribute(System.ComponentModel.EditorBrowsableState.Never)]
    public void Bar()
    {
    }

    [System.ComponentModel.EditorBrowsableAttribute(System.ComponentModel.EditorBrowsableState.Never)]
    public void Bar(int x)
    {
    }
}";
            var expectedOrderedItemsSameSolution = new List<SignatureHelpTestItem>();
            expectedOrderedItemsSameSolution.Add(new SignatureHelpTestItem("void Goo.Bar()", string.Empty, null, currentParameterIndex: 0));
            expectedOrderedItemsSameSolution.Add(new SignatureHelpTestItem("void Goo.Bar(int x)", string.Empty, string.Empty, currentParameterIndex: 0));

            await TestSignatureHelpInEditorBrowsableContextsAsync(markup: markup,
                                                referencedCode: referencedCode,
                                                expectedOrderedItemsMetadataReference: new List<SignatureHelpTestItem>(),
                                                expectedOrderedItemsSameSolution: expectedOrderedItemsSameSolution,
                                                sourceLanguage: LanguageNames.CSharp,
                                                referencedLanguage: LanguageNames.CSharp);
        }

        [WorkItem(7336, "DevDiv_Projects/Roslyn")]
        [Fact, Trait(Traits.Feature, Traits.Features.SignatureHelp)]
        public async Task OverriddenSymbolsFilteredFromSigHelp()
        {
            var markup = @"
class Program
{
    void M()
    {
        new D().Goo($$
    }
}";

            var referencedCode = @"
public class B
{
    public virtual void Goo(int original)
    {
    }
}

public class D : B
{
    public override void Goo(int derived)
    {
    }
}";

            var expectedOrderedItems = new List<SignatureHelpTestItem>();
            expectedOrderedItems.Add(new SignatureHelpTestItem("void D.Goo(int derived)", string.Empty, string.Empty, currentParameterIndex: 0));

            await TestSignatureHelpInEditorBrowsableContextsAsync(markup: markup,
                                                referencedCode: referencedCode,
                                                expectedOrderedItemsMetadataReference: expectedOrderedItems,
                                                expectedOrderedItemsSameSolution: expectedOrderedItems,
                                                sourceLanguage: LanguageNames.CSharp,
                                                referencedLanguage: LanguageNames.CSharp);
        }

        [WorkItem(7336, "DevDiv_Projects/Roslyn")]
        [Fact, Trait(Traits.Feature, Traits.Features.SignatureHelp)]
        public async Task EditorBrowsable_BrowsableStateAlwaysMethodInBrowsableStateNeverClass()
        {
            var markup = @"
class Program
{
    void M()
    {
        new C().Goo($$
    }
}";

            var referencedCode = @"
[System.ComponentModel.EditorBrowsableAttribute(System.ComponentModel.EditorBrowsableState.Never)]
public class C
{
    public void Goo()
    {
    }
}";
            var expectedOrderedItems = new List<SignatureHelpTestItem>();
            expectedOrderedItems.Add(new SignatureHelpTestItem("void C.Goo()", string.Empty, null, currentParameterIndex: 0));

            await TestSignatureHelpInEditorBrowsableContextsAsync(markup: markup,
                                                referencedCode: referencedCode,
                                                expectedOrderedItemsMetadataReference: expectedOrderedItems,
                                                expectedOrderedItemsSameSolution: expectedOrderedItems,
                                                sourceLanguage: LanguageNames.CSharp,
                                                referencedLanguage: LanguageNames.CSharp);
        }

        [WorkItem(7336, "DevDiv_Projects/Roslyn")]
        [Fact, Trait(Traits.Feature, Traits.Features.SignatureHelp)]
        public async Task EditorBrowsable_BrowsableStateAlwaysMethodInBrowsableStateNeverBaseClass()
        {
            var markup = @"
class Program
{
    void M()
    {
        new D().Goo($$
    }
}";

            var referencedCode = @"
[System.ComponentModel.EditorBrowsableAttribute(System.ComponentModel.EditorBrowsableState.Never)]
public class B
{
    public void Goo()
    {
    }
}

public class D : B
{
    public void Goo(int x)
    {
    }
}";
            var expectedOrderedItems = new List<SignatureHelpTestItem>
            {
                new SignatureHelpTestItem("void B.Goo()", string.Empty, null, currentParameterIndex: 0),
                new SignatureHelpTestItem("void D.Goo(int x)", string.Empty, string.Empty, currentParameterIndex: 0),
            };

            await TestSignatureHelpInEditorBrowsableContextsAsync(markup: markup,
                                                referencedCode: referencedCode,
                                                expectedOrderedItemsMetadataReference: expectedOrderedItems,
                                                expectedOrderedItemsSameSolution: expectedOrderedItems,
                                                sourceLanguage: LanguageNames.CSharp,
                                                referencedLanguage: LanguageNames.CSharp);
        }

        [WorkItem(7336, "DevDiv_Projects/Roslyn")]
        [Fact, Trait(Traits.Feature, Traits.Features.SignatureHelp)]
        public async Task EditorBrowsable_BrowsableStateNeverMethodsInBaseClass()
        {
            var markup = @"
class Program : B
{
    void M()
    {
        Goo($$
    }
}";

            var referencedCode = @"
public class B
{
    [System.ComponentModel.EditorBrowsableAttribute(System.ComponentModel.EditorBrowsableState.Never)]
    public void Goo()
    {
    }
}";
            var expectedOrderedItems = new List<SignatureHelpTestItem>();
            expectedOrderedItems.Add(new SignatureHelpTestItem("void B.Goo()", string.Empty, null, currentParameterIndex: 0));

            await TestSignatureHelpInEditorBrowsableContextsAsync(markup: markup,
                                                referencedCode: referencedCode,
                                                expectedOrderedItemsMetadataReference: new List<SignatureHelpTestItem>(),
                                                expectedOrderedItemsSameSolution: expectedOrderedItems,
                                                sourceLanguage: LanguageNames.CSharp,
                                                referencedLanguage: LanguageNames.CSharp);
        }

        [WorkItem(7336, "DevDiv_Projects/Roslyn")]
        [Fact, Trait(Traits.Feature, Traits.Features.SignatureHelp)]
        public async Task EditorBrowsable_GenericTypeCausingMethodSignatureEquality_BothBrowsableAlways()
        {
            var markup = @"
class Program
{
    void M()
    {
        new C<int>().Goo($$
    }
}";

            var referencedCode = @"
public class C<T>
{
    public void Goo(T t) { }
    public void Goo(int i) { }
}";
            var expectedOrderedItems = new List<SignatureHelpTestItem>();
            expectedOrderedItems.Add(new SignatureHelpTestItem("void C<int>.Goo(int t)", string.Empty, string.Empty, currentParameterIndex: 0));
            expectedOrderedItems.Add(new SignatureHelpTestItem("void C<int>.Goo(int i)", string.Empty, string.Empty, currentParameterIndex: 0));

            await TestSignatureHelpInEditorBrowsableContextsAsync(markup: markup,
                                                referencedCode: referencedCode,
                                                expectedOrderedItemsMetadataReference: expectedOrderedItems,
                                                expectedOrderedItemsSameSolution: expectedOrderedItems,
                                                sourceLanguage: LanguageNames.CSharp,
                                                referencedLanguage: LanguageNames.CSharp);
        }

        [WorkItem(7336, "DevDiv_Projects/Roslyn")]
        [Fact, Trait(Traits.Feature, Traits.Features.SignatureHelp)]
        public async Task EditorBrowsable_GenericTypeCausingMethodSignatureEquality_BrowsableMixed1()
        {
            var markup = @"
class Program
{
    void M()
    {
        new C<int>().Goo($$
    }
}";

            var referencedCode = @"
public class C<T>
{
    [System.ComponentModel.EditorBrowsableAttribute(System.ComponentModel.EditorBrowsableState.Never)]
    public void Goo(T t) { }
    public void Goo(int i) { }
}";

            var expectedOrderedItemsMetadataReference = new List<SignatureHelpTestItem>();
            expectedOrderedItemsMetadataReference.Add(new SignatureHelpTestItem("void C<int>.Goo(int i)", string.Empty, string.Empty, currentParameterIndex: 0));

            var expectedOrderedItemsSameSolution = new List<SignatureHelpTestItem>();
            expectedOrderedItemsSameSolution.Add(new SignatureHelpTestItem("void C<int>.Goo(int t)", string.Empty, string.Empty, currentParameterIndex: 0));
            expectedOrderedItemsSameSolution.Add(new SignatureHelpTestItem("void C<int>.Goo(int i)", string.Empty, string.Empty, currentParameterIndex: 0));

            await TestSignatureHelpInEditorBrowsableContextsAsync(markup: markup,
                                                referencedCode: referencedCode,
                                                expectedOrderedItemsMetadataReference: expectedOrderedItemsMetadataReference,
                                                expectedOrderedItemsSameSolution: expectedOrderedItemsSameSolution,
                                                sourceLanguage: LanguageNames.CSharp,
                                                referencedLanguage: LanguageNames.CSharp);
        }

        [WorkItem(7336, "DevDiv_Projects/Roslyn")]
        [Fact, Trait(Traits.Feature, Traits.Features.SignatureHelp)]
        public async Task EditorBrowsable_GenericTypeCausingMethodSignatureEquality_BrowsableMixed2()
        {
            var markup = @"
class Program
{
    void M()
    {
        new C<int>().Goo($$
    }
}";

            var referencedCode = @"
public class C<T>
{
    public void Goo(T t) { }
    [System.ComponentModel.EditorBrowsableAttribute(System.ComponentModel.EditorBrowsableState.Never)]
    public void Goo(int i) { }
}";
            var expectedOrderedItemsMetadataReference = new List<SignatureHelpTestItem>();
            expectedOrderedItemsMetadataReference.Add(new SignatureHelpTestItem("void C<int>.Goo(int t)", string.Empty, string.Empty, currentParameterIndex: 0));

            var expectedOrderedItemsSameSolution = new List<SignatureHelpTestItem>();
            expectedOrderedItemsSameSolution.Add(new SignatureHelpTestItem("void C<int>.Goo(int t)", string.Empty, string.Empty, currentParameterIndex: 0));
            expectedOrderedItemsSameSolution.Add(new SignatureHelpTestItem("void C<int>.Goo(int i)", string.Empty, string.Empty, currentParameterIndex: 0));

            await TestSignatureHelpInEditorBrowsableContextsAsync(markup: markup,
                                                referencedCode: referencedCode,
                                                expectedOrderedItemsMetadataReference: expectedOrderedItemsMetadataReference,
                                                expectedOrderedItemsSameSolution: expectedOrderedItemsSameSolution,
                                                sourceLanguage: LanguageNames.CSharp,
                                                referencedLanguage: LanguageNames.CSharp);
        }

        [WorkItem(7336, "DevDiv_Projects/Roslyn")]
        [Fact, Trait(Traits.Feature, Traits.Features.SignatureHelp)]
        public async Task EditorBrowsable_GenericTypeCausingMethodSignatureEquality_BothBrowsableNever()
        {
            var markup = @"
class Program
{
    void M()
    {
        new C<int>().Goo($$

    }
}";

            var referencedCode = @"
public class C<T>
{
    [System.ComponentModel.EditorBrowsableAttribute(System.ComponentModel.EditorBrowsableState.Never)]
    public void Goo(T t) { }
    [System.ComponentModel.EditorBrowsableAttribute(System.ComponentModel.EditorBrowsableState.Never)]
    public void Goo(int i) { }
}";

            var expectedOrderedItems = new List<SignatureHelpTestItem>();
            expectedOrderedItems.Add(new SignatureHelpTestItem("void C<int>.Goo(int t)", string.Empty, string.Empty, currentParameterIndex: 0));
            expectedOrderedItems.Add(new SignatureHelpTestItem("void C<int>.Goo(int i)", string.Empty, string.Empty, currentParameterIndex: 0));

            await TestSignatureHelpInEditorBrowsableContextsAsync(markup: markup,
                                                referencedCode: referencedCode,
                                                expectedOrderedItemsMetadataReference: new List<SignatureHelpTestItem>(),
                                                expectedOrderedItemsSameSolution: expectedOrderedItems,
                                                sourceLanguage: LanguageNames.CSharp,
                                                referencedLanguage: LanguageNames.CSharp);
        }

        [WorkItem(7336, "DevDiv_Projects/Roslyn")]
        [Fact, Trait(Traits.Feature, Traits.Features.SignatureHelp)]
        public async Task EditorBrowsable_GenericType2CausingMethodSignatureEquality_BothBrowsableAlways()
        {
            var markup = @"
class Program
{
    void M()
    {
        new C<int, int>().Goo($$
    }
}";

            var referencedCode = @"
public class C<T, U>
{
    public void Goo(T t) { }
    public void Goo(U u) { }
}";

            var expectedOrderedItems = new List<SignatureHelpTestItem>();
            expectedOrderedItems.Add(new SignatureHelpTestItem("void C<int, int>.Goo(int t)", string.Empty, string.Empty, currentParameterIndex: 0));
            expectedOrderedItems.Add(new SignatureHelpTestItem("void C<int, int>.Goo(int u)", string.Empty, string.Empty, currentParameterIndex: 0));

            await TestSignatureHelpInEditorBrowsableContextsAsync(markup: markup,
                                                referencedCode: referencedCode,
                                                expectedOrderedItemsMetadataReference: expectedOrderedItems,
                                                expectedOrderedItemsSameSolution: expectedOrderedItems,
                                                sourceLanguage: LanguageNames.CSharp,
                                                referencedLanguage: LanguageNames.CSharp);
        }

        [WorkItem(7336, "DevDiv_Projects/Roslyn")]
        [Fact, Trait(Traits.Feature, Traits.Features.SignatureHelp)]
        public async Task EditorBrowsable_GenericType2CausingMethodSignatureEquality_BrowsableMixed()
        {
            var markup = @"
class Program
{
    void M()
    {
        new C<int, int>().Goo($$
    }
}";

            var referencedCode = @"
public class C<T, U>
{
    [System.ComponentModel.EditorBrowsableAttribute(System.ComponentModel.EditorBrowsableState.Never)]
    public void Goo(T t) { }
    public void Goo(U u) { }
}";
            var expectedOrderedItemsMetadataReference = new List<SignatureHelpTestItem>();
            expectedOrderedItemsMetadataReference.Add(new SignatureHelpTestItem("void C<int, int>.Goo(int u)", string.Empty, string.Empty, currentParameterIndex: 0));

            var expectedOrderedItemsSameSolution = new List<SignatureHelpTestItem>();
            expectedOrderedItemsSameSolution.Add(new SignatureHelpTestItem("void C<int, int>.Goo(int t)", string.Empty, string.Empty, currentParameterIndex: 0));
            expectedOrderedItemsSameSolution.Add(new SignatureHelpTestItem("void C<int, int>.Goo(int u)", string.Empty, string.Empty, currentParameterIndex: 0));

            await TestSignatureHelpInEditorBrowsableContextsAsync(markup: markup,
                                                referencedCode: referencedCode,
                                                expectedOrderedItemsMetadataReference: expectedOrderedItemsMetadataReference,
                                                expectedOrderedItemsSameSolution: expectedOrderedItemsSameSolution,
                                                sourceLanguage: LanguageNames.CSharp,
                                                referencedLanguage: LanguageNames.CSharp);
        }

        [WorkItem(7336, "DevDiv_Projects/Roslyn")]
        [Fact, Trait(Traits.Feature, Traits.Features.SignatureHelp)]
        public async Task EditorBrowsable_GenericType2CausingMethodSignatureEquality_BothBrowsableNever()
        {
            var markup = @"
class Program
{
    void M()
    {
        new C<int, int>().Goo($$
    }
}";

            var referencedCode = @"
public class C<T, U>
{
    [System.ComponentModel.EditorBrowsableAttribute(System.ComponentModel.EditorBrowsableState.Never)]
    public void Goo(T t) { }
    [System.ComponentModel.EditorBrowsableAttribute(System.ComponentModel.EditorBrowsableState.Never)]
    public void Goo(U u) { }
}";

            var expectedOrderedItems = new List<SignatureHelpTestItem>();
            expectedOrderedItems.Add(new SignatureHelpTestItem("void C<int, int>.Goo(int t)", string.Empty, string.Empty, currentParameterIndex: 0));
            expectedOrderedItems.Add(new SignatureHelpTestItem("void C<int, int>.Goo(int u)", string.Empty, string.Empty, currentParameterIndex: 0));

            await TestSignatureHelpInEditorBrowsableContextsAsync(markup: markup,
                                                referencedCode: referencedCode,
                                                expectedOrderedItemsMetadataReference: new List<SignatureHelpTestItem>(),
                                                expectedOrderedItemsSameSolution: expectedOrderedItems,
                                                sourceLanguage: LanguageNames.CSharp,
                                                referencedLanguage: LanguageNames.CSharp);
        }
        #endregion

        #region "Awaitable tests"
        [Fact, Trait(Traits.Feature, Traits.Features.SignatureHelp)]
        public async Task AwaitableMethod()
        {
            var markup = @"
using System.Threading.Tasks;
class C
{
    async Task Goo()
    {
        [|Goo($$|]);
    }
}";

            var expectedOrderedItems = new List<SignatureHelpTestItem>();
            expectedOrderedItems.Add(new SignatureHelpTestItem($"({CSharpFeaturesResources.awaitable}) Task C.Goo()", methodDocumentation: string.Empty, currentParameterIndex: 0));

            await TestSignatureHelpWithMscorlib45Async(markup, expectedOrderedItems, "C#");
        }

        [Fact, Trait(Traits.Feature, Traits.Features.SignatureHelp)]
        public async Task AwaitableMethod2()
        {
            var markup = @"
using System.Threading.Tasks;
class C
{
    async Task<Task<int>> Goo()
    {
        [|Goo($$|]);
    }
}";

            var expectedOrderedItems = new List<SignatureHelpTestItem>();
            expectedOrderedItems.Add(new SignatureHelpTestItem($"({CSharpFeaturesResources.awaitable}) Task<Task<int>> C.Goo()", methodDocumentation: string.Empty, currentParameterIndex: 0));

            await TestSignatureHelpWithMscorlib45Async(markup, expectedOrderedItems, "C#");
        }

        #endregion

        [WorkItem(13849, "DevDiv_Projects/Roslyn")]
        [Fact, Trait(Traits.Feature, Traits.Features.SignatureHelp)]
        public async Task TestSpecificity1()
        {
            var markup = @"
class Class1
{
    static void Main()
    {
        var obj = new C<int>();
        [|obj.M($$|])
    }
}
class C<T>
{
    /// <param name=""t"">Generic t</param>
    public void M(T t) { }

    /// <param name=""t"">Real t</param>
    public void M(int t) { }
}";

            var expectedOrderedItems = new List<SignatureHelpTestItem>
            {
                new SignatureHelpTestItem("void C<int>.M(int t)", string.Empty, "Real t", currentParameterIndex: 0)
            };

            await TestAsync(markup, expectedOrderedItems);
        }

        [WorkItem(530017, "http://vstfdevdiv:8080/DevDiv2/DevDiv/_workitems/edit/530017")]
        [Fact, Trait(Traits.Feature, Traits.Features.SignatureHelp)]
        public async Task LongSignature()
        {
            var markup = @"
class C
{
    void Goo(string a, string b, string c, string d, string e, string f, string g, string h, string i, string j, string k, string l, string m, string n, string o, string p, string q, string r, string s, string t, string u, string v, string w, string x, string y, string z)
    {
        [|Goo($$|])
    }
}";

            var expectedOrderedItems = new List<SignatureHelpTestItem>
            {
                new SignatureHelpTestItem(
                    signature: "void C.Goo(string a, string b, string c, string d, string e, string f, string g, string h, string i, string j, string k, string l, string m, string n, string o, string p, string q, string r, string s, string t, string u, string v, string w, string x, string y, string z)",
                    prettyPrintedSignature: @"void C.Goo(string a, string b, string c, string d, string e, string f, string g, string h, string i, string j, 
           string k, string l, string m, string n, string o, string p, string q, string r, string s, string t, string u, 
           string v, string w, string x, string y, string z)",
                    currentParameterIndex: 0)
            };

            await TestAsync(markup, expectedOrderedItems);
        }

        [Fact, Trait(Traits.Feature, Traits.Features.SignatureHelp)]
        public async Task GenericExtensionMethod()
        {
            var markup = @"
interface IGoo
{
    void Bar<T>();
}

static class GooExtensions
{
    public static void Bar<T1, T2>(this IGoo goo) { }
}

class Program
{
    static void Main()
    {
        IGoo f = null;
        [|f.Bar($$
    |]}
}";

            var expectedOrderedItems = new List<SignatureHelpTestItem>
            {
                new SignatureHelpTestItem("void IGoo.Bar<T>()", currentParameterIndex: 0),
                new SignatureHelpTestItem($"({CSharpFeaturesResources.extension}) void IGoo.Bar<T1, T2>()", currentParameterIndex: 0),
            };

            // Extension methods are supported in Interactive/Script (yet).
            await TestAsync(markup, expectedOrderedItems, sourceCodeKind: SourceCodeKind.Regular);
        }

        [Fact, Trait(Traits.Feature, Traits.Features.SignatureHelp)]
        [WorkItem(25830, "https://github.com/dotnet/roslyn/issues/25830")]
        public async Task PickCorrectOverload_PickInt()
        {
            var markup = @"
class Program
{
    static void Main()
    {
        [|M(1$$|]);
    }
    static void M(int i) { }
    static void M(string s) { }
}";

            var expectedOrderedItems = new List<SignatureHelpTestItem>
            {
                new SignatureHelpTestItem("void Program.M(int i)", currentParameterIndex: 0, isSelected: true),
                new SignatureHelpTestItem($"void Program.M(string s)", currentParameterIndex: 0),
            };

            await TestAsync(markup, expectedOrderedItems);
        }

        [Fact, Trait(Traits.Feature, Traits.Features.SignatureHelp)]
        [WorkItem(25830, "https://github.com/dotnet/roslyn/issues/25830")]
        public async Task PickCorrectOverload_PickInt_ReverseOrder()
        {
            var markup = @"
class Program
{
    static void Main()
    {
        [|M(1$$|]);
    }
    static void M(string s) { }
    static void M(int i) { }
}";

            var expectedOrderedItems = new List<SignatureHelpTestItem>
            {
                new SignatureHelpTestItem("void Program.M(int i)", currentParameterIndex: 0, isSelected: true),
                new SignatureHelpTestItem($"void Program.M(string s)", currentParameterIndex: 0),
            };

            await TestAsync(markup, expectedOrderedItems);
        }

        [Fact, Trait(Traits.Feature, Traits.Features.SignatureHelp)]
        [WorkItem(25830, "https://github.com/dotnet/roslyn/issues/25830")]
        public async Task PickCorrectOverload_PickSecond()
        {
            var markup = @"
class Program
{
    static void Main()
    {
        [|M(null$$|]);
    }
    static void M(int i) { }
    static void M(string s) { }
}";

            var expectedOrderedItems = new List<SignatureHelpTestItem>
            {
                new SignatureHelpTestItem("void Program.M(int i)", currentParameterIndex: 0),
                new SignatureHelpTestItem($"void Program.M(string s)", currentParameterIndex: 0, isSelected: true),
            };

            await TestAsync(markup, expectedOrderedItems);
        }

        [Fact, Trait(Traits.Feature, Traits.Features.SignatureHelp)]
        [WorkItem(25830, "https://github.com/dotnet/roslyn/issues/25830")]
        public async Task PickCorrectOverload_OtherName_PickIntRemaining()
        {
            var markup = @"
class D
{
    static void Main()
    {
        [|M(i: 42$$|]);
    }
    static void M(D filtered) { }
    static void M(int i) { }
    static void M(string i) { }
}";

            var expectedOrderedItems = new List<SignatureHelpTestItem>
            {
                new SignatureHelpTestItem("void D.M(int i)", currentParameterIndex: 0, isSelected: true),
                new SignatureHelpTestItem("void D.M(string i)", currentParameterIndex: 0),
            };

            await TestAsync(markup, expectedOrderedItems);
        }

        [Fact, Trait(Traits.Feature, Traits.Features.SignatureHelp)]
        [WorkItem(25830, "https://github.com/dotnet/roslyn/issues/25830")]
        public async Task PickCorrectOverload_OtherName_PickIntRemaining_ConversionToD()
        {
            var markup = @"
class D
{
    static void Main()
    {
        [|M(i: 42$$|]);
    }
    static void M(D filtered) { }
    static void M(int i) { }
    static void M(string i) { }
    static implicit operator D(int i) => throw null;
}";

            var expectedOrderedItems = new List<SignatureHelpTestItem>
            {
                new SignatureHelpTestItem("void D.M(int i)", currentParameterIndex: 0, isSelected: true),
                new SignatureHelpTestItem("void D.M(string i)", currentParameterIndex: 0),
            };

            await TestAsync(markup, expectedOrderedItems);
        }

        [Fact, Trait(Traits.Feature, Traits.Features.SignatureHelp)]
        [WorkItem(25830, "https://github.com/dotnet/roslyn/issues/25830")]
        public async Task PickCorrectOverload_OtherName_PickIntRemaining_ReversedOrder()
        {
            var markup = @"
class D
{
    static void Main()
    {
        [|M(i: 42$$|]);
    }
    static void M(string i) { }
    static void M(int i) { }
    static void M(D filtered) { }
}";

            var expectedOrderedItems = new List<SignatureHelpTestItem>
            {
                new SignatureHelpTestItem("void D.M(int i)", currentParameterIndex: 0, isSelected: true),
                new SignatureHelpTestItem("void D.M(string i)", currentParameterIndex: 0),
            };

            await TestAsync(markup, expectedOrderedItems);
        }

        [Fact, Trait(Traits.Feature, Traits.Features.SignatureHelp)]
        [WorkItem(25830, "https://github.com/dotnet/roslyn/issues/25830")]
        public async Task PickCorrectOverload_OtherName_PickStringRemaining()
        {
            var markup = @"
class D
{
    static void Main()
    {
        [|M(i: null$$|]);
    }
    static void M(D filtered) { }
    static void M(int i) { }
    static void M(string i) { }
}";

            var expectedOrderedItems = new List<SignatureHelpTestItem>
            {
                new SignatureHelpTestItem("void D.M(int i)", currentParameterIndex: 0),
                new SignatureHelpTestItem("void D.M(string i)", currentParameterIndex: 0, isSelected: true),
<<<<<<< HEAD
            };

            await TestAsync(markup, expectedOrderedItems);
        }

        [Fact, Trait(Traits.Feature, Traits.Features.SignatureHelp)]
        [WorkItem(25830, "https://github.com/dotnet/roslyn/issues/25830")]
        public async Task PickCorrectOverload_RefKind()
        {
            var markup = @"
class D
{
    static void Main()
    {
        int i = 0;
        [|M(out i$$|]);
    }
    static void M(ref int a, int i) { }
    static void M(out int b, int i) { }
}";

            var expectedOrderedItems = new List<SignatureHelpTestItem>
            {
                new SignatureHelpTestItem("void D.M(ref int a, int i)", currentParameterIndex: 0),
                new SignatureHelpTestItem("void D.M(out int b, int i)", currentParameterIndex: 0, isSelected: true),
            };

            await TestAsync(markup, expectedOrderedItems);
        }

        [Theory]
        [InlineData("1$$", 0)]
        [InlineData(",$$", 1)]
        [InlineData(",$$,", 1)]
        [InlineData(",,$$", 2)]
        [InlineData("i2: 1, $$,", 0)]
        [InlineData("i2: 1, i1: $$,", 0)]
        [InlineData("i2: 1, $$, i1: 2", 2)]
        [Trait(Traits.Feature, Traits.Features.SignatureHelp)]
        [WorkItem(6713, "https://github.com/dotnet/roslyn/issues/6713")]
        public async Task PickCorrectOverload_NamesAndEmptyPositions(string arguments, int expectedParameterIndex)
        {
            var markup = @"
class Program
{
    static void Main()
    {
        [|M(ARGUMENTS|]);
    }
    static void M(int i1, int i2, int i3) { }
}";

            var expectedOrderedItems = new List<SignatureHelpTestItem>
            {
                new SignatureHelpTestItem("void Program.M(int i1, int i2, int i3)", currentParameterIndex: expectedParameterIndex, isSelected: true),
            };

            await TestAsync(markup.Replace("ARGUMENTS", arguments), expectedOrderedItems);
        }

        [Theory]
        [InlineData("1$$", 0)]
        [InlineData(",$$", 1)]
        [InlineData(",$$,", 1)]
        [InlineData(",,$$", 2)]
        [InlineData("i2: 1, $$,", 0)]
        [InlineData("i2: 1, i1: $$,", 0)]
        [InlineData("i2: 1, $$, i1: 2", 2)]
        [Trait(Traits.Feature, Traits.Features.SignatureHelp)]
        [WorkItem(6713, "https://github.com/dotnet/roslyn/issues/6713")]
        public async Task PickCorrectOverload_NamesAndEmptyPositions_Delegate(string arguments, int expectedParameterIndex)
        {
            var markup = @"
class Program
{
    delegate void Delegate(int i1, int i2, int i3);
    void Main(Delegate d)
    {
        [|d(ARGUMENTS|]);
    }
}";

            var expectedOrderedItems = new List<SignatureHelpTestItem>
            {
                new SignatureHelpTestItem("void Delegate(int i1, int i2, int i3)", currentParameterIndex: expectedParameterIndex, isSelected: true),
            };

            await TestAsync(markup.Replace("ARGUMENTS", arguments), expectedOrderedItems);
        }

        [Theory]
        [InlineData("1$$", 0, 0)]
        [InlineData("1$$, ", 0, 0)]
        [InlineData("1, $$", 1, 0)]
        [InlineData("s: $$", 1, 0)]
        [InlineData("s: string.Empty$$", 1, 0)]
        [InlineData("s: string.Empty$$, ", 1, 0)]
        [InlineData("s: string.Empty, $$", 0, 0)]
        [InlineData("string.Empty$$", 0, 1)]
        [InlineData("string.Empty$$, ", 0, 1)]
        [InlineData("string.Empty,$$", 1, 1)]
        [InlineData("$$, ", 0, 0)]
        [InlineData(",$$", 1, 0)]
        [InlineData("$$, s: string.Empty", 0, 0)]
        [Trait(Traits.Feature, Traits.Features.SignatureHelp)]
        [WorkItem(6713, "https://github.com/dotnet/roslyn/issues/6713")]
        public async Task PickCorrectOverload_Incomplete(string arguments, int expectedParameterIndex, int expecteSelectedIndex)
        {
            var markup = @"
class Program
{
    static void Main()
    {
        [|M(ARGUMENTS|]);
    }
    static void M(int i, string s) { }
    static void M(string s, string s2) { }
}";

            var index = 0;
            var expectedOrderedItems = new List<SignatureHelpTestItem>
            {
                new SignatureHelpTestItem("void Program.M(int i, string s)", currentParameterIndex: expectedParameterIndex, isSelected: expecteSelectedIndex == index++),
                new SignatureHelpTestItem("void Program.M(string s, string s2)", currentParameterIndex: expectedParameterIndex, isSelected: expecteSelectedIndex == index++),
            };

            await TestAsync(markup.Replace("ARGUMENTS", arguments), expectedOrderedItems);
        }

        [Theory]
        [InlineData("s2: $$", 1)]
        [InlineData("s2: string.Empty$$", 1)]
        [InlineData("s2: string.Empty$$,", 1)]
        [InlineData("s2: string.Empty,$$", 0)]
        [Trait(Traits.Feature, Traits.Features.SignatureHelp)]
        [WorkItem(6713, "https://github.com/dotnet/roslyn/issues/6713")]
        public async Task PickCorrectOverload_Incomplete_WithNames(string arguments, int expectedParameterIndex)
        {
            var markup = @"
class Program
{
    static void Main()
    {
        [|M(ARGUMENTS|]);
    }
    static void M(int i, string s) { }
    static void M(string s, string s2) { }
}";

            var expectedOrderedItems = new List<SignatureHelpTestItem>
            {
                new SignatureHelpTestItem($"void Program.M(string s, string s2)", currentParameterIndex: expectedParameterIndex, isSelected: true),
            };

            await TestAsync(markup.Replace("ARGUMENTS", arguments), expectedOrderedItems);
        }

        [Theory]
        [InlineData("1$$", 0)]
        [InlineData("1$$,", 0)]
        [InlineData("1$$, 2", 0)]
        [InlineData("1, $$", 1)]
        [InlineData("1, 2$$", 1)]
        [InlineData("1, 2$$, ", 1)]
        [InlineData("1, 2$$, 3", 1)]
        [InlineData("1, 2, 3$$", 1)]
        [InlineData("1, , 3$$", 1)]
        [InlineData(" , , 3$$", 1)]
        [InlineData("i1: 1, 2, 3$$", 1)]
        [InlineData("i1: 1$$, i2: new int[] { }", 0)]
        [InlineData("i2: new int[] { }$$, i1: 1", 1)]
        [InlineData("i1: 1, i2: new int[] { }$$", 1)]
        [InlineData("i2: new int[] { }, i1: 1$$", 0)]
        [Trait(Traits.Feature, Traits.Features.SignatureHelp)]
        [WorkItem(6713, "https://github.com/dotnet/roslyn/issues/6713")]
        public async Task PickCorrectOverload_Params(string arguments, int expectedParameterIndex)
        {
            var markup = @"
class Program
{
    void Main()
    {
        [|M(ARGUMENTS|]);
    }
    void M(int i1, params int[] i2) { }
}";

            var expectedOrderedItems = new List<SignatureHelpTestItem>
            {
                new SignatureHelpTestItem("void Program.M(int i1, params int[] i2)", currentParameterIndex: expectedParameterIndex, isSelected: true),
            };

            await TestAsync(markup.Replace("ARGUMENTS", arguments), expectedOrderedItems);
        }

        [Fact]
        public async Task PickCorrectOverload_Params_NonArrayType()
        {
            var source = @"
class Program
{
    void Main()
    {
        [|M(1, 2$$|]);
    }
    void M(int i1, params int i2) { }
}";

            var expectedOrderedItems = new List<SignatureHelpTestItem>
            {
                new SignatureHelpTestItem("void Program.M(int i1, params int i2)", currentParameterIndex: 1, isSelected: true),
            };

            await TestAsync(source, expectedOrderedItems);
        }

        [Fact]
        [Trait(Traits.Feature, Traits.Features.SignatureHelp)]
        [WorkItem(6713, "https://github.com/dotnet/roslyn/issues/6713")]
        public async Task PickCorrectOverload_Incomplete_OutOfPositionArgument()
        {
            var markup = @"
class Program
{
    static void Main()
    {
        [|M(string.Empty, s3: string.Empty, $$|]);
    }
    static void M(string s1, string s2, string s3) { }
}";
            // The first unspecified parameter (s2) is selected
            var expectedOrderedItems = new List<SignatureHelpTestItem>
            {
                new SignatureHelpTestItem($"void Program.M(string s1, string s2, string s3)", currentParameterIndex: 1, isSelected: true),
=======
>>>>>>> 80a8ce8d
            };

            await TestAsync(markup, expectedOrderedItems);
        }

        [Theory]
        [InlineData("i: 1", 0)]
        [InlineData("i: 1, ", 1)]
        [Trait(Traits.Feature, Traits.Features.SignatureHelp)]
        [WorkItem(6713, "https://github.com/dotnet/roslyn/issues/6713")]
        public async Task PickCorrectOverload_IncompleteWithNameI(string arguments, int expectedParameterIndex)
        {
            var markup = @"
class Program
{
    static void Main()
    {
        [|M(ARGUMENTS$$|]);
    }
    static void M(int i, string s) { }
    static void M(string s, string s2) { }
}";

            var expectedOrderedItems = new List<SignatureHelpTestItem>
            {
                new SignatureHelpTestItem("void Program.M(int i, string s)", currentParameterIndex: expectedParameterIndex, isSelected: true),
            };

            await TestAsync(markup.Replace("ARGUMENTS", arguments), expectedOrderedItems);
        }

        [Fact, Trait(Traits.Feature, Traits.Features.SignatureHelp)]
        [WorkItem(25830, "https://github.com/dotnet/roslyn/issues/25830")]
        public async Task PickCorrectOverload_RefKind()
        {
            var markup = @"
class D
{
    static void Main()
    {
        int i = 0;
        [|M(out i$$|]);
    }
    static void M(ref int a, int i) { }
    static void M(out int b, int i) { }
}";

            var expectedOrderedItems = new List<SignatureHelpTestItem>
            {
                new SignatureHelpTestItem("void D.M(ref int a, int i)", currentParameterIndex: 0),
                new SignatureHelpTestItem("void D.M(out int b, int i)", currentParameterIndex: 0, isSelected: true),
            };

            await TestAsync(markup, expectedOrderedItems);
        }

        [Theory]
        [InlineData("1$$", 0)]
        [InlineData(",$$", 1)]
        [InlineData(",$$,", 1)]
        [InlineData(",,$$", 2)]
        [InlineData("i2: 1, $$,", 0)]
        [InlineData("i2: 1, i1: $$,", 0)]
        [InlineData("i2: 1, $$, i1: 2", 2)]
        [Trait(Traits.Feature, Traits.Features.SignatureHelp)]
        [WorkItem(6713, "https://github.com/dotnet/roslyn/issues/6713")]
        public async Task PickCorrectOverload_NamesAndEmptyPositions(string arguments, int expectedParameterIndex)
        {
            var markup = @"
class Program
{
    static void Main()
    {
        [|M(ARGUMENTS|]);
    }
    static void M(int i1, int i2, int i3) { }
}";

            var expectedOrderedItems = new List<SignatureHelpTestItem>
            {
                new SignatureHelpTestItem("void Program.M(int i1, int i2, int i3)", currentParameterIndex: expectedParameterIndex, isSelected: true),
            };

            await TestAsync(markup.Replace("ARGUMENTS", arguments), expectedOrderedItems);
        }

        [Theory]
        [InlineData("1$$", 0)]
        [InlineData(",$$", 1)]
        [InlineData(",$$,", 1)]
        [InlineData(",,$$", 2)]
        [InlineData("i2: 1, $$,", 0)]
        [InlineData("i2: 1, i1: $$,", 0)]
        [InlineData("i2: 1, $$, i1: 2", 2)]
        [Trait(Traits.Feature, Traits.Features.SignatureHelp)]
        [WorkItem(6713, "https://github.com/dotnet/roslyn/issues/6713")]
        public async Task PickCorrectOverload_NamesAndEmptyPositions_Delegate(string arguments, int expectedParameterIndex)
        {
            var markup = @"
class Program
{
    delegate void Delegate(int i1, int i2, int i3);
    void Main(Delegate d)
    {
        [|d(ARGUMENTS|]);
    }
}";

            var expectedOrderedItems = new List<SignatureHelpTestItem>
            {
                new SignatureHelpTestItem("void Delegate(int i1, int i2, int i3)", currentParameterIndex: expectedParameterIndex, isSelected: true),
            };

            await TestAsync(markup.Replace("ARGUMENTS", arguments), expectedOrderedItems);
        }

        [Theory]
        [InlineData("1$$", 0, 0)]
        [InlineData("1$$, ", 0, 0)]
        [InlineData("1, $$", 1, 0)]
        [InlineData("s: $$", 1, 0)]
        [InlineData("s: string.Empty$$", 1, 0)]
        [InlineData("s: string.Empty$$, ", 1, 0)]
        [InlineData("s: string.Empty, $$", 0, 0)]
        [InlineData("string.Empty$$", 0, 1)]
        [InlineData("string.Empty$$, ", 0, 1)]
        [InlineData("string.Empty,$$", 1, 1)]
        [InlineData("$$, ", 0, 0)]
        [InlineData(",$$", 1, 0)]
        [InlineData("$$, s: string.Empty", 0, 0)]
        [Trait(Traits.Feature, Traits.Features.SignatureHelp)]
        [WorkItem(6713, "https://github.com/dotnet/roslyn/issues/6713")]
        public async Task PickCorrectOverload_Incomplete(string arguments, int expectedParameterIndex, int expecteSelectedIndex)
        {
            var markup = @"
class Program
{
    static void Main()
    {
        [|M(ARGUMENTS|]);
    }
    static void M(int i, string s) { }
    static void M(string s, string s2) { }
}";

            var index = 0;
            var expectedOrderedItems = new List<SignatureHelpTestItem>
            {
                new SignatureHelpTestItem("void Program.M(int i, string s)", currentParameterIndex: expectedParameterIndex, isSelected: expecteSelectedIndex == index++),
                new SignatureHelpTestItem("void Program.M(string s, string s2)", currentParameterIndex: expectedParameterIndex, isSelected: expecteSelectedIndex == index++),
            };

            await TestAsync(markup.Replace("ARGUMENTS", arguments), expectedOrderedItems);
        }

        [Theory]
        [InlineData("s2: $$", 1)]
        [InlineData("s2: string.Empty$$", 1)]
        [InlineData("s2: string.Empty$$,", 1)]
        [InlineData("s2: string.Empty,$$", 0)]
        [Trait(Traits.Feature, Traits.Features.SignatureHelp)]
        [WorkItem(6713, "https://github.com/dotnet/roslyn/issues/6713")]
        public async Task PickCorrectOverload_Incomplete_WithNames(string arguments, int expectedParameterIndex)
        {
            var markup = @"
class Program
{
    static void Main()
    {
        [|M(ARGUMENTS|]);
    }
    static void M(int i, string s) { }
    static void M(string s, string s2) { }
}";

            var expectedOrderedItems = new List<SignatureHelpTestItem>
            {
                new SignatureHelpTestItem($"void Program.M(string s, string s2)", currentParameterIndex: expectedParameterIndex, isSelected: true),
            };

            await TestAsync(markup.Replace("ARGUMENTS", arguments), expectedOrderedItems);
        }

        [Theory]
        [InlineData("1$$", 0)]
        [InlineData("1$$,", 0)]
        [InlineData("1$$, 2", 0)]
        [InlineData("1, $$", 1)]
        [InlineData("1, 2$$", 1)]
        [InlineData("1, 2$$, ", 1)]
        [InlineData("1, 2$$, 3", 1)]
        [InlineData("1, 2, 3$$", 1)]
        [InlineData("1, , 3$$", 1)]
        [InlineData(" , , 3$$", 1)]
        [InlineData("i1: 1, 2, 3$$", 1)]
        [InlineData("i1: 1$$, i2: new int[] { }", 0)]
        [InlineData("i2: new int[] { }$$, i1: 1", 1)]
        [InlineData("i1: 1, i2: new int[] { }$$", 1)]
        [InlineData("i2: new int[] { }, i1: 1$$", 0)]
        [Trait(Traits.Feature, Traits.Features.SignatureHelp)]
        [WorkItem(6713, "https://github.com/dotnet/roslyn/issues/6713")]
        public async Task PickCorrectOverload_Params(string arguments, int expectedParameterIndex)
        {
            var markup = @"
class Program
{
    void Main()
    {
        [|M(ARGUMENTS|]);
    }
    void M(int i1, params int[] i2) { }
}";

            var expectedOrderedItems = new List<SignatureHelpTestItem>
            {
                new SignatureHelpTestItem("void Program.M(int i1, params int[] i2)", currentParameterIndex: expectedParameterIndex, isSelected: true),
            };

            await TestAsync(markup.Replace("ARGUMENTS", arguments), expectedOrderedItems);
        }

        [Fact]
        public async Task PickCorrectOverload_Params_NonArrayType()
        {
            var source = @"
class Program
{
    void Main()
    {
        [|M(1, 2$$|]);
    }
    void M(int i1, params int i2) { }
}";

            var expectedOrderedItems = new List<SignatureHelpTestItem>
            {
                new SignatureHelpTestItem("void Program.M(int i1, params int i2)", currentParameterIndex: 1, isSelected: true),
            };

            await TestAsync(source, expectedOrderedItems);
        }

        [Fact]
        [Trait(Traits.Feature, Traits.Features.SignatureHelp)]
        [WorkItem(6713, "https://github.com/dotnet/roslyn/issues/6713")]
        public async Task PickCorrectOverload_Incomplete_OutOfPositionArgument()
        {
            var markup = @"
class Program
{
    static void Main()
    {
        [|M(string.Empty, s3: string.Empty, $$|]);
    }
    static void M(string s1, string s2, string s3) { }
}";
            // The first unspecified parameter (s2) is selected
            var expectedOrderedItems = new List<SignatureHelpTestItem>
            {
                new SignatureHelpTestItem($"void Program.M(string s1, string s2, string s3)", currentParameterIndex: 1, isSelected: true),
            };

            await TestAsync(markup, expectedOrderedItems);
        }

        [Theory]
        [InlineData("i: 1", 0)]
        [InlineData("i: 1, ", 1)]
        [Trait(Traits.Feature, Traits.Features.SignatureHelp)]
        [WorkItem(6713, "https://github.com/dotnet/roslyn/issues/6713")]
        public async Task PickCorrectOverload_IncompleteWithNameI(string arguments, int expectedParameterIndex)
        {
            var markup = @"
class Program
{
    static void Main()
    {
        [|M(ARGUMENTS$$|]);
    }
    static void M(int i, string s) { }
    static void M(string s, string s2) { }
}";

            var expectedOrderedItems = new List<SignatureHelpTestItem>
            {
                new SignatureHelpTestItem("void Program.M(int i, string s)", currentParameterIndex: expectedParameterIndex, isSelected: true),
            };

            await TestAsync(markup.Replace("ARGUMENTS", arguments), expectedOrderedItems);
        }

        [Fact, Trait(Traits.Feature, Traits.Features.SignatureHelp)]
        public async Task TestInvocationWithCrefXmlComments()
        {
            var markup = @"
class C
{
    /// <summary>
    /// Summary for goo. See method <see cref=""Bar"" />
    /// </summary>
    void Goo()
    {
        [|Goo($$|]);
    }

    void Bar() { }
}";

            var expectedOrderedItems = new List<SignatureHelpTestItem>();
            expectedOrderedItems.Add(new SignatureHelpTestItem("void C.Goo()", "Summary for goo. See method C.Bar()", null, currentParameterIndex: 0));

            await TestAsync(markup, expectedOrderedItems);
        }

        [Fact, Trait(Traits.Feature, Traits.Features.SignatureHelp)]
        public async Task FieldUnavailableInOneLinkedFile()
        {
            var markup = @"<Workspace>
    <Project Language=""C#"" CommonReferences=""true"" AssemblyName=""Proj1"" PreprocessorSymbols=""GOO"">
        <Document FilePath=""SourceDocument""><![CDATA[
class C
{
#if GOO
    void bar()
    {
    }
#endif
    void goo()
    {
        bar($$
    }
}
]]>
        </Document>
    </Project>
    <Project Language=""C#"" CommonReferences=""true"" AssemblyName=""Proj2"">
        <Document IsLinkFile=""true"" LinkAssemblyName=""Proj1"" LinkFilePath=""SourceDocument""/>
    </Project>
</Workspace>";
            var expectedDescription = new SignatureHelpTestItem($"void C.bar()\r\n\r\n{string.Format(FeaturesResources._0_1, "Proj1", FeaturesResources.Available)}\r\n{string.Format(FeaturesResources._0_1, "Proj2", FeaturesResources.Not_Available)}\r\n\r\n{FeaturesResources.You_can_use_the_navigation_bar_to_switch_contexts}", currentParameterIndex: 0);
            await VerifyItemWithReferenceWorkerAsync(markup, new[] { expectedDescription }, false);
        }

        [Fact, Trait(Traits.Feature, Traits.Features.SignatureHelp)]
        public async Task ExcludeFilesWithInactiveRegions()
        {
            var markup = @"<Workspace>
    <Project Language=""C#"" CommonReferences=""true"" AssemblyName=""Proj1"" PreprocessorSymbols=""GOO,BAR"">
        <Document FilePath=""SourceDocument""><![CDATA[
class C
{
#if GOO
    void bar()
    {
    }
#endif

#if BAR
    void goo()
    {
        bar($$
    }
#endif
}
]]>
        </Document>
    </Project>
    <Project Language=""C#"" CommonReferences=""true"" AssemblyName=""Proj2"">
        <Document IsLinkFile=""true"" LinkAssemblyName=""Proj1"" LinkFilePath=""SourceDocument"" />
    </Project>
    <Project Language=""C#"" CommonReferences=""true"" AssemblyName=""Proj3"" PreprocessorSymbols=""BAR"">
        <Document IsLinkFile=""true"" LinkAssemblyName=""Proj1"" LinkFilePath=""SourceDocument""/>
    </Project>
</Workspace>";

            var expectedDescription = new SignatureHelpTestItem($"void C.bar()\r\n\r\n{string.Format(FeaturesResources._0_1, "Proj1", FeaturesResources.Available)}\r\n{string.Format(FeaturesResources._0_1, "Proj3", FeaturesResources.Not_Available)}\r\n\r\n{FeaturesResources.You_can_use_the_navigation_bar_to_switch_contexts}", currentParameterIndex: 0);
            await VerifyItemWithReferenceWorkerAsync(markup, new[] { expectedDescription }, false);
        }

        [WorkItem(768697, "http://vstfdevdiv:8080/DevDiv2/DevDiv/_workitems/edit/768697")]
        [Fact, Trait(Traits.Feature, Traits.Features.SignatureHelp)]
        public async Task InstanceAndStaticMethodsShown1()
        {
            var markup = @"
class C
{
    Goo Goo;

    void M()
    {
        Goo.Bar($$
    }
}

class Goo
{
    public void Bar(int x) { }
    public static void Bar(string s) { }
}";

            var expectedOrderedItems = new List<SignatureHelpTestItem>
            {
                new SignatureHelpTestItem("void Goo.Bar(int x)", currentParameterIndex: 0),
                new SignatureHelpTestItem("void Goo.Bar(string s)", currentParameterIndex: 0)
            };

            await TestAsync(markup, expectedOrderedItems);
        }

        [WorkItem(768697, "http://vstfdevdiv:8080/DevDiv2/DevDiv/_workitems/edit/768697")]
        [Fact, Trait(Traits.Feature, Traits.Features.SignatureHelp)]
        public async Task InstanceAndStaticMethodsShown2()
        {
            var markup = @"
class C
{
    Goo Goo;

    void M()
    {
        Goo.Bar($$"");
    }
}

class Goo
{
    public void Bar(int x) { }
    public static void Bar(string s) { }
}";

            var expectedOrderedItems = new List<SignatureHelpTestItem>
            {
                new SignatureHelpTestItem("void Goo.Bar(int x)", currentParameterIndex: 0),
                new SignatureHelpTestItem("void Goo.Bar(string s)", currentParameterIndex: 0)
            };

            await TestAsync(markup, expectedOrderedItems);
        }

        [WorkItem(768697, "http://vstfdevdiv:8080/DevDiv2/DevDiv/_workitems/edit/768697")]
        [Fact, Trait(Traits.Feature, Traits.Features.SignatureHelp)]
        public async Task InstanceAndStaticMethodsShown3()
        {
            var markup = @"
class C
{
    Goo Goo;

    void M()
    {
        Goo.Bar($$
    }
}

class Goo
{
    public static void Bar(int x) { }
    public static void Bar(string s) { }
}";

            var expectedOrderedItems = new List<SignatureHelpTestItem>
            {
                new SignatureHelpTestItem("void Goo.Bar(int x)", currentParameterIndex: 0),
                new SignatureHelpTestItem("void Goo.Bar(string s)", currentParameterIndex: 0)
            };

            await TestAsync(markup, expectedOrderedItems);
        }

        [WorkItem(768697, "http://vstfdevdiv:8080/DevDiv2/DevDiv/_workitems/edit/768697")]
        [Fact, Trait(Traits.Feature, Traits.Features.SignatureHelp)]
        public async Task InstanceAndStaticMethodsShown4()
        {
            var markup = @"
class C
{
    void M()
    {
        Goo x;
        x.Bar($$
    }
}

class Goo
{
    public static void Bar(int x) { }
    public static void Bar(string s) { }
}";

            var expectedOrderedItems = new List<SignatureHelpTestItem>();
            await TestAsync(markup, expectedOrderedItems);
        }

        [WorkItem(768697, "http://vstfdevdiv:8080/DevDiv2/DevDiv/_workitems/edit/768697")]
        [Fact, Trait(Traits.Feature, Traits.Features.SignatureHelp)]
        public async Task InstanceAndStaticMethodsShown5()
        {
            var markup = @"
class C
{
    void M()
    {
        Goo x;
        x.Bar($$
    }
}
class x { }
class Goo
{
    public static void Bar(int x) { }
    public static void Bar(string s) { }
}";

            var expectedOrderedItems = new List<SignatureHelpTestItem>();
            await TestAsync(markup, expectedOrderedItems);
        }

        [WorkItem(33549, "https://github.com/dotnet/roslyn/issues/33549")]
        [Fact, Trait(Traits.Feature, Traits.Features.SignatureHelp)]
        public async Task ShowOnlyStaticMethodsForBuildInTypes()
        {
            var markup = @"
class C
{
    void M()
    {
        string.Equals($$
    }
}";

            var expectedOrderedItems = new List<SignatureHelpTestItem>()
            {
                new SignatureHelpTestItem("bool object.Equals(object objA, object objB)"),
                new SignatureHelpTestItem("bool string.Equals(string a, string b)"),
                new SignatureHelpTestItem("bool string.Equals(string a, string b, System.StringComparison comparisonType)")
            };
            await TestAsync(markup, expectedOrderedItems);
        }

        [WorkItem(23133, "https://github.com/dotnet/roslyn/issues/23133")]
        [Fact, Trait(Traits.Feature, Traits.Features.SignatureHelp)]
        public async Task ShowOnlyStaticMethodsForNotImportedTypes()
        {
            var markup = @"
class C
{
    void M()
    {
        Test.Goo.Bar($$
    }
}
namespace Test
{
    class Goo
    {
        public void Bar(int x) { }
        public static void Bar(string s) { }
    }
}
";

            var expectedOrderedItems = new List<SignatureHelpTestItem>()
            {
                new SignatureHelpTestItem("void Test.Goo.Bar(string s)")
            };
            await TestAsync(markup, expectedOrderedItems);
        }

        [WorkItem(1067933, "http://vstfdevdiv:8080/DevDiv2/DevDiv/_workitems/edit/1067933")]
        [Fact, Trait(Traits.Feature, Traits.Features.SignatureHelp)]
        public async Task InvokedWithNoToken()
        {
            var markup = @"
// goo($$";

            await TestAsync(markup);
        }

        [Fact, Trait(Traits.Feature, Traits.Features.Completion)]
        public async Task MethodOverloadDifferencesIgnored()
        {
            var markup = @"<Workspace>
    <Project Language=""C#"" CommonReferences=""true"" AssemblyName=""Proj1"" PreprocessorSymbols=""ONE"">
        <Document FilePath=""SourceDocument""><![CDATA[
class C
{
#if ONE
    void Do(int x){}
#endif
#if TWO
    void Do(string x){}
#endif
    void Shared()
    {
        this.Do($$
    }

}]]></Document>
    </Project>
    <Project Language=""C#"" CommonReferences=""true"" AssemblyName=""Proj2"" PreprocessorSymbols=""TWO"">
        <Document IsLinkFile=""true"" LinkAssemblyName=""Proj1"" LinkFilePath=""SourceDocument""/>
    </Project>
</Workspace>";

            var expectedDescription = new SignatureHelpTestItem($"void C.Do(int x)\r\n\r\n{string.Format(FeaturesResources._0_1, "Proj1", FeaturesResources.Available)}\r\n{string.Format(FeaturesResources._0_1, "Proj2", FeaturesResources.Not_Available)}\r\n\r\n{FeaturesResources.You_can_use_the_navigation_bar_to_switch_contexts}", currentParameterIndex: 0);
            await VerifyItemWithReferenceWorkerAsync(markup, new[] { expectedDescription }, false);
        }

        [WorkItem(699, "https://github.com/dotnet/roslyn/issues/699")]
        [WorkItem(1068424, "http://vstfdevdiv:8080/DevDiv2/DevDiv/_workitems/edit/1068424")]
        [Fact, Trait(Traits.Feature, Traits.Features.SignatureHelp)]
        public async Task TestGenericParameters1()
        {
            var markup = @"
class C
{
    void M()
    {
        Goo(""""$$);
    }

    void Goo<T>(T a) { }
    void Goo<T, U>(T a, U b) { }
}
";

            var expectedOrderedItems = new List<SignatureHelpTestItem>()
            {
                new SignatureHelpTestItem("void C.Goo<string>(string a)", string.Empty, string.Empty, currentParameterIndex: 0),
                new SignatureHelpTestItem("void C.Goo<T, U>(T a, U b)", string.Empty)
            };

            await TestAsync(markup, expectedOrderedItems);
        }

        [WorkItem(699, "https://github.com/dotnet/roslyn/issues/699")]
        [WorkItem(1068424, "http://vstfdevdiv:8080/DevDiv2/DevDiv/_workitems/edit/1068424")]
        [Fact, Trait(Traits.Feature, Traits.Features.SignatureHelp)]
        public async Task TestGenericParameters2()
        {
            var markup = @"
class C
{
    void M()
    {
        Goo("""", $$);
    }

    void Goo<T>(T a) { }
    void Goo<T, U>(T a, U b) { }
}
";

            var expectedOrderedItems = new List<SignatureHelpTestItem>()
            {
                new SignatureHelpTestItem("void C.Goo<T>(T a)", string.Empty),
                new SignatureHelpTestItem("void C.Goo<T, U>(T a, U b)", string.Empty, string.Empty, currentParameterIndex: 1)
            };

            await TestAsync(markup, expectedOrderedItems);
        }

        [WorkItem(4144, "https://github.com/dotnet/roslyn/issues/4144")]
        [Fact, Trait(Traits.Feature, Traits.Features.SignatureHelp)]
        public async Task TestSigHelpIsVisibleOnInaccessibleItem()
        {
            var markup = @"
using System.Collections.Generic;

class A
{
    List<int> args;
}

class B : A
{
    void M()
    {
        args.Add($$
    }
}
";

            await TestAsync(markup, new[] { new SignatureHelpTestItem("void List<int>.Add(int item)") });
        }

        [Fact, Trait(Traits.Feature, Traits.Features.SignatureHelp)]
        public async Task TypingTupleDoesNotDismiss1()
        {
            var markup = @"
class C
{
    int Goo(object x)
    {
        [|Goo(($$)|];
    }
}";

            var expectedOrderedItems = new List<SignatureHelpTestItem>();
            expectedOrderedItems.Add(new SignatureHelpTestItem("int C.Goo(object x)", currentParameterIndex: 0));

            await TestAsync(markup, expectedOrderedItems, usePreviousCharAsTrigger: true);
        }

        [Fact, Trait(Traits.Feature, Traits.Features.SignatureHelp)]
        public async Task TypingTupleDoesNotDismiss2()
        {
            var markup = @"
class C
{
    int Goo(object x)
    {
        [|Goo((1,$$)|];
    }
}";

            var expectedOrderedItems = new List<SignatureHelpTestItem>();
            expectedOrderedItems.Add(new SignatureHelpTestItem("int C.Goo(object x)", currentParameterIndex: 0));

            await TestAsync(markup, expectedOrderedItems, usePreviousCharAsTrigger: true);
        }

        [Fact, Trait(Traits.Feature, Traits.Features.SignatureHelp)]
        public async Task TypingTupleDoesNotDismiss3()
        {
            var markup = @"
class C
{
    int Goo(object x)
    {
        [|Goo((1, ($$)|];
    }
}";

            var expectedOrderedItems = new List<SignatureHelpTestItem>();
            expectedOrderedItems.Add(new SignatureHelpTestItem("int C.Goo(object x)", currentParameterIndex: 0));

            await TestAsync(markup, expectedOrderedItems, usePreviousCharAsTrigger: true);
        }

        [Fact, Trait(Traits.Feature, Traits.Features.SignatureHelp)]
        public async Task TypingTupleDoesNotDismiss4()
        {
            var markup = @"
class C
{
    int Goo(object x)
    {
        [|Goo((1, (2,$$)|];
    }
}";

            var expectedOrderedItems = new List<SignatureHelpTestItem>();
            expectedOrderedItems.Add(new SignatureHelpTestItem("int C.Goo(object x)", currentParameterIndex: 0));

            await TestAsync(markup, expectedOrderedItems, usePreviousCharAsTrigger: true);
        }

        [Fact, Trait(Traits.Feature, Traits.Features.SignatureHelp)]
        public async Task PickCorrectOverload_WithCorrectSelectionAfterFilteringOutNoApplicableItems()
        {
            var markup = @"
class Comparer
{
    public static bool Equals(object x, object y) => true;
    public bool Equals(object x) => true;
    public bool Equals(string x, string y) => true;
}

class Program
{
    static void Main(string x, string y)
    {
        var comparer = new Comparer();
        comparer.Equals(x, y$$);
    }
}";

            var expectedOrderedItems = new List<SignatureHelpTestItem>
            {
                new SignatureHelpTestItem("bool Comparer.Equals(object x)", currentParameterIndex: 1),
                new SignatureHelpTestItem("bool Comparer.Equals(string x, string y)", currentParameterIndex: 1, isSelected: true),
            };

            await TestAsync(markup, expectedOrderedItems);
        }

        [WorkItem(38074, "https://github.com/dotnet/roslyn/issues/38074")]
        [Fact, Trait(Traits.Feature, Traits.Features.SignatureHelp)]
        [CompilerTrait(CompilerFeature.LocalFunctions)]
        public async Task TestLocalFunction()
        {
            var markup = @"
class C
{
    void M()
    {
        void Local() { }
        Local($$);
    }
}";

            var expectedOrderedItems = new List<SignatureHelpTestItem> { new SignatureHelpTestItem("void Local()") };

            await TestAsync(markup, expectedOrderedItems);
        }

        [WorkItem(38074, "https://github.com/dotnet/roslyn/issues/38074")]
        [Fact, Trait(Traits.Feature, Traits.Features.SignatureHelp)]
        [CompilerTrait(CompilerFeature.LocalFunctions)]
        public async Task TestLocalFunctionInStaticMethod()
        {
            var markup = @"
class C
{
    static void M()
    {
        void Local() { }
        Local($$);
    }
}";

            var expectedOrderedItems = new List<SignatureHelpTestItem> { new SignatureHelpTestItem("void Local()") };

            await TestAsync(markup, expectedOrderedItems);
        }

        [Fact, Trait(Traits.Feature, Traits.Features.SignatureHelp)]
        [CompilerTrait(CompilerFeature.FunctionPointers)]
        public async Task TestFunctionPointer()
        {
            var markup = @"
class C
{
    unsafe static void M()
    {
        delegate*<int, int> functionPointer;
        functionPointer($$);
    }
}";

            var expectedOrderedItems = new List<SignatureHelpTestItem> { new SignatureHelpTestItem("int delegate*(int)", currentParameterIndex: 0) };

            await TestAsync(markup, expectedOrderedItems);
        }

        [Fact, Trait(Traits.Feature, Traits.Features.SignatureHelp)]
        [CompilerTrait(CompilerFeature.FunctionPointers)]
        public async Task TestFunctionPointerMultipleArguments()
        {
            var markup = @"
class C
{
    unsafe static void M()
    {
        delegate*<string, long, int> functionPointer;
        functionPointer("""", $$);
    }
}";

            var expectedOrderedItems = new List<SignatureHelpTestItem> { new SignatureHelpTestItem("int delegate*(string, long)", currentParameterIndex: 1) };

            await TestAsync(markup, expectedOrderedItems);
        }

        [Theory, CombinatorialData, Trait(Traits.Feature, Traits.Features.SignatureHelp)]
        public async Task ShowWarningForOverloadUnavailableInRelatedDocument(bool typeParameterProvided)
        {
            var markup = $@"<Workspace>
    <Project Language=""C#"" CommonReferences=""true"" AssemblyName=""Proj1"" PreprocessorSymbols=""TFM"">
        <Document FilePath=""SourceDocument""><![CDATA[
class C
{{
    public void M(object o) => false;
#if TFM
    public void M<T>(Action<T> arg1, T arg2, bool flag) => false;
#endif

    void goo()
    {{
        M{(typeParameterProvided ? "<object>" : string.Empty)}($$
    }}
}}
]]>
        </Document>
    </Project>
    <Project Language=""C#"" CommonReferences=""true"" AssemblyName=""Proj2"">
        <Document IsLinkFile=""true"" LinkAssemblyName=""Proj1"" LinkFilePath=""SourceDocument"" />
    </Project>
</Workspace>";

            var expectedItems = new List<SignatureHelpTestItem>();

            if (typeParameterProvided)
            {
                // If generic method is instantiated, non-generic overloads would be excluded (desciption would be instantiated as well, i.e. object instead of T)
                expectedItems.Add(new SignatureHelpTestItem($"void C.M<object>(Action<object> arg1, object arg2, bool flag)\r\n\r\n{string.Format(FeaturesResources._0_1, "Proj1", FeaturesResources.Available)}\r\n{string.Format(FeaturesResources._0_1, "Proj2", FeaturesResources.Not_Available)}\r\n\r\n{FeaturesResources.You_can_use_the_navigation_bar_to_switch_contexts}", currentParameterIndex: 0));
            }
            else
            {
                expectedItems.Add(new SignatureHelpTestItem($"void C.M(object o)", currentParameterIndex: 0));
                expectedItems.Add(new SignatureHelpTestItem($"void C.M<T>(Action<T> arg1, T arg2, bool flag)\r\n\r\n{string.Format(FeaturesResources._0_1, "Proj1", FeaturesResources.Available)}\r\n{string.Format(FeaturesResources._0_1, "Proj2", FeaturesResources.Not_Available)}\r\n\r\n{FeaturesResources.You_can_use_the_navigation_bar_to_switch_contexts}", currentParameterIndex: 0));
            }

            await VerifyItemWithReferenceWorkerAsync(markup, expectedItems, hideAdvancedMembers: false);
        }
    }
}<|MERGE_RESOLUTION|>--- conflicted
+++ resolved
@@ -1958,7 +1958,6 @@
             {
                 new SignatureHelpTestItem("void D.M(int i)", currentParameterIndex: 0),
                 new SignatureHelpTestItem("void D.M(string i)", currentParameterIndex: 0, isSelected: true),
-<<<<<<< HEAD
             };
 
             await TestAsync(markup, expectedOrderedItems);
@@ -2193,268 +2192,6 @@
             var expectedOrderedItems = new List<SignatureHelpTestItem>
             {
                 new SignatureHelpTestItem($"void Program.M(string s1, string s2, string s3)", currentParameterIndex: 1, isSelected: true),
-=======
->>>>>>> 80a8ce8d
-            };
-
-            await TestAsync(markup, expectedOrderedItems);
-        }
-
-        [Theory]
-        [InlineData("i: 1", 0)]
-        [InlineData("i: 1, ", 1)]
-        [Trait(Traits.Feature, Traits.Features.SignatureHelp)]
-        [WorkItem(6713, "https://github.com/dotnet/roslyn/issues/6713")]
-        public async Task PickCorrectOverload_IncompleteWithNameI(string arguments, int expectedParameterIndex)
-        {
-            var markup = @"
-class Program
-{
-    static void Main()
-    {
-        [|M(ARGUMENTS$$|]);
-    }
-    static void M(int i, string s) { }
-    static void M(string s, string s2) { }
-}";
-
-            var expectedOrderedItems = new List<SignatureHelpTestItem>
-            {
-                new SignatureHelpTestItem("void Program.M(int i, string s)", currentParameterIndex: expectedParameterIndex, isSelected: true),
-            };
-
-            await TestAsync(markup.Replace("ARGUMENTS", arguments), expectedOrderedItems);
-        }
-
-        [Fact, Trait(Traits.Feature, Traits.Features.SignatureHelp)]
-        [WorkItem(25830, "https://github.com/dotnet/roslyn/issues/25830")]
-        public async Task PickCorrectOverload_RefKind()
-        {
-            var markup = @"
-class D
-{
-    static void Main()
-    {
-        int i = 0;
-        [|M(out i$$|]);
-    }
-    static void M(ref int a, int i) { }
-    static void M(out int b, int i) { }
-}";
-
-            var expectedOrderedItems = new List<SignatureHelpTestItem>
-            {
-                new SignatureHelpTestItem("void D.M(ref int a, int i)", currentParameterIndex: 0),
-                new SignatureHelpTestItem("void D.M(out int b, int i)", currentParameterIndex: 0, isSelected: true),
-            };
-
-            await TestAsync(markup, expectedOrderedItems);
-        }
-
-        [Theory]
-        [InlineData("1$$", 0)]
-        [InlineData(",$$", 1)]
-        [InlineData(",$$,", 1)]
-        [InlineData(",,$$", 2)]
-        [InlineData("i2: 1, $$,", 0)]
-        [InlineData("i2: 1, i1: $$,", 0)]
-        [InlineData("i2: 1, $$, i1: 2", 2)]
-        [Trait(Traits.Feature, Traits.Features.SignatureHelp)]
-        [WorkItem(6713, "https://github.com/dotnet/roslyn/issues/6713")]
-        public async Task PickCorrectOverload_NamesAndEmptyPositions(string arguments, int expectedParameterIndex)
-        {
-            var markup = @"
-class Program
-{
-    static void Main()
-    {
-        [|M(ARGUMENTS|]);
-    }
-    static void M(int i1, int i2, int i3) { }
-}";
-
-            var expectedOrderedItems = new List<SignatureHelpTestItem>
-            {
-                new SignatureHelpTestItem("void Program.M(int i1, int i2, int i3)", currentParameterIndex: expectedParameterIndex, isSelected: true),
-            };
-
-            await TestAsync(markup.Replace("ARGUMENTS", arguments), expectedOrderedItems);
-        }
-
-        [Theory]
-        [InlineData("1$$", 0)]
-        [InlineData(",$$", 1)]
-        [InlineData(",$$,", 1)]
-        [InlineData(",,$$", 2)]
-        [InlineData("i2: 1, $$,", 0)]
-        [InlineData("i2: 1, i1: $$,", 0)]
-        [InlineData("i2: 1, $$, i1: 2", 2)]
-        [Trait(Traits.Feature, Traits.Features.SignatureHelp)]
-        [WorkItem(6713, "https://github.com/dotnet/roslyn/issues/6713")]
-        public async Task PickCorrectOverload_NamesAndEmptyPositions_Delegate(string arguments, int expectedParameterIndex)
-        {
-            var markup = @"
-class Program
-{
-    delegate void Delegate(int i1, int i2, int i3);
-    void Main(Delegate d)
-    {
-        [|d(ARGUMENTS|]);
-    }
-}";
-
-            var expectedOrderedItems = new List<SignatureHelpTestItem>
-            {
-                new SignatureHelpTestItem("void Delegate(int i1, int i2, int i3)", currentParameterIndex: expectedParameterIndex, isSelected: true),
-            };
-
-            await TestAsync(markup.Replace("ARGUMENTS", arguments), expectedOrderedItems);
-        }
-
-        [Theory]
-        [InlineData("1$$", 0, 0)]
-        [InlineData("1$$, ", 0, 0)]
-        [InlineData("1, $$", 1, 0)]
-        [InlineData("s: $$", 1, 0)]
-        [InlineData("s: string.Empty$$", 1, 0)]
-        [InlineData("s: string.Empty$$, ", 1, 0)]
-        [InlineData("s: string.Empty, $$", 0, 0)]
-        [InlineData("string.Empty$$", 0, 1)]
-        [InlineData("string.Empty$$, ", 0, 1)]
-        [InlineData("string.Empty,$$", 1, 1)]
-        [InlineData("$$, ", 0, 0)]
-        [InlineData(",$$", 1, 0)]
-        [InlineData("$$, s: string.Empty", 0, 0)]
-        [Trait(Traits.Feature, Traits.Features.SignatureHelp)]
-        [WorkItem(6713, "https://github.com/dotnet/roslyn/issues/6713")]
-        public async Task PickCorrectOverload_Incomplete(string arguments, int expectedParameterIndex, int expecteSelectedIndex)
-        {
-            var markup = @"
-class Program
-{
-    static void Main()
-    {
-        [|M(ARGUMENTS|]);
-    }
-    static void M(int i, string s) { }
-    static void M(string s, string s2) { }
-}";
-
-            var index = 0;
-            var expectedOrderedItems = new List<SignatureHelpTestItem>
-            {
-                new SignatureHelpTestItem("void Program.M(int i, string s)", currentParameterIndex: expectedParameterIndex, isSelected: expecteSelectedIndex == index++),
-                new SignatureHelpTestItem("void Program.M(string s, string s2)", currentParameterIndex: expectedParameterIndex, isSelected: expecteSelectedIndex == index++),
-            };
-
-            await TestAsync(markup.Replace("ARGUMENTS", arguments), expectedOrderedItems);
-        }
-
-        [Theory]
-        [InlineData("s2: $$", 1)]
-        [InlineData("s2: string.Empty$$", 1)]
-        [InlineData("s2: string.Empty$$,", 1)]
-        [InlineData("s2: string.Empty,$$", 0)]
-        [Trait(Traits.Feature, Traits.Features.SignatureHelp)]
-        [WorkItem(6713, "https://github.com/dotnet/roslyn/issues/6713")]
-        public async Task PickCorrectOverload_Incomplete_WithNames(string arguments, int expectedParameterIndex)
-        {
-            var markup = @"
-class Program
-{
-    static void Main()
-    {
-        [|M(ARGUMENTS|]);
-    }
-    static void M(int i, string s) { }
-    static void M(string s, string s2) { }
-}";
-
-            var expectedOrderedItems = new List<SignatureHelpTestItem>
-            {
-                new SignatureHelpTestItem($"void Program.M(string s, string s2)", currentParameterIndex: expectedParameterIndex, isSelected: true),
-            };
-
-            await TestAsync(markup.Replace("ARGUMENTS", arguments), expectedOrderedItems);
-        }
-
-        [Theory]
-        [InlineData("1$$", 0)]
-        [InlineData("1$$,", 0)]
-        [InlineData("1$$, 2", 0)]
-        [InlineData("1, $$", 1)]
-        [InlineData("1, 2$$", 1)]
-        [InlineData("1, 2$$, ", 1)]
-        [InlineData("1, 2$$, 3", 1)]
-        [InlineData("1, 2, 3$$", 1)]
-        [InlineData("1, , 3$$", 1)]
-        [InlineData(" , , 3$$", 1)]
-        [InlineData("i1: 1, 2, 3$$", 1)]
-        [InlineData("i1: 1$$, i2: new int[] { }", 0)]
-        [InlineData("i2: new int[] { }$$, i1: 1", 1)]
-        [InlineData("i1: 1, i2: new int[] { }$$", 1)]
-        [InlineData("i2: new int[] { }, i1: 1$$", 0)]
-        [Trait(Traits.Feature, Traits.Features.SignatureHelp)]
-        [WorkItem(6713, "https://github.com/dotnet/roslyn/issues/6713")]
-        public async Task PickCorrectOverload_Params(string arguments, int expectedParameterIndex)
-        {
-            var markup = @"
-class Program
-{
-    void Main()
-    {
-        [|M(ARGUMENTS|]);
-    }
-    void M(int i1, params int[] i2) { }
-}";
-
-            var expectedOrderedItems = new List<SignatureHelpTestItem>
-            {
-                new SignatureHelpTestItem("void Program.M(int i1, params int[] i2)", currentParameterIndex: expectedParameterIndex, isSelected: true),
-            };
-
-            await TestAsync(markup.Replace("ARGUMENTS", arguments), expectedOrderedItems);
-        }
-
-        [Fact]
-        public async Task PickCorrectOverload_Params_NonArrayType()
-        {
-            var source = @"
-class Program
-{
-    void Main()
-    {
-        [|M(1, 2$$|]);
-    }
-    void M(int i1, params int i2) { }
-}";
-
-            var expectedOrderedItems = new List<SignatureHelpTestItem>
-            {
-                new SignatureHelpTestItem("void Program.M(int i1, params int i2)", currentParameterIndex: 1, isSelected: true),
-            };
-
-            await TestAsync(source, expectedOrderedItems);
-        }
-
-        [Fact]
-        [Trait(Traits.Feature, Traits.Features.SignatureHelp)]
-        [WorkItem(6713, "https://github.com/dotnet/roslyn/issues/6713")]
-        public async Task PickCorrectOverload_Incomplete_OutOfPositionArgument()
-        {
-            var markup = @"
-class Program
-{
-    static void Main()
-    {
-        [|M(string.Empty, s3: string.Empty, $$|]);
-    }
-    static void M(string s1, string s2, string s3) { }
-}";
-            // The first unspecified parameter (s2) is selected
-            var expectedOrderedItems = new List<SignatureHelpTestItem>
-            {
-                new SignatureHelpTestItem($"void Program.M(string s1, string s2, string s3)", currentParameterIndex: 1, isSelected: true),
             };
 
             await TestAsync(markup, expectedOrderedItems);
