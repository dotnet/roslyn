--- conflicted
+++ resolved
@@ -62,17 +62,10 @@
 """");
     }
 
-<<<<<<< HEAD
-        [WpfFact(Skip = "Metalama: tests fails both for Metalama.Compiler on master branch as well as for Roslyn on release/dev17.4 branch.")]
-        public void TestPastePartiallySelectedEscapeNormalLiteralContent()
-        {
-            TestCopyPaste(
-=======
     [WpfFact]
     public void TestPastePartiallySelectedEscapeNormalLiteralContent()
     {
         TestCopyPaste(
->>>>>>> 5e3a11e2
 """var v = "\{|Copy:n|}";""",
 """"
 var dest =
