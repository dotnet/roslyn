﻿// Copyright (c) Microsoft.  All Rights Reserved.  Licensed under the Apache License, Version 2.0.  See License.txt in the project root for license information.

using System.Collections.Generic;
using System.Collections.Immutable;
using System.Linq;
using System.Threading.Tasks;
using Microsoft.CodeAnalysis.Completion;
using Microsoft.CodeAnalysis.CSharp.Completion;
using Microsoft.CodeAnalysis.Editor.Implementation.IntelliSense.Completion;
using Microsoft.CodeAnalysis.Editor.UnitTests.Completion;
using Microsoft.CodeAnalysis.Editor.UnitTests.Workspaces;
using Microsoft.CodeAnalysis.Options;
using Xunit;

namespace Microsoft.CodeAnalysis.Editor.CSharp.UnitTests.Completion.CompletionProviders
{
    public abstract class AbstractCSharpCompletionProviderTests : AbstractCompletionProviderTests<CSharpTestWorkspaceFixture>
    {
        protected AbstractCSharpCompletionProviderTests(CSharpTestWorkspaceFixture workspaceFixture) : base(workspaceFixture)
        {
        }

        protected override TestWorkspace CreateWorkspace(string fileContents)
            => TestWorkspace.CreateCSharp(fileContents);

        internal override CompletionServiceWithProviders CreateCompletionService(
            Workspace workspace, ImmutableArray<CompletionProvider> exclusiveProviders)
        {
            return new CSharpCompletionService(workspace, exclusiveProviders);
        }

        protected override Task BaseVerifyWorkerAsync(
            string code, int position,
            string expectedItemOrNull, string expectedDescriptionOrNull,
            SourceCodeKind sourceCodeKind, bool usePreviousCharAsTrigger, bool checkForAbsence,
<<<<<<< HEAD
            int? glyph, int? matchPriority, IDictionary<OptionKey, object> options)
=======
            int? glyph, int? matchPriority, bool? hasSuggestionItem)
>>>>>>> 469fc641
        {
            return base.VerifyWorkerAsync(
                code, position, expectedItemOrNull, expectedDescriptionOrNull,
                sourceCodeKind, usePreviousCharAsTrigger, checkForAbsence,
<<<<<<< HEAD
                glyph, matchPriority, options);
=======
                glyph, matchPriority, hasSuggestionItem);
>>>>>>> 469fc641
        }

        protected override async Task VerifyWorkerAsync(
            string code, int position, 
            string expectedItemOrNull, string expectedDescriptionOrNull, 
            SourceCodeKind sourceCodeKind, bool usePreviousCharAsTrigger, 
<<<<<<< HEAD
            bool checkForAbsence, int? glyph, int? matchPriority,
            IDictionary<OptionKey, object> options)
        {
            await VerifyAtPositionAsync(code, position, usePreviousCharAsTrigger, expectedItemOrNull, expectedDescriptionOrNull, sourceCodeKind, checkForAbsence, glyph, matchPriority, options);
            await VerifyInFrontOfCommentAsync(code, position, usePreviousCharAsTrigger, expectedItemOrNull, expectedDescriptionOrNull, sourceCodeKind, checkForAbsence, glyph, matchPriority, options);
            await VerifyAtEndOfFileAsync(code, position, usePreviousCharAsTrigger, expectedItemOrNull, expectedDescriptionOrNull, sourceCodeKind, checkForAbsence, glyph, matchPriority, options);
=======
            bool checkForAbsence, int? glyph, int? matchPriority, bool? hasSuggestionItem)
        {
            await VerifyAtPositionAsync(code, position, usePreviousCharAsTrigger, expectedItemOrNull, expectedDescriptionOrNull, sourceCodeKind, checkForAbsence, glyph, matchPriority, hasSuggestionItem);
            await VerifyInFrontOfCommentAsync(code, position, usePreviousCharAsTrigger, expectedItemOrNull, expectedDescriptionOrNull, sourceCodeKind, checkForAbsence, glyph, matchPriority, hasSuggestionItem);
            await VerifyAtEndOfFileAsync(code, position, usePreviousCharAsTrigger, expectedItemOrNull, expectedDescriptionOrNull, sourceCodeKind, checkForAbsence, glyph, matchPriority, hasSuggestionItem);
>>>>>>> 469fc641

            // Items cannot be partially written if we're checking for their absence,
            // or if we're verifying that the list will show up (without specifying an actual item)
            if (!checkForAbsence && expectedItemOrNull != null)
            {
<<<<<<< HEAD
                await VerifyAtPosition_ItemPartiallyWrittenAsync(code, position, usePreviousCharAsTrigger, expectedItemOrNull, expectedDescriptionOrNull, sourceCodeKind, checkForAbsence, glyph, matchPriority, options);
                await VerifyInFrontOfComment_ItemPartiallyWrittenAsync(code, position, usePreviousCharAsTrigger, expectedItemOrNull, expectedDescriptionOrNull, sourceCodeKind, checkForAbsence, glyph, matchPriority, options);
                await VerifyAtEndOfFile_ItemPartiallyWrittenAsync(code, position, usePreviousCharAsTrigger, expectedItemOrNull, expectedDescriptionOrNull, sourceCodeKind, checkForAbsence, glyph, matchPriority, options);
=======
                await VerifyAtPosition_ItemPartiallyWrittenAsync(code, position, usePreviousCharAsTrigger, expectedItemOrNull, expectedDescriptionOrNull, sourceCodeKind, checkForAbsence, glyph, matchPriority, hasSuggestionItem);
                await VerifyInFrontOfComment_ItemPartiallyWrittenAsync(code, position, usePreviousCharAsTrigger, expectedItemOrNull, expectedDescriptionOrNull, sourceCodeKind, checkForAbsence, glyph, matchPriority, hasSuggestionItem);
                await VerifyAtEndOfFile_ItemPartiallyWrittenAsync(code, position, usePreviousCharAsTrigger, expectedItemOrNull, expectedDescriptionOrNull, sourceCodeKind, checkForAbsence, glyph, matchPriority, hasSuggestionItem);
>>>>>>> 469fc641
            }
        }

        protected override string ItemPartiallyWritten(string expectedItemOrNull)
        {
            return expectedItemOrNull[0] == '@' ? expectedItemOrNull.Substring(1, 1) : expectedItemOrNull.Substring(0, 1);
        }

        private Task VerifyInFrontOfCommentAsync(
            string code, int position, string insertText, bool usePreviousCharAsTrigger,
            string expectedItemOrNull, string expectedDescriptionOrNull,
<<<<<<< HEAD
            SourceCodeKind sourceCodeKind, bool checkForAbsence, int? glyph, int? matchPriority,
            IDictionary<OptionKey, object> options)
=======
            SourceCodeKind sourceCodeKind, bool checkForAbsence, int? glyph, 
            int? matchPriority, bool? hasSuggestionItem)
>>>>>>> 469fc641
        {
            code = code.Substring(0, position) + insertText + "/**/" + code.Substring(position);
            position += insertText.Length;

            return base.VerifyWorkerAsync(
                code, position, expectedItemOrNull, expectedDescriptionOrNull,
<<<<<<< HEAD
                sourceCodeKind, usePreviousCharAsTrigger, checkForAbsence, glyph, matchPriority, options);
=======
                sourceCodeKind, usePreviousCharAsTrigger, checkForAbsence, glyph,
                matchPriority, hasSuggestionItem);
>>>>>>> 469fc641
        }

        private Task VerifyInFrontOfCommentAsync(
            string code, int position, bool usePreviousCharAsTrigger,
            string expectedItemOrNull, string expectedDescriptionOrNull,
<<<<<<< HEAD
            SourceCodeKind sourceCodeKind, bool checkForAbsence, int? glyph, int? matchPriority,
            IDictionary<OptionKey, object> options)
        {
            return VerifyInFrontOfCommentAsync(
                code, position, string.Empty, usePreviousCharAsTrigger,
                expectedItemOrNull, expectedDescriptionOrNull,
                sourceCodeKind, checkForAbsence, glyph, matchPriority, options);
=======
            SourceCodeKind sourceCodeKind, bool checkForAbsence, int? glyph, 
            int? matchPriority, bool? hasSuggestionItem)
        {
            return VerifyInFrontOfCommentAsync(
                code, position, string.Empty, usePreviousCharAsTrigger,
                expectedItemOrNull, expectedDescriptionOrNull, sourceCodeKind, 
                checkForAbsence, glyph, matchPriority, hasSuggestionItem);
>>>>>>> 469fc641
        }

        protected Task VerifyInFrontOfComment_ItemPartiallyWrittenAsync(
            string code, int position, bool usePreviousCharAsTrigger,
            string expectedItemOrNull, string expectedDescriptionOrNull,
<<<<<<< HEAD
            SourceCodeKind sourceCodeKind, bool checkForAbsence, int? glyph, int? matchPriority,
            IDictionary<OptionKey, object> options)
        {
            return VerifyInFrontOfCommentAsync(
                code, position, ItemPartiallyWritten(expectedItemOrNull), usePreviousCharAsTrigger,
                expectedItemOrNull, expectedDescriptionOrNull,
                sourceCodeKind, checkForAbsence, glyph, matchPriority, options);
=======
            SourceCodeKind sourceCodeKind, bool checkForAbsence, int? glyph,
            int? matchPriority, bool? hasSuggestionItem)
        {
            return VerifyInFrontOfCommentAsync(
                code, position, ItemPartiallyWritten(expectedItemOrNull), usePreviousCharAsTrigger,
                expectedItemOrNull, expectedDescriptionOrNull, sourceCodeKind,
                checkForAbsence, glyph, matchPriority, hasSuggestionItem);
>>>>>>> 469fc641
        }

        protected string AddInsideMethod(string text)
        {
            return
@"class C
{
  void F()
  {
    " + text +
@"  }
}";
        }

        protected string AddUsingDirectives(string usingDirectives, string text)
        {
            return
usingDirectives +
@"


" +
text;
        }

        protected async Task VerifySendEnterThroughToEnterAsync(string initialMarkup, string textTypedSoFar, EnterKeyRule sendThroughEnterOption, bool expected)
        {
            using (var workspace = TestWorkspace.CreateCSharp(initialMarkup))
            {
                var hostDocument = workspace.DocumentWithCursor;
                var documentId = workspace.GetDocumentId(hostDocument);
                var document = workspace.CurrentSolution.GetDocument(documentId);
                var position = hostDocument.CursorPosition.Value;

                workspace.Options = workspace.Options.WithChangedOption(
                    CompletionOptions.EnterKeyBehavior,
                    LanguageNames.CSharp,
                    sendThroughEnterOption);

                var service = GetCompletionService(workspace);
                var completionList = await GetCompletionListAsync(service, document, position, CompletionTrigger.Invoke);
                var item = completionList.Items.First(i => i.DisplayText.StartsWith(textTypedSoFar));

                Assert.Equal(expected, Controller.SendEnterThroughToEditor(service.GetRules(), item, textTypedSoFar));
            }
        }

        protected void TestCommonIsTextualTriggerCharacter()
        {
            var alwaysTriggerList = new[]
            {
                "goo$$.",
            };

            foreach (var markup in alwaysTriggerList)
            {
                VerifyTextualTriggerCharacter(markup, shouldTriggerWithTriggerOnLettersEnabled: true, shouldTriggerWithTriggerOnLettersDisabled: true);
            }

            var triggerOnlyWithLettersList = new[]
            {
                "$$a",
                "$$_"
            };

            foreach (var markup in triggerOnlyWithLettersList)
            {
                VerifyTextualTriggerCharacter(markup, shouldTriggerWithTriggerOnLettersEnabled: true, shouldTriggerWithTriggerOnLettersDisabled: false);
            }

            var neverTriggerList = new[]
            {
                "goo$$x",
                "goo$$_"
            };

            foreach (var markup in neverTriggerList)
            {
                VerifyTextualTriggerCharacter(markup, shouldTriggerWithTriggerOnLettersEnabled: false, shouldTriggerWithTriggerOnLettersDisabled: false);
            }
        }
    }
}<|MERGE_RESOLUTION|>--- conflicted
+++ resolved
@@ -33,54 +33,33 @@
             string code, int position,
             string expectedItemOrNull, string expectedDescriptionOrNull,
             SourceCodeKind sourceCodeKind, bool usePreviousCharAsTrigger, bool checkForAbsence,
-<<<<<<< HEAD
-            int? glyph, int? matchPriority, IDictionary<OptionKey, object> options)
-=======
-            int? glyph, int? matchPriority, bool? hasSuggestionItem)
->>>>>>> 469fc641
+            int? glyph, int? matchPriority, bool? hasSuggestionItem,
+            IDictionary<OptionKey, object> options)
         {
             return base.VerifyWorkerAsync(
                 code, position, expectedItemOrNull, expectedDescriptionOrNull,
                 sourceCodeKind, usePreviousCharAsTrigger, checkForAbsence,
-<<<<<<< HEAD
-                glyph, matchPriority, options);
-=======
-                glyph, matchPriority, hasSuggestionItem);
->>>>>>> 469fc641
+                glyph, matchPriority, hasSuggestionItem, options);
         }
 
         protected override async Task VerifyWorkerAsync(
             string code, int position, 
             string expectedItemOrNull, string expectedDescriptionOrNull, 
             SourceCodeKind sourceCodeKind, bool usePreviousCharAsTrigger, 
-<<<<<<< HEAD
-            bool checkForAbsence, int? glyph, int? matchPriority,
+            bool checkForAbsence, int? glyph, int? matchPriority, bool? hasSuggestionItem,
             IDictionary<OptionKey, object> options)
         {
-            await VerifyAtPositionAsync(code, position, usePreviousCharAsTrigger, expectedItemOrNull, expectedDescriptionOrNull, sourceCodeKind, checkForAbsence, glyph, matchPriority, options);
-            await VerifyInFrontOfCommentAsync(code, position, usePreviousCharAsTrigger, expectedItemOrNull, expectedDescriptionOrNull, sourceCodeKind, checkForAbsence, glyph, matchPriority, options);
-            await VerifyAtEndOfFileAsync(code, position, usePreviousCharAsTrigger, expectedItemOrNull, expectedDescriptionOrNull, sourceCodeKind, checkForAbsence, glyph, matchPriority, options);
-=======
-            bool checkForAbsence, int? glyph, int? matchPriority, bool? hasSuggestionItem)
-        {
-            await VerifyAtPositionAsync(code, position, usePreviousCharAsTrigger, expectedItemOrNull, expectedDescriptionOrNull, sourceCodeKind, checkForAbsence, glyph, matchPriority, hasSuggestionItem);
-            await VerifyInFrontOfCommentAsync(code, position, usePreviousCharAsTrigger, expectedItemOrNull, expectedDescriptionOrNull, sourceCodeKind, checkForAbsence, glyph, matchPriority, hasSuggestionItem);
-            await VerifyAtEndOfFileAsync(code, position, usePreviousCharAsTrigger, expectedItemOrNull, expectedDescriptionOrNull, sourceCodeKind, checkForAbsence, glyph, matchPriority, hasSuggestionItem);
->>>>>>> 469fc641
+            await VerifyAtPositionAsync(code, position, usePreviousCharAsTrigger, expectedItemOrNull, expectedDescriptionOrNull, sourceCodeKind, checkForAbsence, glyph, matchPriority, hasSuggestionItem, options);
+            await VerifyInFrontOfCommentAsync(code, position, usePreviousCharAsTrigger, expectedItemOrNull, expectedDescriptionOrNull, sourceCodeKind, checkForAbsence, glyph, matchPriority, hasSuggestionItem, options);
+            await VerifyAtEndOfFileAsync(code, position, usePreviousCharAsTrigger, expectedItemOrNull, expectedDescriptionOrNull, sourceCodeKind, checkForAbsence, glyph, matchPriority, hasSuggestionItem, options);
 
             // Items cannot be partially written if we're checking for their absence,
             // or if we're verifying that the list will show up (without specifying an actual item)
             if (!checkForAbsence && expectedItemOrNull != null)
             {
-<<<<<<< HEAD
-                await VerifyAtPosition_ItemPartiallyWrittenAsync(code, position, usePreviousCharAsTrigger, expectedItemOrNull, expectedDescriptionOrNull, sourceCodeKind, checkForAbsence, glyph, matchPriority, options);
-                await VerifyInFrontOfComment_ItemPartiallyWrittenAsync(code, position, usePreviousCharAsTrigger, expectedItemOrNull, expectedDescriptionOrNull, sourceCodeKind, checkForAbsence, glyph, matchPriority, options);
-                await VerifyAtEndOfFile_ItemPartiallyWrittenAsync(code, position, usePreviousCharAsTrigger, expectedItemOrNull, expectedDescriptionOrNull, sourceCodeKind, checkForAbsence, glyph, matchPriority, options);
-=======
-                await VerifyAtPosition_ItemPartiallyWrittenAsync(code, position, usePreviousCharAsTrigger, expectedItemOrNull, expectedDescriptionOrNull, sourceCodeKind, checkForAbsence, glyph, matchPriority, hasSuggestionItem);
-                await VerifyInFrontOfComment_ItemPartiallyWrittenAsync(code, position, usePreviousCharAsTrigger, expectedItemOrNull, expectedDescriptionOrNull, sourceCodeKind, checkForAbsence, glyph, matchPriority, hasSuggestionItem);
-                await VerifyAtEndOfFile_ItemPartiallyWrittenAsync(code, position, usePreviousCharAsTrigger, expectedItemOrNull, expectedDescriptionOrNull, sourceCodeKind, checkForAbsence, glyph, matchPriority, hasSuggestionItem);
->>>>>>> 469fc641
+                await VerifyAtPosition_ItemPartiallyWrittenAsync(code, position, usePreviousCharAsTrigger, expectedItemOrNull, expectedDescriptionOrNull, sourceCodeKind, checkForAbsence, glyph, matchPriority, hasSuggestionItem, options);
+                await VerifyInFrontOfComment_ItemPartiallyWrittenAsync(code, position, usePreviousCharAsTrigger, expectedItemOrNull, expectedDescriptionOrNull, sourceCodeKind, checkForAbsence, glyph, matchPriority, hasSuggestionItem, options);
+                await VerifyAtEndOfFile_ItemPartiallyWrittenAsync(code, position, usePreviousCharAsTrigger, expectedItemOrNull, expectedDescriptionOrNull, sourceCodeKind, checkForAbsence, glyph, matchPriority, hasSuggestionItem, options);
             }
         }
 
@@ -92,69 +71,43 @@
         private Task VerifyInFrontOfCommentAsync(
             string code, int position, string insertText, bool usePreviousCharAsTrigger,
             string expectedItemOrNull, string expectedDescriptionOrNull,
-<<<<<<< HEAD
-            SourceCodeKind sourceCodeKind, bool checkForAbsence, int? glyph, int? matchPriority,
+            SourceCodeKind sourceCodeKind, bool checkForAbsence, int? glyph, 
+            int? matchPriority, bool? hasSuggestionItem,
             IDictionary<OptionKey, object> options)
-=======
-            SourceCodeKind sourceCodeKind, bool checkForAbsence, int? glyph, 
-            int? matchPriority, bool? hasSuggestionItem)
->>>>>>> 469fc641
         {
             code = code.Substring(0, position) + insertText + "/**/" + code.Substring(position);
             position += insertText.Length;
 
             return base.VerifyWorkerAsync(
                 code, position, expectedItemOrNull, expectedDescriptionOrNull,
-<<<<<<< HEAD
-                sourceCodeKind, usePreviousCharAsTrigger, checkForAbsence, glyph, matchPriority, options);
-=======
                 sourceCodeKind, usePreviousCharAsTrigger, checkForAbsence, glyph,
-                matchPriority, hasSuggestionItem);
->>>>>>> 469fc641
+                matchPriority, hasSuggestionItem, options);
         }
 
         private Task VerifyInFrontOfCommentAsync(
             string code, int position, bool usePreviousCharAsTrigger,
             string expectedItemOrNull, string expectedDescriptionOrNull,
-<<<<<<< HEAD
-            SourceCodeKind sourceCodeKind, bool checkForAbsence, int? glyph, int? matchPriority,
+            SourceCodeKind sourceCodeKind, bool checkForAbsence, int? glyph, 
+            int? matchPriority, bool? hasSuggestionItem,
             IDictionary<OptionKey, object> options)
         {
             return VerifyInFrontOfCommentAsync(
                 code, position, string.Empty, usePreviousCharAsTrigger,
-                expectedItemOrNull, expectedDescriptionOrNull,
-                sourceCodeKind, checkForAbsence, glyph, matchPriority, options);
-=======
-            SourceCodeKind sourceCodeKind, bool checkForAbsence, int? glyph, 
-            int? matchPriority, bool? hasSuggestionItem)
-        {
-            return VerifyInFrontOfCommentAsync(
-                code, position, string.Empty, usePreviousCharAsTrigger,
                 expectedItemOrNull, expectedDescriptionOrNull, sourceCodeKind, 
-                checkForAbsence, glyph, matchPriority, hasSuggestionItem);
->>>>>>> 469fc641
+                checkForAbsence, glyph, matchPriority, hasSuggestionItem, options);
         }
 
         protected Task VerifyInFrontOfComment_ItemPartiallyWrittenAsync(
             string code, int position, bool usePreviousCharAsTrigger,
             string expectedItemOrNull, string expectedDescriptionOrNull,
-<<<<<<< HEAD
-            SourceCodeKind sourceCodeKind, bool checkForAbsence, int? glyph, int? matchPriority,
+            SourceCodeKind sourceCodeKind, bool checkForAbsence, int? glyph,
+            int? matchPriority, bool? hasSuggestionItem,
             IDictionary<OptionKey, object> options)
         {
             return VerifyInFrontOfCommentAsync(
                 code, position, ItemPartiallyWritten(expectedItemOrNull), usePreviousCharAsTrigger,
-                expectedItemOrNull, expectedDescriptionOrNull,
-                sourceCodeKind, checkForAbsence, glyph, matchPriority, options);
-=======
-            SourceCodeKind sourceCodeKind, bool checkForAbsence, int? glyph,
-            int? matchPriority, bool? hasSuggestionItem)
-        {
-            return VerifyInFrontOfCommentAsync(
-                code, position, ItemPartiallyWritten(expectedItemOrNull), usePreviousCharAsTrigger,
                 expectedItemOrNull, expectedDescriptionOrNull, sourceCodeKind,
-                checkForAbsence, glyph, matchPriority, hasSuggestionItem);
->>>>>>> 469fc641
+                checkForAbsence, glyph, matchPriority, hasSuggestionItem, options);
         }
 
         protected string AddInsideMethod(string text)
