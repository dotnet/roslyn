﻿// Licensed to the .NET Foundation under one or more agreements.
// The .NET Foundation licenses this file to you under the MIT license.
// See the LICENSE file in the project root for more information.

using System;
using System.Threading.Tasks;
using Microsoft.CodeAnalysis.CSharp;
using Microsoft.CodeAnalysis.CSharp.Completion.Providers;
using Microsoft.CodeAnalysis.Editor.CSharp.UnitTests.Completion.CompletionProviders;
using Microsoft.CodeAnalysis.Test.Utilities;
using Roslyn.Test.Utilities;
using Xunit;

namespace Microsoft.CodeAnalysis.Editor.CSharp.UnitTests.Recommendations
{
    /// <summary>
    /// The <see cref="AwaitCompletionProvider"/> adds async modifier if the return type is Task or ValueTask.
    /// The tests here are only checking whether the completion item is provided or not.
    /// Tests for checking adding async modifier are in:
    /// src/EditorFeatures/Test2/IntelliSense/CSharpCompletionCommandHandlerTests_AwaitCompletion.vb
    /// </summary>
    [Trait(Traits.Feature, Traits.Features.Completion)]
    public class AwaitCompletionProviderTests : AbstractCSharpCompletionProviderTests
    {
        internal override Type GetCompletionProviderType() => typeof(AwaitCompletionProvider);

        private const string CompletionDisplayTextAwait = "await";
        private const string CompletionDisplayTextAwaitAndConfigureAwait = "awaitf";

        private async Task VerifyAbsenceAsync(string code)
        {
            await VerifyItemIsAbsentAsync(code, CompletionDisplayTextAwait);
            await VerifyItemIsAbsentAsync(code, CompletionDisplayTextAwaitAndConfigureAwait);
        }

        private async Task VerifyAbsenceAsync(string code, LanguageVersion languageVersion = LanguageVersion.Default)
        {
            await VerifyItemIsAbsentAsync(GetMarkup(code, languageVersion), CompletionDisplayTextAwait);
            await VerifyItemIsAbsentAsync(GetMarkup(code, languageVersion), CompletionDisplayTextAwaitAndConfigureAwait);
        }

        private async Task VerifyKeywordAsync(string code, LanguageVersion languageVersion = LanguageVersion.Default, string? inlineDescription = null, bool dotAwait = false, bool dotAwaitf = false)
        {
            var expectedDescription = dotAwait
                ? GetDescription(CompletionDisplayTextAwait, FeaturesResources.Await_the_preceding_expression)
                : GetDescription(CompletionDisplayTextAwait, FeaturesResources.Asynchronously_waits_for_the_task_to_finish);
            await VerifyItemExistsAsync(GetMarkup(code, languageVersion), CompletionDisplayTextAwait, glyph: (int)Glyph.Keyword, expectedDescriptionOrNull: expectedDescription, inlineDescription: inlineDescription);

            if (dotAwaitf)
            {
                expectedDescription = string.Format(FeaturesResources.Await_the_preceding_expression_and_add_ConfigureAwait_0, "false");
                await VerifyItemExistsAsync(GetMarkup(code, languageVersion), CompletionDisplayTextAwaitAndConfigureAwait, glyph: (int)Glyph.Keyword, expectedDescriptionOrNull: expectedDescription, inlineDescription: inlineDescription);
            }
            else
            {
                await VerifyItemIsAbsentAsync(GetMarkup(code, languageVersion), CompletionDisplayTextAwaitAndConfigureAwait);
            }

            static string GetDescription(string keyword, string tooltip)
                => $"{string.Format(FeaturesResources._0_Keyword, keyword)}\r\n{tooltip}";
        }

        [Fact]
        public async Task TestNotInTypeContext()
        {
            await VerifyAbsenceAsync(@"
class Program
{
    $$
}");
        }

        [Fact]
        [WorkItem(55975, "https://github.com/dotnet/roslyn/issues/55975")]
        public async Task TestStatementInMethodReturnsVoid()
        {
            await VerifyKeywordAsync(@"
class C
{
  void F()
  {
    $$  }
}", LanguageVersion.CSharp9);
<<<<<<< HEAD
        }

        [Fact]
        public async Task TestStatementInMethodReturnsTask()
        {
            await VerifyKeywordAsync(@"
class C
{
  Task F()
  {
    $$  }
}", LanguageVersion.CSharp9, FeaturesResources.Make_containing_scope_async);
=======
>>>>>>> bf472756
        }

        [Fact]
        public async Task TestStatementInMethod_Async()
        {
            await VerifyKeywordAsync(@"
class C
{
  async Task F()
  {
    $$  }
}", LanguageVersion.CSharp9);
        }

        [Fact]
        public async Task TestStatementInMethod_TopLevel()
        {
            await VerifyKeywordAsync("$$", LanguageVersion.CSharp9);
        }

        [Fact]
        public async Task TestExpressionInAsyncMethod()
        {
            await VerifyKeywordAsync(@"
class C
{
  async Task F()
  {
    var z = $$  }
}
", LanguageVersion.CSharp9);
        }

        [Fact]
        public async Task TestExpressionInNonAsyncMethodWithTaskReturn()
        {
            await VerifyKeywordAsync(@"
class C
{
  Task F()
  {
    var z = $$  }
}
", LanguageVersion.CSharp9);
        }

        [Fact]
        public async Task TestExpressionInAsyncMethod_TopLevel()
        {
            await VerifyKeywordAsync("var z = $$", LanguageVersion.CSharp9);
        }

        [Fact]
        public async Task TestUsingStatement()
        {
            await VerifyAbsenceAsync(@"
class C
{
  async Task F()
  {
    using $$  }
}", LanguageVersion.CSharp9);
        }

        [Fact]
        public async Task TestUsingStatement_TopLevel()
        {
            await VerifyAbsenceAsync("using $$", LanguageVersion.CSharp9);
        }

        [Fact]
        public async Task TestUsingDirective()
            => await VerifyAbsenceAsync("using $$");

        [Fact]
        public async Task TestGlobalUsingDirective()
            => await VerifyAbsenceAsync("global using $$");

        [Fact]
        public async Task TestForeachStatement()
        {
            await VerifyAbsenceAsync(@"
class C
{
  async Task F()
  {
    foreach $$  }
}", LanguageVersion.CSharp9);
        }

        [Fact]
        public async Task TestForeachStatement_TopLevel()
        {
            await VerifyAbsenceAsync("foreach $$", LanguageVersion.CSharp9);
        }

        [Fact]
        public async Task TestNotInQuery()
        {
            await VerifyAbsenceAsync(@"
class C
{
  async Task F()
  {
    var z = from a in ""char""
          select $$  }
    }
", LanguageVersion.CSharp9);
        }

        [Fact]
        public async Task TestNotInQuery_TopLevel()
        {
            await VerifyAbsenceAsync(
@"var z = from a in ""char""
          select $$", LanguageVersion.CSharp9);
        }

        [WorkItem(907052, "http://vstfdevdiv:8080/DevDiv2/DevDiv/_workitems/edit/907052")]
        [Fact]
        public async Task TestInFinally()
        {
            await VerifyKeywordAsync(@"
class C
{
  async Task F()
  {
    try { }
finally { $$ }  }
}", LanguageVersion.CSharp9);
        }

        [WorkItem(907052, "http://vstfdevdiv:8080/DevDiv2/DevDiv/_workitems/edit/907052")]
        [Fact]
        public async Task TestInFinally_TopLevel()
        {
            await VerifyKeywordAsync(
@"try { }
finally { $$ }", LanguageVersion.CSharp9);
        }

        [WorkItem(907052, "http://vstfdevdiv:8080/DevDiv2/DevDiv/_workitems/edit/907052")]
        [Fact]
        public async Task TestInCatch()
        {
            await VerifyKeywordAsync(@"
class C
{
  async Task F()
  {
    try { }
catch { $$ }  }
}", LanguageVersion.CSharp9);
        }

        [WorkItem(907052, "http://vstfdevdiv:8080/DevDiv2/DevDiv/_workitems/edit/907052")]
        [Fact]
        public async Task TestInCatch_TopLevel()
        {
            await VerifyKeywordAsync(
@"try { }
catch { $$ }", LanguageVersion.CSharp9);
        }

        [Fact]
        public async Task TestNotInLock()
        {
            await VerifyAbsenceAsync(@"
class C
{
  async Task F()
  {
    lock(this) { $$ }  }
}", LanguageVersion.CSharp9);
        }

        [Fact]
        public async Task TestNotInLock_TopLevel()
        {
            await VerifyAbsenceAsync("lock (this) { $$ }", LanguageVersion.CSharp9);
        }

        [Fact]
        public async Task TestInAsyncLambdaInCatch()
        {
            await VerifyKeywordAsync(@"
class C
{
  async Task F()
  {
    try { }
catch { var z = async () => $$ }  }
}", LanguageVersion.CSharp9);
        }

        [Fact]
        public async Task TestInAsyncLambdaInCatch_TopLevel()
        {
            await VerifyKeywordAsync(
@"try { }
catch { var z = async () => $$ }", LanguageVersion.CSharp9);
        }

        [Fact]
        public async Task TestAwaitInLock()
        {
            await VerifyKeywordAsync(@"
class C
{
  async Task F()
  {
    lock($$  }
}", LanguageVersion.CSharp9);
        }

        [Fact]
        public async Task TestAwaitInLock_TopLevel()
        {
            await VerifyKeywordAsync("lock($$", LanguageVersion.CSharp9);
        }

        [Fact]
        public async Task TestDotAwaitSuggestAfterDotOnTask()
        {
            await VerifyKeywordAsync(@"
using System.Threading.Tasks;

class C
{
  async Task F(Task someTask)
  {
    someTask.$$
  }
}
", dotAwait: true, dotAwaitf: true);
        }

        [Fact]
        public async Task TestDotAwaitSuggestAfterDotOnTaskOfT()
        {
            await VerifyKeywordAsync(@"
using System.Threading.Tasks;

class C
{
  async Task F(Task<int> someTask)
  {
    someTask.$$
  }
}
", dotAwait: true, dotAwaitf: true);
        }

        [Fact]
        public async Task TestDotAwaitSuggestAfterDotOnValueTask()
        {
            var valueTaskAssembly = typeof(ValueTask).Assembly.Location;
            var markup = @$"
<Workspace>
    <Project Language=""C#"" AssemblyName=""Assembly1"" CommonReferences=""true"">
        <MetadataReference>{valueTaskAssembly}</MetadataReference>
        <Document FilePath=""Test2.cs"">
using System.Threading.Tasks;

class C
{{
  async Task F(ValueTask someTask)
  {{
    someTask.$$
  }}
}}
        </Document>
    </Project>
</Workspace>
";
            await VerifyItemExistsAsync(markup, "await");
            await VerifyItemExistsAsync(markup, "awaitf");
        }

        [Fact]
        public async Task TestDotAwaitSuggestAfterDotOnCustomAwaitable()
        {
            await VerifyKeywordAsync(@"
using System;
using System.Runtime.CompilerServices;
using System.Threading.Tasks;

public class DummyAwaiter: INotifyCompletion {
    public bool IsCompleted => true;
    public void OnCompleted(Action continuation) => continuation();
    public void GetResult() {}
}

public class CustomAwaitable
{
    public DummyAwaiter GetAwaiter() => new DummyAwaiter();
}

static class Program
{
    static async Task Main()
    {
        var awaitable = new CustomAwaitable();
        awaitable.$$;
    }
}", dotAwait: true);
        }

        [Fact]
        public async Task TestDotAwaitSuggestAfterDotOnCustomAwaitableButNotConfigureAwaitEvenIfPresent()
        {
            await VerifyKeywordAsync(@"
using System;
using System.Runtime.CompilerServices;
using System.Threading.Tasks;

public class DummyAwaiter: INotifyCompletion {
    public bool IsCompleted => true;
    public void OnCompleted(Action continuation) => continuation();
    public void GetResult() {}
}

public class CustomAwaitable
{
    public DummyAwaiter GetAwaiter() => new DummyAwaiter();
    public ConfiguredTaskAwaitable ConfigureAwait(bool continueOnCapturedContext) => default;
}

static class Program
{
    static async Task Main()
    {
        var awaitable = new CustomAwaitable();
        awaitable.$$;
    }
}", dotAwait: true, dotAwaitf: false);
        }

        [Fact]
        public async Task TestDotAwaitSuggestAfterDotDot()
        {
            await VerifyKeywordAsync(@"
using System.Threading.Tasks;

static class Program
{
    static async Task Main(Task someTask)
    {
        someTask.$$.;
    }
}", dotAwait: true, dotAwaitf: true);
        }

        [Fact]
        public async Task TestDotAwaitSuggestAfterDotBeforeType()
        {
            await VerifyKeywordAsync(@"
using System;
using System.Threading.Tasks;

static class Program
{
    static async Task Main(Task someTask)
    {
        someTask.$$
        Int32 i = 0;
    }
}", dotAwait: true, dotAwaitf: true);
        }

        [Fact]
        public async Task TestDotAwaitSuggestAfterDotBeforeAnotherAwait()
        {
            await VerifyKeywordAsync(@"
using System;
using System.Threading.Tasks;

static class Program
{
    static async Task Main(Task someTask)
    {
        someTask.$$
        await Test();
    }

    async Task Test() { }
}", dotAwait: true, dotAwaitf: true);
        }

        [Theory]
        [InlineData("")]
        [InlineData("X.Y Test();")]
        [InlineData("var x;")]
        [InlineData("int x;")]
        [InlineData("System.Int32 x;")]
        [InlineData("if (true) { }")]
        [InlineData("System.Int32 Test() => 0;")]
        [InlineData("async Task<System.Int32> Test() => await Task.FromResult(1);")]
        public async Task TestDotAwaitSuggestAfterDotBeforeDifferentStatements(string statement)
        {
            await VerifyKeywordAsync($@"
using System;
using System.Threading.Tasks;

static class Program
{{
    static async Task Main(Task someTask)
    {{
        someTask.$$
        {statement}
    }}
}}", dotAwait: true, dotAwaitf: true);
        }

        [Theory]
        // static
        [InlineData("StaticField.$$")]
        [InlineData("StaticProperty.$$")]
        [InlineData("StaticMethod().$$")]

        // parameters, locals and local function
        [InlineData("local.$$")]
        [InlineData("parameter.$$")]
        [InlineData("LocalFunction().$$")]

        // members
        [InlineData("c.Field.$$")]
        [InlineData("c.Property.$$")]
        [InlineData("c.Method().$$")]
        [InlineData("c.Self.Field.$$")]
        [InlineData("c.Self.Property.$$")]
        [InlineData("c.Self.Method().$$")]
        [InlineData("c.Function()().$$")]

        // indexer, operator, conversion
        [InlineData("c[0].$$")]
        [InlineData("(c + c).$$")]
        [InlineData("((Task)c).$$")]
        [InlineData("(c as Task).$$")]

        // parenthesized
        [InlineData("(parameter).$$")]
        [InlineData("((parameter)).$$")]
        [InlineData("(true ? parameter : parameter).$$")]
        [InlineData("(null ?? Task.CompletedTask).$$")]
        public async Task TestDotAwaitSuggestAfterDifferentExpressions(string expression)
        {
            await VerifyKeywordAsync($@"
using System;
using System.Threading.Tasks;

class C
{{
    public C Self => this;
    public Task Field = Task.CompletedTask;
    public Task Method() => Task.CompletedTask;
    public Task Property => Task.CompletedTask;
    public Task this[int i] => Task.CompletedTask;
    public Func<Task> Function() => () => Task.CompletedTask;
    public static Task operator +(C left, C right) => Task.CompletedTask;
    public static explicit operator Task(C c) => Task.CompletedTask;
}}

static class Program
{{
    static Task StaticField = Task.CompletedTask;
    static Task StaticProperty => Task.CompletedTask;
    static Task StaticMethod() => Task.CompletedTask;

    static async Task Main(Task parameter)
    {{
        Task local = Task.CompletedTask;
        var c = new C();

        {expression}

        Task LocalFunction() => Task.CompletedTask;
    }}
}}", dotAwait: true, dotAwaitf: true);
        }

        [WorkItem(56245, "https://github.com/dotnet/roslyn/issues/56245")]
        [Fact(Skip = "Fails because speculative binding can't figure out that local is a Task.")]
        public async Task TestDotAwaitSuggestBeforeLocalFunction()
        {
            // Speculative binding a local as expression finds the local as ILocalSymbol, but the type is ErrorType.
            // This is only the case when
            // * await is partially written (local.a),
            // * only for locals (e.g. IParameterSymbols are fine) which
            //   * are declared with var
            //   * The return type of the local function is used as first name in a MemberAccess in the declarator
            await VerifyKeywordAsync(@"
using System.Threading.Tasks;

static class Program
{
    static async Task Main()
    {
        var local = Task.CompletedTask;
        local.a$$

        Task LocalFunction() => Task.CompletedTask;
    }
}");
        }

        [Theory]
        [InlineData("await Task.Run(async () => Task.CompletedTask.$$")]
        [InlineData("await Task.Run(async () => someTask.$$")]
        [InlineData("await Task.Run(async () => someTask.$$);")]
        [InlineData("await Task.Run(async () => { someTask.$$ }")]
        [InlineData("await Task.Run(async () => { someTask.$$ });")]

        [InlineData("Task.Run(async () => await someTask).$$")]

        [InlineData("await Task.Run(() => someTask.$$")]
        public async Task TestDotAwaitSuggestInLambdas(string lambda)
        {
            await VerifyKeywordAsync($@"
using System.Threading.Tasks;

static class Program
{{
    static async Task Main()
    {{
        var someTask = Task.CompletedTask;
        {lambda}
    }}
}}", dotAwait: true, dotAwaitf: true);
        }

        [Fact]
        public async Task TestDotAwaitNotAfterDotOnTaskIfAlreadyAwaited()
        {
            await VerifyAbsenceAsync(@"
using System.Threading.Tasks;

class C
{
  async Task F(Task someTask)
  {
    await someTask.$$
  }
}
");
        }

        [Fact]
        public async Task TestDotAwaitNotAfterTaskType()
        {
            await VerifyAbsenceAsync(@"
using System.Threading.Tasks;

class C
{
  async Task F()
  {
    Task.$$
  }
}
");
        }

        [Fact]
        public async Task TestDotAwaitNotInLock()
        {
            await VerifyAbsenceAsync(@"
using System.Threading.Tasks;

class C
{
  async Task F(Task someTask)
  {
    lock(this) { someTask.$$ }
  }
}
");
        }

        [Fact]
        public async Task TestDotAwaitNotInLock_TopLevel()
        {
            await VerifyAbsenceAsync(@"
using System.Threading.Tasks;

lock(this) { Task.CompletedTask.$$ }
");
        }

        [Fact]
        public async Task TestDotAwaitQueryNotInSelect()
        {
            await VerifyAbsenceAsync(@"
using System.Linq;
using System.Threading.Tasks;

class C
{
  async Task F()
  {
    var z = from t in new[] { Task.CompletedTask }
            select t.$$
  }
}
");
        }

        [Fact]
        public async Task TestDotAwaitQueryInFirstFromClause()
        {
            await VerifyKeywordAsync(@"
using System.Linq;
using System.Threading.Tasks;

class C
{
    async Task F()
    {
        var arrayTask2 = Task.FromResult(new int[0]);
        var z = from t in arrayTask2.$$
                select t;
    }
}
", dotAwait: true, dotAwaitf: true);
        }

        [Fact]
        public async Task TestDotAwaitQueryNotInSecondFromClause()
        {
            await VerifyNoItemsExistAsync(@"
using System.Linq;
using System.Threading.Tasks;

class C
{
    async Task F()
    {
        var array1 = new int[0];
        var arrayTask2 = Task.FromResult(new int[0]);
        var z = from i1 in array1
                from i2 in arrayTask2.$$
                select i2;
    }
}
");
        }

        [Fact]
        public async Task TestDotAwaitQueryNotInContinuation()
        {
            await VerifyNoItemsExistAsync(@"
using System.Linq;
using System.Threading.Tasks;

class C
{
    async Task F()
    {
        var array1 = new int[0];
        var arrayTask2 = Task.FromResult(new int[0]);
        var z = from i1 in array1
                select i1 into c
                from i2 in arrayTask2.$$
                select i2;
    }
}
");
        }

        [Fact]
        public async Task TestDotAwaitQueryInJoinClause()
        {
            await VerifyKeywordAsync(@"
using System.Linq;
using System.Threading.Tasks;

class C
{
    async Task F()
    {
        var array1 = new int[0];
        var arrayTask2 = Task.FromResult(new int[0]);
        var z = from i1 in array1
                join i2 in arrayTask2.$$ on i1 equals i2
                select i1;
    }
}
", dotAwait: true, dotAwaitf: true);
        }

        [Fact]
        public async Task TestDotAwaitQueryInJoinIntoClause()
        {
            await VerifyKeywordAsync(@"
using System.Linq;
using System.Threading.Tasks;

class C
{
    async Task F()
    {
        var array1 = new int[0];
        var arrayTask2 = Task.FromResult(new int[0]);
        var z = from i1 in array1
                join i2 in arrayTask2.$$ on i1 equals i2 into g
                select g;
    }
}
", dotAwait: true, dotAwaitf: true);
        }

        [Fact]
        public async Task TestDotAwaitNotAfterConditionalAccessOfTaskMembers()
        {
            // The conditional access suggests, that someTask can be null.
            // await on null throws at runtime, so the user should do
            // if (someTask is not null) await someTask;
            // or
            // await (someTask ?? Task.CompletedTask)
            // Completion should not offer await, because the patterns above would change to much code.
            // This decision should be revised after https://github.com/dotnet/csharplang/issues/35 
            // is implemented.
            await VerifyAbsenceAsync(@"
using System.Threading.Tasks;

class C
{
  async Task F(Task someTask)
  {
    someTask?.$$
  }
}
");
        }

        [Theory]
        [InlineData("c?.SomeTask.$$")]

        [InlineData("c.M()?.SomeTask.$$")]
        [InlineData("c.Pro?.SomeTask.$$")]

        [InlineData("c?.M().SomeTask.$$")]
        [InlineData("c?.Pro.SomeTask.$$")]

        [InlineData("c?.M()?.SomeTask.$$")]
        [InlineData("c?.Pro?.SomeTask.$$")]

        [InlineData("c.M()?.Pro.SomeTask.$$")]
        [InlineData("c.Pro?.M().SomeTask.$$")]

        [InlineData("c.M()?.M().M()?.M().SomeTask.$$")]
        [InlineData("new C().M()?.Pro.M()?.M().SomeTask.$$")]
        public async Task TestDotAwaitNotAfterDotInConditionalAccessChain(string conditionalAccess)
        {
            await VerifyAbsenceAsync($@"
using System.Threading.Tasks;
public class C
{{
    public Task SomeTask => Task.CompletedTask;
    
    public C Pro => this;
    public C M() => this;
}}

static class Program
{{
    public static async Task Main()
    {{
        var c = new C();
        {conditionalAccess}
    }}
}}
");
        }

        [Theory]
        [InlineData("c!.SomeTask.$$")]
        [InlineData("c.SomeTask!.$$")]

        [InlineData("c.M()!.SomeTask.$$")]
        [InlineData("c.Pro!.SomeTask.$$")]

        [InlineData("c!.M().SomeTask.$$")]
        [InlineData("c!.Pro.SomeTask.$$")]

        [InlineData("c!.M()!.SomeTask.$$")]
        [InlineData("c!.Pro!.SomeTask.$$")]

        [InlineData("c.M()!.Pro.SomeTask.$$")]
        [InlineData("c.Pro!.M().SomeTask.$$")]

        [InlineData("c.M()!.M().M()!.M().SomeTask.$$")]
        [InlineData("new C().M()!.Pro.M()!.M().SomeTask.$$")]
        public async Task TestDotAwaitAfterNullForgivingOperatorAccessChain(string nullForgivingAccess)
        {
            await VerifyKeywordAsync($@"
#nullable enable

using System.Threading.Tasks;
public class C
{{
    public Task? SomeTask => Task.CompletedTask;
    
    public C? Pro => this;
    public C? M() => this;
}}

static class Program
{{
    public static async Task Main(params string[] args)
    {{
        var c =  args[1] == string.Empty ? new C() : null;
        {nullForgivingAccess}
    }}
}}
", dotAwait: true, dotAwaitf: true);
        }

        [Theory, CombinatorialData]
        [WorkItem(58921, "https://github.com/dotnet/roslyn/issues/58921")]
        public async Task TestInCastExpressionThatMightBeParenthesizedExpression(bool hasNewline)
        {
            var code = $@"
class C
{{
    void M()
    {{
        var data = (n$$) {(hasNewline ? Environment.NewLine : string.Empty)} M();
    }}
}}";
            if (hasNewline)
                await VerifyKeywordAsync(code);
            else
                await VerifyAbsenceAsync(code);
        }
    }
}<|MERGE_RESOLUTION|>--- conflicted
+++ resolved
@@ -81,7 +81,6 @@
   {
     $$  }
 }", LanguageVersion.CSharp9);
-<<<<<<< HEAD
         }
 
         [Fact]
@@ -93,9 +92,7 @@
   Task F()
   {
     $$  }
-}", LanguageVersion.CSharp9, FeaturesResources.Make_containing_scope_async);
-=======
->>>>>>> bf472756
+}", LanguageVersion.CSharp9);
         }
 
         [Fact]
