﻿// Licensed to the .NET Foundation under one or more agreements.
// The .NET Foundation licenses this file to you under the MIT license.
// See the LICENSE file in the project root for more information.

#nullable disable

using System;
using System.Collections.Generic;
using System.Threading.Tasks;
using Microsoft.CodeAnalysis.Completion.Providers;
using Microsoft.CodeAnalysis.CSharp;
using Microsoft.CodeAnalysis.CSharp.Completion.Providers;
using Microsoft.CodeAnalysis.Editor.CSharp.UnitTests.Completion.CompletionProviders;
using Microsoft.CodeAnalysis.Editor.Implementation.IntelliSense.AsyncCompletion;
using Microsoft.CodeAnalysis.Test.Utilities;
using Microsoft.VisualStudio.Language.Intellisense.AsyncCompletion.Data;
using Roslyn.Test.Utilities;
using Xunit;

namespace Microsoft.CodeAnalysis.Editor.CSharp.UnitTests.Completion.CompletionSetSources
{
    [UseExportProvider]
    public partial class SymbolCompletionProviderTests : AbstractCSharpCompletionProviderTests
    {
        internal override Type GetCompletionProviderType()
            => typeof(SymbolCompletionProvider);

        [Theory, Trait(Traits.Feature, Traits.Features.Completion)]
        [InlineData(SourceCodeKind.Regular)]
        [InlineData(SourceCodeKind.Script)]
        public async Task EmptyFile(SourceCodeKind sourceCodeKind)
        {
            await VerifyItemIsAbsentAsync(@"$$", @"String", expectedDescriptionOrNull: null, sourceCodeKind: sourceCodeKind);
            await VerifyItemExistsAsync(@"$$", @"System", expectedDescriptionOrNull: null, sourceCodeKind: sourceCodeKind);
        }

        [Theory, Trait(Traits.Feature, Traits.Features.Completion)]
        [InlineData(SourceCodeKind.Regular)]
        [InlineData(SourceCodeKind.Script)]
        public async Task EmptyFileWithUsing(SourceCodeKind sourceCodeKind)
        {
            await VerifyItemExistsAsync(@"using System;
$$", @"String", expectedDescriptionOrNull: null, sourceCodeKind: sourceCodeKind);
            await VerifyItemExistsAsync(@"using System;
$$", @"System", expectedDescriptionOrNull: null, sourceCodeKind: sourceCodeKind);
        }

        [Fact, Trait(Traits.Feature, Traits.Features.Completion)]
        public async Task NotAfterHashR()
            => await VerifyItemIsAbsentAsync(@"#r $$", "@System", expectedDescriptionOrNull: null, sourceCodeKind: SourceCodeKind.Script);

        [Fact, Trait(Traits.Feature, Traits.Features.Completion)]
        public async Task NotAfterHashLoad()
            => await VerifyItemIsAbsentAsync(@"#load $$", "@System", expectedDescriptionOrNull: null, sourceCodeKind: SourceCodeKind.Script);

        [Fact, Trait(Traits.Feature, Traits.Features.Completion)]
        public async Task UsingDirective()
        {
            await VerifyItemIsAbsentAsync(@"using $$", @"String");
            await VerifyItemIsAbsentAsync(@"using $$ = System", @"System");
            await VerifyItemExistsAsync(@"using $$", @"System");
            await VerifyItemExistsAsync(@"using T = $$", @"System");
        }

        [Fact, Trait(Traits.Feature, Traits.Features.Completion)]
        public async Task InactiveRegion()
        {
            await VerifyItemIsAbsentAsync(@"class C {
#if false 
$$
#endif", @"String");
            await VerifyItemIsAbsentAsync(@"class C {
#if false 
$$
#endif", @"System");
        }

        [Fact, Trait(Traits.Feature, Traits.Features.Completion)]
        public async Task ActiveRegion()
        {
            await VerifyItemIsAbsentAsync(@"class C {
#if true 
$$
#endif", @"String");
            await VerifyItemExistsAsync(@"class C {
#if true 
$$
#endif", @"System");
        }

        [Fact, Trait(Traits.Feature, Traits.Features.Completion)]
        public async Task InactiveRegionWithUsing()
        {
            await VerifyItemIsAbsentAsync(@"using System;

class C {
#if false 
$$
#endif", @"String");
            await VerifyItemIsAbsentAsync(@"using System;

class C {
#if false 
$$
#endif", @"System");
        }

        [Fact, Trait(Traits.Feature, Traits.Features.Completion)]
        public async Task ActiveRegionWithUsing()
        {
            await VerifyItemExistsAsync(@"using System;

class C {
#if true 
$$
#endif", @"String");
            await VerifyItemExistsAsync(@"using System;

class C {
#if true 
$$
#endif", @"System");
        }

        [Fact, Trait(Traits.Feature, Traits.Features.Completion)]
        public async Task SingleLineComment1()
        {
            await VerifyItemIsAbsentAsync(@"using System;

class C {
// $$", @"String");
            await VerifyItemIsAbsentAsync(@"using System;

class C {
// $$", @"System");
        }

        [Fact, Trait(Traits.Feature, Traits.Features.Completion)]
        public async Task SingleLineComment2()
        {
            await VerifyItemIsAbsentAsync(@"using System;

class C {
// $$
", @"String");
            await VerifyItemIsAbsentAsync(@"using System;

class C {
// $$
", @"System");
            await VerifyItemIsAbsentAsync(@"using System;

class C {
  // $$
", @"System");
        }

        [Fact, Trait(Traits.Feature, Traits.Features.Completion)]
        public async Task MultiLineComment()
        {
            await VerifyItemIsAbsentAsync(@"using System;

class C {
/*  $$", @"String");
            await VerifyItemIsAbsentAsync(@"using System;

class C {
/*  $$", @"System");
            await VerifyItemIsAbsentAsync(@"using System;

class C {
/*  $$   */", @"String");
            await VerifyItemIsAbsentAsync(@"using System;

class C {
/*  $$   */", @"System");
            await VerifyItemExistsAsync(@"using System;

class C {
/*    */$$", @"System");
            await VerifyItemExistsAsync(@"using System;

class C {
/*    */$$
", @"System");
            await VerifyItemExistsAsync(@"using System;

class C {
  /*    */$$
", @"System");
        }

        [Fact, Trait(Traits.Feature, Traits.Features.Completion)]
        public async Task SingleLineXmlComment1()
        {
            await VerifyItemIsAbsentAsync(@"using System;

class C {
/// $$", @"String");
            await VerifyItemIsAbsentAsync(@"using System;

class C {
/// $$", @"System");
        }

        [Fact, Trait(Traits.Feature, Traits.Features.Completion)]
        public async Task SingleLineXmlComment2()
        {
            await VerifyItemIsAbsentAsync(@"using System;

class C {
/// $$
", @"String");
            await VerifyItemIsAbsentAsync(@"using System;

class C {
/// $$
", @"System");
            await VerifyItemIsAbsentAsync(@"using System;

class C {
  /// $$
", @"System");
        }

        [Fact, Trait(Traits.Feature, Traits.Features.Completion)]
        public async Task MultiLineXmlComment()
        {
            await VerifyItemIsAbsentAsync(@"using System;

class C {
/**  $$   */", @"String");
            await VerifyItemIsAbsentAsync(@"using System;

class C {
/**  $$   */", @"System");
            await VerifyItemExistsAsync(@"using System;

class C {
/**     */$$", @"System");
            await VerifyItemExistsAsync(@"using System;

class C {
/**     */$$
", @"System");
            await VerifyItemExistsAsync(@"using System;

class C {
  /**     */$$
", @"System");
        }

        [Fact, Trait(Traits.Feature, Traits.Features.Completion)]
        public async Task OpenStringLiteral()
        {
            await VerifyItemIsAbsentAsync(AddUsingDirectives("using System;", AddInsideMethod("string s = \"$$")), @"String");
            await VerifyItemIsAbsentAsync(AddUsingDirectives("using System;", AddInsideMethod("string s = \"$$")), @"System");
        }

        [Fact, Trait(Traits.Feature, Traits.Features.Completion)]
        public async Task OpenStringLiteralInDirective()
        {
            await VerifyItemIsAbsentAsync("#r \"$$", "String", expectedDescriptionOrNull: null, sourceCodeKind: SourceCodeKind.Script);
            await VerifyItemIsAbsentAsync("#r \"$$", "System", expectedDescriptionOrNull: null, sourceCodeKind: SourceCodeKind.Script);
        }

        [Fact, Trait(Traits.Feature, Traits.Features.Completion)]
        public async Task StringLiteral()
        {
            await VerifyItemIsAbsentAsync(AddUsingDirectives("using System;", AddInsideMethod("string s = \"$$\";")), @"System");
            await VerifyItemIsAbsentAsync(AddUsingDirectives("using System;", AddInsideMethod("string s = \"$$\";")), @"String");
        }

        [Fact, Trait(Traits.Feature, Traits.Features.Completion)]
        public async Task StringLiteralInDirective()
        {
            await VerifyItemIsAbsentAsync("#r \"$$\"", "String", expectedDescriptionOrNull: null, sourceCodeKind: SourceCodeKind.Script);
            await VerifyItemIsAbsentAsync("#r \"$$\"", "System", expectedDescriptionOrNull: null, sourceCodeKind: SourceCodeKind.Script);
        }

        [Fact, Trait(Traits.Feature, Traits.Features.Completion)]
        public async Task OpenCharLiteral()
        {
            await VerifyItemIsAbsentAsync(AddUsingDirectives("using System;", AddInsideMethod("char c = '$$")), @"System");
            await VerifyItemIsAbsentAsync(AddUsingDirectives("using System;", AddInsideMethod("char c = '$$")), @"String");
        }

        [Fact, Trait(Traits.Feature, Traits.Features.Completion)]
        public async Task AssemblyAttribute1()
        {
            await VerifyItemExistsAsync(@"[assembly: $$]", @"System");
            await VerifyItemIsAbsentAsync(@"[assembly: $$]", @"String");
        }

        [Fact, Trait(Traits.Feature, Traits.Features.Completion)]
        public async Task AssemblyAttribute2()
        {
            await VerifyItemExistsAsync(AddUsingDirectives("using System;", @"[assembly: $$]"), @"System");
            await VerifyItemExistsAsync(AddUsingDirectives("using System;", @"[assembly: $$]"), @"AttributeUsage");
        }

        [Fact, Trait(Traits.Feature, Traits.Features.Completion)]
        public async Task SystemAttributeIsNotAnAttribute()
        {
            var content = @"[$$]
class CL {}";

            await VerifyItemIsAbsentAsync(AddUsingDirectives("using System;", content), @"Attribute");
        }

        [Fact, Trait(Traits.Feature, Traits.Features.Completion)]
        public async Task TypeAttribute()
        {
            var content = @"[$$]
class CL {}";

            await VerifyItemExistsAsync(AddUsingDirectives("using System;", content), @"AttributeUsage");
            await VerifyItemExistsAsync(AddUsingDirectives("using System;", content), @"System");
        }

        [Fact, Trait(Traits.Feature, Traits.Features.Completion)]
        public async Task TypeParamAttribute()
        {
            await VerifyItemExistsAsync(AddUsingDirectives("using System;", @"class CL<[A$$]T> {}"), @"AttributeUsage");
            await VerifyItemExistsAsync(AddUsingDirectives("using System;", @"class CL<[A$$]T> {}"), @"System");
        }

        [Fact, Trait(Traits.Feature, Traits.Features.Completion)]
        public async Task MethodAttribute()
        {
            var content = @"class CL {
    [$$]
    void Method() {}
}";
            await VerifyItemExistsAsync(AddUsingDirectives("using System;", content), @"AttributeUsage");
            await VerifyItemExistsAsync(AddUsingDirectives("using System;", content), @"System");
        }

        [Fact, Trait(Traits.Feature, Traits.Features.Completion)]
        public async Task MethodTypeParamAttribute()
        {
            var content = @"class CL{
    void Method<[A$$]T> () {}
}";
            await VerifyItemExistsAsync(AddUsingDirectives("using System;", content), @"AttributeUsage");
            await VerifyItemExistsAsync(AddUsingDirectives("using System;", content), @"System");
        }

        [Fact, Trait(Traits.Feature, Traits.Features.Completion)]
        public async Task MethodParamAttribute()
        {
            var content = @"class CL{
    void Method ([$$]int i) {}
}";
            await VerifyItemExistsAsync(AddUsingDirectives("using System;", content), @"AttributeUsage");
            await VerifyItemExistsAsync(AddUsingDirectives("using System;", content), @"System");
        }

        [WorkItem(7213, "https://github.com/dotnet/roslyn/issues/7213")]
        [Fact, Trait(Traits.Feature, Traits.Features.Completion)]
        public async Task NamespaceName_EmptyNameSpan_TopLevel()
        {
            var source = @"namespace $$ { }";

            await VerifyItemExistsAsync(source, "System", sourceCodeKind: SourceCodeKind.Regular);
        }

        [WorkItem(7213, "https://github.com/dotnet/roslyn/issues/7213")]
        [Fact, Trait(Traits.Feature, Traits.Features.Completion)]
        public async Task NamespaceName_EmptyNameSpan_Nested()
        {
            var source = @";
namespace System
{
    namespace $$ { }
}";

            await VerifyItemExistsAsync(source, "Runtime", sourceCodeKind: SourceCodeKind.Regular);
        }

        [WorkItem(7213, "https://github.com/dotnet/roslyn/issues/7213")]
        [Fact, Trait(Traits.Feature, Traits.Features.Completion)]
        public async Task NamespaceName_Unqualified_TopLevelNoPeers()
        {
            var source = @"using System;

namespace $$";

            await VerifyItemExistsAsync(source, "System", sourceCodeKind: SourceCodeKind.Regular);
            await VerifyItemIsAbsentAsync(source, "String", sourceCodeKind: SourceCodeKind.Regular);
        }

        [WorkItem(7213, "https://github.com/dotnet/roslyn/issues/7213")]
        [Fact, Trait(Traits.Feature, Traits.Features.Completion)]
        public async Task NamespaceName_Unqualified_TopLevelNoPeers_FileScopedNamespace()
        {
            var source = @"using System;

namespace $$;";

            await VerifyItemExistsAsync(source, "System", sourceCodeKind: SourceCodeKind.Regular);
            await VerifyItemIsAbsentAsync(source, "String", sourceCodeKind: SourceCodeKind.Regular);
        }

        [WorkItem(7213, "https://github.com/dotnet/roslyn/issues/7213")]
        [Fact, Trait(Traits.Feature, Traits.Features.Completion)]
        public async Task NamespaceName_Unqualified_TopLevelWithPeer()
        {
            var source = @"
namespace A { }

namespace $$";

            await VerifyItemExistsAsync(source, "A", sourceCodeKind: SourceCodeKind.Regular);
        }

        [WorkItem(7213, "https://github.com/dotnet/roslyn/issues/7213")]
        [Fact, Trait(Traits.Feature, Traits.Features.Completion)]
        public async Task NamespaceName_Unqualified_NestedWithNoPeers()
        {
            var source = @"
namespace A
{
    namespace $$
}";

            await VerifyNoItemsExistAsync(source, sourceCodeKind: SourceCodeKind.Regular);
        }

        [WorkItem(7213, "https://github.com/dotnet/roslyn/issues/7213")]
        [Fact, Trait(Traits.Feature, Traits.Features.Completion)]
        public async Task NamespaceName_Unqualified_NestedWithPeer()
        {
            var source = @"
namespace A
{
    namespace B { }

    namespace $$
}";

            await VerifyItemIsAbsentAsync(source, "A", sourceCodeKind: SourceCodeKind.Regular);
            await VerifyItemExistsAsync(source, "B", sourceCodeKind: SourceCodeKind.Regular);
        }

        [WorkItem(7213, "https://github.com/dotnet/roslyn/issues/7213")]
        [Fact, Trait(Traits.Feature, Traits.Features.Completion)]
        public async Task NamespaceName_Unqualified_ExcludesCurrentDeclaration()
        {
            var source = @"namespace N$$S";

            await VerifyItemIsAbsentAsync(source, "NS", sourceCodeKind: SourceCodeKind.Regular);
        }

        [WorkItem(7213, "https://github.com/dotnet/roslyn/issues/7213")]
        [Fact, Trait(Traits.Feature, Traits.Features.Completion)]
        public async Task NamespaceName_Unqualified_WithNested()
        {
            var source = @"
namespace A
{
    namespace $$
    {
        namespace B { }
    }
}";

            await VerifyItemIsAbsentAsync(source, "A", sourceCodeKind: SourceCodeKind.Regular);
            await VerifyItemIsAbsentAsync(source, "B", sourceCodeKind: SourceCodeKind.Regular);
        }

        [WorkItem(7213, "https://github.com/dotnet/roslyn/issues/7213")]
        [Fact, Trait(Traits.Feature, Traits.Features.Completion)]
        public async Task NamespaceName_Unqualified_WithNestedAndMatchingPeer()
        {
            var source = @"
namespace A.B { }

namespace A
{
    namespace $$
    {
        namespace B { }
    }
}";

            await VerifyItemIsAbsentAsync(source, "A", sourceCodeKind: SourceCodeKind.Regular);
            await VerifyItemExistsAsync(source, "B", sourceCodeKind: SourceCodeKind.Regular);
        }

        [WorkItem(7213, "https://github.com/dotnet/roslyn/issues/7213")]
        [Fact, Trait(Traits.Feature, Traits.Features.Completion)]
        public async Task NamespaceName_Unqualified_InnerCompletionPosition()
        {
            var source = @"namespace Sys$$tem { }";

            await VerifyItemExistsAsync(source, "System", sourceCodeKind: SourceCodeKind.Regular);
            await VerifyItemIsAbsentAsync(source, "Runtime", sourceCodeKind: SourceCodeKind.Regular);
        }

        [WorkItem(7213, "https://github.com/dotnet/roslyn/issues/7213")]
        [Fact, Trait(Traits.Feature, Traits.Features.Completion)]
        public async Task NamespaceName_Unqualified_IncompleteDeclaration()
        {
            var source = @"
namespace A
{
    namespace B
    {
        namespace $$

        namespace C1 { }
    }

    namespace B.C2 { }
}

namespace A.B.C3 { }";

            // Ideally, all the C* namespaces would be recommended but, because of how the parser
            // recovers from the missing braces, they end up with the following qualified names...
            //
            //     C1 => A.B.?.C1
            //     C2 => A.B.B.C2
            //     C3 => A.A.B.C3
            //
            // ...none of which are found by the current algorithm.
            await VerifyItemIsAbsentAsync(source, "C1", sourceCodeKind: SourceCodeKind.Regular);
            await VerifyItemIsAbsentAsync(source, "C2", sourceCodeKind: SourceCodeKind.Regular);
            await VerifyItemIsAbsentAsync(source, "C3", sourceCodeKind: SourceCodeKind.Regular);

            await VerifyItemIsAbsentAsync(source, "A", sourceCodeKind: SourceCodeKind.Regular);

            // Because of the above, B does end up in the completion list
            // since A.B.B appears to be a peer of the new declaration
            await VerifyItemExistsAsync(source, "B", sourceCodeKind: SourceCodeKind.Regular);
        }

        [WorkItem(7213, "https://github.com/dotnet/roslyn/issues/7213")]
        [Fact, Trait(Traits.Feature, Traits.Features.Completion)]
        public async Task NamespaceName_Qualified_NoPeers()
        {
            var source = @"namespace A.$$";

            await VerifyNoItemsExistAsync(source, sourceCodeKind: SourceCodeKind.Regular);
        }

        [WorkItem(7213, "https://github.com/dotnet/roslyn/issues/7213")]
        [Fact, Trait(Traits.Feature, Traits.Features.Completion)]
        public async Task NamespaceName_Qualified_TopLevelWithPeer()
        {
            var source = @"
namespace A.B { }

namespace A.$$";

            await VerifyItemExistsAsync(source, "B", sourceCodeKind: SourceCodeKind.Regular);
        }

        [WorkItem(7213, "https://github.com/dotnet/roslyn/issues/7213")]
        [Fact, Trait(Traits.Feature, Traits.Features.Completion)]
        public async Task NamespaceName_Qualified_TopLevelWithPeer_FileScopedNamespace()
        {
            var source = @"
namespace A.B { }

namespace A.$$;";

            await VerifyItemExistsAsync(source, "B", sourceCodeKind: SourceCodeKind.Regular);
        }

        [WorkItem(7213, "https://github.com/dotnet/roslyn/issues/7213")]
        [Fact, Trait(Traits.Feature, Traits.Features.Completion)]
        public async Task NamespaceName_Qualified_NestedWithPeer()
        {
            var source = @"
namespace A
{
    namespace B.C { }

    namespace B.$$
}";

            await VerifyItemIsAbsentAsync(source, "A", sourceCodeKind: SourceCodeKind.Regular);
            await VerifyItemIsAbsentAsync(source, "B", sourceCodeKind: SourceCodeKind.Regular);
            await VerifyItemExistsAsync(source, "C", sourceCodeKind: SourceCodeKind.Regular);
        }

        [WorkItem(7213, "https://github.com/dotnet/roslyn/issues/7213")]
        [Fact, Trait(Traits.Feature, Traits.Features.Completion)]
        public async Task NamespaceName_Qualified_WithNested()
        {
            var source = @"
namespace A.$$
{
    namespace B { }
}
";

            await VerifyItemIsAbsentAsync(source, "A", sourceCodeKind: SourceCodeKind.Regular);
            await VerifyItemIsAbsentAsync(source, "B", sourceCodeKind: SourceCodeKind.Regular);
        }

        [WorkItem(7213, "https://github.com/dotnet/roslyn/issues/7213")]
        [Fact, Trait(Traits.Feature, Traits.Features.Completion)]
        public async Task NamespaceName_Qualified_WithNestedAndMatchingPeer()
        {
            var source = @"
namespace A.B { }

namespace A.$$
{
    namespace B { }
}
";

            await VerifyItemIsAbsentAsync(source, "A", sourceCodeKind: SourceCodeKind.Regular);
            await VerifyItemExistsAsync(source, "B", sourceCodeKind: SourceCodeKind.Regular);
        }

        [WorkItem(7213, "https://github.com/dotnet/roslyn/issues/7213")]
        [Fact, Trait(Traits.Feature, Traits.Features.Completion)]
        public async Task NamespaceName_Qualified_InnerCompletionPosition()
        {
            var source = @"namespace Sys$$tem.Runtime { }";

            await VerifyItemExistsAsync(source, "System", sourceCodeKind: SourceCodeKind.Regular);
            await VerifyItemIsAbsentAsync(source, "Runtime", sourceCodeKind: SourceCodeKind.Regular);
        }

        [WorkItem(7213, "https://github.com/dotnet/roslyn/issues/7213")]
        [Fact, Trait(Traits.Feature, Traits.Features.Completion)]
        public async Task NamespaceName_OnKeyword()
        {
            var source = @"name$$space System { }";

            await VerifyItemExistsAsync(source, "System", sourceCodeKind: SourceCodeKind.Regular);
        }

        [WorkItem(7213, "https://github.com/dotnet/roslyn/issues/7213")]
        [Fact, Trait(Traits.Feature, Traits.Features.Completion)]
        public async Task NamespaceName_OnNestedKeyword()
        {
            var source = @"
namespace System
{
    name$$space Runtime { }
}";

            await VerifyItemIsAbsentAsync(source, "System", sourceCodeKind: SourceCodeKind.Regular);
            await VerifyItemIsAbsentAsync(source, "Runtime", sourceCodeKind: SourceCodeKind.Regular);
        }

        [WorkItem(7213, "https://github.com/dotnet/roslyn/issues/7213")]
        [Fact, Trait(Traits.Feature, Traits.Features.Completion)]
        public async Task NamespaceName_Qualified_IncompleteDeclaration()
        {
            var source = @"
namespace A
{
    namespace B
    {
        namespace C.$$

        namespace C.D1 { }
    }

    namespace B.C.D2 { }
}

namespace A.B.C.D3 { }";

            await VerifyItemIsAbsentAsync(source, "A", sourceCodeKind: SourceCodeKind.Regular);
            await VerifyItemIsAbsentAsync(source, "B", sourceCodeKind: SourceCodeKind.Regular);
            await VerifyItemIsAbsentAsync(source, "C", sourceCodeKind: SourceCodeKind.Regular);

            // Ideally, all the D* namespaces would be recommended but, because of how the parser
            // recovers from the missing braces, they end up with the following qualified names...
            //
            //     D1 => A.B.C.C.?.D1
            //     D2 => A.B.B.C.D2
            //     D3 => A.A.B.C.D3
            //
            // ...none of which are found by the current algorithm.
            await VerifyItemIsAbsentAsync(source, "D1", sourceCodeKind: SourceCodeKind.Regular);
            await VerifyItemIsAbsentAsync(source, "D2", sourceCodeKind: SourceCodeKind.Regular);
            await VerifyItemIsAbsentAsync(source, "D3", sourceCodeKind: SourceCodeKind.Regular);
        }

        [Fact, Trait(Traits.Feature, Traits.Features.Completion)]
        public async Task UnderNamespace()
        {
            await VerifyItemIsAbsentAsync(@"namespace NS { $$", @"String");
            await VerifyItemIsAbsentAsync(@"namespace NS { $$", @"System");
        }

        [Fact, Trait(Traits.Feature, Traits.Features.Completion)]
        public async Task OutsideOfType1()
        {
            await VerifyItemIsAbsentAsync(@"namespace NS {
class CL {}
$$", @"String");
            await VerifyItemIsAbsentAsync(@"namespace NS {
class CL {}
$$", @"System");
        }

        [Fact, Trait(Traits.Feature, Traits.Features.Completion)]
        public async Task OutsideOfType2()
        {
            var content = @"namespace NS {
class CL {}
$$";
            await VerifyItemIsAbsentAsync(AddUsingDirectives("using System;", content), @"String");
            await VerifyItemIsAbsentAsync(AddUsingDirectives("using System;", content), @"System");
        }

        [Fact, Trait(Traits.Feature, Traits.Features.Completion)]
        public async Task CompletionInsideProperty()
        {
            var content = @"class C
{
    private string name;
    public string Name
    {
        set
        {
            name = $$";
            await VerifyItemExistsAsync(content, @"value");
            await VerifyItemExistsAsync(content, @"C");
        }

        [Fact, Trait(Traits.Feature, Traits.Features.Completion)]
        public async Task AfterDot()
        {
            await VerifyItemIsAbsentAsync(AddUsingDirectives("using System;", @"[assembly: A.$$"), @"String");
            await VerifyItemIsAbsentAsync(AddUsingDirectives("using System;", @"[assembly: A.$$"), @"System");
        }

        [Fact, Trait(Traits.Feature, Traits.Features.Completion)]
        public async Task UsingAlias()
        {
            await VerifyItemIsAbsentAsync(AddUsingDirectives("using System;", @"using MyType = $$"), @"String");
            await VerifyItemExistsAsync(AddUsingDirectives("using System;", @"using MyType = $$"), @"System");
        }

        [Fact, Trait(Traits.Feature, Traits.Features.Completion)]
        public async Task IncompleteMember()
        {
            var content = @"class CL {
    $$
";
            await VerifyItemExistsAsync(AddUsingDirectives("using System;", content), @"String");
            await VerifyItemExistsAsync(AddUsingDirectives("using System;", content), @"System");
        }

        [Fact, Trait(Traits.Feature, Traits.Features.Completion)]
        public async Task IncompleteMemberAccessibility()
        {
            var content = @"class CL {
    public $$
";
            await VerifyItemExistsAsync(AddUsingDirectives("using System;", content), @"String");
            await VerifyItemExistsAsync(AddUsingDirectives("using System;", content), @"System");
        }

        [Fact, Trait(Traits.Feature, Traits.Features.Completion)]
        public async Task BadStatement()
        {
            await VerifyItemExistsAsync(AddUsingDirectives("using System;", AddInsideMethod(@"var t = $$)c")), @"String");
            await VerifyItemExistsAsync(AddUsingDirectives("using System;", AddInsideMethod(@"var t = $$)c")), @"System");
        }

        [Fact, Trait(Traits.Feature, Traits.Features.Completion)]
        public async Task TypeTypeParameter()
        {
            await VerifyItemIsAbsentAsync(AddUsingDirectives("using System;", @"class CL<$$"), @"String");
            await VerifyItemIsAbsentAsync(AddUsingDirectives("using System;", @"class CL<$$"), @"System");
        }

        [Fact, Trait(Traits.Feature, Traits.Features.Completion)]
        public async Task TypeTypeParameterList()
        {
            await VerifyItemIsAbsentAsync(AddUsingDirectives("using System;", @"class CL<T, $$"), @"String");
            await VerifyItemIsAbsentAsync(AddUsingDirectives("using System;", @"class CL<T, $$"), @"System");
        }

        [Fact, Trait(Traits.Feature, Traits.Features.Completion)]
        public async Task CastExpressionTypePart()
        {
            await VerifyItemExistsAsync(AddUsingDirectives("using System;", AddInsideMethod(@"var t = ($$)c")), @"String");
            await VerifyItemExistsAsync(AddUsingDirectives("using System;", AddInsideMethod(@"var t = ($$)c")), @"System");
        }

        [Fact, Trait(Traits.Feature, Traits.Features.Completion)]
        public async Task ObjectCreationExpression()
        {
            await VerifyItemExistsAsync(AddUsingDirectives("using System;", AddInsideMethod(@"var t = new $$")), @"String");
            await VerifyItemExistsAsync(AddUsingDirectives("using System;", AddInsideMethod(@"var t = new $$")), @"System");
        }

        [Fact, Trait(Traits.Feature, Traits.Features.Completion)]
        public async Task ArrayCreationExpression()
        {
            await VerifyItemExistsAsync(AddUsingDirectives("using System;", AddInsideMethod(@"var t = new $$ [")), @"String");
            await VerifyItemExistsAsync(AddUsingDirectives("using System;", AddInsideMethod(@"var t = new $$ [")), @"System");
        }

        [Fact, Trait(Traits.Feature, Traits.Features.Completion)]
        public async Task StackAllocArrayCreationExpression()
        {
            await VerifyItemExistsAsync(AddUsingDirectives("using System;", AddInsideMethod(@"var t = stackalloc $$")), @"String");
            await VerifyItemExistsAsync(AddUsingDirectives("using System;", AddInsideMethod(@"var t = stackalloc $$")), @"System");
        }

        [Fact, Trait(Traits.Feature, Traits.Features.Completion)]
        public async Task FromClauseTypeOptPart()
        {
            await VerifyItemExistsAsync(AddUsingDirectives("using System;", AddInsideMethod(@"var t = from $$ c")), @"String");
            await VerifyItemExistsAsync(AddUsingDirectives("using System;", AddInsideMethod(@"var t = from $$ c")), @"System");
        }

        [Fact, Trait(Traits.Feature, Traits.Features.Completion)]
        public async Task JoinClause()
        {
            await VerifyItemExistsAsync(AddUsingDirectives("using System;", AddInsideMethod(@"var t = from c in C join $$ j")), @"String");
            await VerifyItemExistsAsync(AddUsingDirectives("using System;", AddInsideMethod(@"var t = from c in C join $$ j")), @"System");
        }

        [Fact, Trait(Traits.Feature, Traits.Features.Completion)]
        public async Task DeclarationStatement()
        {
            await VerifyItemExistsAsync(AddUsingDirectives("using System;", AddInsideMethod(@"$$ i =")), @"String");
            await VerifyItemExistsAsync(AddUsingDirectives("using System;", AddInsideMethod(@"$$ i =")), @"System");
        }

        [Fact, Trait(Traits.Feature, Traits.Features.Completion)]
        public async Task VariableDeclaration()
        {
            await VerifyItemExistsAsync(AddUsingDirectives("using System;", AddInsideMethod(@"fixed($$")), @"String");
            await VerifyItemExistsAsync(AddUsingDirectives("using System;", AddInsideMethod(@"fixed($$")), @"System");
        }

        [Fact, Trait(Traits.Feature, Traits.Features.Completion)]
        public async Task ForEachStatement()
        {
            await VerifyItemExistsAsync(AddUsingDirectives("using System;", AddInsideMethod(@"foreach($$")), @"String");
            await VerifyItemExistsAsync(AddUsingDirectives("using System;", AddInsideMethod(@"foreach($$")), @"System");
        }

        [Fact, Trait(Traits.Feature, Traits.Features.Completion)]
        public async Task ForEachStatementNoToken()
        {
            await VerifyItemIsAbsentAsync(AddUsingDirectives("using System;", AddInsideMethod(@"foreach $$")), @"String");
            await VerifyItemIsAbsentAsync(AddUsingDirectives("using System;", AddInsideMethod(@"foreach $$")), @"System");
        }

        [Fact, Trait(Traits.Feature, Traits.Features.Completion)]
        public async Task CatchDeclaration()
        {
            await VerifyItemExistsAsync(AddUsingDirectives("using System;", AddInsideMethod(@"try {} catch($$")), @"String");
            await VerifyItemExistsAsync(AddUsingDirectives("using System;", AddInsideMethod(@"try {} catch($$")), @"System");
        }

        [Fact, Trait(Traits.Feature, Traits.Features.Completion)]
        public async Task FieldDeclaration()
        {
            var content = @"class CL {
    $$ i";
            await VerifyItemExistsAsync(AddUsingDirectives("using System;", content), @"String");
            await VerifyItemExistsAsync(AddUsingDirectives("using System;", content), @"System");
        }

        [Fact, Trait(Traits.Feature, Traits.Features.Completion)]
        public async Task EventFieldDeclaration()
        {
            var content = @"class CL {
    event $$";
            await VerifyItemExistsAsync(AddUsingDirectives("using System;", content), @"String");
            await VerifyItemExistsAsync(AddUsingDirectives("using System;", content), @"System");
        }

        [Fact, Trait(Traits.Feature, Traits.Features.Completion)]
        public async Task ConversionOperatorDeclaration()
        {
            var content = @"class CL {
    explicit operator $$";
            await VerifyItemExistsAsync(AddUsingDirectives("using System;", content), @"String");
            await VerifyItemExistsAsync(AddUsingDirectives("using System;", content), @"System");
        }

        [Fact, Trait(Traits.Feature, Traits.Features.Completion)]
        public async Task ConversionOperatorDeclarationNoToken()
        {
            var content = @"class CL {
    explicit $$";
            await VerifyItemIsAbsentAsync(AddUsingDirectives("using System;", content), @"String");
            await VerifyItemIsAbsentAsync(AddUsingDirectives("using System;", content), @"System");
        }

        [Fact, Trait(Traits.Feature, Traits.Features.Completion)]
        public async Task PropertyDeclaration()
        {
            var content = @"class CL {
    $$ Prop {";
            await VerifyItemExistsAsync(AddUsingDirectives("using System;", content), @"String");
            await VerifyItemExistsAsync(AddUsingDirectives("using System;", content), @"System");
        }

        [Fact, Trait(Traits.Feature, Traits.Features.Completion)]
        public async Task EventDeclaration()
        {
            var content = @"class CL {
    event $$ Event {";
            await VerifyItemExistsAsync(AddUsingDirectives("using System;", content), @"String");
            await VerifyItemExistsAsync(AddUsingDirectives("using System;", content), @"System");
        }

        [Fact, Trait(Traits.Feature, Traits.Features.Completion)]
        public async Task IndexerDeclaration()
        {
            var content = @"class CL {
    $$ this";
            await VerifyItemExistsAsync(AddUsingDirectives("using System;", content), @"String");
            await VerifyItemExistsAsync(AddUsingDirectives("using System;", content), @"System");
        }

        [Fact, Trait(Traits.Feature, Traits.Features.Completion)]
        public async Task Parameter()
        {
            var content = @"class CL {
    void Method($$";
            await VerifyItemExistsAsync(AddUsingDirectives("using System;", content), @"String");
            await VerifyItemExistsAsync(AddUsingDirectives("using System;", content), @"System");
        }

        [Fact, Trait(Traits.Feature, Traits.Features.Completion)]
        public async Task ArrayType()
        {
            var content = @"class CL {
    $$ [";
            await VerifyItemExistsAsync(AddUsingDirectives("using System;", content), @"String");
            await VerifyItemExistsAsync(AddUsingDirectives("using System;", content), @"System");
        }

        [Fact, Trait(Traits.Feature, Traits.Features.Completion)]
        public async Task PointerType()
        {
            var content = @"class CL {
    $$ *";
            await VerifyItemExistsAsync(AddUsingDirectives("using System;", content), @"String");
            await VerifyItemExistsAsync(AddUsingDirectives("using System;", content), @"System");
        }

        [Fact, Trait(Traits.Feature, Traits.Features.Completion)]
        public async Task NullableType()
        {
            var content = @"class CL {
    $$ ?";
            await VerifyItemExistsAsync(AddUsingDirectives("using System;", content), @"String");
            await VerifyItemExistsAsync(AddUsingDirectives("using System;", content), @"System");
        }

        [Fact, Trait(Traits.Feature, Traits.Features.Completion)]
        public async Task DelegateDeclaration()
        {
            var content = @"class CL {
    delegate $$";
            await VerifyItemExistsAsync(AddUsingDirectives("using System;", content), @"String");
            await VerifyItemExistsAsync(AddUsingDirectives("using System;", content), @"System");
        }

        [Fact, Trait(Traits.Feature, Traits.Features.Completion)]
        public async Task MethodDeclaration()
        {
            var content = @"class CL {
    $$ M(";
            await VerifyItemExistsAsync(AddUsingDirectives("using System;", content), @"String");
            await VerifyItemExistsAsync(AddUsingDirectives("using System;", content), @"System");
        }

        [Fact, Trait(Traits.Feature, Traits.Features.Completion)]
        public async Task OperatorDeclaration()
        {
            var content = @"class CL {
    $$ operator";
            await VerifyItemExistsAsync(AddUsingDirectives("using System;", content), @"String");
            await VerifyItemExistsAsync(AddUsingDirectives("using System;", content), @"System");
        }

        [Fact, Trait(Traits.Feature, Traits.Features.Completion)]
        public async Task ParenthesizedExpression()
        {
            await VerifyItemExistsAsync(AddUsingDirectives("using System;", AddInsideMethod(@"($$")), @"String");
            await VerifyItemExistsAsync(AddUsingDirectives("using System;", AddInsideMethod(@"($$")), @"System");
        }

        [Fact, Trait(Traits.Feature, Traits.Features.Completion)]
        public async Task InvocationExpression()
        {
            await VerifyItemExistsAsync(AddUsingDirectives("using System;", AddInsideMethod(@"$$(")), @"String");
            await VerifyItemExistsAsync(AddUsingDirectives("using System;", AddInsideMethod(@"$$(")), @"System");
        }

        [Fact, Trait(Traits.Feature, Traits.Features.Completion)]
        public async Task ElementAccessExpression()
        {
            await VerifyItemExistsAsync(AddUsingDirectives("using System;", AddInsideMethod(@"$$[")), @"String");
            await VerifyItemExistsAsync(AddUsingDirectives("using System;", AddInsideMethod(@"$$[")), @"System");
        }

        [Fact, Trait(Traits.Feature, Traits.Features.Completion)]
        public async Task Argument()
        {
            await VerifyItemExistsAsync(AddUsingDirectives("using System;", AddInsideMethod(@"i[$$")), @"String");
            await VerifyItemExistsAsync(AddUsingDirectives("using System;", AddInsideMethod(@"i[$$")), @"System");
        }

        [Fact, Trait(Traits.Feature, Traits.Features.Completion)]
        public async Task CastExpressionExpressionPart()
        {
            await VerifyItemExistsAsync(AddUsingDirectives("using System;", AddInsideMethod(@"(c)$$")), @"String");
            await VerifyItemExistsAsync(AddUsingDirectives("using System;", AddInsideMethod(@"(c)$$")), @"System");
        }

        [Fact, Trait(Traits.Feature, Traits.Features.Completion)]
        public async Task FromClauseInPart()
        {
            await VerifyItemExistsAsync(AddUsingDirectives("using System;", AddInsideMethod(@"var t = from c in $$")), @"String");
            await VerifyItemExistsAsync(AddUsingDirectives("using System;", AddInsideMethod(@"var t = from c in $$")), @"System");
        }

        [Fact, Trait(Traits.Feature, Traits.Features.Completion)]
        public async Task LetClauseExpressionPart()
        {
            await VerifyItemExistsAsync(AddUsingDirectives("using System;", AddInsideMethod(@"var t = from c in C let n = $$")), @"String");
            await VerifyItemExistsAsync(AddUsingDirectives("using System;", AddInsideMethod(@"var t = from c in C let n = $$")), @"System");
        }

        [Fact, Trait(Traits.Feature, Traits.Features.Completion)]
        public async Task OrderingExpressionPart()
        {
            await VerifyItemExistsAsync(AddUsingDirectives("using System;", AddInsideMethod(@"var t = from c in C orderby $$")), @"String");
            await VerifyItemExistsAsync(AddUsingDirectives("using System;", AddInsideMethod(@"var t = from c in C orderby $$")), @"System");
        }

        [Fact, Trait(Traits.Feature, Traits.Features.Completion)]
        public async Task SelectClauseExpressionPart()
        {
            await VerifyItemExistsAsync(AddUsingDirectives("using System;", AddInsideMethod(@"var t = from c in C select $$")), @"String");
            await VerifyItemExistsAsync(AddUsingDirectives("using System;", AddInsideMethod(@"var t = from c in C select $$")), @"System");
        }

        [Fact, Trait(Traits.Feature, Traits.Features.Completion)]
        public async Task ExpressionStatement()
        {
            await VerifyItemExistsAsync(AddUsingDirectives("using System;", AddInsideMethod(@"$$")), @"String");
            await VerifyItemExistsAsync(AddUsingDirectives("using System;", AddInsideMethod(@"$$")), @"System");
        }

        [Fact, Trait(Traits.Feature, Traits.Features.Completion)]
        public async Task ReturnStatement()
        {
            await VerifyItemExistsAsync(AddUsingDirectives("using System;", AddInsideMethod(@"return $$")), @"String");
            await VerifyItemExistsAsync(AddUsingDirectives("using System;", AddInsideMethod(@"return $$")), @"System");
        }

        [Fact, Trait(Traits.Feature, Traits.Features.Completion)]
        public async Task ThrowStatement()
        {
            await VerifyItemExistsAsync(AddUsingDirectives("using System;", AddInsideMethod(@"throw $$")), @"String");
            await VerifyItemExistsAsync(AddUsingDirectives("using System;", AddInsideMethod(@"throw $$")), @"System");
        }

        [WorkItem(760097, "http://vstfdevdiv:8080/DevDiv2/DevDiv/_workitems/edit/760097")]
        [Fact, Trait(Traits.Feature, Traits.Features.Completion)]
        public async Task YieldReturnStatement()
        {
            await VerifyItemExistsAsync(AddUsingDirectives("using System;", AddInsideMethod(@"yield return $$")), @"String");
            await VerifyItemExistsAsync(AddUsingDirectives("using System;", AddInsideMethod(@"yield return $$")), @"System");
        }

        [Fact, Trait(Traits.Feature, Traits.Features.Completion)]
        public async Task ForEachStatementExpressionPart()
        {
            await VerifyItemExistsAsync(AddUsingDirectives("using System;", AddInsideMethod(@"foreach(T t in $$")), @"String");
            await VerifyItemExistsAsync(AddUsingDirectives("using System;", AddInsideMethod(@"foreach(T t in $$")), @"System");
        }

        [Fact, Trait(Traits.Feature, Traits.Features.Completion)]
        public async Task UsingStatementExpressionPart()
        {
            await VerifyItemExistsAsync(AddUsingDirectives("using System;", AddInsideMethod(@"using($$")), @"String");
            await VerifyItemExistsAsync(AddUsingDirectives("using System;", AddInsideMethod(@"using($$")), @"System");
        }

        [Fact, Trait(Traits.Feature, Traits.Features.Completion)]
        public async Task LockStatement()
        {
            await VerifyItemExistsAsync(AddUsingDirectives("using System;", AddInsideMethod(@"lock($$")), @"String");
            await VerifyItemExistsAsync(AddUsingDirectives("using System;", AddInsideMethod(@"lock($$")), @"System");
        }

        [Fact, Trait(Traits.Feature, Traits.Features.Completion)]
        public async Task EqualsValueClause()
        {
            await VerifyItemExistsAsync(AddUsingDirectives("using System;", AddInsideMethod(@"var i = $$")), @"String");
            await VerifyItemExistsAsync(AddUsingDirectives("using System;", AddInsideMethod(@"var i = $$")), @"System");
        }

        [Fact, Trait(Traits.Feature, Traits.Features.Completion)]
        public async Task ForStatementInitializersPart()
        {
            await VerifyItemExistsAsync(AddUsingDirectives("using System;", AddInsideMethod(@"for($$")), @"String");
            await VerifyItemExistsAsync(AddUsingDirectives("using System;", AddInsideMethod(@"for($$")), @"System");
        }

        [Fact, Trait(Traits.Feature, Traits.Features.Completion)]
        public async Task ForStatementConditionOptPart()
        {
            await VerifyItemExistsAsync(AddUsingDirectives("using System;", AddInsideMethod(@"for(i=0;$$")), @"String");
            await VerifyItemExistsAsync(AddUsingDirectives("using System;", AddInsideMethod(@"for(i=0;$$")), @"System");
        }

        [Fact, Trait(Traits.Feature, Traits.Features.Completion)]
        public async Task ForStatementIncrementorsPart()
        {
            await VerifyItemExistsAsync(AddUsingDirectives("using System;", AddInsideMethod(@"for(i=0;i>10;$$")), @"String");
            await VerifyItemExistsAsync(AddUsingDirectives("using System;", AddInsideMethod(@"for(i=0;i>10;$$")), @"System");
        }

        [Fact, Trait(Traits.Feature, Traits.Features.Completion)]
        public async Task DoStatementConditionPart()
        {
            await VerifyItemExistsAsync(AddUsingDirectives("using System;", AddInsideMethod(@"do {} while($$")), @"String");
            await VerifyItemExistsAsync(AddUsingDirectives("using System;", AddInsideMethod(@"do {} while($$")), @"System");
        }

        [Fact, Trait(Traits.Feature, Traits.Features.Completion)]
        public async Task WhileStatementConditionPart()
        {
            await VerifyItemExistsAsync(AddUsingDirectives("using System;", AddInsideMethod(@"while($$")), @"String");
            await VerifyItemExistsAsync(AddUsingDirectives("using System;", AddInsideMethod(@"while($$")), @"System");
        }

        [Fact, Trait(Traits.Feature, Traits.Features.Completion)]
        public async Task ArrayRankSpecifierSizesPart()
        {
            await VerifyItemExistsAsync(AddUsingDirectives("using System;", AddInsideMethod(@"int [$$")), @"String");
            await VerifyItemExistsAsync(AddUsingDirectives("using System;", AddInsideMethod(@"int [$$")), @"System");
        }

        [Fact, Trait(Traits.Feature, Traits.Features.Completion)]
        public async Task PrefixUnaryExpression()
        {
            await VerifyItemExistsAsync(AddUsingDirectives("using System;", AddInsideMethod(@"+$$")), @"String");
            await VerifyItemExistsAsync(AddUsingDirectives("using System;", AddInsideMethod(@"+$$")), @"System");
        }

        [Fact, Trait(Traits.Feature, Traits.Features.Completion)]
        public async Task PostfixUnaryExpression()
        {
            await VerifyItemExistsAsync(AddUsingDirectives("using System;", AddInsideMethod(@"$$++")), @"String");
            await VerifyItemExistsAsync(AddUsingDirectives("using System;", AddInsideMethod(@"$$++")), @"System");
        }

        [Fact, Trait(Traits.Feature, Traits.Features.Completion)]
        public async Task BinaryExpressionLeftPart()
        {
            await VerifyItemExistsAsync(AddUsingDirectives("using System;", AddInsideMethod(@"$$ + 1")), @"String");
            await VerifyItemExistsAsync(AddUsingDirectives("using System;", AddInsideMethod(@"$$ + 1")), @"System");
        }

        [Fact, Trait(Traits.Feature, Traits.Features.Completion)]
        public async Task BinaryExpressionRightPart()
        {
            await VerifyItemExistsAsync(AddUsingDirectives("using System;", AddInsideMethod(@"1 + $$")), @"String");
            await VerifyItemExistsAsync(AddUsingDirectives("using System;", AddInsideMethod(@"1 + $$")), @"System");
        }

        [Fact, Trait(Traits.Feature, Traits.Features.Completion)]
        public async Task AssignmentExpressionLeftPart()
        {
            await VerifyItemExistsAsync(AddUsingDirectives("using System;", AddInsideMethod(@"$$ = 1")), @"String");
            await VerifyItemExistsAsync(AddUsingDirectives("using System;", AddInsideMethod(@"$$ = 1")), @"System");
        }

        [Fact, Trait(Traits.Feature, Traits.Features.Completion)]
        public async Task AssignmentExpressionRightPart()
        {
            await VerifyItemExistsAsync(AddUsingDirectives("using System;", AddInsideMethod(@"1 = $$")), @"String");
            await VerifyItemExistsAsync(AddUsingDirectives("using System;", AddInsideMethod(@"1 = $$")), @"System");
        }

        [Fact, Trait(Traits.Feature, Traits.Features.Completion)]
        public async Task ConditionalExpressionConditionPart()
        {
            await VerifyItemExistsAsync(AddUsingDirectives("using System;", AddInsideMethod(@"$$? 1:")), @"String");
            await VerifyItemExistsAsync(AddUsingDirectives("using System;", AddInsideMethod(@"$$? 1:")), @"System");
        }

        [Fact, Trait(Traits.Feature, Traits.Features.Completion)]
        public async Task ConditionalExpressionWhenTruePart()
        {
            await VerifyItemExistsAsync(AddUsingDirectives("using System;", AddInsideMethod(@"true? $$:")), @"String");
            await VerifyItemExistsAsync(AddUsingDirectives("using System;", AddInsideMethod(@"true? $$:")), @"System");
        }

        [Fact, Trait(Traits.Feature, Traits.Features.Completion)]
        public async Task ConditionalExpressionWhenFalsePart()
        {
            await VerifyItemExistsAsync(AddUsingDirectives("using System;", AddInsideMethod(@"true? 1:$$")), @"String");
            await VerifyItemExistsAsync(AddUsingDirectives("using System;", AddInsideMethod(@"true? 1:$$")), @"System");
        }

        [Fact, Trait(Traits.Feature, Traits.Features.Completion)]
        public async Task JoinClauseInExpressionPart()
        {
            await VerifyItemExistsAsync(AddUsingDirectives("using System;", AddInsideMethod(@"var t = from c in C join p in $$")), @"String");
            await VerifyItemExistsAsync(AddUsingDirectives("using System;", AddInsideMethod(@"var t = from c in C join p in $$")), @"System");
        }

        [Fact, Trait(Traits.Feature, Traits.Features.Completion)]
        public async Task JoinClauseLeftExpressionPart()
        {
            await VerifyItemExistsAsync(AddUsingDirectives("using System;", AddInsideMethod(@"var t = from c in C join p in P on $$")), @"String");
            await VerifyItemExistsAsync(AddUsingDirectives("using System;", AddInsideMethod(@"var t = from c in C join p in P on $$")), @"System");
        }

        [Fact, Trait(Traits.Feature, Traits.Features.Completion)]
        public async Task JoinClauseRightExpressionPart()
        {
            await VerifyItemExistsAsync(AddUsingDirectives("using System;", AddInsideMethod(@"var t = from c in C join p in P on id equals $$")), @"String");
            await VerifyItemExistsAsync(AddUsingDirectives("using System;", AddInsideMethod(@"var t = from c in C join p in P on id equals $$")), @"System");
        }

        [Fact, Trait(Traits.Feature, Traits.Features.Completion)]
        public async Task WhereClauseConditionPart()
        {
            await VerifyItemExistsAsync(AddUsingDirectives("using System;", AddInsideMethod(@"var t = from c in C where $$")), @"String");
            await VerifyItemExistsAsync(AddUsingDirectives("using System;", AddInsideMethod(@"var t = from c in C where $$")), @"System");
        }

        [Fact, Trait(Traits.Feature, Traits.Features.Completion)]
        public async Task GroupClauseGroupExpressionPart()
        {
            await VerifyItemExistsAsync(AddUsingDirectives("using System;", AddInsideMethod(@"var t = from c in C group $$")), @"String");
            await VerifyItemExistsAsync(AddUsingDirectives("using System;", AddInsideMethod(@"var t = from c in C group $$")), @"System");
        }

        [Fact, Trait(Traits.Feature, Traits.Features.Completion)]
        public async Task GroupClauseByExpressionPart()
        {
            await VerifyItemExistsAsync(AddUsingDirectives("using System;", AddInsideMethod(@"var t = from c in C group g by $$")), @"String");
            await VerifyItemExistsAsync(AddUsingDirectives("using System;", AddInsideMethod(@"var t = from c in C group g by $$")), @"System");
        }

        [Fact, Trait(Traits.Feature, Traits.Features.Completion)]
        public async Task IfStatement()
        {
            await VerifyItemExistsAsync(AddUsingDirectives("using System;", AddInsideMethod(@"if ($$")), @"String");
            await VerifyItemExistsAsync(AddUsingDirectives("using System;", AddInsideMethod(@"if ($$")), @"System");
        }

        [Fact, Trait(Traits.Feature, Traits.Features.Completion)]
        public async Task SwitchStatement()
        {
            await VerifyItemExistsAsync(AddUsingDirectives("using System;", AddInsideMethod(@"switch($$")), @"String");
            await VerifyItemExistsAsync(AddUsingDirectives("using System;", AddInsideMethod(@"switch($$")), @"System");
        }

        [Fact, Trait(Traits.Feature, Traits.Features.Completion)]
        public async Task SwitchLabelCase()
        {
            var content = @"switch(i) { case $$";
            await VerifyItemExistsAsync(AddUsingDirectives("using System;", AddInsideMethod(content)), @"String");
            await VerifyItemExistsAsync(AddUsingDirectives("using System;", AddInsideMethod(content)), @"System");
        }

        [Fact, Trait(Traits.Feature, Traits.Features.Completion)]
        public async Task SwitchPatternLabelCase()
        {
            var content = @"switch(i) { case $$ when";
            await VerifyItemExistsAsync(AddUsingDirectives("using System;", AddInsideMethod(content)), @"String");
            await VerifyItemExistsAsync(AddUsingDirectives("using System;", AddInsideMethod(content)), @"System");
        }

        [Fact, Trait(Traits.Feature, Traits.Features.Completion)]
        [WorkItem(33915, "https://github.com/dotnet/roslyn/issues/33915")]
        public async Task SwitchExpressionFirstBranch()
        {
            var content = @"i switch { $$";
            await VerifyItemExistsAsync(AddUsingDirectives("using System;", AddInsideMethod(content)), @"String");
            await VerifyItemExistsAsync(AddUsingDirectives("using System;", AddInsideMethod(content)), @"System");
        }

        [Fact, Trait(Traits.Feature, Traits.Features.Completion)]
        [WorkItem(33915, "https://github.com/dotnet/roslyn/issues/33915")]
        public async Task SwitchExpressionSecondBranch()
        {
            var content = @"i switch { 1 => true, $$";
            await VerifyItemExistsAsync(AddUsingDirectives("using System;", AddInsideMethod(content)), @"String");
            await VerifyItemExistsAsync(AddUsingDirectives("using System;", AddInsideMethod(content)), @"System");
        }

        [Fact, Trait(Traits.Feature, Traits.Features.Completion)]
        [WorkItem(33915, "https://github.com/dotnet/roslyn/issues/33915")]
        public async Task PositionalPatternFirstPosition()
        {
            var content = @"i is ($$";
            await VerifyItemExistsAsync(AddUsingDirectives("using System;", AddInsideMethod(content)), @"String");
            await VerifyItemExistsAsync(AddUsingDirectives("using System;", AddInsideMethod(content)), @"System");
        }

        [Fact, Trait(Traits.Feature, Traits.Features.Completion)]
        [WorkItem(33915, "https://github.com/dotnet/roslyn/issues/33915")]
        public async Task PositionalPatternSecondPosition()
        {
            var content = @"i is (1, $$";
            await VerifyItemExistsAsync(AddUsingDirectives("using System;", AddInsideMethod(content)), @"String");
            await VerifyItemExistsAsync(AddUsingDirectives("using System;", AddInsideMethod(content)), @"System");
        }

        [Fact, Trait(Traits.Feature, Traits.Features.Completion)]
        [WorkItem(33915, "https://github.com/dotnet/roslyn/issues/33915")]
        public async Task PropertyPatternFirstPosition()
        {
            var content = @"i is { P: $$";
            await VerifyItemExistsAsync(AddUsingDirectives("using System;", AddInsideMethod(content)), @"String");
            await VerifyItemExistsAsync(AddUsingDirectives("using System;", AddInsideMethod(content)), @"System");
        }

        [Fact, Trait(Traits.Feature, Traits.Features.Completion)]
        [WorkItem(33915, "https://github.com/dotnet/roslyn/issues/33915")]
        public async Task PropertyPatternSecondPosition()
        {
            var content = @"i is { P1: 1, P2: $$";
            await VerifyItemExistsAsync(AddUsingDirectives("using System;", AddInsideMethod(content)), @"String");
            await VerifyItemExistsAsync(AddUsingDirectives("using System;", AddInsideMethod(content)), @"System");
        }

        [Fact, Trait(Traits.Feature, Traits.Features.Completion)]
        public async Task InitializerExpression()
        {
            await VerifyItemExistsAsync(AddUsingDirectives("using System;", AddInsideMethod(@"var t = new [] { $$")), @"String");
            await VerifyItemExistsAsync(AddUsingDirectives("using System;", AddInsideMethod(@"var t = new [] { $$")), @"System");
        }

        [WorkItem(30784, "https://github.com/dotnet/roslyn/issues/30784")]
        [Fact, Trait(Traits.Feature, Traits.Features.Completion)]
        public async Task TypeParameterConstraintClause()
        {
            await VerifyItemExistsAsync(AddUsingDirectives("using System;", @"class CL<T> where T : $$"), @"System");
        }

        [WorkItem(30784, "https://github.com/dotnet/roslyn/issues/30784")]
        [Fact, Trait(Traits.Feature, Traits.Features.Completion)]
        public async Task TypeParameterConstraintClause_NotStaticClass()
        {
            await VerifyItemIsAbsentAsync(AddUsingDirectives("using System;", @"class CL<T> where T : $$"), @"Console");
        }

        [WorkItem(30784, "https://github.com/dotnet/roslyn/issues/30784")]
        [Fact, Trait(Traits.Feature, Traits.Features.Completion)]
        public async Task TypeParameterConstraintClause_StillShowStaticClassWhenHaveInternalType()
        {
            await VerifyItemExistsAsync(
@"static class Test
{
    public interface IInterface {}
}

class CL<T> where T : $$", @"Test");
        }

        [WorkItem(30784, "https://github.com/dotnet/roslyn/issues/30784")]
        [Fact, Trait(Traits.Feature, Traits.Features.Completion)]
        public async Task TypeParameterConstraintClause_NotSealedClass()
        {
            await VerifyItemIsAbsentAsync(AddUsingDirectives("using System;", @"class CL<T> where T : $$"), @"String");
        }

        [WorkItem(30784, "https://github.com/dotnet/roslyn/issues/30784")]
        [Fact, Trait(Traits.Feature, Traits.Features.Completion)]
        public async Task TypeParameterConstraintClause_StillShowSealedClassWhenHaveInternalType()
        {
            await VerifyItemExistsAsync(
@"sealed class Test
{
    public interface IInterface {}
}

class CL<T> where T : $$", @"Test");
        }

        [WorkItem(30784, "https://github.com/dotnet/roslyn/issues/30784")]
        [Fact, Trait(Traits.Feature, Traits.Features.Completion)]
        public async Task TypeParameterConstraintClause_StillShowStaticAndSealedTypesNotDirectlyInConstraint()
        {
            await VerifyItemExistsAsync(AddUsingDirectives("using System;", @"class CL<T> where T : IList<$$"), @"System");
            await VerifyItemExistsAsync(AddUsingDirectives("using System;", @"class CL<T> where T : IList<$$"), @"String");
        }

        [WorkItem(30784, "https://github.com/dotnet/roslyn/issues/30784")]
        [Fact, Trait(Traits.Feature, Traits.Features.Completion)]
        public async Task TypeParameterConstraintClauseList()
        {
            await VerifyItemExistsAsync(AddUsingDirectives("using System;", @"class CL<T> where T : A, $$"), @"System");
        }

        [WorkItem(30784, "https://github.com/dotnet/roslyn/issues/30784")]
        [Fact, Trait(Traits.Feature, Traits.Features.Completion)]
        public async Task TypeParameterConstraintClauseList_NotStaticClass()
        {
            await VerifyItemIsAbsentAsync(AddUsingDirectives("using System;", @"class CL<T> where T : A, $$"), @"Console");
        }

        [WorkItem(30784, "https://github.com/dotnet/roslyn/issues/30784")]
        [Fact, Trait(Traits.Feature, Traits.Features.Completion)]
        public async Task TypeParameterConstraintClauseList_StillShowStaticClassWhenHaveInternalType()
        {
            await VerifyItemExistsAsync(
@"static class Test
{
    public interface IInterface {}
}

class CL<T> where T : A, $$", @"Test");
        }

        [WorkItem(30784, "https://github.com/dotnet/roslyn/issues/30784")]
        [Fact, Trait(Traits.Feature, Traits.Features.Completion)]
        public async Task TypeParameterConstraintClauseList_NotSealedClass()
        {
            await VerifyItemIsAbsentAsync(AddUsingDirectives("using System;", @"class CL<T> where T : A, $$"), @"String");
        }

        [WorkItem(30784, "https://github.com/dotnet/roslyn/issues/30784")]
        [Fact, Trait(Traits.Feature, Traits.Features.Completion)]
        public async Task TypeParameterConstraintClauseList_StillShowSealedClassWhenHaveInternalType()
        {
            await VerifyItemExistsAsync(
@"sealed class Test
{
    public interface IInterface {}
}

class CL<T> where T : A, $$", @"Test");
        }

        [WorkItem(30784, "https://github.com/dotnet/roslyn/issues/30784")]
        [Fact, Trait(Traits.Feature, Traits.Features.Completion)]
        public async Task TypeParameterConstraintClauseList_StillShowStaticAndSealedTypesNotDirectlyInConstraint()
        {
            await VerifyItemExistsAsync(AddUsingDirectives("using System;", @"class CL<T> where T : A, IList<$$"), @"System");
            await VerifyItemExistsAsync(AddUsingDirectives("using System;", @"class CL<T> where T : A, IList<$$"), @"String");
        }

        [Fact, Trait(Traits.Feature, Traits.Features.Completion)]
        public async Task TypeParameterConstraintClauseAnotherWhere()
        {
            await VerifyItemIsAbsentAsync(AddUsingDirectives("using System;", @"class CL<T> where T : A where$$"), @"System");
            await VerifyItemIsAbsentAsync(AddUsingDirectives("using System;", @"class CL<T> where T : A where$$"), @"String");
        }

        [Fact, Trait(Traits.Feature, Traits.Features.Completion)]
        public async Task TypeSymbolOfTypeParameterConstraintClause1()
        {
            await VerifyItemExistsAsync(@"class CL<T> where $$", @"T");
            await VerifyItemExistsAsync(@"class CL{ delegate void F<T>() where $$} ", @"T");
            await VerifyItemExistsAsync(@"class CL{ void F<T>() where $$", @"T");
        }

        [Fact, Trait(Traits.Feature, Traits.Features.Completion)]
        public async Task TypeSymbolOfTypeParameterConstraintClause2()
        {
            await VerifyItemIsAbsentAsync(@"class CL<T> where $$", @"System");
            await VerifyItemIsAbsentAsync(AddUsingDirectives("using System;", @"class CL<T> where $$"), @"String");
        }

        [Fact, Trait(Traits.Feature, Traits.Features.Completion)]
        public async Task TypeSymbolOfTypeParameterConstraintClause3()
        {
            await VerifyItemIsAbsentAsync(@"class CL<T1> { void M<T2> where $$", @"T1");
            await VerifyItemExistsAsync(@"class CL<T1> { void M<T2>() where $$", @"T2");
        }

        [Fact, Trait(Traits.Feature, Traits.Features.Completion)]
        public async Task BaseList1()
        {
            await VerifyItemExistsAsync(AddUsingDirectives("using System;", @"class CL : $$"), @"String");
            await VerifyItemExistsAsync(AddUsingDirectives("using System;", @"class CL : $$"), @"System");
        }

        [Fact, Trait(Traits.Feature, Traits.Features.Completion)]
        public async Task BaseList2()
        {
            await VerifyItemExistsAsync(AddUsingDirectives("using System;", @"class CL : B, $$"), @"String");
            await VerifyItemExistsAsync(AddUsingDirectives("using System;", @"class CL : B, $$"), @"System");
        }

        [Fact, Trait(Traits.Feature, Traits.Features.Completion)]
        public async Task BaseListWhere()
        {
            await VerifyItemIsAbsentAsync(AddUsingDirectives("using System;", @"class CL<T> : B where$$"), @"String");
            await VerifyItemIsAbsentAsync(AddUsingDirectives("using System;", @"class CL<T> : B where$$"), @"System");
        }

        [Fact, Trait(Traits.Feature, Traits.Features.Completion)]
        public async Task AliasedName()
        {
            await VerifyItemIsAbsentAsync(AddUsingDirectives("using System;", AddInsideMethod(@"global::$$")), @"String");
            await VerifyItemExistsAsync(AddUsingDirectives("using System;", AddInsideMethod(@"global::$$")), @"System");
        }

        [Fact, Trait(Traits.Feature, Traits.Features.Completion)]
        public async Task AliasedNamespace()
            => await VerifyItemExistsAsync(AddUsingDirectives("using S = System;", AddInsideMethod(@"S.$$")), @"String");

        [Fact, Trait(Traits.Feature, Traits.Features.Completion)]
        public async Task AliasedType()
            => await VerifyItemExistsAsync(AddUsingDirectives("using S = System.String;", AddInsideMethod(@"S.$$")), @"Empty");

        [Fact, Trait(Traits.Feature, Traits.Features.Completion)]
        public async Task ConstructorInitializer()
        {
            await VerifyItemIsAbsentAsync(AddUsingDirectives("using System;", @"class C { C() : $$"), @"String");
            await VerifyItemIsAbsentAsync(AddUsingDirectives("using System;", @"class C { C() : $$"), @"System");
        }

        [Fact, Trait(Traits.Feature, Traits.Features.Completion)]
        public async Task Typeof1()
        {
            await VerifyItemExistsAsync(AddUsingDirectives("using System;", AddInsideMethod(@"typeof($$")), @"String");
            await VerifyItemExistsAsync(AddUsingDirectives("using System;", AddInsideMethod(@"typeof($$")), @"System");
        }

        [Fact, Trait(Traits.Feature, Traits.Features.Completion)]
        public async Task Typeof2()
            => await VerifyItemIsAbsentAsync(AddInsideMethod(@"var x = 0; typeof($$"), @"x");

        [Fact, Trait(Traits.Feature, Traits.Features.Completion)]
        public async Task Sizeof1()
        {
            await VerifyItemExistsAsync(AddUsingDirectives("using System;", AddInsideMethod(@"sizeof($$")), @"String");
            await VerifyItemExistsAsync(AddUsingDirectives("using System;", AddInsideMethod(@"sizeof($$")), @"System");
        }

        [Fact, Trait(Traits.Feature, Traits.Features.Completion)]
        public async Task Sizeof2()
            => await VerifyItemIsAbsentAsync(AddInsideMethod(@"var x = 0; sizeof($$"), @"x");

        [Fact, Trait(Traits.Feature, Traits.Features.Completion)]
        public async Task Default1()
        {
            await VerifyItemExistsAsync(AddUsingDirectives("using System;", AddInsideMethod(@"default($$")), @"String");
            await VerifyItemExistsAsync(AddUsingDirectives("using System;", AddInsideMethod(@"default($$")), @"System");
        }

        [Fact, Trait(Traits.Feature, Traits.Features.Completion)]
        public async Task Default2()
            => await VerifyItemIsAbsentAsync(AddInsideMethod(@"var x = 0; default($$"), @"x");

        [WorkItem(543819, "http://vstfdevdiv:8080/DevDiv2/DevDiv/_workitems/edit/543819")]
        [Fact, Trait(Traits.Feature, Traits.Features.Completion)]
        public async Task Checked()
            => await VerifyItemExistsAsync(AddInsideMethod(@"var x = 0; checked($$"), @"x");

        [WorkItem(543819, "http://vstfdevdiv:8080/DevDiv2/DevDiv/_workitems/edit/543819")]
        [Fact, Trait(Traits.Feature, Traits.Features.Completion)]
        public async Task Unchecked()
            => await VerifyItemExistsAsync(AddInsideMethod(@"var x = 0; unchecked($$"), @"x");

        [Fact, Trait(Traits.Feature, Traits.Features.Completion)]
        public async Task Locals()
            => await VerifyItemExistsAsync(@"class c { void M() { string goo; $$", "goo");

        [Fact, Trait(Traits.Feature, Traits.Features.Completion)]
        public async Task Parameters()
            => await VerifyItemExistsAsync(@"class c { void M(string args) { $$", "args");

        [Fact(Skip = "https://github.com/dotnet/roslyn/issues/55969")]
        [Trait(Traits.Feature, Traits.Features.Completion)]
        [WorkItem(55969, "https://github.com/dotnet/roslyn/issues/55969")]
        public async Task Parameters_TopLevelStatement_1()
            => await VerifyItemExistsAsync(@"$$", "args", sourceCodeKind: SourceCodeKind.Regular);

        [Fact(Skip = "https://github.com/dotnet/roslyn/issues/55969")]
        [Trait(Traits.Feature, Traits.Features.Completion)]
        [WorkItem(55969, "https://github.com/dotnet/roslyn/issues/55969")]
        public async Task Parameters_TopLevelStatement_2()
            => await VerifyItemExistsAsync(
                @"using System;
Console.WriteLine();
$$", "args", sourceCodeKind: SourceCodeKind.Regular);

        [Fact(Skip = "https://github.com/dotnet/roslyn/issues/55969")]
        [Trait(Traits.Feature, Traits.Features.Completion)]
        [WorkItem(55969, "https://github.com/dotnet/roslyn/issues/55969")]
        public async Task Parameters_TopLevelStatement_3()
            => await VerifyItemExistsAsync(
                @"using System;
$$", "args", sourceCodeKind: SourceCodeKind.Regular);

        [Fact, Trait(Traits.Feature, Traits.Features.Completion)]
        [WorkItem(55969, "https://github.com/dotnet/roslyn/issues/55969")]
        public async Task Parameters_TopLevelStatement_4()
            => await VerifyItemExistsAsync(@"string first = $$", "args", sourceCodeKind: SourceCodeKind.Regular);

        [Fact, Trait(Traits.Feature, Traits.Features.Completion)]
        public async Task LambdaDiscardParameters()
            => await VerifyItemIsAbsentAsync(@"class C { void M() { System.Func<int, string, int> f = (int _, string _) => 1 + $$", "_");

        [Fact, Trait(Traits.Feature, Traits.Features.Completion)]
        public async Task AnonymousMethodDiscardParameters()
            => await VerifyItemIsAbsentAsync(@"class C { void M() { System.Func<int, string, int> f = delegate(int _, string _) { return 1 + $$ }; } }", "_");

        [Fact, Trait(Traits.Feature, Traits.Features.Completion)]
        public async Task CommonTypesInNewExpressionContext()
            => await VerifyItemExistsAsync(AddUsingDirectives("using System;", @"class c { void M() { new $$"), "Exception");

        [Fact, Trait(Traits.Feature, Traits.Features.Completion)]
        public async Task NoCompletionForUnboundTypes()
            => await VerifyItemIsAbsentAsync(AddUsingDirectives("using System;", @"class c { void M() { goo.$$"), "Equals");

        [Fact, Trait(Traits.Feature, Traits.Features.Completion)]
        public async Task NoParametersInTypeOf()
            => await VerifyItemIsAbsentAsync(AddUsingDirectives("using System;", @"class c { void M(int x) { typeof($$"), "x");

        [Fact, Trait(Traits.Feature, Traits.Features.Completion)]
        public async Task NoParametersInDefault()
            => await VerifyItemIsAbsentAsync(AddUsingDirectives("using System;", @"class c { void M(int x) { default($$"), "x");

        [Fact, Trait(Traits.Feature, Traits.Features.Completion)]
        public async Task NoParametersInSizeOf()
            => await VerifyItemIsAbsentAsync(AddUsingDirectives("using System;", @"public class C { void M(int x) { unsafe { sizeof($$"), "x");

        [Fact, Trait(Traits.Feature, Traits.Features.Completion)]
        public async Task NoParametersInGenericParameterList()
            => await VerifyItemIsAbsentAsync(AddUsingDirectives("using System;", @"public class Generic<T> { void M(int x) { Generic<$$"), "x");

        [Fact, Trait(Traits.Feature, Traits.Features.Completion)]
        public async Task NoMembersAfterNullLiteral()
            => await VerifyItemIsAbsentAsync(AddUsingDirectives("using System;", @"public class C { void M() { null.$$"), "Equals");

        [Fact, Trait(Traits.Feature, Traits.Features.Completion)]
        public async Task MembersAfterTrueLiteral()
            => await VerifyItemExistsAsync(AddUsingDirectives("using System;", @"public class C { void M() { true.$$"), "Equals");

        [Fact, Trait(Traits.Feature, Traits.Features.Completion)]
        public async Task MembersAfterFalseLiteral()
            => await VerifyItemExistsAsync(AddUsingDirectives("using System;", @"public class C { void M() { false.$$"), "Equals");

        [Fact, Trait(Traits.Feature, Traits.Features.Completion)]
        public async Task MembersAfterCharLiteral()
            => await VerifyItemExistsAsync(AddUsingDirectives("using System;", @"public class C { void M() { 'c'.$$"), "Equals");

        [Fact, Trait(Traits.Feature, Traits.Features.Completion)]
        public async Task MembersAfterStringLiteral()
            => await VerifyItemExistsAsync(AddUsingDirectives("using System;", @"public class C { void M() { """".$$"), "Equals");

        [Fact, Trait(Traits.Feature, Traits.Features.Completion)]
        public async Task MembersAfterVerbatimStringLiteral()
            => await VerifyItemExistsAsync(AddUsingDirectives("using System;", @"public class C { void M() { @"""".$$"), "Equals");

        [Fact, Trait(Traits.Feature, Traits.Features.Completion)]
        public async Task MembersAfterNumericLiteral()
        {
            // NOTE: the Completion command handler will suppress this case if the user types '.',
            // but we still need to show members if the user specifically invokes statement completion here.
            await VerifyItemExistsAsync(AddUsingDirectives("using System;", @"public class C { void M() { 2.$$"), "Equals");
        }

        [Fact, Trait(Traits.Feature, Traits.Features.Completion)]
        public async Task NoMembersAfterParenthesizedNullLiteral()
            => await VerifyItemIsAbsentAsync(AddUsingDirectives("using System;", @"public class C { void M() { (null).$$"), "Equals");

        [Fact, Trait(Traits.Feature, Traits.Features.Completion)]
        public async Task MembersAfterParenthesizedTrueLiteral()
            => await VerifyItemExistsAsync(AddUsingDirectives("using System;", @"public class C { void M() { (true).$$"), "Equals");

        [Fact, Trait(Traits.Feature, Traits.Features.Completion)]
        public async Task MembersAfterParenthesizedFalseLiteral()
            => await VerifyItemExistsAsync(AddUsingDirectives("using System;", @"public class C { void M() { (false).$$"), "Equals");

        [Fact, Trait(Traits.Feature, Traits.Features.Completion)]
        public async Task MembersAfterParenthesizedCharLiteral()
            => await VerifyItemExistsAsync(AddUsingDirectives("using System;", @"public class C { void M() { ('c').$$"), "Equals");

        [Fact, Trait(Traits.Feature, Traits.Features.Completion)]
        public async Task MembersAfterParenthesizedStringLiteral()
            => await VerifyItemExistsAsync(AddUsingDirectives("using System;", @"public class C { void M() { ("""").$$"), "Equals");

        [Fact, Trait(Traits.Feature, Traits.Features.Completion)]
        public async Task MembersAfterParenthesizedVerbatimStringLiteral()
            => await VerifyItemExistsAsync(AddUsingDirectives("using System;", @"public class C { void M() { (@"""").$$"), "Equals");

        [Fact, Trait(Traits.Feature, Traits.Features.Completion)]
        public async Task MembersAfterParenthesizedNumericLiteral()
            => await VerifyItemExistsAsync(AddUsingDirectives("using System;", @"public class C { void M() { (2).$$"), "Equals");

        [Fact, Trait(Traits.Feature, Traits.Features.Completion)]
        public async Task MembersAfterArithmeticExpression()
            => await VerifyItemExistsAsync(AddUsingDirectives("using System;", @"public class C { void M() { (1 + 1).$$"), "Equals");

        [WorkItem(539332, "http://vstfdevdiv:8080/DevDiv2/DevDiv/_workitems/edit/539332")]
        [Fact, Trait(Traits.Feature, Traits.Features.Completion)]
        public async Task InstanceTypesAvailableInUsingAlias()
            => await VerifyItemExistsAsync(@"using S = System.$$", "String");

        [WorkItem(539812, "http://vstfdevdiv:8080/DevDiv2/DevDiv/_workitems/edit/539812")]
        [Fact, Trait(Traits.Feature, Traits.Features.Completion)]
        public async Task InheritedMember1()
        {
            var markup = @"
class A
{
    private void Hidden() { }
    protected void Goo() { }
}
class B : A
{
    void Bar()
    {
        $$
    }
}
";
            await VerifyItemIsAbsentAsync(markup, "Hidden");
            await VerifyItemExistsAsync(markup, "Goo");
        }

        [WorkItem(539812, "http://vstfdevdiv:8080/DevDiv2/DevDiv/_workitems/edit/539812")]
        [Fact, Trait(Traits.Feature, Traits.Features.Completion)]
        public async Task InheritedMember2()
        {
            var markup = @"
class A
{
    private void Hidden() { }
    protected void Goo() { }
}
class B : A
{
    void Bar()
    {
        this.$$
    }
}
";
            await VerifyItemIsAbsentAsync(markup, "Hidden");
            await VerifyItemExistsAsync(markup, "Goo");
        }

        [WorkItem(539812, "http://vstfdevdiv:8080/DevDiv2/DevDiv/_workitems/edit/539812")]
        [Fact, Trait(Traits.Feature, Traits.Features.Completion)]
        public async Task InheritedMember3()
        {
            var markup = @"
class A
{
    private void Hidden() { }
    protected void Goo() { }
}
class B : A
{
    void Bar()
    {
        base.$$
    }
}
";
            await VerifyItemIsAbsentAsync(markup, "Hidden");
            await VerifyItemExistsAsync(markup, "Goo");
            await VerifyItemIsAbsentAsync(markup, "Bar");
        }

        [WorkItem(539812, "http://vstfdevdiv:8080/DevDiv2/DevDiv/_workitems/edit/539812")]
        [Fact, Trait(Traits.Feature, Traits.Features.Completion)]
        public async Task InheritedStaticMember1()
        {
            var markup = @"
class A
{
    private static void Hidden() { }
    protected static void Goo() { }
}
class B : A
{
    void Bar()
    {
        $$
    }
}
";
            await VerifyItemIsAbsentAsync(markup, "Hidden");
            await VerifyItemExistsAsync(markup, "Goo");
        }

        [WorkItem(539812, "http://vstfdevdiv:8080/DevDiv2/DevDiv/_workitems/edit/539812")]
        [Fact, Trait(Traits.Feature, Traits.Features.Completion)]
        public async Task InheritedStaticMember2()
        {
            var markup = @"
class A
{
    private static void Hidden() { }
    protected static void Goo() { }
}
class B : A
{
    void Bar()
    {
        B.$$
    }
}
";
            await VerifyItemIsAbsentAsync(markup, "Hidden");
            await VerifyItemExistsAsync(markup, "Goo");
        }

        [WorkItem(539812, "http://vstfdevdiv:8080/DevDiv2/DevDiv/_workitems/edit/539812")]
        [Fact, Trait(Traits.Feature, Traits.Features.Completion)]
        public async Task InheritedStaticMember3()
        {
            var markup = @"
class A
{
     private static void Hidden() { }
     protected static void Goo() { }
}
class B : A
{
    void Bar()
    {
        A.$$
    }
}
";
            await VerifyItemIsAbsentAsync(markup, "Hidden");
            await VerifyItemExistsAsync(markup, "Goo");
        }

        [WorkItem(539812, "http://vstfdevdiv:8080/DevDiv2/DevDiv/_workitems/edit/539812")]
        [Fact, Trait(Traits.Feature, Traits.Features.Completion)]
        public async Task InheritedInstanceAndStaticMembers()
        {
            var markup = @"
class A
{
     private static void HiddenStatic() { }
     protected static void GooStatic() { }

     private void HiddenInstance() { }
     protected void GooInstance() { }
}
class B : A
{
    void Bar()
    {
        $$
    }
}
";
            await VerifyItemIsAbsentAsync(markup, "HiddenStatic");
            await VerifyItemExistsAsync(markup, "GooStatic");
            await VerifyItemIsAbsentAsync(markup, "HiddenInstance");
            await VerifyItemExistsAsync(markup, "GooInstance");
        }

        [WorkItem(540155, "http://vstfdevdiv:8080/DevDiv2/DevDiv/_workitems/edit/540155")]
        [Fact, Trait(Traits.Feature, Traits.Features.Completion)]
        public async Task ForLoopIndexer1()
        {
            var markup = @"
class C
{
    void M()
    {
        for (int i = 0; $$
";
            await VerifyItemExistsAsync(markup, "i");
        }

        [WorkItem(540155, "http://vstfdevdiv:8080/DevDiv2/DevDiv/_workitems/edit/540155")]
        [Fact, Trait(Traits.Feature, Traits.Features.Completion)]
        public async Task ForLoopIndexer2()
        {
            var markup = @"
class C
{
    void M()
    {
        for (int i = 0; i < 10; $$
";
            await VerifyItemExistsAsync(markup, "i");
        }

        [WorkItem(540012, "http://vstfdevdiv:8080/DevDiv2/DevDiv/_workitems/edit/540012")]
        [Fact, Trait(Traits.Feature, Traits.Features.Completion)]
        public async Task NoInstanceMembersAfterType1()
        {
            var markup = @"
class C
{
    void M()
    {
        System.IDisposable.$$
";

            await VerifyItemIsAbsentAsync(markup, "Dispose");
        }

        [WorkItem(540012, "http://vstfdevdiv:8080/DevDiv2/DevDiv/_workitems/edit/540012")]
        [Fact, Trait(Traits.Feature, Traits.Features.Completion)]
        public async Task NoInstanceMembersAfterType2()
        {
            var markup = @"
class C
{
    void M()
    {
        (System.IDisposable).$$
";
            await VerifyItemIsAbsentAsync(markup, "Dispose");
        }

        [WorkItem(540012, "http://vstfdevdiv:8080/DevDiv2/DevDiv/_workitems/edit/540012")]
        [Fact, Trait(Traits.Feature, Traits.Features.Completion)]
        public async Task NoInstanceMembersAfterType3()
        {
            var markup = @"
using System;
class C
{
    void M()
    {
        IDisposable.$$
";

            await VerifyItemIsAbsentAsync(markup, "Dispose");
        }

        [WorkItem(540012, "http://vstfdevdiv:8080/DevDiv2/DevDiv/_workitems/edit/540012")]
        [Fact, Trait(Traits.Feature, Traits.Features.Completion)]
        public async Task NoInstanceMembersAfterType4()
        {
            var markup = @"
using System;
class C
{
    void M()
    {
        (IDisposable).$$
";

            await VerifyItemIsAbsentAsync(markup, "Dispose");
        }

        [WorkItem(540012, "http://vstfdevdiv:8080/DevDiv2/DevDiv/_workitems/edit/540012")]
        [Fact, Trait(Traits.Feature, Traits.Features.Completion)]
        public async Task StaticMembersAfterType1()
        {
            var markup = @"
class C
{
    void M()
    {
        System.IDisposable.$$
";

            await VerifyItemExistsAsync(markup, "ReferenceEquals");
        }

        [WorkItem(540012, "http://vstfdevdiv:8080/DevDiv2/DevDiv/_workitems/edit/540012")]
        [Fact, Trait(Traits.Feature, Traits.Features.Completion)]
        public async Task StaticMembersAfterType2()
        {
            var markup = @"
class C
{
    void M()
    {
        (System.IDisposable).$$
";
            await VerifyItemIsAbsentAsync(markup, "ReferenceEquals");
        }

        [WorkItem(540012, "http://vstfdevdiv:8080/DevDiv2/DevDiv/_workitems/edit/540012")]
        [Fact, Trait(Traits.Feature, Traits.Features.Completion)]
        public async Task StaticMembersAfterType3()
        {
            var markup = @"
using System;
class C
{
    void M()
    {
        IDisposable.$$
";

            await VerifyItemExistsAsync(markup, "ReferenceEquals");
        }

        [WorkItem(540012, "http://vstfdevdiv:8080/DevDiv2/DevDiv/_workitems/edit/540012")]
        [Fact, Trait(Traits.Feature, Traits.Features.Completion)]
        public async Task StaticMembersAfterType4()
        {
            var markup = @"
using System;
class C
{
    void M()
    {
        (IDisposable).$$
";

            await VerifyItemIsAbsentAsync(markup, "ReferenceEquals");
        }

        [WorkItem(540197, "http://vstfdevdiv:8080/DevDiv2/DevDiv/_workitems/edit/540197")]
        [Fact, Trait(Traits.Feature, Traits.Features.Completion)]
        public async Task TypeParametersInClass()
        {
            var markup = @"
class C<T, R>
{
    $$
}
";
            await VerifyItemExistsAsync(markup, "T");
        }

        [WorkItem(540212, "http://vstfdevdiv:8080/DevDiv2/DevDiv/_workitems/edit/540212")]
        [Fact, Trait(Traits.Feature, Traits.Features.Completion)]
        public async Task AfterRefInLambda_TypeOnly()
        {
            var markup = @"
using System;
class C
{
    void M(String parameter)
    {
        Func<int, int> f = (ref $$
    }
}
";
            await VerifyItemExistsAsync(markup, "String");
            await VerifyItemIsAbsentAsync(markup, "parameter");
        }

        [WorkItem(540212, "http://vstfdevdiv:8080/DevDiv2/DevDiv/_workitems/edit/540212")]
        [Fact, Trait(Traits.Feature, Traits.Features.Completion)]
        public async Task AfterOutInLambda_TypeOnly()
        {
            var markup = @"
using System;
class C
{
    void M(String parameter)
    {
        Func<int, int> f = (out $$
    }
}
";
            await VerifyItemExistsAsync(markup, "String");
            await VerifyItemIsAbsentAsync(markup, "parameter");
        }

        [Fact, Trait(Traits.Feature, Traits.Features.Completion)]
        [WorkItem(24326, "https://github.com/dotnet/roslyn/issues/24326")]
        public async Task AfterInInLambda_TypeOnly()
        {
            var markup = @"
using System;
class C
{
    void M(String parameter)
    {
        Func<int, int> f = (in $$
    }
}
";
            await VerifyItemExistsAsync(markup, "String");
            await VerifyItemIsAbsentAsync(markup, "parameter");
        }

        [Fact, Trait(Traits.Feature, Traits.Features.Completion)]
        public async Task AfterRefInMethodDeclaration_TypeOnly()
        {
            var markup = @"
using System;
class C
{
    String field;
    void M(ref $$)
    {
    }
}
";
            await VerifyItemExistsAsync(markup, "String");
            await VerifyItemIsAbsentAsync(markup, "field");
        }

        [Fact, Trait(Traits.Feature, Traits.Features.Completion)]
        public async Task AfterOutInMethodDeclaration_TypeOnly()
        {
            var markup = @"
using System;
class C
{
    String field;
    void M(out $$)
    {
    }
}
";
            await VerifyItemExistsAsync(markup, "String");
            await VerifyItemIsAbsentAsync(markup, "field");
        }

        [Fact, Trait(Traits.Feature, Traits.Features.Completion)]
        [WorkItem(24326, "https://github.com/dotnet/roslyn/issues/24326")]
        public async Task AfterInInMethodDeclaration_TypeOnly()
        {
            var markup = @"
using System;
class C
{
    String field;
    void M(in $$)
    {
    }
}
";
            await VerifyItemExistsAsync(markup, "String");
            await VerifyItemIsAbsentAsync(markup, "field");
        }

        [Fact, Trait(Traits.Feature, Traits.Features.Completion)]
        public async Task AfterRefInInvocation_TypeAndVariable()
        {
            var markup = @"
using System;
class C
{
    void M(ref String parameter)
    {
        M(ref $$
    }
}
";
            await VerifyItemExistsAsync(markup, "String");
            await VerifyItemExistsAsync(markup, "parameter");
        }

        [Fact, Trait(Traits.Feature, Traits.Features.Completion)]
        public async Task AfterOutInInvocation_TypeAndVariable()
        {
            var markup = @"
using System;
class C
{
    void M(out String parameter)
    {
        M(out $$
    }
}
";
            await VerifyItemExistsAsync(markup, "String");
            await VerifyItemExistsAsync(markup, "parameter");
        }

        [Fact, Trait(Traits.Feature, Traits.Features.Completion)]
        [WorkItem(24326, "https://github.com/dotnet/roslyn/issues/24326")]
        public async Task AfterInInInvocation_TypeAndVariable()
        {
            var markup = @"
using System;
class C
{
    void M(in String parameter)
    {
        M(in $$
    }
}
";
            await VerifyItemExistsAsync(markup, "String");
            await VerifyItemExistsAsync(markup, "parameter");
        }

        [Fact, Trait(Traits.Feature, Traits.Features.Completion)]
        [WorkItem(25569, "https://github.com/dotnet/roslyn/issues/25569")]
        public async Task AfterRefExpression_TypeAndVariable()
        {
            var markup = @"
using System;
class C
{
    void M(String parameter)
    {
        ref var x = ref $$
    }
}
";
            await VerifyItemExistsAsync(markup, "String");
            await VerifyItemExistsAsync(markup, "parameter");
        }

        [Fact, Trait(Traits.Feature, Traits.Features.Completion)]
        [WorkItem(25569, "https://github.com/dotnet/roslyn/issues/25569")]
        public async Task AfterRefInStatementContext_TypeOnly()
        {
            var markup = @"
using System;
class C
{
    void M(String parameter)
    {
        ref $$
    }
}
";
            await VerifyItemExistsAsync(markup, "String");
            await VerifyItemIsAbsentAsync(markup, "parameter");
        }

        [Fact, Trait(Traits.Feature, Traits.Features.Completion)]
        [WorkItem(25569, "https://github.com/dotnet/roslyn/issues/25569")]
        public async Task AfterRefReadonlyInStatementContext_TypeOnly()
        {
            var markup = @"
using System;
class C
{
    void M(String parameter)
    {
        ref readonly $$
    }
}
";
            await VerifyItemExistsAsync(markup, "String");
            await VerifyItemIsAbsentAsync(markup, "parameter");
        }

        [Fact, Trait(Traits.Feature, Traits.Features.Completion)]
        public async Task AfterRefLocalDeclaration_TypeOnly()
        {
            var markup = @"
using System;
class C
{
    void M(String parameter)
    {
        ref $$ int local;
    }
}
";
            await VerifyItemExistsAsync(markup, "String");
            await VerifyItemIsAbsentAsync(markup, "parameter");
        }

        [Fact, Trait(Traits.Feature, Traits.Features.Completion)]
        public async Task AfterRefReadonlyLocalDeclaration_TypeOnly()
        {
            var markup = @"
using System;
class C
{
    void M(String parameter)
    {
        ref readonly $$ int local;
    }
}
";
            await VerifyItemExistsAsync(markup, "String");
            await VerifyItemIsAbsentAsync(markup, "parameter");
        }

        [Fact, Trait(Traits.Feature, Traits.Features.Completion)]
        public async Task AfterRefLocalFunction_TypeOnly()
        {
            var markup = @"
using System;
class C
{
    void M(String parameter)
    {
        ref $$ int Function();
    }
}
";
            await VerifyItemExistsAsync(markup, "String");
            await VerifyItemIsAbsentAsync(markup, "parameter");
        }

        [Fact, Trait(Traits.Feature, Traits.Features.Completion)]
        public async Task AfterRefReadonlyLocalFunction_TypeOnly()
        {
            var markup = @"
using System;
class C
{
    void M(String parameter)
    {
        ref readonly $$ int Function();
    }
}
";
            await VerifyItemExistsAsync(markup, "String");
            await VerifyItemIsAbsentAsync(markup, "parameter");
        }

        [Fact, Trait(Traits.Feature, Traits.Features.Completion)]
        [WorkItem(35178, "https://github.com/dotnet/roslyn/issues/35178")]
        public async Task RefStructMembersEmptyByDefault()
        {
            var markup = @"
ref struct Test {}
class C
{
    void M()
    {
        var test = new Test();
        test.$$
    }
}
";
            await VerifyNoItemsExistAsync(markup);
        }

        [Fact, Trait(Traits.Feature, Traits.Features.Completion)]
        [WorkItem(35178, "https://github.com/dotnet/roslyn/issues/35178")]
        public async Task RefStructMembersHasMethodIfItWasOverriden()
        {
            var markup = @"
ref struct Test
{
    public override string ToString() => string.Empty;
}
class C
{
    void M()
    {
        var test = new Test();
        test.$$
    }
}
";
            await VerifyItemExistsAsync(markup, "ToString");
            await VerifyItemIsAbsentAsync(markup, "GetType");
            await VerifyItemIsAbsentAsync(markup, "Equals");
            await VerifyItemIsAbsentAsync(markup, "GetHashCode");
        }

        [Fact, Trait(Traits.Feature, Traits.Features.Completion)]
        [WorkItem(35178, "https://github.com/dotnet/roslyn/issues/35178")]
        public async Task RefStructMembersHasMethodsForNameof()
        {
            var markup = @"
ref struct Test {}
class C
{
    void M()
    {
        var test = new Test();
        _ = nameof(test.$$);
    }
}
";
            await VerifyItemExistsAsync(markup, "ToString");
            await VerifyItemExistsAsync(markup, "GetType");
            await VerifyItemExistsAsync(markup, "Equals");
            await VerifyItemExistsAsync(markup, "GetHashCode");
        }

        [Fact, Trait(Traits.Feature, Traits.Features.Completion)]
        [WorkItem(53585, "https://github.com/dotnet/roslyn/issues/53585")]
        public async Task AfterStaticLocalFunction_TypeOnly()
        {
            var markup = @"
using System;
class C
{
    void M(String parameter)
    {
        static $$
    }
}
";
            await VerifyItemExistsAsync(markup, "String");
            await VerifyItemIsAbsentAsync(markup, "parameter");
        }

        [Theory, Trait(Traits.Feature, Traits.Features.Completion)]
        [WorkItem(53585, "https://github.com/dotnet/roslyn/issues/53585")]
        [InlineData("extern")]
        [InlineData("static extern")]
        [InlineData("extern static")]
        [InlineData("unsafe")]
        [InlineData("static unsafe")]
        [InlineData("unsafe static")]
        [InlineData("unsafe extern")]
        [InlineData("extern unsafe")]
        public async Task AfterLocalFunction_TypeOnly(string keyword)
        {
            var markup = $@"
using System;
class C
{{
    void M(String parameter)
    {{
        {keyword} $$
    }}
}}
";
            await VerifyItemExistsAsync(markup, "String");
            await VerifyItemIsAbsentAsync(markup, "parameter");
        }

        [Theory, Trait(Traits.Feature, Traits.Features.Completion)]
        [WorkItem(60341, "https://github.com/dotnet/roslyn/issues/60341")]
        [InlineData("async")]
        [InlineData("static async")]
        [InlineData("async static")]
        [InlineData("async unsafe")]
        [InlineData("unsafe async")]
        [InlineData("extern unsafe async static")]
        public async Task AfterLocalFunction_TypeOnly_Async(string keyword)
        {
            var markup = $@"
using System;
class C
{{
    void M(String parameter)
    {{
        {keyword} $$
    }}
}}
";
            await VerifyItemIsAbsentAsync(markup, "String");
            await VerifyItemIsAbsentAsync(markup, "parameter");
        }

        [Fact, Trait(Traits.Feature, Traits.Features.Completion)]
        [WorkItem(60341, "https://github.com/dotnet/roslyn/issues/60341")]
        public async Task AfterAsyncLocalFunctionWithTwoAsyncs()
        {
            var markup = @"
using System;
class C
{
    void M(string parameter)
    {
        async async $$
    }
}
";
            await VerifyItemIsAbsentAsync(markup, "String");
            await VerifyItemIsAbsentAsync(markup, "parameter");
        }

        [WorkItem(53585, "https://github.com/dotnet/roslyn/issues/53585")]
        [Theory, Trait(Traits.Feature, Traits.Features.Completion)]
        [InlineData("void")]
        [InlineData("string")]
        [InlineData("String")]
        [InlineData("(int, int)")]
        [InlineData("async void")]
        [InlineData("async System.Threading.Tasks.Task")]
        [InlineData("int Function")]
        public async Task NotAfterReturnTypeInLocalFunction(string returnType)
        {
            var markup = @$"
using System;
class C
{{
    void M(String parameter)
    {{
        static {returnType} $$
    }}
}}
";
            await VerifyItemIsAbsentAsync(markup, "String");
            await VerifyItemIsAbsentAsync(markup, "parameter");
        }

        [Fact, Trait(Traits.Feature, Traits.Features.Completion)]
        [WorkItem(25569, "https://github.com/dotnet/roslyn/issues/25569")]
        public async Task AfterRefInMemberContext_TypeOnly()
        {
            var markup = @"
using System;
class C
{
    String field;
    ref $$
}
";
            await VerifyItemExistsAsync(markup, "String");
            await VerifyItemIsAbsentAsync(markup, "field");
        }

        [Fact, Trait(Traits.Feature, Traits.Features.Completion)]
        [WorkItem(25569, "https://github.com/dotnet/roslyn/issues/25569")]
        public async Task AfterRefReadonlyInMemberContext_TypeOnly()
        {
            var markup = @"
using System;
class C
{
    String field;
    ref readonly $$
}
";
            await VerifyItemExistsAsync(markup, "String");
            await VerifyItemIsAbsentAsync(markup, "field");
        }

        [WorkItem(539217, "http://vstfdevdiv:8080/DevDiv2/DevDiv/_workitems/edit/539217")]
        [Fact, Trait(Traits.Feature, Traits.Features.Completion)]
        public async Task NestedType1()
        {
            var markup = @"
class Q
{
    $$
    class R
    {

    }
}
";
            await VerifyItemExistsAsync(markup, "Q");
            await VerifyItemExistsAsync(markup, "R");
        }

        [WorkItem(539217, "http://vstfdevdiv:8080/DevDiv2/DevDiv/_workitems/edit/539217")]
        [Fact, Trait(Traits.Feature, Traits.Features.Completion)]
        public async Task NestedType2()
        {
            var markup = @"
class Q
{
    class R
    {
        $$
    }
}
";
            await VerifyItemExistsAsync(markup, "Q");
            await VerifyItemExistsAsync(markup, "R");
        }

        [WorkItem(539217, "http://vstfdevdiv:8080/DevDiv2/DevDiv/_workitems/edit/539217")]
        [Fact, Trait(Traits.Feature, Traits.Features.Completion)]
        public async Task NestedType3()
        {
            var markup = @"
class Q
{
    class R
    {
    }
    $$
}
";
            await VerifyItemExistsAsync(markup, "Q");
            await VerifyItemExistsAsync(markup, "R");
        }

        [WorkItem(539217, "http://vstfdevdiv:8080/DevDiv2/DevDiv/_workitems/edit/539217")]
        [Fact, Trait(Traits.Feature, Traits.Features.Completion)]
        public async Task NestedType4_Regular()
        {
            var markup = @"
class Q
{
    class R
    {
    }
}
$$"; // At EOF

            // Top-level statements are not allowed to follow classes, but we still offer it in completion for a few
            // reasons:
            //
            // 1. The code is simpler
            // 2. It's a relatively rare coding practice to define types outside of namespaces
            // 3. It allows the compiler to produce a better error message when users type things in the wrong order
            await VerifyItemExistsAsync(markup, "Q", expectedDescriptionOrNull: null, sourceCodeKind: SourceCodeKind.Regular);
            await VerifyItemIsAbsentAsync(markup, "R", expectedDescriptionOrNull: null, sourceCodeKind: SourceCodeKind.Regular);
        }

        [WorkItem(539217, "http://vstfdevdiv:8080/DevDiv2/DevDiv/_workitems/edit/539217")]
        [Fact, Trait(Traits.Feature, Traits.Features.Completion)]
        public async Task NestedType4_Script()
        {
            var markup = @"
class Q
{
    class R
    {
    }
}
$$"; // At EOF
            await VerifyItemExistsAsync(markup, "Q", expectedDescriptionOrNull: null, sourceCodeKind: SourceCodeKind.Script);
            await VerifyItemIsAbsentAsync(markup, "R", expectedDescriptionOrNull: null, sourceCodeKind: SourceCodeKind.Script);
        }

        [WorkItem(539217, "http://vstfdevdiv:8080/DevDiv2/DevDiv/_workitems/edit/539217")]
        [Fact, Trait(Traits.Feature, Traits.Features.Completion)]
        public async Task NestedType5()
        {
            var markup = @"
class Q
{
    class R
    {
    }
    $$"; // At EOF
            await VerifyItemExistsAsync(markup, "Q");
            await VerifyItemExistsAsync(markup, "R");
        }

        [WorkItem(539217, "http://vstfdevdiv:8080/DevDiv2/DevDiv/_workitems/edit/539217")]
        [Fact, Trait(Traits.Feature, Traits.Features.Completion)]
        public async Task NestedType6()
        {
            var markup = @"
class Q
{
    class R
    {
        $$"; // At EOF
            await VerifyItemExistsAsync(markup, "Q");
            await VerifyItemExistsAsync(markup, "R");
        }

        [WorkItem(540574, "http://vstfdevdiv:8080/DevDiv2/DevDiv/_workitems/edit/540574")]
        [Fact, Trait(Traits.Feature, Traits.Features.Completion)]
        public async Task AmbiguityBetweenTypeAndLocal()
        {
            var markup = @"
using System;
using System.Collections.Generic;
using System.Linq;

class Program
{
    public void goo() {
        int i = 5;
        i.$$
        List<string> ml = new List<string>();
    }
}";

            await VerifyItemExistsAsync(markup, "CompareTo");
        }

        [WorkItem(21596, "https://github.com/dotnet/roslyn/issues/21596")]
        [Fact, Trait(Traits.Feature, Traits.Features.Completion)]
        public async Task AmbiguityBetweenExpressionAndLocalFunctionReturnType()
        {
            var markup = @"
using System;
using System.Collections.Generic;
using System.Linq;
using System.Text;
using System.Threading.Tasks;

class Program
{
    static void Main(string[] args)
    {
        AwaitTest test = new AwaitTest();
        test.Test1().Wait();
    }
}

class AwaitTest
{
    List<string> stringList = new List<string>();

    public async Task<bool> Test1()
    {
        stringList.$$

        await Test2();

        return true;
    }

    public async Task<bool> Test2()
    {
        return true;
    }
}";

            await VerifyItemExistsAsync(markup, "Add");
        }

        [WorkItem(540750, "http://vstfdevdiv:8080/DevDiv2/DevDiv/_workitems/edit/540750")]
        [Fact, Trait(Traits.Feature, Traits.Features.Completion)]
        public async Task CompletionAfterNewInScript()
        {
            var markup = @"
using System;

new $$";

            await VerifyItemExistsAsync(markup, "String", expectedDescriptionOrNull: null, sourceCodeKind: SourceCodeKind.Script);
        }

        [WorkItem(540933, "http://vstfdevdiv:8080/DevDiv2/DevDiv/_workitems/edit/540933")]
        [Fact, Trait(Traits.Feature, Traits.Features.Completion)]
        public async Task ExtensionMethodsInScript()
        {
            var markup = @"
using System.Linq;
var a = new int[] { 1, 2 };
a.$$";

            await VerifyItemExistsAsync(markup, "ElementAt", displayTextSuffix: "<>", expectedDescriptionOrNull: null, sourceCodeKind: SourceCodeKind.Script);
        }

        [WorkItem(541019, "http://vstfdevdiv:8080/DevDiv2/DevDiv/_workitems/edit/541019")]
        [Fact, Trait(Traits.Feature, Traits.Features.Completion)]
        public async Task ExpressionsInForLoopInitializer()
        {
            var markup = @"
public class C
{
    public void M()
    {
        int count = 0;
        for ($$
";

            await VerifyItemExistsAsync(markup, "count");
        }

        [WorkItem(541108, "http://vstfdevdiv:8080/DevDiv2/DevDiv/_workitems/edit/541108")]
        [Fact, Trait(Traits.Feature, Traits.Features.Completion)]
        public async Task AfterLambdaExpression1()
        {
            var markup = @"
public class C
{
    public void M()
    {
        System.Func<int, int> f = arg => { arg = 2; return arg; }.$$
    }
}
";

            await VerifyItemIsAbsentAsync(markup, "ToString");
        }

        [WorkItem(541108, "http://vstfdevdiv:8080/DevDiv2/DevDiv/_workitems/edit/541108")]
        [Fact, Trait(Traits.Feature, Traits.Features.Completion)]
        public async Task AfterLambdaExpression2()
        {
            var markup = @"
public class C
{
    public void M()
    {
        ((System.Func<int, int>)(arg => { arg = 2; return arg; })).$$
    }
}
";

            await VerifyItemExistsAsync(markup, "ToString");
            await VerifyItemExistsAsync(markup, "Invoke");
        }

        [WorkItem(541216, "http://vstfdevdiv:8080/DevDiv2/DevDiv/_workitems/edit/541216")]
        [Fact, Trait(Traits.Feature, Traits.Features.Completion)]
        public async Task InMultiLineCommentAtEndOfFile()
        {
            var markup = @"
using System;
/*$$";

            await VerifyItemIsAbsentAsync(markup, "Console", expectedDescriptionOrNull: null, sourceCodeKind: SourceCodeKind.Script);
        }

        [WorkItem(541218, "http://vstfdevdiv:8080/DevDiv2/DevDiv/_workitems/edit/541218")]
        [Fact, Trait(Traits.Feature, Traits.Features.Completion)]
        public async Task TypeParametersAtEndOfFile()
        {
            var markup = @"
using System;
using System.Collections.Generic;
using System.Linq;

class Outer<T>
{
class Inner<U>
{
static void F(T t, U u)
{
return;
}
public static void F(T t)
{
Outer<$$";

            await VerifyItemExistsAsync(markup, "T");
        }

        [WorkItem(552717, "http://vstfdevdiv:8080/DevDiv2/DevDiv/_workitems/edit/552717")]
        [Fact, Trait(Traits.Feature, Traits.Features.Completion)]
        public async Task LabelInCaseSwitchAbsentForCase()
        {
            var markup = @"
class Program
{
    static void Main()
    {
        int x;
        switch (x)
        {
            case 0:
                goto $$";

            await VerifyItemIsAbsentAsync(markup, "case 0:");
        }

        [WorkItem(552717, "http://vstfdevdiv:8080/DevDiv2/DevDiv/_workitems/edit/552717")]
        [Fact, Trait(Traits.Feature, Traits.Features.Completion)]
        public async Task LabelInCaseSwitchAbsentForDefaultWhenAbsent()
        {
            var markup = @"
class Program
{
    static void Main()
    {
        int x;
        switch (x)
        {
            case 0:
                goto $$";

            await VerifyItemIsAbsentAsync(markup, "default:");
        }

        [WorkItem(552717, "http://vstfdevdiv:8080/DevDiv2/DevDiv/_workitems/edit/552717")]
        [Fact, Trait(Traits.Feature, Traits.Features.Completion)]
        public async Task LabelInCaseSwitchPresentForDefault()
        {
            var markup = @"
class Program
{
    static void Main()
    {
        int x;
        switch (x)
        {
            default:
                goto $$";

            await VerifyItemExistsAsync(markup, "default");
        }

        [Fact, Trait(Traits.Feature, Traits.Features.Completion)]
        public async Task LabelAfterGoto1()
        {
            var markup = @"
class Program
{
    static void Main()
    {
    Goo:
        int Goo;
        goto $$";

            await VerifyItemExistsAsync(markup, "Goo");
        }

        [Fact, Trait(Traits.Feature, Traits.Features.Completion)]
        public async Task LabelAfterGoto2()
        {
            var markup = @"
class Program
{
    static void Main()
    {
    Goo:
        int Goo;
        goto Goo $$";

            await VerifyItemIsAbsentAsync(markup, "Goo");
        }

        [WorkItem(542225, "http://vstfdevdiv:8080/DevDiv2/DevDiv/_workitems/edit/542225")]
        [Fact, Trait(Traits.Feature, Traits.Features.Completion)]
        public async Task AttributeName()
        {
            var markup = @"
using System;
[$$";

            await VerifyItemExistsAsync(markup, "CLSCompliant");
            await VerifyItemIsAbsentAsync(markup, "CLSCompliantAttribute");
        }

        [WorkItem(542225, "http://vstfdevdiv:8080/DevDiv2/DevDiv/_workitems/edit/542225")]
        [Fact, Trait(Traits.Feature, Traits.Features.Completion)]
        public async Task AttributeNameAfterSpecifier()
        {
            var markup = @"
using System;
[assembly:$$
";

            await VerifyItemExistsAsync(markup, "CLSCompliant");
            await VerifyItemIsAbsentAsync(markup, "CLSCompliantAttribute");
        }

        [WorkItem(542225, "http://vstfdevdiv:8080/DevDiv2/DevDiv/_workitems/edit/542225")]
        [Fact, Trait(Traits.Feature, Traits.Features.Completion)]
        public async Task AttributeNameInAttributeList()
        {
            var markup = @"
using System;
[CLSCompliant, $$";

            await VerifyItemExistsAsync(markup, "CLSCompliant");
            await VerifyItemIsAbsentAsync(markup, "CLSCompliantAttribute");
        }

        [WorkItem(542225, "http://vstfdevdiv:8080/DevDiv2/DevDiv/_workitems/edit/542225")]
        [Fact, Trait(Traits.Feature, Traits.Features.Completion)]
        public async Task AttributeNameBeforeClass()
        {
            var markup = @"
using System;
[$$
class C { }";

            await VerifyItemExistsAsync(markup, "CLSCompliant");
            await VerifyItemIsAbsentAsync(markup, "CLSCompliantAttribute");
        }

        [WorkItem(542225, "http://vstfdevdiv:8080/DevDiv2/DevDiv/_workitems/edit/542225")]
        [Fact, Trait(Traits.Feature, Traits.Features.Completion)]
        public async Task AttributeNameAfterSpecifierBeforeClass()
        {
            var markup = @"
using System;
[assembly:$$
class C { }";

            await VerifyItemExistsAsync(markup, "CLSCompliant");
            await VerifyItemIsAbsentAsync(markup, "CLSCompliantAttribute");
        }

        [WorkItem(542225, "http://vstfdevdiv:8080/DevDiv2/DevDiv/_workitems/edit/542225")]
        [Fact, Trait(Traits.Feature, Traits.Features.Completion)]
        public async Task AttributeNameInAttributeArgumentList()
        {
            var markup = @"
using System;
[CLSCompliant($$
class C { }";

            await VerifyItemExistsAsync(markup, "CLSCompliantAttribute");
            await VerifyItemIsAbsentAsync(markup, "CLSCompliant");
        }

        [WorkItem(542225, "http://vstfdevdiv:8080/DevDiv2/DevDiv/_workitems/edit/542225")]
        [Fact, Trait(Traits.Feature, Traits.Features.Completion)]
        public async Task AttributeNameInsideClass()
        {
            var markup = @"
using System;
class C { $$ }";

            await VerifyItemExistsAsync(markup, "CLSCompliantAttribute");
            await VerifyItemIsAbsentAsync(markup, "CLSCompliant");
        }

        [WorkItem(542954, "http://vstfdevdiv:8080/DevDiv2/DevDiv/_workitems/edit/542954")]
        [Fact, Trait(Traits.Feature, Traits.Features.Completion)]
        public async Task NamespaceAliasInAttributeName1()
        {
            var markup = @"
using Alias = System;

[$$
class C { }";

            await VerifyItemExistsAsync(markup, "Alias");
        }

        [WorkItem(542954, "http://vstfdevdiv:8080/DevDiv2/DevDiv/_workitems/edit/542954")]
        [Fact, Trait(Traits.Feature, Traits.Features.Completion)]
        public async Task NamespaceAliasInAttributeName2()
        {
            var markup = @"
using Alias = Goo;

namespace Goo { }

[$$
class C { }";

            await VerifyItemIsAbsentAsync(markup, "Alias");
        }

        [WorkItem(542954, "http://vstfdevdiv:8080/DevDiv2/DevDiv/_workitems/edit/542954")]
        [Fact, Trait(Traits.Feature, Traits.Features.Completion)]
        public async Task NamespaceAliasInAttributeName3()
        {
            var markup = @"
using Alias = Goo;

namespace Goo { class A : System.Attribute { } }

[$$
class C { }";

            await VerifyItemExistsAsync(markup, "Alias");
        }

        [Fact]
        [WorkItem(545121, "http://vstfdevdiv:8080/DevDiv2/DevDiv/_workitems/edit/545121")]
        [Trait(Traits.Feature, Traits.Features.Completion)]
        public async Task AttributeNameAfterNamespace()
        {
            var markup = @"
namespace Test
{
    class MyAttribute : System.Attribute { }
    [Test.$$
    class Program { }
}";
            await VerifyItemExistsAsync(markup, "My");
            await VerifyItemIsAbsentAsync(markup, "MyAttribute");
        }

        [Fact]
        [WorkItem(545121, "http://vstfdevdiv:8080/DevDiv2/DevDiv/_workitems/edit/545121")]
        [Trait(Traits.Feature, Traits.Features.Completion)]
        public async Task AttributeNameAfterNamespace2()
        {
            var markup = @"
namespace Test
{
    namespace Two
    {
        class MyAttribute : System.Attribute { }
        [Test.Two.$$
        class Program { }
    }
}";
            await VerifyItemExistsAsync(markup, "My");
            await VerifyItemIsAbsentAsync(markup, "MyAttribute");
        }

        [Fact]
        [WorkItem(545121, "http://vstfdevdiv:8080/DevDiv2/DevDiv/_workitems/edit/545121")]
        [Trait(Traits.Feature, Traits.Features.Completion)]
        public async Task AttributeNameWhenSuffixlessFormIsKeyword()
        {
            var markup = @"
namespace Test
{
    class namespaceAttribute : System.Attribute { }
    [$$
    class Program { }
}";
            await VerifyItemExistsAsync(markup, "namespaceAttribute");
            await VerifyItemIsAbsentAsync(markup, "namespace");
            await VerifyItemIsAbsentAsync(markup, "@namespace");
        }

        [Fact]
        [WorkItem(545121, "http://vstfdevdiv:8080/DevDiv2/DevDiv/_workitems/edit/545121")]
        [Trait(Traits.Feature, Traits.Features.Completion)]
        public async Task AttributeNameAfterNamespaceWhenSuffixlessFormIsKeyword()
        {
            var markup = @"
namespace Test
{
    class namespaceAttribute : System.Attribute { }
    [Test.$$
    class Program { }
}";
            await VerifyItemExistsAsync(markup, "namespaceAttribute");
            await VerifyItemIsAbsentAsync(markup, "namespace");
            await VerifyItemIsAbsentAsync(markup, "@namespace");
        }

        [Fact]
        [WorkItem(545348, "http://vstfdevdiv:8080/DevDiv2/DevDiv/_workitems/edit/545348")]
        [Trait(Traits.Feature, Traits.Features.Completion)]
        public async Task KeywordsUsedAsLocals()
        {
            var markup = @"
class C
{
    void M()
    {
        var error = 0;
        var method = 0;
        var @int = 0;
        Console.Write($$
    }
}";

            // preprocessor keyword
            await VerifyItemExistsAsync(markup, "error");
            await VerifyItemIsAbsentAsync(markup, "@error");

            // contextual keyword
            await VerifyItemExistsAsync(markup, "method");
            await VerifyItemIsAbsentAsync(markup, "@method");

            // full keyword
            await VerifyItemExistsAsync(markup, "@int");
            await VerifyItemIsAbsentAsync(markup, "int");
        }

        [Fact]
        [WorkItem(545348, "http://vstfdevdiv:8080/DevDiv2/DevDiv/_workitems/edit/545348")]
        [Trait(Traits.Feature, Traits.Features.Completion)]
        public async Task QueryContextualKeywords1()
        {
            var markup = @"
class C
{
    void M()
    {
        var from = new[]{1,2,3};
        var r = from x in $$
    }
}";

            await VerifyItemExistsAsync(markup, "@from");
            await VerifyItemIsAbsentAsync(markup, "from");
        }

        [Fact]
        [WorkItem(545348, "http://vstfdevdiv:8080/DevDiv2/DevDiv/_workitems/edit/545348")]
        [Trait(Traits.Feature, Traits.Features.Completion)]
        public async Task QueryContextualKeywords2()
        {
            var markup = @"
class C
{
    void M()
    {
        var where = new[] { 1, 2, 3 };
        var x = from @from in @where
                where $$ == @where.Length
                select @from;
    }
}";

            await VerifyItemExistsAsync(markup, "@from");
            await VerifyItemIsAbsentAsync(markup, "from");
            await VerifyItemExistsAsync(markup, "@where");
            await VerifyItemIsAbsentAsync(markup, "where");
        }

        [Fact]
        [WorkItem(545348, "http://vstfdevdiv:8080/DevDiv2/DevDiv/_workitems/edit/545348")]
        [Trait(Traits.Feature, Traits.Features.Completion)]
        public async Task QueryContextualKeywords3()
        {
            var markup = @"
class C
{
    void M()
    {
        var where = new[] { 1, 2, 3 };
        var x = from @from in @where
                where @from == @where.Length
                select $$;
    }
}";

            await VerifyItemExistsAsync(markup, "@from");
            await VerifyItemIsAbsentAsync(markup, "from");
            await VerifyItemExistsAsync(markup, "@where");
            await VerifyItemIsAbsentAsync(markup, "where");
        }

        [Fact]
        [WorkItem(545121, "http://vstfdevdiv:8080/DevDiv2/DevDiv/_workitems/edit/545121")]
        [Trait(Traits.Feature, Traits.Features.Completion)]
        public async Task AttributeNameAfterGlobalAlias()
        {
            var markup = @"
class MyAttribute : System.Attribute { }
[global::$$
class Program { }";
            await VerifyItemExistsAsync(markup, "My", sourceCodeKind: SourceCodeKind.Regular);
            await VerifyItemIsAbsentAsync(markup, "MyAttribute", sourceCodeKind: SourceCodeKind.Regular);
        }

        [Fact]
        [WorkItem(545121, "http://vstfdevdiv:8080/DevDiv2/DevDiv/_workitems/edit/545121")]
        [Trait(Traits.Feature, Traits.Features.Completion)]
        public async Task AttributeNameAfterGlobalAliasWhenSuffixlessFormIsKeyword()
        {
            var markup = @"
class namespaceAttribute : System.Attribute { }
[global::$$
class Program { }";
            await VerifyItemExistsAsync(markup, "namespaceAttribute", sourceCodeKind: SourceCodeKind.Regular);
            await VerifyItemIsAbsentAsync(markup, "namespace", sourceCodeKind: SourceCodeKind.Regular);
            await VerifyItemIsAbsentAsync(markup, "@namespace", sourceCodeKind: SourceCodeKind.Regular);
        }

        [WorkItem(25589, "https://github.com/dotnet/roslyn/issues/25589")]
        [Fact, Trait(Traits.Feature, Traits.Features.Completion)]
        public async Task AttributeSearch_NamespaceWithNestedAttribute1()
        {
            var markup = @"
namespace Namespace1
{
    namespace Namespace2 { class NonAttribute { } }
    namespace Namespace3.Namespace4 { class CustomAttribute : System.Attribute { } }
}

[$$]";
            await VerifyItemExistsAsync(markup, "Namespace1");
        }

        [Fact, Trait(Traits.Feature, Traits.Features.Completion)]
        public async Task AttributeSearch_NamespaceWithNestedAttribute2()
        {
            var markup = @"
namespace Namespace1
{
    namespace Namespace2 { class NonAttribute { } }
    namespace Namespace3.Namespace4 { class CustomAttribute : System.Attribute { } }
}

[Namespace1.$$]";
            await VerifyItemIsAbsentAsync(markup, "Namespace2");
            await VerifyItemExistsAsync(markup, "Namespace3");
        }

        [Fact, Trait(Traits.Feature, Traits.Features.Completion)]
        public async Task AttributeSearch_NamespaceWithNestedAttribute3()
        {
            var markup = @"
namespace Namespace1
{
    namespace Namespace2 { class NonAttribute { } }
    namespace Namespace3.Namespace4 { class CustomAttribute : System.Attribute { } }
}

[Namespace1.Namespace3.$$]";
            await VerifyItemExistsAsync(markup, "Namespace4");
        }

        [Fact, Trait(Traits.Feature, Traits.Features.Completion)]
        public async Task AttributeSearch_NamespaceWithNestedAttribute4()
        {
            var markup = @"
namespace Namespace1
{
    namespace Namespace2 { class NonAttribute { } }
    namespace Namespace3.Namespace4 { class CustomAttribute : System.Attribute { } }
}

[Namespace1.Namespace3.Namespace4.$$]";
            await VerifyItemExistsAsync(markup, "Custom");
        }

        [Fact, Trait(Traits.Feature, Traits.Features.Completion)]
        public async Task AttributeSearch_NamespaceWithNestedAttribute_NamespaceAlias()
        {
            var markup = @"
using Namespace1Alias = Namespace1;
using Namespace2Alias = Namespace1.Namespace2;
using Namespace3Alias = Namespace1.Namespace3;
using Namespace4Alias = Namespace1.Namespace3.Namespace4;

namespace Namespace1
{
    namespace Namespace2 { class NonAttribute { } }
    namespace Namespace3.Namespace4 { class CustomAttribute : System.Attribute { } }
}

[$$]";
            await VerifyItemExistsAsync(markup, "Namespace1Alias");
            await VerifyItemIsAbsentAsync(markup, "Namespace2Alias");
            await VerifyItemExistsAsync(markup, "Namespace3Alias");
            await VerifyItemExistsAsync(markup, "Namespace4Alias");
        }

        [Fact, Trait(Traits.Feature, Traits.Features.Completion)]
        public async Task AttributeSearch_NamespaceWithoutNestedAttribute()
        {
            var markup = @"
namespace Namespace1
{
    namespace Namespace2 { class NonAttribute { } }
    namespace Namespace3.Namespace4 { class NonAttribute : System.NonAttribute { } }
}

[$$]";
            await VerifyItemIsAbsentAsync(markup, "Namespace1");
        }

        [WorkItem(542230, "http://vstfdevdiv:8080/DevDiv2/DevDiv/_workitems/edit/542230")]
        [Fact, Trait(Traits.Feature, Traits.Features.Completion)]
        public async Task RangeVariableInQuerySelect()
        {
            var markup = @"
using System.Linq;
class P
{
    void M()
    {
        var src = new string[] { ""Goo"", ""Bar"" };
        var q = from x in src
                select x.$$";

            await VerifyItemExistsAsync(markup, "Length");
        }

        [Fact, Trait(Traits.Feature, Traits.Features.Completion)]
        public async Task ConstantsInIsExpression()
        {
            var markup = @"
class C
{
    public const int MAX_SIZE = 10;
    void M()
    {
        int i = 10;
        if (i is $$ int"; // 'int' to force this to be parsed as an IsExpression rather than IsPatternExpression

            await VerifyItemExistsAsync(markup, "MAX_SIZE");
        }

        [Fact, Trait(Traits.Feature, Traits.Features.Completion)]
        public async Task ConstantsInIsPatternExpression()
        {
            var markup = @"
class C
{
    public const int MAX_SIZE = 10;
    void M()
    {
        int i = 10;
        if (i is $$ 1";

            await VerifyItemExistsAsync(markup, "MAX_SIZE");
        }

        [WorkItem(542429, "http://vstfdevdiv:8080/DevDiv2/DevDiv/_workitems/edit/542429")]
        [Fact, Trait(Traits.Feature, Traits.Features.Completion)]
        public async Task ConstantsInSwitchCase()
        {
            var markup = @"
class C
{
    public const int MAX_SIZE = 10;
    void M()
    {
        int i = 10;
        switch (i)
        {
            case $$";

            await VerifyItemExistsAsync(markup, "MAX_SIZE");
        }

        [WorkItem(25084, "https://github.com/dotnet/roslyn/issues/25084#issuecomment-370148553")]
        [Fact, Trait(Traits.Feature, Traits.Features.Completion)]
        public async Task ConstantsInSwitchPatternCase()
        {
            var markup = @"
class C
{
    public const int MAX_SIZE = 10;
    void M()
    {
        int i = 10;
        switch (i)
        {
            case $$ when";

            await VerifyItemExistsAsync(markup, "MAX_SIZE");
        }

        [WorkItem(542429, "http://vstfdevdiv:8080/DevDiv2/DevDiv/_workitems/edit/542429")]
        [Fact, Trait(Traits.Feature, Traits.Features.Completion)]
        public async Task ConstantsInSwitchGotoCase()
        {
            var markup = @"
class C
{
    public const int MAX_SIZE = 10;
    void M()
    {
        int i = 10;
        switch (i)
        {
            case MAX_SIZE:
                break;
            case GOO:
                goto case $$";

            await VerifyItemExistsAsync(markup, "MAX_SIZE");
        }

        [WorkItem(542429, "http://vstfdevdiv:8080/DevDiv2/DevDiv/_workitems/edit/542429")]
        [Fact, Trait(Traits.Feature, Traits.Features.Completion)]
        public async Task ConstantsInEnumMember()
        {
            var markup = @"
class C
{
    public const int GOO = 0;
    enum E
    {
        A = $$";

            await VerifyItemExistsAsync(markup, "GOO");
        }

        [WorkItem(542429, "http://vstfdevdiv:8080/DevDiv2/DevDiv/_workitems/edit/542429")]
        [Fact, Trait(Traits.Feature, Traits.Features.Completion)]
        public async Task ConstantsInAttribute1()
        {
            var markup = @"
class C
{
    public const int GOO = 0;
    [System.AttributeUsage($$";

            await VerifyItemExistsAsync(markup, "GOO");
        }

        [WorkItem(542429, "http://vstfdevdiv:8080/DevDiv2/DevDiv/_workitems/edit/542429")]
        [Fact, Trait(Traits.Feature, Traits.Features.Completion)]
        public async Task ConstantsInAttribute2()
        {
            var markup = @"
class C
{
    public const int GOO = 0;
    [System.AttributeUsage(GOO, $$";

            await VerifyItemExistsAsync(markup, "GOO");
        }

        [WorkItem(542429, "http://vstfdevdiv:8080/DevDiv2/DevDiv/_workitems/edit/542429")]
        [Fact, Trait(Traits.Feature, Traits.Features.Completion)]
        public async Task ConstantsInAttribute3()
        {
            var markup = @"
class C
{
    public const int GOO = 0;
    [System.AttributeUsage(validOn: $$";

            await VerifyItemExistsAsync(markup, "GOO");
        }

        [WorkItem(542429, "http://vstfdevdiv:8080/DevDiv2/DevDiv/_workitems/edit/542429")]
        [Fact, Trait(Traits.Feature, Traits.Features.Completion)]
        public async Task ConstantsInAttribute4()
        {
            var markup = @"
class C
{
    public const int GOO = 0;
    [System.AttributeUsage(AllowMultiple = $$";

            await VerifyItemExistsAsync(markup, "GOO");
        }

        [WorkItem(542429, "http://vstfdevdiv:8080/DevDiv2/DevDiv/_workitems/edit/542429")]
        [Fact, Trait(Traits.Feature, Traits.Features.Completion)]
        public async Task ConstantsInParameterDefaultValue()
        {
            var markup = @"
class C
{
    public const int GOO = 0;
    void M(int x = $$";

            await VerifyItemExistsAsync(markup, "GOO");
        }

        [WorkItem(542429, "http://vstfdevdiv:8080/DevDiv2/DevDiv/_workitems/edit/542429")]
        [Fact, Trait(Traits.Feature, Traits.Features.Completion)]
        public async Task ConstantsInConstField()
        {
            var markup = @"
class C
{
    public const int GOO = 0;
    const int BAR = $$";

            await VerifyItemExistsAsync(markup, "GOO");
        }

        [WorkItem(542429, "http://vstfdevdiv:8080/DevDiv2/DevDiv/_workitems/edit/542429")]
        [Fact, Trait(Traits.Feature, Traits.Features.Completion)]
        public async Task ConstantsInConstLocal()
        {
            var markup = @"
class C
{
    public const int GOO = 0;
    void M()
    {
        const int BAR = $$";

            await VerifyItemExistsAsync(markup, "GOO");
        }

        [Fact, Trait(Traits.Feature, Traits.Features.Completion)]
        public async Task DescriptionWith1Overload()
        {
            var markup = @"
class C
{
    void M(int i) { }
    void M()
    {
        $$";

            await VerifyItemExistsAsync(markup, "M", expectedDescriptionOrNull: $"void C.M(int i) (+ 1 {FeaturesResources.overload})");
        }

        [Fact, Trait(Traits.Feature, Traits.Features.Completion)]
        public async Task DescriptionWith2Overloads()
        {
            var markup = @"
class C
{
    void M(int i) { }
    void M(out int i) { }
    void M()
    {
        $$";

            await VerifyItemExistsAsync(markup, "M", expectedDescriptionOrNull: $"void C.M(int i) (+ 2 {FeaturesResources.overloads_})");
        }

        [Fact, Trait(Traits.Feature, Traits.Features.Completion)]
        public async Task DescriptionWith1GenericOverload()
        {
            var markup = @"
class C
{
    void M<T>(T i) { }
    void M<T>()
    {
        $$";

            await VerifyItemExistsAsync(markup, "M", displayTextSuffix: "<>", expectedDescriptionOrNull: $"void C.M<T>(T i) (+ 1 {FeaturesResources.generic_overload})");
        }

        [Fact, Trait(Traits.Feature, Traits.Features.Completion)]
        public async Task DescriptionWith2GenericOverloads()
        {
            var markup = @"
class C
{
    void M<T>(int i) { }
    void M<T>(out int i) { }
    void M<T>()
    {
        $$";

            await VerifyItemExistsAsync(markup, "M", displayTextSuffix: "<>", expectedDescriptionOrNull: $"void C.M<T>(int i) (+ 2 {FeaturesResources.generic_overloads})");
        }

        [Fact, Trait(Traits.Feature, Traits.Features.Completion)]
        public async Task DescriptionNamedGenericType()
        {
            var markup = @"
class C<T>
{
    void M()
    {
        $$";

            await VerifyItemExistsAsync(markup, "C", displayTextSuffix: "<>", expectedDescriptionOrNull: "class C<T>");
        }

        [Fact, Trait(Traits.Feature, Traits.Features.Completion)]
        public async Task DescriptionParameter()
        {
            var markup = @"
class C<T>
{
    void M(T goo)
    {
        $$";

            await VerifyItemExistsAsync(markup, "goo", expectedDescriptionOrNull: $"({FeaturesResources.parameter}) T goo");
        }

        [Fact, Trait(Traits.Feature, Traits.Features.Completion)]
        public async Task DescriptionGenericTypeParameter()
        {
            var markup = @"
class C<T>
{
    void M()
    {
        $$";

            await VerifyItemExistsAsync(markup, "T", expectedDescriptionOrNull: $"T {FeaturesResources.in_} C<T>");
        }

        [Fact, Trait(Traits.Feature, Traits.Features.Completion)]
        public async Task DescriptionAnonymousType()
        {
            var markup = @"
class C
{
    void M()
    {
        var a = new { };
        $$
";

            var expectedDescription =
$@"({FeaturesResources.local_variable}) 'a a

{FeaturesResources.Types_colon}
    'a {FeaturesResources.is_} new {{  }}";

            await VerifyItemExistsAsync(markup, "a", expectedDescription);
        }

        [WorkItem(543288, "http://vstfdevdiv:8080/DevDiv2/DevDiv/_workitems/edit/543288")]
        [Fact, Trait(Traits.Feature, Traits.Features.Completion)]
        public async Task AfterNewInAnonymousType()
        {
            var markup = @"
class Program {
    string field = 0;
    static void Main()     {
        var an = new {  new $$  }; 
    }
}
";

            await VerifyItemExistsAsync(markup, "Program");
        }

        [WorkItem(543601, "http://vstfdevdiv:8080/DevDiv2/DevDiv/_workitems/edit/543601")]
        [Fact, Trait(Traits.Feature, Traits.Features.Completion)]
        public async Task NoInstanceFieldsInStaticMethod()
        {
            var markup = @"
class C
{
    int x = 0;
    static void M()
    {
        $$
    }
}
";

            await VerifyItemIsAbsentAsync(markup, "x");
        }

        [WorkItem(543601, "http://vstfdevdiv:8080/DevDiv2/DevDiv/_workitems/edit/543601")]
        [Fact, Trait(Traits.Feature, Traits.Features.Completion)]
        public async Task NoInstanceFieldsInStaticFieldInitializer()
        {
            var markup = @"
class C
{
    int x = 0;
    static int y = $$
}
";

            await VerifyItemIsAbsentAsync(markup, "x");
        }

        [WorkItem(543601, "http://vstfdevdiv:8080/DevDiv2/DevDiv/_workitems/edit/543601")]
        [Fact, Trait(Traits.Feature, Traits.Features.Completion)]
        public async Task StaticFieldsInStaticMethod()
        {
            var markup = @"
class C
{
    static int x = 0;
    static void M()
    {
        $$
    }
}
";

            await VerifyItemExistsAsync(markup, "x");
        }

        [WorkItem(543601, "http://vstfdevdiv:8080/DevDiv2/DevDiv/_workitems/edit/543601")]
        [Fact, Trait(Traits.Feature, Traits.Features.Completion)]
        public async Task StaticFieldsInStaticFieldInitializer()
        {
            var markup = @"
class C
{
    static int x = 0;
    static int y = $$
}
";

            await VerifyItemExistsAsync(markup, "x");
        }

        [WorkItem(543680, "http://vstfdevdiv:8080/DevDiv2/DevDiv/_workitems/edit/543680")]
        [Fact, Trait(Traits.Feature, Traits.Features.Completion)]
        public async Task NoInstanceFieldsFromOuterClassInInstanceMethod()
        {
            var markup = @"
class outer
{
    int i;
    class inner
    {
        void M()
        {
            $$
        }
    }
}
";

            await VerifyItemIsAbsentAsync(markup, "i");
        }

        [WorkItem(543680, "http://vstfdevdiv:8080/DevDiv2/DevDiv/_workitems/edit/543680")]
        [Fact, Trait(Traits.Feature, Traits.Features.Completion)]
        public async Task StaticFieldsFromOuterClassInInstanceMethod()
        {
            var markup = @"
class outer
{
    static int i;
    class inner
    {
        void M()
        {
            $$
        }
    }
}
";

            await VerifyItemExistsAsync(markup, "i");
        }

        [WorkItem(543104, "http://vstfdevdiv:8080/DevDiv2/DevDiv/_workitems/edit/543104")]
        [Fact, Trait(Traits.Feature, Traits.Features.Completion)]
        public async Task OnlyEnumMembersInEnumMemberAccess()
        {
            var markup = @"
class C
{
    enum x {a,b,c}
    void M()
    {
        x.$$
    }
}
";

            await VerifyItemExistsAsync(markup, "a");
            await VerifyItemExistsAsync(markup, "b");
            await VerifyItemExistsAsync(markup, "c");
            await VerifyItemIsAbsentAsync(markup, "Equals");
        }

        [WorkItem(543104, "http://vstfdevdiv:8080/DevDiv2/DevDiv/_workitems/edit/543104")]
        [Fact, Trait(Traits.Feature, Traits.Features.Completion)]
        public async Task NoEnumMembersInEnumLocalAccess()
        {
            var markup = @"
class C
{
    enum x {a,b,c}
    void M()
    {
        var y = x.a;
        y.$$
    }
}
";

            await VerifyItemIsAbsentAsync(markup, "a");
            await VerifyItemIsAbsentAsync(markup, "b");
            await VerifyItemIsAbsentAsync(markup, "c");
            await VerifyItemExistsAsync(markup, "Equals");
        }

        [WorkItem(529138, "http://vstfdevdiv:8080/DevDiv2/DevDiv/_workitems/edit/529138")]
        [Fact, Trait(Traits.Feature, Traits.Features.Completion)]
        public async Task AfterLambdaParameterDot()
        {
            var markup = @"
using System;
using System.Linq;
class A
{
    public event Func<String, String> E;
}
 
class Program
{
    static void Main(string[] args)
    {
        new A().E += ss => ss.$$
    }
}
";

            await VerifyItemExistsAsync(markup, "Substring");
        }

        [Fact, Trait(Traits.Feature, Traits.Features.Completion)]
        public async Task ValueNotAtRoot_Interactive()
        {
            await VerifyItemIsAbsentAsync(
@"$$",
"value",
expectedDescriptionOrNull: null, sourceCodeKind: SourceCodeKind.Script);
        }

        [Fact, Trait(Traits.Feature, Traits.Features.Completion)]
        public async Task ValueNotAfterClass_Interactive()
        {
            await VerifyItemIsAbsentAsync(
@"class C { }
$$",
"value",
expectedDescriptionOrNull: null, sourceCodeKind: SourceCodeKind.Script);
        }

        [Fact, Trait(Traits.Feature, Traits.Features.Completion)]
        public async Task ValueNotAfterGlobalStatement_Interactive()
        {
            await VerifyItemIsAbsentAsync(
@"System.Console.WriteLine();
$$",
"value",
expectedDescriptionOrNull: null, sourceCodeKind: SourceCodeKind.Script);
        }

        [Fact, Trait(Traits.Feature, Traits.Features.Completion)]
        public async Task ValueNotAfterGlobalVariableDeclaration_Interactive()
        {
            await VerifyItemIsAbsentAsync(
@"int i = 0;
$$",
"value",
expectedDescriptionOrNull: null, sourceCodeKind: SourceCodeKind.Script);
        }

        [Fact, Trait(Traits.Feature, Traits.Features.Completion)]
        public async Task ValueNotInUsingAlias()
        {
            await VerifyItemIsAbsentAsync(
@"using Goo = $$",
"value");
        }

        [Fact, Trait(Traits.Feature, Traits.Features.Completion)]
        public async Task ValueNotInEmptyStatement()
        {
            await VerifyItemIsAbsentAsync(AddInsideMethod(
@"$$"),
"value");
        }

        [Fact, Trait(Traits.Feature, Traits.Features.Completion)]
        public async Task ValueInsideSetter()
        {
            await VerifyItemExistsAsync(
@"class C {
    int Goo {
      set {
        $$",
"value");
        }

        [Fact, Trait(Traits.Feature, Traits.Features.Completion)]
        public async Task ValueInsideAdder()
        {
            await VerifyItemExistsAsync(
@"class C {
    event int Goo {
      add {
        $$",
"value");
        }

        [Fact, Trait(Traits.Feature, Traits.Features.Completion)]
        public async Task ValueInsideRemover()
        {
            await VerifyItemExistsAsync(
@"class C {
    event int Goo {
      remove {
        $$",
"value");
        }

        [Fact, Trait(Traits.Feature, Traits.Features.Completion)]
        public async Task ValueNotAfterDot()
        {
            await VerifyItemIsAbsentAsync(
@"class C {
    int Goo {
      set {
        this.$$",
"value");
        }

        [Fact, Trait(Traits.Feature, Traits.Features.Completion)]
        public async Task ValueNotAfterArrow()
        {
            await VerifyItemIsAbsentAsync(
@"class C {
    int Goo {
      set {
        a->$$",
"value");
        }

        [Fact, Trait(Traits.Feature, Traits.Features.Completion)]
        public async Task ValueNotAfterColonColon()
        {
            await VerifyItemIsAbsentAsync(
@"class C {
    int Goo {
      set {
        a::$$",
"value");
        }

        [Fact, Trait(Traits.Feature, Traits.Features.Completion)]
        public async Task ValueNotInGetter()
        {
            await VerifyItemIsAbsentAsync(
@"class C {
    int Goo {
      get {
        $$",
"value");
        }

        [WorkItem(544205, "http://vstfdevdiv:8080/DevDiv2/DevDiv/_workitems/edit/544205")]
        [Fact, Trait(Traits.Feature, Traits.Features.Completion)]
        public async Task NotAfterNullableType()
        {
            await VerifyItemIsAbsentAsync(
@"class C {
    void M() {
        int goo = 0;
        C? $$",
"goo");
        }

        [WorkItem(544205, "http://vstfdevdiv:8080/DevDiv2/DevDiv/_workitems/edit/544205")]
        [Fact, Trait(Traits.Feature, Traits.Features.Completion)]
        public async Task NotAfterNullableTypeAlias()
        {
            await VerifyItemIsAbsentAsync(
@"using A = System.Int32;
class C {
    void M() {
        int goo = 0;
        A? $$",
"goo");
        }

        [WorkItem(544205, "http://vstfdevdiv:8080/DevDiv2/DevDiv/_workitems/edit/544205")]
        [Fact, Trait(Traits.Feature, Traits.Features.KeywordRecommending)]
        public async Task NotAfterNullableTypeAndPartialIdentifier()
        {
            await VerifyItemIsAbsentAsync(
@"class C {
    void M() {
        int goo = 0;
        C? f$$",
"goo");
        }

        [WorkItem(544205, "http://vstfdevdiv:8080/DevDiv2/DevDiv/_workitems/edit/544205")]
        [Fact, Trait(Traits.Feature, Traits.Features.Completion)]
        public async Task AfterQuestionMarkInConditional()
        {
            await VerifyItemExistsAsync(
@"class C {
    void M() {
        bool b = false;
        int goo = 0;
        b? $$",
"goo");
        }

        [WorkItem(544205, "http://vstfdevdiv:8080/DevDiv2/DevDiv/_workitems/edit/544205")]
        [Fact, Trait(Traits.Feature, Traits.Features.Completion)]
        public async Task AfterQuestionMarkAndPartialIdentifierInConditional()
        {
            await VerifyItemExistsAsync(
@"class C {
    void M() {
        bool b = false;
        int goo = 0;
        b? f$$",
"goo");
        }

        [WorkItem(544205, "http://vstfdevdiv:8080/DevDiv2/DevDiv/_workitems/edit/544205")]
        [Fact, Trait(Traits.Feature, Traits.Features.Completion)]
        public async Task NotAfterPointerType()
        {
            await VerifyItemIsAbsentAsync(
@"class C {
    void M() {
        int goo = 0;
        C* $$",
"goo");
        }

        [WorkItem(544205, "http://vstfdevdiv:8080/DevDiv2/DevDiv/_workitems/edit/544205")]
        [Fact, Trait(Traits.Feature, Traits.Features.Completion)]
        public async Task NotAfterPointerTypeAlias()
        {
            await VerifyItemIsAbsentAsync(
@"using A = System.Int32;
class C {
    void M() {
        int goo = 0;
        A* $$",
"goo");
        }

        [WorkItem(544205, "http://vstfdevdiv:8080/DevDiv2/DevDiv/_workitems/edit/544205")]
        [Fact, Trait(Traits.Feature, Traits.Features.Completion)]
        public async Task NotAfterPointerTypeAndPartialIdentifier()
        {
            await VerifyItemIsAbsentAsync(
@"class C {
    void M() {
        int goo = 0;
        C* f$$",
"goo");
        }

        [WorkItem(544205, "http://vstfdevdiv:8080/DevDiv2/DevDiv/_workitems/edit/544205")]
        [Fact, Trait(Traits.Feature, Traits.Features.Completion)]
        public async Task AfterAsteriskInMultiplication()
        {
            await VerifyItemExistsAsync(
@"class C {
    void M() {
        int i = 0;
        int goo = 0;
        i* $$",
"goo");
        }

        [WorkItem(544205, "http://vstfdevdiv:8080/DevDiv2/DevDiv/_workitems/edit/544205")]
        [Fact, Trait(Traits.Feature, Traits.Features.Completion)]
        public async Task AfterAsteriskAndPartialIdentifierInMultiplication()
        {
            await VerifyItemExistsAsync(
@"class C {
    void M() {
        int i = 0;
        int goo = 0;
        i* f$$",
"goo");
        }

        [WorkItem(543868, "http://vstfdevdiv:8080/DevDiv2/DevDiv/_workitems/edit/543868")]
        [Fact, Trait(Traits.Feature, Traits.Features.Completion)]
        public async Task AfterEventFieldDeclaredInSameType()
        {
            await VerifyItemExistsAsync(
@"class C {
    public event System.EventHandler E;
    void M() {
        E.$$",
"Invoke");
        }

        [WorkItem(543868, "http://vstfdevdiv:8080/DevDiv2/DevDiv/_workitems/edit/543868")]
        [Fact, Trait(Traits.Feature, Traits.Features.Completion)]
        public async Task NotAfterFullEventDeclaredInSameType()
        {
            await VerifyItemIsAbsentAsync(
@"class C {
        public event System.EventHandler E { add { } remove { } }
    void M() {
        E.$$",
"Invoke");
        }

        [WorkItem(543868, "http://vstfdevdiv:8080/DevDiv2/DevDiv/_workitems/edit/543868")]
        [Fact, Trait(Traits.Feature, Traits.Features.Completion)]
        public async Task NotAfterEventDeclaredInDifferentType()
        {
            await VerifyItemIsAbsentAsync(
@"class C {
    void M() {
        System.Console.CancelKeyPress.$$",
"Invoke");
        }

        [WorkItem(544219, "http://vstfdevdiv:8080/DevDiv2/DevDiv/_workitems/edit/544219")]
        [Fact, Trait(Traits.Feature, Traits.Features.KeywordRecommending)]
        public async Task NotInObjectInitializerMemberContext()
        {
            await VerifyItemIsAbsentAsync(@"
class C
{
    public int x, y;
    void M()
    {
        var c = new C { x = 2, y = 3, $$",
"x");
        }

        [WorkItem(544219, "http://vstfdevdiv:8080/DevDiv2/DevDiv/_workitems/edit/544219")]
        [Fact, Trait(Traits.Feature, Traits.Features.KeywordRecommending)]
        public async Task AfterPointerMemberAccess()
        {
            await VerifyItemExistsAsync(@"
struct MyStruct
{
    public int MyField;
}

class Program
{
    static unsafe void Main(string[] args)
    {
        MyStruct s = new MyStruct();
        MyStruct* ptr = &s;
        ptr->$$
    }}",
"MyField");
        }

        // After @ both X and XAttribute are legal. We think this is an edge case in the language and
        // are not fixing the bug 11931. This test captures that XAttribute doesn't show up indeed.
        [WorkItem(11931, "DevDiv_Projects/Roslyn")]
        [Fact, Trait(Traits.Feature, Traits.Features.KeywordRecommending)]
        public async Task VerbatimAttributes()
        {
            var code = @"
using System;
public class X : Attribute
{ }
 
public class XAttribute : Attribute
{ }
 
 
[@X$$]
class Class3 { }
";
            await VerifyItemExistsAsync(code, "X");
            await Assert.ThrowsAsync<Xunit.Sdk.TrueException>(() => VerifyItemExistsAsync(code, "XAttribute"));
        }

        [WorkItem(544928, "http://vstfdevdiv:8080/DevDiv2/DevDiv/_workitems/edit/544928")]
        [Fact, Trait(Traits.Feature, Traits.Features.KeywordRecommending)]
        public async Task InForLoopIncrementor1()
        {
            await VerifyItemExistsAsync(@"
using System;
 
class Program
{
    static void Main()
    {
        for (; ; $$
    }
}
", "Console");
        }

        [WorkItem(544928, "http://vstfdevdiv:8080/DevDiv2/DevDiv/_workitems/edit/544928")]
        [Fact, Trait(Traits.Feature, Traits.Features.KeywordRecommending)]
        public async Task InForLoopIncrementor2()
        {
            await VerifyItemExistsAsync(@"
using System;
 
class Program
{
    static void Main()
    {
        for (; ; Console.WriteLine(), $$
    }
}
", "Console");
        }

        [WorkItem(544931, "http://vstfdevdiv:8080/DevDiv2/DevDiv/_workitems/edit/544931")]
        [Fact, Trait(Traits.Feature, Traits.Features.KeywordRecommending)]
        public async Task InForLoopInitializer1()
        {
            await VerifyItemExistsAsync(@"
using System;
 
class Program
{
    static void Main()
    {
        for ($$
    }
}
", "Console");
        }

        [WorkItem(544931, "http://vstfdevdiv:8080/DevDiv2/DevDiv/_workitems/edit/544931")]
        [Fact, Trait(Traits.Feature, Traits.Features.KeywordRecommending)]
        public async Task InForLoopInitializer2()
        {
            await VerifyItemExistsAsync(@"
using System;
 
class Program
{
    static void Main()
    {
        for (Console.WriteLine(), $$
    }
}
", "Console");
        }

        [WorkItem(10572, "DevDiv_Projects/Roslyn")]
        [Fact, Trait(Traits.Feature, Traits.Features.Completion)]
        public async Task LocalVariableInItsDeclaration()
        {
            // "int goo = goo = 1" is a legal declaration
            await VerifyItemExistsAsync(@"
class Program
{
    void M()
    {
        int goo = $$
    }
}", "goo");
        }

        [WorkItem(10572, "DevDiv_Projects/Roslyn")]
        [Fact, Trait(Traits.Feature, Traits.Features.Completion)]
        public async Task LocalVariableInItsDeclarator()
        {
            // "int bar = bar = 1" is legal in a declarator
            await VerifyItemExistsAsync(@"
class Program
{
    void M()
    {
        int goo = 0, int bar = $$, int baz = 0;
    }
}", "bar");
        }

        [WorkItem(10572, "DevDiv_Projects/Roslyn")]
        [Fact, Trait(Traits.Feature, Traits.Features.Completion)]
        public async Task LocalVariableNotBeforeDeclaration()
        {
            await VerifyItemIsAbsentAsync(@"
class Program
{
    void M()
    {
        $$
        int goo = 0;
    }
}", "goo");
        }

        [WorkItem(10572, "DevDiv_Projects/Roslyn")]
        [Fact, Trait(Traits.Feature, Traits.Features.Completion)]
        public async Task LocalVariableNotBeforeDeclarator()
        {
            await VerifyItemIsAbsentAsync(@"
class Program
{
    void M()
    {
        int goo = $$, bar = 0;
    }
}", "bar");
        }

        [WorkItem(10572, "DevDiv_Projects/Roslyn")]
        [Fact, Trait(Traits.Feature, Traits.Features.Completion)]
        public async Task LocalVariableAfterDeclarator()
        {
            await VerifyItemExistsAsync(@"
class Program
{
    void M()
    {
        int goo = 0, int bar = $$
    }
}", "goo");
        }

        [WorkItem(10572, "DevDiv_Projects/Roslyn")]
        [Fact, Trait(Traits.Feature, Traits.Features.Completion)]
        public async Task LocalVariableAsOutArgumentInInitializerExpression()
        {
            await VerifyItemExistsAsync(@"
class Program
{
    void M()
    {
        int goo = Bar(out $$
    }
    int Bar(out int x)
    {
        x = 3;
        return 5;
    }
}", "goo");
        }

        [WorkItem(7336, "DevDiv_Projects/Roslyn")]
        [Fact, Trait(Traits.Feature, Traits.Features.Completion)]
        public async Task EditorBrowsable_Method_BrowsableStateAlways()
        {
            var markup = @"
class Program
{
    void M()
    {
        Goo.$$
    }
}";

            var referencedCode = @"
public class Goo
{
    [System.ComponentModel.EditorBrowsableAttribute(System.ComponentModel.EditorBrowsableState.Always)]
    public static void Bar() 
    {
    }
}";
            await VerifyItemInEditorBrowsableContextsAsync(
                markup: markup,
                referencedCode: referencedCode,
                item: "Bar",
                expectedSymbolsSameSolution: 1,
                expectedSymbolsMetadataReference: 1,
                sourceLanguage: LanguageNames.CSharp,
                referencedLanguage: LanguageNames.CSharp);
        }

        [WorkItem(7336, "DevDiv_Projects/Roslyn")]
        [Fact, Trait(Traits.Feature, Traits.Features.Completion)]
        public async Task EditorBrowsable_Method_BrowsableStateNever()
        {
            var markup = @"
class Program
{
    void M()
    {
        Goo.$$
    }
}";

            var referencedCode = @"
public class Goo
{
    [System.ComponentModel.EditorBrowsableAttribute(System.ComponentModel.EditorBrowsableState.Never)]
    public static void Bar() 
    {
    }
}";
            await VerifyItemInEditorBrowsableContextsAsync(
                markup: markup,
                referencedCode: referencedCode,
                item: "Bar",
                expectedSymbolsSameSolution: 1,
                expectedSymbolsMetadataReference: 0,
                sourceLanguage: LanguageNames.CSharp,
                referencedLanguage: LanguageNames.CSharp);
        }

        [WorkItem(7336, "DevDiv_Projects/Roslyn")]
        [Fact, Trait(Traits.Feature, Traits.Features.Completion)]
        public async Task EditorBrowsable_Method_BrowsableStateAdvanced()
        {
            var markup = @"
class Program
{
    void M()
    {
        Goo.$$
    }
}";

            var referencedCode = @"
public class Goo
{
    [System.ComponentModel.EditorBrowsableAttribute(System.ComponentModel.EditorBrowsableState.Advanced)]
    public static void Bar() 
    {
    }
}";
            HideAdvancedMembers = false;

            await VerifyItemInEditorBrowsableContextsAsync(
                markup: markup,
                referencedCode: referencedCode,
                item: "Bar",
                expectedSymbolsSameSolution: 1,
                expectedSymbolsMetadataReference: 1,
                sourceLanguage: LanguageNames.CSharp,
                referencedLanguage: LanguageNames.CSharp);

            HideAdvancedMembers = true;

            await VerifyItemInEditorBrowsableContextsAsync(
                markup: markup,
                referencedCode: referencedCode,
                item: "Bar",
                expectedSymbolsSameSolution: 1,
                expectedSymbolsMetadataReference: 0,
                sourceLanguage: LanguageNames.CSharp,
                referencedLanguage: LanguageNames.CSharp);
        }

        [WorkItem(7336, "DevDiv_Projects/Roslyn")]
        [Fact, Trait(Traits.Feature, Traits.Features.Completion)]
        public async Task EditorBrowsable_Method_Overloads_BothBrowsableAlways()
        {
            var markup = @"
class Program
{
    void M()
    {
        Goo.$$
    }
}";

            var referencedCode = @"
public class Goo
{
    [System.ComponentModel.EditorBrowsableAttribute(System.ComponentModel.EditorBrowsableState.Always)]
    public static void Bar() 
    {
    }

    [System.ComponentModel.EditorBrowsableAttribute(System.ComponentModel.EditorBrowsableState.Always)]
    public static void Bar(int x) 
    {
    }
}";

            await VerifyItemInEditorBrowsableContextsAsync(
                markup: markup,
                referencedCode: referencedCode,
                item: "Bar",
                expectedSymbolsSameSolution: 2,
                expectedSymbolsMetadataReference: 2,
                sourceLanguage: LanguageNames.CSharp,
                referencedLanguage: LanguageNames.CSharp);
        }

        [WorkItem(7336, "DevDiv_Projects/Roslyn")]
        [Fact, Trait(Traits.Feature, Traits.Features.Completion)]
        public async Task EditorBrowsable_Method_Overloads_OneBrowsableAlways_OneBrowsableNever()
        {
            var markup = @"
class Program
{
    void M()
    {
        Goo.$$
    }
}";

            var referencedCode = @"
public class Goo
{
    [System.ComponentModel.EditorBrowsableAttribute(System.ComponentModel.EditorBrowsableState.Always)]
    public static void Bar() 
    {
    }

    [System.ComponentModel.EditorBrowsableAttribute(System.ComponentModel.EditorBrowsableState.Never)]
    public static void Bar(int x) 
    {
    }
}";

            await VerifyItemInEditorBrowsableContextsAsync(
                markup: markup,
                referencedCode: referencedCode,
                item: "Bar",
                expectedSymbolsSameSolution: 2,
                expectedSymbolsMetadataReference: 1,
                sourceLanguage: LanguageNames.CSharp,
                referencedLanguage: LanguageNames.CSharp);
        }

        [WorkItem(7336, "DevDiv_Projects/Roslyn")]
        [Fact, Trait(Traits.Feature, Traits.Features.Completion)]
        public async Task EditorBrowsable_Method_Overloads_BothBrowsableNever()
        {
            var markup = @"
class Program
{
    void M()
    {
        Goo.$$
    }
}";

            var referencedCode = @"
public class Goo
{
    [System.ComponentModel.EditorBrowsableAttribute(System.ComponentModel.EditorBrowsableState.Never)]
    public static void Bar() 
    {
    }

    [System.ComponentModel.EditorBrowsableAttribute(System.ComponentModel.EditorBrowsableState.Never)]
    public static void Bar(int x) 
    {
    }
}";

            await VerifyItemInEditorBrowsableContextsAsync(
                markup: markup,
                referencedCode: referencedCode,
                item: "Bar",
                expectedSymbolsSameSolution: 2,
                expectedSymbolsMetadataReference: 0,
                sourceLanguage: LanguageNames.CSharp,
                referencedLanguage: LanguageNames.CSharp);
        }

        [WorkItem(7336, "DevDiv_Projects/Roslyn")]
        [Fact, Trait(Traits.Feature, Traits.Features.Completion)]
        public async Task EditorBrowsable_ExtensionMethod_BrowsableAlways()
        {
            var markup = @"
class Program
{
    void M()
    {
        new Goo().$$
    }
}";

            var referencedCode = @"
public class Goo
{
}

public static class GooExtensions
{
    [System.ComponentModel.EditorBrowsableAttribute(System.ComponentModel.EditorBrowsableState.Always)]
    public static void Bar(this Goo goo, int x)
    {
    }
}";

            await VerifyItemInEditorBrowsableContextsAsync(
                markup: markup,
                referencedCode: referencedCode,
                item: "Bar",
                expectedSymbolsSameSolution: 1,
                expectedSymbolsMetadataReference: 1,
                sourceLanguage: LanguageNames.CSharp,
                referencedLanguage: LanguageNames.CSharp);
        }

        [WorkItem(7336, "DevDiv_Projects/Roslyn")]
        [Fact, Trait(Traits.Feature, Traits.Features.Completion)]
        public async Task EditorBrowsable_ExtensionMethod_BrowsableNever()
        {
            var markup = @"
class Program
{
    void M()
    {
        new Goo().$$
    }
}";

            var referencedCode = @"
public class Goo
{
}

public static class GooExtensions
{
    [System.ComponentModel.EditorBrowsableAttribute(System.ComponentModel.EditorBrowsableState.Never)]
    public static void Bar(this Goo goo, int x)
    {
    }
}";

            await VerifyItemInEditorBrowsableContextsAsync(
                markup: markup,
                referencedCode: referencedCode,
                item: "Bar",
                expectedSymbolsSameSolution: 1,
                expectedSymbolsMetadataReference: 0,
                sourceLanguage: LanguageNames.CSharp,
                referencedLanguage: LanguageNames.CSharp);
        }

        [WorkItem(7336, "DevDiv_Projects/Roslyn")]
        [Fact, Trait(Traits.Feature, Traits.Features.Completion)]
        public async Task EditorBrowsable_ExtensionMethod_BrowsableAdvanced()
        {
            var markup = @"
class Program
{
    void M()
    {
        new Goo().$$
    }
}";

            var referencedCode = @"
public class Goo
{
}

public static class GooExtensions
{
    [System.ComponentModel.EditorBrowsableAttribute(System.ComponentModel.EditorBrowsableState.Advanced)]
    public static void Bar(this Goo goo, int x)
    {
    }
}";

            HideAdvancedMembers = false;

            await VerifyItemInEditorBrowsableContextsAsync(
                markup: markup,
                referencedCode: referencedCode,
                item: "Bar",
                expectedSymbolsSameSolution: 1,
                expectedSymbolsMetadataReference: 1,
                sourceLanguage: LanguageNames.CSharp,
                referencedLanguage: LanguageNames.CSharp);

            HideAdvancedMembers = true;

            await VerifyItemInEditorBrowsableContextsAsync(
                markup: markup,
                referencedCode: referencedCode,
                item: "Bar",
                expectedSymbolsSameSolution: 1,
                expectedSymbolsMetadataReference: 0,
                sourceLanguage: LanguageNames.CSharp,
                referencedLanguage: LanguageNames.CSharp);
        }

        [WorkItem(7336, "DevDiv_Projects/Roslyn")]
        [Fact, Trait(Traits.Feature, Traits.Features.Completion)]
        public async Task EditorBrowsable_ExtensionMethod_BrowsableMixed()
        {
            var markup = @"
class Program
{
    void M()
    {
        new Goo().$$
    }
}";

            var referencedCode = @"
public class Goo
{
}

public static class GooExtensions
{
    [System.ComponentModel.EditorBrowsableAttribute(System.ComponentModel.EditorBrowsableState.Always)]
    public static void Bar(this Goo goo, int x)
    {
    }

    [System.ComponentModel.EditorBrowsableAttribute(System.ComponentModel.EditorBrowsableState.Never)]
    public static void Bar(this Goo goo, int x, int y)
    {
    }
}";

            await VerifyItemInEditorBrowsableContextsAsync(
                markup: markup,
                referencedCode: referencedCode,
                item: "Bar",
                expectedSymbolsSameSolution: 2,
                expectedSymbolsMetadataReference: 1,
                sourceLanguage: LanguageNames.CSharp,
                referencedLanguage: LanguageNames.CSharp);
        }

        [WorkItem(7336, "DevDiv_Projects/Roslyn")]
        [Fact, Trait(Traits.Feature, Traits.Features.Completion)]
        public async Task EditorBrowsable_OverloadExtensionMethodAndMethod_BrowsableAlways()
        {
            var markup = @"
class Program
{
    void M()
    {
        new Goo().$$
    }
}";

            var referencedCode = @"
public class Goo
{
    [System.ComponentModel.EditorBrowsableAttribute(System.ComponentModel.EditorBrowsableState.Always)]
    public void Bar(int x)
    {
    }
}

public static class GooExtensions
{
    [System.ComponentModel.EditorBrowsableAttribute(System.ComponentModel.EditorBrowsableState.Always)]
    public static void Bar(this Goo goo, int x, int y)
    {
    }
}";

            await VerifyItemInEditorBrowsableContextsAsync(
                markup: markup,
                referencedCode: referencedCode,
                item: "Bar",
                expectedSymbolsSameSolution: 2,
                expectedSymbolsMetadataReference: 2,
                sourceLanguage: LanguageNames.CSharp,
                referencedLanguage: LanguageNames.CSharp);
        }

        [WorkItem(7336, "DevDiv_Projects/Roslyn")]
        [Fact, Trait(Traits.Feature, Traits.Features.Completion)]
        public async Task EditorBrowsable_OverloadExtensionMethodAndMethod_BrowsableMixed()
        {
            var markup = @"
class Program
{
    void M()
    {
        new Goo().$$
    }
}";

            var referencedCode = @"
public class Goo
{
    [System.ComponentModel.EditorBrowsableAttribute(System.ComponentModel.EditorBrowsableState.Never)]
    public void Bar(int x)
    {
    }
}

public static class GooExtensions
{
    [System.ComponentModel.EditorBrowsableAttribute(System.ComponentModel.EditorBrowsableState.Always)]
    public static void Bar(this Goo goo, int x, int y)
    {
    }
}";

            await VerifyItemInEditorBrowsableContextsAsync(
                markup: markup,
                referencedCode: referencedCode,
                item: "Bar",
                expectedSymbolsSameSolution: 2,
                expectedSymbolsMetadataReference: 1,
                sourceLanguage: LanguageNames.CSharp,
                referencedLanguage: LanguageNames.CSharp);
        }

        [WorkItem(7336, "DevDiv_Projects/Roslyn")]
        [Fact, Trait(Traits.Feature, Traits.Features.Completion)]
        public async Task EditorBrowsable_SameSigExtensionMethodAndMethod_InstanceMethodBrowsableNever()
        {
            var markup = @"
class Program
{
    void M()
    {
        new Goo().$$
    }
}";

            var referencedCode = @"
public class Goo
{
    [System.ComponentModel.EditorBrowsableAttribute(System.ComponentModel.EditorBrowsableState.Never)]
    public void Bar(int x)
    {
    }
}

public static class GooExtensions
{
    [System.ComponentModel.EditorBrowsableAttribute(System.ComponentModel.EditorBrowsableState.Always)]
    public static void Bar(this Goo goo, int x)
    {
    }
}";

            await VerifyItemInEditorBrowsableContextsAsync(
                markup: markup,
                referencedCode: referencedCode,
                item: "Bar",
                expectedSymbolsSameSolution: 2,
                expectedSymbolsMetadataReference: 1,
                sourceLanguage: LanguageNames.CSharp,
                referencedLanguage: LanguageNames.CSharp);
        }

        [WorkItem(7336, "DevDiv_Projects/Roslyn")]
        [Fact, Trait(Traits.Feature, Traits.Features.Completion)]
        public async Task OverriddenSymbolsFilteredFromCompletionList()
        {
            var markup = @"
class Program
{
    void M()
    {
        D d = new D();
        d.$$
    }
}";

            var referencedCode = @"
public class B
{
    public virtual void Goo(int original) 
    {
    }
}

public class D : B
{
    public override void Goo(int derived) 
    {
    }
}";

            await VerifyItemInEditorBrowsableContextsAsync(
                markup: markup,
                referencedCode: referencedCode,
                item: "Goo",
                expectedSymbolsSameSolution: 1,
                expectedSymbolsMetadataReference: 1,
                sourceLanguage: LanguageNames.CSharp,
                referencedLanguage: LanguageNames.CSharp);
        }

        [WorkItem(7336, "DevDiv_Projects/Roslyn")]
        [Fact, Trait(Traits.Feature, Traits.Features.Completion)]
        public async Task EditorBrowsable_BrowsableStateAlwaysMethodInBrowsableStateNeverClass()
        {
            var markup = @"
class Program
{
    void M()
    {
        C c = new C();
        c.$$
    }
}";

            var referencedCode = @"
[System.ComponentModel.EditorBrowsableAttribute(System.ComponentModel.EditorBrowsableState.Never)]
public class C
{
    public void Goo() 
    {
    }
}";

            await VerifyItemInEditorBrowsableContextsAsync(
                markup: markup,
                referencedCode: referencedCode,
                item: "Goo",
                expectedSymbolsSameSolution: 1,
                expectedSymbolsMetadataReference: 1,
                sourceLanguage: LanguageNames.CSharp,
                referencedLanguage: LanguageNames.CSharp);
        }

        [WorkItem(7336, "DevDiv_Projects/Roslyn")]
        [Fact, Trait(Traits.Feature, Traits.Features.Completion)]
        public async Task EditorBrowsable_BrowsableStateAlwaysMethodInBrowsableStateNeverBaseClass()
        {
            var markup = @"
class Program
{
    void M()
    {
        D d = new D();
        d.$$
    }
}";

            var referencedCode = @"
[System.ComponentModel.EditorBrowsableAttribute(System.ComponentModel.EditorBrowsableState.Never)]
public class B
{
    public void Goo() 
    {
    }
}

public class D : B
{
    public void Goo(int x)
    {
    }
}";

            await VerifyItemInEditorBrowsableContextsAsync(
                markup: markup,
                referencedCode: referencedCode,
                item: "Goo",
                expectedSymbolsSameSolution: 2,
                expectedSymbolsMetadataReference: 2,
                sourceLanguage: LanguageNames.CSharp,
                referencedLanguage: LanguageNames.CSharp);
        }

        [WorkItem(7336, "DevDiv_Projects/Roslyn")]
        [Fact, Trait(Traits.Feature, Traits.Features.Completion)]
        public async Task EditorBrowsable_BrowsableStateNeverMethodsInBaseClass()
        {
            var markup = @"
class Program : B
{
    void M()
    {
        $$
    }
}";

            var referencedCode = @"
public class B
{
    [System.ComponentModel.EditorBrowsableAttribute(System.ComponentModel.EditorBrowsableState.Never)]
    public void Goo() 
    {
    }
}";

            await VerifyItemInEditorBrowsableContextsAsync(
                markup: markup,
                referencedCode: referencedCode,
                item: "Goo",
                expectedSymbolsSameSolution: 1,
                expectedSymbolsMetadataReference: 0,
                sourceLanguage: LanguageNames.CSharp,
                referencedLanguage: LanguageNames.CSharp);
        }

        [WorkItem(7336, "DevDiv_Projects/Roslyn")]
        [Fact, Trait(Traits.Feature, Traits.Features.Completion)]
        public async Task EditorBrowsable_GenericTypeCausingMethodSignatureEquality_BothBrowsableAlways()
        {
            var markup = @"
class Program
{
    void M()
    {
        var ci = new C<int>();
        ci.$$
    }
}";

            var referencedCode = @"
public class C<T>
{
    public void Goo(T t) { }
    public void Goo(int i) { }
}";

            await VerifyItemInEditorBrowsableContextsAsync(
                markup: markup,
                referencedCode: referencedCode,
                item: "Goo",
                expectedSymbolsSameSolution: 2,
                expectedSymbolsMetadataReference: 2,
                sourceLanguage: LanguageNames.CSharp,
                referencedLanguage: LanguageNames.CSharp);
        }

        [WorkItem(7336, "DevDiv_Projects/Roslyn")]
        [Fact, Trait(Traits.Feature, Traits.Features.Completion)]
        public async Task EditorBrowsable_GenericTypeCausingMethodSignatureEquality_BrowsableMixed1()
        {
            var markup = @"
class Program
{
    void M()
    {
        var ci = new C<int>();
        ci.$$
    }
}";

            var referencedCode = @"
public class C<T>
{
    [System.ComponentModel.EditorBrowsableAttribute(System.ComponentModel.EditorBrowsableState.Never)]
    public void Goo(T t) { }
    public void Goo(int i) { }
}";

            await VerifyItemInEditorBrowsableContextsAsync(
                markup: markup,
                referencedCode: referencedCode,
                item: "Goo",
                expectedSymbolsSameSolution: 2,
                expectedSymbolsMetadataReference: 1,
                sourceLanguage: LanguageNames.CSharp,
                referencedLanguage: LanguageNames.CSharp);
        }

        [WorkItem(7336, "DevDiv_Projects/Roslyn")]
        [Fact, Trait(Traits.Feature, Traits.Features.Completion)]
        public async Task EditorBrowsable_GenericTypeCausingMethodSignatureEquality_BrowsableMixed2()
        {
            var markup = @"
class Program
{
    void M()
    {
        var ci = new C<int>();
        ci.$$
    }
}";

            var referencedCode = @"
public class C<T>
{
    public void Goo(T t) { }
    [System.ComponentModel.EditorBrowsableAttribute(System.ComponentModel.EditorBrowsableState.Never)]
    public void Goo(int i) { }
}";

            await VerifyItemInEditorBrowsableContextsAsync(
                markup: markup,
                referencedCode: referencedCode,
                item: "Goo",
                expectedSymbolsSameSolution: 2,
                expectedSymbolsMetadataReference: 1,
                sourceLanguage: LanguageNames.CSharp,
                referencedLanguage: LanguageNames.CSharp);
        }

        [WorkItem(7336, "DevDiv_Projects/Roslyn")]
        [Fact, Trait(Traits.Feature, Traits.Features.Completion)]
        public async Task EditorBrowsable_GenericTypeCausingMethodSignatureEquality_BothBrowsableNever()
        {
            var markup = @"
class Program
{
    void M()
    {
        var ci = new C<int>();
        ci.$$
    }
}";

            var referencedCode = @"
public class C<T>
{
    [System.ComponentModel.EditorBrowsableAttribute(System.ComponentModel.EditorBrowsableState.Never)]
    public void Goo(T t) { }
    [System.ComponentModel.EditorBrowsableAttribute(System.ComponentModel.EditorBrowsableState.Never)]
    public void Goo(int i) { }
}";

            await VerifyItemInEditorBrowsableContextsAsync(
                markup: markup,
                referencedCode: referencedCode,
                item: "Goo",
                expectedSymbolsSameSolution: 2,
                expectedSymbolsMetadataReference: 0,
                sourceLanguage: LanguageNames.CSharp,
                referencedLanguage: LanguageNames.CSharp);
        }

        [WorkItem(7336, "DevDiv_Projects/Roslyn")]
        [Fact, Trait(Traits.Feature, Traits.Features.Completion)]
        public async Task EditorBrowsable_GenericType2CausingMethodSignatureEquality_BothBrowsableAlways()
        {
            var markup = @"
class Program
{
    void M()
    {
        var cii = new C<int, int>();
        cii.$$
    }
}";

            var referencedCode = @"
public class C<T, U>
{
    public void Goo(T t) { }
    public void Goo(U u) { }
}";

            await VerifyItemInEditorBrowsableContextsAsync(
                markup: markup,
                referencedCode: referencedCode,
                item: "Goo",
                expectedSymbolsSameSolution: 2,
                expectedSymbolsMetadataReference: 2,
                sourceLanguage: LanguageNames.CSharp,
                referencedLanguage: LanguageNames.CSharp);
        }

        [WorkItem(7336, "DevDiv_Projects/Roslyn")]
        [Fact, Trait(Traits.Feature, Traits.Features.Completion)]
        public async Task EditorBrowsable_GenericType2CausingMethodSignatureEquality_BrowsableMixed()
        {
            var markup = @"
class Program
{
    void M()
    {
        var cii = new C<int, int>();
        cii.$$
    }
}";

            var referencedCode = @"
public class C<T, U>
{
    [System.ComponentModel.EditorBrowsableAttribute(System.ComponentModel.EditorBrowsableState.Never)]
    public void Goo(T t) { }
    public void Goo(U u) { }
}";

            await VerifyItemInEditorBrowsableContextsAsync(
                markup: markup,
                referencedCode: referencedCode,
                item: "Goo",
                expectedSymbolsSameSolution: 2,
                expectedSymbolsMetadataReference: 1,
                sourceLanguage: LanguageNames.CSharp,
                referencedLanguage: LanguageNames.CSharp);
        }

        [WorkItem(7336, "DevDiv_Projects/Roslyn")]
        [Fact, Trait(Traits.Feature, Traits.Features.Completion)]
        public async Task EditorBrowsable_GenericType2CausingMethodSignatureEquality_BothBrowsableNever()
        {
            var markup = @"
class Program
{
    void M()
    {
        var cii = new C<int, int>();
        cii.$$
    }
}";

            var referencedCode = @"
public class C<T, U>
{
    [System.ComponentModel.EditorBrowsableAttribute(System.ComponentModel.EditorBrowsableState.Never)]
    public void Goo(T t) { }
    [System.ComponentModel.EditorBrowsableAttribute(System.ComponentModel.EditorBrowsableState.Never)]
    public void Goo(U u) { }
}";

            await VerifyItemInEditorBrowsableContextsAsync(
                markup: markup,
                referencedCode: referencedCode,
                item: "Goo",
                expectedSymbolsSameSolution: 2,
                expectedSymbolsMetadataReference: 0,
                sourceLanguage: LanguageNames.CSharp,
                referencedLanguage: LanguageNames.CSharp);
        }

        [WorkItem(7336, "DevDiv_Projects/Roslyn")]
        [Fact, Trait(Traits.Feature, Traits.Features.Completion)]
        public async Task EditorBrowsable_Field_BrowsableStateNever()
        {
            var markup = @"
class Program
{
    void M()
    {
        new Goo().$$
    }
}";

            var referencedCode = @"
public class Goo
{
    [System.ComponentModel.EditorBrowsableAttribute(System.ComponentModel.EditorBrowsableState.Never)]
    public int bar;
}";

            await VerifyItemInEditorBrowsableContextsAsync(
                markup: markup,
                referencedCode: referencedCode,
                item: "bar",
                expectedSymbolsSameSolution: 1,
                expectedSymbolsMetadataReference: 0,
                sourceLanguage: LanguageNames.CSharp,
                referencedLanguage: LanguageNames.CSharp);
        }

        [WorkItem(7336, "DevDiv_Projects/Roslyn")]
        [Fact, Trait(Traits.Feature, Traits.Features.Completion)]
        public async Task EditorBrowsable_Field_BrowsableStateAlways()
        {
            var markup = @"
class Program
{
    void M()
    {
        new Goo().$$
    }
}";

            var referencedCode = @"
public class Goo
{
    [System.ComponentModel.EditorBrowsableAttribute(System.ComponentModel.EditorBrowsableState.Always)]
    public int bar;
}";
            await VerifyItemInEditorBrowsableContextsAsync(
                markup: markup,
                referencedCode: referencedCode,
                item: "bar",
                expectedSymbolsSameSolution: 1,
                expectedSymbolsMetadataReference: 1,
                sourceLanguage: LanguageNames.CSharp,
                referencedLanguage: LanguageNames.CSharp);
        }

        [WorkItem(7336, "DevDiv_Projects/Roslyn")]
        [Fact, Trait(Traits.Feature, Traits.Features.Completion)]
        public async Task EditorBrowsable_Field_BrowsableStateAdvanced()
        {
            var markup = @"
class Program
{
    void M()
    {
        new Goo().$$
    }
}";

            var referencedCode = @"
public class Goo
{
    [System.ComponentModel.EditorBrowsableAttribute(System.ComponentModel.EditorBrowsableState.Advanced)]
    public int bar;
}";
            HideAdvancedMembers = true;

            await VerifyItemInEditorBrowsableContextsAsync(
                markup: markup,
                referencedCode: referencedCode,
                item: "bar",
                expectedSymbolsSameSolution: 1,
                expectedSymbolsMetadataReference: 0,
                sourceLanguage: LanguageNames.CSharp,
                referencedLanguage: LanguageNames.CSharp);

            HideAdvancedMembers = false;

            await VerifyItemInEditorBrowsableContextsAsync(
                markup: markup,
                referencedCode: referencedCode,
                item: "bar",
                expectedSymbolsSameSolution: 1,
                expectedSymbolsMetadataReference: 1,
                sourceLanguage: LanguageNames.CSharp,
                referencedLanguage: LanguageNames.CSharp);
        }

        [WorkItem(522440, "http://vstfdevdiv:8080/DevDiv2/DevDiv/_workitems/edit/522440")]
        [WorkItem(674611, "http://vstfdevdiv:8080/DevDiv2/DevDiv/_workitems/edit/674611")]
        [WpfFact(Skip = "674611"), Trait(Traits.Feature, Traits.Features.Completion)]
        public async Task EditorBrowsable_Property_BrowsableStateNever()
        {
            var markup = @"
class Program
{
    void M()
    {
        new Goo().$$
    }
}";

            var referencedCode = @"
public class Goo
{
    [System.ComponentModel.EditorBrowsableAttribute(System.ComponentModel.EditorBrowsableState.Never)]
    public int Bar {get; set;}
}";
            await VerifyItemInEditorBrowsableContextsAsync(
                markup: markup,
                referencedCode: referencedCode,
                item: "Bar",
                expectedSymbolsSameSolution: 1,
                expectedSymbolsMetadataReference: 0,
                sourceLanguage: LanguageNames.CSharp,
                referencedLanguage: LanguageNames.CSharp);
        }

        [WorkItem(7336, "DevDiv_Projects/Roslyn")]
        [Fact, Trait(Traits.Feature, Traits.Features.Completion)]
        public async Task EditorBrowsable_Property_IgnoreBrowsabilityOfGetSetMethods()
        {
            var markup = @"
class Program
{
    void M()
    {
        new Goo().$$
    }
}";

            var referencedCode = @"
public class Goo
{
    public int Bar {
        [System.ComponentModel.EditorBrowsableAttribute(System.ComponentModel.EditorBrowsableState.Never)]
        get { return 5; }
        [System.ComponentModel.EditorBrowsableAttribute(System.ComponentModel.EditorBrowsableState.Never)]
        set { }
    }
}";
            await VerifyItemInEditorBrowsableContextsAsync(
                markup: markup,
                referencedCode: referencedCode,
                item: "Bar",
                expectedSymbolsSameSolution: 1,
                expectedSymbolsMetadataReference: 1,
                sourceLanguage: LanguageNames.CSharp,
                referencedLanguage: LanguageNames.CSharp);
        }

        [WorkItem(7336, "DevDiv_Projects/Roslyn")]
        [Fact, Trait(Traits.Feature, Traits.Features.Completion)]
        public async Task EditorBrowsable_Property_BrowsableStateAlways()
        {
            var markup = @"
class Program
{
    void M()
    {
        new Goo().$$
    }
}";

            var referencedCode = @"
public class Goo
{
    [System.ComponentModel.EditorBrowsableAttribute(System.ComponentModel.EditorBrowsableState.Always)]
    public int Bar {get; set;}
}";
            await VerifyItemInEditorBrowsableContextsAsync(
                markup: markup,
                referencedCode: referencedCode,
                item: "Bar",
                expectedSymbolsSameSolution: 1,
                expectedSymbolsMetadataReference: 1,
                sourceLanguage: LanguageNames.CSharp,
                referencedLanguage: LanguageNames.CSharp);
        }

        [WorkItem(7336, "DevDiv_Projects/Roslyn")]
        [Fact, Trait(Traits.Feature, Traits.Features.Completion)]
        public async Task EditorBrowsable_Property_BrowsableStateAdvanced()
        {
            var markup = @"
class Program
{
    void M()
    {
        new Goo().$$
    }
}";

            var referencedCode = @"
public class Goo
{
    [System.ComponentModel.EditorBrowsableAttribute(System.ComponentModel.EditorBrowsableState.Advanced)]
    public int Bar {get; set;}
}";
            HideAdvancedMembers = true;

            await VerifyItemInEditorBrowsableContextsAsync(
                markup: markup,
                referencedCode: referencedCode,
                item: "Bar",
                expectedSymbolsSameSolution: 1,
                expectedSymbolsMetadataReference: 0,
                sourceLanguage: LanguageNames.CSharp,
                referencedLanguage: LanguageNames.CSharp);

            HideAdvancedMembers = false;

            await VerifyItemInEditorBrowsableContextsAsync(
                markup: markup,
                referencedCode: referencedCode,
                item: "Bar",
                expectedSymbolsSameSolution: 1,
                expectedSymbolsMetadataReference: 1,
                sourceLanguage: LanguageNames.CSharp,
                referencedLanguage: LanguageNames.CSharp);
        }

        [WorkItem(7336, "DevDiv_Projects/Roslyn")]
        [Fact, Trait(Traits.Feature, Traits.Features.Completion)]
        public async Task EditorBrowsable_Constructor_BrowsableStateNever()
        {
            var markup = @"
class Program
{
    void M()
    {
        new $$
    }
}";

            var referencedCode = @"
public class Goo
{
    [System.ComponentModel.EditorBrowsableAttribute(System.ComponentModel.EditorBrowsableState.Never)]
    public Goo()
    {
    }
}";
            await VerifyItemInEditorBrowsableContextsAsync(
                markup: markup,
                referencedCode: referencedCode,
                item: "Goo",
                expectedSymbolsSameSolution: 1,
                expectedSymbolsMetadataReference: 1,
                sourceLanguage: LanguageNames.CSharp,
                referencedLanguage: LanguageNames.CSharp);
        }

        [WorkItem(7336, "DevDiv_Projects/Roslyn")]
        [Fact, Trait(Traits.Feature, Traits.Features.Completion)]
        public async Task EditorBrowsable_Constructor_BrowsableStateAlways()
        {
            var markup = @"
class Program
{
    void M()
    {
        new $$
    }
}";

            var referencedCode = @"
public class Goo
{
    [System.ComponentModel.EditorBrowsableAttribute(System.ComponentModel.EditorBrowsableState.Always)]
    public Goo()
    {
    }
}";
            await VerifyItemInEditorBrowsableContextsAsync(
                markup: markup,
                referencedCode: referencedCode,
                item: "Goo",
                expectedSymbolsSameSolution: 1,
                expectedSymbolsMetadataReference: 1,
                sourceLanguage: LanguageNames.CSharp,
                referencedLanguage: LanguageNames.CSharp);
        }

        [WorkItem(7336, "DevDiv_Projects/Roslyn")]
        [Fact, Trait(Traits.Feature, Traits.Features.Completion)]
        public async Task EditorBrowsable_Constructor_BrowsableStateAdvanced()
        {
            var markup = @"
class Program
{
    void M()
    {
        new $$
    }
}";

            var referencedCode = @"
public class Goo
{
    [System.ComponentModel.EditorBrowsableAttribute(System.ComponentModel.EditorBrowsableState.Advanced)]
    public Goo()
    {
    }
}";
            HideAdvancedMembers = true;

            await VerifyItemInEditorBrowsableContextsAsync(
                markup: markup,
                referencedCode: referencedCode,
                item: "Goo",
                expectedSymbolsSameSolution: 1,
                expectedSymbolsMetadataReference: 1,
                sourceLanguage: LanguageNames.CSharp,
                referencedLanguage: LanguageNames.CSharp);

            HideAdvancedMembers = false;

            await VerifyItemInEditorBrowsableContextsAsync(
                markup: markup,
                referencedCode: referencedCode,
                item: "Goo",
                expectedSymbolsSameSolution: 1,
                expectedSymbolsMetadataReference: 1,
                sourceLanguage: LanguageNames.CSharp,
                referencedLanguage: LanguageNames.CSharp);
        }

        [WorkItem(7336, "DevDiv_Projects/Roslyn")]
        [Fact, Trait(Traits.Feature, Traits.Features.Completion)]
        public async Task EditorBrowsable_Constructor_MixedOverloads1()
        {
            var markup = @"
class Program
{
    void M()
    {
        new $$
    }
}";

            var referencedCode = @"
public class Goo
{
    [System.ComponentModel.EditorBrowsableAttribute(System.ComponentModel.EditorBrowsableState.Never)]
    public Goo()
    {
    }

    public Goo(int x)
    {
    }
}";
            await VerifyItemInEditorBrowsableContextsAsync(
                markup: markup,
                referencedCode: referencedCode,
                item: "Goo",
                expectedSymbolsSameSolution: 1,
                expectedSymbolsMetadataReference: 1,
                sourceLanguage: LanguageNames.CSharp,
                referencedLanguage: LanguageNames.CSharp);
        }

        [WorkItem(7336, "DevDiv_Projects/Roslyn")]
        [Fact, Trait(Traits.Feature, Traits.Features.Completion)]
        public async Task EditorBrowsable_Constructor_MixedOverloads2()
        {
            var markup = @"
class Program
{
    void M()
    {
        new $$
    }
}";

            var referencedCode = @"
public class Goo
{
    [System.ComponentModel.EditorBrowsableAttribute(System.ComponentModel.EditorBrowsableState.Never)]
    public Goo()
    {
    }

    [System.ComponentModel.EditorBrowsableAttribute(System.ComponentModel.EditorBrowsableState.Never)]
    public Goo(int x)
    {
    }
}";
            await VerifyItemInEditorBrowsableContextsAsync(
                markup: markup,
                referencedCode: referencedCode,
                item: "Goo",
                expectedSymbolsSameSolution: 1,
                expectedSymbolsMetadataReference: 1,
                sourceLanguage: LanguageNames.CSharp,
                referencedLanguage: LanguageNames.CSharp);
        }

        [WorkItem(7336, "DevDiv_Projects/Roslyn")]
        [Fact, Trait(Traits.Feature, Traits.Features.Completion)]
        public async Task EditorBrowsable_Event_BrowsableStateNever()
        {
            var markup = @"
class Program
{
    void M()
    {
        new C().$$
    }
}";

            var referencedCode = @"
public delegate void Handler();

public class C
{
    [System.ComponentModel.EditorBrowsable(System.ComponentModel.EditorBrowsableState.Never)]
    public event Handler Changed;
}";
            await VerifyItemInEditorBrowsableContextsAsync(
                markup: markup,
                referencedCode: referencedCode,
                item: "Changed",
                expectedSymbolsSameSolution: 1,
                expectedSymbolsMetadataReference: 0,
                sourceLanguage: LanguageNames.CSharp,
                referencedLanguage: LanguageNames.CSharp);
        }

        [WorkItem(7336, "DevDiv_Projects/Roslyn")]
        [Fact, Trait(Traits.Feature, Traits.Features.Completion)]
        public async Task EditorBrowsable_Event_BrowsableStateAlways()
        {
            var markup = @"
class Program
{
    void M()
    {
        new C().$$
    }
}";

            var referencedCode = @"
public delegate void Handler();

public class C
{
    [System.ComponentModel.EditorBrowsable(System.ComponentModel.EditorBrowsableState.Always)]
    public event Handler Changed;
}";
            await VerifyItemInEditorBrowsableContextsAsync(
                markup: markup,
                referencedCode: referencedCode,
                item: "Changed",
                expectedSymbolsSameSolution: 1,
                expectedSymbolsMetadataReference: 1,
                sourceLanguage: LanguageNames.CSharp,
                referencedLanguage: LanguageNames.CSharp);
        }

        [WorkItem(7336, "DevDiv_Projects/Roslyn")]
        [Fact, Trait(Traits.Feature, Traits.Features.Completion)]
        public async Task EditorBrowsable_Event_BrowsableStateAdvanced()
        {
            var markup = @"
class Program
{
    void M()
    {
        new C().$$
    }
}";

            var referencedCode = @"
public delegate void Handler();

public class C
{
    [System.ComponentModel.EditorBrowsable(System.ComponentModel.EditorBrowsableState.Advanced)]
    public event Handler Changed;
}";

            HideAdvancedMembers = false;

            await VerifyItemInEditorBrowsableContextsAsync(
                markup: markup,
                referencedCode: referencedCode,
                item: "Changed",
                expectedSymbolsSameSolution: 1,
                expectedSymbolsMetadataReference: 1,
                sourceLanguage: LanguageNames.CSharp,
                referencedLanguage: LanguageNames.CSharp);

            HideAdvancedMembers = true;

            await VerifyItemInEditorBrowsableContextsAsync(
                markup: markup,
                referencedCode: referencedCode,
                item: "Changed",
                expectedSymbolsSameSolution: 1,
                expectedSymbolsMetadataReference: 0,
                sourceLanguage: LanguageNames.CSharp,
                referencedLanguage: LanguageNames.CSharp);
        }

        [WorkItem(7336, "DevDiv_Projects/Roslyn")]
        [Fact, Trait(Traits.Feature, Traits.Features.Completion)]
        public async Task EditorBrowsable_Delegate_BrowsableStateNever()
        {
            var markup = @"
class Program
{
    public event $$
}";

            var referencedCode = @"
[System.ComponentModel.EditorBrowsable(System.ComponentModel.EditorBrowsableState.Never)]
public delegate void Handler();";

            await VerifyItemInEditorBrowsableContextsAsync(
                markup: markup,
                referencedCode: referencedCode,
                item: "Handler",
                expectedSymbolsSameSolution: 1,
                expectedSymbolsMetadataReference: 0,
                sourceLanguage: LanguageNames.CSharp,
                referencedLanguage: LanguageNames.CSharp);
        }

        [WorkItem(7336, "DevDiv_Projects/Roslyn")]
        [Fact, Trait(Traits.Feature, Traits.Features.Completion)]
        public async Task EditorBrowsable_Delegate_BrowsableStateAlways()
        {
            var markup = @"
class Program
{
    public event $$
}";

            var referencedCode = @"
[System.ComponentModel.EditorBrowsable(System.ComponentModel.EditorBrowsableState.Always)]
public delegate void Handler();";

            await VerifyItemInEditorBrowsableContextsAsync(
                markup: markup,
                referencedCode: referencedCode,
                item: "Handler",
                expectedSymbolsSameSolution: 1,
                expectedSymbolsMetadataReference: 1,
                sourceLanguage: LanguageNames.CSharp,
                referencedLanguage: LanguageNames.CSharp);
        }

        [WorkItem(7336, "DevDiv_Projects/Roslyn")]
        [Fact, Trait(Traits.Feature, Traits.Features.Completion)]
        public async Task EditorBrowsable_Delegate_BrowsableStateAdvanced()
        {
            var markup = @"
class Program
{
    public event $$
}";

            var referencedCode = @"
[System.ComponentModel.EditorBrowsable(System.ComponentModel.EditorBrowsableState.Advanced)]
public delegate void Handler();";

            HideAdvancedMembers = false;

            await VerifyItemInEditorBrowsableContextsAsync(
                markup: markup,
                referencedCode: referencedCode,
                item: "Handler",
                expectedSymbolsSameSolution: 1,
                expectedSymbolsMetadataReference: 1,
                sourceLanguage: LanguageNames.CSharp,
                referencedLanguage: LanguageNames.CSharp);

            HideAdvancedMembers = true;

            await VerifyItemInEditorBrowsableContextsAsync(
                markup: markup,
                referencedCode: referencedCode,
                item: "Handler",
                expectedSymbolsSameSolution: 1,
                expectedSymbolsMetadataReference: 0,
                sourceLanguage: LanguageNames.CSharp,
                referencedLanguage: LanguageNames.CSharp);
        }

        [WorkItem(7336, "DevDiv_Projects/Roslyn")]
        [Fact, Trait(Traits.Feature, Traits.Features.Completion)]
        public async Task EditorBrowsable_Class_BrowsableStateNever_DeclareLocal()
        {
            var markup = @"
class Program
{
    public void M()
    {
        $$    
    }
}";

            var referencedCode = @"
[System.ComponentModel.EditorBrowsable(System.ComponentModel.EditorBrowsableState.Never)]
public class Goo
{
}";
            await VerifyItemInEditorBrowsableContextsAsync(
                markup: markup,
                referencedCode: referencedCode,
                item: "Goo",
                expectedSymbolsSameSolution: 1,
                expectedSymbolsMetadataReference: 0,
                sourceLanguage: LanguageNames.CSharp,
                referencedLanguage: LanguageNames.CSharp);
        }

        [WorkItem(7336, "DevDiv_Projects/Roslyn")]
        [Fact, Trait(Traits.Feature, Traits.Features.Completion)]
        public async Task EditorBrowsable_Class_BrowsableStateNever_DeriveFrom()
        {
            var markup = @"
class Program : $$
{
}";

            var referencedCode = @"
[System.ComponentModel.EditorBrowsable(System.ComponentModel.EditorBrowsableState.Never)]
public class Goo
{
}";
            await VerifyItemInEditorBrowsableContextsAsync(
                markup: markup,
                referencedCode: referencedCode,
                item: "Goo",
                expectedSymbolsSameSolution: 1,
                expectedSymbolsMetadataReference: 0,
                sourceLanguage: LanguageNames.CSharp,
                referencedLanguage: LanguageNames.CSharp);
        }

        [WorkItem(7336, "DevDiv_Projects/Roslyn")]
        [Fact, Trait(Traits.Feature, Traits.Features.Completion)]
        public async Task EditorBrowsable_Class_BrowsableStateNever_FullyQualifiedInUsing()
        {
            var markup = @"
class Program
{
    void M()
    {
        using (var x = new NS.$$
    }
}";

            var referencedCode = @"
namespace NS
{
    [System.ComponentModel.EditorBrowsable(System.ComponentModel.EditorBrowsableState.Never)]
    public class Goo : System.IDisposable
    {
        public void Dispose()
        {
        }
    }
}";
            await VerifyItemInEditorBrowsableContextsAsync(
                markup: markup,
                referencedCode: referencedCode,
                item: "Goo",
                expectedSymbolsSameSolution: 1,
                expectedSymbolsMetadataReference: 0,
                sourceLanguage: LanguageNames.CSharp,
                referencedLanguage: LanguageNames.CSharp);
        }

        [WorkItem(7336, "DevDiv_Projects/Roslyn")]
        [Fact, Trait(Traits.Feature, Traits.Features.Completion)]
        public async Task EditorBrowsable_Class_BrowsableStateAlways_DeclareLocal()
        {
            var markup = @"
class Program
{
    public void M()
    {
        $$    
    }
}";

            var referencedCode = @"
[System.ComponentModel.EditorBrowsable(System.ComponentModel.EditorBrowsableState.Always)]
public class Goo
{
}";
            await VerifyItemInEditorBrowsableContextsAsync(
                markup: markup,
                referencedCode: referencedCode,
                item: "Goo",
                expectedSymbolsSameSolution: 1,
                expectedSymbolsMetadataReference: 1,
                sourceLanguage: LanguageNames.CSharp,
                referencedLanguage: LanguageNames.CSharp);
        }

        [WorkItem(7336, "DevDiv_Projects/Roslyn")]
        [Fact, Trait(Traits.Feature, Traits.Features.Completion)]
        public async Task EditorBrowsable_Class_BrowsableStateAlways_DeriveFrom()
        {
            var markup = @"
class Program : $$
{
}";

            var referencedCode = @"
[System.ComponentModel.EditorBrowsable(System.ComponentModel.EditorBrowsableState.Always)]
public class Goo
{
}";
            await VerifyItemInEditorBrowsableContextsAsync(
                markup: markup,
                referencedCode: referencedCode,
                item: "Goo",
                expectedSymbolsSameSolution: 1,
                expectedSymbolsMetadataReference: 1,
                sourceLanguage: LanguageNames.CSharp,
                referencedLanguage: LanguageNames.CSharp);
        }

        [WorkItem(7336, "DevDiv_Projects/Roslyn")]
        [Fact, Trait(Traits.Feature, Traits.Features.Completion)]
        public async Task EditorBrowsable_Class_BrowsableStateAlways_FullyQualifiedInUsing()
        {
            var markup = @"
class Program
{
    void M()
    {
        using (var x = new NS.$$
    }
}";

            var referencedCode = @"
namespace NS
{
    [System.ComponentModel.EditorBrowsable(System.ComponentModel.EditorBrowsableState.Always)]
    public class Goo : System.IDisposable
    {
        public void Dispose()
        {
        }
    }
}";
            await VerifyItemInEditorBrowsableContextsAsync(
                markup: markup,
                referencedCode: referencedCode,
                item: "Goo",
                expectedSymbolsSameSolution: 1,
                expectedSymbolsMetadataReference: 1,
                sourceLanguage: LanguageNames.CSharp,
                referencedLanguage: LanguageNames.CSharp);
        }

        [WorkItem(7336, "DevDiv_Projects/Roslyn")]
        [Fact, Trait(Traits.Feature, Traits.Features.Completion)]
        public async Task EditorBrowsable_Class_BrowsableStateAdvanced_DeclareLocal()
        {
            var markup = @"
class Program
{
    public void M()
    {
        $$    
    }
}";

            var referencedCode = @"
[System.ComponentModel.EditorBrowsable(System.ComponentModel.EditorBrowsableState.Advanced)]
public class Goo
{
}";
            HideAdvancedMembers = false;

            await VerifyItemInEditorBrowsableContextsAsync(
                markup: markup,
                referencedCode: referencedCode,
                item: "Goo",
                expectedSymbolsSameSolution: 1,
                expectedSymbolsMetadataReference: 1,
                sourceLanguage: LanguageNames.CSharp,
                referencedLanguage: LanguageNames.CSharp);

            HideAdvancedMembers = true;

            await VerifyItemInEditorBrowsableContextsAsync(
                markup: markup,
                referencedCode: referencedCode,
                item: "Goo",
                expectedSymbolsSameSolution: 1,
                expectedSymbolsMetadataReference: 0,
                sourceLanguage: LanguageNames.CSharp,
                referencedLanguage: LanguageNames.CSharp);
        }

        [WorkItem(7336, "DevDiv_Projects/Roslyn")]
        [Fact, Trait(Traits.Feature, Traits.Features.Completion)]
        public async Task EditorBrowsable_Class_BrowsableStateAdvanced_DeriveFrom()
        {
            var markup = @"
class Program : $$
{
}";

            var referencedCode = @"
[System.ComponentModel.EditorBrowsable(System.ComponentModel.EditorBrowsableState.Advanced)]
public class Goo
{
}";

            HideAdvancedMembers = false;

            await VerifyItemInEditorBrowsableContextsAsync(
                markup: markup,
                referencedCode: referencedCode,
                item: "Goo",
                expectedSymbolsSameSolution: 1,
                expectedSymbolsMetadataReference: 1,
                sourceLanguage: LanguageNames.CSharp,
                referencedLanguage: LanguageNames.CSharp);

            HideAdvancedMembers = true;

            await VerifyItemInEditorBrowsableContextsAsync(
                markup: markup,
                referencedCode: referencedCode,
                item: "Goo",
                expectedSymbolsSameSolution: 1,
                expectedSymbolsMetadataReference: 0,
                sourceLanguage: LanguageNames.CSharp,
                referencedLanguage: LanguageNames.CSharp);
        }

        [WorkItem(7336, "DevDiv_Projects/Roslyn")]
        [Fact, Trait(Traits.Feature, Traits.Features.Completion)]
        public async Task EditorBrowsable_Class_BrowsableStateAdvanced_FullyQualifiedInUsing()
        {
            var markup = @"
class Program
{
    void M()
    {
        using (var x = new NS.$$
    }
}";

            var referencedCode = @"
namespace NS
{
    [System.ComponentModel.EditorBrowsable(System.ComponentModel.EditorBrowsableState.Advanced)]
    public class Goo : System.IDisposable
    {
        public void Dispose()
        {
        }
    }
}";
            HideAdvancedMembers = false;

            await VerifyItemInEditorBrowsableContextsAsync(
                markup: markup,
                referencedCode: referencedCode,
                item: "Goo",
                expectedSymbolsSameSolution: 1,
                expectedSymbolsMetadataReference: 1,
                sourceLanguage: LanguageNames.CSharp,
                referencedLanguage: LanguageNames.CSharp);

            HideAdvancedMembers = true;

            await VerifyItemInEditorBrowsableContextsAsync(
                markup: markup,
                referencedCode: referencedCode,
                item: "Goo",
                expectedSymbolsSameSolution: 1,
                expectedSymbolsMetadataReference: 0,
                sourceLanguage: LanguageNames.CSharp,
                referencedLanguage: LanguageNames.CSharp);
        }

        [WorkItem(7336, "DevDiv_Projects/Roslyn")]
        [Fact, Trait(Traits.Feature, Traits.Features.Completion)]
        public async Task EditorBrowsable_Class_IgnoreBaseClassBrowsableNever()
        {
            var markup = @"
class Program
{
    public void M()
    {
        $$    
    }
}";

            var referencedCode = @"
public class Goo : Bar
{
}

[System.ComponentModel.EditorBrowsable(System.ComponentModel.EditorBrowsableState.Never)]
public class Bar
{
}";
            await VerifyItemInEditorBrowsableContextsAsync(
                markup: markup,
                referencedCode: referencedCode,
                item: "Goo",
                expectedSymbolsSameSolution: 1,
                expectedSymbolsMetadataReference: 1,
                sourceLanguage: LanguageNames.CSharp,
                referencedLanguage: LanguageNames.CSharp);
        }

        [WorkItem(7336, "DevDiv_Projects/Roslyn")]
        [Fact, Trait(Traits.Feature, Traits.Features.Completion)]
        public async Task EditorBrowsable_Struct_BrowsableStateNever_DeclareLocal()
        {
            var markup = @"
class Program
{
    public void M()
    {
        $$    
    }
}";

            var referencedCode = @"
[System.ComponentModel.EditorBrowsable(System.ComponentModel.EditorBrowsableState.Never)]
public struct Goo
{
}";
            await VerifyItemInEditorBrowsableContextsAsync(
                markup: markup,
                referencedCode: referencedCode,
                item: "Goo",
                expectedSymbolsSameSolution: 1,
                expectedSymbolsMetadataReference: 0,
                sourceLanguage: LanguageNames.CSharp,
                referencedLanguage: LanguageNames.CSharp);
        }

        [WorkItem(7336, "DevDiv_Projects/Roslyn")]
        [Fact, Trait(Traits.Feature, Traits.Features.Completion)]
        public async Task EditorBrowsable_Struct_BrowsableStateNever_DeriveFrom()
        {
            var markup = @"
class Program : $$
{
}";

            var referencedCode = @"
[System.ComponentModel.EditorBrowsable(System.ComponentModel.EditorBrowsableState.Never)]
public struct Goo
{
}";
            await VerifyItemInEditorBrowsableContextsAsync(
                markup: markup,
                referencedCode: referencedCode,
                item: "Goo",
                expectedSymbolsSameSolution: 1,
                expectedSymbolsMetadataReference: 0,
                sourceLanguage: LanguageNames.CSharp,
                referencedLanguage: LanguageNames.CSharp);
        }

        [WorkItem(7336, "DevDiv_Projects/Roslyn")]
        [Fact, Trait(Traits.Feature, Traits.Features.Completion)]
        public async Task EditorBrowsable_Struct_BrowsableStateAlways_DeclareLocal()
        {
            var markup = @"
class Program
{
    public void M()
    {
        $$
    }
}";

            var referencedCode = @"
[System.ComponentModel.EditorBrowsable(System.ComponentModel.EditorBrowsableState.Always)]
public struct Goo
{
}";
            await VerifyItemInEditorBrowsableContextsAsync(
                markup: markup,
                referencedCode: referencedCode,
                item: "Goo",
                expectedSymbolsSameSolution: 1,
                expectedSymbolsMetadataReference: 1,
                sourceLanguage: LanguageNames.CSharp,
                referencedLanguage: LanguageNames.CSharp);
        }

        [WorkItem(7336, "DevDiv_Projects/Roslyn")]
        [Fact, Trait(Traits.Feature, Traits.Features.Completion)]
        public async Task EditorBrowsable_Struct_BrowsableStateAlways_DeriveFrom()
        {
            var markup = @"
class Program : $$
{
}";

            var referencedCode = @"
[System.ComponentModel.EditorBrowsable(System.ComponentModel.EditorBrowsableState.Always)]
public struct Goo
{
}";
            await VerifyItemInEditorBrowsableContextsAsync(
                markup: markup,
                referencedCode: referencedCode,
                item: "Goo",
                expectedSymbolsSameSolution: 1,
                expectedSymbolsMetadataReference: 1,
                sourceLanguage: LanguageNames.CSharp,
                referencedLanguage: LanguageNames.CSharp);
        }

        [WorkItem(7336, "DevDiv_Projects/Roslyn")]
        [Fact, Trait(Traits.Feature, Traits.Features.Completion)]
        public async Task EditorBrowsable_Struct_BrowsableStateAdvanced_DeclareLocal()
        {
            var markup = @"
class Program
{
    public void M()
    {
        $$    
    }
}";

            var referencedCode = @"
[System.ComponentModel.EditorBrowsable(System.ComponentModel.EditorBrowsableState.Advanced)]
public struct Goo
{
}";
            HideAdvancedMembers = false;

            await VerifyItemInEditorBrowsableContextsAsync(
                markup: markup,
                referencedCode: referencedCode,
                item: "Goo",
                expectedSymbolsSameSolution: 1,
                expectedSymbolsMetadataReference: 1,
                sourceLanguage: LanguageNames.CSharp,
                referencedLanguage: LanguageNames.CSharp);

            HideAdvancedMembers = true;

            await VerifyItemInEditorBrowsableContextsAsync(
                markup: markup,
                referencedCode: referencedCode,
                item: "Goo",
                expectedSymbolsSameSolution: 1,
                expectedSymbolsMetadataReference: 0,
                sourceLanguage: LanguageNames.CSharp,
                referencedLanguage: LanguageNames.CSharp);
        }

        [WorkItem(7336, "DevDiv_Projects/Roslyn")]
        [Fact, Trait(Traits.Feature, Traits.Features.Completion)]
        public async Task EditorBrowsable_Struct_BrowsableStateAdvanced_DeriveFrom()
        {
            var markup = @"
class Program : $$
{
}";

            var referencedCode = @"
[System.ComponentModel.EditorBrowsable(System.ComponentModel.EditorBrowsableState.Advanced)]
public struct Goo
{
}";
            HideAdvancedMembers = false;

            await VerifyItemInEditorBrowsableContextsAsync(
                markup: markup,
                referencedCode: referencedCode,
                item: "Goo",
                expectedSymbolsSameSolution: 1,
                expectedSymbolsMetadataReference: 1,
                sourceLanguage: LanguageNames.CSharp,
                referencedLanguage: LanguageNames.CSharp);

            HideAdvancedMembers = true;

            await VerifyItemInEditorBrowsableContextsAsync(
                markup: markup,
                referencedCode: referencedCode,
                item: "Goo",
                expectedSymbolsSameSolution: 1,
                expectedSymbolsMetadataReference: 0,
                sourceLanguage: LanguageNames.CSharp,
                referencedLanguage: LanguageNames.CSharp);
        }

        [WorkItem(7336, "DevDiv_Projects/Roslyn")]
        [Fact, Trait(Traits.Feature, Traits.Features.Completion)]
        public async Task EditorBrowsable_Enum_BrowsableStateNever()
        {
            var markup = @"
class Program
{
    public void M()
    {
        $$
    }
}";

            var referencedCode = @"
[System.ComponentModel.EditorBrowsable(System.ComponentModel.EditorBrowsableState.Never)]
public enum Goo
{
}";
            await VerifyItemInEditorBrowsableContextsAsync(
                markup: markup,
                referencedCode: referencedCode,
                item: "Goo",
                expectedSymbolsSameSolution: 1,
                expectedSymbolsMetadataReference: 0,
                sourceLanguage: LanguageNames.CSharp,
                referencedLanguage: LanguageNames.CSharp);
        }

        [WorkItem(7336, "DevDiv_Projects/Roslyn")]
        [Fact, Trait(Traits.Feature, Traits.Features.Completion)]
        public async Task EditorBrowsable_Enum_BrowsableStateAlways()
        {
            var markup = @"
class Program
{
    public void M()
    {
        $$
    }
}";

            var referencedCode = @"
[System.ComponentModel.EditorBrowsable(System.ComponentModel.EditorBrowsableState.Always)]
public enum Goo
{
}";
            await VerifyItemInEditorBrowsableContextsAsync(
                markup: markup,
                referencedCode: referencedCode,
                item: "Goo",
                expectedSymbolsSameSolution: 1,
                expectedSymbolsMetadataReference: 1,
                sourceLanguage: LanguageNames.CSharp,
                referencedLanguage: LanguageNames.CSharp);
        }

        [WorkItem(7336, "DevDiv_Projects/Roslyn")]
        [Fact, Trait(Traits.Feature, Traits.Features.Completion)]
        public async Task EditorBrowsable_Enum_BrowsableStateAdvanced()
        {
            var markup = @"
class Program
{
    public void M()
    {
        $$
    }
}";

            var referencedCode = @"
[System.ComponentModel.EditorBrowsable(System.ComponentModel.EditorBrowsableState.Advanced)]
public enum Goo
{
}";
            HideAdvancedMembers = false;

            await VerifyItemInEditorBrowsableContextsAsync(
                markup: markup,
                referencedCode: referencedCode,
                item: "Goo",
                expectedSymbolsSameSolution: 1,
                expectedSymbolsMetadataReference: 1,
                sourceLanguage: LanguageNames.CSharp,
                referencedLanguage: LanguageNames.CSharp);

            HideAdvancedMembers = true;

            await VerifyItemInEditorBrowsableContextsAsync(
                markup: markup,
                referencedCode: referencedCode,
                item: "Goo",
                expectedSymbolsSameSolution: 1,
                expectedSymbolsMetadataReference: 0,
                sourceLanguage: LanguageNames.CSharp,
                referencedLanguage: LanguageNames.CSharp);
        }

        [WorkItem(7336, "DevDiv_Projects/Roslyn")]
        [Fact, Trait(Traits.Feature, Traits.Features.Completion)]
        public async Task EditorBrowsable_Interface_BrowsableStateNever_DeclareLocal()
        {
            var markup = @"
class Program
{
    public void M()
    {
        $$    
    }
}";

            var referencedCode = @"
[System.ComponentModel.EditorBrowsable(System.ComponentModel.EditorBrowsableState.Never)]
public interface Goo
{
}";
            await VerifyItemInEditorBrowsableContextsAsync(
                markup: markup,
                referencedCode: referencedCode,
                item: "Goo",
                expectedSymbolsSameSolution: 1,
                expectedSymbolsMetadataReference: 0,
                sourceLanguage: LanguageNames.CSharp,
                referencedLanguage: LanguageNames.CSharp);
        }

        [WorkItem(7336, "DevDiv_Projects/Roslyn")]
        [Fact, Trait(Traits.Feature, Traits.Features.Completion)]
        public async Task EditorBrowsable_Interface_BrowsableStateNever_DeriveFrom()
        {
            var markup = @"
class Program : $$
{
}";

            var referencedCode = @"
[System.ComponentModel.EditorBrowsable(System.ComponentModel.EditorBrowsableState.Never)]
public interface Goo
{
}";
            await VerifyItemInEditorBrowsableContextsAsync(
                markup: markup,
                referencedCode: referencedCode,
                item: "Goo",
                expectedSymbolsSameSolution: 1,
                expectedSymbolsMetadataReference: 0,
                sourceLanguage: LanguageNames.CSharp,
                referencedLanguage: LanguageNames.CSharp);
        }

        [WorkItem(7336, "DevDiv_Projects/Roslyn")]
        [Fact, Trait(Traits.Feature, Traits.Features.Completion)]
        public async Task EditorBrowsable_Interface_BrowsableStateAlways_DeclareLocal()
        {
            var markup = @"
class Program
{
    public void M()
    {
        $$
    }
}";

            var referencedCode = @"
[System.ComponentModel.EditorBrowsable(System.ComponentModel.EditorBrowsableState.Always)]
public interface Goo
{
}";
            await VerifyItemInEditorBrowsableContextsAsync(
                markup: markup,
                referencedCode: referencedCode,
                item: "Goo",
                expectedSymbolsSameSolution: 1,
                expectedSymbolsMetadataReference: 1,
                sourceLanguage: LanguageNames.CSharp,
                referencedLanguage: LanguageNames.CSharp);
        }

        [WorkItem(7336, "DevDiv_Projects/Roslyn")]
        [Fact, Trait(Traits.Feature, Traits.Features.Completion)]
        public async Task EditorBrowsable_Interface_BrowsableStateAlways_DeriveFrom()
        {
            var markup = @"
class Program : $$
{
}";

            var referencedCode = @"
[System.ComponentModel.EditorBrowsable(System.ComponentModel.EditorBrowsableState.Always)]
public interface Goo
{
}";
            await VerifyItemInEditorBrowsableContextsAsync(
                markup: markup,
                referencedCode: referencedCode,
                item: "Goo",
                expectedSymbolsSameSolution: 1,
                expectedSymbolsMetadataReference: 1,
                sourceLanguage: LanguageNames.CSharp,
                referencedLanguage: LanguageNames.CSharp);
        }

        [WorkItem(7336, "DevDiv_Projects/Roslyn")]
        [Fact, Trait(Traits.Feature, Traits.Features.Completion)]
        public async Task EditorBrowsable_Interface_BrowsableStateAdvanced_DeclareLocal()
        {
            var markup = @"
class Program
{
    public void M()
    {
        $$    
    }
}";

            var referencedCode = @"
[System.ComponentModel.EditorBrowsable(System.ComponentModel.EditorBrowsableState.Advanced)]
public interface Goo
{
}";
            HideAdvancedMembers = false;

            await VerifyItemInEditorBrowsableContextsAsync(
                markup: markup,
                referencedCode: referencedCode,
                item: "Goo",
                expectedSymbolsSameSolution: 1,
                expectedSymbolsMetadataReference: 1,
                sourceLanguage: LanguageNames.CSharp,
                referencedLanguage: LanguageNames.CSharp);

            HideAdvancedMembers = true;

            await VerifyItemInEditorBrowsableContextsAsync(
                markup: markup,
                referencedCode: referencedCode,
                item: "Goo",
                expectedSymbolsSameSolution: 1,
                expectedSymbolsMetadataReference: 0,
                sourceLanguage: LanguageNames.CSharp,
                referencedLanguage: LanguageNames.CSharp);
        }

        [WorkItem(7336, "DevDiv_Projects/Roslyn")]
        [Fact, Trait(Traits.Feature, Traits.Features.Completion)]
        public async Task EditorBrowsable_Interface_BrowsableStateAdvanced_DeriveFrom()
        {
            var markup = @"
class Program : $$
{
}";

            var referencedCode = @"
[System.ComponentModel.EditorBrowsable(System.ComponentModel.EditorBrowsableState.Advanced)]
public interface Goo
{
}";
            HideAdvancedMembers = false;

            await VerifyItemInEditorBrowsableContextsAsync(
                markup: markup,
                referencedCode: referencedCode,
                item: "Goo",
                expectedSymbolsSameSolution: 1,
                expectedSymbolsMetadataReference: 1,
                sourceLanguage: LanguageNames.CSharp,
                referencedLanguage: LanguageNames.CSharp);

            HideAdvancedMembers = true;

            await VerifyItemInEditorBrowsableContextsAsync(
                markup: markup,
                referencedCode: referencedCode,
                item: "Goo",
                expectedSymbolsSameSolution: 1,
                expectedSymbolsMetadataReference: 0,
                sourceLanguage: LanguageNames.CSharp,
                referencedLanguage: LanguageNames.CSharp);
        }

        [WorkItem(7336, "DevDiv_Projects/Roslyn")]
        [Fact, Trait(Traits.Feature, Traits.Features.Completion)]
        public async Task EditorBrowsable_CrossLanguage_CStoVB_Always()
        {
            var markup = @"
class Program
{
    void M()
    {
        $$
    }
}";

            var referencedCode = @"
<System.ComponentModel.EditorBrowsable(System.ComponentModel.EditorBrowsableState.Always)>
Public Class Goo
End Class";

            await VerifyItemInEditorBrowsableContextsAsync(
                markup: markup,
                referencedCode: referencedCode,
                item: "Goo",
                expectedSymbolsSameSolution: 1,
                expectedSymbolsMetadataReference: 1,
                sourceLanguage: LanguageNames.CSharp,
                referencedLanguage: LanguageNames.VisualBasic);
        }

        [WorkItem(7336, "DevDiv_Projects/Roslyn")]
        [Fact, Trait(Traits.Feature, Traits.Features.Completion)]
        public async Task EditorBrowsable_CrossLanguage_CStoVB_Never()
        {
            var markup = @"
class Program
{
    void M()
    {
        $$
    }
}";

            var referencedCode = @"
<System.ComponentModel.EditorBrowsable(System.ComponentModel.EditorBrowsableState.Never)>
Public Class Goo
End Class";
            await VerifyItemInEditorBrowsableContextsAsync(
                markup: markup,
                referencedCode: referencedCode,
                item: "Goo",
                expectedSymbolsSameSolution: 0,
                expectedSymbolsMetadataReference: 0,
                sourceLanguage: LanguageNames.CSharp,
                referencedLanguage: LanguageNames.VisualBasic);
        }

        [WorkItem(7336, "DevDiv_Projects/Roslyn")]
        [Fact, Trait(Traits.Feature, Traits.Features.Completion)]
        public async Task EditorBrowsable_TypeLibType_NotHidden()
        {
            var markup = @"
class Program
{
    void M()
    {
        new $$
    }
}";

            var referencedCode = @"
[System.Runtime.InteropServices.TypeLibType(System.Runtime.InteropServices.TypeLibTypeFlags.FLicensed)]
public class Goo
{
}";
            await VerifyItemInEditorBrowsableContextsAsync(
                markup: markup,
                referencedCode: referencedCode,
                item: "Goo",
                expectedSymbolsSameSolution: 1,
                expectedSymbolsMetadataReference: 1,
                sourceLanguage: LanguageNames.CSharp,
                referencedLanguage: LanguageNames.CSharp);
        }

        [WorkItem(7336, "DevDiv_Projects/Roslyn")]
        [Fact, Trait(Traits.Feature, Traits.Features.Completion)]
        public async Task EditorBrowsable_TypeLibType_Hidden()
        {
            var markup = @"
class Program
{
    void M()
    {
        new $$
    }
}";

            var referencedCode = @"
[System.Runtime.InteropServices.TypeLibType(System.Runtime.InteropServices.TypeLibTypeFlags.FHidden)]
public class Goo
{
}";
            await VerifyItemInEditorBrowsableContextsAsync(
                markup: markup,
                referencedCode: referencedCode,
                item: "Goo",
                expectedSymbolsSameSolution: 1,
                expectedSymbolsMetadataReference: 0,
                sourceLanguage: LanguageNames.CSharp,
                referencedLanguage: LanguageNames.CSharp);
        }

        [WorkItem(7336, "DevDiv_Projects/Roslyn")]
        [Fact, Trait(Traits.Feature, Traits.Features.Completion)]
        public async Task EditorBrowsable_TypeLibType_HiddenAndOtherFlags()
        {
            var markup = @"
class Program
{
    void M()
    {
        new $$
    }
}";

            var referencedCode = @"
[System.Runtime.InteropServices.TypeLibType(System.Runtime.InteropServices.TypeLibTypeFlags.FHidden | System.Runtime.InteropServices.TypeLibTypeFlags.FLicensed)]
public class Goo
{
}";
            await VerifyItemInEditorBrowsableContextsAsync(
                markup: markup,
                referencedCode: referencedCode,
                item: "Goo",
                expectedSymbolsSameSolution: 1,
                expectedSymbolsMetadataReference: 0,
                sourceLanguage: LanguageNames.CSharp,
                referencedLanguage: LanguageNames.CSharp);
        }

        [WorkItem(7336, "DevDiv_Projects/Roslyn")]
        [Fact, Trait(Traits.Feature, Traits.Features.Completion)]
        public async Task EditorBrowsable_TypeLibType_NotHidden_Int16Constructor()
        {
            var markup = @"
class Program
{
    void M()
    {
        new $$
    }
}";

            var referencedCode = @"
[System.Runtime.InteropServices.TypeLibType((short)System.Runtime.InteropServices.TypeLibTypeFlags.FLicensed)]
public class Goo
{
}";
            await VerifyItemInEditorBrowsableContextsAsync(
                markup: markup,
                referencedCode: referencedCode,
                item: "Goo",
                expectedSymbolsSameSolution: 1,
                expectedSymbolsMetadataReference: 1,
                sourceLanguage: LanguageNames.CSharp,
                referencedLanguage: LanguageNames.CSharp);
        }

        [WorkItem(7336, "DevDiv_Projects/Roslyn")]
        [Fact, Trait(Traits.Feature, Traits.Features.Completion)]
        public async Task EditorBrowsable_TypeLibType_Hidden_Int16Constructor()
        {
            var markup = @"
class Program
{
    void M()
    {
        new $$
    }
}";

            var referencedCode = @"
[System.Runtime.InteropServices.TypeLibType((short)System.Runtime.InteropServices.TypeLibTypeFlags.FHidden)]
public class Goo
{
}";
            await VerifyItemInEditorBrowsableContextsAsync(
                markup: markup,
                referencedCode: referencedCode,
                item: "Goo",
                expectedSymbolsSameSolution: 1,
                expectedSymbolsMetadataReference: 0,
                sourceLanguage: LanguageNames.CSharp,
                referencedLanguage: LanguageNames.CSharp);
        }

        [WorkItem(7336, "DevDiv_Projects/Roslyn")]
        [Fact, Trait(Traits.Feature, Traits.Features.Completion)]
        public async Task EditorBrowsable_TypeLibType_HiddenAndOtherFlags_Int16Constructor()
        {
            var markup = @"
class Program
{
    void M()
    {
        new $$
    }
}";

            var referencedCode = @"
[System.Runtime.InteropServices.TypeLibType((short)(System.Runtime.InteropServices.TypeLibTypeFlags.FHidden | System.Runtime.InteropServices.TypeLibTypeFlags.FLicensed))]
public class Goo
{
}";
            await VerifyItemInEditorBrowsableContextsAsync(
                markup: markup,
                referencedCode: referencedCode,
                item: "Goo",
                expectedSymbolsSameSolution: 1,
                expectedSymbolsMetadataReference: 0,
                sourceLanguage: LanguageNames.CSharp,
                referencedLanguage: LanguageNames.CSharp);
        }

        [WorkItem(7336, "DevDiv_Projects/Roslyn")]
        [Fact, Trait(Traits.Feature, Traits.Features.Completion)]
        public async Task EditorBrowsable_TypeLibFunc_NotHidden()
        {
            var markup = @"
class Program
{
    void M()
    {
        new Goo().$$
    }
}";

            var referencedCode = @"
public class Goo
{
    [System.Runtime.InteropServices.TypeLibFunc(System.Runtime.InteropServices.TypeLibFuncFlags.FReplaceable)]
    public void Bar()
    {
    }
}";
            await VerifyItemInEditorBrowsableContextsAsync(
                markup: markup,
                referencedCode: referencedCode,
                item: "Bar",
                expectedSymbolsSameSolution: 1,
                expectedSymbolsMetadataReference: 1,
                sourceLanguage: LanguageNames.CSharp,
                referencedLanguage: LanguageNames.CSharp);
        }

        [WorkItem(7336, "DevDiv_Projects/Roslyn")]
        [Fact, Trait(Traits.Feature, Traits.Features.Completion)]
        public async Task EditorBrowsable_TypeLibFunc_Hidden()
        {
            var markup = @"
class Program
{
    void M()
    {
        new Goo().$$
    }
}";

            var referencedCode = @"
public class Goo
{
    [System.Runtime.InteropServices.TypeLibFunc(System.Runtime.InteropServices.TypeLibFuncFlags.FHidden)]
    public void Bar()
    {
    }
}";
            await VerifyItemInEditorBrowsableContextsAsync(
                markup: markup,
                referencedCode: referencedCode,
                item: "Bar",
                expectedSymbolsSameSolution: 1,
                expectedSymbolsMetadataReference: 0,
                sourceLanguage: LanguageNames.CSharp,
                referencedLanguage: LanguageNames.CSharp);
        }

        [WorkItem(7336, "DevDiv_Projects/Roslyn")]
        [Fact, Trait(Traits.Feature, Traits.Features.Completion)]
        public async Task EditorBrowsable_TypeLibFunc_HiddenAndOtherFlags()
        {
            var markup = @"
class Program
{
    void M()
    {
        new Goo().$$
    }
}";

            var referencedCode = @"
public class Goo
{
    [System.Runtime.InteropServices.TypeLibFunc(System.Runtime.InteropServices.TypeLibFuncFlags.FHidden | System.Runtime.InteropServices.TypeLibFuncFlags.FReplaceable)]
    public void Bar()
    {
    }
}";
            await VerifyItemInEditorBrowsableContextsAsync(
                markup: markup,
                referencedCode: referencedCode,
                item: "Bar",
                expectedSymbolsSameSolution: 1,
                expectedSymbolsMetadataReference: 0,
                sourceLanguage: LanguageNames.CSharp,
                referencedLanguage: LanguageNames.CSharp);
        }

        [WorkItem(7336, "DevDiv_Projects/Roslyn")]
        [Fact, Trait(Traits.Feature, Traits.Features.Completion)]
        public async Task EditorBrowsable_TypeLibFunc_NotHidden_Int16Constructor()
        {
            var markup = @"
class Program
{
    void M()
    {
        new Goo().$$
    }
}";

            var referencedCode = @"
public class Goo
{
    [System.Runtime.InteropServices.TypeLibFunc((short)System.Runtime.InteropServices.TypeLibFuncFlags.FReplaceable)]
    public void Bar()
    {
    }
}";
            await VerifyItemInEditorBrowsableContextsAsync(
                markup: markup,
                referencedCode: referencedCode,
                item: "Bar",
                expectedSymbolsSameSolution: 1,
                expectedSymbolsMetadataReference: 1,
                sourceLanguage: LanguageNames.CSharp,
                referencedLanguage: LanguageNames.CSharp);
        }

        [WorkItem(7336, "DevDiv_Projects/Roslyn")]
        [Fact, Trait(Traits.Feature, Traits.Features.Completion)]
        public async Task EditorBrowsable_TypeLibFunc_Hidden_Int16Constructor()
        {
            var markup = @"
class Program
{
    void M()
    {
        new Goo().$$
    }
}";

            var referencedCode = @"
public class Goo
{
    [System.Runtime.InteropServices.TypeLibFunc((short)System.Runtime.InteropServices.TypeLibFuncFlags.FHidden)]
    public void Bar()
    {
    }
}";
            await VerifyItemInEditorBrowsableContextsAsync(
                markup: markup,
                referencedCode: referencedCode,
                item: "Bar",
                expectedSymbolsSameSolution: 1,
                expectedSymbolsMetadataReference: 0,
                sourceLanguage: LanguageNames.CSharp,
                referencedLanguage: LanguageNames.CSharp);
        }

        [WorkItem(7336, "DevDiv_Projects/Roslyn")]
        [Fact, Trait(Traits.Feature, Traits.Features.Completion)]
        public async Task EditorBrowsable_TypeLibFunc_HiddenAndOtherFlags_Int16Constructor()
        {
            var markup = @"
class Program
{
    void M()
    {
        new Goo().$$
    }
}";

            var referencedCode = @"
public class Goo
{
    [System.Runtime.InteropServices.TypeLibFunc((short)(System.Runtime.InteropServices.TypeLibFuncFlags.FHidden | System.Runtime.InteropServices.TypeLibFuncFlags.FReplaceable))]
    public void Bar()
    {
    }
}";
            await VerifyItemInEditorBrowsableContextsAsync(
                markup: markup,
                referencedCode: referencedCode,
                item: "Bar",
                expectedSymbolsSameSolution: 1,
                expectedSymbolsMetadataReference: 0,
                sourceLanguage: LanguageNames.CSharp,
                referencedLanguage: LanguageNames.CSharp);
        }

        [WorkItem(7336, "DevDiv_Projects/Roslyn")]
        [Fact, Trait(Traits.Feature, Traits.Features.Completion)]
        public async Task EditorBrowsable_TypeLibVar_NotHidden()
        {
            var markup = @"
class Program
{
    void M()
    {
        new Goo().$$
    }
}";

            var referencedCode = @"
public class Goo
{
    [System.Runtime.InteropServices.TypeLibVar(System.Runtime.InteropServices.TypeLibVarFlags.FReplaceable)]
    public int bar;
}";
            await VerifyItemInEditorBrowsableContextsAsync(
                markup: markup,
                referencedCode: referencedCode,
                item: "bar",
                expectedSymbolsSameSolution: 1,
                expectedSymbolsMetadataReference: 1,
                sourceLanguage: LanguageNames.CSharp,
                referencedLanguage: LanguageNames.CSharp);
        }

        [WorkItem(7336, "DevDiv_Projects/Roslyn")]
        [Fact, Trait(Traits.Feature, Traits.Features.Completion)]
        public async Task EditorBrowsable_TypeLibVar_Hidden()
        {
            var markup = @"
class Program
{
    void M()
    {
        new Goo().$$
    }
}";

            var referencedCode = @"
public class Goo
{
    [System.Runtime.InteropServices.TypeLibVar(System.Runtime.InteropServices.TypeLibVarFlags.FHidden)]
    public int bar;
}";
            await VerifyItemInEditorBrowsableContextsAsync(
                markup: markup,
                referencedCode: referencedCode,
                item: "bar",
                expectedSymbolsSameSolution: 1,
                expectedSymbolsMetadataReference: 0,
                sourceLanguage: LanguageNames.CSharp,
                referencedLanguage: LanguageNames.CSharp);
        }

        [WorkItem(7336, "DevDiv_Projects/Roslyn")]
        [Fact, Trait(Traits.Feature, Traits.Features.Completion)]
        public async Task EditorBrowsable_TypeLibVar_HiddenAndOtherFlags()
        {
            var markup = @"
class Program
{
    void M()
    {
        new Goo().$$
    }
}";

            var referencedCode = @"
public class Goo
{
    [System.Runtime.InteropServices.TypeLibVar(System.Runtime.InteropServices.TypeLibVarFlags.FHidden | System.Runtime.InteropServices.TypeLibVarFlags.FReplaceable)]
    public int bar;
}";
            await VerifyItemInEditorBrowsableContextsAsync(
                markup: markup,
                referencedCode: referencedCode,
                item: "bar",
                expectedSymbolsSameSolution: 1,
                expectedSymbolsMetadataReference: 0,
                sourceLanguage: LanguageNames.CSharp,
                referencedLanguage: LanguageNames.CSharp);
        }

        [WorkItem(7336, "DevDiv_Projects/Roslyn")]
        [Fact, Trait(Traits.Feature, Traits.Features.Completion)]
        public async Task EditorBrowsable_TypeLibVar_NotHidden_Int16Constructor()
        {
            var markup = @"
class Program
{
    void M()
    {
        new Goo().$$
    }
}";

            var referencedCode = @"
public class Goo
{
    [System.Runtime.InteropServices.TypeLibVar((short)System.Runtime.InteropServices.TypeLibVarFlags.FReplaceable)]
    public int bar;
}";
            await VerifyItemInEditorBrowsableContextsAsync(
                markup: markup,
                referencedCode: referencedCode,
                item: "bar",
                expectedSymbolsSameSolution: 1,
                expectedSymbolsMetadataReference: 1,
                sourceLanguage: LanguageNames.CSharp,
                referencedLanguage: LanguageNames.CSharp);
        }

        [WorkItem(7336, "DevDiv_Projects/Roslyn")]
        [Fact, Trait(Traits.Feature, Traits.Features.Completion)]
        public async Task EditorBrowsable_TypeLibVar_Hidden_Int16Constructor()
        {
            var markup = @"
class Program
{
    void M()
    {
        new Goo().$$
    }
}";

            var referencedCode = @"
public class Goo
{
    [System.Runtime.InteropServices.TypeLibVar((short)System.Runtime.InteropServices.TypeLibVarFlags.FHidden)]
    public int bar;
}";
            await VerifyItemInEditorBrowsableContextsAsync(
                markup: markup,
                referencedCode: referencedCode,
                item: "bar",
                expectedSymbolsSameSolution: 1,
                expectedSymbolsMetadataReference: 0,
                sourceLanguage: LanguageNames.CSharp,
                referencedLanguage: LanguageNames.CSharp);
        }

        [WorkItem(7336, "DevDiv_Projects/Roslyn")]
        [Fact, Trait(Traits.Feature, Traits.Features.Completion)]
        public async Task EditorBrowsable_TypeLibVar_HiddenAndOtherFlags_Int16Constructor()
        {
            var markup = @"
class Program
{
    void M()
    {
        new Goo().$$
    }
}";

            var referencedCode = @"
public class Goo
{
    [System.Runtime.InteropServices.TypeLibVar((short)(System.Runtime.InteropServices.TypeLibVarFlags.FHidden | System.Runtime.InteropServices.TypeLibVarFlags.FReplaceable))]
    public int bar;
}";
            await VerifyItemInEditorBrowsableContextsAsync(
                markup: markup,
                referencedCode: referencedCode,
                item: "bar",
                expectedSymbolsSameSolution: 1,
                expectedSymbolsMetadataReference: 0,
                sourceLanguage: LanguageNames.CSharp,
                referencedLanguage: LanguageNames.CSharp);
        }

        [WorkItem(545557, "http://vstfdevdiv:8080/DevDiv2/DevDiv/_workitems/edit/545557")]
        [Fact, Trait(Traits.Feature, Traits.Features.Completion)]
        public async Task TestColorColor1()
        {
            var markup = @"
class A
{
    static void Goo() { }
    void Bar() { }
 
    static void Main()
    {
        A A = new A();
        A.$$
    }
}";

            await VerifyItemExistsAsync(markup, "Goo");
            await VerifyItemExistsAsync(markup, "Bar");
        }

        [WorkItem(545647, "http://vstfdevdiv:8080/DevDiv2/DevDiv/_workitems/edit/545647")]
        [Fact, Trait(Traits.Feature, Traits.Features.Completion)]
        public async Task TestLaterLocalHidesType1()
        {
            var markup = @"
using System;
class C
{
    public static void Main()
    {
        $$
        Console.WriteLine();
    }
}";

            await VerifyItemExistsAsync(markup, "Console");
        }

        [WorkItem(545647, "http://vstfdevdiv:8080/DevDiv2/DevDiv/_workitems/edit/545647")]
        [Fact, Trait(Traits.Feature, Traits.Features.Completion)]
        public async Task TestLaterLocalHidesType2()
        {
            var markup = @"
using System;
class C
{
    public static void Main()
    {
        C$$
        Console.WriteLine();
    }
}";

            await VerifyItemExistsAsync(markup, "Console");
        }

        [Fact, Trait(Traits.Feature, Traits.Features.Completion)]
        public async Task TestIndexedProperty()
        {
            var markup = @"class Program
{
    void M()
    {
            CCC c = new CCC();
            c.$$
    }
}";

            // Note that <COMImport> is required by compiler.  Bug 17013 tracks enabling indexed property for non-COM types.
            var referencedCode = @"Imports System.Runtime.InteropServices

<ComImport()>
<GuidAttribute(CCC.ClassId)>
Public Class CCC

#Region ""COM GUIDs""
    Public Const ClassId As String = ""9d965fd2-1514-44f6-accd-257ce77c46b0""
    Public Const InterfaceId As String = ""a9415060-fdf0-47e3-bc80-9c18f7f39cf6""
    Public Const EventsId As String = ""c6a866a5-5f97-4b53-a5df-3739dc8ff1bb""
# End Region

            ''' <summary>
    ''' An index property from VB
    ''' </summary>
    ''' <param name=""p1"">p1 is an integer index</param>
    ''' <returns>A string</returns>
    Public Property IndexProp(ByVal p1 As Integer, Optional ByVal p2 As Integer = 0) As String
        Get
            Return Nothing
        End Get
        Set(ByVal value As String)

        End Set
    End Property
End Class";

            await VerifyItemInEditorBrowsableContextsAsync(
                markup: markup,
                referencedCode: referencedCode,
                item: "IndexProp",
                expectedSymbolsSameSolution: 1,
                expectedSymbolsMetadataReference: 1,
                sourceLanguage: LanguageNames.CSharp,
                referencedLanguage: LanguageNames.VisualBasic);
        }

        [WorkItem(546841, "http://vstfdevdiv:8080/DevDiv2/DevDiv/_workitems/edit/546841")]
        [Fact, Trait(Traits.Feature, Traits.Features.Completion)]
        public async Task TestDeclarationAmbiguity()
        {
            var markup = @"
using System;

class Program
{
    void Main()
    {
        Environment.$$
        var v;
    }
}";

            await VerifyItemExistsAsync(markup, "CommandLine");
        }

        [WorkItem(12781, "https://github.com/dotnet/roslyn/issues/12781")]
        [Fact, Trait(Traits.Feature, Traits.Features.Completion)]
        public async Task TestFieldDeclarationAmbiguity()
        {
            var markup = @"
using System;
Environment.$$
var v;
}";

            await VerifyItemExistsAsync(markup, "CommandLine", sourceCodeKind: SourceCodeKind.Script);
        }

        [Fact, Trait(Traits.Feature, Traits.Features.Completion)]
        public async Task TestCursorOnClassCloseBrace()
        {
            var markup = @"
using System;

class Outer
{
    class Inner { }

$$}";

            await VerifyItemExistsAsync(markup, "Inner");
        }

        [Fact, Trait(Traits.Feature, Traits.Features.Completion)]
        public async Task AfterAsync1()
        {
            var markup = @"
using System.Threading.Tasks;
class Program
{
    async $$
}";

            await VerifyItemExistsAsync(markup, "Task");
        }

        [Fact, Trait(Traits.Feature, Traits.Features.Completion)]
        public async Task AfterAsync2()
        {
            var markup = @"
using System.Threading.Tasks;
class Program
{
    public async T$$
}";

            await VerifyItemExistsAsync(markup, "Task");
        }

        [WorkItem(60341, "https://github.com/dotnet/roslyn/issues/60341")]
        [Fact, Trait(Traits.Feature, Traits.Features.Completion)]
        public async Task AfterAsync3()
        {
            var markup = @"
using System.Threading.Tasks;
class Program
{
    public async $$
    
    public void M() {}
}";

            await VerifyItemExistsAsync(markup, "Task");
        }

        [WorkItem(60341, "https://github.com/dotnet/roslyn/issues/60341")]
        [Fact, Trait(Traits.Feature, Traits.Features.Completion)]
        public async Task AfterAsync4()
        {
            var markup = @"
using System;
using System.Threading.Tasks;
class Program
{
    public async $$
}";

            await VerifyItemExistsAsync(markup, "Task");
            await VerifyItemIsAbsentAsync(markup, "Console");
        }

        [WorkItem(60341, "https://github.com/dotnet/roslyn/issues/60341")]
        [Fact, Trait(Traits.Feature, Traits.Features.Completion)]
        public async Task AfterAsync5()
        {
            var markup = @"
using System.Threading.Tasks;
class Program
{
    public async $$
}

class Test {}";

            await VerifyItemExistsAsync(markup, "Task");
            await VerifyItemIsAbsentAsync(markup, "Test");
        }

        [Fact, Trait(Traits.Feature, Traits.Features.Completion)]
        public async Task NotAfterAsyncInMethodBody()
        {
            var markup = @"
using System.Threading.Tasks;
class Program
{
    void goo()
    {
        var x = async $$
    }
}";

            await VerifyItemIsAbsentAsync(markup, "Task");
        }

        [Fact, Trait(Traits.Feature, Traits.Features.Completion)]
        public async Task NotAwaitable1()
        {
            var markup = @"
class Program
{
    void goo()
    {
        $$
    }
}";

            await VerifyItemWithMscorlib45Async(markup, "goo", "void Program.goo()", "C#");
        }

        [Fact, Trait(Traits.Feature, Traits.Features.Completion)]
        public async Task NotAwaitable2()
        {
            var markup = @"
class Program
{
    async void goo()
    {
        $$
    }
}";

            await VerifyItemWithMscorlib45Async(markup, "goo", "void Program.goo()", "C#");
        }

        [Fact, Trait(Traits.Feature, Traits.Features.Completion)]
        public async Task Awaitable1()
        {
            var markup = @"
using System.Threading;
using System.Threading.Tasks;

class Program
{
    async Task goo()
    {
        $$
    }
}";

            var description = $@"({CSharpFeaturesResources.awaitable}) Task Program.goo()";

            await VerifyItemWithMscorlib45Async(markup, "goo", description, "C#");
        }

        [Fact, Trait(Traits.Feature, Traits.Features.Completion)]
        public async Task Awaitable2()
        {
            var markup = @"
using System.Threading.Tasks;

class Program
{
    async Task<int> goo()
    {
        $$
    }
}";

            var description = $@"({CSharpFeaturesResources.awaitable}) Task<int> Program.goo()";

            await VerifyItemWithMscorlib45Async(markup, "goo", description, "C#");
        }

        [Fact, Trait(Traits.Feature, Traits.Features.Completion)]
        public async Task AwaitableDotsLikeRangeExpression()
        {
            var markup = @"
using System.IO;
using System.Threading.Tasks;

namespace N
{
    class C
    {
        async Task M()
        {
            var request = new Request();
            var m = await request.$$.ReadAsStreamAsync();
        }
    }

    class Request
    {
        public Task<Stream> ReadAsStreamAsync() => null;
    }
}";

            await VerifyItemExistsAsync(markup, "ReadAsStreamAsync");
        }

        [Fact, Trait(Traits.Feature, Traits.Features.Completion)]
        public async Task AwaitableDotsLikeRangeExpressionWithParentheses()
        {
            var markup = @"
using System.IO;
using System.Threading.Tasks;

namespace N
{
    class C
    {
        async Task M()
        {
            var request = new Request();
            var m = (await request).$$.ReadAsStreamAsync();
        }
    }

    class Request
    {
        public Task<Stream> ReadAsStreamAsync() => null;
    }
}";
            // Nothing should be found: no awaiter for request.
            await VerifyItemIsAbsentAsync(markup, "Result");
            await VerifyItemIsAbsentAsync(markup, "ReadAsStreamAsync");
        }

        [Fact, Trait(Traits.Feature, Traits.Features.Completion)]
        public async Task AwaitableDotsLikeRangeExpressionWithTaskAndParentheses()
        {
            var markup = @"
using System.IO;
using System.Threading.Tasks;

namespace N
{
    class C
    {
        async Task M()
        {
            var request = new Task<Request>();
            var m = (await request).$$.ReadAsStreamAsync();
        }
    }

    class Request
    {
        public Task<Stream> ReadAsStreamAsync() => null;
    }
}";

            await VerifyItemIsAbsentAsync(markup, "Result");
            await VerifyItemExistsAsync(markup, "ReadAsStreamAsync");
        }

        [Fact, Trait(Traits.Feature, Traits.Features.Completion)]
        public async Task ObsoleteItem()
        {
            var markup = @"
using System;

class Program
{
    [Obsolete]
    public void goo()
    {
        $$
    }
}";
            await VerifyItemExistsAsync(markup, "goo", $"[{CSharpFeaturesResources.deprecated}] void Program.goo()");
        }

        [WorkItem(568986, "http://vstfdevdiv:8080/DevDiv2/DevDiv/_workitems/edit/568986")]
        [Fact, Trait(Traits.Feature, Traits.Features.Completion)]
        public async Task NoMembersOnDottingIntoUnboundType()
        {
            var markup = @"
class Program
{
    RegistryKey goo;
 
    static void Main(string[] args)
    {
        goo.$$
    }
}";
            await VerifyNoItemsExistAsync(markup);
        }

        [WorkItem(550717, "http://vstfdevdiv:8080/DevDiv2/DevDiv/_workitems/edit/550717")]
        [Fact, Trait(Traits.Feature, Traits.Features.Completion)]
        public async Task TypeArgumentsInConstraintAfterBaselist()
        {
            var markup = @"
public class Goo<T> : System.Object where $$
{
}";
            await VerifyItemExistsAsync(markup, "T");
        }

        [WorkItem(647175, "http://vstfdevdiv:8080/DevDiv2/DevDiv/_workitems/edit/647175")]
        [Fact, Trait(Traits.Feature, Traits.Features.Completion)]
        public async Task NoDestructor()
        {
            var markup = @"
class C
{
    ~C()
    {
        $$
";
            await VerifyItemIsAbsentAsync(markup, "Finalize");
        }

        [WorkItem(669624, "http://vstfdevdiv:8080/DevDiv2/DevDiv/_workitems/edit/669624")]
        [Fact, Trait(Traits.Feature, Traits.Features.Completion)]
        public async Task ExtensionMethodOnCovariantInterface()
        {
            var markup = @"
class Schema<T> { }

interface ISet<out T> { }

static class SetMethods
{
    public static void ForSchemaSet<T>(this ISet<Schema<T>> set) { }
}

class Context
{
    public ISet<T> Set<T>() { return null; }
}

class CustomSchema : Schema<int> { }

class Program
{
    static void Main(string[] args)
    {
        var set = new Context().Set<CustomSchema>();

        set.$$
";

            await VerifyItemExistsAsync(markup, "ForSchemaSet", displayTextSuffix: "<>", sourceCodeKind: SourceCodeKind.Regular);
        }

        [WorkItem(667752, "http://vstfdevdiv:8080/DevDiv2/DevDiv/_workitems/edit/667752")]
        [Fact, Trait(Traits.Feature, Traits.Features.Completion)]
        public async Task ForEachInsideParentheses()
        {
            var markup = @"
using System;
class C
{
    void M()
    {
        foreach($$)
";

            await VerifyItemExistsAsync(markup, "String");
        }

        [WorkItem(766869, "http://vstfdevdiv:8080/DevDiv2/DevDiv/_workitems/edit/766869")]
        [Fact, Trait(Traits.Feature, Traits.Features.Completion)]
        public async Task TestFieldInitializerInP2P()
        {
            var markup = @"
class Class
{
    int i = Consts.$$;
}";

            var referencedCode = @"
public static class Consts
{
    public const int C = 1;
}";
            await VerifyItemWithProjectReferenceAsync(markup, referencedCode, "C", 1, LanguageNames.CSharp, LanguageNames.CSharp);
        }

        [WorkItem(834605, "http://vstfdevdiv:8080/DevDiv2/DevDiv/_workitems/edit/834605")]
        [Fact, Trait(Traits.Feature, Traits.Features.Completion)]
        public async Task ShowWithEqualsSign()
        {
            var markup = @"
class c { public int value {set; get; }}

class d
{
    void goo()
    {
       c goo = new c { value$$=
    }
}";

            await VerifyNoItemsExistAsync(markup);
        }

        [WorkItem(825661, "http://vstfdevdiv:8080/DevDiv2/DevDiv/_workitems/edit/825661")]
        [Fact, Trait(Traits.Feature, Traits.Features.Completion)]
        public async Task NothingAfterThisDotInStaticContext()
        {
            var markup = @"
class C
{
    void M1() { }

    static void M2()
    {
        this.$$
    }
}";

            await VerifyNoItemsExistAsync(markup);
        }

        [WorkItem(825661, "http://vstfdevdiv:8080/DevDiv2/DevDiv/_workitems/edit/825661")]
        [Fact, Trait(Traits.Feature, Traits.Features.Completion)]
        public async Task NothingAfterBaseDotInStaticContext()
        {
            var markup = @"
class C
{
    void M1() { }

    static void M2()
    {
        base.$$
    }
}";

            await VerifyNoItemsExistAsync(markup);
        }

        [WorkItem(7648, "http://github.com/dotnet/roslyn/issues/7648")]
        [Fact, Trait(Traits.Feature, Traits.Features.Completion)]
        public async Task NothingAfterBaseDotInScriptContext()
            => await VerifyItemIsAbsentAsync(@"base.$$", @"ToString", sourceCodeKind: SourceCodeKind.Script);

        [WorkItem(858086, "http://vstfdevdiv:8080/DevDiv2/DevDiv/_workitems/edit/858086")]
        [Fact, Trait(Traits.Feature, Traits.Features.Completion)]
        public async Task NoNestedTypeWhenDisplayingInstance()
        {
            var markup = @"
class C
{
    class D
    {
    }

    void M2()
    {
        new C().$$
    }
}";

            await VerifyItemIsAbsentAsync(markup, "D");
        }

        [WorkItem(876031, "http://vstfdevdiv:8080/DevDiv2/DevDiv/_workitems/edit/876031")]
        [Fact, Trait(Traits.Feature, Traits.Features.Completion)]
        public async Task CatchVariableInExceptionFilter()
        {
            var markup = @"
class C
{
    void M()
    {
        try
        {
        }
        catch (System.Exception myExn) when ($$";

            await VerifyItemExistsAsync(markup, "myExn");
        }

        [WorkItem(849698, "http://vstfdevdiv:8080/DevDiv2/DevDiv/_workitems/edit/849698")]
        [Fact, Trait(Traits.Feature, Traits.Features.Completion)]
        public async Task CompletionAfterExternAlias()
        {
            var markup = @"
class C
{
    void goo()
    {
        global::$$
    }
}";

            await VerifyItemExistsAsync(markup, "System", usePreviousCharAsTrigger: true);
        }

        [WorkItem(849698, "http://vstfdevdiv:8080/DevDiv2/DevDiv/_workitems/edit/849698")]
        [Fact, Trait(Traits.Feature, Traits.Features.Completion)]
        public async Task ExternAliasSuggested()
        {
            var markup = @"
extern alias Bar;
class C
{
    void goo()
    {
        $$
    }
}";
            await VerifyItemWithAliasedMetadataReferencesAsync(markup, "Bar", "Bar", 1, "C#", "C#");
        }

        [WorkItem(635957, "http://vstfdevdiv:8080/DevDiv2/DevDiv/_workitems/edit/635957")]
        [Fact, Trait(Traits.Feature, Traits.Features.Completion)]
        public async Task ClassDestructor()
        {
            var markup = @"
class C
{
    class N
    {
    ~$$
    }
}";
            await VerifyItemExistsAsync(markup, "N");
            await VerifyItemIsAbsentAsync(markup, "C");
        }

        [WorkItem(635957, "http://vstfdevdiv:8080/DevDiv2/DevDiv/_workitems/edit/635957")]
        [Fact, Trait(Traits.Feature, Traits.Features.Completion)]
        [WorkItem(44423, "https://github.com/dotnet/roslyn/issues/44423")]
        public async Task TildeOutsideClass()
        {
            var markup = @"
class C
{
    class N
    {
    }
}
~$$";
            await VerifyItemExistsAsync(markup, "C");
            await VerifyItemIsAbsentAsync(markup, "N");
        }

        [WorkItem(635957, "http://vstfdevdiv:8080/DevDiv2/DevDiv/_workitems/edit/635957")]
        [Fact, Trait(Traits.Feature, Traits.Features.Completion)]
        public async Task StructDestructor()
        {
            var markup = @"
struct C
{
   ~$$
}";
            await VerifyItemIsAbsentAsync(markup, "C");
        }

        [Theory, Trait(Traits.Feature, Traits.Features.Completion)]
        [InlineData("record")]
        [InlineData("record class")]
        public async Task RecordDestructor(string record)
        {
            var markup = $@"
{record} C
{{
   ~$$
}}";
            await VerifyItemExistsAsync(markup, "C");
        }

        [Fact, Trait(Traits.Feature, Traits.Features.Completion)]
        public async Task RecordStructDestructor()
        {
            var markup = $@"
record struct C
{{
   ~$$
}}";
            await VerifyItemIsAbsentAsync(markup, "C");
        }

        [Fact, Trait(Traits.Feature, Traits.Features.Completion)]
        public async Task FieldAvailableInBothLinkedFiles()
        {
            var markup = @"<Workspace>
    <Project Language=""C#"" CommonReferences=""true"" AssemblyName=""Proj1"">
        <Document FilePath=""CurrentDocument.cs""><![CDATA[
class C
{
    int x;
    void goo()
    {
        $$
    }
}
]]>
        </Document>
    </Project>
    <Project Language=""C#"" CommonReferences=""true"" AssemblyName=""Proj2"">
        <Document IsLinkFile=""true"" LinkAssemblyName=""Proj1"" LinkFilePath=""CurrentDocument.cs""/>
    </Project>
</Workspace>";

            await VerifyItemInLinkedFilesAsync(markup, "x", $"({FeaturesResources.field}) int C.x");
        }

        [Fact, Trait(Traits.Feature, Traits.Features.Completion)]
        public async Task FieldUnavailableInOneLinkedFile()
        {
            var markup = @"<Workspace>
    <Project Language=""C#"" CommonReferences=""true"" AssemblyName=""Proj1"" PreprocessorSymbols=""GOO"">
        <Document FilePath=""CurrentDocument.cs""><![CDATA[
class C
{
#if GOO
    int x;
#endif
    void goo()
    {
        $$
    }
}
]]>
        </Document>
    </Project>
    <Project Language=""C#"" CommonReferences=""true"" AssemblyName=""Proj2"">
        <Document IsLinkFile=""true"" LinkAssemblyName=""Proj1"" LinkFilePath=""CurrentDocument.cs""/>
    </Project>
</Workspace>";
            var expectedDescription = $"({FeaturesResources.field}) int C.x\r\n\r\n{string.Format(FeaturesResources._0_1, "Proj1", FeaturesResources.Available)}\r\n{string.Format(FeaturesResources._0_1, "Proj2", FeaturesResources.Not_Available)}\r\n\r\n{FeaturesResources.You_can_use_the_navigation_bar_to_switch_contexts}";

            await VerifyItemInLinkedFilesAsync(markup, "x", expectedDescription);
        }

        [Fact, Trait(Traits.Feature, Traits.Features.Completion)]
        public async Task FieldUnavailableInTwoLinkedFiles()
        {
            var markup = @"<Workspace>
    <Project Language=""C#"" CommonReferences=""true"" AssemblyName=""Proj1"" PreprocessorSymbols=""GOO"">
        <Document FilePath=""CurrentDocument.cs""><![CDATA[
class C
{
#if GOO
    int x;
#endif
    void goo()
    {
        $$
    }
}
]]>
        </Document>
    </Project>
    <Project Language=""C#"" CommonReferences=""true"" AssemblyName=""Proj2"">
        <Document IsLinkFile=""true"" LinkAssemblyName=""Proj1"" LinkFilePath=""CurrentDocument.cs""/>
    </Project>
    <Project Language=""C#"" CommonReferences=""true"" AssemblyName=""Proj3"">
        <Document IsLinkFile=""true"" LinkAssemblyName=""Proj1"" LinkFilePath=""CurrentDocument.cs""/>
    </Project>
</Workspace>";
            var expectedDescription = $"({FeaturesResources.field}) int C.x\r\n\r\n{string.Format(FeaturesResources._0_1, "Proj1", FeaturesResources.Available)}\r\n{string.Format(FeaturesResources._0_1, "Proj2", FeaturesResources.Not_Available)}\r\n{string.Format(FeaturesResources._0_1, "Proj3", FeaturesResources.Not_Available)}\r\n\r\n{FeaturesResources.You_can_use_the_navigation_bar_to_switch_contexts}";

            await VerifyItemInLinkedFilesAsync(markup, "x", expectedDescription);
        }

        [Fact, Trait(Traits.Feature, Traits.Features.Completion)]
        public async Task ExcludeFilesWithInactiveRegions()
        {
            var markup = @"<Workspace>
    <Project Language=""C#"" CommonReferences=""true"" AssemblyName=""Proj1"" PreprocessorSymbols=""GOO,BAR"">
        <Document FilePath=""CurrentDocument.cs""><![CDATA[
class C
{
#if GOO
    int x;
#endif

#if BAR
    void goo()
    {
        $$
    }
#endif
}
]]>
        </Document>
    </Project>
    <Project Language=""C#"" CommonReferences=""true"" AssemblyName=""Proj2"">
        <Document IsLinkFile=""true"" LinkAssemblyName=""Proj1"" LinkFilePath=""CurrentDocument.cs"" />
    </Project>
    <Project Language=""C#"" CommonReferences=""true"" AssemblyName=""Proj3"" PreprocessorSymbols=""BAR"">
        <Document IsLinkFile=""true"" LinkAssemblyName=""Proj1"" LinkFilePath=""CurrentDocument.cs""/>
    </Project>
</Workspace>";
            var expectedDescription = $"({FeaturesResources.field}) int C.x\r\n\r\n{string.Format(FeaturesResources._0_1, "Proj1", FeaturesResources.Available)}\r\n{string.Format(FeaturesResources._0_1, "Proj3", FeaturesResources.Not_Available)}\r\n\r\n{FeaturesResources.You_can_use_the_navigation_bar_to_switch_contexts}";

            await VerifyItemInLinkedFilesAsync(markup, "x", expectedDescription);
        }

        [Fact, Trait(Traits.Feature, Traits.Features.Completion)]
        public async Task UnionOfItemsFromBothContexts()
        {
            var markup = @"<Workspace>
    <Project Language=""C#"" CommonReferences=""true"" AssemblyName=""Proj1"" PreprocessorSymbols=""GOO"">
        <Document FilePath=""CurrentDocument.cs""><![CDATA[
class C
{
#if GOO
    int x;
#endif

#if BAR
    class G
    {
        public void DoGStuff() {}
    }
#endif
    void goo()
    {
        new G().$$
    }
}
]]>
        </Document>
    </Project>
    <Project Language=""C#"" CommonReferences=""true"" AssemblyName=""Proj2"" PreprocessorSymbols=""BAR"">
        <Document IsLinkFile=""true"" LinkAssemblyName=""Proj1"" LinkFilePath=""CurrentDocument.cs""/>
    </Project>
    <Project Language=""C#"" CommonReferences=""true"" AssemblyName=""Proj3"">
        <Document IsLinkFile=""true"" LinkAssemblyName=""Proj1"" LinkFilePath=""CurrentDocument.cs""/>
    </Project>
</Workspace>";
            var expectedDescription = $"void G.DoGStuff()\r\n\r\n{string.Format(FeaturesResources._0_1, "Proj1", FeaturesResources.Not_Available)}\r\n{string.Format(FeaturesResources._0_1, "Proj2", FeaturesResources.Available)}\r\n{string.Format(FeaturesResources._0_1, "Proj3", FeaturesResources.Not_Available)}\r\n\r\n{FeaturesResources.You_can_use_the_navigation_bar_to_switch_contexts}";

            await VerifyItemInLinkedFilesAsync(markup, "DoGStuff", expectedDescription);
        }

        [WorkItem(1020944, "http://vstfdevdiv:8080/DevDiv2/DevDiv/_workitems/edit/1020944")]
        [Fact, Trait(Traits.Feature, Traits.Features.Completion)]
        public async Task LocalsValidInLinkedDocuments()
        {
            var markup = @"<Workspace>
    <Project Language=""C#"" CommonReferences=""true"" AssemblyName=""Proj1"">
        <Document FilePath=""CurrentDocument.cs""><![CDATA[
class C
{
    void M()
    {
        int xyz;
        $$
    }
}
]]>
        </Document>
    </Project>
    <Project Language=""C#"" CommonReferences=""true"" AssemblyName=""Proj2"">
        <Document IsLinkFile=""true"" LinkAssemblyName=""Proj1"" LinkFilePath=""CurrentDocument.cs""/>
    </Project>
</Workspace>";
            var expectedDescription = $"({FeaturesResources.local_variable}) int xyz";
            await VerifyItemInLinkedFilesAsync(markup, "xyz", expectedDescription);
        }

        [WorkItem(1020944, "http://vstfdevdiv:8080/DevDiv2/DevDiv/_workitems/edit/1020944")]
        [Fact, Trait(Traits.Feature, Traits.Features.Completion)]
        public async Task LocalWarningInLinkedDocuments()
        {
            var markup = @"<Workspace>
    <Project Language=""C#"" CommonReferences=""true"" AssemblyName=""Proj1"" PreprocessorSymbols=""PROJ1"">
        <Document FilePath=""CurrentDocument.cs""><![CDATA[
class C
{
    void M()
    {
#if PROJ1
        int xyz;
#endif
        $$
    }
}
]]>
        </Document>
    </Project>
    <Project Language=""C#"" CommonReferences=""true"" AssemblyName=""Proj2"">
        <Document IsLinkFile=""true"" LinkAssemblyName=""Proj1"" LinkFilePath=""CurrentDocument.cs""/>
    </Project>
</Workspace>";
            var expectedDescription = $"({FeaturesResources.local_variable}) int xyz\r\n\r\n{string.Format(FeaturesResources._0_1, "Proj1", FeaturesResources.Available)}\r\n{string.Format(FeaturesResources._0_1, "Proj2", FeaturesResources.Not_Available)}\r\n\r\n{FeaturesResources.You_can_use_the_navigation_bar_to_switch_contexts}";
            await VerifyItemInLinkedFilesAsync(markup, "xyz", expectedDescription);
        }

        [WorkItem(1020944, "http://vstfdevdiv:8080/DevDiv2/DevDiv/_workitems/edit/1020944")]
        [Fact, Trait(Traits.Feature, Traits.Features.Completion)]
        public async Task LabelsValidInLinkedDocuments()
        {
            var markup = @"<Workspace>
    <Project Language=""C#"" CommonReferences=""true"" AssemblyName=""Proj1"">
        <Document FilePath=""CurrentDocument.cs""><![CDATA[
class C
{
    void M()
    {
LABEL:  int xyz;
        goto $$
    }
}
]]>
        </Document>
    </Project>
    <Project Language=""C#"" CommonReferences=""true"" AssemblyName=""Proj2"">
        <Document IsLinkFile=""true"" LinkAssemblyName=""Proj1"" LinkFilePath=""CurrentDocument.cs""/>
    </Project>
</Workspace>";
            var expectedDescription = $"({FeaturesResources.label}) LABEL";
            await VerifyItemInLinkedFilesAsync(markup, "LABEL", expectedDescription);
        }

        [WorkItem(1020944, "http://vstfdevdiv:8080/DevDiv2/DevDiv/_workitems/edit/1020944")]
        [Fact, Trait(Traits.Feature, Traits.Features.Completion)]
        public async Task RangeVariablesValidInLinkedDocuments()
        {
            var markup = @"<Workspace>
    <Project Language=""C#"" CommonReferences=""true"" AssemblyName=""Proj1"">
        <Document FilePath=""CurrentDocument.cs""><![CDATA[
using System.Linq;
class C
{
    void M()
    {
        var x = from y in new[] { 1, 2, 3 } select $$
    }
}
]]>
        </Document>
    </Project>
    <Project Language=""C#"" CommonReferences=""true"" AssemblyName=""Proj2"">
        <Document IsLinkFile=""true"" LinkAssemblyName=""Proj1"" LinkFilePath=""CurrentDocument.cs""/>
    </Project>
</Workspace>";
            var expectedDescription = $"({FeaturesResources.range_variable}) ? y";
            await VerifyItemInLinkedFilesAsync(markup, "y", expectedDescription);
        }

        [WorkItem(1063403, "http://vstfdevdiv:8080/DevDiv2/DevDiv/_workitems/edit/1063403")]
        [Fact, Trait(Traits.Feature, Traits.Features.Completion)]
        public async Task MethodOverloadDifferencesIgnored()
        {
            var markup = @"<Workspace>
    <Project Language=""C#"" CommonReferences=""true"" AssemblyName=""Proj1"" PreprocessorSymbols=""ONE"">
        <Document FilePath=""CurrentDocument.cs""><![CDATA[
class C
{
#if ONE
    void Do(int x){}
#endif
#if TWO
    void Do(string x){}
#endif

    void Shared()
    {
        $$
    }

}
]]>
        </Document>
    </Project>
    <Project Language=""C#"" CommonReferences=""true"" AssemblyName=""Proj2"" PreprocessorSymbols=""TWO"">
        <Document IsLinkFile=""true"" LinkAssemblyName=""Proj1"" LinkFilePath=""CurrentDocument.cs""/>
    </Project>
</Workspace>";

            var expectedDescription = $"void C.Do(int x)";
            await VerifyItemInLinkedFilesAsync(markup, "Do", expectedDescription);
        }

        [Fact, Trait(Traits.Feature, Traits.Features.Completion)]
        public async Task MethodOverloadDifferencesIgnored_ExtensionMethod()
        {
            var markup = @"<Workspace>
    <Project Language=""C#"" CommonReferences=""true"" AssemblyName=""Proj1"" PreprocessorSymbols=""ONE"">
        <Document FilePath=""CurrentDocument.cs""><![CDATA[
class C
{
#if ONE
    void Do(int x){}
#endif

    void Shared()
    {
        this.$$
    }

}

public static class Extensions
{
#if TWO
    public static void Do (this C c, string x)
    {
    }
#endif
}
]]>
        </Document>
    </Project>
    <Project Language=""C#"" CommonReferences=""true"" AssemblyName=""Proj2"" PreprocessorSymbols=""TWO"">
        <Document IsLinkFile=""true"" LinkAssemblyName=""Proj1"" LinkFilePath=""CurrentDocument.cs""/>
    </Project>
</Workspace>";

            var expectedDescription = $"void C.Do(int x)";
            await VerifyItemInLinkedFilesAsync(markup, "Do", expectedDescription);
        }

        [Fact, Trait(Traits.Feature, Traits.Features.Completion)]
        public async Task MethodOverloadDifferencesIgnored_ExtensionMethod2()
        {
            var markup = @"<Workspace>
    <Project Language=""C#"" CommonReferences=""true"" AssemblyName=""Proj1"" PreprocessorSymbols=""TWO"">
        <Document FilePath=""CurrentDocument.cs""><![CDATA[
class C
{
#if ONE
    void Do(int x){}
#endif

    void Shared()
    {
        this.$$
    }

}

public static class Extensions
{
#if TWO
    public static void Do (this C c, string x)
    {
    }
#endif
}
]]>
        </Document>
    </Project>
    <Project Language=""C#"" CommonReferences=""true"" AssemblyName=""Proj2"" PreprocessorSymbols=""ONE"">
        <Document IsLinkFile=""true"" LinkAssemblyName=""Proj1"" LinkFilePath=""CurrentDocument.cs""/>
    </Project>
</Workspace>";

            var expectedDescription = $"({CSharpFeaturesResources.extension}) void C.Do(string x)";
            await VerifyItemInLinkedFilesAsync(markup, "Do", expectedDescription);
        }

        [Fact, Trait(Traits.Feature, Traits.Features.Completion)]
        public async Task MethodOverloadDifferencesIgnored_ContainingType()
        {
            var markup = @"<Workspace>
    <Project Language=""C#"" CommonReferences=""true"" AssemblyName=""Proj1"" PreprocessorSymbols=""ONE"">
        <Document FilePath=""CurrentDocument.cs""><![CDATA[
class C
{
    void Shared()
    {
        var x = GetThing();
        x.$$
    }

#if ONE
    private Methods1 GetThing()
    {
        return new Methods1();
    }
#endif

#if TWO
    private Methods2 GetThing()
    {
        return new Methods2();
    }
#endif
}

#if ONE
public class Methods1
{
    public void Do(string x) { }
}
#endif

#if TWO
public class Methods2
{
    public void Do(string x) { }
}
#endif
]]>
        </Document>
    </Project>
    <Project Language=""C#"" CommonReferences=""true"" AssemblyName=""Proj2"" PreprocessorSymbols=""TWO"">
        <Document IsLinkFile=""true"" LinkAssemblyName=""Proj1"" LinkFilePath=""CurrentDocument.cs""/>
    </Project>
</Workspace>";

            var expectedDescription = $"void Methods1.Do(string x)";
            await VerifyItemInLinkedFilesAsync(markup, "Do", expectedDescription);
        }

        [Fact, Trait(Traits.Feature, Traits.Features.Completion)]
        public async Task SharedProjectFieldAndPropertiesTreatedAsIdentical()
        {
            var markup = @"<Workspace>
    <Project Language=""C#"" CommonReferences=""true"" AssemblyName=""Proj1"" PreprocessorSymbols=""ONE"">
        <Document FilePath=""CurrentDocument.cs""><![CDATA[
class C
{
#if ONE
    public int x;
#endif
#if TWO
    public int x {get; set;}
#endif
    void goo()
    {
        x$$
    }
}
]]>
        </Document>
    </Project>
    <Project Language=""C#"" CommonReferences=""true"" AssemblyName=""Proj2"" PreprocessorSymbols=""TWO"">
        <Document IsLinkFile=""true"" LinkAssemblyName=""Proj1"" LinkFilePath=""CurrentDocument.cs""/>
    </Project>
</Workspace>";

            var expectedDescription = $"({ FeaturesResources.field }) int C.x";
            await VerifyItemInLinkedFilesAsync(markup, "x", expectedDescription);
        }

        [Fact, Trait(Traits.Feature, Traits.Features.Completion)]
        public async Task SharedProjectFieldAndPropertiesTreatedAsIdentical2()
        {
            var markup = @"<Workspace>
    <Project Language=""C#"" CommonReferences=""true"" AssemblyName=""Proj1"" PreprocessorSymbols=""ONE"">
        <Document FilePath=""CurrentDocument.cs""><![CDATA[
class C
{
#if TWO
    public int x;
#endif
#if ONE
    public int x {get; set;}
#endif
    void goo()
    {
        x$$
    }
}
]]>
        </Document>
    </Project>
    <Project Language=""C#"" CommonReferences=""true"" AssemblyName=""Proj2"" PreprocessorSymbols=""TWO"">
        <Document IsLinkFile=""true"" LinkAssemblyName=""Proj1"" LinkFilePath=""CurrentDocument.cs""/>
    </Project>
</Workspace>";

            var expectedDescription = "int C.x { get; set; }";
            await VerifyItemInLinkedFilesAsync(markup, "x", expectedDescription);
        }

        [Fact, Trait(Traits.Feature, Traits.Features.Completion)]
        public async Task ConditionalAccessWalkUp()
        {
            var markup = @"
public class B
{
    public A BA;
    public B BB;
}

class A
{
    public A AA;
    public A AB;
    public int? x;

    public void goo()
    {
        A a = null;
        var q = a?.$$AB.BA.AB.BA;
    }
}";
            await VerifyItemExistsAsync(markup, "AA");
            await VerifyItemExistsAsync(markup, "AB");
        }

        [Fact, Trait(Traits.Feature, Traits.Features.Completion)]
        public async Task ConditionalAccessNullableIsUnwrapped()
        {
            var markup = @"
public struct S
{
    public int? i;
}

class A
{
    public S? s;

    public void goo()
    {
        A a = null;
        var q = a?.s?.$$;
    }
}";
            await VerifyItemExistsAsync(markup, "i");
            await VerifyItemIsAbsentAsync(markup, "value");
        }

        [Fact, Trait(Traits.Feature, Traits.Features.Completion)]
        public async Task ConditionalAccessNullableIsUnwrapped2()
        {
            var markup = @"
public struct S
{
    public int? i;
}

class A
{
    public S? s;

    public void goo()
    {
        var q = s?.$$i?.ToString();
    }
}";
            await VerifyItemExistsAsync(markup, "i");
            await VerifyItemIsAbsentAsync(markup, "value");
        }

        [WorkItem(54361, "https://github.com/dotnet/roslyn/issues/54361")]
        [Fact, Trait(Traits.Feature, Traits.Features.Completion)]
        public async Task ConditionalAccessNullableIsUnwrappedOnParameter()
        {
            var markup = @"
class A
{
    void M(System.DateTime? dt)
    {
        dt?.$$
    }
}
";
            await VerifyItemExistsAsync(markup, "Day");
            await VerifyItemIsAbsentAsync(markup, "Value");
        }

        [WorkItem(54361, "https://github.com/dotnet/roslyn/issues/54361")]
        [Fact, Trait(Traits.Feature, Traits.Features.Completion)]
        public async Task NullableIsNotUnwrappedOnParameter()
        {
            var markup = @"
class A
{
    void M(System.DateTime? dt)
    {
        dt.$$
    }
}
";
            await VerifyItemExistsAsync(markup, "Value");
            await VerifyItemIsAbsentAsync(markup, "Day");
        }

        [Fact, Trait(Traits.Feature, Traits.Features.Completion)]
        public async Task CompletionAfterConditionalIndexing()
        {
            var markup = @"
public struct S
{
    public int? i;
}

class A
{
    public S[] s;

    public void goo()
    {
        A a = null;
        var q = a?.s?[$$;
    }
}";
            await VerifyItemExistsAsync(markup, "System");
        }

        [WorkItem(1109319, "http://vstfdevdiv:8080/DevDiv2/DevDiv/_workitems/edit/1109319")]
        [Fact, Trait(Traits.Feature, Traits.Features.Completion)]
        public async Task WithinChainOfConditionalAccesses1()
        {
            var markup = @"
class Program
{
    static void Main(string[] args)
    {
        A a;
        var x = a?.$$b?.c?.d.e;
    }
}

class A { public B b; }
class B { public C c; }
class C { public D d; }
class D { public int e; }";
            await VerifyItemExistsAsync(markup, "b");
        }

        [WorkItem(1109319, "http://vstfdevdiv:8080/DevDiv2/DevDiv/_workitems/edit/1109319")]
        [Fact, Trait(Traits.Feature, Traits.Features.Completion)]
        public async Task WithinChainOfConditionalAccesses2()
        {
            var markup = @"
class Program
{
    static void Main(string[] args)
    {
        A a;
        var x = a?.b?.$$c?.d.e;
    }
}

class A { public B b; }
class B { public C c; }
class C { public D d; }
class D { public int e; }";
            await VerifyItemExistsAsync(markup, "c");
        }

        [WorkItem(1109319, "http://vstfdevdiv:8080/DevDiv2/DevDiv/_workitems/edit/1109319")]
        [Fact, Trait(Traits.Feature, Traits.Features.Completion)]
        public async Task WithinChainOfConditionalAccesses3()
        {
            var markup = @"
class Program
{
    static void Main(string[] args)
    {
        A a;
        var x = a?.b?.c?.$$d.e;
    }
}

class A { public B b; }
class B { public C c; }
class C { public D d; }
class D { public int e; }";
            await VerifyItemExistsAsync(markup, "d");
        }

        [WorkItem(843466, "http://vstfdevdiv:8080/DevDiv2/DevDiv/_workitems/edit/843466")]
        [Fact, Trait(Traits.Feature, Traits.Features.Completion)]
        public async Task NestedAttributeAccessibleOnSelf()
        {
            var markup = @"using System;
[My]
class X
{
    [My$$]
    class MyAttribute : Attribute
    {

    }
}";
            await VerifyItemExistsAsync(markup, "My");
        }

        [WorkItem(843466, "http://vstfdevdiv:8080/DevDiv2/DevDiv/_workitems/edit/843466")]
        [Fact, Trait(Traits.Feature, Traits.Features.Completion)]
        public async Task NestedAttributeAccessibleOnOuterType()
        {
            var markup = @"using System;

[My]
class Y
{

}

[$$]
class X
{
    [My]
    class MyAttribute : Attribute
    {

    }
}";
            await VerifyItemExistsAsync(markup, "My");
        }

        [Fact, Trait(Traits.Feature, Traits.Features.Completion)]
        public async Task InstanceMembersFromBaseOuterType()
        {
            var markup = @"abstract class Test
{
  private int _field;

  public sealed class InnerTest : Test 
  {
    
    public void SomeTest() 
    {
        $$
    }
  }
}";
            await VerifyItemExistsAsync(markup, "_field");
        }

        [Fact, Trait(Traits.Feature, Traits.Features.Completion)]
        public async Task InstanceMembersFromBaseOuterType2()
        {
            var markup = @"class C<T>
{
    void M() { }
    class N : C<int>
    {
        void Test()
        {
            $$ // M recommended and accessible
        }

        class NN
        {
            void Test2()
            {
                // M inaccessible and not recommended
            }
        }
    }
}";
            await VerifyItemExistsAsync(markup, "M");
        }

        [Fact, Trait(Traits.Feature, Traits.Features.Completion)]
        public async Task InstanceMembersFromBaseOuterType3()
        {
            var markup = @"class C<T>
{
    void M() { }
    class N : C<int>
    {
        void Test()
        {
            M(); // M recommended and accessible
        }

        class NN
        {
            void Test2()
            {
                $$ // M inaccessible and not recommended
            }
        }
    }
}";
            await VerifyItemIsAbsentAsync(markup, "M");
        }

        [Fact, Trait(Traits.Feature, Traits.Features.Completion)]
        public async Task InstanceMembersFromBaseOuterType4()
        {
            var markup = @"class C<T>
{
    void M() { }
    class N : C<int>
    {
        void Test()
        {
            M(); // M recommended and accessible
        }

        class NN : N
        {
            void Test2()
            {
                $$ // M accessible and recommended.
            }
        }
    }
}";
            await VerifyItemExistsAsync(markup, "M");
        }

        [Fact, Trait(Traits.Feature, Traits.Features.Completion)]
        public async Task InstanceMembersFromBaseOuterType5()
        {
            var markup = @"
class D
{
    public void Q() { }
}
class C<T> : D
{
    class N
    {
        void Test()
        {
            $$
        }
    }
}";
            await VerifyItemIsAbsentAsync(markup, "Q");
        }

        [Fact, Trait(Traits.Feature, Traits.Features.Completion)]
        public async Task InstanceMembersFromBaseOuterType6()
        {
            var markup = @"
class Base<T>
{
    public int X;
}

class Derived : Base<int>
{
    class Nested
    {
        void Test()
        {
            $$
        }
    }
}";
            await VerifyItemIsAbsentAsync(markup, "X");
        }

        [WorkItem(983367, "http://vstfdevdiv:8080/DevDiv2/DevDiv/_workitems/edit/983367")]
        [Fact, Trait(Traits.Feature, Traits.Features.Completion)]
        public async Task NoTypeParametersDefinedInCrefs()
        {
            var markup = @"using System;

/// <see cref=""Program{T$$}""/>
class Program<T> { }";
            await VerifyItemIsAbsentAsync(markup, "T");
        }

        [WorkItem(988025, "http://vstfdevdiv:8080/DevDiv2/DevDiv/_workitems/edit/988025")]
        [Fact, Trait(Traits.Feature, Traits.Features.Completion)]
        public async Task ShowTypesInGenericMethodTypeParameterList1()
        {
            var markup = @"
class Class1<T, D>
{
    public static Class1<T, D> Create() { return null; }
}
static class Class2
{
    public static void Test<T,D>(this Class1<T, D> arg)
    {
    }
}
class Program
{
    static void Main(string[] args)
    {
        Class1<string, int>.Create().Test<$$
    }
}
";
            await VerifyItemExistsAsync(markup, "Class1", displayTextSuffix: "<>", sourceCodeKind: SourceCodeKind.Regular);
        }

        [WorkItem(988025, "http://vstfdevdiv:8080/DevDiv2/DevDiv/_workitems/edit/988025")]
        [Fact, Trait(Traits.Feature, Traits.Features.Completion)]
        public async Task ShowTypesInGenericMethodTypeParameterList2()
        {
            var markup = @"
class Class1<T, D>
{
    public static Class1<T, D> Create() { return null; }
}
static class Class2
{
    public static void Test<T,D>(this Class1<T, D> arg)
    {
    }
}
class Program
{
    static void Main(string[] args)
    {
        Class1<string, int>.Create().Test<string,$$
    }
}
";
            await VerifyItemExistsAsync(markup, "Class1", displayTextSuffix: "<>", sourceCodeKind: SourceCodeKind.Regular);
        }

        [WorkItem(991466, "http://vstfdevdiv:8080/DevDiv2/DevDiv/_workitems/edit/991466")]
        [Fact, Trait(Traits.Feature, Traits.Features.Completion)]
        public async Task DescriptionInAliasedType()
        {
            var markup = @"
using IAlias = IGoo;
///<summary>summary for interface IGoo</summary>
interface IGoo {  }
class C 
{ 
    I$$
}
";
            await VerifyItemExistsAsync(markup, "IAlias", expectedDescriptionOrNull: "interface IGoo\r\nsummary for interface IGoo");
        }

        [Fact, Trait(Traits.Feature, Traits.Features.Completion)]
        public async Task WithinNameOf()
        {
            var markup = @"
class C 
{ 
    void goo()
    {
        var x = nameof($$)
    }
}
";
            await VerifyAnyItemExistsAsync(markup);
        }

        [WorkItem(997410, "http://vstfdevdiv:8080/DevDiv2/DevDiv/_workitems/edit/997410")]
        [Fact, Trait(Traits.Feature, Traits.Features.Completion)]
        public async Task InstanceMemberInNameOfInStaticContext()
        {
            var markup = @"
class C
{
  int y1 = 15;
  static int y2 = 1;
  static string x = nameof($$
";
            await VerifyItemExistsAsync(markup, "y1");
        }

        [WorkItem(997410, "http://vstfdevdiv:8080/DevDiv2/DevDiv/_workitems/edit/997410")]
        [Fact, Trait(Traits.Feature, Traits.Features.Completion)]
        public async Task StaticMemberInNameOfInStaticContext()
        {
            var markup = @"
class C
{
  int y1 = 15;
  static int y2 = 1;
  static string x = nameof($$
";
            await VerifyItemExistsAsync(markup, "y2");
        }

        [WorkItem(883293, "http://vstfdevdiv:8080/DevDiv2/DevDiv/_workitems/edit/883293")]
        [Fact, Trait(Traits.Feature, Traits.Features.Completion)]
        public async Task IncompleteDeclarationExpressionType()
        {
            var markup = @"
using System;
class C
{
  void goo()
    {
        var x = Console.$$
        var y = 3;
    }
}
";
            await VerifyItemExistsAsync(markup, "WriteLine");
        }

        [WorkItem(1024380, "http://vstfdevdiv:8080/DevDiv2/DevDiv/_workitems/edit/1024380")]
        [Fact, Trait(Traits.Feature, Traits.Features.Completion)]
        public async Task StaticAndInstanceInNameOf()
        {
            var markup = @"
using System;
class C
{
    class D
    {
        public int x;
        public static int y;   
    }

  void goo()
    {
        var z = nameof(C.D.$$
    }
}
";
            await VerifyItemExistsAsync(markup, "x");
            await VerifyItemExistsAsync(markup, "y");
        }

        [WorkItem(1663, "https://github.com/dotnet/roslyn/issues/1663")]
        [Fact, Trait(Traits.Feature, Traits.Features.Completion)]
        public async Task NameOfMembersListedForLocals()
        {
            var markup = @"class C
{
    void M()
    {
        var x = nameof(T.z.$$)
    }
}
 
public class T
{
    public U z; 
}
 
public class U
{
    public int nope;
}
";
            await VerifyItemExistsAsync(markup, "nope");
        }

        [WorkItem(1029522, "http://vstfdevdiv:8080/DevDiv2/DevDiv/_workitems/edit/1029522")]
        [Fact, Trait(Traits.Feature, Traits.Features.Completion)]
        public async Task NameOfMembersListedForNamespacesAndTypes2()
        {
            var markup = @"class C
{
    void M()
    {
        var x = nameof(U.$$)
    }
}
 
public class T
{
    public U z; 
}
 
public class U
{
    public int nope;
}
";
            await VerifyItemExistsAsync(markup, "nope");
        }

        [WorkItem(1029522, "http://vstfdevdiv:8080/DevDiv2/DevDiv/_workitems/edit/1029522")]
        [Fact, Trait(Traits.Feature, Traits.Features.Completion)]
        public async Task NameOfMembersListedForNamespacesAndTypes3()
        {
            var markup = @"class C
{
    void M()
    {
        var x = nameof(N.$$)
    }
}

namespace N
{
public class U
{
    public int nope;
}
} ";
            await VerifyItemExistsAsync(markup, "U");
        }

        [WorkItem(1029522, "http://vstfdevdiv:8080/DevDiv2/DevDiv/_workitems/edit/1029522")]
        [Fact, Trait(Traits.Feature, Traits.Features.Completion)]
        public async Task NameOfMembersListedForNamespacesAndTypes4()
        {
            var markup = @"
using z = System;
class C
{
    void M()
    {
        var x = nameof(z.$$)
    }
}
";
            await VerifyItemExistsAsync(markup, "Console");
        }

        [Fact, Trait(Traits.Feature, Traits.Features.Completion)]
        public async Task InterpolatedStrings1()
        {
            var markup = @"
class C
{
    void M()
    {
        var a = ""Hello"";
        var b = ""World"";
        var c = $""{$$
";
            await VerifyItemExistsAsync(markup, "a");
        }

        [Fact, Trait(Traits.Feature, Traits.Features.Completion)]
        public async Task InterpolatedStrings2()
        {
            var markup = @"
class C
{
    void M()
    {
        var a = ""Hello"";
        var b = ""World"";
        var c = $""{$$}"";
    }
}";
            await VerifyItemExistsAsync(markup, "a");
        }

        [Fact, Trait(Traits.Feature, Traits.Features.Completion)]
        public async Task InterpolatedStrings3()
        {
            var markup = @"
class C
{
    void M()
    {
        var a = ""Hello"";
        var b = ""World"";
        var c = $""{a}, {$$
";
            await VerifyItemExistsAsync(markup, "b");
        }

        [Fact, Trait(Traits.Feature, Traits.Features.Completion)]
        public async Task InterpolatedStrings4()
        {
            var markup = @"
class C
{
    void M()
    {
        var a = ""Hello"";
        var b = ""World"";
        var c = $""{a}, {$$}"";
    }
}";
            await VerifyItemExistsAsync(markup, "b");
        }

        [Fact, Trait(Traits.Feature, Traits.Features.Completion)]
        public async Task InterpolatedStrings5()
        {
            var markup = @"
class C
{
    void M()
    {
        var a = ""Hello"";
        var b = ""World"";
        var c = $@""{a}, {$$
";
            await VerifyItemExistsAsync(markup, "b");
        }

        [Fact, Trait(Traits.Feature, Traits.Features.Completion)]
        public async Task InterpolatedStrings6()
        {
            var markup = @"
class C
{
    void M()
    {
        var a = ""Hello"";
        var b = ""World"";
        var c = $@""{a}, {$$}"";
    }
}";
            await VerifyItemExistsAsync(markup, "b");
        }

        [WorkItem(1064811, "http://vstfdevdiv:8080/DevDiv2/DevDiv/_workitems/edit/1064811")]
        [Fact, Trait(Traits.Feature, Traits.Features.KeywordRecommending)]
        public async Task NotBeforeFirstStringHole()
        {
            await VerifyNoItemsExistAsync(AddInsideMethod(
@"var x = ""\{0}$$\{1}\{2}"""));
        }

        [WorkItem(1064811, "http://vstfdevdiv:8080/DevDiv2/DevDiv/_workitems/edit/1064811")]
        [Fact, Trait(Traits.Feature, Traits.Features.KeywordRecommending)]
        public async Task NotBetweenStringHoles()
        {
            await VerifyNoItemsExistAsync(AddInsideMethod(
@"var x = ""\{0}\{1}$$\{2}"""));
        }

        [WorkItem(1064811, "http://vstfdevdiv:8080/DevDiv2/DevDiv/_workitems/edit/1064811")]
        [Fact, Trait(Traits.Feature, Traits.Features.KeywordRecommending)]
        public async Task NotAfterStringHoles()
        {
            await VerifyNoItemsExistAsync(AddInsideMethod(
@"var x = ""\{0}\{1}\{2}$$"""));
        }

        [WorkItem(1087171, "http://vstfdevdiv:8080/DevDiv2/DevDiv/_workitems/edit/1087171")]
        [Fact, Trait(Traits.Feature, Traits.Features.KeywordRecommending)]
        public async Task CompletionAfterTypeOfGetType()
        {
            await VerifyItemExistsAsync(AddInsideMethod(
"typeof(int).GetType().$$"), "GUID");
        }

        [Fact, Trait(Traits.Feature, Traits.Features.Completion)]
        public async Task UsingDirectives1()
        {
            var markup = @"
using $$

class A { }
static class B { }

namespace N
{
    class C { }
    static class D { }

    namespace M { }
}";

            await VerifyItemIsAbsentAsync(markup, "A");
            await VerifyItemIsAbsentAsync(markup, "B");
            await VerifyItemExistsAsync(markup, "N");
        }

        [Fact, Trait(Traits.Feature, Traits.Features.Completion)]
        public async Task UsingDirectives2()
        {
            var markup = @"
using N.$$

class A { }
static class B { }

namespace N
{
    class C { }
    static class D { }

    namespace M { }
}";

            await VerifyItemIsAbsentAsync(markup, "C");
            await VerifyItemIsAbsentAsync(markup, "D");
            await VerifyItemExistsAsync(markup, "M");
        }

        [Fact, Trait(Traits.Feature, Traits.Features.Completion)]
        public async Task UsingDirectives3()
        {
            var markup = @"
using G = $$

class A { }
static class B { }

namespace N
{
    class C { }
    static class D { }

    namespace M { }
}";

            await VerifyItemExistsAsync(markup, "A");
            await VerifyItemExistsAsync(markup, "B");
            await VerifyItemExistsAsync(markup, "N");
        }

        [Fact, Trait(Traits.Feature, Traits.Features.Completion)]
        public async Task UsingDirectives4()
        {
            var markup = @"
using G = N.$$

class A { }
static class B { }

namespace N
{
    class C { }
    static class D { }

    namespace M { }
}";

            await VerifyItemExistsAsync(markup, "C");
            await VerifyItemExistsAsync(markup, "D");
            await VerifyItemExistsAsync(markup, "M");
        }

        [Fact, Trait(Traits.Feature, Traits.Features.Completion)]
        public async Task UsingDirectives5()
        {
            var markup = @"
using static $$

class A { }
static class B { }

namespace N
{
    class C { }
    static class D { }

    namespace M { }
}";

            await VerifyItemExistsAsync(markup, "A");
            await VerifyItemExistsAsync(markup, "B");
            await VerifyItemExistsAsync(markup, "N");
        }

        [Fact, Trait(Traits.Feature, Traits.Features.Completion)]
        public async Task UsingDirectives6()
        {
            var markup = @"
using static N.$$

class A { }
static class B { }

namespace N
{
    class C { }
    static class D { }

    namespace M { }
}";

            await VerifyItemExistsAsync(markup, "C");
            await VerifyItemExistsAsync(markup, "D");
            await VerifyItemExistsAsync(markup, "M");
        }

        [Fact, Trait(Traits.Feature, Traits.Features.Completion)]
        public async Task UsingStaticDoesNotShowDelegates1()
        {
            var markup = @"
using static $$

class A { }
delegate void B();

namespace N
{
    class C { }
    static class D { }

    namespace M { }
}";

            await VerifyItemExistsAsync(markup, "A");
            await VerifyItemIsAbsentAsync(markup, "B");
            await VerifyItemExistsAsync(markup, "N");
        }

        [Fact, Trait(Traits.Feature, Traits.Features.Completion)]
        public async Task UsingStaticDoesNotShowDelegates2()
        {
            var markup = @"
using static N.$$

class A { }
static class B { }

namespace N
{
    class C { }
    delegate void D();

    namespace M { }
}";

            await VerifyItemExistsAsync(markup, "C");
            await VerifyItemIsAbsentAsync(markup, "D");
            await VerifyItemExistsAsync(markup, "M");
        }

        [Fact, Trait(Traits.Feature, Traits.Features.Completion)]
        public async Task UsingStaticDoesNotShowInterfaces1()
        {
            var markup = @"
using static N.$$

class A { }
static class B { }

namespace N
{
    class C { }
    interface I { }

    namespace M { }
}";

            await VerifyItemExistsAsync(markup, "C");
            await VerifyItemIsAbsentAsync(markup, "I");
            await VerifyItemExistsAsync(markup, "M");
        }

        [Fact, Trait(Traits.Feature, Traits.Features.Completion)]
        public async Task UsingStaticDoesNotShowInterfaces2()
        {
            var markup = @"
using static $$

class A { }
interface I { }

namespace N
{
    class C { }
    static class D { }

    namespace M { }
}";

            await VerifyItemExistsAsync(markup, "A");
            await VerifyItemIsAbsentAsync(markup, "I");
            await VerifyItemExistsAsync(markup, "N");
        }

        [Fact, Trait(Traits.Feature, Traits.Features.Completion)]
        public async Task UsingStaticAndExtensionMethods1()
        {
            var markup = @"
using static A;
using static B;

static class A
{
    public static void Goo(this string s) { }
}

static class B
{
    public static void Bar(this string s) { }
}

class C
{
    void M()
    {
        $$
    }
}
";

            await VerifyItemIsAbsentAsync(markup, "Goo");
            await VerifyItemIsAbsentAsync(markup, "Bar");
        }

        [Fact, Trait(Traits.Feature, Traits.Features.Completion)]
        public async Task UsingStaticAndExtensionMethods2()
        {
            var markup = @"
using N;

namespace N
{
    static class A
    {
        public static void Goo(this string s) { }
    }

    static class B
    {
        public static void Bar(this string s) { }
    }
}

class C
{
    void M()
    {
        $$
    }
}
";

            await VerifyItemIsAbsentAsync(markup, "Goo");
            await VerifyItemIsAbsentAsync(markup, "Bar");
        }

        [Fact, Trait(Traits.Feature, Traits.Features.Completion)]
        public async Task UsingStaticAndExtensionMethods3()
        {
            var markup = @"
using N;

namespace N
{
    static class A
    {
        public static void Goo(this string s) { }
    }

    static class B
    {
        public static void Bar(this string s) { }
    }
}

class C
{
    void M()
    {
        string s;
        s.$$
    }
}
";

            await VerifyItemExistsAsync(markup, "Goo");
            await VerifyItemExistsAsync(markup, "Bar");
        }

        [Fact, Trait(Traits.Feature, Traits.Features.Completion)]
        public async Task UsingStaticAndExtensionMethods4()
        {
            var markup = @"
using static N.A;
using static N.B;

namespace N
{
    static class A
    {
        public static void Goo(this string s) { }
    }

    static class B
    {
        public static void Bar(this string s) { }
    }
}

class C
{
    void M()
    {
        string s;
        s.$$
    }
}
";

            await VerifyItemExistsAsync(markup, "Goo");
            await VerifyItemExistsAsync(markup, "Bar");
        }

        [Fact, Trait(Traits.Feature, Traits.Features.Completion)]
        public async Task UsingStaticAndExtensionMethods5()
        {
            var markup = @"
using static N.A;

namespace N
{
    static class A
    {
        public static void Goo(this string s) { }
    }

    static class B
    {
        public static void Bar(this string s) { }
    }
}

class C
{
    void M()
    {
        string s;
        s.$$
    }
}
";

            await VerifyItemExistsAsync(markup, "Goo");
            await VerifyItemIsAbsentAsync(markup, "Bar");
        }

        [Fact, Trait(Traits.Feature, Traits.Features.Completion)]
        public async Task UsingStaticAndExtensionMethods6()
        {
            var markup = @"
using static N.B;

namespace N
{
    static class A
    {
        public static void Goo(this string s) { }
    }

    static class B
    {
        public static void Bar(this string s) { }
    }
}

class C
{
    void M()
    {
        string s;
        s.$$
    }
}
";

            await VerifyItemIsAbsentAsync(markup, "Goo");
            await VerifyItemExistsAsync(markup, "Bar");
        }

        [Fact, Trait(Traits.Feature, Traits.Features.Completion)]
        public async Task UsingStaticAndExtensionMethods7()
        {
            var markup = @"
using N;
using static N.B;

namespace N
{
    static class A
    {
        public static void Goo(this string s) { }
    }

    static class B
    {
        public static void Bar(this string s) { }
    }
}

class C
{
    void M()
    {
        string s;
        s.$$;
    }
}
";

            await VerifyItemExistsAsync(markup, "Goo");
            await VerifyItemExistsAsync(markup, "Bar");
        }

        [WorkItem(7932, "https://github.com/dotnet/roslyn/issues/7932")]
        [WpfFact, Trait(Traits.Feature, Traits.Features.Completion)]
        public async Task ExtensionMethodWithinSameClassOfferedForCompletion()
        {
            var markup = @"
public static class Test
{
    static void TestB()
    {
        $$
    }
    static void TestA(this string s) { }
}
";
            await VerifyItemExistsAsync(markup, "TestA");
        }

        [WorkItem(7932, "https://github.com/dotnet/roslyn/issues/7932")]
        [WpfFact, Trait(Traits.Feature, Traits.Features.Completion)]
        public async Task ExtensionMethodWithinParentClassOfferedForCompletion()
        {
            var markup = @"
public static class Parent
{
    static void TestA(this string s) { }
    static void TestC(string s) { }
    public static class Test
    {
        static void TestB()
        {
            $$
        }
    }
}
";
            await VerifyItemExistsAsync(markup, "TestA");
        }

        [Fact, Trait(Traits.Feature, Traits.Features.Completion)]
        public async Task ExceptionFilter1()
        {
            var markup = @"
using System;

class C
{
    void M(bool x)
    {
        try
        {
        }
        catch when ($$
";

            await VerifyItemExistsAsync(markup, "x");
        }

        [Fact, Trait(Traits.Feature, Traits.Features.Completion)]
        public async Task ExceptionFilter1_NotBeforeOpenParen()
        {
            var markup = @"
using System;

class C
{
    void M(bool x)
    {
        try
        {
        }
        catch when $$
";

            await VerifyNoItemsExistAsync(markup);
        }

        [Fact, Trait(Traits.Feature, Traits.Features.Completion)]
        public async Task ExceptionFilter2()
        {
            var markup = @"
using System;

class C
{
    void M(bool x)
    {
        try
        {
        }
        catch (Exception ex) when ($$
";

            await VerifyItemExistsAsync(markup, "x");
        }

        [Fact, Trait(Traits.Feature, Traits.Features.Completion)]
        public async Task ExceptionFilter2_NotBeforeOpenParen()
        {
            var markup = @"
using System;

class C
{
    void M(bool x)
    {
        try
        {
        }
        catch (Exception ex) when $$
";

            await VerifyNoItemsExistAsync(markup);
        }

        [WorkItem(25084, "https://github.com/dotnet/roslyn/issues/25084")]
        [Fact, Trait(Traits.Feature, Traits.Features.Completion)]
        public async Task SwitchCaseWhenClause1()
        {
            var markup = @"
class C
{
    void M(bool x)
    {
        switch (1)
        {
            case 1 when $$
";

            await VerifyItemExistsAsync(markup, "x");
        }

        [WorkItem(25084, "https://github.com/dotnet/roslyn/issues/25084")]
        [Fact, Trait(Traits.Feature, Traits.Features.Completion)]
        public async Task SwitchCaseWhenClause2()
        {
            var markup = @"
class C
{
    void M(bool x)
    {
        switch (1)
        {
            case int i when $$
";

            await VerifyItemExistsAsync(markup, "x");
        }

        [WorkItem(717, "https://github.com/dotnet/roslyn/issues/717")]
        [Fact, Trait(Traits.Feature, Traits.Features.Completion)]
        public async Task ExpressionContextCompletionWithinCast()
        {
            var markup = @"
class Program
{
    void M()
    {
        for (int i = 0; i < 5; i++)
        {
            var x = ($$)
            var y = 1;
        }
    }
}
";
            await VerifyItemExistsAsync(markup, "i");
        }

        [WorkItem(1277, "https://github.com/dotnet/roslyn/issues/1277")]
        [Fact, Trait(Traits.Feature, Traits.Features.Completion)]
        public async Task NoInstanceMembersInPropertyInitializer()
        {
            var markup = @"
class A {
    int abc;
    int B { get; } = $$
}
";
            await VerifyItemIsAbsentAsync(markup, "abc");
        }

        [WorkItem(1277, "https://github.com/dotnet/roslyn/issues/1277")]
        [Fact, Trait(Traits.Feature, Traits.Features.Completion)]
        public async Task StaticMembersInPropertyInitializer()
        {
            var markup = @"
class A {
    static Action s_abc;
    event Action B = $$
}
";
            await VerifyItemExistsAsync(markup, "s_abc");
        }

        [Fact, Trait(Traits.Feature, Traits.Features.Completion)]
        public async Task NoInstanceMembersInFieldLikeEventInitializer()
        {
            var markup = @"
class A {
    Action abc;
    event Action B = $$
}
";
            await VerifyItemIsAbsentAsync(markup, "abc");
        }

        [Fact, Trait(Traits.Feature, Traits.Features.Completion)]
        public async Task StaticMembersInFieldLikeEventInitializer()
        {
            var markup = @"
class A {
    static Action s_abc;
    event Action B = $$
}
";
            await VerifyItemExistsAsync(markup, "s_abc");
        }

        [WorkItem(5069, "https://github.com/dotnet/roslyn/issues/5069")]
        [Fact, Trait(Traits.Feature, Traits.Features.Completion)]
        public async Task InstanceMembersInTopLevelFieldInitializer()
        {
            var markup = @"
int aaa = 1;
int bbb = $$
";
            await VerifyItemExistsAsync(markup, "aaa", sourceCodeKind: SourceCodeKind.Script);
        }

        [WorkItem(5069, "https://github.com/dotnet/roslyn/issues/5069")]
        [Fact, Trait(Traits.Feature, Traits.Features.Completion)]
        public async Task InstanceMembersInTopLevelFieldLikeEventInitializer()
        {
            var markup = @"
Action aaa = null;
event Action bbb = $$
";
            await VerifyItemExistsAsync(markup, "aaa", sourceCodeKind: SourceCodeKind.Script);
        }

        [WorkItem(33, "https://github.com/dotnet/roslyn/issues/33")]
        [Fact, Trait(Traits.Feature, Traits.Features.Completion)]
        public async Task NoConditionalAccessCompletionOnTypes1()
        {
            var markup = @"
using A = System
class C
{
    A?.$$
}
";
            await VerifyNoItemsExistAsync(markup);
        }

        [WorkItem(33, "https://github.com/dotnet/roslyn/issues/33")]
        [Fact, Trait(Traits.Feature, Traits.Features.Completion)]
        public async Task NoConditionalAccessCompletionOnTypes2()
        {
            var markup = @"
class C
{
    System?.$$
}
";
            await VerifyNoItemsExistAsync(markup);
        }

        [WorkItem(33, "https://github.com/dotnet/roslyn/issues/33")]
        [Fact, Trait(Traits.Feature, Traits.Features.Completion)]
        public async Task NoConditionalAccessCompletionOnTypes3()
        {
            var markup = @"
class C
{
    System.Console?.$$
}
";
            await VerifyNoItemsExistAsync(markup);
        }

        [Fact, Trait(Traits.Feature, Traits.Features.Completion)]
        public async Task CompletionInIncompletePropertyDeclaration()
        {
            var markup = @"
class Class1
{
    public string Property1 { get; set; }
}

class Class2
{
    public string Property { get { return this.Source.$$
    public Class1 Source { get; set; }
}";
            await VerifyItemExistsAsync(markup, "Property1");
        }

        [Fact, Trait(Traits.Feature, Traits.Features.Completion)]
        public async Task NoCompletionInShebangComments()
        {
            await VerifyNoItemsExistAsync("#!$$", sourceCodeKind: SourceCodeKind.Script);
            await VerifyNoItemsExistAsync("#! S$$", sourceCodeKind: SourceCodeKind.Script, usePreviousCharAsTrigger: true);
        }

        [Fact, Trait(Traits.Feature, Traits.Features.Completion)]
        public async Task CompoundNameTargetTypePreselection()
        {
            var markup = @"
class Class1
{
    void goo()
    {
        int x = 3;
        string y = x.$$
    }
}";
            await VerifyItemExistsAsync(markup, "ToString", matchPriority: SymbolMatchPriority.PreferEventOrMethod);
        }

        [Fact, Trait(Traits.Feature, Traits.Features.Completion)]
        public async Task TargetTypeInCollectionInitializer1()
        {
            var markup = @"
using System.Collections.Generic;

class Program
{
    static void Main(string[] args)
    {
        int z;
        string q;
        List<int> x = new List<int>() { $$  }
    }
}";
            await VerifyItemExistsAsync(markup, "z", matchPriority: SymbolMatchPriority.PreferLocalOrParameterOrRangeVariable);
        }

        [Fact, Trait(Traits.Feature, Traits.Features.Completion)]
        public async Task TargetTypeInCollectionInitializer2()
        {
            var markup = @"
using System.Collections.Generic;

class Program
{
    static void Main(string[] args)
    {
        int z;
        string q;
        List<int> x = new List<int>() { 1, $$  }
    }
}";
            await VerifyItemExistsAsync(markup, "z", matchPriority: SymbolMatchPriority.PreferLocalOrParameterOrRangeVariable);
        }

        [Fact, Trait(Traits.Feature, Traits.Features.Completion)]
        public async Task TargeTypeInObjectInitializer1()
        {
            var markup = @"
class C
{
    public int X { get; set; }
    public int Y { get; set; }

    void goo()
    {
        int i;
        var c = new C() { X = $$ }
    }
}";
            await VerifyItemExistsAsync(markup, "i", matchPriority: SymbolMatchPriority.PreferLocalOrParameterOrRangeVariable);
        }

        [Fact, Trait(Traits.Feature, Traits.Features.Completion)]
        public async Task TargeTypeInObjectInitializer2()
        {
            var markup = @"
class C
{
    public int X { get; set; }
    public int Y { get; set; }

    void goo()
    {
        int i;
        var c = new C() { X = 1, Y = $$ }
    }
}";
            await VerifyItemExistsAsync(markup, "i", matchPriority: SymbolMatchPriority.PreferLocalOrParameterOrRangeVariable);
        }

        [Fact, Trait(Traits.Feature, Traits.Features.Completion)]
        public async Task TupleElements()
        {
            var markup = @"
class C
{
    void goo()
    {
        var t = (Alice: 1, Item2: 2, ITEM3: 3, 4, 5, 6, 7, 8, Bob: 9);
        t.$$
    }
}" + TestResources.NetFX.ValueTuple.tuplelib_cs;

            await VerifyItemExistsAsync(markup, "Alice");
            await VerifyItemExistsAsync(markup, "Bob");
            await VerifyItemExistsAsync(markup, "CompareTo");
            await VerifyItemExistsAsync(markup, "Equals");
            await VerifyItemExistsAsync(markup, "GetHashCode");
            await VerifyItemExistsAsync(markup, "GetType");
            await VerifyItemExistsAsync(markup, "Item2");
            await VerifyItemExistsAsync(markup, "ITEM3");
            for (var i = 4; i <= 8; i++)
            {
                await VerifyItemExistsAsync(markup, "Item" + i);
            }

            await VerifyItemExistsAsync(markup, "ToString");

            await VerifyItemIsAbsentAsync(markup, "Item1");
            await VerifyItemIsAbsentAsync(markup, "Item9");
            await VerifyItemIsAbsentAsync(markup, "Rest");
            await VerifyItemIsAbsentAsync(markup, "Item3");
        }

        [WorkItem(14546, "https://github.com/dotnet/roslyn/issues/14546")]
        [Fact, Trait(Traits.Feature, Traits.Features.Completion)]
        public async Task TupleElementsCompletionOffMethodGroup()
        {
            var markup = @"
class C
{
    void goo()
    {
        new object().ToString.$$
    }
}" + TestResources.NetFX.ValueTuple.tuplelib_cs;

            // should not crash
            await VerifyNoItemsExistAsync(markup);
        }

        [Fact]
        [Trait(Traits.Feature, Traits.Features.Completion)]
        [CompilerTrait(CompilerFeature.LocalFunctions)]
        [WorkItem(13480, "https://github.com/dotnet/roslyn/issues/13480")]
        public async Task NoCompletionInLocalFuncGenericParamList()
        {
            var markup = @"
class C
{
    void M()
    {
        int Local<$$";

            await VerifyNoItemsExistAsync(markup);
        }

        [Fact]
        [Trait(Traits.Feature, Traits.Features.Completion)]
        [CompilerTrait(CompilerFeature.LocalFunctions)]
        [WorkItem(13480, "https://github.com/dotnet/roslyn/issues/13480")]
        public async Task CompletionForAwaitWithoutAsync()
        {
            var markup = @"
class C
{
    void M()
    {
        await Local<$$";

            await VerifyAnyItemExistsAsync(markup);
        }

        [WorkItem(14127, "https://github.com/dotnet/roslyn/issues/14127")]
        [Fact, Trait(Traits.Feature, Traits.Features.Completion)]
        public async Task TupleTypeAtMemberLevel1()
        {
            await VerifyItemExistsAsync(@"
class C
{
    ($$
}", "C");
        }

        [WorkItem(14127, "https://github.com/dotnet/roslyn/issues/14127")]
        [Fact, Trait(Traits.Feature, Traits.Features.Completion)]
        public async Task TupleTypeAtMemberLevel2()
        {
            await VerifyItemExistsAsync(@"
class C
{
    ($$)
}", "C");
        }

        [WorkItem(14127, "https://github.com/dotnet/roslyn/issues/14127")]
        [Fact, Trait(Traits.Feature, Traits.Features.Completion)]
        public async Task TupleTypeAtMemberLevel3()
        {
            await VerifyItemExistsAsync(@"
class C
{
    (C, $$
}", "C");
        }

        [WorkItem(14127, "https://github.com/dotnet/roslyn/issues/14127")]
        [Fact, Trait(Traits.Feature, Traits.Features.Completion)]
        public async Task TupleTypeAtMemberLevel4()
        {
            await VerifyItemExistsAsync(@"
class C
{
    (C, $$)
}", "C");
        }

        [WorkItem(14127, "https://github.com/dotnet/roslyn/issues/14127")]
        [Fact, Trait(Traits.Feature, Traits.Features.Completion)]
        public async Task TupleTypeInForeach()
        {
            await VerifyItemExistsAsync(@"
class C
{
    void M()
    {
        foreach ((C, $$
    }
}", "C");
        }

        [WorkItem(14127, "https://github.com/dotnet/roslyn/issues/14127")]
        [Fact, Trait(Traits.Feature, Traits.Features.Completion)]
        public async Task TupleTypeInParameterList()
        {
            await VerifyItemExistsAsync(@"
class C
{
    void M((C, $$)
    {
    }
}", "C");
        }

        [WorkItem(14127, "https://github.com/dotnet/roslyn/issues/14127")]
        [Fact, Trait(Traits.Feature, Traits.Features.Completion)]
        public async Task TupleTypeInNameOf()
        {
            await VerifyItemExistsAsync(@"
class C
{
    void M()
    {
        var x = nameof((C, $$
    }
}", "C");
        }

        [WorkItem(14163, "https://github.com/dotnet/roslyn/issues/14163")]
        [Fact]
        [Trait(Traits.Feature, Traits.Features.Completion)]
        [CompilerTrait(CompilerFeature.LocalFunctions)]
        public async Task LocalFunctionDescription()
        {
            await VerifyItemExistsAsync(@"
class C
{
    void M()
    {
        void Local() { }
        
        $$
    }
}", "Local", "void Local()");
        }

        [WorkItem(14163, "https://github.com/dotnet/roslyn/issues/14163")]
        [Fact]
        [Trait(Traits.Feature, Traits.Features.Completion)]
        [CompilerTrait(CompilerFeature.LocalFunctions)]
        public async Task LocalFunctionDescription2()
        {
            await VerifyItemExistsAsync(@"
using System;
class C
{
    class var { }
    void M()
    {
        Action<int> Local(string x, ref var @class, params Func<int, string> f)
        {
            return () => 0;
        }

        $$
    }
}", "Local", "Action<int> Local(string x, ref var @class, params Func<int, string> f)");
        }

        [WorkItem(18359, "https://github.com/dotnet/roslyn/issues/18359")]
        [Fact, Trait(Traits.Feature, Traits.Features.Completion)]
        public async Task EnumMemberAfterDot()
        {
            var markup =
@"namespace ConsoleApplication253
{
    class Program
    {
        static void Main(string[] args)
        {
            M(E.$$)
        }

        static void M(E e) { }
    }

    enum E
    {
        A,
        B,
    }
}
";
            // VerifyItemExistsAsync also tests with the item typed.
            await VerifyItemExistsAsync(markup, "A");
            await VerifyItemExistsAsync(markup, "B");
        }

        [WorkItem(8321, "https://github.com/dotnet/roslyn/issues/8321")]
        [Fact, Trait(Traits.Feature, Traits.Features.KeywordRecommending)]
        public async Task NotOnMethodGroup1()
        {
            var markup =
@"namespace ConsoleApp
{
    class Program
    {
        static void Main(string[] args)
        {
            Main.$$
        }
    }
}
";
            await VerifyNoItemsExistAsync(markup);
        }

        [WorkItem(8321, "https://github.com/dotnet/roslyn/issues/8321")]
        [Fact, Trait(Traits.Feature, Traits.Features.KeywordRecommending)]
        public async Task NotOnMethodGroup2()
        {
            var markup =
@"class C {
    void M<T>() {M<C>.$$ }
}
";
            await VerifyNoItemsExistAsync(markup);
        }

        [WorkItem(8321, "https://github.com/dotnet/roslyn/issues/8321")]
        [Fact, Trait(Traits.Feature, Traits.Features.KeywordRecommending)]
        public async Task NotOnMethodGroup3()
        {
            var markup =
@"class C {
    void M() {M.$$}
}
";
            await VerifyNoItemsExistAsync(markup);
        }

        [WorkItem(420697, "https://devdiv.visualstudio.com/DefaultCollection/DevDiv/_workitems?id=420697&_a=edit")]
        [Fact(Skip = "https://github.com/dotnet/roslyn/issues/21766"), Trait(Traits.Feature, Traits.Features.KeywordRecommending)]
        public async Task DoNotCrashInExtensionMethoWithExpressionBodiedMember()
        {
            var markup =
@"public static class Extensions { public static T Get<T>(this object o) => $$}
";
            await VerifyItemExistsAsync(markup, "o");
        }

        [Fact, Trait(Traits.Feature, Traits.Features.KeywordRecommending)]
        public async Task EnumConstraint()
        {
            var markup =
@"public class X<T> where T : System.$$
";
            await VerifyItemExistsAsync(markup, "Enum");
        }

        [Fact, Trait(Traits.Feature, Traits.Features.KeywordRecommending)]
        public async Task DelegateConstraint()
        {
            var markup =
@"public class X<T> where T : System.$$
";
            await VerifyItemExistsAsync(markup, "Delegate");
        }

        [Fact, Trait(Traits.Feature, Traits.Features.KeywordRecommending)]
        public async Task MulticastDelegateConstraint()
        {
            var markup =
@"public class X<T> where T : System.$$
";
            await VerifyItemExistsAsync(markup, "MulticastDelegate");
        }

        private static string CreateThenIncludeTestCode(string lambdaExpressionString, string methodDeclarationString)
        {
            var template = @"
using System;
using System.Collections.Generic;
using System.Linq;
using System.Linq.Expressions;

namespace ThenIncludeIntellisenseBug
{
    class Program
    {
        static void Main(string[] args)
        {
            var registrations = new List<Registration>().AsQueryable();
            var reg = registrations.Include(r => r.Activities).ThenInclude([1]);
        }
    }

    internal class Registration
    {
        public ICollection<Activity> Activities { get; set; }
    }

    public class Activity
    {
        public Task Task { get; set; }
    }

    public class Task
    {
        public string Name { get; set; }
    }

    public interface IIncludableQueryable<out TEntity, out TProperty> : IQueryable<TEntity>
    {
    }

    public static class EntityFrameworkQuerybleExtensions
    {
        public static IIncludableQueryable<TEntity, TProperty> Include<TEntity, TProperty>(
            this IQueryable<TEntity> source,
            Expression<Func<TEntity, TProperty>> navigationPropertyPath)
            where TEntity : class
        {
            return default(IIncludableQueryable<TEntity, TProperty>);
        }

        [2]
    }
}";

            return template.Replace("[1]", lambdaExpressionString).Replace("[2]", methodDeclarationString);
        }

        [Fact, Trait(Traits.Feature, Traits.Features.Completion)]
        public async Task ThenInclude()
        {
            var markup = CreateThenIncludeTestCode("b => b.$$",
@"
    public static IIncludableQueryable<TEntity, TProperty> ThenInclude<TEntity, TPreviousProperty, TProperty>(
        this IIncludableQueryable<TEntity, ICollection<TPreviousProperty>> source,
        Expression<Func<TPreviousProperty, TProperty>> navigationPropertyPath) where TEntity : class
    {
        return default(IIncludableQueryable<TEntity, TProperty>);
    }

    public static IIncludableQueryable<TEntity, TProperty> ThenInclude<TEntity, TPreviousProperty, TProperty>(
        this IIncludableQueryable<TEntity, TPreviousProperty> source,
        Expression<Func<TPreviousProperty, TProperty>> navigationPropertyPath) where TEntity : class
    {
        return default(IIncludableQueryable<TEntity, TProperty>);
    }");

            await VerifyItemExistsAsync(markup, "Task");
            await VerifyItemExistsAsync(markup, "FirstOrDefault", displayTextSuffix: "<>");
        }

        [Fact, Trait(Traits.Feature, Traits.Features.Completion)]
        public async Task ThenIncludeNoExpression()
        {
            var markup = CreateThenIncludeTestCode("b => b.$$",
@"
    public static IIncludableQueryable<TEntity, TProperty> ThenInclude<TEntity, TPreviousProperty, TProperty>(
        this IIncludableQueryable<TEntity, ICollection<TPreviousProperty>> source,
        Func<TPreviousProperty, TProperty> navigationPropertyPath) where TEntity : class
    {
        return default(IIncludableQueryable<TEntity, TProperty>);
    }

    public static IIncludableQueryable<TEntity, TProperty> ThenInclude<TEntity, TPreviousProperty, TProperty>(
        this IIncludableQueryable<TEntity, TPreviousProperty> source,
        Func<TPreviousProperty, TProperty> navigationPropertyPath) where TEntity : class
    {
        return default(IIncludableQueryable<TEntity, TProperty>);
    }");

            await VerifyItemExistsAsync(markup, "Task");
            await VerifyItemExistsAsync(markup, "FirstOrDefault", displayTextSuffix: "<>");
        }

        [Fact, Trait(Traits.Feature, Traits.Features.Completion)]
        public async Task ThenIncludeSecondArgument()
        {
            var markup = CreateThenIncludeTestCode("0, b => b.$$",
@"
    public static IIncludableQueryable<TEntity, TProperty> ThenInclude<TEntity, TPreviousProperty, TProperty>(
        this IIncludableQueryable<TEntity, ICollection<TPreviousProperty>> source,
        int a,
        Expression<Func<TPreviousProperty, TProperty>> navigationPropertyPath) where TEntity : class
    {
        return default(IIncludableQueryable<TEntity, TProperty>);
    }

    public static IIncludableQueryable<TEntity, TProperty> ThenInclude<TEntity, TPreviousProperty, TProperty>(
        this IIncludableQueryable<TEntity, TPreviousProperty> source,
        int a,
        Expression<Func<TPreviousProperty, TProperty>> navigationPropertyPath) where TEntity : class
    {
        return default(IIncludableQueryable<TEntity, TProperty>);
    }");

            await VerifyItemExistsAsync(markup, "Task");
            await VerifyItemExistsAsync(markup, "FirstOrDefault", displayTextSuffix: "<>");
        }

        [Fact, Trait(Traits.Feature, Traits.Features.Completion)]
        public async Task ThenIncludeSecondArgumentAndMultiArgumentLambda()
        {
            var markup = CreateThenIncludeTestCode("0, (a,b,c) => c.$$)",
@"
    public static IIncludableQueryable<TEntity, TProperty> ThenInclude<TEntity, TPreviousProperty, TProperty>(
        this IIncludableQueryable<TEntity, ICollection<TPreviousProperty>> source,
        int a,
        Expression<Func<string, string, TPreviousProperty, TProperty>> navigationPropertyPath) where TEntity : class
    {
        return default(IIncludableQueryable<TEntity, TProperty>);
    }

    public static IIncludableQueryable<TEntity, TProperty> ThenInclude<TEntity, TPreviousProperty, TProperty>(
        this IIncludableQueryable<TEntity, TPreviousProperty> source,
        int a,
        Expression<Func<string, string, TPreviousProperty, TProperty>> navigationPropertyPath) where TEntity : class
    {
        return default(IIncludableQueryable<TEntity, TProperty>);
    }");

            await VerifyItemExistsAsync(markup, "Task");
            await VerifyItemExistsAsync(markup, "FirstOrDefault", displayTextSuffix: "<>");
        }

        [Fact, Trait(Traits.Feature, Traits.Features.Completion)]
        public async Task ThenIncludeSecondArgumentNoOverlap()
        {
            var markup = CreateThenIncludeTestCode("b => b.Task, b =>b.$$",
@"
    public static IIncludableQueryable<TEntity, TProperty> ThenInclude<TEntity, TPreviousProperty, TProperty>(
        this IIncludableQueryable<TEntity, ICollection<TPreviousProperty>> source,
        Expression<Func<TPreviousProperty, TProperty>> navigationPropertyPath,
        Expression<Func<TPreviousProperty, TProperty>> anotherNavigationPropertyPath) where TEntity : class
        {
            return default(IIncludableQueryable<TEntity, TProperty>);
        }

        public static IIncludableQueryable<TEntity, TProperty> ThenInclude<TEntity, TPreviousProperty, TProperty>(
           this IIncludableQueryable<TEntity, TPreviousProperty> source,
           Expression<Func<TPreviousProperty, TProperty>> navigationPropertyPath) where TEntity : class
        {
            return default(IIncludableQueryable<TEntity, TProperty>);
        }
");

            await VerifyItemExistsAsync(markup, "Task");
            await VerifyItemIsAbsentAsync(markup, "FirstOrDefault", displayTextSuffix: "<>");
        }

        [Fact, Trait(Traits.Feature, Traits.Features.Completion)]
        public async Task ThenIncludeSecondArgumentAndMultiArgumentLambdaWithNoLambdaOverlap()
        {
            var markup = CreateThenIncludeTestCode("0, (a,b,c) => c.$$",
@"
    public static IIncludableQueryable<TEntity, TProperty> ThenInclude<TEntity, TPreviousProperty, TProperty>(
        this IIncludableQueryable<TEntity, ICollection<TPreviousProperty>> source,
        int a,
        Expression<Func<string, TPreviousProperty, TProperty>> navigationPropertyPath) where TEntity : class
    {
        return default(IIncludableQueryable<TEntity, TProperty>);
    }

    public static IIncludableQueryable<TEntity, TProperty> ThenInclude<TEntity, TPreviousProperty, TProperty>(
        this IIncludableQueryable<TEntity, TPreviousProperty> source,
        int a,
        Expression<Func<string, string, TPreviousProperty, TProperty>> navigationPropertyPath) where TEntity : class
    {
        return default(IIncludableQueryable<TEntity, TProperty>);
    }
");

            await VerifyItemIsAbsentAsync(markup, "Task");
            await VerifyItemExistsAsync(markup, "FirstOrDefault", displayTextSuffix: "<>");
        }

        [Fact(Skip = "https://github.com/dotnet/roslyn/issues/35100"), Trait(Traits.Feature, Traits.Features.Completion)]
        public async Task ThenIncludeGenericAndNoGenericOverloads()
        {
            var markup = CreateThenIncludeTestCode("c => c.$$",
@"
        public static IIncludableQueryable<Registration, Task> ThenInclude(
                   this IIncludableQueryable<Registration, ICollection<Activity>> source,
                   Func<Activity, Task> navigationPropertyPath)
        {
            return default(IIncludableQueryable<Registration, Task>);
        }

        public static IIncludableQueryable<TEntity, TProperty> ThenInclude<TEntity, TPreviousProperty, TProperty>(
            this IIncludableQueryable<TEntity, TPreviousProperty> source,
            Expression<Func<TPreviousProperty, TProperty>> navigationPropertyPath) where TEntity : class
        {
            return default(IIncludableQueryable<TEntity, TProperty>);
        }
");

            await VerifyItemExistsAsync(markup, "Task");
            await VerifyItemExistsAsync(markup, "FirstOrDefault", displayTextSuffix: "<>");
        }

        [Fact, Trait(Traits.Feature, Traits.Features.Completion)]
        public async Task ThenIncludeNoGenericOverloads()
        {
            var markup = CreateThenIncludeTestCode("c => c.$$",
@"
        public static IIncludableQueryable<Registration, Task> ThenInclude(
            this IIncludableQueryable<Registration, ICollection<Activity>> source,
            Func<Activity, Task> navigationPropertyPath)
        {
            return default(IIncludableQueryable<Registration, Task>);
        }

        public static IIncludableQueryable<Registration, Activity> ThenInclude(
            this IIncludableQueryable<Registration, ICollection<Activity>> source,
            Func<ICollection<Activity>, Activity> navigationPropertyPath) 
        {
            return default(IIncludableQueryable<Registration, Activity>);
        }
");

            await VerifyItemExistsAsync(markup, "Task");
            await VerifyItemExistsAsync(markup, "FirstOrDefault", displayTextSuffix: "<>");
        }

        [Fact, Trait(Traits.Feature, Traits.Features.Completion)]
        public async Task CompletionForLambdaWithOverloads()
        {
            var markup = @"
using System;
using System.Collections;
using System.Collections.Generic;
using System.Linq;
using System.Linq.Expressions;

namespace ClassLibrary1
{
    class SomeItem
    {
        public string A;
        public int B;
    }
    class SomeCollection<T> : List<T>
    {
        public virtual SomeCollection<T> Include(string path) => null;
    }

    static class Extensions
    {
        public static IList<T> Include<T, TProperty>(this IList<T> source, Expression<Func<T, TProperty>> path)
            => null;

        public static IList Include(this IList source, string path) => null;

        public static IList<T> Include<T>(this IList<T> source, string path) => null;
    }

    class Program 
    {
        void M(SomeCollection<SomeItem> c)
        {
            var a = from m in c.Include(t => t.$$);
        }
    }
}";

            await VerifyItemIsAbsentAsync(markup, "Substring");
            await VerifyItemExistsAsync(markup, "A");
            await VerifyItemExistsAsync(markup, "B");
        }

        [Fact, Trait(Traits.Feature, Traits.Features.Completion)]
        [WorkItem(1056325, "https://dev.azure.com/devdiv/DevDiv/_workitems/edit/1056325")]
        public async Task CompletionForLambdaWithOverloads2()
        {
            var markup = @"
using System;

class C
{
    void M(Action<int> a) { }
    void M(string s) { }

    void Test()
    {
        M(p => p.$$);
    }
}";

            await VerifyItemIsAbsentAsync(markup, "Substring");
            await VerifyItemExistsAsync(markup, "GetTypeCode");
        }

        [Fact, Trait(Traits.Feature, Traits.Features.Completion)]
        [WorkItem(1056325, "https://dev.azure.com/devdiv/DevDiv/_workitems/edit/1056325")]
        public async Task CompletionForLambdaWithOverloads3()
        {
            var markup = @"
using System;

class C
{
    void M(Action<int> a) { }
    void M(Action<string> a) { }

    void Test()
    {
        M((int p) => p.$$);
    }
}";

            await VerifyItemIsAbsentAsync(markup, "Substring");
            await VerifyItemExistsAsync(markup, "GetTypeCode");
        }

        [Fact, Trait(Traits.Feature, Traits.Features.Completion)]
        [WorkItem(1056325, "https://dev.azure.com/devdiv/DevDiv/_workitems/edit/1056325")]
        public async Task CompletionForLambdaWithOverloads4()
        {
            var markup = @"
using System;

class C
{
    void M(Action<int> a) { }
    void M(Action<string> a) { }

    void Test()
    {
        M(p => p.$$);
    }
}";

            await VerifyItemExistsAsync(markup, "Substring");
            await VerifyItemExistsAsync(markup, "GetTypeCode");
        }

        [Fact, Trait(Traits.Feature, Traits.Features.Completion)]
        [WorkItem(42997, "https://github.com/dotnet/roslyn/issues/42997")]
        public async Task CompletionForLambdaWithTypeParameters()
        {
            var markup = @"
using System;
using System.Collections.Generic;

class Program
{
    static void M()
    {
        Create(new List<Product>(), arg => arg.$$);
    }

    static void Create<T>(List<T> list, Action<T> expression) { }
}

class Product { public void MyProperty() { } }";

            await VerifyItemExistsAsync(markup, "MyProperty");
        }

        [Fact, Trait(Traits.Feature, Traits.Features.Completion)]
        [WorkItem(42997, "https://github.com/dotnet/roslyn/issues/42997")]
        public async Task CompletionForLambdaWithTypeParametersAndOverloads()
        {
            var markup = @"
using System;
using System.Collections.Generic;

class Program
{
    static void M()
    {
        Create(new Dictionary<Product1, Product2>(), arg => arg.$$);
    }

    static void Create<T, U>(Dictionary<T, U> list, Action<T> expression) { }
    static void Create<T, U>(Dictionary<U, T> list, Action<T> expression) { }
}

class Product1 { public void MyProperty1() { } }
class Product2 { public void MyProperty2() { } }";

            await VerifyItemExistsAsync(markup, "MyProperty1");
            await VerifyItemExistsAsync(markup, "MyProperty2");
        }

        [Fact, Trait(Traits.Feature, Traits.Features.Completion)]
        [WorkItem(42997, "https://github.com/dotnet/roslyn/issues/42997")]
        public async Task CompletionForLambdaWithTypeParametersAndOverloads2()
        {
            var markup = @"
using System;
using System.Collections.Generic;

class Program
{
    static void M()
    {
        Create(new Dictionary<Product1,Product2>(),arg => arg.$$);
    }

    static void Create<T, U>(Dictionary<T, U> list, Action<T> expression) { }
    static void Create<T, U>(Dictionary<U, T> list, Action<T> expression) { }
    static void Create(Dictionary<Product1, Product2> list, Action<Product3> expression) { }
}

class Product1 { public void MyProperty1() { } }
class Product2 { public void MyProperty2() { } }
class Product3 { public void MyProperty3() { } }";

            await VerifyItemExistsAsync(markup, "MyProperty1");
            await VerifyItemExistsAsync(markup, "MyProperty2");
            await VerifyItemExistsAsync(markup, "MyProperty3");
        }

        [Fact, Trait(Traits.Feature, Traits.Features.Completion)]
        [WorkItem(42997, "https://github.com/dotnet/roslyn/issues/42997")]
        public async Task CompletionForLambdaWithTypeParametersFromClass()
        {
            var markup = @"
using System;

class Program<T>
{
    static void M()
    {
        Create(arg => arg.$$);
    }

    static void Create(Action<T> expression) { }
}

class Product { public void MyProperty() { } }";

            await VerifyItemExistsAsync(markup, "GetHashCode");
            await VerifyItemIsAbsentAsync(markup, "MyProperty");
        }

        [Fact, Trait(Traits.Feature, Traits.Features.Completion)]
        [WorkItem(42997, "https://github.com/dotnet/roslyn/issues/42997")]
        public async Task CompletionForLambdaWithTypeParametersFromClassWithConstraintOnType()
        {
            var markup = @"
using System;

class Program<T> where T : Product
{
    static void M()
    {
        Create(arg => arg.$$);
    }

    static void Create(Action<T> expression) { }
}

class Product { public void MyProperty() { } }";

            await VerifyItemExistsAsync(markup, "GetHashCode");
            await VerifyItemExistsAsync(markup, "MyProperty");
        }

        [Fact, Trait(Traits.Feature, Traits.Features.Completion)]
        [WorkItem(42997, "https://github.com/dotnet/roslyn/issues/42997")]
        public async Task CompletionForLambdaWithTypeParametersFromClassWithConstraintOnMethod()
        {
            var markup = @"
using System;

class Program
{
    static void M()
    {
        Create(arg => arg.$$);
    }

    static void Create<T>(Action<T> expression) where T : Product { }
}

class Product { public void MyProperty() { } }";

            await VerifyItemExistsAsync(markup, "GetHashCode");
            await VerifyItemExistsAsync(markup, "MyProperty");
        }

        [Fact, Trait(Traits.Feature, Traits.Features.Completion)]
        [WorkItem(40216, "https://github.com/dotnet/roslyn/issues/40216")]
        public async Task CompletionForLambdaPassedAsNamedArgumentAtDifferentPositionFromCorrespondingParameter1()
        {
            var markup = @"
using System;

class C
{
    void Test()
    {
        X(y: t => Console.WriteLine(t.$$));
    }

    void X(int x = 7, Action<string> y = null) { }
}
";

            await VerifyItemExistsAsync(markup, "Length");
        }

        [Fact, Trait(Traits.Feature, Traits.Features.Completion)]
        [WorkItem(40216, "https://github.com/dotnet/roslyn/issues/40216")]
        public async Task CompletionForLambdaPassedAsNamedArgumentAtDifferentPositionFromCorrespondingParameter2()
        {
            var markup = @"
using System;

class C
{
    void Test()
    {
        X(y: t => Console.WriteLine(t.$$));
    }

    void X(int x, int z, Action<string> y) { }
}
";

            await VerifyItemExistsAsync(markup, "Length");
        }

        [Fact, Trait(Traits.Feature, Traits.Features.Completion)]
        public async Task CompletionForLambdaPassedAsArgumentInReducedExtensionMethod_NonInteractive()
        {
            var markup = @"
using System;

static class CExtensions
{
    public static void X(this C x, Action<string> y) { }
}

class C
{
    void Test()
    {
        new C().X(t => Console.WriteLine(t.$$));
    }
}
";
            await VerifyItemExistsAsync(markup, "Length", sourceCodeKind: SourceCodeKind.Regular);
        }

        [Fact, Trait(Traits.Feature, Traits.Features.Completion)]
        public async Task CompletionForLambdaPassedAsArgumentInReducedExtensionMethod_Interactive()
        {
            var markup = @"
using System;

public static void X(this C x, Action<string> y) { }

public class C
{
    void Test()
    {
        new C().X(t => Console.WriteLine(t.$$));
    }
}
";
            await VerifyItemExistsAsync(markup, "Length", sourceCodeKind: SourceCodeKind.Script);
        }

        [Fact, Trait(Traits.Feature, Traits.Features.Completion)]
        public async Task CompletionInsideMethodsWithNonFunctionsAsArguments()
        {
            var markup = @"
using System;
class c
{
    void M()
    {
        Goo(builder =>
        {
            builder.$$
        });
    }

    void Goo(Action<Builder> configure)
    {
        var builder = new Builder();
        configure(builder);
    }
}
class Builder
{
    public int Something { get; set; }
}";

            await VerifyItemExistsAsync(markup, "Something");
            await VerifyItemIsAbsentAsync(markup, "BeginInvoke");
            await VerifyItemIsAbsentAsync(markup, "Clone");
            await VerifyItemIsAbsentAsync(markup, "Method");
            await VerifyItemIsAbsentAsync(markup, "Target");
        }

        [Fact, Trait(Traits.Feature, Traits.Features.Completion)]
        public async Task CompletionInsideMethodsWithDelegatesAsArguments()
        {
            var markup = @"
using System;

class Program
{
    public delegate void Delegate1(Uri u);
    public delegate void Delegate2(Guid g);

    public void M(Delegate1 d) { }
    public void M(Delegate2 d) { }

    public void Test()
    {
        M(d => d.$$)
    }
}";

            // Guid
            await VerifyItemExistsAsync(markup, "ToByteArray");

            // Uri
            await VerifyItemExistsAsync(markup, "AbsoluteUri");
            await VerifyItemExistsAsync(markup, "Fragment");
            await VerifyItemExistsAsync(markup, "Query");

            // Should not appear for Delegate
            await VerifyItemIsAbsentAsync(markup, "BeginInvoke");
            await VerifyItemIsAbsentAsync(markup, "Clone");
            await VerifyItemIsAbsentAsync(markup, "Method");
            await VerifyItemIsAbsentAsync(markup, "Target");
        }

        [Fact, Trait(Traits.Feature, Traits.Features.Completion)]
        public async Task CompletionInsideMethodsWithDelegatesAndReversingArguments()
        {
            var markup = @"
using System;

class Program
{
    public delegate void Delegate1<T1,T2>(T2 t2, T1 t1);
    public delegate void Delegate2<T1,T2>(T2 t2, int g, T1 t1);

    public void M(Delegate1<Uri,Guid> d) { }
    public void M(Delegate2<Uri,Guid> d) { }

    public void Test()
    {
        M(d => d.$$)
    }
}";

            // Guid
            await VerifyItemExistsAsync(markup, "ToByteArray");

            // Should not appear for  Uri
            await VerifyItemIsAbsentAsync(markup, "AbsoluteUri");
            await VerifyItemIsAbsentAsync(markup, "Fragment");
            await VerifyItemIsAbsentAsync(markup, "Query");

            // Should not appear for Delegate
            await VerifyItemIsAbsentAsync(markup, "BeginInvoke");
            await VerifyItemIsAbsentAsync(markup, "Clone");
            await VerifyItemIsAbsentAsync(markup, "Method");
            await VerifyItemIsAbsentAsync(markup, "Target");
        }

        [WorkItem(36029, "https://github.com/dotnet/roslyn/issues/36029")]
        [Fact, Trait(Traits.Feature, Traits.Features.Completion)]
        public async Task CompletionInsideMethodWithParamsBeforeParams()
        {
            var markup = @"
using System;
class C
{
    void M()
    {
        Goo(builder =>
        {
            builder.$$
        });
    }

    void Goo(Action<Builder> action, params Action<AnotherBuilder>[] otherActions)
    {
    }
}
class Builder
{
    public int Something { get; set; }
};

class AnotherBuilder
{
    public int AnotherSomething { get; set; }
}";

            await VerifyItemIsAbsentAsync(markup, "AnotherSomething");
            await VerifyItemIsAbsentAsync(markup, "FirstOrDefault");
            await VerifyItemExistsAsync(markup, "Something");
        }

        [WorkItem(36029, "https://github.com/dotnet/roslyn/issues/36029")]
        [Fact, Trait(Traits.Feature, Traits.Features.Completion)]
        public async Task CompletionInsideMethodWithParamsInParams()
        {
            var markup = @"
using System;
class C
{
    void M()
    {
        Goo(b0 => { }, b1 => {}, b2 => { b2.$$ });
    }

    void Goo(Action<Builder> action, params Action<AnotherBuilder>[] otherActions)
    {
    }
}
class Builder
{
    public int Something { get; set; }
};

class AnotherBuilder
{
    public int AnotherSomething { get; set; }
}";

            await VerifyItemIsAbsentAsync(markup, "Something");
            await VerifyItemIsAbsentAsync(markup, "FirstOrDefault");
            await VerifyItemExistsAsync(markup, "AnotherSomething");
        }

        [Fact, Trait(Traits.Feature, Traits.Features.TargetTypedCompletion)]
        public async Task TestTargetTypeFilterWithExperimentEnabled()
        {
            ShowTargetTypedCompletionFilter = true;

            var markup =
@"public class C
{
    int intField;
    void M(int x)
    {
        M($$);
    }
}";
            await VerifyItemExistsAsync(
                markup, "intField",
                matchingFilters: new List<CompletionFilter> { FilterSet.FieldFilter, FilterSet.TargetTypedFilter });
        }

        [Fact, Trait(Traits.Feature, Traits.Features.TargetTypedCompletion)]
        public async Task TestNoTargetTypeFilterWithExperimentDisabled()
        {
            ShowTargetTypedCompletionFilter = false;

            var markup =
@"public class C
{
    int intField;
    void M(int x)
    {
        M($$);
    }
}";
            await VerifyItemExistsAsync(
                markup, "intField",
                matchingFilters: new List<CompletionFilter> { FilterSet.FieldFilter });
        }

        [Fact, Trait(Traits.Feature, Traits.Features.TargetTypedCompletion)]
        public async Task TestTargetTypeFilter_NotOnObjectMembers()
        {
            ShowTargetTypedCompletionFilter = true;

            var markup =
@"public class C
{
    void M(int x)
    {
        M($$);
    }
}";
            await VerifyItemExistsAsync(
                markup, "GetHashCode",
                matchingFilters: new List<CompletionFilter> { FilterSet.MethodFilter });
        }

        [Fact, Trait(Traits.Feature, Traits.Features.TargetTypedCompletion)]
        public async Task TestTargetTypeFilter_NotNamedTypes()
        {
            ShowTargetTypedCompletionFilter = true;

            var markup =
@"public class C
{
    void M(C c)
    {
        M($$);
    }
}";
            await VerifyItemExistsAsync(
                markup, "c",
                matchingFilters: new List<CompletionFilter> { FilterSet.LocalAndParameterFilter, FilterSet.TargetTypedFilter });

            await VerifyItemExistsAsync(
                markup, "C",
                matchingFilters: new List<CompletionFilter> { FilterSet.ClassFilter });
        }

        [Fact, Trait(Traits.Feature, Traits.Features.Completion)]
        public async Task CompletionShouldNotProvideExtensionMethodsIfTypeConstraintDoesNotMatch()
        {
            var markup = @"
public static class Ext
{
    public static void DoSomething<T>(this T thing, string s) where T : class, I
    { 
    }
}

public interface I 
{
}

public class C
{
    public void M(string s)
    {
        this.$$
    }
}";

            await VerifyItemExistsAsync(markup, "M");
            await VerifyItemExistsAsync(markup, "Equals");
            await VerifyItemIsAbsentAsync(markup, "DoSomething", displayTextSuffix: "<>");
        }

        [WorkItem(38074, "https://github.com/dotnet/roslyn/issues/38074")]
        [Fact]
        [Trait(Traits.Feature, Traits.Features.Completion)]
        [CompilerTrait(CompilerFeature.LocalFunctions)]
        public async Task LocalFunctionInStaticMethod()
        {
            await VerifyItemExistsAsync(@"
class C
{
    static void M()
    {
        void Local() { }

        $$
    }
}", "Local");
        }

        [Fact, Trait(Traits.Feature, Traits.Features.Completion)]
        [WorkItem(1152109, "https://devdiv.visualstudio.com/DevDiv/_workitems/edit/1152109")]
        public async Task NoItemWithEmptyDisplayName()
        {
            var markup = @"
class C
{
    static void M()
    {
        int$$
    }
}
";
            await VerifyItemIsAbsentAsync(
                markup, "",
                matchingFilters: new List<CompletionFilter> { FilterSet.LocalAndParameterFilter });
        }

        [Theory, Trait(Traits.Feature, Traits.Features.Completion)]
        [InlineData('.')]
        [InlineData(';')]
        public async Task CompletionWithCustomizedCommitCharForMethod(char commitChar)
        {
            var markup = @"
class Program
{
    private void Bar()
    {
        F$$
    }
    
    private void Foo(int i)
    {
    }

    private void Foo(int i, int c)
    {
    }
}";
            var expected = $@"
class Program
{{
    private void Bar()
    {{
        Foo(){commitChar}
    }}
    
    private void Foo(int i)
    {{
    }}

    private void Foo(int i, int c)
    {{
    }}
}}";
            await VerifyProviderCommitAsync(markup, "Foo", expected, commitChar: commitChar);
        }

        [Theory, Trait(Traits.Feature, Traits.Features.Completion)]
        [InlineData('.')]
        [InlineData(';')]
        public async Task CompletionWithSemicolonInNestedMethod(char commitChar)
        {
            var markup = @"
class Program
{
    private void Bar()
    {
        Foo(F$$);
    }
    
    private int Foo(int i)
    {
        return 1;
    }
}";
            var expected = $@"
class Program
{{
    private void Bar()
    {{
        Foo(Foo(){commitChar});
    }}
    
    private int Foo(int i)
    {{
        return 1;
    }}
}}";
            await VerifyProviderCommitAsync(markup, "Foo", expected, commitChar: commitChar);
        }

        [Theory, Trait(Traits.Feature, Traits.Features.Completion)]
        [InlineData('.')]
        [InlineData(';')]
        public async Task CompletionWithCustomizedCommitCharForDelegateInferredType(char commitChar)
        {
            var markup = @"
using System;
class Program
{
    private void Bar()
    {
        Bar2(F$$);
    }
    
    private void Foo()
    {
    }

    void Bar2(Action t) { }
}";
            var expected = $@"
using System;
class Program
{{
    private void Bar()
    {{
        Bar2(Foo{commitChar});
    }}
    
    private void Foo()
    {{
    }}

    void Bar2(Action t) {{ }}
}}";
            await VerifyProviderCommitAsync(markup, "Foo", expected, commitChar: commitChar);
        }

        [Theory, Trait(Traits.Feature, Traits.Features.Completion)]
        [InlineData('.')]
        [InlineData(';')]
        public async Task CompletionWithCustomizedCommitCharForConstructor(char commitChar)
        {
            var markup = @"
class Program
{
    private static void Bar()
    {
        var o = new P$$
    }
}";
            var expected = $@"
class Program
{{
    private static void Bar()
    {{
        var o = new Program(){commitChar}
    }}
}}";
            await VerifyProviderCommitAsync(markup, "Program", expected, commitChar: commitChar);
        }

        [Theory, Trait(Traits.Feature, Traits.Features.Completion)]
        [InlineData('.')]
        [InlineData(';')]
        public async Task CompletionWithCustomizedCharForTypeUnderNonObjectCreationContext(char commitChar)
        {
            var markup = @"
class Program
{
    private static void Bar()
    {
        var o = P$$
    }
}";
            var expected = $@"
class Program
{{
    private static void Bar()
    {{
        var o = Program{commitChar}
    }}
}}";
            await VerifyProviderCommitAsync(markup, "Program", expected, commitChar: commitChar);
        }

        [Theory, Trait(Traits.Feature, Traits.Features.Completion)]
        [InlineData('.')]
        [InlineData(';')]
        public async Task CompletionWithCustomizedCommitCharForAliasConstructor(char commitChar)
        {
            var markup = @"
using String2 = System.String;
namespace Bar1
{
    class Program
    {
        private static void Bar()
        {
            var o = new S$$
        }
    }
}";
            var expected = $@"
using String2 = System.String;
namespace Bar1
{{
    class Program
    {{
        private static void Bar()
        {{
            var o = new String2(){commitChar}
        }}
    }}
}}";
            await VerifyProviderCommitAsync(markup, "String2", expected, commitChar: commitChar);
        }

        [Fact, Trait(Traits.Feature, Traits.Features.Completion)]
        public async Task CompletionWithSemicolonUnderNameofContext()
        {
            var markup = @"
namespace Bar1
{
    class Program
    {
        private static void Bar()
        {
            var o = nameof(B$$)
        }
    }
}";
            var expected = @"
namespace Bar1
{
    class Program
    {
        private static void Bar()
        {
            var o = nameof(Bar;)
        }
    }
}";
            await VerifyProviderCommitAsync(markup, "Bar", expected, commitChar: ';');
        }

        [WorkItem(49072, "https://github.com/dotnet/roslyn/issues/49072")]
        [Fact, Trait(Traits.Feature, Traits.Features.Completion)]
        public async Task EnumMemberAfterPatternMatch()
        {
            var markup =
@"namespace N
{
	enum RankedMusicians
	{
		BillyJoel,
		EveryoneElse
	}

	class C
	{
		void M(RankedMusicians m)
		{
			if (m is RankedMusicians.$$
		}
	}
}";
            // VerifyItemExistsAsync also tests with the item typed.
            await VerifyItemExistsAsync(markup, "BillyJoel");
            await VerifyItemExistsAsync(markup, "EveryoneElse");
            await VerifyItemIsAbsentAsync(markup, "Equals");
        }

        [WorkItem(49072, "https://github.com/dotnet/roslyn/issues/49072")]
        [Fact, Trait(Traits.Feature, Traits.Features.Completion)]
        public async Task EnumMemberAfterPatternMatchWithDeclaration()
        {
            var markup =
@"namespace N
{
	enum RankedMusicians
	{
		BillyJoel,
		EveryoneElse
	}

	class C
	{
		void M(RankedMusicians m)
		{
			if (m is RankedMusicians.$$ r)
            {
            }
		}
	}
}";
            // VerifyItemExistsAsync also tests with the item typed.
            await VerifyItemExistsAsync(markup, "BillyJoel");
            await VerifyItemExistsAsync(markup, "EveryoneElse");
            await VerifyItemIsAbsentAsync(markup, "Equals");
        }

        [WorkItem(49072, "https://github.com/dotnet/roslyn/issues/49072")]
        [Fact, Trait(Traits.Feature, Traits.Features.Completion)]
        public async Task EnumMemberAfterPropertyPatternMatch()
        {
            var markup =
@"namespace N
{
	enum RankedMusicians
	{
		BillyJoel,
		EveryoneElse
	}

	class C
	{
        public RankedMusicians R;

		void M(C m)
		{
			if (m is { R: RankedMusicians.$$
		}
	}
}";
            // VerifyItemExistsAsync also tests with the item typed.
            await VerifyItemExistsAsync(markup, "BillyJoel");
            await VerifyItemExistsAsync(markup, "EveryoneElse");
            await VerifyItemIsAbsentAsync(markup, "Equals");
        }

        [WorkItem(49072, "https://github.com/dotnet/roslyn/issues/49072")]
        [Fact, Trait(Traits.Feature, Traits.Features.Completion)]
        public async Task ChildClassAfterPatternMatch()
        {
            var markup =
@"namespace N
{
	public class D { public class E { } }

	class C
	{
		void M(object m)
		{
			if (m is D.$$
		}
	}
}";
            // VerifyItemExistsAsync also tests with the item typed.
            await VerifyItemExistsAsync(markup, "E");
            await VerifyItemIsAbsentAsync(markup, "Equals");
        }

        [WorkItem(49072, "https://github.com/dotnet/roslyn/issues/49072")]
        [Fact, Trait(Traits.Feature, Traits.Features.Completion)]
        public async Task EnumMemberAfterBinaryExpression()
        {
            var markup =
@"namespace N
{
	enum RankedMusicians
	{
		BillyJoel,
		EveryoneElse
	}

	class C
	{
		void M(RankedMusicians m)
		{
			if (m == RankedMusicians.$$
		}
	}
}";
            // VerifyItemExistsAsync also tests with the item typed.
            await VerifyItemExistsAsync(markup, "BillyJoel");
            await VerifyItemExistsAsync(markup, "EveryoneElse");
            await VerifyItemIsAbsentAsync(markup, "Equals");
        }

        [WorkItem(49072, "https://github.com/dotnet/roslyn/issues/49072")]
        [Fact, Trait(Traits.Feature, Traits.Features.Completion)]
        public async Task EnumMemberAfterBinaryExpressionWithDeclaration()
        {
            var markup =
@"namespace N
{
	enum RankedMusicians
	{
		BillyJoel,
		EveryoneElse
	}

	class C
	{
		void M(RankedMusicians m)
		{
			if (m == RankedMusicians.$$ r)
            {
            }
		}
	}
}";
            // VerifyItemExistsAsync also tests with the item typed.
            await VerifyItemExistsAsync(markup, "BillyJoel");
            await VerifyItemExistsAsync(markup, "EveryoneElse");
            await VerifyItemIsAbsentAsync(markup, "Equals");
        }

        [WorkItem(49609, "https://github.com/dotnet/roslyn/issues/49609")]
        [Fact, Trait(Traits.Feature, Traits.Features.Completion)]
        public async Task ObsoleteOverloadsAreSkippedIfNonObsoleteOverloadIsAvailable()
        {
            var markup =
@"
public class C
{
    [System.Obsolete]
    public void M() { }

    public void M(int i) { }
    
    public void Test()
    {
        this.$$
    }
}
";
            await VerifyItemExistsAsync(markup, "M", expectedDescriptionOrNull: $"void C.M(int i) (+ 1 {FeaturesResources.overload})");
        }

        [WorkItem(49609, "https://github.com/dotnet/roslyn/issues/49609")]
        [Fact, Trait(Traits.Feature, Traits.Features.Completion)]
        public async Task FirstObsoleteOverloadIsUsedIfAllOverloadsAreObsolete()
        {
            var markup =
@"
public class C
{
    [System.Obsolete]
    public void M() { }

    [System.Obsolete]
    public void M(int i) { }
    
    public void Test()
    {
        this.$$
    }
}
";
            await VerifyItemExistsAsync(markup, "M", expectedDescriptionOrNull: $"[{CSharpFeaturesResources.deprecated}] void C.M() (+ 1 {FeaturesResources.overload})");
        }

        [WorkItem(49609, "https://github.com/dotnet/roslyn/issues/49609")]
        [Fact, Trait(Traits.Feature, Traits.Features.Completion)]
        public async Task IgnoreCustomObsoleteAttribute()
        {
            var markup =
@"
public class ObsoleteAttribute: System.Attribute
{
}

public class C
{
    [Obsolete]
    public void M() { }

    public void M(int i) { }
    
    public void Test()
    {
        this.$$
    }
}
";
            await VerifyItemExistsAsync(markup, "M", expectedDescriptionOrNull: $"void C.M() (+ 1 {FeaturesResources.overload})");
        }

        [InlineData("int", "")]
        [InlineData("int[]", "int a")]
        [Theory, Trait(Traits.Feature, Traits.Features.TargetTypedCompletion)]
        public async Task TestTargetTypeCompletionDescription(string targetType, string expectedParameterList)
        {
            // Check the description displayed is based on symbol matches targeted type
            ShowTargetTypedCompletionFilter = true;

            var markup =
$@"public class C
{{
    bool Bar(int a, int b) => false;
    int Bar() => 0;
    int[] Bar(int a) => null;

    bool N({targetType} x) => true;

    void M(C c)
    {{
        N(c.$$);
    }}
}}";
            await VerifyItemExistsAsync(
                markup, "Bar",
                expectedDescriptionOrNull: $"{targetType} C.Bar({expectedParameterList}) (+{NonBreakingSpaceString}2{NonBreakingSpaceString}{FeaturesResources.overloads_})",
                matchingFilters: new List<CompletionFilter> { FilterSet.MethodFilter, FilterSet.TargetTypedFilter });
        }

        [Fact, Trait(Traits.Feature, Traits.Features.KeywordRecommending)]
        public async Task TestTypesNotSuggestedInDeclarationDeconstruction()
        {
            await VerifyItemIsAbsentAsync(@"
class C
{
    int M()
    {
        var (x, $$) = (0, 0);
    }
}", "C");
        }

        [Fact, Trait(Traits.Feature, Traits.Features.KeywordRecommending)]
        public async Task TestTypesSuggestedInMixedDeclarationAndAssignmentInDeconstruction()
        {
            await VerifyItemExistsAsync(@"
class C
{
    int M()
    {
        (x, $$) = (0, 0);
    }
}", "C");
        }

        [Fact, Trait(Traits.Feature, Traits.Features.KeywordRecommending)]
        public async Task TestLocalDeclaredBeforeDeconstructionSuggestedInMixedDeclarationAndAssignmentInDeconstruction()
        {
            await VerifyItemExistsAsync(@"
class C
{
    int M()
    {
        int y;
        (var x, $$) = (0, 0);
    }
}", "y");
        }

        [Fact, Trait(Traits.Feature, Traits.Features.KeywordRecommending)]
        [WorkItem(53930, "https://github.com/dotnet/roslyn/issues/53930")]
        public async Task TestTypeParameterConstraintedToInterfaceWithStatics()
        {
            var source = @"
interface I1
{
    static void M0();
    static abstract void M1();
    abstract static int P1 { get; set; }
    abstract static event System.Action E1;
}

interface I2
{
    static abstract void M2();
}

class Test
{
    void M<T>(T x) where T : I1, I2
    {
        T.$$
    }
}
";
            await VerifyItemIsAbsentAsync(source, "M0");
            await VerifyItemExistsAsync(source, "M1");
            await VerifyItemExistsAsync(source, "M2");
            await VerifyItemExistsAsync(source, "P1");
            await VerifyItemExistsAsync(source, "E1");
        }

        [Fact, Trait(Traits.Feature, Traits.Features.Completion)]
        [WorkItem(58081, "https://github.com/dotnet/roslyn/issues/58081")]
        public async Task CompletionOnPointerParameter()
        {
            var source = @"
struct TestStruct
{
    public int X;
    public int Y { get; }
    public void Method() { }
}

unsafe class Test
{
    void TestMethod(TestStruct* a)
    {
        a->$$
    }
}
";
            await VerifyItemExistsAsync(source, "X");
            await VerifyItemExistsAsync(source, "Y");
            await VerifyItemExistsAsync(source, "Method");
            await VerifyItemExistsAsync(source, "ToString");
        }

        [Fact, Trait(Traits.Feature, Traits.Features.Completion)]
        [WorkItem(58081, "https://github.com/dotnet/roslyn/issues/58081")]
        public async Task CompletionOnAwaitedPointerParameter()
        {
            var source = @"
struct TestStruct
{
    public int X;
    public int Y { get; }
    public void Method() { }
}

unsafe class Test
{
    async void TestMethod(TestStruct* a)
    {
        await a->$$
    }
}
";
            await VerifyItemExistsAsync(source, "X");
            await VerifyItemExistsAsync(source, "Y");
            await VerifyItemExistsAsync(source, "Method");
            await VerifyItemExistsAsync(source, "ToString");
        }

        [Fact, Trait(Traits.Feature, Traits.Features.Completion)]
        [WorkItem(58081, "https://github.com/dotnet/roslyn/issues/58081")]
        public async Task CompletionOnLambdaPointerParameter()
        {
            var source = @"
struct TestStruct
{
    public int X;
    public int Y { get; }
    public void Method() { }
}

unsafe class Test
{
    delegate void TestLambda(TestStruct* a);

    TestLambda TestMethod()
    {
        return a => a->$$
    }
}
";
            await VerifyItemExistsAsync(source, "X");
            await VerifyItemExistsAsync(source, "Y");
            await VerifyItemExistsAsync(source, "Method");
            await VerifyItemExistsAsync(source, "ToString");
        }

        [Fact, Trait(Traits.Feature, Traits.Features.Completion)]
        [WorkItem(58081, "https://github.com/dotnet/roslyn/issues/58081")]
        public async Task CompletionOnOverloadedLambdaPointerParameter()
        {

            var source = @"
struct TestStruct1
{
    public int X;
}

struct TestStruct2
{
    public int Y;
}

unsafe class Test
{
    delegate void TestLambda1(TestStruct1* a);
    delegate void TestLambda2(TestStruct2* a);

    void Overloaded(TestLambda1 lambda)
    {
    }

    void Overloaded(TestLambda2 lambda)
    {
    }

    void TestMethod()
        => Overloaded(a => a->$$);
}
";
            await VerifyItemExistsAsync(source, "X");
            await VerifyItemExistsAsync(source, "Y");
        }

        [Fact, Trait(Traits.Feature, Traits.Features.Completion)]
        [WorkItem(58081, "https://github.com/dotnet/roslyn/issues/58081")]
        public async Task CompletionOnOverloadedLambdaPointerParameterWithExplicitType()
        {

            var source = @"
struct TestStruct1
{
    public int X;
}

struct TestStruct2
{
    public int Y;
}

unsafe class Test
{
    delegate void TestLambda1(TestStruct1* a);
    delegate void TestLambda2(TestStruct2* a);

    void Overloaded(TestLambda1 lambda)
    {
    }

    void Overloaded(TestLambda2 lambda)
    {
    }

    void TestMethod()
        => Overloaded((TestStruct1* a) => a->$$);
}
";
            await VerifyItemExistsAsync(source, "X");
            await VerifyItemIsAbsentAsync(source, "Y");
        }

        [Fact, Trait(Traits.Feature, Traits.Features.Completion)]
        [WorkItem(58081, "https://github.com/dotnet/roslyn/issues/58081")]
        public async Task CompletionOnPointerParameterWithSimpleMemberAccess()
        {
            var source = @"
struct TestStruct
{
    public int X;
    public int Y { get; }
    public void Method() { }
}

unsafe class Test
{
    void TestMethod(TestStruct* a)
    {
        a.$$
    }
}
";
            await VerifyItemIsAbsentAsync(source, "X");
        }

        [Fact, Trait(Traits.Feature, Traits.Features.Completion)]
        [WorkItem(58081, "https://github.com/dotnet/roslyn/issues/58081")]
        public async Task CompletionOnOverloadedLambdaPointerParameterWithSimpleMemberAccess()
        {

            var source = @"
struct TestStruct1
{
    public int X;
}

struct TestStruct2
{
    public int Y;
}

unsafe class Test
{
    delegate void TestLambda1(TestStruct1* a);
    delegate void TestLambda2(TestStruct2* a);

    void Overloaded(TestLambda1 lambda)
    {
    }

    void Overloaded(TestLambda2 lambda)
    {
    }

    void TestMethod()
        => Overloaded(a => a.$$);
}
";
            await VerifyItemIsAbsentAsync(source, "X");
            await VerifyItemIsAbsentAsync(source, "Y");
        }

        [Fact, Trait(Traits.Feature, Traits.Features.Completion)]
        [WorkItem(58081, "https://github.com/dotnet/roslyn/issues/58081")]
        public async Task CompletionOnOverloadedLambdaPointerParameterWithSimpleMemberAccessAndExplicitType()
        {

            var source = @"
struct TestStruct1
{
    public int X;
}

struct TestStruct2
{
    public int Y;
}

unsafe class Test
{
    delegate void TestLambda1(TestStruct1* a);
    delegate void TestLambda2(TestStruct2* a);

    void Overloaded(TestLambda1 lambda)
    {
    }

    void Overloaded(TestLambda2 lambda)
    {
    }

    void TestMethod()
        => Overloaded((TestStruct1* a) => a.$$);
}
";
            await VerifyItemIsAbsentAsync(source, "X");
            await VerifyItemIsAbsentAsync(source, "Y");
        }
<<<<<<< HEAD
=======

        [InlineData("m.MyObject?.$$MyValue!!()")]
        [InlineData("m.MyObject?.$$MyObject!.MyValue!!()")]
        [InlineData("m.MyObject?.MyObject!.$$MyValue!!()")]
        [Theory, Trait(Traits.Feature, Traits.Features.Completion)]
        [WorkItem(59714, "https://github.com/dotnet/roslyn/issues/59714")]
        public async Task OptionalExclamationsAfterConditionalAccessShouldBeHandled(string conditionalAccessExpression)
        {
            var source = $@"
class MyClass
{{
    public MyClass? MyObject {{ get; set; }}
    public MyClass? MyValue() => null;

    public static void F()
    {{
        var m = new MyClass();
        {conditionalAccessExpression};
    }}
}}";
            await VerifyItemExistsAsync(source, "MyValue");
        }

        [Fact]
        public async Task TopLevelSymbolsAvailableAtTopLevel()
        {
            var source = $@"
int goo;

void Bar()
{{
}}

$$

class MyClass
{{
    public static void F()
    {{
    }}
}}";
            await VerifyItemExistsAsync(source, "goo");
            await VerifyItemExistsAsync(source, "Bar");
        }

        [Fact]
        public async Task TopLevelSymbolsAvailableInsideTopLevelFunction()
        {
            var source = $@"
int goo;

void Bar()
{{
    $$
}}

class MyClass
{{
    public static void F()
    {{
    }}
}}";
            await VerifyItemExistsAsync(source, "goo");
            await VerifyItemExistsAsync(source, "Bar");
        }

        [Fact]
        public async Task TopLevelSymbolsNotAvailableInOtherTypes()
        {
            var source = $@"
int goo;

void Bar()
{{
}}

class MyClass
{{
    public static void F()
    {{
        $$
    }}
}}";
            await VerifyItemIsAbsentAsync(source, "goo");
            await VerifyItemIsAbsentAsync(source, "Bar");
        }

        [Fact]
        public async Task ParameterAvailableInMethodAttributeNameof()
        {
            var source = @"
class C
{
    [Some(nameof(p$$))]
    void M(int parameter) { }
}
";
            await VerifyItemExistsAsync(MakeMarkup(source), "parameter");

            await VerifyItemIsAbsentAsync(MakeMarkup(source, languageVersion: "10"), "parameter");
        }

        [Fact]
        public async Task ParameterNotAvailableInMethodAttributeNameofWithNoArgument()
        {
            var source = @"
class C
{
    [Some(nameof($$))]
    void M(int parameter) { }
}
";
            // Tracked by https://github.com/dotnet/roslyn/issues/60812
            await VerifyItemIsAbsentAsync(MakeMarkup(source), "parameter");
        }

        [Fact]
        public async Task ParameterAvailableInMethodParameterAttributeNameof()
        {
            var source = @"
class C
{
    void M([Some(nameof(p$$))] int parameter) { }
}
";
            await VerifyItemExistsAsync(MakeMarkup(source), "parameter");
        }

        [Fact]
        public async Task ParameterAvailableInLocalFunctionAttributeNameof()
        {
            var source = @"
class C
{
    void M()
    {
        [Some(nameof(p$$))]
        void local(int parameter) { }
    }
}
";
            // Speculation within attributes on local functions is broken
            // Tracked by https://github.com/dotnet/roslyn/issues/60801
            await VerifyItemExistsAsync(MakeMarkup(source), "parameter", skipSpeculation: true);

            await VerifyItemIsAbsentAsync(MakeMarkup(source, languageVersion: "10"), "parameter");
        }

        [Fact]
        public async Task ParameterAvailableInLocalFunctionParameterAttributeNameof()
        {
            var source = @"
class C
{
    void M()
    {
        void local([Some(nameof(p$$))] int parameter) { }
    }
}
";
            // Speculation within attributes on local functions is broken
            // Tracked by https://github.com/dotnet/roslyn/issues/60801
            await VerifyItemExistsAsync(MakeMarkup(source), "parameter", skipSpeculation: true);

            await VerifyItemIsAbsentAsync(MakeMarkup(source, languageVersion: "10"), "parameter");
        }

        [Fact]
        public async Task ParameterAvailableInLambdaAttributeNameof()
        {
            var source = @"
class C
{
    void M()
    {
        _ = [Some(nameof(p$$))] void(int parameter) => { };
    }
}
";
            // Speculation within attributes on local functions is broken
            // Tracked by https://github.com/dotnet/roslyn/issues/60801
            await VerifyItemExistsAsync(MakeMarkup(source), "parameter", skipSpeculation: true);

            await VerifyItemIsAbsentAsync(MakeMarkup(source, languageVersion: "10"), "parameter");
        }

        [Fact]
        public async Task ParameterAvailableInLambdaParameterAttributeNameof()
        {
            var source = @"
class C
{
    void M()
    {
        _ = void([Some(nameof(p$$))] int parameter) => { };
    }
}
";
            // Speculation within attributes on local functions is broken
            // Tracked by https://github.com/dotnet/roslyn/issues/60801
            await VerifyItemExistsAsync(MakeMarkup(source), "parameter", skipSpeculation: true);

            await VerifyItemIsAbsentAsync(MakeMarkup(source, languageVersion: "10"), "parameter");
        }

        [Fact]
        public async Task ParameterAvailableInDelegateAttributeNameof()
        {
            var source = @"
[Some(nameof(p$$))]
delegate void MyDelegate(int parameter);
";
            await VerifyItemExistsAsync(MakeMarkup(source), "parameter");

            await VerifyItemIsAbsentAsync(MakeMarkup(source, languageVersion: "10"), "parameter");
        }

        [Fact]
        public async Task ParameterAvailableInDelegateParameterAttributeNameof()
        {
            var source = @"
delegate void MyDelegate([Some(nameof(p$$))] int parameter);
";
            // Speculation within attributes on local functions is broken
            // Tracked by https://github.com/dotnet/roslyn/issues/60801
            await VerifyItemExistsAsync(MakeMarkup(source), "parameter", skipSpeculation: true);

            await VerifyItemIsAbsentAsync(MakeMarkup(source, languageVersion: "10"), "parameter");
        }

        private static string MakeMarkup(string source, string languageVersion = "Preview")
        {
            return $$"""
<Workspace>
    <Project Language="C#" AssemblyName="Assembly" CommonReferences="true" LanguageVersion="{{languageVersion}}">
        <Document FilePath="Test.cs">
{{source}}
        </Document>
    </Project>
</Workspace>
""";
        }
>>>>>>> 80a8ce8d
    }
}<|MERGE_RESOLUTION|>--- conflicted
+++ resolved
@@ -12009,8 +12009,6 @@
             await VerifyItemIsAbsentAsync(source, "X");
             await VerifyItemIsAbsentAsync(source, "Y");
         }
-<<<<<<< HEAD
-=======
 
         [InlineData("m.MyObject?.$$MyValue!!()")]
         [InlineData("m.MyObject?.$$MyObject!.MyValue!!()")]
@@ -12253,6 +12251,5 @@
 </Workspace>
 """;
         }
->>>>>>> 80a8ce8d
     }
 }