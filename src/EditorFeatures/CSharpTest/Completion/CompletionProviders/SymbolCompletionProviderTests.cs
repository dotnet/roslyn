﻿// Licensed to the .NET Foundation under one or more agreements.
// The .NET Foundation licenses this file to you under the MIT license.
// See the LICENSE file in the project root for more information.

#nullable disable

using System;
using System.Collections.Generic;
using System.Threading.Tasks;
using Microsoft.CodeAnalysis.Completion.Providers;
using Microsoft.CodeAnalysis.CSharp;
using Microsoft.CodeAnalysis.CSharp.Completion.Providers;
using Microsoft.CodeAnalysis.Editor.CSharp.UnitTests.Completion.CompletionProviders;
using Microsoft.CodeAnalysis.Editor.Implementation.IntelliSense.AsyncCompletion;
using Microsoft.CodeAnalysis.Experiments;
using Microsoft.CodeAnalysis.Test.Utilities;
using Microsoft.VisualStudio.Language.Intellisense.AsyncCompletion.Data;
using Roslyn.Test.Utilities;
using Xunit;

namespace Microsoft.CodeAnalysis.Editor.CSharp.UnitTests.Completion.CompletionSetSources
{

    [UseExportProvider]
    public partial class SymbolCompletionProviderTests : AbstractCSharpCompletionProviderTests
    {
        internal override Type GetCompletionProviderType()
            => typeof(SymbolCompletionProvider);

        protected override TestComposition GetComposition()
            => base.GetComposition().AddParts(typeof(TestExperimentationService));

        [Theory, Trait(Traits.Feature, Traits.Features.Completion)]
        [InlineData(SourceCodeKind.Regular)]
        [InlineData(SourceCodeKind.Script)]
        public async Task EmptyFile(SourceCodeKind sourceCodeKind)
        {
            await VerifyItemIsAbsentAsync(@"$$", @"String", expectedDescriptionOrNull: null, sourceCodeKind: sourceCodeKind);
            await VerifyItemExistsAsync(@"$$", @"System", expectedDescriptionOrNull: null, sourceCodeKind: sourceCodeKind);
        }

        [Theory, Trait(Traits.Feature, Traits.Features.Completion)]
        [InlineData(SourceCodeKind.Regular)]
        [InlineData(SourceCodeKind.Script)]
        public async Task EmptyFileWithUsing(SourceCodeKind sourceCodeKind)
        {
            await VerifyItemExistsAsync(@"using System;
$$", @"String", expectedDescriptionOrNull: null, sourceCodeKind: sourceCodeKind);
            await VerifyItemExistsAsync(@"using System;
$$", @"System", expectedDescriptionOrNull: null, sourceCodeKind: sourceCodeKind);
        }

        [Fact, Trait(Traits.Feature, Traits.Features.Completion)]
        public async Task NotAfterHashR()
            => await VerifyItemIsAbsentAsync(@"#r $$", "@System", expectedDescriptionOrNull: null, sourceCodeKind: SourceCodeKind.Script);

        [Fact, Trait(Traits.Feature, Traits.Features.Completion)]
        public async Task NotAfterHashLoad()
            => await VerifyItemIsAbsentAsync(@"#load $$", "@System", expectedDescriptionOrNull: null, sourceCodeKind: SourceCodeKind.Script);

        [Fact, Trait(Traits.Feature, Traits.Features.Completion)]
        public async Task UsingDirective()
        {
            await VerifyItemIsAbsentAsync(@"using $$", @"String");
            await VerifyItemIsAbsentAsync(@"using $$ = System", @"System");
            await VerifyItemExistsAsync(@"using $$", @"System");
            await VerifyItemExistsAsync(@"using T = $$", @"System");
        }

        [Fact, Trait(Traits.Feature, Traits.Features.Completion)]
        public async Task InactiveRegion()
        {
            await VerifyItemIsAbsentAsync(@"class C {
#if false 
$$
#endif", @"String");
            await VerifyItemIsAbsentAsync(@"class C {
#if false 
$$
#endif", @"System");
        }

        [Fact, Trait(Traits.Feature, Traits.Features.Completion)]
        public async Task ActiveRegion()
        {
            await VerifyItemIsAbsentAsync(@"class C {
#if true 
$$
#endif", @"String");
            await VerifyItemExistsAsync(@"class C {
#if true 
$$
#endif", @"System");
        }

        [Fact, Trait(Traits.Feature, Traits.Features.Completion)]
        public async Task InactiveRegionWithUsing()
        {
            await VerifyItemIsAbsentAsync(@"using System;

class C {
#if false 
$$
#endif", @"String");
            await VerifyItemIsAbsentAsync(@"using System;

class C {
#if false 
$$
#endif", @"System");
        }

        [Fact, Trait(Traits.Feature, Traits.Features.Completion)]
        public async Task ActiveRegionWithUsing()
        {
            await VerifyItemExistsAsync(@"using System;

class C {
#if true 
$$
#endif", @"String");
            await VerifyItemExistsAsync(@"using System;

class C {
#if true 
$$
#endif", @"System");
        }

        [Fact, Trait(Traits.Feature, Traits.Features.Completion)]
        public async Task SingleLineComment1()
        {
            await VerifyItemIsAbsentAsync(@"using System;

class C {
// $$", @"String");
            await VerifyItemIsAbsentAsync(@"using System;

class C {
// $$", @"System");
        }

        [Fact, Trait(Traits.Feature, Traits.Features.Completion)]
        public async Task SingleLineComment2()
        {
            await VerifyItemIsAbsentAsync(@"using System;

class C {
// $$
", @"String");
            await VerifyItemIsAbsentAsync(@"using System;

class C {
// $$
", @"System");
            await VerifyItemIsAbsentAsync(@"using System;

class C {
  // $$
", @"System");
        }

        [Fact, Trait(Traits.Feature, Traits.Features.Completion)]
        public async Task MultiLineComment()
        {
            await VerifyItemIsAbsentAsync(@"using System;

class C {
/*  $$", @"String");
            await VerifyItemIsAbsentAsync(@"using System;

class C {
/*  $$", @"System");
            await VerifyItemIsAbsentAsync(@"using System;

class C {
/*  $$   */", @"String");
            await VerifyItemIsAbsentAsync(@"using System;

class C {
/*  $$   */", @"System");
            await VerifyItemExistsAsync(@"using System;

class C {
/*    */$$", @"System");
            await VerifyItemExistsAsync(@"using System;

class C {
/*    */$$
", @"System");
            await VerifyItemExistsAsync(@"using System;

class C {
  /*    */$$
", @"System");
        }

        [Fact, Trait(Traits.Feature, Traits.Features.Completion)]
        public async Task SingleLineXmlComment1()
        {
            await VerifyItemIsAbsentAsync(@"using System;

class C {
/// $$", @"String");
            await VerifyItemIsAbsentAsync(@"using System;

class C {
/// $$", @"System");
        }

        [Fact, Trait(Traits.Feature, Traits.Features.Completion)]
        public async Task SingleLineXmlComment2()
        {
            await VerifyItemIsAbsentAsync(@"using System;

class C {
/// $$
", @"String");
            await VerifyItemIsAbsentAsync(@"using System;

class C {
/// $$
", @"System");
            await VerifyItemIsAbsentAsync(@"using System;

class C {
  /// $$
", @"System");
        }

        [Fact, Trait(Traits.Feature, Traits.Features.Completion)]
        public async Task MultiLineXmlComment()
        {
            await VerifyItemIsAbsentAsync(@"using System;

class C {
/**  $$   */", @"String");
            await VerifyItemIsAbsentAsync(@"using System;

class C {
/**  $$   */", @"System");
            await VerifyItemExistsAsync(@"using System;

class C {
/**     */$$", @"System");
            await VerifyItemExistsAsync(@"using System;

class C {
/**     */$$
", @"System");
            await VerifyItemExistsAsync(@"using System;

class C {
  /**     */$$
", @"System");
        }

        [Fact, Trait(Traits.Feature, Traits.Features.Completion)]
        public async Task OpenStringLiteral()
        {
            await VerifyItemIsAbsentAsync(AddUsingDirectives("using System;", AddInsideMethod("string s = \"$$")), @"String");
            await VerifyItemIsAbsentAsync(AddUsingDirectives("using System;", AddInsideMethod("string s = \"$$")), @"System");
        }

        [Fact, Trait(Traits.Feature, Traits.Features.Completion)]
        public async Task OpenStringLiteralInDirective()
        {
            await VerifyItemIsAbsentAsync("#r \"$$", "String", expectedDescriptionOrNull: null, sourceCodeKind: SourceCodeKind.Script);
            await VerifyItemIsAbsentAsync("#r \"$$", "System", expectedDescriptionOrNull: null, sourceCodeKind: SourceCodeKind.Script);
        }

        [Fact, Trait(Traits.Feature, Traits.Features.Completion)]
        public async Task StringLiteral()
        {
            await VerifyItemIsAbsentAsync(AddUsingDirectives("using System;", AddInsideMethod("string s = \"$$\";")), @"System");
            await VerifyItemIsAbsentAsync(AddUsingDirectives("using System;", AddInsideMethod("string s = \"$$\";")), @"String");
        }

        [Fact, Trait(Traits.Feature, Traits.Features.Completion)]
        public async Task StringLiteralInDirective()
        {
            await VerifyItemIsAbsentAsync("#r \"$$\"", "String", expectedDescriptionOrNull: null, sourceCodeKind: SourceCodeKind.Script);
            await VerifyItemIsAbsentAsync("#r \"$$\"", "System", expectedDescriptionOrNull: null, sourceCodeKind: SourceCodeKind.Script);
        }

        [Fact, Trait(Traits.Feature, Traits.Features.Completion)]
        public async Task OpenCharLiteral()
        {
            await VerifyItemIsAbsentAsync(AddUsingDirectives("using System;", AddInsideMethod("char c = '$$")), @"System");
            await VerifyItemIsAbsentAsync(AddUsingDirectives("using System;", AddInsideMethod("char c = '$$")), @"String");
        }

        [Fact, Trait(Traits.Feature, Traits.Features.Completion)]
        public async Task AssemblyAttribute1()
        {
            await VerifyItemExistsAsync(@"[assembly: $$]", @"System");
            await VerifyItemIsAbsentAsync(@"[assembly: $$]", @"String");
        }

        [Fact, Trait(Traits.Feature, Traits.Features.Completion)]
        public async Task AssemblyAttribute2()
        {
            await VerifyItemExistsAsync(AddUsingDirectives("using System;", @"[assembly: $$]"), @"System");
            await VerifyItemExistsAsync(AddUsingDirectives("using System;", @"[assembly: $$]"), @"AttributeUsage");
        }

        [Fact, Trait(Traits.Feature, Traits.Features.Completion)]
        public async Task SystemAttributeIsNotAnAttribute()
        {
            var content = @"[$$]
class CL {}";

            await VerifyItemIsAbsentAsync(AddUsingDirectives("using System;", content), @"Attribute");
        }

        [Fact, Trait(Traits.Feature, Traits.Features.Completion)]
        public async Task TypeAttribute()
        {
            var content = @"[$$]
class CL {}";

            await VerifyItemExistsAsync(AddUsingDirectives("using System;", content), @"AttributeUsage");
            await VerifyItemExistsAsync(AddUsingDirectives("using System;", content), @"System");
        }

        [Fact, Trait(Traits.Feature, Traits.Features.Completion)]
        public async Task TypeParamAttribute()
        {
            await VerifyItemExistsAsync(AddUsingDirectives("using System;", @"class CL<[A$$]T> {}"), @"AttributeUsage");
            await VerifyItemExistsAsync(AddUsingDirectives("using System;", @"class CL<[A$$]T> {}"), @"System");
        }

        [Fact, Trait(Traits.Feature, Traits.Features.Completion)]
        public async Task MethodAttribute()
        {
            var content = @"class CL {
    [$$]
    void Method() {}
}";
            await VerifyItemExistsAsync(AddUsingDirectives("using System;", content), @"AttributeUsage");
            await VerifyItemExistsAsync(AddUsingDirectives("using System;", content), @"System");
        }

        [Fact, Trait(Traits.Feature, Traits.Features.Completion)]
        public async Task MethodTypeParamAttribute()
        {
            var content = @"class CL{
    void Method<[A$$]T> () {}
}";
            await VerifyItemExistsAsync(AddUsingDirectives("using System;", content), @"AttributeUsage");
            await VerifyItemExistsAsync(AddUsingDirectives("using System;", content), @"System");
        }

        [Fact, Trait(Traits.Feature, Traits.Features.Completion)]
        public async Task MethodParamAttribute()
        {
            var content = @"class CL{
    void Method ([$$]int i) {}
}";
            await VerifyItemExistsAsync(AddUsingDirectives("using System;", content), @"AttributeUsage");
            await VerifyItemExistsAsync(AddUsingDirectives("using System;", content), @"System");
        }

        [WorkItem(7213, "https://github.com/dotnet/roslyn/issues/7213")]
        [Fact, Trait(Traits.Feature, Traits.Features.Completion)]
        public async Task NamespaceName_EmptyNameSpan_TopLevel()
        {
            var source = @"namespace $$ { }";

            await VerifyItemExistsAsync(source, "System", sourceCodeKind: SourceCodeKind.Regular);
        }

        [WorkItem(7213, "https://github.com/dotnet/roslyn/issues/7213")]
        [Fact, Trait(Traits.Feature, Traits.Features.Completion)]
        public async Task NamespaceName_EmptyNameSpan_Nested()
        {
            var source = @";
namespace System
{
    namespace $$ { }
}";

            await VerifyItemExistsAsync(source, "Runtime", sourceCodeKind: SourceCodeKind.Regular);
        }

        [WorkItem(7213, "https://github.com/dotnet/roslyn/issues/7213")]
        [Fact, Trait(Traits.Feature, Traits.Features.Completion)]
        public async Task NamespaceName_Unqualified_TopLevelNoPeers()
        {
            var source = @"using System;

namespace $$";

            await VerifyItemExistsAsync(source, "System", sourceCodeKind: SourceCodeKind.Regular);
            await VerifyItemIsAbsentAsync(source, "String", sourceCodeKind: SourceCodeKind.Regular);
        }

        [WorkItem(7213, "https://github.com/dotnet/roslyn/issues/7213")]
        [Fact, Trait(Traits.Feature, Traits.Features.Completion)]
        public async Task NamespaceName_Unqualified_TopLevelWithPeer()
        {
            var source = @"
namespace A { }

namespace $$";

            await VerifyItemExistsAsync(source, "A", sourceCodeKind: SourceCodeKind.Regular);
        }

        [WorkItem(7213, "https://github.com/dotnet/roslyn/issues/7213")]
        [Fact, Trait(Traits.Feature, Traits.Features.Completion)]
        public async Task NamespaceName_Unqualified_NestedWithNoPeers()
        {
            var source = @"
namespace A
{
    namespace $$
}";

            await VerifyNoItemsExistAsync(source, sourceCodeKind: SourceCodeKind.Regular);
        }

        [WorkItem(7213, "https://github.com/dotnet/roslyn/issues/7213")]
        [Fact, Trait(Traits.Feature, Traits.Features.Completion)]
        public async Task NamespaceName_Unqualified_NestedWithPeer()
        {
            var source = @"
namespace A
{
    namespace B { }

    namespace $$
}";

            await VerifyItemIsAbsentAsync(source, "A", sourceCodeKind: SourceCodeKind.Regular);
            await VerifyItemExistsAsync(source, "B", sourceCodeKind: SourceCodeKind.Regular);
        }

        [WorkItem(7213, "https://github.com/dotnet/roslyn/issues/7213")]
        [Fact, Trait(Traits.Feature, Traits.Features.Completion)]
        public async Task NamespaceName_Unqualified_ExcludesCurrentDeclaration()
        {
            var source = @"namespace N$$S";

            await VerifyItemIsAbsentAsync(source, "NS", sourceCodeKind: SourceCodeKind.Regular);
        }

        [WorkItem(7213, "https://github.com/dotnet/roslyn/issues/7213")]
        [Fact, Trait(Traits.Feature, Traits.Features.Completion)]
        public async Task NamespaceName_Unqualified_WithNested()
        {
            var source = @"
namespace A
{
    namespace $$
    {
        namespace B { }
    }
}";

            await VerifyItemIsAbsentAsync(source, "A", sourceCodeKind: SourceCodeKind.Regular);
            await VerifyItemIsAbsentAsync(source, "B", sourceCodeKind: SourceCodeKind.Regular);
        }

        [WorkItem(7213, "https://github.com/dotnet/roslyn/issues/7213")]
        [Fact, Trait(Traits.Feature, Traits.Features.Completion)]
        public async Task NamespaceName_Unqualified_WithNestedAndMatchingPeer()
        {
            var source = @"
namespace A.B { }

namespace A
{
    namespace $$
    {
        namespace B { }
    }
}";

            await VerifyItemIsAbsentAsync(source, "A", sourceCodeKind: SourceCodeKind.Regular);
            await VerifyItemExistsAsync(source, "B", sourceCodeKind: SourceCodeKind.Regular);
        }

        [WorkItem(7213, "https://github.com/dotnet/roslyn/issues/7213")]
        [Fact, Trait(Traits.Feature, Traits.Features.Completion)]
        public async Task NamespaceName_Unqualified_InnerCompletionPosition()
        {
            var source = @"namespace Sys$$tem { }";

            await VerifyItemExistsAsync(source, "System", sourceCodeKind: SourceCodeKind.Regular);
            await VerifyItemIsAbsentAsync(source, "Runtime", sourceCodeKind: SourceCodeKind.Regular);
        }

        [WorkItem(7213, "https://github.com/dotnet/roslyn/issues/7213")]
        [Fact, Trait(Traits.Feature, Traits.Features.Completion)]
        public async Task NamespaceName_Unqualified_IncompleteDeclaration()
        {
            var source = @"
namespace A
{
    namespace B
    {
        namespace $$

        namespace C1 { }
    }

    namespace B.C2 { }
}

namespace A.B.C3 { }";

            // Ideally, all the C* namespaces would be recommended but, because of how the parser
            // recovers from the missing braces, they end up with the following qualified names...
            //
            //     C1 => A.B.?.C1
            //     C2 => A.B.B.C2
            //     C3 => A.A.B.C3
            //
            // ...none of which are found by the current algorithm.
            await VerifyItemIsAbsentAsync(source, "C1", sourceCodeKind: SourceCodeKind.Regular);
            await VerifyItemIsAbsentAsync(source, "C2", sourceCodeKind: SourceCodeKind.Regular);
            await VerifyItemIsAbsentAsync(source, "C3", sourceCodeKind: SourceCodeKind.Regular);

            await VerifyItemIsAbsentAsync(source, "A", sourceCodeKind: SourceCodeKind.Regular);

            // Because of the above, B does end up in the completion list
            // since A.B.B appears to be a peer of the new declaration
            await VerifyItemExistsAsync(source, "B", sourceCodeKind: SourceCodeKind.Regular);
        }

        [WorkItem(7213, "https://github.com/dotnet/roslyn/issues/7213")]
        [Fact, Trait(Traits.Feature, Traits.Features.Completion)]
        public async Task NamespaceName_Qualified_NoPeers()
        {
            var source = @"namespace A.$$";

            await VerifyNoItemsExistAsync(source, sourceCodeKind: SourceCodeKind.Regular);
        }

        [WorkItem(7213, "https://github.com/dotnet/roslyn/issues/7213")]
        [Fact, Trait(Traits.Feature, Traits.Features.Completion)]
        public async Task NamespaceName_Qualified_TopLevelWithPeer()
        {
            var source = @"
namespace A.B { }

namespace A.$$";

            await VerifyItemExistsAsync(source, "B", sourceCodeKind: SourceCodeKind.Regular);
        }

        [WorkItem(7213, "https://github.com/dotnet/roslyn/issues/7213")]
        [Fact, Trait(Traits.Feature, Traits.Features.Completion)]
        public async Task NamespaceName_Qualified_NestedWithPeer()
        {
            var source = @"
namespace A
{
    namespace B.C { }

    namespace B.$$
}";

            await VerifyItemIsAbsentAsync(source, "A", sourceCodeKind: SourceCodeKind.Regular);
            await VerifyItemIsAbsentAsync(source, "B", sourceCodeKind: SourceCodeKind.Regular);
            await VerifyItemExistsAsync(source, "C", sourceCodeKind: SourceCodeKind.Regular);
        }

        [WorkItem(7213, "https://github.com/dotnet/roslyn/issues/7213")]
        [Fact, Trait(Traits.Feature, Traits.Features.Completion)]
        public async Task NamespaceName_Qualified_WithNested()
        {
            var source = @"
namespace A.$$
{
    namespace B { }
}
";

            await VerifyItemIsAbsentAsync(source, "A", sourceCodeKind: SourceCodeKind.Regular);
            await VerifyItemIsAbsentAsync(source, "B", sourceCodeKind: SourceCodeKind.Regular);
        }

        [WorkItem(7213, "https://github.com/dotnet/roslyn/issues/7213")]
        [Fact, Trait(Traits.Feature, Traits.Features.Completion)]
        public async Task NamespaceName_Qualified_WithNestedAndMatchingPeer()
        {
            var source = @"
namespace A.B { }

namespace A.$$
{
    namespace B { }
}
";

            await VerifyItemIsAbsentAsync(source, "A", sourceCodeKind: SourceCodeKind.Regular);
            await VerifyItemExistsAsync(source, "B", sourceCodeKind: SourceCodeKind.Regular);
        }

        [WorkItem(7213, "https://github.com/dotnet/roslyn/issues/7213")]
        [Fact, Trait(Traits.Feature, Traits.Features.Completion)]
        public async Task NamespaceName_Qualified_InnerCompletionPosition()
        {
            var source = @"namespace Sys$$tem.Runtime { }";

            await VerifyItemExistsAsync(source, "System", sourceCodeKind: SourceCodeKind.Regular);
            await VerifyItemIsAbsentAsync(source, "Runtime", sourceCodeKind: SourceCodeKind.Regular);
        }

        [WorkItem(7213, "https://github.com/dotnet/roslyn/issues/7213")]
        [Fact, Trait(Traits.Feature, Traits.Features.Completion)]
        public async Task NamespaceName_OnKeyword()
        {
            var source = @"name$$space System { }";

            await VerifyItemExistsAsync(source, "System", sourceCodeKind: SourceCodeKind.Regular);
        }

        [WorkItem(7213, "https://github.com/dotnet/roslyn/issues/7213")]
        [Fact, Trait(Traits.Feature, Traits.Features.Completion)]
        public async Task NamespaceName_OnNestedKeyword()
        {
            var source = @"
namespace System
{
    name$$space Runtime { }
}";

            await VerifyItemIsAbsentAsync(source, "System", sourceCodeKind: SourceCodeKind.Regular);
            await VerifyItemIsAbsentAsync(source, "Runtime", sourceCodeKind: SourceCodeKind.Regular);
        }

        [WorkItem(7213, "https://github.com/dotnet/roslyn/issues/7213")]
        [Fact, Trait(Traits.Feature, Traits.Features.Completion)]
        public async Task NamespaceName_Qualified_IncompleteDeclaration()
        {
            var source = @"
namespace A
{
    namespace B
    {
        namespace C.$$

        namespace C.D1 { }
    }

    namespace B.C.D2 { }
}

namespace A.B.C.D3 { }";

            await VerifyItemIsAbsentAsync(source, "A", sourceCodeKind: SourceCodeKind.Regular);
            await VerifyItemIsAbsentAsync(source, "B", sourceCodeKind: SourceCodeKind.Regular);
            await VerifyItemIsAbsentAsync(source, "C", sourceCodeKind: SourceCodeKind.Regular);

            // Ideally, all the D* namespaces would be recommended but, because of how the parser
            // recovers from the missing braces, they end up with the following qualified names...
            //
            //     D1 => A.B.C.C.?.D1
            //     D2 => A.B.B.C.D2
            //     D3 => A.A.B.C.D3
            //
            // ...none of which are found by the current algorithm.
            await VerifyItemIsAbsentAsync(source, "D1", sourceCodeKind: SourceCodeKind.Regular);
            await VerifyItemIsAbsentAsync(source, "D2", sourceCodeKind: SourceCodeKind.Regular);
            await VerifyItemIsAbsentAsync(source, "D3", sourceCodeKind: SourceCodeKind.Regular);
        }

        [Fact, Trait(Traits.Feature, Traits.Features.Completion)]
        public async Task UnderNamespace()
        {
            await VerifyItemIsAbsentAsync(@"namespace NS { $$", @"String");
            await VerifyItemIsAbsentAsync(@"namespace NS { $$", @"System");
        }

        [Fact, Trait(Traits.Feature, Traits.Features.Completion)]
        public async Task OutsideOfType1()
        {
            await VerifyItemIsAbsentAsync(@"namespace NS {
class CL {}
$$", @"String");
            await VerifyItemIsAbsentAsync(@"namespace NS {
class CL {}
$$", @"System");
        }

        [Fact, Trait(Traits.Feature, Traits.Features.Completion)]
        public async Task OutsideOfType2()
        {
            var content = @"namespace NS {
class CL {}
$$";
            await VerifyItemIsAbsentAsync(AddUsingDirectives("using System;", content), @"String");
            await VerifyItemIsAbsentAsync(AddUsingDirectives("using System;", content), @"System");
        }

        [Fact, Trait(Traits.Feature, Traits.Features.Completion)]
        public async Task CompletionInsideProperty()
        {
            var content = @"class C
{
    private string name;
    public string Name
    {
        set
        {
            name = $$";
            await VerifyItemExistsAsync(content, @"value");
            await VerifyItemExistsAsync(content, @"C");
        }

        [Fact, Trait(Traits.Feature, Traits.Features.Completion)]
        public async Task AfterDot()
        {
            await VerifyItemIsAbsentAsync(AddUsingDirectives("using System;", @"[assembly: A.$$"), @"String");
            await VerifyItemIsAbsentAsync(AddUsingDirectives("using System;", @"[assembly: A.$$"), @"System");
        }

        [Fact, Trait(Traits.Feature, Traits.Features.Completion)]
        public async Task UsingAlias()
        {
            await VerifyItemIsAbsentAsync(AddUsingDirectives("using System;", @"using MyType = $$"), @"String");
            await VerifyItemExistsAsync(AddUsingDirectives("using System;", @"using MyType = $$"), @"System");
        }

        [Fact, Trait(Traits.Feature, Traits.Features.Completion)]
        public async Task IncompleteMember()
        {
            var content = @"class CL {
    $$
";
            await VerifyItemExistsAsync(AddUsingDirectives("using System;", content), @"String");
            await VerifyItemExistsAsync(AddUsingDirectives("using System;", content), @"System");
        }

        [Fact, Trait(Traits.Feature, Traits.Features.Completion)]
        public async Task IncompleteMemberAccessibility()
        {
            var content = @"class CL {
    public $$
";
            await VerifyItemExistsAsync(AddUsingDirectives("using System;", content), @"String");
            await VerifyItemExistsAsync(AddUsingDirectives("using System;", content), @"System");
        }

        [Fact, Trait(Traits.Feature, Traits.Features.Completion)]
        public async Task BadStatement()
        {
            await VerifyItemExistsAsync(AddUsingDirectives("using System;", AddInsideMethod(@"var t = $$)c")), @"String");
            await VerifyItemExistsAsync(AddUsingDirectives("using System;", AddInsideMethod(@"var t = $$)c")), @"System");
        }

        [Fact, Trait(Traits.Feature, Traits.Features.Completion)]
        public async Task TypeTypeParameter()
        {
            await VerifyItemIsAbsentAsync(AddUsingDirectives("using System;", @"class CL<$$"), @"String");
            await VerifyItemIsAbsentAsync(AddUsingDirectives("using System;", @"class CL<$$"), @"System");
        }

        [Fact, Trait(Traits.Feature, Traits.Features.Completion)]
        public async Task TypeTypeParameterList()
        {
            await VerifyItemIsAbsentAsync(AddUsingDirectives("using System;", @"class CL<T, $$"), @"String");
            await VerifyItemIsAbsentAsync(AddUsingDirectives("using System;", @"class CL<T, $$"), @"System");
        }

        [Fact, Trait(Traits.Feature, Traits.Features.Completion)]
        public async Task CastExpressionTypePart()
        {
            await VerifyItemExistsAsync(AddUsingDirectives("using System;", AddInsideMethod(@"var t = ($$)c")), @"String");
            await VerifyItemExistsAsync(AddUsingDirectives("using System;", AddInsideMethod(@"var t = ($$)c")), @"System");
        }

        [Fact, Trait(Traits.Feature, Traits.Features.Completion)]
        public async Task ObjectCreationExpression()
        {
            await VerifyItemExistsAsync(AddUsingDirectives("using System;", AddInsideMethod(@"var t = new $$")), @"String");
            await VerifyItemExistsAsync(AddUsingDirectives("using System;", AddInsideMethod(@"var t = new $$")), @"System");
        }

        [Fact, Trait(Traits.Feature, Traits.Features.Completion)]
        public async Task ArrayCreationExpression()
        {
            await VerifyItemExistsAsync(AddUsingDirectives("using System;", AddInsideMethod(@"var t = new $$ [")), @"String");
            await VerifyItemExistsAsync(AddUsingDirectives("using System;", AddInsideMethod(@"var t = new $$ [")), @"System");
        }

        [Fact, Trait(Traits.Feature, Traits.Features.Completion)]
        public async Task StackAllocArrayCreationExpression()
        {
            await VerifyItemExistsAsync(AddUsingDirectives("using System;", AddInsideMethod(@"var t = stackalloc $$")), @"String");
            await VerifyItemExistsAsync(AddUsingDirectives("using System;", AddInsideMethod(@"var t = stackalloc $$")), @"System");
        }

        [Fact, Trait(Traits.Feature, Traits.Features.Completion)]
        public async Task FromClauseTypeOptPart()
        {
            await VerifyItemExistsAsync(AddUsingDirectives("using System;", AddInsideMethod(@"var t = from $$ c")), @"String");
            await VerifyItemExistsAsync(AddUsingDirectives("using System;", AddInsideMethod(@"var t = from $$ c")), @"System");
        }

        [Fact, Trait(Traits.Feature, Traits.Features.Completion)]
        public async Task JoinClause()
        {
            await VerifyItemExistsAsync(AddUsingDirectives("using System;", AddInsideMethod(@"var t = from c in C join $$ j")), @"String");
            await VerifyItemExistsAsync(AddUsingDirectives("using System;", AddInsideMethod(@"var t = from c in C join $$ j")), @"System");
        }

        [Fact, Trait(Traits.Feature, Traits.Features.Completion)]
        public async Task DeclarationStatement()
        {
            await VerifyItemExistsAsync(AddUsingDirectives("using System;", AddInsideMethod(@"$$ i =")), @"String");
            await VerifyItemExistsAsync(AddUsingDirectives("using System;", AddInsideMethod(@"$$ i =")), @"System");
        }

        [Fact, Trait(Traits.Feature, Traits.Features.Completion)]
        public async Task VariableDeclaration()
        {
            await VerifyItemExistsAsync(AddUsingDirectives("using System;", AddInsideMethod(@"fixed($$")), @"String");
            await VerifyItemExistsAsync(AddUsingDirectives("using System;", AddInsideMethod(@"fixed($$")), @"System");
        }

        [Fact, Trait(Traits.Feature, Traits.Features.Completion)]
        public async Task ForEachStatement()
        {
            await VerifyItemExistsAsync(AddUsingDirectives("using System;", AddInsideMethod(@"foreach($$")), @"String");
            await VerifyItemExistsAsync(AddUsingDirectives("using System;", AddInsideMethod(@"foreach($$")), @"System");
        }

        [Fact, Trait(Traits.Feature, Traits.Features.Completion)]
        public async Task ForEachStatementNoToken()
        {
            await VerifyItemIsAbsentAsync(AddUsingDirectives("using System;", AddInsideMethod(@"foreach $$")), @"String");
            await VerifyItemIsAbsentAsync(AddUsingDirectives("using System;", AddInsideMethod(@"foreach $$")), @"System");
        }

        [Fact, Trait(Traits.Feature, Traits.Features.Completion)]
        public async Task CatchDeclaration()
        {
            await VerifyItemExistsAsync(AddUsingDirectives("using System;", AddInsideMethod(@"try {} catch($$")), @"String");
            await VerifyItemExistsAsync(AddUsingDirectives("using System;", AddInsideMethod(@"try {} catch($$")), @"System");
        }

        [Fact, Trait(Traits.Feature, Traits.Features.Completion)]
        public async Task FieldDeclaration()
        {
            var content = @"class CL {
    $$ i";
            await VerifyItemExistsAsync(AddUsingDirectives("using System;", content), @"String");
            await VerifyItemExistsAsync(AddUsingDirectives("using System;", content), @"System");
        }

        [Fact, Trait(Traits.Feature, Traits.Features.Completion)]
        public async Task EventFieldDeclaration()
        {
            var content = @"class CL {
    event $$";
            await VerifyItemExistsAsync(AddUsingDirectives("using System;", content), @"String");
            await VerifyItemExistsAsync(AddUsingDirectives("using System;", content), @"System");
        }

        [Fact, Trait(Traits.Feature, Traits.Features.Completion)]
        public async Task ConversionOperatorDeclaration()
        {
            var content = @"class CL {
    explicit operator $$";
            await VerifyItemExistsAsync(AddUsingDirectives("using System;", content), @"String");
            await VerifyItemExistsAsync(AddUsingDirectives("using System;", content), @"System");
        }

        [Fact, Trait(Traits.Feature, Traits.Features.Completion)]
        public async Task ConversionOperatorDeclarationNoToken()
        {
            var content = @"class CL {
    explicit $$";
            await VerifyItemIsAbsentAsync(AddUsingDirectives("using System;", content), @"String");
            await VerifyItemIsAbsentAsync(AddUsingDirectives("using System;", content), @"System");
        }

        [Fact, Trait(Traits.Feature, Traits.Features.Completion)]
        public async Task PropertyDeclaration()
        {
            var content = @"class CL {
    $$ Prop {";
            await VerifyItemExistsAsync(AddUsingDirectives("using System;", content), @"String");
            await VerifyItemExistsAsync(AddUsingDirectives("using System;", content), @"System");
        }

        [Fact, Trait(Traits.Feature, Traits.Features.Completion)]
        public async Task EventDeclaration()
        {
            var content = @"class CL {
    event $$ Event {";
            await VerifyItemExistsAsync(AddUsingDirectives("using System;", content), @"String");
            await VerifyItemExistsAsync(AddUsingDirectives("using System;", content), @"System");
        }

        [Fact, Trait(Traits.Feature, Traits.Features.Completion)]
        public async Task IndexerDeclaration()
        {
            var content = @"class CL {
    $$ this";
            await VerifyItemExistsAsync(AddUsingDirectives("using System;", content), @"String");
            await VerifyItemExistsAsync(AddUsingDirectives("using System;", content), @"System");
        }

        [Fact, Trait(Traits.Feature, Traits.Features.Completion)]
        public async Task Parameter()
        {
            var content = @"class CL {
    void Method($$";
            await VerifyItemExistsAsync(AddUsingDirectives("using System;", content), @"String");
            await VerifyItemExistsAsync(AddUsingDirectives("using System;", content), @"System");
        }

        [Fact, Trait(Traits.Feature, Traits.Features.Completion)]
        public async Task ArrayType()
        {
            var content = @"class CL {
    $$ [";
            await VerifyItemExistsAsync(AddUsingDirectives("using System;", content), @"String");
            await VerifyItemExistsAsync(AddUsingDirectives("using System;", content), @"System");
        }

        [Fact, Trait(Traits.Feature, Traits.Features.Completion)]
        public async Task PointerType()
        {
            var content = @"class CL {
    $$ *";
            await VerifyItemExistsAsync(AddUsingDirectives("using System;", content), @"String");
            await VerifyItemExistsAsync(AddUsingDirectives("using System;", content), @"System");
        }

        [Fact, Trait(Traits.Feature, Traits.Features.Completion)]
        public async Task NullableType()
        {
            var content = @"class CL {
    $$ ?";
            await VerifyItemExistsAsync(AddUsingDirectives("using System;", content), @"String");
            await VerifyItemExistsAsync(AddUsingDirectives("using System;", content), @"System");
        }

        [Fact, Trait(Traits.Feature, Traits.Features.Completion)]
        public async Task DelegateDeclaration()
        {
            var content = @"class CL {
    delegate $$";
            await VerifyItemExistsAsync(AddUsingDirectives("using System;", content), @"String");
            await VerifyItemExistsAsync(AddUsingDirectives("using System;", content), @"System");
        }

        [Fact, Trait(Traits.Feature, Traits.Features.Completion)]
        public async Task MethodDeclaration()
        {
            var content = @"class CL {
    $$ M(";
            await VerifyItemExistsAsync(AddUsingDirectives("using System;", content), @"String");
            await VerifyItemExistsAsync(AddUsingDirectives("using System;", content), @"System");
        }

        [Fact, Trait(Traits.Feature, Traits.Features.Completion)]
        public async Task OperatorDeclaration()
        {
            var content = @"class CL {
    $$ operator";
            await VerifyItemExistsAsync(AddUsingDirectives("using System;", content), @"String");
            await VerifyItemExistsAsync(AddUsingDirectives("using System;", content), @"System");
        }

        [Fact, Trait(Traits.Feature, Traits.Features.Completion)]
        public async Task ParenthesizedExpression()
        {
            await VerifyItemExistsAsync(AddUsingDirectives("using System;", AddInsideMethod(@"($$")), @"String");
            await VerifyItemExistsAsync(AddUsingDirectives("using System;", AddInsideMethod(@"($$")), @"System");
        }

        [Fact, Trait(Traits.Feature, Traits.Features.Completion)]
        public async Task InvocationExpression()
        {
            await VerifyItemExistsAsync(AddUsingDirectives("using System;", AddInsideMethod(@"$$(")), @"String");
            await VerifyItemExistsAsync(AddUsingDirectives("using System;", AddInsideMethod(@"$$(")), @"System");
        }

        [Fact, Trait(Traits.Feature, Traits.Features.Completion)]
        public async Task ElementAccessExpression()
        {
            await VerifyItemExistsAsync(AddUsingDirectives("using System;", AddInsideMethod(@"$$[")), @"String");
            await VerifyItemExistsAsync(AddUsingDirectives("using System;", AddInsideMethod(@"$$[")), @"System");
        }

        [Fact, Trait(Traits.Feature, Traits.Features.Completion)]
        public async Task Argument()
        {
            await VerifyItemExistsAsync(AddUsingDirectives("using System;", AddInsideMethod(@"i[$$")), @"String");
            await VerifyItemExistsAsync(AddUsingDirectives("using System;", AddInsideMethod(@"i[$$")), @"System");
        }

        [Fact, Trait(Traits.Feature, Traits.Features.Completion)]
        public async Task CastExpressionExpressionPart()
        {
            await VerifyItemExistsAsync(AddUsingDirectives("using System;", AddInsideMethod(@"(c)$$")), @"String");
            await VerifyItemExistsAsync(AddUsingDirectives("using System;", AddInsideMethod(@"(c)$$")), @"System");
        }

        [Fact, Trait(Traits.Feature, Traits.Features.Completion)]
        public async Task FromClauseInPart()
        {
            await VerifyItemExistsAsync(AddUsingDirectives("using System;", AddInsideMethod(@"var t = from c in $$")), @"String");
            await VerifyItemExistsAsync(AddUsingDirectives("using System;", AddInsideMethod(@"var t = from c in $$")), @"System");
        }

        [Fact, Trait(Traits.Feature, Traits.Features.Completion)]
        public async Task LetClauseExpressionPart()
        {
            await VerifyItemExistsAsync(AddUsingDirectives("using System;", AddInsideMethod(@"var t = from c in C let n = $$")), @"String");
            await VerifyItemExistsAsync(AddUsingDirectives("using System;", AddInsideMethod(@"var t = from c in C let n = $$")), @"System");
        }

        [Fact, Trait(Traits.Feature, Traits.Features.Completion)]
        public async Task OrderingExpressionPart()
        {
            await VerifyItemExistsAsync(AddUsingDirectives("using System;", AddInsideMethod(@"var t = from c in C orderby $$")), @"String");
            await VerifyItemExistsAsync(AddUsingDirectives("using System;", AddInsideMethod(@"var t = from c in C orderby $$")), @"System");
        }

        [Fact, Trait(Traits.Feature, Traits.Features.Completion)]
        public async Task SelectClauseExpressionPart()
        {
            await VerifyItemExistsAsync(AddUsingDirectives("using System;", AddInsideMethod(@"var t = from c in C select $$")), @"String");
            await VerifyItemExistsAsync(AddUsingDirectives("using System;", AddInsideMethod(@"var t = from c in C select $$")), @"System");
        }

        [Fact, Trait(Traits.Feature, Traits.Features.Completion)]
        public async Task ExpressionStatement()
        {
            await VerifyItemExistsAsync(AddUsingDirectives("using System;", AddInsideMethod(@"$$")), @"String");
            await VerifyItemExistsAsync(AddUsingDirectives("using System;", AddInsideMethod(@"$$")), @"System");
        }

        [Fact, Trait(Traits.Feature, Traits.Features.Completion)]
        public async Task ReturnStatement()
        {
            await VerifyItemExistsAsync(AddUsingDirectives("using System;", AddInsideMethod(@"return $$")), @"String");
            await VerifyItemExistsAsync(AddUsingDirectives("using System;", AddInsideMethod(@"return $$")), @"System");
        }

        [Fact, Trait(Traits.Feature, Traits.Features.Completion)]
        public async Task ThrowStatement()
        {
            await VerifyItemExistsAsync(AddUsingDirectives("using System;", AddInsideMethod(@"throw $$")), @"String");
            await VerifyItemExistsAsync(AddUsingDirectives("using System;", AddInsideMethod(@"throw $$")), @"System");
        }

        [WorkItem(760097, "http://vstfdevdiv:8080/DevDiv2/DevDiv/_workitems/edit/760097")]
        [Fact, Trait(Traits.Feature, Traits.Features.Completion)]
        public async Task YieldReturnStatement()
        {
            await VerifyItemExistsAsync(AddUsingDirectives("using System;", AddInsideMethod(@"yield return $$")), @"String");
            await VerifyItemExistsAsync(AddUsingDirectives("using System;", AddInsideMethod(@"yield return $$")), @"System");
        }

        [Fact, Trait(Traits.Feature, Traits.Features.Completion)]
        public async Task ForEachStatementExpressionPart()
        {
            await VerifyItemExistsAsync(AddUsingDirectives("using System;", AddInsideMethod(@"foreach(T t in $$")), @"String");
            await VerifyItemExistsAsync(AddUsingDirectives("using System;", AddInsideMethod(@"foreach(T t in $$")), @"System");
        }

        [Fact, Trait(Traits.Feature, Traits.Features.Completion)]
        public async Task UsingStatementExpressionPart()
        {
            await VerifyItemExistsAsync(AddUsingDirectives("using System;", AddInsideMethod(@"using($$")), @"String");
            await VerifyItemExistsAsync(AddUsingDirectives("using System;", AddInsideMethod(@"using($$")), @"System");
        }

        [Fact, Trait(Traits.Feature, Traits.Features.Completion)]
        public async Task LockStatement()
        {
            await VerifyItemExistsAsync(AddUsingDirectives("using System;", AddInsideMethod(@"lock($$")), @"String");
            await VerifyItemExistsAsync(AddUsingDirectives("using System;", AddInsideMethod(@"lock($$")), @"System");
        }

        [Fact, Trait(Traits.Feature, Traits.Features.Completion)]
        public async Task EqualsValueClause()
        {
            await VerifyItemExistsAsync(AddUsingDirectives("using System;", AddInsideMethod(@"var i = $$")), @"String");
            await VerifyItemExistsAsync(AddUsingDirectives("using System;", AddInsideMethod(@"var i = $$")), @"System");
        }

        [Fact, Trait(Traits.Feature, Traits.Features.Completion)]
        public async Task ForStatementInitializersPart()
        {
            await VerifyItemExistsAsync(AddUsingDirectives("using System;", AddInsideMethod(@"for($$")), @"String");
            await VerifyItemExistsAsync(AddUsingDirectives("using System;", AddInsideMethod(@"for($$")), @"System");
        }

        [Fact, Trait(Traits.Feature, Traits.Features.Completion)]
        public async Task ForStatementConditionOptPart()
        {
            await VerifyItemExistsAsync(AddUsingDirectives("using System;", AddInsideMethod(@"for(i=0;$$")), @"String");
            await VerifyItemExistsAsync(AddUsingDirectives("using System;", AddInsideMethod(@"for(i=0;$$")), @"System");
        }

        [Fact, Trait(Traits.Feature, Traits.Features.Completion)]
        public async Task ForStatementIncrementorsPart()
        {
            await VerifyItemExistsAsync(AddUsingDirectives("using System;", AddInsideMethod(@"for(i=0;i>10;$$")), @"String");
            await VerifyItemExistsAsync(AddUsingDirectives("using System;", AddInsideMethod(@"for(i=0;i>10;$$")), @"System");
        }

        [Fact, Trait(Traits.Feature, Traits.Features.Completion)]
        public async Task DoStatementConditionPart()
        {
            await VerifyItemExistsAsync(AddUsingDirectives("using System;", AddInsideMethod(@"do {} while($$")), @"String");
            await VerifyItemExistsAsync(AddUsingDirectives("using System;", AddInsideMethod(@"do {} while($$")), @"System");
        }

        [Fact, Trait(Traits.Feature, Traits.Features.Completion)]
        public async Task WhileStatementConditionPart()
        {
            await VerifyItemExistsAsync(AddUsingDirectives("using System;", AddInsideMethod(@"while($$")), @"String");
            await VerifyItemExistsAsync(AddUsingDirectives("using System;", AddInsideMethod(@"while($$")), @"System");
        }

        [Fact, Trait(Traits.Feature, Traits.Features.Completion)]
        public async Task ArrayRankSpecifierSizesPart()
        {
            await VerifyItemExistsAsync(AddUsingDirectives("using System;", AddInsideMethod(@"int [$$")), @"String");
            await VerifyItemExistsAsync(AddUsingDirectives("using System;", AddInsideMethod(@"int [$$")), @"System");
        }

        [Fact, Trait(Traits.Feature, Traits.Features.Completion)]
        public async Task PrefixUnaryExpression()
        {
            await VerifyItemExistsAsync(AddUsingDirectives("using System;", AddInsideMethod(@"+$$")), @"String");
            await VerifyItemExistsAsync(AddUsingDirectives("using System;", AddInsideMethod(@"+$$")), @"System");
        }

        [Fact, Trait(Traits.Feature, Traits.Features.Completion)]
        public async Task PostfixUnaryExpression()
        {
            await VerifyItemExistsAsync(AddUsingDirectives("using System;", AddInsideMethod(@"$$++")), @"String");
            await VerifyItemExistsAsync(AddUsingDirectives("using System;", AddInsideMethod(@"$$++")), @"System");
        }

        [Fact, Trait(Traits.Feature, Traits.Features.Completion)]
        public async Task BinaryExpressionLeftPart()
        {
            await VerifyItemExistsAsync(AddUsingDirectives("using System;", AddInsideMethod(@"$$ + 1")), @"String");
            await VerifyItemExistsAsync(AddUsingDirectives("using System;", AddInsideMethod(@"$$ + 1")), @"System");
        }

        [Fact, Trait(Traits.Feature, Traits.Features.Completion)]
        public async Task BinaryExpressionRightPart()
        {
            await VerifyItemExistsAsync(AddUsingDirectives("using System;", AddInsideMethod(@"1 + $$")), @"String");
            await VerifyItemExistsAsync(AddUsingDirectives("using System;", AddInsideMethod(@"1 + $$")), @"System");
        }

        [Fact, Trait(Traits.Feature, Traits.Features.Completion)]
        public async Task AssignmentExpressionLeftPart()
        {
            await VerifyItemExistsAsync(AddUsingDirectives("using System;", AddInsideMethod(@"$$ = 1")), @"String");
            await VerifyItemExistsAsync(AddUsingDirectives("using System;", AddInsideMethod(@"$$ = 1")), @"System");
        }

        [Fact, Trait(Traits.Feature, Traits.Features.Completion)]
        public async Task AssignmentExpressionRightPart()
        {
            await VerifyItemExistsAsync(AddUsingDirectives("using System;", AddInsideMethod(@"1 = $$")), @"String");
            await VerifyItemExistsAsync(AddUsingDirectives("using System;", AddInsideMethod(@"1 = $$")), @"System");
        }

        [Fact, Trait(Traits.Feature, Traits.Features.Completion)]
        public async Task ConditionalExpressionConditionPart()
        {
            await VerifyItemExistsAsync(AddUsingDirectives("using System;", AddInsideMethod(@"$$? 1:")), @"String");
            await VerifyItemExistsAsync(AddUsingDirectives("using System;", AddInsideMethod(@"$$? 1:")), @"System");
        }

        [Fact, Trait(Traits.Feature, Traits.Features.Completion)]
        public async Task ConditionalExpressionWhenTruePart()
        {
            await VerifyItemExistsAsync(AddUsingDirectives("using System;", AddInsideMethod(@"true? $$:")), @"String");
            await VerifyItemExistsAsync(AddUsingDirectives("using System;", AddInsideMethod(@"true? $$:")), @"System");
        }

        [Fact, Trait(Traits.Feature, Traits.Features.Completion)]
        public async Task ConditionalExpressionWhenFalsePart()
        {
            await VerifyItemExistsAsync(AddUsingDirectives("using System;", AddInsideMethod(@"true? 1:$$")), @"String");
            await VerifyItemExistsAsync(AddUsingDirectives("using System;", AddInsideMethod(@"true? 1:$$")), @"System");
        }

        [Fact, Trait(Traits.Feature, Traits.Features.Completion)]
        public async Task JoinClauseInExpressionPart()
        {
            await VerifyItemExistsAsync(AddUsingDirectives("using System;", AddInsideMethod(@"var t = from c in C join p in $$")), @"String");
            await VerifyItemExistsAsync(AddUsingDirectives("using System;", AddInsideMethod(@"var t = from c in C join p in $$")), @"System");
        }

        [Fact, Trait(Traits.Feature, Traits.Features.Completion)]
        public async Task JoinClauseLeftExpressionPart()
        {
            await VerifyItemExistsAsync(AddUsingDirectives("using System;", AddInsideMethod(@"var t = from c in C join p in P on $$")), @"String");
            await VerifyItemExistsAsync(AddUsingDirectives("using System;", AddInsideMethod(@"var t = from c in C join p in P on $$")), @"System");
        }

        [Fact, Trait(Traits.Feature, Traits.Features.Completion)]
        public async Task JoinClauseRightExpressionPart()
        {
            await VerifyItemExistsAsync(AddUsingDirectives("using System;", AddInsideMethod(@"var t = from c in C join p in P on id equals $$")), @"String");
            await VerifyItemExistsAsync(AddUsingDirectives("using System;", AddInsideMethod(@"var t = from c in C join p in P on id equals $$")), @"System");
        }

        [Fact, Trait(Traits.Feature, Traits.Features.Completion)]
        public async Task WhereClauseConditionPart()
        {
            await VerifyItemExistsAsync(AddUsingDirectives("using System;", AddInsideMethod(@"var t = from c in C where $$")), @"String");
            await VerifyItemExistsAsync(AddUsingDirectives("using System;", AddInsideMethod(@"var t = from c in C where $$")), @"System");
        }

        [Fact, Trait(Traits.Feature, Traits.Features.Completion)]
        public async Task GroupClauseGroupExpressionPart()
        {
            await VerifyItemExistsAsync(AddUsingDirectives("using System;", AddInsideMethod(@"var t = from c in C group $$")), @"String");
            await VerifyItemExistsAsync(AddUsingDirectives("using System;", AddInsideMethod(@"var t = from c in C group $$")), @"System");
        }

        [Fact, Trait(Traits.Feature, Traits.Features.Completion)]
        public async Task GroupClauseByExpressionPart()
        {
            await VerifyItemExistsAsync(AddUsingDirectives("using System;", AddInsideMethod(@"var t = from c in C group g by $$")), @"String");
            await VerifyItemExistsAsync(AddUsingDirectives("using System;", AddInsideMethod(@"var t = from c in C group g by $$")), @"System");
        }

        [Fact, Trait(Traits.Feature, Traits.Features.Completion)]
        public async Task IfStatement()
        {
            await VerifyItemExistsAsync(AddUsingDirectives("using System;", AddInsideMethod(@"if ($$")), @"String");
            await VerifyItemExistsAsync(AddUsingDirectives("using System;", AddInsideMethod(@"if ($$")), @"System");
        }

        [Fact, Trait(Traits.Feature, Traits.Features.Completion)]
        public async Task SwitchStatement()
        {
            await VerifyItemExistsAsync(AddUsingDirectives("using System;", AddInsideMethod(@"switch($$")), @"String");
            await VerifyItemExistsAsync(AddUsingDirectives("using System;", AddInsideMethod(@"switch($$")), @"System");
        }

        [Fact, Trait(Traits.Feature, Traits.Features.Completion)]
        public async Task SwitchLabelCase()
        {
            var content = @"switch(i) { case $$";
            await VerifyItemExistsAsync(AddUsingDirectives("using System;", AddInsideMethod(content)), @"String");
            await VerifyItemExistsAsync(AddUsingDirectives("using System;", AddInsideMethod(content)), @"System");
        }

        [Fact, Trait(Traits.Feature, Traits.Features.Completion)]
        public async Task SwitchPatternLabelCase()
        {
            var content = @"switch(i) { case $$ when";
            await VerifyItemExistsAsync(AddUsingDirectives("using System;", AddInsideMethod(content)), @"String");
            await VerifyItemExistsAsync(AddUsingDirectives("using System;", AddInsideMethod(content)), @"System");
        }

        [Fact, Trait(Traits.Feature, Traits.Features.Completion)]
        [WorkItem(33915, "https://github.com/dotnet/roslyn/issues/33915")]
        public async Task SwitchExpressionFirstBranch()
        {
            var content = @"i switch { $$";
            await VerifyItemExistsAsync(AddUsingDirectives("using System;", AddInsideMethod(content)), @"String");
            await VerifyItemExistsAsync(AddUsingDirectives("using System;", AddInsideMethod(content)), @"System");
        }

        [Fact, Trait(Traits.Feature, Traits.Features.Completion)]
        [WorkItem(33915, "https://github.com/dotnet/roslyn/issues/33915")]
        public async Task SwitchExpressionSecondBranch()
        {
            var content = @"i switch { 1 => true, $$";
            await VerifyItemExistsAsync(AddUsingDirectives("using System;", AddInsideMethod(content)), @"String");
            await VerifyItemExistsAsync(AddUsingDirectives("using System;", AddInsideMethod(content)), @"System");
        }

        [Fact, Trait(Traits.Feature, Traits.Features.Completion)]
        [WorkItem(33915, "https://github.com/dotnet/roslyn/issues/33915")]
        public async Task PositionalPatternFirstPosition()
        {
            var content = @"i is ($$";
            await VerifyItemExistsAsync(AddUsingDirectives("using System;", AddInsideMethod(content)), @"String");
            await VerifyItemExistsAsync(AddUsingDirectives("using System;", AddInsideMethod(content)), @"System");
        }

        [Fact, Trait(Traits.Feature, Traits.Features.Completion)]
        [WorkItem(33915, "https://github.com/dotnet/roslyn/issues/33915")]
        public async Task PositionalPatternSecondPosition()
        {
            var content = @"i is (1, $$";
            await VerifyItemExistsAsync(AddUsingDirectives("using System;", AddInsideMethod(content)), @"String");
            await VerifyItemExistsAsync(AddUsingDirectives("using System;", AddInsideMethod(content)), @"System");
        }

        [Fact, Trait(Traits.Feature, Traits.Features.Completion)]
        [WorkItem(33915, "https://github.com/dotnet/roslyn/issues/33915")]
        public async Task PropertyPatternFirstPosition()
        {
            var content = @"i is { P: $$";
            await VerifyItemExistsAsync(AddUsingDirectives("using System;", AddInsideMethod(content)), @"String");
            await VerifyItemExistsAsync(AddUsingDirectives("using System;", AddInsideMethod(content)), @"System");
        }

        [Fact, Trait(Traits.Feature, Traits.Features.Completion)]
        [WorkItem(33915, "https://github.com/dotnet/roslyn/issues/33915")]
        public async Task PropertyPatternSecondPosition()
        {
            var content = @"i is { P1: 1, P2: $$";
            await VerifyItemExistsAsync(AddUsingDirectives("using System;", AddInsideMethod(content)), @"String");
            await VerifyItemExistsAsync(AddUsingDirectives("using System;", AddInsideMethod(content)), @"System");
        }

        [Fact, Trait(Traits.Feature, Traits.Features.Completion)]
        public async Task InitializerExpression()
        {
            await VerifyItemExistsAsync(AddUsingDirectives("using System;", AddInsideMethod(@"var t = new [] { $$")), @"String");
            await VerifyItemExistsAsync(AddUsingDirectives("using System;", AddInsideMethod(@"var t = new [] { $$")), @"System");
        }

        [Fact, Trait(Traits.Feature, Traits.Features.Completion)]
        public async Task TypeParameterConstraintClause()
        {
            await VerifyItemExistsAsync(AddUsingDirectives("using System;", @"class CL<T> where T : $$"), @"String");
            await VerifyItemExistsAsync(AddUsingDirectives("using System;", @"class CL<T> where T : $$"), @"System");
        }

        [Fact, Trait(Traits.Feature, Traits.Features.Completion)]
        public async Task TypeParameterConstraintClauseList()
        {
            await VerifyItemExistsAsync(AddUsingDirectives("using System;", @"class CL<T> where T : A, $$"), @"String");
            await VerifyItemExistsAsync(AddUsingDirectives("using System;", @"class CL<T> where T : A, $$"), @"System");
        }

        [Fact, Trait(Traits.Feature, Traits.Features.Completion)]
        public async Task TypeParameterConstraintClauseAnotherWhere()
        {
            await VerifyItemIsAbsentAsync(AddUsingDirectives("using System;", @"class CL<T> where T : A where$$"), @"System");
            await VerifyItemIsAbsentAsync(AddUsingDirectives("using System;", @"class CL<T> where T : A where$$"), @"String");
        }

        [Fact, Trait(Traits.Feature, Traits.Features.Completion)]
        public async Task TypeSymbolOfTypeParameterConstraintClause1()
        {
            await VerifyItemExistsAsync(@"class CL<T> where $$", @"T");
            await VerifyItemExistsAsync(@"class CL{ delegate void F<T>() where $$} ", @"T");
            await VerifyItemExistsAsync(@"class CL{ void F<T>() where $$", @"T");
        }

        [Fact, Trait(Traits.Feature, Traits.Features.Completion)]
        public async Task TypeSymbolOfTypeParameterConstraintClause2()
        {
            await VerifyItemIsAbsentAsync(@"class CL<T> where $$", @"System");
            await VerifyItemIsAbsentAsync(AddUsingDirectives("using System;", @"class CL<T> where $$"), @"String");
        }

        [Fact, Trait(Traits.Feature, Traits.Features.Completion)]
        public async Task TypeSymbolOfTypeParameterConstraintClause3()
        {
            await VerifyItemIsAbsentAsync(@"class CL<T1> { void M<T2> where $$", @"T1");
            await VerifyItemExistsAsync(@"class CL<T1> { void M<T2>() where $$", @"T2");
        }

        [Fact, Trait(Traits.Feature, Traits.Features.Completion)]
        public async Task BaseList1()
        {
            await VerifyItemExistsAsync(AddUsingDirectives("using System;", @"class CL : $$"), @"String");
            await VerifyItemExistsAsync(AddUsingDirectives("using System;", @"class CL : $$"), @"System");
        }

        [Fact, Trait(Traits.Feature, Traits.Features.Completion)]
        public async Task BaseList2()
        {
            await VerifyItemExistsAsync(AddUsingDirectives("using System;", @"class CL : B, $$"), @"String");
            await VerifyItemExistsAsync(AddUsingDirectives("using System;", @"class CL : B, $$"), @"System");
        }

        [Fact, Trait(Traits.Feature, Traits.Features.Completion)]
        public async Task BaseListWhere()
        {
            await VerifyItemIsAbsentAsync(AddUsingDirectives("using System;", @"class CL<T> : B where$$"), @"String");
            await VerifyItemIsAbsentAsync(AddUsingDirectives("using System;", @"class CL<T> : B where$$"), @"System");
        }

        [Fact, Trait(Traits.Feature, Traits.Features.Completion)]
        public async Task AliasedName()
        {
            await VerifyItemIsAbsentAsync(AddUsingDirectives("using System;", AddInsideMethod(@"global::$$")), @"String");
            await VerifyItemExistsAsync(AddUsingDirectives("using System;", AddInsideMethod(@"global::$$")), @"System");
        }

        [Fact, Trait(Traits.Feature, Traits.Features.Completion)]
        public async Task AliasedNamespace()
            => await VerifyItemExistsAsync(AddUsingDirectives("using S = System;", AddInsideMethod(@"S.$$")), @"String");

        [Fact, Trait(Traits.Feature, Traits.Features.Completion)]
        public async Task AliasedType()
            => await VerifyItemExistsAsync(AddUsingDirectives("using S = System.String;", AddInsideMethod(@"S.$$")), @"Empty");

        [Fact, Trait(Traits.Feature, Traits.Features.Completion)]
        public async Task ConstructorInitializer()
        {
            await VerifyItemIsAbsentAsync(AddUsingDirectives("using System;", @"class C { C() : $$"), @"String");
            await VerifyItemIsAbsentAsync(AddUsingDirectives("using System;", @"class C { C() : $$"), @"System");
        }

        [Fact, Trait(Traits.Feature, Traits.Features.Completion)]
        public async Task Typeof1()
        {
            await VerifyItemExistsAsync(AddUsingDirectives("using System;", AddInsideMethod(@"typeof($$")), @"String");
            await VerifyItemExistsAsync(AddUsingDirectives("using System;", AddInsideMethod(@"typeof($$")), @"System");
        }

        [Fact, Trait(Traits.Feature, Traits.Features.Completion)]
        public async Task Typeof2()
            => await VerifyItemIsAbsentAsync(AddInsideMethod(@"var x = 0; typeof($$"), @"x");

        [Fact, Trait(Traits.Feature, Traits.Features.Completion)]
        public async Task Sizeof1()
        {
            await VerifyItemExistsAsync(AddUsingDirectives("using System;", AddInsideMethod(@"sizeof($$")), @"String");
            await VerifyItemExistsAsync(AddUsingDirectives("using System;", AddInsideMethod(@"sizeof($$")), @"System");
        }

        [Fact, Trait(Traits.Feature, Traits.Features.Completion)]
        public async Task Sizeof2()
            => await VerifyItemIsAbsentAsync(AddInsideMethod(@"var x = 0; sizeof($$"), @"x");

        [Fact, Trait(Traits.Feature, Traits.Features.Completion)]
        public async Task Default1()
        {
            await VerifyItemExistsAsync(AddUsingDirectives("using System;", AddInsideMethod(@"default($$")), @"String");
            await VerifyItemExistsAsync(AddUsingDirectives("using System;", AddInsideMethod(@"default($$")), @"System");
        }

        [Fact, Trait(Traits.Feature, Traits.Features.Completion)]
        public async Task Default2()
            => await VerifyItemIsAbsentAsync(AddInsideMethod(@"var x = 0; default($$"), @"x");

        [WorkItem(543819, "http://vstfdevdiv:8080/DevDiv2/DevDiv/_workitems/edit/543819")]
        [Fact, Trait(Traits.Feature, Traits.Features.Completion)]
        public async Task Checked()
            => await VerifyItemExistsAsync(AddInsideMethod(@"var x = 0; checked($$"), @"x");

        [WorkItem(543819, "http://vstfdevdiv:8080/DevDiv2/DevDiv/_workitems/edit/543819")]
        [Fact, Trait(Traits.Feature, Traits.Features.Completion)]
        public async Task Unchecked()
            => await VerifyItemExistsAsync(AddInsideMethod(@"var x = 0; unchecked($$"), @"x");

        [Fact, Trait(Traits.Feature, Traits.Features.Completion)]
        public async Task Locals()
            => await VerifyItemExistsAsync(@"class c { void M() { string goo; $$", "goo");

        [Fact, Trait(Traits.Feature, Traits.Features.Completion)]
        public async Task Parameters()
            => await VerifyItemExistsAsync(@"class c { void M(string args) { $$", "args");

        [Fact, Trait(Traits.Feature, Traits.Features.Completion)]
        public async Task LambdaDiscardParameters()
            => await VerifyItemIsAbsentAsync(@"class C { void M() { System.Func<int, string, int> f = (int _, string _) => 1 + $$", "_");

        [Fact, Trait(Traits.Feature, Traits.Features.Completion)]
        public async Task AnonymousMethodDiscardParameters()
            => await VerifyItemIsAbsentAsync(@"class C { void M() { System.Func<int, string, int> f = delegate(int _, string _) { return 1 + $$ }; } }", "_");

        [Fact, Trait(Traits.Feature, Traits.Features.Completion)]
        public async Task CommonTypesInNewExpressionContext()
            => await VerifyItemExistsAsync(AddUsingDirectives("using System;", @"class c { void M() { new $$"), "Exception");

        [Fact, Trait(Traits.Feature, Traits.Features.Completion)]
        public async Task NoCompletionForUnboundTypes()
            => await VerifyItemIsAbsentAsync(AddUsingDirectives("using System;", @"class c { void M() { goo.$$"), "Equals");

        [Fact, Trait(Traits.Feature, Traits.Features.Completion)]
        public async Task NoParametersInTypeOf()
            => await VerifyItemIsAbsentAsync(AddUsingDirectives("using System;", @"class c { void M(int x) { typeof($$"), "x");

        [Fact, Trait(Traits.Feature, Traits.Features.Completion)]
        public async Task NoParametersInDefault()
            => await VerifyItemIsAbsentAsync(AddUsingDirectives("using System;", @"class c { void M(int x) { default($$"), "x");

        [Fact, Trait(Traits.Feature, Traits.Features.Completion)]
        public async Task NoParametersInSizeOf()
            => await VerifyItemIsAbsentAsync(AddUsingDirectives("using System;", @"public class C { void M(int x) { unsafe { sizeof($$"), "x");

        [Fact, Trait(Traits.Feature, Traits.Features.Completion)]
        public async Task NoParametersInGenericParameterList()
            => await VerifyItemIsAbsentAsync(AddUsingDirectives("using System;", @"public class Generic<T> { void M(int x) { Generic<$$"), "x");

        [Fact, Trait(Traits.Feature, Traits.Features.Completion)]
        public async Task NoMembersAfterNullLiteral()
            => await VerifyItemIsAbsentAsync(AddUsingDirectives("using System;", @"public class C { void M() { null.$$"), "Equals");

        [Fact, Trait(Traits.Feature, Traits.Features.Completion)]
        public async Task MembersAfterTrueLiteral()
            => await VerifyItemExistsAsync(AddUsingDirectives("using System;", @"public class C { void M() { true.$$"), "Equals");

        [Fact, Trait(Traits.Feature, Traits.Features.Completion)]
        public async Task MembersAfterFalseLiteral()
            => await VerifyItemExistsAsync(AddUsingDirectives("using System;", @"public class C { void M() { false.$$"), "Equals");

        [Fact, Trait(Traits.Feature, Traits.Features.Completion)]
        public async Task MembersAfterCharLiteral()
            => await VerifyItemExistsAsync(AddUsingDirectives("using System;", @"public class C { void M() { 'c'.$$"), "Equals");

        [Fact, Trait(Traits.Feature, Traits.Features.Completion)]
        public async Task MembersAfterStringLiteral()
            => await VerifyItemExistsAsync(AddUsingDirectives("using System;", @"public class C { void M() { """".$$"), "Equals");

        [Fact, Trait(Traits.Feature, Traits.Features.Completion)]
        public async Task MembersAfterVerbatimStringLiteral()
            => await VerifyItemExistsAsync(AddUsingDirectives("using System;", @"public class C { void M() { @"""".$$"), "Equals");

        [Fact, Trait(Traits.Feature, Traits.Features.Completion)]
        public async Task MembersAfterNumericLiteral()
        {
            // NOTE: the Completion command handler will suppress this case if the user types '.',
            // but we still need to show members if the user specifically invokes statement completion here.
            await VerifyItemExistsAsync(AddUsingDirectives("using System;", @"public class C { void M() { 2.$$"), "Equals");
        }

        [Fact, Trait(Traits.Feature, Traits.Features.Completion)]
        public async Task NoMembersAfterParenthesizedNullLiteral()
            => await VerifyItemIsAbsentAsync(AddUsingDirectives("using System;", @"public class C { void M() { (null).$$"), "Equals");

        [Fact, Trait(Traits.Feature, Traits.Features.Completion)]
        public async Task MembersAfterParenthesizedTrueLiteral()
            => await VerifyItemExistsAsync(AddUsingDirectives("using System;", @"public class C { void M() { (true).$$"), "Equals");

        [Fact, Trait(Traits.Feature, Traits.Features.Completion)]
        public async Task MembersAfterParenthesizedFalseLiteral()
            => await VerifyItemExistsAsync(AddUsingDirectives("using System;", @"public class C { void M() { (false).$$"), "Equals");

        [Fact, Trait(Traits.Feature, Traits.Features.Completion)]
        public async Task MembersAfterParenthesizedCharLiteral()
            => await VerifyItemExistsAsync(AddUsingDirectives("using System;", @"public class C { void M() { ('c').$$"), "Equals");

        [Fact, Trait(Traits.Feature, Traits.Features.Completion)]
        public async Task MembersAfterParenthesizedStringLiteral()
            => await VerifyItemExistsAsync(AddUsingDirectives("using System;", @"public class C { void M() { ("""").$$"), "Equals");

        [Fact, Trait(Traits.Feature, Traits.Features.Completion)]
        public async Task MembersAfterParenthesizedVerbatimStringLiteral()
            => await VerifyItemExistsAsync(AddUsingDirectives("using System;", @"public class C { void M() { (@"""").$$"), "Equals");

        [Fact, Trait(Traits.Feature, Traits.Features.Completion)]
        public async Task MembersAfterParenthesizedNumericLiteral()
            => await VerifyItemExistsAsync(AddUsingDirectives("using System;", @"public class C { void M() { (2).$$"), "Equals");

        [Fact, Trait(Traits.Feature, Traits.Features.Completion)]
        public async Task MembersAfterArithmeticExpression()
            => await VerifyItemExistsAsync(AddUsingDirectives("using System;", @"public class C { void M() { (1 + 1).$$"), "Equals");

        [WorkItem(539332, "http://vstfdevdiv:8080/DevDiv2/DevDiv/_workitems/edit/539332")]
        [Fact, Trait(Traits.Feature, Traits.Features.Completion)]
        public async Task InstanceTypesAvailableInUsingAlias()
            => await VerifyItemExistsAsync(@"using S = System.$$", "String");

        [WorkItem(539812, "http://vstfdevdiv:8080/DevDiv2/DevDiv/_workitems/edit/539812")]
        [Fact, Trait(Traits.Feature, Traits.Features.Completion)]
        public async Task InheritedMember1()
        {
            var markup = @"
class A
{
    private void Hidden() { }
    protected void Goo() { }
}
class B : A
{
    void Bar()
    {
        $$
    }
}
";
            await VerifyItemIsAbsentAsync(markup, "Hidden");
            await VerifyItemExistsAsync(markup, "Goo");
        }

        [WorkItem(539812, "http://vstfdevdiv:8080/DevDiv2/DevDiv/_workitems/edit/539812")]
        [Fact, Trait(Traits.Feature, Traits.Features.Completion)]
        public async Task InheritedMember2()
        {
            var markup = @"
class A
{
    private void Hidden() { }
    protected void Goo() { }
}
class B : A
{
    void Bar()
    {
        this.$$
    }
}
";
            await VerifyItemIsAbsentAsync(markup, "Hidden");
            await VerifyItemExistsAsync(markup, "Goo");
        }

        [WorkItem(539812, "http://vstfdevdiv:8080/DevDiv2/DevDiv/_workitems/edit/539812")]
        [Fact, Trait(Traits.Feature, Traits.Features.Completion)]
        public async Task InheritedMember3()
        {
            var markup = @"
class A
{
    private void Hidden() { }
    protected void Goo() { }
}
class B : A
{
    void Bar()
    {
        base.$$
    }
}
";
            await VerifyItemIsAbsentAsync(markup, "Hidden");
            await VerifyItemExistsAsync(markup, "Goo");
            await VerifyItemIsAbsentAsync(markup, "Bar");
        }

        [WorkItem(539812, "http://vstfdevdiv:8080/DevDiv2/DevDiv/_workitems/edit/539812")]
        [Fact, Trait(Traits.Feature, Traits.Features.Completion)]
        public async Task InheritedStaticMember1()
        {
            var markup = @"
class A
{
    private static void Hidden() { }
    protected static void Goo() { }
}
class B : A
{
    void Bar()
    {
        $$
    }
}
";
            await VerifyItemIsAbsentAsync(markup, "Hidden");
            await VerifyItemExistsAsync(markup, "Goo");
        }

        [WorkItem(539812, "http://vstfdevdiv:8080/DevDiv2/DevDiv/_workitems/edit/539812")]
        [Fact, Trait(Traits.Feature, Traits.Features.Completion)]
        public async Task InheritedStaticMember2()
        {
            var markup = @"
class A
{
    private static void Hidden() { }
    protected static void Goo() { }
}
class B : A
{
    void Bar()
    {
        B.$$
    }
}
";
            await VerifyItemIsAbsentAsync(markup, "Hidden");
            await VerifyItemExistsAsync(markup, "Goo");
        }

        [WorkItem(539812, "http://vstfdevdiv:8080/DevDiv2/DevDiv/_workitems/edit/539812")]
        [Fact, Trait(Traits.Feature, Traits.Features.Completion)]
        public async Task InheritedStaticMember3()
        {
            var markup = @"
class A
{
     private static void Hidden() { }
     protected static void Goo() { }
}
class B : A
{
    void Bar()
    {
        A.$$
    }
}
";
            await VerifyItemIsAbsentAsync(markup, "Hidden");
            await VerifyItemExistsAsync(markup, "Goo");
        }

        [WorkItem(539812, "http://vstfdevdiv:8080/DevDiv2/DevDiv/_workitems/edit/539812")]
        [Fact, Trait(Traits.Feature, Traits.Features.Completion)]
        public async Task InheritedInstanceAndStaticMembers()
        {
            var markup = @"
class A
{
     private static void HiddenStatic() { }
     protected static void GooStatic() { }

     private void HiddenInstance() { }
     protected void GooInstance() { }
}
class B : A
{
    void Bar()
    {
        $$
    }
}
";
            await VerifyItemIsAbsentAsync(markup, "HiddenStatic");
            await VerifyItemExistsAsync(markup, "GooStatic");
            await VerifyItemIsAbsentAsync(markup, "HiddenInstance");
            await VerifyItemExistsAsync(markup, "GooInstance");
        }

        [WorkItem(540155, "http://vstfdevdiv:8080/DevDiv2/DevDiv/_workitems/edit/540155")]
        [Fact, Trait(Traits.Feature, Traits.Features.Completion)]
        public async Task ForLoopIndexer1()
        {
            var markup = @"
class C
{
    void M()
    {
        for (int i = 0; $$
";
            await VerifyItemExistsAsync(markup, "i");
        }

        [WorkItem(540155, "http://vstfdevdiv:8080/DevDiv2/DevDiv/_workitems/edit/540155")]
        [Fact, Trait(Traits.Feature, Traits.Features.Completion)]
        public async Task ForLoopIndexer2()
        {
            var markup = @"
class C
{
    void M()
    {
        for (int i = 0; i < 10; $$
";
            await VerifyItemExistsAsync(markup, "i");
        }

        [WorkItem(540012, "http://vstfdevdiv:8080/DevDiv2/DevDiv/_workitems/edit/540012")]
        [Fact, Trait(Traits.Feature, Traits.Features.Completion)]
        public async Task NoInstanceMembersAfterType1()
        {
            var markup = @"
class C
{
    void M()
    {
        System.IDisposable.$$
";

            await VerifyItemIsAbsentAsync(markup, "Dispose");
        }

        [WorkItem(540012, "http://vstfdevdiv:8080/DevDiv2/DevDiv/_workitems/edit/540012")]
        [Fact, Trait(Traits.Feature, Traits.Features.Completion)]
        public async Task NoInstanceMembersAfterType2()
        {
            var markup = @"
class C
{
    void M()
    {
        (System.IDisposable).$$
";
            await VerifyItemIsAbsentAsync(markup, "Dispose");
        }

        [WorkItem(540012, "http://vstfdevdiv:8080/DevDiv2/DevDiv/_workitems/edit/540012")]
        [Fact, Trait(Traits.Feature, Traits.Features.Completion)]
        public async Task NoInstanceMembersAfterType3()
        {
            var markup = @"
using System;
class C
{
    void M()
    {
        IDisposable.$$
";

            await VerifyItemIsAbsentAsync(markup, "Dispose");
        }

        [WorkItem(540012, "http://vstfdevdiv:8080/DevDiv2/DevDiv/_workitems/edit/540012")]
        [Fact, Trait(Traits.Feature, Traits.Features.Completion)]
        public async Task NoInstanceMembersAfterType4()
        {
            var markup = @"
using System;
class C
{
    void M()
    {
        (IDisposable).$$
";

            await VerifyItemIsAbsentAsync(markup, "Dispose");
        }

        [WorkItem(540012, "http://vstfdevdiv:8080/DevDiv2/DevDiv/_workitems/edit/540012")]
        [Fact, Trait(Traits.Feature, Traits.Features.Completion)]
        public async Task StaticMembersAfterType1()
        {
            var markup = @"
class C
{
    void M()
    {
        System.IDisposable.$$
";

            await VerifyItemExistsAsync(markup, "ReferenceEquals");
        }

        [WorkItem(540012, "http://vstfdevdiv:8080/DevDiv2/DevDiv/_workitems/edit/540012")]
        [Fact, Trait(Traits.Feature, Traits.Features.Completion)]
        public async Task StaticMembersAfterType2()
        {
            var markup = @"
class C
{
    void M()
    {
        (System.IDisposable).$$
";
            await VerifyItemIsAbsentAsync(markup, "ReferenceEquals");
        }

        [WorkItem(540012, "http://vstfdevdiv:8080/DevDiv2/DevDiv/_workitems/edit/540012")]
        [Fact, Trait(Traits.Feature, Traits.Features.Completion)]
        public async Task StaticMembersAfterType3()
        {
            var markup = @"
using System;
class C
{
    void M()
    {
        IDisposable.$$
";

            await VerifyItemExistsAsync(markup, "ReferenceEquals");
        }

        [WorkItem(540012, "http://vstfdevdiv:8080/DevDiv2/DevDiv/_workitems/edit/540012")]
        [Fact, Trait(Traits.Feature, Traits.Features.Completion)]
        public async Task StaticMembersAfterType4()
        {
            var markup = @"
using System;
class C
{
    void M()
    {
        (IDisposable).$$
";

            await VerifyItemIsAbsentAsync(markup, "ReferenceEquals");
        }

        [WorkItem(540197, "http://vstfdevdiv:8080/DevDiv2/DevDiv/_workitems/edit/540197")]
        [Fact, Trait(Traits.Feature, Traits.Features.Completion)]
        public async Task TypeParametersInClass()
        {
            var markup = @"
class C<T, R>
{
    $$
}
";
            await VerifyItemExistsAsync(markup, "T");
        }

        [WorkItem(540212, "http://vstfdevdiv:8080/DevDiv2/DevDiv/_workitems/edit/540212")]
        [Fact, Trait(Traits.Feature, Traits.Features.Completion)]
        public async Task AfterRefInLambda_TypeOnly()
        {
            var markup = @"
using System;
class C
{
    void M(String parameter)
    {
        Func<int, int> f = (ref $$
    }
}
";
            await VerifyItemExistsAsync(markup, "String");
            await VerifyItemIsAbsentAsync(markup, "parameter");
        }

        [WorkItem(540212, "http://vstfdevdiv:8080/DevDiv2/DevDiv/_workitems/edit/540212")]
        [Fact, Trait(Traits.Feature, Traits.Features.Completion)]
        public async Task AfterOutInLambda_TypeOnly()
        {
            var markup = @"
using System;
class C
{
    void M(String parameter)
    {
        Func<int, int> f = (out $$
    }
}
";
            await VerifyItemExistsAsync(markup, "String");
            await VerifyItemIsAbsentAsync(markup, "parameter");
        }

        [Fact, Trait(Traits.Feature, Traits.Features.Completion)]
        [WorkItem(24326, "https://github.com/dotnet/roslyn/issues/24326")]
        public async Task AfterInInLambda_TypeOnly()
        {
            var markup = @"
using System;
class C
{
    void M(String parameter)
    {
        Func<int, int> f = (in $$
    }
}
";
            await VerifyItemExistsAsync(markup, "String");
            await VerifyItemIsAbsentAsync(markup, "parameter");
        }

        [Fact, Trait(Traits.Feature, Traits.Features.Completion)]
        public async Task AfterRefInMethodDeclaration_TypeOnly()
        {
            var markup = @"
using System;
class C
{
    String field;
    void M(ref $$)
    {
    }
}
";
            await VerifyItemExistsAsync(markup, "String");
            await VerifyItemIsAbsentAsync(markup, "field");
        }

        [Fact, Trait(Traits.Feature, Traits.Features.Completion)]
        public async Task AfterOutInMethodDeclaration_TypeOnly()
        {
            var markup = @"
using System;
class C
{
    String field;
    void M(out $$)
    {
    }
}
";
            await VerifyItemExistsAsync(markup, "String");
            await VerifyItemIsAbsentAsync(markup, "field");
        }

        [Fact, Trait(Traits.Feature, Traits.Features.Completion)]
        [WorkItem(24326, "https://github.com/dotnet/roslyn/issues/24326")]
        public async Task AfterInInMethodDeclaration_TypeOnly()
        {
            var markup = @"
using System;
class C
{
    String field;
    void M(in $$)
    {
    }
}
";
            await VerifyItemExistsAsync(markup, "String");
            await VerifyItemIsAbsentAsync(markup, "field");
        }

        [Fact, Trait(Traits.Feature, Traits.Features.Completion)]
        public async Task AfterRefInInvocation_TypeAndVariable()
        {
            var markup = @"
using System;
class C
{
    void M(ref String parameter)
    {
        M(ref $$
    }
}
";
            await VerifyItemExistsAsync(markup, "String");
            await VerifyItemExistsAsync(markup, "parameter");
        }

        [Fact, Trait(Traits.Feature, Traits.Features.Completion)]
        public async Task AfterOutInInvocation_TypeAndVariable()
        {
            var markup = @"
using System;
class C
{
    void M(out String parameter)
    {
        M(out $$
    }
}
";
            await VerifyItemExistsAsync(markup, "String");
            await VerifyItemExistsAsync(markup, "parameter");
        }

        [Fact, Trait(Traits.Feature, Traits.Features.Completion)]
        [WorkItem(24326, "https://github.com/dotnet/roslyn/issues/24326")]
        public async Task AfterInInInvocation_TypeAndVariable()
        {
            var markup = @"
using System;
class C
{
    void M(in String parameter)
    {
        M(in $$
    }
}
";
            await VerifyItemExistsAsync(markup, "String");
            await VerifyItemExistsAsync(markup, "parameter");
        }

        [Fact, Trait(Traits.Feature, Traits.Features.Completion)]
        [WorkItem(25569, "https://github.com/dotnet/roslyn/issues/25569")]
        public async Task AfterRefExpression_TypeAndVariable()
        {
            var markup = @"
using System;
class C
{
    void M(String parameter)
    {
        ref var x = ref $$
    }
}
";
            await VerifyItemExistsAsync(markup, "String");
            await VerifyItemExistsAsync(markup, "parameter");
        }

        [Fact, Trait(Traits.Feature, Traits.Features.Completion)]
        [WorkItem(25569, "https://github.com/dotnet/roslyn/issues/25569")]
        public async Task AfterRefInStatementContext_TypeOnly()
        {
            var markup = @"
using System;
class C
{
    void M(String parameter)
    {
        ref $$
    }
}
";
            await VerifyItemExistsAsync(markup, "String");
            await VerifyItemIsAbsentAsync(markup, "parameter");
        }

        [Fact, Trait(Traits.Feature, Traits.Features.Completion)]
        [WorkItem(25569, "https://github.com/dotnet/roslyn/issues/25569")]
        public async Task AfterRefReadonlyInStatementContext_TypeOnly()
        {
            var markup = @"
using System;
class C
{
    void M(String parameter)
    {
        ref readonly $$
    }
}
";
            await VerifyItemExistsAsync(markup, "String");
            await VerifyItemIsAbsentAsync(markup, "parameter");
        }

        [Fact, Trait(Traits.Feature, Traits.Features.Completion)]
        public async Task AfterRefLocalDeclaration_TypeOnly()
        {
            var markup = @"
using System;
class C
{
    void M(String parameter)
    {
        ref $$ int local;
    }
}
";
            await VerifyItemExistsAsync(markup, "String");
            await VerifyItemIsAbsentAsync(markup, "parameter");
        }

        [Fact, Trait(Traits.Feature, Traits.Features.Completion)]
        public async Task AfterRefReadonlyLocalDeclaration_TypeOnly()
        {
            var markup = @"
using System;
class C
{
    void M(String parameter)
    {
        ref readonly $$ int local;
    }
}
";
            await VerifyItemExistsAsync(markup, "String");
            await VerifyItemIsAbsentAsync(markup, "parameter");
        }

        [Fact, Trait(Traits.Feature, Traits.Features.Completion)]
        public async Task AfterRefLocalFunction_TypeOnly()
        {
            var markup = @"
using System;
class C
{
    void M(String parameter)
    {
        ref $$ int Function();
    }
}
";
            await VerifyItemExistsAsync(markup, "String");
            await VerifyItemIsAbsentAsync(markup, "parameter");
        }

        [Fact, Trait(Traits.Feature, Traits.Features.Completion)]
        public async Task AfterRefReadonlyLocalFunction_TypeOnly()
        {
            var markup = @"
using System;
class C
{
    void M(String parameter)
    {
        ref readonly $$ int Function();
    }
}
";
            await VerifyItemExistsAsync(markup, "String");
            await VerifyItemIsAbsentAsync(markup, "parameter");
        }

        [Fact, Trait(Traits.Feature, Traits.Features.Completion)]
        [WorkItem(25569, "https://github.com/dotnet/roslyn/issues/25569")]
        public async Task AfterRefInMemberContext_TypeOnly()
        {
            var markup = @"
using System;
class C
{
    String field;
    ref $$
}
";
            await VerifyItemExistsAsync(markup, "String");
            await VerifyItemIsAbsentAsync(markup, "field");
        }

        [Fact, Trait(Traits.Feature, Traits.Features.Completion)]
        [WorkItem(25569, "https://github.com/dotnet/roslyn/issues/25569")]
        public async Task AfterRefReadonlyInMemberContext_TypeOnly()
        {
            var markup = @"
using System;
class C
{
    String field;
    ref readonly $$
}
";
            await VerifyItemExistsAsync(markup, "String");
            await VerifyItemIsAbsentAsync(markup, "field");
        }

        [WorkItem(539217, "http://vstfdevdiv:8080/DevDiv2/DevDiv/_workitems/edit/539217")]
        [Fact, Trait(Traits.Feature, Traits.Features.Completion)]
        public async Task NestedType1()
        {
            var markup = @"
class Q
{
    $$
    class R
    {

    }
}
";
            await VerifyItemExistsAsync(markup, "Q");
            await VerifyItemExistsAsync(markup, "R");
        }

        [WorkItem(539217, "http://vstfdevdiv:8080/DevDiv2/DevDiv/_workitems/edit/539217")]
        [Fact, Trait(Traits.Feature, Traits.Features.Completion)]
        public async Task NestedType2()
        {
            var markup = @"
class Q
{
    class R
    {
        $$
    }
}
";
            await VerifyItemExistsAsync(markup, "Q");
            await VerifyItemExistsAsync(markup, "R");
        }

        [WorkItem(539217, "http://vstfdevdiv:8080/DevDiv2/DevDiv/_workitems/edit/539217")]
        [Fact, Trait(Traits.Feature, Traits.Features.Completion)]
        public async Task NestedType3()
        {
            var markup = @"
class Q
{
    class R
    {
    }
    $$
}
";
            await VerifyItemExistsAsync(markup, "Q");
            await VerifyItemExistsAsync(markup, "R");
        }

        [WorkItem(539217, "http://vstfdevdiv:8080/DevDiv2/DevDiv/_workitems/edit/539217")]
        [Fact, Trait(Traits.Feature, Traits.Features.Completion)]
        public async Task NestedType4_Regular()
        {
            var markup = @"
class Q
{
    class R
    {
    }
}
$$"; // At EOF

            // Top-level statements are not allowed to follow classes, but we still offer it in completion for a few
            // reasons:
            //
            // 1. The code is simpler
            // 2. It's a relatively rare coding practice to define types outside of namespaces
            // 3. It allows the compiler to produce a better error message when users type things in the wrong order
            await VerifyItemExistsAsync(markup, "Q", expectedDescriptionOrNull: null, sourceCodeKind: SourceCodeKind.Regular);
            await VerifyItemIsAbsentAsync(markup, "R", expectedDescriptionOrNull: null, sourceCodeKind: SourceCodeKind.Regular);
        }

        [WorkItem(539217, "http://vstfdevdiv:8080/DevDiv2/DevDiv/_workitems/edit/539217")]
        [Fact, Trait(Traits.Feature, Traits.Features.Completion)]
        public async Task NestedType4_Script()
        {
            var markup = @"
class Q
{
    class R
    {
    }
}
$$"; // At EOF
            await VerifyItemExistsAsync(markup, "Q", expectedDescriptionOrNull: null, sourceCodeKind: SourceCodeKind.Script);
            await VerifyItemIsAbsentAsync(markup, "R", expectedDescriptionOrNull: null, sourceCodeKind: SourceCodeKind.Script);
        }

        [WorkItem(539217, "http://vstfdevdiv:8080/DevDiv2/DevDiv/_workitems/edit/539217")]
        [Fact, Trait(Traits.Feature, Traits.Features.Completion)]
        public async Task NestedType5()
        {
            var markup = @"
class Q
{
    class R
    {
    }
    $$"; // At EOF
            await VerifyItemExistsAsync(markup, "Q");
            await VerifyItemExistsAsync(markup, "R");
        }

        [WorkItem(539217, "http://vstfdevdiv:8080/DevDiv2/DevDiv/_workitems/edit/539217")]
        [Fact, Trait(Traits.Feature, Traits.Features.Completion)]
        public async Task NestedType6()
        {
            var markup = @"
class Q
{
    class R
    {
        $$"; // At EOF
            await VerifyItemExistsAsync(markup, "Q");
            await VerifyItemExistsAsync(markup, "R");
        }

        [WorkItem(540574, "http://vstfdevdiv:8080/DevDiv2/DevDiv/_workitems/edit/540574")]
        [Fact, Trait(Traits.Feature, Traits.Features.Completion)]
        public async Task AmbiguityBetweenTypeAndLocal()
        {
            var markup = @"
using System;
using System.Collections.Generic;
using System.Linq;

class Program
{
    public void goo() {
        int i = 5;
        i.$$
        List<string> ml = new List<string>();
    }
}";

            await VerifyItemExistsAsync(markup, "CompareTo");
        }

        [WorkItem(21596, "https://github.com/dotnet/roslyn/issues/21596")]
        [Fact, Trait(Traits.Feature, Traits.Features.Completion)]
        public async Task AmbiguityBetweenExpressionAndLocalFunctionReturnType()
        {
            var markup = @"
using System;
using System.Collections.Generic;
using System.Linq;
using System.Text;
using System.Threading.Tasks;

class Program
{
    static void Main(string[] args)
    {
        AwaitTest test = new AwaitTest();
        test.Test1().Wait();
    }
}

class AwaitTest
{
    List<string> stringList = new List<string>();

    public async Task<bool> Test1()
    {
        stringList.$$

        await Test2();

        return true;
    }

    public async Task<bool> Test2()
    {
        return true;
    }
}";

            await VerifyItemExistsAsync(markup, "Add");
        }

        [WorkItem(540750, "http://vstfdevdiv:8080/DevDiv2/DevDiv/_workitems/edit/540750")]
        [Fact, Trait(Traits.Feature, Traits.Features.Completion)]
        public async Task CompletionAfterNewInScript()
        {
            var markup = @"
using System;

new $$";

            await VerifyItemExistsAsync(markup, "String", expectedDescriptionOrNull: null, sourceCodeKind: SourceCodeKind.Script);
        }

        [WorkItem(540933, "http://vstfdevdiv:8080/DevDiv2/DevDiv/_workitems/edit/540933")]
        [Fact, Trait(Traits.Feature, Traits.Features.Completion)]
        public async Task ExtensionMethodsInScript()
        {
            var markup = @"
using System.Linq;
var a = new int[] { 1, 2 };
a.$$";

            await VerifyItemExistsAsync(markup, "ElementAt", displayTextSuffix: "<>", expectedDescriptionOrNull: null, sourceCodeKind: SourceCodeKind.Script);
        }

        [WorkItem(541019, "http://vstfdevdiv:8080/DevDiv2/DevDiv/_workitems/edit/541019")]
        [Fact, Trait(Traits.Feature, Traits.Features.Completion)]
        public async Task ExpressionsInForLoopInitializer()
        {
            var markup = @"
public class C
{
    public void M()
    {
        int count = 0;
        for ($$
";

            await VerifyItemExistsAsync(markup, "count");
        }

        [WorkItem(541108, "http://vstfdevdiv:8080/DevDiv2/DevDiv/_workitems/edit/541108")]
        [Fact, Trait(Traits.Feature, Traits.Features.Completion)]
        public async Task AfterLambdaExpression1()
        {
            var markup = @"
public class C
{
    public void M()
    {
        System.Func<int, int> f = arg => { arg = 2; return arg; }.$$
    }
}
";

            await VerifyItemIsAbsentAsync(markup, "ToString");
        }

        [WorkItem(541108, "http://vstfdevdiv:8080/DevDiv2/DevDiv/_workitems/edit/541108")]
        [Fact, Trait(Traits.Feature, Traits.Features.Completion)]
        public async Task AfterLambdaExpression2()
        {
            var markup = @"
public class C
{
    public void M()
    {
        ((System.Func<int, int>)(arg => { arg = 2; return arg; })).$$
    }
}
";

            await VerifyItemExistsAsync(markup, "ToString");
            await VerifyItemExistsAsync(markup, "Invoke");
        }

        [WorkItem(541216, "http://vstfdevdiv:8080/DevDiv2/DevDiv/_workitems/edit/541216")]
        [Fact, Trait(Traits.Feature, Traits.Features.Completion)]
        public async Task InMultiLineCommentAtEndOfFile()
        {
            var markup = @"
using System;
/*$$";

            await VerifyItemIsAbsentAsync(markup, "Console", expectedDescriptionOrNull: null, sourceCodeKind: SourceCodeKind.Script);
        }

        [WorkItem(541218, "http://vstfdevdiv:8080/DevDiv2/DevDiv/_workitems/edit/541218")]
        [Fact, Trait(Traits.Feature, Traits.Features.Completion)]
        public async Task TypeParametersAtEndOfFile()
        {
            var markup = @"
using System;
using System.Collections.Generic;
using System.Linq;

class Outer<T>
{
class Inner<U>
{
static void F(T t, U u)
{
return;
}
public static void F(T t)
{
Outer<$$";

            await VerifyItemExistsAsync(markup, "T");
        }

        [WorkItem(552717, "http://vstfdevdiv:8080/DevDiv2/DevDiv/_workitems/edit/552717")]
        [Fact, Trait(Traits.Feature, Traits.Features.Completion)]
        public async Task LabelInCaseSwitchAbsentForCase()
        {
            var markup = @"
class Program
{
    static void Main()
    {
        int x;
        switch (x)
        {
            case 0:
                goto $$";

            await VerifyItemIsAbsentAsync(markup, "case 0:");
        }

        [WorkItem(552717, "http://vstfdevdiv:8080/DevDiv2/DevDiv/_workitems/edit/552717")]
        [Fact, Trait(Traits.Feature, Traits.Features.Completion)]
        public async Task LabelInCaseSwitchAbsentForDefaultWhenAbsent()
        {
            var markup = @"
class Program
{
    static void Main()
    {
        int x;
        switch (x)
        {
            case 0:
                goto $$";

            await VerifyItemIsAbsentAsync(markup, "default:");
        }

        [WorkItem(552717, "http://vstfdevdiv:8080/DevDiv2/DevDiv/_workitems/edit/552717")]
        [Fact, Trait(Traits.Feature, Traits.Features.Completion)]
        public async Task LabelInCaseSwitchPresentForDefault()
        {
            var markup = @"
class Program
{
    static void Main()
    {
        int x;
        switch (x)
        {
            default:
                goto $$";

            await VerifyItemExistsAsync(markup, "default");
        }

        [Fact, Trait(Traits.Feature, Traits.Features.Completion)]
        public async Task LabelAfterGoto1()
        {
            var markup = @"
class Program
{
    static void Main()
    {
    Goo:
        int Goo;
        goto $$";

            await VerifyItemExistsAsync(markup, "Goo");
        }

        [Fact, Trait(Traits.Feature, Traits.Features.Completion)]
        public async Task LabelAfterGoto2()
        {
            var markup = @"
class Program
{
    static void Main()
    {
    Goo:
        int Goo;
        goto Goo $$";

            await VerifyItemIsAbsentAsync(markup, "Goo");
        }

        [WorkItem(542225, "http://vstfdevdiv:8080/DevDiv2/DevDiv/_workitems/edit/542225")]
        [Fact, Trait(Traits.Feature, Traits.Features.Completion)]
        public async Task AttributeName()
        {
            var markup = @"
using System;
[$$";

            await VerifyItemExistsAsync(markup, "CLSCompliant");
            await VerifyItemIsAbsentAsync(markup, "CLSCompliantAttribute");
        }

        [WorkItem(542225, "http://vstfdevdiv:8080/DevDiv2/DevDiv/_workitems/edit/542225")]
        [Fact, Trait(Traits.Feature, Traits.Features.Completion)]
        public async Task AttributeNameAfterSpecifier()
        {
            var markup = @"
using System;
[assembly:$$
";

            await VerifyItemExistsAsync(markup, "CLSCompliant");
            await VerifyItemIsAbsentAsync(markup, "CLSCompliantAttribute");
        }

        [WorkItem(542225, "http://vstfdevdiv:8080/DevDiv2/DevDiv/_workitems/edit/542225")]
        [Fact, Trait(Traits.Feature, Traits.Features.Completion)]
        public async Task AttributeNameInAttributeList()
        {
            var markup = @"
using System;
[CLSCompliant, $$";

            await VerifyItemExistsAsync(markup, "CLSCompliant");
            await VerifyItemIsAbsentAsync(markup, "CLSCompliantAttribute");
        }

        [WorkItem(542225, "http://vstfdevdiv:8080/DevDiv2/DevDiv/_workitems/edit/542225")]
        [Fact, Trait(Traits.Feature, Traits.Features.Completion)]
        public async Task AttributeNameBeforeClass()
        {
            var markup = @"
using System;
[$$
class C { }";

            await VerifyItemExistsAsync(markup, "CLSCompliant");
            await VerifyItemIsAbsentAsync(markup, "CLSCompliantAttribute");
        }

        [WorkItem(542225, "http://vstfdevdiv:8080/DevDiv2/DevDiv/_workitems/edit/542225")]
        [Fact, Trait(Traits.Feature, Traits.Features.Completion)]
        public async Task AttributeNameAfterSpecifierBeforeClass()
        {
            var markup = @"
using System;
[assembly:$$
class C { }";

            await VerifyItemExistsAsync(markup, "CLSCompliant");
            await VerifyItemIsAbsentAsync(markup, "CLSCompliantAttribute");
        }

        [WorkItem(542225, "http://vstfdevdiv:8080/DevDiv2/DevDiv/_workitems/edit/542225")]
        [Fact, Trait(Traits.Feature, Traits.Features.Completion)]
        public async Task AttributeNameInAttributeArgumentList()
        {
            var markup = @"
using System;
[CLSCompliant($$
class C { }";

            await VerifyItemExistsAsync(markup, "CLSCompliantAttribute");
            await VerifyItemIsAbsentAsync(markup, "CLSCompliant");
        }

        [WorkItem(542225, "http://vstfdevdiv:8080/DevDiv2/DevDiv/_workitems/edit/542225")]
        [Fact, Trait(Traits.Feature, Traits.Features.Completion)]
        public async Task AttributeNameInsideClass()
        {
            var markup = @"
using System;
class C { $$ }";

            await VerifyItemExistsAsync(markup, "CLSCompliantAttribute");
            await VerifyItemIsAbsentAsync(markup, "CLSCompliant");
        }

        [WorkItem(542954, "http://vstfdevdiv:8080/DevDiv2/DevDiv/_workitems/edit/542954")]
        [Fact, Trait(Traits.Feature, Traits.Features.Completion)]
        public async Task NamespaceAliasInAttributeName1()
        {
            var markup = @"
using Alias = System;

[$$
class C { }";

            await VerifyItemExistsAsync(markup, "Alias");
        }

        [WorkItem(542954, "http://vstfdevdiv:8080/DevDiv2/DevDiv/_workitems/edit/542954")]
        [Fact, Trait(Traits.Feature, Traits.Features.Completion)]
        public async Task NamespaceAliasInAttributeName2()
        {
            var markup = @"
using Alias = Goo;

namespace Goo { }

[$$
class C { }";

            await VerifyItemIsAbsentAsync(markup, "Alias");
        }

        [WorkItem(542954, "http://vstfdevdiv:8080/DevDiv2/DevDiv/_workitems/edit/542954")]
        [Fact, Trait(Traits.Feature, Traits.Features.Completion)]
        public async Task NamespaceAliasInAttributeName3()
        {
            var markup = @"
using Alias = Goo;

namespace Goo { class A : System.Attribute { } }

[$$
class C { }";

            await VerifyItemExistsAsync(markup, "Alias");
        }

        [Fact]
        [WorkItem(545121, "http://vstfdevdiv:8080/DevDiv2/DevDiv/_workitems/edit/545121")]
        [Trait(Traits.Feature, Traits.Features.Completion)]
        public async Task AttributeNameAfterNamespace()
        {
            var markup = @"
namespace Test
{
    class MyAttribute : System.Attribute { }
    [Test.$$
    class Program { }
}";
            await VerifyItemExistsAsync(markup, "My");
            await VerifyItemIsAbsentAsync(markup, "MyAttribute");
        }

        [Fact]
        [WorkItem(545121, "http://vstfdevdiv:8080/DevDiv2/DevDiv/_workitems/edit/545121")]
        [Trait(Traits.Feature, Traits.Features.Completion)]
        public async Task AttributeNameAfterNamespace2()
        {
            var markup = @"
namespace Test
{
    namespace Two
    {
        class MyAttribute : System.Attribute { }
        [Test.Two.$$
        class Program { }
    }
}";
            await VerifyItemExistsAsync(markup, "My");
            await VerifyItemIsAbsentAsync(markup, "MyAttribute");
        }

        [Fact]
        [WorkItem(545121, "http://vstfdevdiv:8080/DevDiv2/DevDiv/_workitems/edit/545121")]
        [Trait(Traits.Feature, Traits.Features.Completion)]
        public async Task AttributeNameWhenSuffixlessFormIsKeyword()
        {
            var markup = @"
namespace Test
{
    class namespaceAttribute : System.Attribute { }
    [$$
    class Program { }
}";
            await VerifyItemExistsAsync(markup, "namespaceAttribute");
            await VerifyItemIsAbsentAsync(markup, "namespace");
            await VerifyItemIsAbsentAsync(markup, "@namespace");
        }

        [Fact]
        [WorkItem(545121, "http://vstfdevdiv:8080/DevDiv2/DevDiv/_workitems/edit/545121")]
        [Trait(Traits.Feature, Traits.Features.Completion)]
        public async Task AttributeNameAfterNamespaceWhenSuffixlessFormIsKeyword()
        {
            var markup = @"
namespace Test
{
    class namespaceAttribute : System.Attribute { }
    [Test.$$
    class Program { }
}";
            await VerifyItemExistsAsync(markup, "namespaceAttribute");
            await VerifyItemIsAbsentAsync(markup, "namespace");
            await VerifyItemIsAbsentAsync(markup, "@namespace");
        }

        [Fact]
        [WorkItem(545348, "http://vstfdevdiv:8080/DevDiv2/DevDiv/_workitems/edit/545348")]
        [Trait(Traits.Feature, Traits.Features.Completion)]
        public async Task KeywordsUsedAsLocals()
        {
            var markup = @"
class C
{
    void M()
    {
        var error = 0;
        var method = 0;
        var @int = 0;
        Console.Write($$
    }
}";

            // preprocessor keyword
            await VerifyItemExistsAsync(markup, "error");
            await VerifyItemIsAbsentAsync(markup, "@error");

            // contextual keyword
            await VerifyItemExistsAsync(markup, "method");
            await VerifyItemIsAbsentAsync(markup, "@method");

            // full keyword
            await VerifyItemExistsAsync(markup, "@int");
            await VerifyItemIsAbsentAsync(markup, "int");
        }

        [Fact]
        [WorkItem(545348, "http://vstfdevdiv:8080/DevDiv2/DevDiv/_workitems/edit/545348")]
        [Trait(Traits.Feature, Traits.Features.Completion)]
        public async Task QueryContextualKeywords1()
        {
            var markup = @"
class C
{
    void M()
    {
        var from = new[]{1,2,3};
        var r = from x in $$
    }
}";

            await VerifyItemExistsAsync(markup, "@from");
            await VerifyItemIsAbsentAsync(markup, "from");
        }

        [Fact]
        [WorkItem(545348, "http://vstfdevdiv:8080/DevDiv2/DevDiv/_workitems/edit/545348")]
        [Trait(Traits.Feature, Traits.Features.Completion)]
        public async Task QueryContextualKeywords2()
        {
            var markup = @"
class C
{
    void M()
    {
        var where = new[] { 1, 2, 3 };
        var x = from @from in @where
                where $$ == @where.Length
                select @from;
    }
}";

            await VerifyItemExistsAsync(markup, "@from");
            await VerifyItemIsAbsentAsync(markup, "from");
            await VerifyItemExistsAsync(markup, "@where");
            await VerifyItemIsAbsentAsync(markup, "where");
        }

        [Fact]
        [WorkItem(545348, "http://vstfdevdiv:8080/DevDiv2/DevDiv/_workitems/edit/545348")]
        [Trait(Traits.Feature, Traits.Features.Completion)]
        public async Task QueryContextualKeywords3()
        {
            var markup = @"
class C
{
    void M()
    {
        var where = new[] { 1, 2, 3 };
        var x = from @from in @where
                where @from == @where.Length
                select $$;
    }
}";

            await VerifyItemExistsAsync(markup, "@from");
            await VerifyItemIsAbsentAsync(markup, "from");
            await VerifyItemExistsAsync(markup, "@where");
            await VerifyItemIsAbsentAsync(markup, "where");
        }

        [Fact]
        [WorkItem(545121, "http://vstfdevdiv:8080/DevDiv2/DevDiv/_workitems/edit/545121")]
        [Trait(Traits.Feature, Traits.Features.Completion)]
        public async Task AttributeNameAfterGlobalAlias()
        {
            var markup = @"
class MyAttribute : System.Attribute { }
[global::$$
class Program { }";
            await VerifyItemExistsAsync(markup, "My", sourceCodeKind: SourceCodeKind.Regular);
            await VerifyItemIsAbsentAsync(markup, "MyAttribute", sourceCodeKind: SourceCodeKind.Regular);
        }

        [Fact]
        [WorkItem(545121, "http://vstfdevdiv:8080/DevDiv2/DevDiv/_workitems/edit/545121")]
        [Trait(Traits.Feature, Traits.Features.Completion)]
        public async Task AttributeNameAfterGlobalAliasWhenSuffixlessFormIsKeyword()
        {
            var markup = @"
class namespaceAttribute : System.Attribute { }
[global::$$
class Program { }";
            await VerifyItemExistsAsync(markup, "namespaceAttribute", sourceCodeKind: SourceCodeKind.Regular);
            await VerifyItemIsAbsentAsync(markup, "namespace", sourceCodeKind: SourceCodeKind.Regular);
            await VerifyItemIsAbsentAsync(markup, "@namespace", sourceCodeKind: SourceCodeKind.Regular);
        }

        [WorkItem(25589, "https://github.com/dotnet/roslyn/issues/25589")]
        [Fact, Trait(Traits.Feature, Traits.Features.Completion)]
        public async Task AttributeSearch_NamespaceWithNestedAttribute1()
        {
            var markup = @"
namespace Namespace1
{
    namespace Namespace2 { class NonAttribute { } }
    namespace Namespace3.Namespace4 { class CustomAttribute : System.Attribute { } }
}

[$$]";
            await VerifyItemExistsAsync(markup, "Namespace1");
        }

        [Fact, Trait(Traits.Feature, Traits.Features.Completion)]
        public async Task AttributeSearch_NamespaceWithNestedAttribute2()
        {
            var markup = @"
namespace Namespace1
{
    namespace Namespace2 { class NonAttribute { } }
    namespace Namespace3.Namespace4 { class CustomAttribute : System.Attribute { } }
}

[Namespace1.$$]";
            await VerifyItemIsAbsentAsync(markup, "Namespace2");
            await VerifyItemExistsAsync(markup, "Namespace3");
        }

        [Fact, Trait(Traits.Feature, Traits.Features.Completion)]
        public async Task AttributeSearch_NamespaceWithNestedAttribute3()
        {
            var markup = @"
namespace Namespace1
{
    namespace Namespace2 { class NonAttribute { } }
    namespace Namespace3.Namespace4 { class CustomAttribute : System.Attribute { } }
}

[Namespace1.Namespace3.$$]";
            await VerifyItemExistsAsync(markup, "Namespace4");
        }

        [Fact, Trait(Traits.Feature, Traits.Features.Completion)]
        public async Task AttributeSearch_NamespaceWithNestedAttribute4()
        {
            var markup = @"
namespace Namespace1
{
    namespace Namespace2 { class NonAttribute { } }
    namespace Namespace3.Namespace4 { class CustomAttribute : System.Attribute { } }
}

[Namespace1.Namespace3.Namespace4.$$]";
            await VerifyItemExistsAsync(markup, "Custom");
        }

        [Fact, Trait(Traits.Feature, Traits.Features.Completion)]
        public async Task AttributeSearch_NamespaceWithNestedAttribute_NamespaceAlias()
        {
            var markup = @"
using Namespace1Alias = Namespace1;
using Namespace2Alias = Namespace1.Namespace2;
using Namespace3Alias = Namespace1.Namespace3;
using Namespace4Alias = Namespace1.Namespace3.Namespace4;

namespace Namespace1
{
    namespace Namespace2 { class NonAttribute { } }
    namespace Namespace3.Namespace4 { class CustomAttribute : System.Attribute { } }
}

[$$]";
            await VerifyItemExistsAsync(markup, "Namespace1Alias");
            await VerifyItemIsAbsentAsync(markup, "Namespace2Alias");
            await VerifyItemExistsAsync(markup, "Namespace3Alias");
            await VerifyItemExistsAsync(markup, "Namespace4Alias");
        }

        [Fact, Trait(Traits.Feature, Traits.Features.Completion)]
        public async Task AttributeSearch_NamespaceWithoutNestedAttribute()
        {
            var markup = @"
namespace Namespace1
{
    namespace Namespace2 { class NonAttribute { } }
    namespace Namespace3.Namespace4 { class NonAttribute : System.NonAttribute { } }
}

[$$]";
            await VerifyItemIsAbsentAsync(markup, "Namespace1");
        }

        [WorkItem(542230, "http://vstfdevdiv:8080/DevDiv2/DevDiv/_workitems/edit/542230")]
        [Fact, Trait(Traits.Feature, Traits.Features.Completion)]
        public async Task RangeVariableInQuerySelect()
        {
            var markup = @"
using System.Linq;
class P
{
    void M()
    {
        var src = new string[] { ""Goo"", ""Bar"" };
        var q = from x in src
                select x.$$";

            await VerifyItemExistsAsync(markup, "Length");
        }

        [Fact, Trait(Traits.Feature, Traits.Features.Completion)]
        public async Task ConstantsInIsExpression()
        {
            var markup = @"
class C
{
    public const int MAX_SIZE = 10;
    void M()
    {
        int i = 10;
        if (i is $$ int"; // 'int' to force this to be parsed as an IsExpression rather than IsPatternExpression

            await VerifyItemExistsAsync(markup, "MAX_SIZE");
        }

        [Fact, Trait(Traits.Feature, Traits.Features.Completion)]
        public async Task ConstantsInIsPatternExpression()
        {
            var markup = @"
class C
{
    public const int MAX_SIZE = 10;
    void M()
    {
        int i = 10;
        if (i is $$ 1";

            await VerifyItemExistsAsync(markup, "MAX_SIZE");
        }

        [WorkItem(542429, "http://vstfdevdiv:8080/DevDiv2/DevDiv/_workitems/edit/542429")]
        [Fact, Trait(Traits.Feature, Traits.Features.Completion)]
        public async Task ConstantsInSwitchCase()
        {
            var markup = @"
class C
{
    public const int MAX_SIZE = 10;
    void M()
    {
        int i = 10;
        switch (i)
        {
            case $$";

            await VerifyItemExistsAsync(markup, "MAX_SIZE");
        }

        [WorkItem(25084, "https://github.com/dotnet/roslyn/issues/25084#issuecomment-370148553")]
        [Fact, Trait(Traits.Feature, Traits.Features.Completion)]
        public async Task ConstantsInSwitchPatternCase()
        {
            var markup = @"
class C
{
    public const int MAX_SIZE = 10;
    void M()
    {
        int i = 10;
        switch (i)
        {
            case $$ when";

            await VerifyItemExistsAsync(markup, "MAX_SIZE");
        }

        [WorkItem(542429, "http://vstfdevdiv:8080/DevDiv2/DevDiv/_workitems/edit/542429")]
        [Fact, Trait(Traits.Feature, Traits.Features.Completion)]
        public async Task ConstantsInSwitchGotoCase()
        {
            var markup = @"
class C
{
    public const int MAX_SIZE = 10;
    void M()
    {
        int i = 10;
        switch (i)
        {
            case MAX_SIZE:
                break;
            case GOO:
                goto case $$";

            await VerifyItemExistsAsync(markup, "MAX_SIZE");
        }

        [WorkItem(542429, "http://vstfdevdiv:8080/DevDiv2/DevDiv/_workitems/edit/542429")]
        [Fact, Trait(Traits.Feature, Traits.Features.Completion)]
        public async Task ConstantsInEnumMember()
        {
            var markup = @"
class C
{
    public const int GOO = 0;
    enum E
    {
        A = $$";

            await VerifyItemExistsAsync(markup, "GOO");
        }

        [WorkItem(542429, "http://vstfdevdiv:8080/DevDiv2/DevDiv/_workitems/edit/542429")]
        [Fact, Trait(Traits.Feature, Traits.Features.Completion)]
        public async Task ConstantsInAttribute1()
        {
            var markup = @"
class C
{
    public const int GOO = 0;
    [System.AttributeUsage($$";

            await VerifyItemExistsAsync(markup, "GOO");
        }

        [WorkItem(542429, "http://vstfdevdiv:8080/DevDiv2/DevDiv/_workitems/edit/542429")]
        [Fact, Trait(Traits.Feature, Traits.Features.Completion)]
        public async Task ConstantsInAttribute2()
        {
            var markup = @"
class C
{
    public const int GOO = 0;
    [System.AttributeUsage(GOO, $$";

            await VerifyItemExistsAsync(markup, "GOO");
        }

        [WorkItem(542429, "http://vstfdevdiv:8080/DevDiv2/DevDiv/_workitems/edit/542429")]
        [Fact, Trait(Traits.Feature, Traits.Features.Completion)]
        public async Task ConstantsInAttribute3()
        {
            var markup = @"
class C
{
    public const int GOO = 0;
    [System.AttributeUsage(validOn: $$";

            await VerifyItemExistsAsync(markup, "GOO");
        }

        [WorkItem(542429, "http://vstfdevdiv:8080/DevDiv2/DevDiv/_workitems/edit/542429")]
        [Fact, Trait(Traits.Feature, Traits.Features.Completion)]
        public async Task ConstantsInAttribute4()
        {
            var markup = @"
class C
{
    public const int GOO = 0;
    [System.AttributeUsage(AllowMultiple = $$";

            await VerifyItemExistsAsync(markup, "GOO");
        }

        [WorkItem(542429, "http://vstfdevdiv:8080/DevDiv2/DevDiv/_workitems/edit/542429")]
        [Fact, Trait(Traits.Feature, Traits.Features.Completion)]
        public async Task ConstantsInParameterDefaultValue()
        {
            var markup = @"
class C
{
    public const int GOO = 0;
    void M(int x = $$";

            await VerifyItemExistsAsync(markup, "GOO");
        }

        [WorkItem(542429, "http://vstfdevdiv:8080/DevDiv2/DevDiv/_workitems/edit/542429")]
        [Fact, Trait(Traits.Feature, Traits.Features.Completion)]
        public async Task ConstantsInConstField()
        {
            var markup = @"
class C
{
    public const int GOO = 0;
    const int BAR = $$";

            await VerifyItemExistsAsync(markup, "GOO");
        }

        [WorkItem(542429, "http://vstfdevdiv:8080/DevDiv2/DevDiv/_workitems/edit/542429")]
        [Fact, Trait(Traits.Feature, Traits.Features.Completion)]
        public async Task ConstantsInConstLocal()
        {
            var markup = @"
class C
{
    public const int GOO = 0;
    void M()
    {
        const int BAR = $$";

            await VerifyItemExistsAsync(markup, "GOO");
        }

        [Fact, Trait(Traits.Feature, Traits.Features.Completion)]
        public async Task DescriptionWith1Overload()
        {
            var markup = @"
class C
{
    void M(int i) { }
    void M()
    {
        $$";

            await VerifyItemExistsAsync(markup, "M", expectedDescriptionOrNull: $"void C.M(int i) (+ 1 {FeaturesResources.overload})");
        }

        [Fact, Trait(Traits.Feature, Traits.Features.Completion)]
        public async Task DescriptionWith2Overloads()
        {
            var markup = @"
class C
{
    void M(int i) { }
    void M(out int i) { }
    void M()
    {
        $$";

            await VerifyItemExistsAsync(markup, "M", expectedDescriptionOrNull: $"void C.M(int i) (+ 2 {FeaturesResources.overloads_})");
        }

        [Fact, Trait(Traits.Feature, Traits.Features.Completion)]
        public async Task DescriptionWith1GenericOverload()
        {
            var markup = @"
class C
{
    void M<T>(T i) { }
    void M<T>()
    {
        $$";

            await VerifyItemExistsAsync(markup, "M", displayTextSuffix: "<>", expectedDescriptionOrNull: $"void C.M<T>(T i) (+ 1 {FeaturesResources.generic_overload})");
        }

        [Fact, Trait(Traits.Feature, Traits.Features.Completion)]
        public async Task DescriptionWith2GenericOverloads()
        {
            var markup = @"
class C
{
    void M<T>(int i) { }
    void M<T>(out int i) { }
    void M<T>()
    {
        $$";

            await VerifyItemExistsAsync(markup, "M", displayTextSuffix: "<>", expectedDescriptionOrNull: $"void C.M<T>(int i) (+ 2 {FeaturesResources.generic_overloads})");
        }

        [Fact, Trait(Traits.Feature, Traits.Features.Completion)]
        public async Task DescriptionNamedGenericType()
        {
            var markup = @"
class C<T>
{
    void M()
    {
        $$";

            await VerifyItemExistsAsync(markup, "C", displayTextSuffix: "<>", expectedDescriptionOrNull: "class C<T>");
        }

        [Fact, Trait(Traits.Feature, Traits.Features.Completion)]
        public async Task DescriptionParameter()
        {
            var markup = @"
class C<T>
{
    void M(T goo)
    {
        $$";

            await VerifyItemExistsAsync(markup, "goo", expectedDescriptionOrNull: $"({FeaturesResources.parameter}) T goo");
        }

        [Fact, Trait(Traits.Feature, Traits.Features.Completion)]
        public async Task DescriptionGenericTypeParameter()
        {
            var markup = @"
class C<T>
{
    void M()
    {
        $$";

            await VerifyItemExistsAsync(markup, "T", expectedDescriptionOrNull: $"T {FeaturesResources.in_} C<T>");
        }

        [Fact, Trait(Traits.Feature, Traits.Features.Completion)]
        public async Task DescriptionAnonymousType()
        {
            var markup = @"
class C
{
    void M()
    {
        var a = new { };
        $$
";

            var expectedDescription =
$@"({FeaturesResources.local_variable}) 'a a

{FeaturesResources.Anonymous_Types_colon}
    'a {FeaturesResources.is_} new {{  }}";

            await VerifyItemExistsAsync(markup, "a", expectedDescription);
        }

        [WorkItem(543288, "http://vstfdevdiv:8080/DevDiv2/DevDiv/_workitems/edit/543288")]
        [Fact, Trait(Traits.Feature, Traits.Features.Completion)]
        public async Task AfterNewInAnonymousType()
        {
            var markup = @"
class Program {
    string field = 0;
    static void Main()     {
        var an = new {  new $$  }; 
    }
}
";

            await VerifyItemExistsAsync(markup, "Program");
        }

        [WorkItem(543601, "http://vstfdevdiv:8080/DevDiv2/DevDiv/_workitems/edit/543601")]
        [Fact, Trait(Traits.Feature, Traits.Features.Completion)]
        public async Task NoInstanceFieldsInStaticMethod()
        {
            var markup = @"
class C
{
    int x = 0;
    static void M()
    {
        $$
    }
}
";

            await VerifyItemIsAbsentAsync(markup, "x");
        }

        [WorkItem(543601, "http://vstfdevdiv:8080/DevDiv2/DevDiv/_workitems/edit/543601")]
        [Fact, Trait(Traits.Feature, Traits.Features.Completion)]
        public async Task NoInstanceFieldsInStaticFieldInitializer()
        {
            var markup = @"
class C
{
    int x = 0;
    static int y = $$
}
";

            await VerifyItemIsAbsentAsync(markup, "x");
        }

        [WorkItem(543601, "http://vstfdevdiv:8080/DevDiv2/DevDiv/_workitems/edit/543601")]
        [Fact, Trait(Traits.Feature, Traits.Features.Completion)]
        public async Task StaticFieldsInStaticMethod()
        {
            var markup = @"
class C
{
    static int x = 0;
    static void M()
    {
        $$
    }
}
";

            await VerifyItemExistsAsync(markup, "x");
        }

        [WorkItem(543601, "http://vstfdevdiv:8080/DevDiv2/DevDiv/_workitems/edit/543601")]
        [Fact, Trait(Traits.Feature, Traits.Features.Completion)]
        public async Task StaticFieldsInStaticFieldInitializer()
        {
            var markup = @"
class C
{
    static int x = 0;
    static int y = $$
}
";

            await VerifyItemExistsAsync(markup, "x");
        }

        [WorkItem(543680, "http://vstfdevdiv:8080/DevDiv2/DevDiv/_workitems/edit/543680")]
        [Fact, Trait(Traits.Feature, Traits.Features.Completion)]
        public async Task NoInstanceFieldsFromOuterClassInInstanceMethod()
        {
            var markup = @"
class outer
{
    int i;
    class inner
    {
        void M()
        {
            $$
        }
    }
}
";

            await VerifyItemIsAbsentAsync(markup, "i");
        }

        [WorkItem(543680, "http://vstfdevdiv:8080/DevDiv2/DevDiv/_workitems/edit/543680")]
        [Fact, Trait(Traits.Feature, Traits.Features.Completion)]
        public async Task StaticFieldsFromOuterClassInInstanceMethod()
        {
            var markup = @"
class outer
{
    static int i;
    class inner
    {
        void M()
        {
            $$
        }
    }
}
";

            await VerifyItemExistsAsync(markup, "i");
        }

        [WorkItem(543104, "http://vstfdevdiv:8080/DevDiv2/DevDiv/_workitems/edit/543104")]
        [Fact, Trait(Traits.Feature, Traits.Features.Completion)]
        public async Task OnlyEnumMembersInEnumMemberAccess()
        {
            var markup = @"
class C
{
    enum x {a,b,c}
    void M()
    {
        x.$$
    }
}
";

            await VerifyItemExistsAsync(markup, "a");
            await VerifyItemExistsAsync(markup, "b");
            await VerifyItemExistsAsync(markup, "c");
            await VerifyItemIsAbsentAsync(markup, "Equals");
        }

        [WorkItem(543104, "http://vstfdevdiv:8080/DevDiv2/DevDiv/_workitems/edit/543104")]
        [Fact, Trait(Traits.Feature, Traits.Features.Completion)]
        public async Task NoEnumMembersInEnumLocalAccess()
        {
            var markup = @"
class C
{
    enum x {a,b,c}
    void M()
    {
        var y = x.a;
        y.$$
    }
}
";

            await VerifyItemIsAbsentAsync(markup, "a");
            await VerifyItemIsAbsentAsync(markup, "b");
            await VerifyItemIsAbsentAsync(markup, "c");
            await VerifyItemExistsAsync(markup, "Equals");
        }

        [WorkItem(529138, "http://vstfdevdiv:8080/DevDiv2/DevDiv/_workitems/edit/529138")]
        [Fact, Trait(Traits.Feature, Traits.Features.Completion)]
        public async Task AfterLambdaParameterDot()
        {
            var markup = @"
using System;
using System.Linq;
class A
{
    public event Func<String, String> E;
}
 
class Program
{
    static void Main(string[] args)
    {
        new A().E += ss => ss.$$
    }
}
";

            await VerifyItemExistsAsync(markup, "Substring");
        }

        [Fact, Trait(Traits.Feature, Traits.Features.Completion)]
        public async Task ValueNotAtRoot_Interactive()
        {
            await VerifyItemIsAbsentAsync(
@"$$",
"value",
expectedDescriptionOrNull: null, sourceCodeKind: SourceCodeKind.Script);
        }

        [Fact, Trait(Traits.Feature, Traits.Features.Completion)]
        public async Task ValueNotAfterClass_Interactive()
        {
            await VerifyItemIsAbsentAsync(
@"class C { }
$$",
"value",
expectedDescriptionOrNull: null, sourceCodeKind: SourceCodeKind.Script);
        }

        [Fact, Trait(Traits.Feature, Traits.Features.Completion)]
        public async Task ValueNotAfterGlobalStatement_Interactive()
        {
            await VerifyItemIsAbsentAsync(
@"System.Console.WriteLine();
$$",
"value",
expectedDescriptionOrNull: null, sourceCodeKind: SourceCodeKind.Script);
        }

        [Fact, Trait(Traits.Feature, Traits.Features.Completion)]
        public async Task ValueNotAfterGlobalVariableDeclaration_Interactive()
        {
            await VerifyItemIsAbsentAsync(
@"int i = 0;
$$",
"value",
expectedDescriptionOrNull: null, sourceCodeKind: SourceCodeKind.Script);
        }

        [Fact, Trait(Traits.Feature, Traits.Features.Completion)]
        public async Task ValueNotInUsingAlias()
        {
            await VerifyItemIsAbsentAsync(
@"using Goo = $$",
"value");
        }

        [Fact, Trait(Traits.Feature, Traits.Features.Completion)]
        public async Task ValueNotInEmptyStatement()
        {
            await VerifyItemIsAbsentAsync(AddInsideMethod(
@"$$"),
"value");
        }

        [Fact, Trait(Traits.Feature, Traits.Features.Completion)]
        public async Task ValueInsideSetter()
        {
            await VerifyItemExistsAsync(
@"class C {
    int Goo {
      set {
        $$",
"value");
        }

        [Fact, Trait(Traits.Feature, Traits.Features.Completion)]
        public async Task ValueInsideAdder()
        {
            await VerifyItemExistsAsync(
@"class C {
    event int Goo {
      add {
        $$",
"value");
        }

        [Fact, Trait(Traits.Feature, Traits.Features.Completion)]
        public async Task ValueInsideRemover()
        {
            await VerifyItemExistsAsync(
@"class C {
    event int Goo {
      remove {
        $$",
"value");
        }

        [Fact, Trait(Traits.Feature, Traits.Features.Completion)]
        public async Task ValueNotAfterDot()
        {
            await VerifyItemIsAbsentAsync(
@"class C {
    int Goo {
      set {
        this.$$",
"value");
        }

        [Fact, Trait(Traits.Feature, Traits.Features.Completion)]
        public async Task ValueNotAfterArrow()
        {
            await VerifyItemIsAbsentAsync(
@"class C {
    int Goo {
      set {
        a->$$",
"value");
        }

        [Fact, Trait(Traits.Feature, Traits.Features.Completion)]
        public async Task ValueNotAfterColonColon()
        {
            await VerifyItemIsAbsentAsync(
@"class C {
    int Goo {
      set {
        a::$$",
"value");
        }

        [Fact, Trait(Traits.Feature, Traits.Features.Completion)]
        public async Task ValueNotInGetter()
        {
            await VerifyItemIsAbsentAsync(
@"class C {
    int Goo {
      get {
        $$",
"value");
        }

        [WorkItem(544205, "http://vstfdevdiv:8080/DevDiv2/DevDiv/_workitems/edit/544205")]
        [Fact, Trait(Traits.Feature, Traits.Features.Completion)]
        public async Task NotAfterNullableType()
        {
            await VerifyItemIsAbsentAsync(
@"class C {
    void M() {
        int goo = 0;
        C? $$",
"goo");
        }

        [WorkItem(544205, "http://vstfdevdiv:8080/DevDiv2/DevDiv/_workitems/edit/544205")]
        [Fact, Trait(Traits.Feature, Traits.Features.Completion)]
        public async Task NotAfterNullableTypeAlias()
        {
            await VerifyItemIsAbsentAsync(
@"using A = System.Int32;
class C {
    void M() {
        int goo = 0;
        A? $$",
"goo");
        }

        [WorkItem(544205, "http://vstfdevdiv:8080/DevDiv2/DevDiv/_workitems/edit/544205")]
        [Fact, Trait(Traits.Feature, Traits.Features.KeywordRecommending)]
        public async Task NotAfterNullableTypeAndPartialIdentifier()
        {
            await VerifyItemIsAbsentAsync(
@"class C {
    void M() {
        int goo = 0;
        C? f$$",
"goo");
        }

        [WorkItem(544205, "http://vstfdevdiv:8080/DevDiv2/DevDiv/_workitems/edit/544205")]
        [Fact, Trait(Traits.Feature, Traits.Features.Completion)]
        public async Task AfterQuestionMarkInConditional()
        {
            await VerifyItemExistsAsync(
@"class C {
    void M() {
        bool b = false;
        int goo = 0;
        b? $$",
"goo");
        }

        [WorkItem(544205, "http://vstfdevdiv:8080/DevDiv2/DevDiv/_workitems/edit/544205")]
        [Fact, Trait(Traits.Feature, Traits.Features.Completion)]
        public async Task AfterQuestionMarkAndPartialIdentifierInConditional()
        {
            await VerifyItemExistsAsync(
@"class C {
    void M() {
        bool b = false;
        int goo = 0;
        b? f$$",
"goo");
        }

        [WorkItem(544205, "http://vstfdevdiv:8080/DevDiv2/DevDiv/_workitems/edit/544205")]
        [Fact, Trait(Traits.Feature, Traits.Features.Completion)]
        public async Task NotAfterPointerType()
        {
            await VerifyItemIsAbsentAsync(
@"class C {
    void M() {
        int goo = 0;
        C* $$",
"goo");
        }

        [WorkItem(544205, "http://vstfdevdiv:8080/DevDiv2/DevDiv/_workitems/edit/544205")]
        [Fact, Trait(Traits.Feature, Traits.Features.Completion)]
        public async Task NotAfterPointerTypeAlias()
        {
            await VerifyItemIsAbsentAsync(
@"using A = System.Int32;
class C {
    void M() {
        int goo = 0;
        A* $$",
"goo");
        }

        [WorkItem(544205, "http://vstfdevdiv:8080/DevDiv2/DevDiv/_workitems/edit/544205")]
        [Fact, Trait(Traits.Feature, Traits.Features.Completion)]
        public async Task NotAfterPointerTypeAndPartialIdentifier()
        {
            await VerifyItemIsAbsentAsync(
@"class C {
    void M() {
        int goo = 0;
        C* f$$",
"goo");
        }

        [WorkItem(544205, "http://vstfdevdiv:8080/DevDiv2/DevDiv/_workitems/edit/544205")]
        [Fact, Trait(Traits.Feature, Traits.Features.Completion)]
        public async Task AfterAsteriskInMultiplication()
        {
            await VerifyItemExistsAsync(
@"class C {
    void M() {
        int i = 0;
        int goo = 0;
        i* $$",
"goo");
        }

        [WorkItem(544205, "http://vstfdevdiv:8080/DevDiv2/DevDiv/_workitems/edit/544205")]
        [Fact, Trait(Traits.Feature, Traits.Features.Completion)]
        public async Task AfterAsteriskAndPartialIdentifierInMultiplication()
        {
            await VerifyItemExistsAsync(
@"class C {
    void M() {
        int i = 0;
        int goo = 0;
        i* f$$",
"goo");
        }

        [WorkItem(543868, "http://vstfdevdiv:8080/DevDiv2/DevDiv/_workitems/edit/543868")]
        [Fact, Trait(Traits.Feature, Traits.Features.Completion)]
        public async Task AfterEventFieldDeclaredInSameType()
        {
            await VerifyItemExistsAsync(
@"class C {
    public event System.EventHandler E;
    void M() {
        E.$$",
"Invoke");
        }

        [WorkItem(543868, "http://vstfdevdiv:8080/DevDiv2/DevDiv/_workitems/edit/543868")]
        [Fact, Trait(Traits.Feature, Traits.Features.Completion)]
        public async Task NotAfterFullEventDeclaredInSameType()
        {
            await VerifyItemIsAbsentAsync(
@"class C {
        public event System.EventHandler E { add { } remove { } }
    void M() {
        E.$$",
"Invoke");
        }

        [WorkItem(543868, "http://vstfdevdiv:8080/DevDiv2/DevDiv/_workitems/edit/543868")]
        [Fact, Trait(Traits.Feature, Traits.Features.Completion)]
        public async Task NotAfterEventDeclaredInDifferentType()
        {
            await VerifyItemIsAbsentAsync(
@"class C {
    void M() {
        System.Console.CancelKeyPress.$$",
"Invoke");
        }

        [WorkItem(544219, "http://vstfdevdiv:8080/DevDiv2/DevDiv/_workitems/edit/544219")]
        [Fact, Trait(Traits.Feature, Traits.Features.KeywordRecommending)]
        public async Task NotInObjectInitializerMemberContext()
        {
            await VerifyItemIsAbsentAsync(@"
class C
{
    public int x, y;
    void M()
    {
        var c = new C { x = 2, y = 3, $$",
"x");
        }

        [WorkItem(544219, "http://vstfdevdiv:8080/DevDiv2/DevDiv/_workitems/edit/544219")]
        [Fact, Trait(Traits.Feature, Traits.Features.KeywordRecommending)]
        public async Task AfterPointerMemberAccess()
        {
            await VerifyItemExistsAsync(@"
struct MyStruct
{
    public int MyField;
}

class Program
{
    static unsafe void Main(string[] args)
    {
        MyStruct s = new MyStruct();
        MyStruct* ptr = &s;
        ptr->$$
    }}",
"MyField");
        }

        // After @ both X and XAttribute are legal. We think this is an edge case in the language and
        // are not fixing the bug 11931. This test captures that XAttribute doesn't show up indeed.
        [WorkItem(11931, "DevDiv_Projects/Roslyn")]
        [Fact, Trait(Traits.Feature, Traits.Features.KeywordRecommending)]
        public async Task VerbatimAttributes()
        {
            var code = @"
using System;
public class X : Attribute
{ }
 
public class XAttribute : Attribute
{ }
 
 
[@X$$]
class Class3 { }
";
            await VerifyItemExistsAsync(code, "X");
            await Assert.ThrowsAsync<Xunit.Sdk.TrueException>(() => VerifyItemExistsAsync(code, "XAttribute"));
        }

        [WorkItem(544928, "http://vstfdevdiv:8080/DevDiv2/DevDiv/_workitems/edit/544928")]
        [Fact, Trait(Traits.Feature, Traits.Features.KeywordRecommending)]
        public async Task InForLoopIncrementor1()
        {
            await VerifyItemExistsAsync(@"
using System;
 
class Program
{
    static void Main()
    {
        for (; ; $$
    }
}
", "Console");
        }

        [WorkItem(544928, "http://vstfdevdiv:8080/DevDiv2/DevDiv/_workitems/edit/544928")]
        [Fact, Trait(Traits.Feature, Traits.Features.KeywordRecommending)]
        public async Task InForLoopIncrementor2()
        {
            await VerifyItemExistsAsync(@"
using System;
 
class Program
{
    static void Main()
    {
        for (; ; Console.WriteLine(), $$
    }
}
", "Console");
        }

        [WorkItem(544931, "http://vstfdevdiv:8080/DevDiv2/DevDiv/_workitems/edit/544931")]
        [Fact, Trait(Traits.Feature, Traits.Features.KeywordRecommending)]
        public async Task InForLoopInitializer1()
        {
            await VerifyItemExistsAsync(@"
using System;
 
class Program
{
    static void Main()
    {
        for ($$
    }
}
", "Console");
        }

        [WorkItem(544931, "http://vstfdevdiv:8080/DevDiv2/DevDiv/_workitems/edit/544931")]
        [Fact, Trait(Traits.Feature, Traits.Features.KeywordRecommending)]
        public async Task InForLoopInitializer2()
        {
            await VerifyItemExistsAsync(@"
using System;
 
class Program
{
    static void Main()
    {
        for (Console.WriteLine(), $$
    }
}
", "Console");
        }

        [WorkItem(10572, "DevDiv_Projects/Roslyn")]
        [Fact, Trait(Traits.Feature, Traits.Features.Completion)]
        public async Task LocalVariableInItsDeclaration()
        {
            // "int goo = goo = 1" is a legal declaration
            await VerifyItemExistsAsync(@"
class Program
{
    void M()
    {
        int goo = $$
    }
}", "goo");
        }

        [WorkItem(10572, "DevDiv_Projects/Roslyn")]
        [Fact, Trait(Traits.Feature, Traits.Features.Completion)]
        public async Task LocalVariableInItsDeclarator()
        {
            // "int bar = bar = 1" is legal in a declarator
            await VerifyItemExistsAsync(@"
class Program
{
    void M()
    {
        int goo = 0, int bar = $$, int baz = 0;
    }
}", "bar");
        }

        [WorkItem(10572, "DevDiv_Projects/Roslyn")]
        [Fact, Trait(Traits.Feature, Traits.Features.Completion)]
        public async Task LocalVariableNotBeforeDeclaration()
        {
            await VerifyItemIsAbsentAsync(@"
class Program
{
    void M()
    {
        $$
        int goo = 0;
    }
}", "goo");
        }

        [WorkItem(10572, "DevDiv_Projects/Roslyn")]
        [Fact, Trait(Traits.Feature, Traits.Features.Completion)]
        public async Task LocalVariableNotBeforeDeclarator()
        {
            await VerifyItemIsAbsentAsync(@"
class Program
{
    void M()
    {
        int goo = $$, bar = 0;
    }
}", "bar");
        }

        [WorkItem(10572, "DevDiv_Projects/Roslyn")]
        [Fact, Trait(Traits.Feature, Traits.Features.Completion)]
        public async Task LocalVariableAfterDeclarator()
        {
            await VerifyItemExistsAsync(@"
class Program
{
    void M()
    {
        int goo = 0, int bar = $$
    }
}", "goo");
        }

        [WorkItem(10572, "DevDiv_Projects/Roslyn")]
        [Fact, Trait(Traits.Feature, Traits.Features.Completion)]
        public async Task LocalVariableAsOutArgumentInInitializerExpression()
        {
            await VerifyItemExistsAsync(@"
class Program
{
    void M()
    {
        int goo = Bar(out $$
    }
    int Bar(out int x)
    {
        x = 3;
        return 5;
    }
}", "goo");
        }

        [WorkItem(7336, "DevDiv_Projects/Roslyn")]
        [Fact, Trait(Traits.Feature, Traits.Features.Completion)]
        public async Task EditorBrowsable_Method_BrowsableStateAlways()
        {
            var markup = @"
class Program
{
    void M()
    {
        Goo.$$
    }
}";

            var referencedCode = @"
public class Goo
{
    [System.ComponentModel.EditorBrowsableAttribute(System.ComponentModel.EditorBrowsableState.Always)]
    public static void Bar() 
    {
    }
}";
            await VerifyItemInEditorBrowsableContextsAsync(
                markup: markup,
                referencedCode: referencedCode,
                item: "Bar",
                expectedSymbolsSameSolution: 1,
                expectedSymbolsMetadataReference: 1,
                sourceLanguage: LanguageNames.CSharp,
                referencedLanguage: LanguageNames.CSharp);
        }

        [WorkItem(7336, "DevDiv_Projects/Roslyn")]
        [Fact, Trait(Traits.Feature, Traits.Features.Completion)]
        public async Task EditorBrowsable_Method_BrowsableStateNever()
        {
            var markup = @"
class Program
{
    void M()
    {
        Goo.$$
    }
}";

            var referencedCode = @"
public class Goo
{
    [System.ComponentModel.EditorBrowsableAttribute(System.ComponentModel.EditorBrowsableState.Never)]
    public static void Bar() 
    {
    }
}";
            await VerifyItemInEditorBrowsableContextsAsync(
                markup: markup,
                referencedCode: referencedCode,
                item: "Bar",
                expectedSymbolsSameSolution: 1,
                expectedSymbolsMetadataReference: 0,
                sourceLanguage: LanguageNames.CSharp,
                referencedLanguage: LanguageNames.CSharp);
        }

        [WorkItem(7336, "DevDiv_Projects/Roslyn")]
        [Fact, Trait(Traits.Feature, Traits.Features.Completion)]
        public async Task EditorBrowsable_Method_BrowsableStateAdvanced()
        {
            var markup = @"
class Program
{
    void M()
    {
        Goo.$$
    }
}";

            var referencedCode = @"
public class Goo
{
    [System.ComponentModel.EditorBrowsableAttribute(System.ComponentModel.EditorBrowsableState.Advanced)]
    public static void Bar() 
    {
    }
}";
            await VerifyItemInEditorBrowsableContextsAsync(
                markup: markup,
                referencedCode: referencedCode,
                item: "Bar",
                expectedSymbolsSameSolution: 1,
                expectedSymbolsMetadataReference: 1,
                sourceLanguage: LanguageNames.CSharp,
                referencedLanguage: LanguageNames.CSharp,
                hideAdvancedMembers: false);

            await VerifyItemInEditorBrowsableContextsAsync(
                markup: markup,
                referencedCode: referencedCode,
                item: "Bar",
                expectedSymbolsSameSolution: 1,
                expectedSymbolsMetadataReference: 0,
                sourceLanguage: LanguageNames.CSharp,
                referencedLanguage: LanguageNames.CSharp,
                hideAdvancedMembers: true);
        }

        [WorkItem(7336, "DevDiv_Projects/Roslyn")]
        [Fact, Trait(Traits.Feature, Traits.Features.Completion)]
        public async Task EditorBrowsable_Method_Overloads_BothBrowsableAlways()
        {
            var markup = @"
class Program
{
    void M()
    {
        Goo.$$
    }
}";

            var referencedCode = @"
public class Goo
{
    [System.ComponentModel.EditorBrowsableAttribute(System.ComponentModel.EditorBrowsableState.Always)]
    public static void Bar() 
    {
    }

    [System.ComponentModel.EditorBrowsableAttribute(System.ComponentModel.EditorBrowsableState.Always)]
    public static void Bar(int x) 
    {
    }
}";

            await VerifyItemInEditorBrowsableContextsAsync(
                markup: markup,
                referencedCode: referencedCode,
                item: "Bar",
                expectedSymbolsSameSolution: 2,
                expectedSymbolsMetadataReference: 2,
                sourceLanguage: LanguageNames.CSharp,
                referencedLanguage: LanguageNames.CSharp);
        }

        [WorkItem(7336, "DevDiv_Projects/Roslyn")]
        [Fact, Trait(Traits.Feature, Traits.Features.Completion)]
        public async Task EditorBrowsable_Method_Overloads_OneBrowsableAlways_OneBrowsableNever()
        {
            var markup = @"
class Program
{
    void M()
    {
        Goo.$$
    }
}";

            var referencedCode = @"
public class Goo
{
    [System.ComponentModel.EditorBrowsableAttribute(System.ComponentModel.EditorBrowsableState.Always)]
    public static void Bar() 
    {
    }

    [System.ComponentModel.EditorBrowsableAttribute(System.ComponentModel.EditorBrowsableState.Never)]
    public static void Bar(int x) 
    {
    }
}";

            await VerifyItemInEditorBrowsableContextsAsync(
                markup: markup,
                referencedCode: referencedCode,
                item: "Bar",
                expectedSymbolsSameSolution: 2,
                expectedSymbolsMetadataReference: 1,
                sourceLanguage: LanguageNames.CSharp,
                referencedLanguage: LanguageNames.CSharp);
        }

        [WorkItem(7336, "DevDiv_Projects/Roslyn")]
        [Fact, Trait(Traits.Feature, Traits.Features.Completion)]
        public async Task EditorBrowsable_Method_Overloads_BothBrowsableNever()
        {
            var markup = @"
class Program
{
    void M()
    {
        Goo.$$
    }
}";

            var referencedCode = @"
public class Goo
{
    [System.ComponentModel.EditorBrowsableAttribute(System.ComponentModel.EditorBrowsableState.Never)]
    public static void Bar() 
    {
    }

    [System.ComponentModel.EditorBrowsableAttribute(System.ComponentModel.EditorBrowsableState.Never)]
    public static void Bar(int x) 
    {
    }
}";

            await VerifyItemInEditorBrowsableContextsAsync(
                markup: markup,
                referencedCode: referencedCode,
                item: "Bar",
                expectedSymbolsSameSolution: 2,
                expectedSymbolsMetadataReference: 0,
                sourceLanguage: LanguageNames.CSharp,
                referencedLanguage: LanguageNames.CSharp);
        }

        [WorkItem(7336, "DevDiv_Projects/Roslyn")]
        [Fact, Trait(Traits.Feature, Traits.Features.Completion)]
        public async Task EditorBrowsable_ExtensionMethod_BrowsableAlways()
        {
            var markup = @"
class Program
{
    void M()
    {
        new Goo().$$
    }
}";

            var referencedCode = @"
public class Goo
{
}

public static class GooExtensions
{
    [System.ComponentModel.EditorBrowsableAttribute(System.ComponentModel.EditorBrowsableState.Always)]
    public static void Bar(this Goo goo, int x)
    {
    }
}";

            await VerifyItemInEditorBrowsableContextsAsync(
                markup: markup,
                referencedCode: referencedCode,
                item: "Bar",
                expectedSymbolsSameSolution: 1,
                expectedSymbolsMetadataReference: 1,
                sourceLanguage: LanguageNames.CSharp,
                referencedLanguage: LanguageNames.CSharp);
        }

        [WorkItem(7336, "DevDiv_Projects/Roslyn")]
        [Fact, Trait(Traits.Feature, Traits.Features.Completion)]
        public async Task EditorBrowsable_ExtensionMethod_BrowsableNever()
        {
            var markup = @"
class Program
{
    void M()
    {
        new Goo().$$
    }
}";

            var referencedCode = @"
public class Goo
{
}

public static class GooExtensions
{
    [System.ComponentModel.EditorBrowsableAttribute(System.ComponentModel.EditorBrowsableState.Never)]
    public static void Bar(this Goo goo, int x)
    {
    }
}";

            await VerifyItemInEditorBrowsableContextsAsync(
                markup: markup,
                referencedCode: referencedCode,
                item: "Bar",
                expectedSymbolsSameSolution: 1,
                expectedSymbolsMetadataReference: 0,
                sourceLanguage: LanguageNames.CSharp,
                referencedLanguage: LanguageNames.CSharp);
        }

        [WorkItem(7336, "DevDiv_Projects/Roslyn")]
        [Fact, Trait(Traits.Feature, Traits.Features.Completion)]
        public async Task EditorBrowsable_ExtensionMethod_BrowsableAdvanced()
        {
            var markup = @"
class Program
{
    void M()
    {
        new Goo().$$
    }
}";

            var referencedCode = @"
public class Goo
{
}

public static class GooExtensions
{
    [System.ComponentModel.EditorBrowsableAttribute(System.ComponentModel.EditorBrowsableState.Advanced)]
    public static void Bar(this Goo goo, int x)
    {
    }
}";

            await VerifyItemInEditorBrowsableContextsAsync(
                markup: markup,
                referencedCode: referencedCode,
                item: "Bar",
                expectedSymbolsSameSolution: 1,
                expectedSymbolsMetadataReference: 1,
                sourceLanguage: LanguageNames.CSharp,
                referencedLanguage: LanguageNames.CSharp,
                hideAdvancedMembers: false);

            await VerifyItemInEditorBrowsableContextsAsync(
                markup: markup,
                referencedCode: referencedCode,
                item: "Bar",
                expectedSymbolsSameSolution: 1,
                expectedSymbolsMetadataReference: 0,
                sourceLanguage: LanguageNames.CSharp,
                referencedLanguage: LanguageNames.CSharp,
                hideAdvancedMembers: true);
        }

        [WorkItem(7336, "DevDiv_Projects/Roslyn")]
        [Fact, Trait(Traits.Feature, Traits.Features.Completion)]
        public async Task EditorBrowsable_ExtensionMethod_BrowsableMixed()
        {
            var markup = @"
class Program
{
    void M()
    {
        new Goo().$$
    }
}";

            var referencedCode = @"
public class Goo
{
}

public static class GooExtensions
{
    [System.ComponentModel.EditorBrowsableAttribute(System.ComponentModel.EditorBrowsableState.Always)]
    public static void Bar(this Goo goo, int x)
    {
    }

    [System.ComponentModel.EditorBrowsableAttribute(System.ComponentModel.EditorBrowsableState.Never)]
    public static void Bar(this Goo goo, int x, int y)
    {
    }
}";

            await VerifyItemInEditorBrowsableContextsAsync(
                markup: markup,
                referencedCode: referencedCode,
                item: "Bar",
                expectedSymbolsSameSolution: 2,
                expectedSymbolsMetadataReference: 1,
                sourceLanguage: LanguageNames.CSharp,
                referencedLanguage: LanguageNames.CSharp);
        }

        [WorkItem(7336, "DevDiv_Projects/Roslyn")]
        [Fact, Trait(Traits.Feature, Traits.Features.Completion)]
        public async Task EditorBrowsable_OverloadExtensionMethodAndMethod_BrowsableAlways()
        {
            var markup = @"
class Program
{
    void M()
    {
        new Goo().$$
    }
}";

            var referencedCode = @"
public class Goo
{
    [System.ComponentModel.EditorBrowsableAttribute(System.ComponentModel.EditorBrowsableState.Always)]
    public void Bar(int x)
    {
    }
}

public static class GooExtensions
{
    [System.ComponentModel.EditorBrowsableAttribute(System.ComponentModel.EditorBrowsableState.Always)]
    public static void Bar(this Goo goo, int x, int y)
    {
    }
}";

            await VerifyItemInEditorBrowsableContextsAsync(
                markup: markup,
                referencedCode: referencedCode,
                item: "Bar",
                expectedSymbolsSameSolution: 2,
                expectedSymbolsMetadataReference: 2,
                sourceLanguage: LanguageNames.CSharp,
                referencedLanguage: LanguageNames.CSharp);
        }

        [WorkItem(7336, "DevDiv_Projects/Roslyn")]
        [Fact, Trait(Traits.Feature, Traits.Features.Completion)]
        public async Task EditorBrowsable_OverloadExtensionMethodAndMethod_BrowsableMixed()
        {
            var markup = @"
class Program
{
    void M()
    {
        new Goo().$$
    }
}";

            var referencedCode = @"
public class Goo
{
    [System.ComponentModel.EditorBrowsableAttribute(System.ComponentModel.EditorBrowsableState.Never)]
    public void Bar(int x)
    {
    }
}

public static class GooExtensions
{
    [System.ComponentModel.EditorBrowsableAttribute(System.ComponentModel.EditorBrowsableState.Always)]
    public static void Bar(this Goo goo, int x, int y)
    {
    }
}";

            await VerifyItemInEditorBrowsableContextsAsync(
                markup: markup,
                referencedCode: referencedCode,
                item: "Bar",
                expectedSymbolsSameSolution: 2,
                expectedSymbolsMetadataReference: 1,
                sourceLanguage: LanguageNames.CSharp,
                referencedLanguage: LanguageNames.CSharp);
        }

        [WorkItem(7336, "DevDiv_Projects/Roslyn")]
        [Fact, Trait(Traits.Feature, Traits.Features.Completion)]
        public async Task EditorBrowsable_SameSigExtensionMethodAndMethod_InstanceMethodBrowsableNever()
        {
            var markup = @"
class Program
{
    void M()
    {
        new Goo().$$
    }
}";

            var referencedCode = @"
public class Goo
{
    [System.ComponentModel.EditorBrowsableAttribute(System.ComponentModel.EditorBrowsableState.Never)]
    public void Bar(int x)
    {
    }
}

public static class GooExtensions
{
    [System.ComponentModel.EditorBrowsableAttribute(System.ComponentModel.EditorBrowsableState.Always)]
    public static void Bar(this Goo goo, int x)
    {
    }
}";

            await VerifyItemInEditorBrowsableContextsAsync(
                markup: markup,
                referencedCode: referencedCode,
                item: "Bar",
                expectedSymbolsSameSolution: 2,
                expectedSymbolsMetadataReference: 1,
                sourceLanguage: LanguageNames.CSharp,
                referencedLanguage: LanguageNames.CSharp);
        }

        [WorkItem(7336, "DevDiv_Projects/Roslyn")]
        [Fact, Trait(Traits.Feature, Traits.Features.Completion)]
        public async Task OverriddenSymbolsFilteredFromCompletionList()
        {
            var markup = @"
class Program
{
    void M()
    {
        D d = new D();
        d.$$
    }
}";

            var referencedCode = @"
public class B
{
    public virtual void Goo(int original) 
    {
    }
}

public class D : B
{
    public override void Goo(int derived) 
    {
    }
}";

            await VerifyItemInEditorBrowsableContextsAsync(
                markup: markup,
                referencedCode: referencedCode,
                item: "Goo",
                expectedSymbolsSameSolution: 1,
                expectedSymbolsMetadataReference: 1,
                sourceLanguage: LanguageNames.CSharp,
                referencedLanguage: LanguageNames.CSharp);
        }

        [WorkItem(7336, "DevDiv_Projects/Roslyn")]
        [Fact, Trait(Traits.Feature, Traits.Features.Completion)]
        public async Task EditorBrowsable_BrowsableStateAlwaysMethodInBrowsableStateNeverClass()
        {
            var markup = @"
class Program
{
    void M()
    {
        C c = new C();
        c.$$
    }
}";

            var referencedCode = @"
[System.ComponentModel.EditorBrowsableAttribute(System.ComponentModel.EditorBrowsableState.Never)]
public class C
{
    public void Goo() 
    {
    }
}";

            await VerifyItemInEditorBrowsableContextsAsync(
                markup: markup,
                referencedCode: referencedCode,
                item: "Goo",
                expectedSymbolsSameSolution: 1,
                expectedSymbolsMetadataReference: 1,
                sourceLanguage: LanguageNames.CSharp,
                referencedLanguage: LanguageNames.CSharp);
        }

        [WorkItem(7336, "DevDiv_Projects/Roslyn")]
        [Fact, Trait(Traits.Feature, Traits.Features.Completion)]
        public async Task EditorBrowsable_BrowsableStateAlwaysMethodInBrowsableStateNeverBaseClass()
        {
            var markup = @"
class Program
{
    void M()
    {
        D d = new D();
        d.$$
    }
}";

            var referencedCode = @"
[System.ComponentModel.EditorBrowsableAttribute(System.ComponentModel.EditorBrowsableState.Never)]
public class B
{
    public void Goo() 
    {
    }
}

public class D : B
{
    public void Goo(int x)
    {
    }
}";

            await VerifyItemInEditorBrowsableContextsAsync(
                markup: markup,
                referencedCode: referencedCode,
                item: "Goo",
                expectedSymbolsSameSolution: 2,
                expectedSymbolsMetadataReference: 2,
                sourceLanguage: LanguageNames.CSharp,
                referencedLanguage: LanguageNames.CSharp);
        }

        [WorkItem(7336, "DevDiv_Projects/Roslyn")]
        [Fact, Trait(Traits.Feature, Traits.Features.Completion)]
        public async Task EditorBrowsable_BrowsableStateNeverMethodsInBaseClass()
        {
            var markup = @"
class Program : B
{
    void M()
    {
        $$
    }
}";

            var referencedCode = @"
public class B
{
    [System.ComponentModel.EditorBrowsableAttribute(System.ComponentModel.EditorBrowsableState.Never)]
    public void Goo() 
    {
    }
}";

            await VerifyItemInEditorBrowsableContextsAsync(
                markup: markup,
                referencedCode: referencedCode,
                item: "Goo",
                expectedSymbolsSameSolution: 1,
                expectedSymbolsMetadataReference: 0,
                sourceLanguage: LanguageNames.CSharp,
                referencedLanguage: LanguageNames.CSharp);
        }

        [WorkItem(7336, "DevDiv_Projects/Roslyn")]
        [Fact, Trait(Traits.Feature, Traits.Features.Completion)]
        public async Task EditorBrowsable_GenericTypeCausingMethodSignatureEquality_BothBrowsableAlways()
        {
            var markup = @"
class Program
{
    void M()
    {
        var ci = new C<int>();
        ci.$$
    }
}";

            var referencedCode = @"
public class C<T>
{
    public void Goo(T t) { }
    public void Goo(int i) { }
}";

            await VerifyItemInEditorBrowsableContextsAsync(
                markup: markup,
                referencedCode: referencedCode,
                item: "Goo",
                expectedSymbolsSameSolution: 2,
                expectedSymbolsMetadataReference: 2,
                sourceLanguage: LanguageNames.CSharp,
                referencedLanguage: LanguageNames.CSharp);
        }

        [WorkItem(7336, "DevDiv_Projects/Roslyn")]
        [Fact, Trait(Traits.Feature, Traits.Features.Completion)]
        public async Task EditorBrowsable_GenericTypeCausingMethodSignatureEquality_BrowsableMixed1()
        {
            var markup = @"
class Program
{
    void M()
    {
        var ci = new C<int>();
        ci.$$
    }
}";

            var referencedCode = @"
public class C<T>
{
    [System.ComponentModel.EditorBrowsableAttribute(System.ComponentModel.EditorBrowsableState.Never)]
    public void Goo(T t) { }
    public void Goo(int i) { }
}";

            await VerifyItemInEditorBrowsableContextsAsync(
                markup: markup,
                referencedCode: referencedCode,
                item: "Goo",
                expectedSymbolsSameSolution: 2,
                expectedSymbolsMetadataReference: 1,
                sourceLanguage: LanguageNames.CSharp,
                referencedLanguage: LanguageNames.CSharp);
        }

        [WorkItem(7336, "DevDiv_Projects/Roslyn")]
        [Fact, Trait(Traits.Feature, Traits.Features.Completion)]
        public async Task EditorBrowsable_GenericTypeCausingMethodSignatureEquality_BrowsableMixed2()
        {
            var markup = @"
class Program
{
    void M()
    {
        var ci = new C<int>();
        ci.$$
    }
}";

            var referencedCode = @"
public class C<T>
{
    public void Goo(T t) { }
    [System.ComponentModel.EditorBrowsableAttribute(System.ComponentModel.EditorBrowsableState.Never)]
    public void Goo(int i) { }
}";

            await VerifyItemInEditorBrowsableContextsAsync(
                markup: markup,
                referencedCode: referencedCode,
                item: "Goo",
                expectedSymbolsSameSolution: 2,
                expectedSymbolsMetadataReference: 1,
                sourceLanguage: LanguageNames.CSharp,
                referencedLanguage: LanguageNames.CSharp);
        }

        [WorkItem(7336, "DevDiv_Projects/Roslyn")]
        [Fact, Trait(Traits.Feature, Traits.Features.Completion)]
        public async Task EditorBrowsable_GenericTypeCausingMethodSignatureEquality_BothBrowsableNever()
        {
            var markup = @"
class Program
{
    void M()
    {
        var ci = new C<int>();
        ci.$$
    }
}";

            var referencedCode = @"
public class C<T>
{
    [System.ComponentModel.EditorBrowsableAttribute(System.ComponentModel.EditorBrowsableState.Never)]
    public void Goo(T t) { }
    [System.ComponentModel.EditorBrowsableAttribute(System.ComponentModel.EditorBrowsableState.Never)]
    public void Goo(int i) { }
}";

            await VerifyItemInEditorBrowsableContextsAsync(
                markup: markup,
                referencedCode: referencedCode,
                item: "Goo",
                expectedSymbolsSameSolution: 2,
                expectedSymbolsMetadataReference: 0,
                sourceLanguage: LanguageNames.CSharp,
                referencedLanguage: LanguageNames.CSharp);
        }

        [WorkItem(7336, "DevDiv_Projects/Roslyn")]
        [Fact, Trait(Traits.Feature, Traits.Features.Completion)]
        public async Task EditorBrowsable_GenericType2CausingMethodSignatureEquality_BothBrowsableAlways()
        {
            var markup = @"
class Program
{
    void M()
    {
        var cii = new C<int, int>();
        cii.$$
    }
}";

            var referencedCode = @"
public class C<T, U>
{
    public void Goo(T t) { }
    public void Goo(U u) { }
}";

            await VerifyItemInEditorBrowsableContextsAsync(
                markup: markup,
                referencedCode: referencedCode,
                item: "Goo",
                expectedSymbolsSameSolution: 2,
                expectedSymbolsMetadataReference: 2,
                sourceLanguage: LanguageNames.CSharp,
                referencedLanguage: LanguageNames.CSharp);
        }

        [WorkItem(7336, "DevDiv_Projects/Roslyn")]
        [Fact, Trait(Traits.Feature, Traits.Features.Completion)]
        public async Task EditorBrowsable_GenericType2CausingMethodSignatureEquality_BrowsableMixed()
        {
            var markup = @"
class Program
{
    void M()
    {
        var cii = new C<int, int>();
        cii.$$
    }
}";

            var referencedCode = @"
public class C<T, U>
{
    [System.ComponentModel.EditorBrowsableAttribute(System.ComponentModel.EditorBrowsableState.Never)]
    public void Goo(T t) { }
    public void Goo(U u) { }
}";

            await VerifyItemInEditorBrowsableContextsAsync(
                markup: markup,
                referencedCode: referencedCode,
                item: "Goo",
                expectedSymbolsSameSolution: 2,
                expectedSymbolsMetadataReference: 1,
                sourceLanguage: LanguageNames.CSharp,
                referencedLanguage: LanguageNames.CSharp);
        }

        [WorkItem(7336, "DevDiv_Projects/Roslyn")]
        [Fact, Trait(Traits.Feature, Traits.Features.Completion)]
        public async Task EditorBrowsable_GenericType2CausingMethodSignatureEquality_BothBrowsableNever()
        {
            var markup = @"
class Program
{
    void M()
    {
        var cii = new C<int, int>();
        cii.$$
    }
}";

            var referencedCode = @"
public class C<T, U>
{
    [System.ComponentModel.EditorBrowsableAttribute(System.ComponentModel.EditorBrowsableState.Never)]
    public void Goo(T t) { }
    [System.ComponentModel.EditorBrowsableAttribute(System.ComponentModel.EditorBrowsableState.Never)]
    public void Goo(U u) { }
}";

            await VerifyItemInEditorBrowsableContextsAsync(
                markup: markup,
                referencedCode: referencedCode,
                item: "Goo",
                expectedSymbolsSameSolution: 2,
                expectedSymbolsMetadataReference: 0,
                sourceLanguage: LanguageNames.CSharp,
                referencedLanguage: LanguageNames.CSharp);
        }

        [WorkItem(7336, "DevDiv_Projects/Roslyn")]
        [Fact, Trait(Traits.Feature, Traits.Features.Completion)]
        public async Task EditorBrowsable_Field_BrowsableStateNever()
        {
            var markup = @"
class Program
{
    void M()
    {
        new Goo().$$
    }
}";

            var referencedCode = @"
public class Goo
{
    [System.ComponentModel.EditorBrowsableAttribute(System.ComponentModel.EditorBrowsableState.Never)]
    public int bar;
}";

            await VerifyItemInEditorBrowsableContextsAsync(
                markup: markup,
                referencedCode: referencedCode,
                item: "bar",
                expectedSymbolsSameSolution: 1,
                expectedSymbolsMetadataReference: 0,
                sourceLanguage: LanguageNames.CSharp,
                referencedLanguage: LanguageNames.CSharp);
        }

        [WorkItem(7336, "DevDiv_Projects/Roslyn")]
        [Fact, Trait(Traits.Feature, Traits.Features.Completion)]
        public async Task EditorBrowsable_Field_BrowsableStateAlways()
        {
            var markup = @"
class Program
{
    void M()
    {
        new Goo().$$
    }
}";

            var referencedCode = @"
public class Goo
{
    [System.ComponentModel.EditorBrowsableAttribute(System.ComponentModel.EditorBrowsableState.Always)]
    public int bar;
}";
            await VerifyItemInEditorBrowsableContextsAsync(
                markup: markup,
                referencedCode: referencedCode,
                item: "bar",
                expectedSymbolsSameSolution: 1,
                expectedSymbolsMetadataReference: 1,
                sourceLanguage: LanguageNames.CSharp,
                referencedLanguage: LanguageNames.CSharp);
        }

        [WorkItem(7336, "DevDiv_Projects/Roslyn")]
        [Fact, Trait(Traits.Feature, Traits.Features.Completion)]
        public async Task EditorBrowsable_Field_BrowsableStateAdvanced()
        {
            var markup = @"
class Program
{
    void M()
    {
        new Goo().$$
    }
}";

            var referencedCode = @"
public class Goo
{
    [System.ComponentModel.EditorBrowsableAttribute(System.ComponentModel.EditorBrowsableState.Advanced)]
    public int bar;
}";
            await VerifyItemInEditorBrowsableContextsAsync(
                markup: markup,
                referencedCode: referencedCode,
                item: "bar",
                expectedSymbolsSameSolution: 1,
                expectedSymbolsMetadataReference: 0,
                sourceLanguage: LanguageNames.CSharp,
                referencedLanguage: LanguageNames.CSharp,
                hideAdvancedMembers: true);

            await VerifyItemInEditorBrowsableContextsAsync(
                markup: markup,
                referencedCode: referencedCode,
                item: "bar",
                expectedSymbolsSameSolution: 1,
                expectedSymbolsMetadataReference: 1,
                sourceLanguage: LanguageNames.CSharp,
                referencedLanguage: LanguageNames.CSharp,
                hideAdvancedMembers: false);
        }

        [WorkItem(522440, "http://vstfdevdiv:8080/DevDiv2/DevDiv/_workitems/edit/522440")]
        [WorkItem(674611, "http://vstfdevdiv:8080/DevDiv2/DevDiv/_workitems/edit/674611")]
        [WpfFact(Skip = "674611"), Trait(Traits.Feature, Traits.Features.Completion)]
        public async Task EditorBrowsable_Property_BrowsableStateNever()
        {
            var markup = @"
class Program
{
    void M()
    {
        new Goo().$$
    }
}";

            var referencedCode = @"
public class Goo
{
    [System.ComponentModel.EditorBrowsableAttribute(System.ComponentModel.EditorBrowsableState.Never)]
    public int Bar {get; set;}
}";
            await VerifyItemInEditorBrowsableContextsAsync(
                markup: markup,
                referencedCode: referencedCode,
                item: "Bar",
                expectedSymbolsSameSolution: 1,
                expectedSymbolsMetadataReference: 0,
                sourceLanguage: LanguageNames.CSharp,
                referencedLanguage: LanguageNames.CSharp);
        }

        [WorkItem(7336, "DevDiv_Projects/Roslyn")]
        [Fact, Trait(Traits.Feature, Traits.Features.Completion)]
        public async Task EditorBrowsable_Property_IgnoreBrowsabilityOfGetSetMethods()
        {
            var markup = @"
class Program
{
    void M()
    {
        new Goo().$$
    }
}";

            var referencedCode = @"
public class Goo
{
    public int Bar {
        [System.ComponentModel.EditorBrowsableAttribute(System.ComponentModel.EditorBrowsableState.Never)]
        get { return 5; }
        [System.ComponentModel.EditorBrowsableAttribute(System.ComponentModel.EditorBrowsableState.Never)]
        set { }
    }
}";
            await VerifyItemInEditorBrowsableContextsAsync(
                markup: markup,
                referencedCode: referencedCode,
                item: "Bar",
                expectedSymbolsSameSolution: 1,
                expectedSymbolsMetadataReference: 1,
                sourceLanguage: LanguageNames.CSharp,
                referencedLanguage: LanguageNames.CSharp);
        }

        [WorkItem(7336, "DevDiv_Projects/Roslyn")]
        [Fact, Trait(Traits.Feature, Traits.Features.Completion)]
        public async Task EditorBrowsable_Property_BrowsableStateAlways()
        {
            var markup = @"
class Program
{
    void M()
    {
        new Goo().$$
    }
}";

            var referencedCode = @"
public class Goo
{
    [System.ComponentModel.EditorBrowsableAttribute(System.ComponentModel.EditorBrowsableState.Always)]
    public int Bar {get; set;}
}";
            await VerifyItemInEditorBrowsableContextsAsync(
                markup: markup,
                referencedCode: referencedCode,
                item: "Bar",
                expectedSymbolsSameSolution: 1,
                expectedSymbolsMetadataReference: 1,
                sourceLanguage: LanguageNames.CSharp,
                referencedLanguage: LanguageNames.CSharp);
        }

        [WorkItem(7336, "DevDiv_Projects/Roslyn")]
        [Fact, Trait(Traits.Feature, Traits.Features.Completion)]
        public async Task EditorBrowsable_Property_BrowsableStateAdvanced()
        {
            var markup = @"
class Program
{
    void M()
    {
        new Goo().$$
    }
}";

            var referencedCode = @"
public class Goo
{
    [System.ComponentModel.EditorBrowsableAttribute(System.ComponentModel.EditorBrowsableState.Advanced)]
    public int Bar {get; set;}
}";
            await VerifyItemInEditorBrowsableContextsAsync(
                markup: markup,
                referencedCode: referencedCode,
                item: "Bar",
                expectedSymbolsSameSolution: 1,
                expectedSymbolsMetadataReference: 0,
                sourceLanguage: LanguageNames.CSharp,
                referencedLanguage: LanguageNames.CSharp,
                hideAdvancedMembers: true);

            await VerifyItemInEditorBrowsableContextsAsync(
                markup: markup,
                referencedCode: referencedCode,
                item: "Bar",
                expectedSymbolsSameSolution: 1,
                expectedSymbolsMetadataReference: 1,
                sourceLanguage: LanguageNames.CSharp,
                referencedLanguage: LanguageNames.CSharp,
                hideAdvancedMembers: false);
        }

        [WorkItem(7336, "DevDiv_Projects/Roslyn")]
        [Fact, Trait(Traits.Feature, Traits.Features.Completion)]
        public async Task EditorBrowsable_Constructor_BrowsableStateNever()
        {
            var markup = @"
class Program
{
    void M()
    {
        new $$
    }
}";

            var referencedCode = @"
public class Goo
{
    [System.ComponentModel.EditorBrowsableAttribute(System.ComponentModel.EditorBrowsableState.Never)]
    public Goo()
    {
    }
}";
            await VerifyItemInEditorBrowsableContextsAsync(
                markup: markup,
                referencedCode: referencedCode,
                item: "Goo",
                expectedSymbolsSameSolution: 1,
                expectedSymbolsMetadataReference: 1,
                sourceLanguage: LanguageNames.CSharp,
                referencedLanguage: LanguageNames.CSharp);
        }

        [WorkItem(7336, "DevDiv_Projects/Roslyn")]
        [Fact, Trait(Traits.Feature, Traits.Features.Completion)]
        public async Task EditorBrowsable_Constructor_BrowsableStateAlways()
        {
            var markup = @"
class Program
{
    void M()
    {
        new $$
    }
}";

            var referencedCode = @"
public class Goo
{
    [System.ComponentModel.EditorBrowsableAttribute(System.ComponentModel.EditorBrowsableState.Always)]
    public Goo()
    {
    }
}";
            await VerifyItemInEditorBrowsableContextsAsync(
                markup: markup,
                referencedCode: referencedCode,
                item: "Goo",
                expectedSymbolsSameSolution: 1,
                expectedSymbolsMetadataReference: 1,
                sourceLanguage: LanguageNames.CSharp,
                referencedLanguage: LanguageNames.CSharp);
        }

        [WorkItem(7336, "DevDiv_Projects/Roslyn")]
        [Fact, Trait(Traits.Feature, Traits.Features.Completion)]
        public async Task EditorBrowsable_Constructor_BrowsableStateAdvanced()
        {
            var markup = @"
class Program
{
    void M()
    {
        new $$
    }
}";

            var referencedCode = @"
public class Goo
{
    [System.ComponentModel.EditorBrowsableAttribute(System.ComponentModel.EditorBrowsableState.Advanced)]
    public Goo()
    {
    }
}";
            await VerifyItemInEditorBrowsableContextsAsync(
                markup: markup,
                referencedCode: referencedCode,
                item: "Goo",
                expectedSymbolsSameSolution: 1,
                expectedSymbolsMetadataReference: 1,
                sourceLanguage: LanguageNames.CSharp,
                referencedLanguage: LanguageNames.CSharp,
                hideAdvancedMembers: true);

            await VerifyItemInEditorBrowsableContextsAsync(
                markup: markup,
                referencedCode: referencedCode,
                item: "Goo",
                expectedSymbolsSameSolution: 1,
                expectedSymbolsMetadataReference: 1,
                sourceLanguage: LanguageNames.CSharp,
                referencedLanguage: LanguageNames.CSharp,
                hideAdvancedMembers: false);
        }

        [WorkItem(7336, "DevDiv_Projects/Roslyn")]
        [Fact, Trait(Traits.Feature, Traits.Features.Completion)]
        public async Task EditorBrowsable_Constructor_MixedOverloads1()
        {
            var markup = @"
class Program
{
    void M()
    {
        new $$
    }
}";

            var referencedCode = @"
public class Goo
{
    [System.ComponentModel.EditorBrowsableAttribute(System.ComponentModel.EditorBrowsableState.Never)]
    public Goo()
    {
    }

    public Goo(int x)
    {
    }
}";
            await VerifyItemInEditorBrowsableContextsAsync(
                markup: markup,
                referencedCode: referencedCode,
                item: "Goo",
                expectedSymbolsSameSolution: 1,
                expectedSymbolsMetadataReference: 1,
                sourceLanguage: LanguageNames.CSharp,
                referencedLanguage: LanguageNames.CSharp);
        }

        [WorkItem(7336, "DevDiv_Projects/Roslyn")]
        [Fact, Trait(Traits.Feature, Traits.Features.Completion)]
        public async Task EditorBrowsable_Constructor_MixedOverloads2()
        {
            var markup = @"
class Program
{
    void M()
    {
        new $$
    }
}";

            var referencedCode = @"
public class Goo
{
    [System.ComponentModel.EditorBrowsableAttribute(System.ComponentModel.EditorBrowsableState.Never)]
    public Goo()
    {
    }

    [System.ComponentModel.EditorBrowsableAttribute(System.ComponentModel.EditorBrowsableState.Never)]
    public Goo(int x)
    {
    }
}";
            await VerifyItemInEditorBrowsableContextsAsync(
                markup: markup,
                referencedCode: referencedCode,
                item: "Goo",
                expectedSymbolsSameSolution: 1,
                expectedSymbolsMetadataReference: 1,
                sourceLanguage: LanguageNames.CSharp,
                referencedLanguage: LanguageNames.CSharp);
        }

        [WorkItem(7336, "DevDiv_Projects/Roslyn")]
        [Fact, Trait(Traits.Feature, Traits.Features.Completion)]
        public async Task EditorBrowsable_Event_BrowsableStateNever()
        {
            var markup = @"
class Program
{
    void M()
    {
        new C().$$
    }
}";

            var referencedCode = @"
public delegate void Handler();

public class C
{
    [System.ComponentModel.EditorBrowsable(System.ComponentModel.EditorBrowsableState.Never)]
    public event Handler Changed;
}";
            await VerifyItemInEditorBrowsableContextsAsync(
                markup: markup,
                referencedCode: referencedCode,
                item: "Changed",
                expectedSymbolsSameSolution: 1,
                expectedSymbolsMetadataReference: 0,
                sourceLanguage: LanguageNames.CSharp,
                referencedLanguage: LanguageNames.CSharp);
        }

        [WorkItem(7336, "DevDiv_Projects/Roslyn")]
        [Fact, Trait(Traits.Feature, Traits.Features.Completion)]
        public async Task EditorBrowsable_Event_BrowsableStateAlways()
        {
            var markup = @"
class Program
{
    void M()
    {
        new C().$$
    }
}";

            var referencedCode = @"
public delegate void Handler();

public class C
{
    [System.ComponentModel.EditorBrowsable(System.ComponentModel.EditorBrowsableState.Always)]
    public event Handler Changed;
}";
            await VerifyItemInEditorBrowsableContextsAsync(
                markup: markup,
                referencedCode: referencedCode,
                item: "Changed",
                expectedSymbolsSameSolution: 1,
                expectedSymbolsMetadataReference: 1,
                sourceLanguage: LanguageNames.CSharp,
                referencedLanguage: LanguageNames.CSharp);
        }

        [WorkItem(7336, "DevDiv_Projects/Roslyn")]
        [Fact, Trait(Traits.Feature, Traits.Features.Completion)]
        public async Task EditorBrowsable_Event_BrowsableStateAdvanced()
        {
            var markup = @"
class Program
{
    void M()
    {
        new C().$$
    }
}";

            var referencedCode = @"
public delegate void Handler();

public class C
{
    [System.ComponentModel.EditorBrowsable(System.ComponentModel.EditorBrowsableState.Advanced)]
    public event Handler Changed;
}";
            await VerifyItemInEditorBrowsableContextsAsync(
                markup: markup,
                referencedCode: referencedCode,
                item: "Changed",
                expectedSymbolsSameSolution: 1,
                expectedSymbolsMetadataReference: 1,
                sourceLanguage: LanguageNames.CSharp,
                referencedLanguage: LanguageNames.CSharp,
                hideAdvancedMembers: false);

            await VerifyItemInEditorBrowsableContextsAsync(
                markup: markup,
                referencedCode: referencedCode,
                item: "Changed",
                expectedSymbolsSameSolution: 1,
                expectedSymbolsMetadataReference: 0,
                sourceLanguage: LanguageNames.CSharp,
                referencedLanguage: LanguageNames.CSharp,
                hideAdvancedMembers: true);
        }

        [WorkItem(7336, "DevDiv_Projects/Roslyn")]
        [Fact, Trait(Traits.Feature, Traits.Features.Completion)]
        public async Task EditorBrowsable_Delegate_BrowsableStateNever()
        {
            var markup = @"
class Program
{
    public event $$
}";

            var referencedCode = @"
[System.ComponentModel.EditorBrowsable(System.ComponentModel.EditorBrowsableState.Never)]
public delegate void Handler();";

            await VerifyItemInEditorBrowsableContextsAsync(
                markup: markup,
                referencedCode: referencedCode,
                item: "Handler",
                expectedSymbolsSameSolution: 1,
                expectedSymbolsMetadataReference: 0,
                sourceLanguage: LanguageNames.CSharp,
                referencedLanguage: LanguageNames.CSharp);
        }

        [WorkItem(7336, "DevDiv_Projects/Roslyn")]
        [Fact, Trait(Traits.Feature, Traits.Features.Completion)]
        public async Task EditorBrowsable_Delegate_BrowsableStateAlways()
        {
            var markup = @"
class Program
{
    public event $$
}";

            var referencedCode = @"
[System.ComponentModel.EditorBrowsable(System.ComponentModel.EditorBrowsableState.Always)]
public delegate void Handler();";

            await VerifyItemInEditorBrowsableContextsAsync(
                markup: markup,
                referencedCode: referencedCode,
                item: "Handler",
                expectedSymbolsSameSolution: 1,
                expectedSymbolsMetadataReference: 1,
                sourceLanguage: LanguageNames.CSharp,
                referencedLanguage: LanguageNames.CSharp);
        }

        [WorkItem(7336, "DevDiv_Projects/Roslyn")]
        [Fact, Trait(Traits.Feature, Traits.Features.Completion)]
        public async Task EditorBrowsable_Delegate_BrowsableStateAdvanced()
        {
            var markup = @"
class Program
{
    public event $$
}";

            var referencedCode = @"
[System.ComponentModel.EditorBrowsable(System.ComponentModel.EditorBrowsableState.Advanced)]
public delegate void Handler();";

            await VerifyItemInEditorBrowsableContextsAsync(
                markup: markup,
                referencedCode: referencedCode,
                item: "Handler",
                expectedSymbolsSameSolution: 1,
                expectedSymbolsMetadataReference: 1,
                sourceLanguage: LanguageNames.CSharp,
                referencedLanguage: LanguageNames.CSharp,
                hideAdvancedMembers: false);

            await VerifyItemInEditorBrowsableContextsAsync(
                markup: markup,
                referencedCode: referencedCode,
                item: "Handler",
                expectedSymbolsSameSolution: 1,
                expectedSymbolsMetadataReference: 0,
                sourceLanguage: LanguageNames.CSharp,
                referencedLanguage: LanguageNames.CSharp,
                hideAdvancedMembers: true);
        }

        [WorkItem(7336, "DevDiv_Projects/Roslyn")]
        [Fact, Trait(Traits.Feature, Traits.Features.Completion)]
        public async Task EditorBrowsable_Class_BrowsableStateNever_DeclareLocal()
        {
            var markup = @"
class Program
{
    public void M()
    {
        $$    
    }
}";

            var referencedCode = @"
[System.ComponentModel.EditorBrowsable(System.ComponentModel.EditorBrowsableState.Never)]
public class Goo
{
}";
            await VerifyItemInEditorBrowsableContextsAsync(
                markup: markup,
                referencedCode: referencedCode,
                item: "Goo",
                expectedSymbolsSameSolution: 1,
                expectedSymbolsMetadataReference: 0,
                sourceLanguage: LanguageNames.CSharp,
                referencedLanguage: LanguageNames.CSharp);
        }

        [WorkItem(7336, "DevDiv_Projects/Roslyn")]
        [Fact, Trait(Traits.Feature, Traits.Features.Completion)]
        public async Task EditorBrowsable_Class_BrowsableStateNever_DeriveFrom()
        {
            var markup = @"
class Program : $$
{
}";

            var referencedCode = @"
[System.ComponentModel.EditorBrowsable(System.ComponentModel.EditorBrowsableState.Never)]
public class Goo
{
}";
            await VerifyItemInEditorBrowsableContextsAsync(
                markup: markup,
                referencedCode: referencedCode,
                item: "Goo",
                expectedSymbolsSameSolution: 1,
                expectedSymbolsMetadataReference: 0,
                sourceLanguage: LanguageNames.CSharp,
                referencedLanguage: LanguageNames.CSharp);
        }

        [WorkItem(7336, "DevDiv_Projects/Roslyn")]
        [Fact, Trait(Traits.Feature, Traits.Features.Completion)]
        public async Task EditorBrowsable_Class_BrowsableStateNever_FullyQualifiedInUsing()
        {
            var markup = @"
class Program
{
    void M()
    {
        using (var x = new NS.$$
    }
}";

            var referencedCode = @"
namespace NS
{
    [System.ComponentModel.EditorBrowsable(System.ComponentModel.EditorBrowsableState.Never)]
    public class Goo : System.IDisposable
    {
        public void Dispose()
        {
        }
    }
}";
            await VerifyItemInEditorBrowsableContextsAsync(
                markup: markup,
                referencedCode: referencedCode,
                item: "Goo",
                expectedSymbolsSameSolution: 1,
                expectedSymbolsMetadataReference: 0,
                sourceLanguage: LanguageNames.CSharp,
                referencedLanguage: LanguageNames.CSharp);
        }

        [WorkItem(7336, "DevDiv_Projects/Roslyn")]
        [Fact, Trait(Traits.Feature, Traits.Features.Completion)]
        public async Task EditorBrowsable_Class_BrowsableStateAlways_DeclareLocal()
        {
            var markup = @"
class Program
{
    public void M()
    {
        $$    
    }
}";

            var referencedCode = @"
[System.ComponentModel.EditorBrowsable(System.ComponentModel.EditorBrowsableState.Always)]
public class Goo
{
}";
            await VerifyItemInEditorBrowsableContextsAsync(
                markup: markup,
                referencedCode: referencedCode,
                item: "Goo",
                expectedSymbolsSameSolution: 1,
                expectedSymbolsMetadataReference: 1,
                sourceLanguage: LanguageNames.CSharp,
                referencedLanguage: LanguageNames.CSharp);
        }

        [WorkItem(7336, "DevDiv_Projects/Roslyn")]
        [Fact, Trait(Traits.Feature, Traits.Features.Completion)]
        public async Task EditorBrowsable_Class_BrowsableStateAlways_DeriveFrom()
        {
            var markup = @"
class Program : $$
{
}";

            var referencedCode = @"
[System.ComponentModel.EditorBrowsable(System.ComponentModel.EditorBrowsableState.Always)]
public class Goo
{
}";
            await VerifyItemInEditorBrowsableContextsAsync(
                markup: markup,
                referencedCode: referencedCode,
                item: "Goo",
                expectedSymbolsSameSolution: 1,
                expectedSymbolsMetadataReference: 1,
                sourceLanguage: LanguageNames.CSharp,
                referencedLanguage: LanguageNames.CSharp);
        }

        [WorkItem(7336, "DevDiv_Projects/Roslyn")]
        [Fact, Trait(Traits.Feature, Traits.Features.Completion)]
        public async Task EditorBrowsable_Class_BrowsableStateAlways_FullyQualifiedInUsing()
        {
            var markup = @"
class Program
{
    void M()
    {
        using (var x = new NS.$$
    }
}";

            var referencedCode = @"
namespace NS
{
    [System.ComponentModel.EditorBrowsable(System.ComponentModel.EditorBrowsableState.Always)]
    public class Goo : System.IDisposable
    {
        public void Dispose()
        {
        }
    }
}";
            await VerifyItemInEditorBrowsableContextsAsync(
                markup: markup,
                referencedCode: referencedCode,
                item: "Goo",
                expectedSymbolsSameSolution: 1,
                expectedSymbolsMetadataReference: 1,
                sourceLanguage: LanguageNames.CSharp,
                referencedLanguage: LanguageNames.CSharp);
        }

        [WorkItem(7336, "DevDiv_Projects/Roslyn")]
        [Fact, Trait(Traits.Feature, Traits.Features.Completion)]
        public async Task EditorBrowsable_Class_BrowsableStateAdvanced_DeclareLocal()
        {
            var markup = @"
class Program
{
    public void M()
    {
        $$    
    }
}";

            var referencedCode = @"
[System.ComponentModel.EditorBrowsable(System.ComponentModel.EditorBrowsableState.Advanced)]
public class Goo
{
}";
            await VerifyItemInEditorBrowsableContextsAsync(
                markup: markup,
                referencedCode: referencedCode,
                item: "Goo",
                expectedSymbolsSameSolution: 1,
                expectedSymbolsMetadataReference: 1,
                sourceLanguage: LanguageNames.CSharp,
                referencedLanguage: LanguageNames.CSharp,
                hideAdvancedMembers: false);

            await VerifyItemInEditorBrowsableContextsAsync(
                markup: markup,
                referencedCode: referencedCode,
                item: "Goo",
                expectedSymbolsSameSolution: 1,
                expectedSymbolsMetadataReference: 0,
                sourceLanguage: LanguageNames.CSharp,
                referencedLanguage: LanguageNames.CSharp,
                hideAdvancedMembers: true);
        }

        [WorkItem(7336, "DevDiv_Projects/Roslyn")]
        [Fact, Trait(Traits.Feature, Traits.Features.Completion)]
        public async Task EditorBrowsable_Class_BrowsableStateAdvanced_DeriveFrom()
        {
            var markup = @"
class Program : $$
{
}";

            var referencedCode = @"
[System.ComponentModel.EditorBrowsable(System.ComponentModel.EditorBrowsableState.Advanced)]
public class Goo
{
}";
            await VerifyItemInEditorBrowsableContextsAsync(
                markup: markup,
                referencedCode: referencedCode,
                item: "Goo",
                expectedSymbolsSameSolution: 1,
                expectedSymbolsMetadataReference: 1,
                sourceLanguage: LanguageNames.CSharp,
                referencedLanguage: LanguageNames.CSharp,
                hideAdvancedMembers: false);

            await VerifyItemInEditorBrowsableContextsAsync(
                markup: markup,
                referencedCode: referencedCode,
                item: "Goo",
                expectedSymbolsSameSolution: 1,
                expectedSymbolsMetadataReference: 0,
                sourceLanguage: LanguageNames.CSharp,
                referencedLanguage: LanguageNames.CSharp,
                hideAdvancedMembers: true);
        }

        [WorkItem(7336, "DevDiv_Projects/Roslyn")]
        [Fact, Trait(Traits.Feature, Traits.Features.Completion)]
        public async Task EditorBrowsable_Class_BrowsableStateAdvanced_FullyQualifiedInUsing()
        {
            var markup = @"
class Program
{
    void M()
    {
        using (var x = new NS.$$
    }
}";

            var referencedCode = @"
namespace NS
{
    [System.ComponentModel.EditorBrowsable(System.ComponentModel.EditorBrowsableState.Advanced)]
    public class Goo : System.IDisposable
    {
        public void Dispose()
        {
        }
    }
}";
            await VerifyItemInEditorBrowsableContextsAsync(
                markup: markup,
                referencedCode: referencedCode,
                item: "Goo",
                expectedSymbolsSameSolution: 1,
                expectedSymbolsMetadataReference: 1,
                sourceLanguage: LanguageNames.CSharp,
                referencedLanguage: LanguageNames.CSharp,
                hideAdvancedMembers: false);

            await VerifyItemInEditorBrowsableContextsAsync(
                markup: markup,
                referencedCode: referencedCode,
                item: "Goo",
                expectedSymbolsSameSolution: 1,
                expectedSymbolsMetadataReference: 0,
                sourceLanguage: LanguageNames.CSharp,
                referencedLanguage: LanguageNames.CSharp,
                hideAdvancedMembers: true);
        }

        [WorkItem(7336, "DevDiv_Projects/Roslyn")]
        [Fact, Trait(Traits.Feature, Traits.Features.Completion)]
        public async Task EditorBrowsable_Class_IgnoreBaseClassBrowsableNever()
        {
            var markup = @"
class Program
{
    public void M()
    {
        $$    
    }
}";

            var referencedCode = @"
public class Goo : Bar
{
}

[System.ComponentModel.EditorBrowsable(System.ComponentModel.EditorBrowsableState.Never)]
public class Bar
{
}";
            await VerifyItemInEditorBrowsableContextsAsync(
                markup: markup,
                referencedCode: referencedCode,
                item: "Goo",
                expectedSymbolsSameSolution: 1,
                expectedSymbolsMetadataReference: 1,
                sourceLanguage: LanguageNames.CSharp,
                referencedLanguage: LanguageNames.CSharp);
        }

        [WorkItem(7336, "DevDiv_Projects/Roslyn")]
        [Fact, Trait(Traits.Feature, Traits.Features.Completion)]
        public async Task EditorBrowsable_Struct_BrowsableStateNever_DeclareLocal()
        {
            var markup = @"
class Program
{
    public void M()
    {
        $$    
    }
}";

            var referencedCode = @"
[System.ComponentModel.EditorBrowsable(System.ComponentModel.EditorBrowsableState.Never)]
public struct Goo
{
}";
            await VerifyItemInEditorBrowsableContextsAsync(
                markup: markup,
                referencedCode: referencedCode,
                item: "Goo",
                expectedSymbolsSameSolution: 1,
                expectedSymbolsMetadataReference: 0,
                sourceLanguage: LanguageNames.CSharp,
                referencedLanguage: LanguageNames.CSharp);
        }

        [WorkItem(7336, "DevDiv_Projects/Roslyn")]
        [Fact, Trait(Traits.Feature, Traits.Features.Completion)]
        public async Task EditorBrowsable_Struct_BrowsableStateNever_DeriveFrom()
        {
            var markup = @"
class Program : $$
{
}";

            var referencedCode = @"
[System.ComponentModel.EditorBrowsable(System.ComponentModel.EditorBrowsableState.Never)]
public struct Goo
{
}";
            await VerifyItemInEditorBrowsableContextsAsync(
                markup: markup,
                referencedCode: referencedCode,
                item: "Goo",
                expectedSymbolsSameSolution: 1,
                expectedSymbolsMetadataReference: 0,
                sourceLanguage: LanguageNames.CSharp,
                referencedLanguage: LanguageNames.CSharp);
        }

        [WorkItem(7336, "DevDiv_Projects/Roslyn")]
        [Fact, Trait(Traits.Feature, Traits.Features.Completion)]
        public async Task EditorBrowsable_Struct_BrowsableStateAlways_DeclareLocal()
        {
            var markup = @"
class Program
{
    public void M()
    {
        $$
    }
}";

            var referencedCode = @"
[System.ComponentModel.EditorBrowsable(System.ComponentModel.EditorBrowsableState.Always)]
public struct Goo
{
}";
            await VerifyItemInEditorBrowsableContextsAsync(
                markup: markup,
                referencedCode: referencedCode,
                item: "Goo",
                expectedSymbolsSameSolution: 1,
                expectedSymbolsMetadataReference: 1,
                sourceLanguage: LanguageNames.CSharp,
                referencedLanguage: LanguageNames.CSharp);
        }

        [WorkItem(7336, "DevDiv_Projects/Roslyn")]
        [Fact, Trait(Traits.Feature, Traits.Features.Completion)]
        public async Task EditorBrowsable_Struct_BrowsableStateAlways_DeriveFrom()
        {
            var markup = @"
class Program : $$
{
}";

            var referencedCode = @"
[System.ComponentModel.EditorBrowsable(System.ComponentModel.EditorBrowsableState.Always)]
public struct Goo
{
}";
            await VerifyItemInEditorBrowsableContextsAsync(
                markup: markup,
                referencedCode: referencedCode,
                item: "Goo",
                expectedSymbolsSameSolution: 1,
                expectedSymbolsMetadataReference: 1,
                sourceLanguage: LanguageNames.CSharp,
                referencedLanguage: LanguageNames.CSharp);
        }

        [WorkItem(7336, "DevDiv_Projects/Roslyn")]
        [Fact, Trait(Traits.Feature, Traits.Features.Completion)]
        public async Task EditorBrowsable_Struct_BrowsableStateAdvanced_DeclareLocal()
        {
            var markup = @"
class Program
{
    public void M()
    {
        $$    
    }
}";

            var referencedCode = @"
[System.ComponentModel.EditorBrowsable(System.ComponentModel.EditorBrowsableState.Advanced)]
public struct Goo
{
}";
            await VerifyItemInEditorBrowsableContextsAsync(
                markup: markup,
                referencedCode: referencedCode,
                item: "Goo",
                expectedSymbolsSameSolution: 1,
                expectedSymbolsMetadataReference: 1,
                sourceLanguage: LanguageNames.CSharp,
                referencedLanguage: LanguageNames.CSharp,
                hideAdvancedMembers: false);

            await VerifyItemInEditorBrowsableContextsAsync(
                markup: markup,
                referencedCode: referencedCode,
                item: "Goo",
                expectedSymbolsSameSolution: 1,
                expectedSymbolsMetadataReference: 0,
                sourceLanguage: LanguageNames.CSharp,
                referencedLanguage: LanguageNames.CSharp,
                hideAdvancedMembers: true);
        }

        [WorkItem(7336, "DevDiv_Projects/Roslyn")]
        [Fact, Trait(Traits.Feature, Traits.Features.Completion)]
        public async Task EditorBrowsable_Struct_BrowsableStateAdvanced_DeriveFrom()
        {
            var markup = @"
class Program : $$
{
}";

            var referencedCode = @"
[System.ComponentModel.EditorBrowsable(System.ComponentModel.EditorBrowsableState.Advanced)]
public struct Goo
{
}";
            await VerifyItemInEditorBrowsableContextsAsync(
                markup: markup,
                referencedCode: referencedCode,
                item: "Goo",
                expectedSymbolsSameSolution: 1,
                expectedSymbolsMetadataReference: 1,
                sourceLanguage: LanguageNames.CSharp,
                referencedLanguage: LanguageNames.CSharp,
                hideAdvancedMembers: false);

            await VerifyItemInEditorBrowsableContextsAsync(
                markup: markup,
                referencedCode: referencedCode,
                item: "Goo",
                expectedSymbolsSameSolution: 1,
                expectedSymbolsMetadataReference: 0,
                sourceLanguage: LanguageNames.CSharp,
                referencedLanguage: LanguageNames.CSharp,
                hideAdvancedMembers: true);
        }

        [WorkItem(7336, "DevDiv_Projects/Roslyn")]
        [Fact, Trait(Traits.Feature, Traits.Features.Completion)]
        public async Task EditorBrowsable_Enum_BrowsableStateNever()
        {
            var markup = @"
class Program
{
    public void M()
    {
        $$
    }
}";

            var referencedCode = @"
[System.ComponentModel.EditorBrowsable(System.ComponentModel.EditorBrowsableState.Never)]
public enum Goo
{
}";
            await VerifyItemInEditorBrowsableContextsAsync(
                markup: markup,
                referencedCode: referencedCode,
                item: "Goo",
                expectedSymbolsSameSolution: 1,
                expectedSymbolsMetadataReference: 0,
                sourceLanguage: LanguageNames.CSharp,
                referencedLanguage: LanguageNames.CSharp);
        }

        [WorkItem(7336, "DevDiv_Projects/Roslyn")]
        [Fact, Trait(Traits.Feature, Traits.Features.Completion)]
        public async Task EditorBrowsable_Enum_BrowsableStateAlways()
        {
            var markup = @"
class Program
{
    public void M()
    {
        $$
    }
}";

            var referencedCode = @"
[System.ComponentModel.EditorBrowsable(System.ComponentModel.EditorBrowsableState.Always)]
public enum Goo
{
}";
            await VerifyItemInEditorBrowsableContextsAsync(
                markup: markup,
                referencedCode: referencedCode,
                item: "Goo",
                expectedSymbolsSameSolution: 1,
                expectedSymbolsMetadataReference: 1,
                sourceLanguage: LanguageNames.CSharp,
                referencedLanguage: LanguageNames.CSharp);
        }

        [WorkItem(7336, "DevDiv_Projects/Roslyn")]
        [Fact, Trait(Traits.Feature, Traits.Features.Completion)]
        public async Task EditorBrowsable_Enum_BrowsableStateAdvanced()
        {
            var markup = @"
class Program
{
    public void M()
    {
        $$
    }
}";

            var referencedCode = @"
[System.ComponentModel.EditorBrowsable(System.ComponentModel.EditorBrowsableState.Advanced)]
public enum Goo
{
}";
            await VerifyItemInEditorBrowsableContextsAsync(
                markup: markup,
                referencedCode: referencedCode,
                item: "Goo",
                expectedSymbolsSameSolution: 1,
                expectedSymbolsMetadataReference: 1,
                sourceLanguage: LanguageNames.CSharp,
                referencedLanguage: LanguageNames.CSharp,
                hideAdvancedMembers: false);

            await VerifyItemInEditorBrowsableContextsAsync(
                markup: markup,
                referencedCode: referencedCode,
                item: "Goo",
                expectedSymbolsSameSolution: 1,
                expectedSymbolsMetadataReference: 0,
                sourceLanguage: LanguageNames.CSharp,
                referencedLanguage: LanguageNames.CSharp,
                hideAdvancedMembers: true);
        }

        [WorkItem(7336, "DevDiv_Projects/Roslyn")]
        [Fact, Trait(Traits.Feature, Traits.Features.Completion)]
        public async Task EditorBrowsable_Interface_BrowsableStateNever_DeclareLocal()
        {
            var markup = @"
class Program
{
    public void M()
    {
        $$    
    }
}";

            var referencedCode = @"
[System.ComponentModel.EditorBrowsable(System.ComponentModel.EditorBrowsableState.Never)]
public interface Goo
{
}";
            await VerifyItemInEditorBrowsableContextsAsync(
                markup: markup,
                referencedCode: referencedCode,
                item: "Goo",
                expectedSymbolsSameSolution: 1,
                expectedSymbolsMetadataReference: 0,
                sourceLanguage: LanguageNames.CSharp,
                referencedLanguage: LanguageNames.CSharp);
        }

        [WorkItem(7336, "DevDiv_Projects/Roslyn")]
        [Fact, Trait(Traits.Feature, Traits.Features.Completion)]
        public async Task EditorBrowsable_Interface_BrowsableStateNever_DeriveFrom()
        {
            var markup = @"
class Program : $$
{
}";

            var referencedCode = @"
[System.ComponentModel.EditorBrowsable(System.ComponentModel.EditorBrowsableState.Never)]
public interface Goo
{
}";
            await VerifyItemInEditorBrowsableContextsAsync(
                markup: markup,
                referencedCode: referencedCode,
                item: "Goo",
                expectedSymbolsSameSolution: 1,
                expectedSymbolsMetadataReference: 0,
                sourceLanguage: LanguageNames.CSharp,
                referencedLanguage: LanguageNames.CSharp);
        }

        [WorkItem(7336, "DevDiv_Projects/Roslyn")]
        [Fact, Trait(Traits.Feature, Traits.Features.Completion)]
        public async Task EditorBrowsable_Interface_BrowsableStateAlways_DeclareLocal()
        {
            var markup = @"
class Program
{
    public void M()
    {
        $$
    }
}";

            var referencedCode = @"
[System.ComponentModel.EditorBrowsable(System.ComponentModel.EditorBrowsableState.Always)]
public interface Goo
{
}";
            await VerifyItemInEditorBrowsableContextsAsync(
                markup: markup,
                referencedCode: referencedCode,
                item: "Goo",
                expectedSymbolsSameSolution: 1,
                expectedSymbolsMetadataReference: 1,
                sourceLanguage: LanguageNames.CSharp,
                referencedLanguage: LanguageNames.CSharp);
        }

        [WorkItem(7336, "DevDiv_Projects/Roslyn")]
        [Fact, Trait(Traits.Feature, Traits.Features.Completion)]
        public async Task EditorBrowsable_Interface_BrowsableStateAlways_DeriveFrom()
        {
            var markup = @"
class Program : $$
{
}";

            var referencedCode = @"
[System.ComponentModel.EditorBrowsable(System.ComponentModel.EditorBrowsableState.Always)]
public interface Goo
{
}";
            await VerifyItemInEditorBrowsableContextsAsync(
                markup: markup,
                referencedCode: referencedCode,
                item: "Goo",
                expectedSymbolsSameSolution: 1,
                expectedSymbolsMetadataReference: 1,
                sourceLanguage: LanguageNames.CSharp,
                referencedLanguage: LanguageNames.CSharp);
        }

        [WorkItem(7336, "DevDiv_Projects/Roslyn")]
        [Fact, Trait(Traits.Feature, Traits.Features.Completion)]
        public async Task EditorBrowsable_Interface_BrowsableStateAdvanced_DeclareLocal()
        {
            var markup = @"
class Program
{
    public void M()
    {
        $$    
    }
}";

            var referencedCode = @"
[System.ComponentModel.EditorBrowsable(System.ComponentModel.EditorBrowsableState.Advanced)]
public interface Goo
{
}";
            await VerifyItemInEditorBrowsableContextsAsync(
                markup: markup,
                referencedCode: referencedCode,
                item: "Goo",
                expectedSymbolsSameSolution: 1,
                expectedSymbolsMetadataReference: 1,
                sourceLanguage: LanguageNames.CSharp,
                referencedLanguage: LanguageNames.CSharp,
                hideAdvancedMembers: false);

            await VerifyItemInEditorBrowsableContextsAsync(
                markup: markup,
                referencedCode: referencedCode,
                item: "Goo",
                expectedSymbolsSameSolution: 1,
                expectedSymbolsMetadataReference: 0,
                sourceLanguage: LanguageNames.CSharp,
                referencedLanguage: LanguageNames.CSharp,
                hideAdvancedMembers: true);
        }

        [WorkItem(7336, "DevDiv_Projects/Roslyn")]
        [Fact, Trait(Traits.Feature, Traits.Features.Completion)]
        public async Task EditorBrowsable_Interface_BrowsableStateAdvanced_DeriveFrom()
        {
            var markup = @"
class Program : $$
{
}";

            var referencedCode = @"
[System.ComponentModel.EditorBrowsable(System.ComponentModel.EditorBrowsableState.Advanced)]
public interface Goo
{
}";
            await VerifyItemInEditorBrowsableContextsAsync(
                markup: markup,
                referencedCode: referencedCode,
                item: "Goo",
                expectedSymbolsSameSolution: 1,
                expectedSymbolsMetadataReference: 1,
                sourceLanguage: LanguageNames.CSharp,
                referencedLanguage: LanguageNames.CSharp,
                hideAdvancedMembers: false);

            await VerifyItemInEditorBrowsableContextsAsync(
                markup: markup,
                referencedCode: referencedCode,
                item: "Goo",
                expectedSymbolsSameSolution: 1,
                expectedSymbolsMetadataReference: 0,
                sourceLanguage: LanguageNames.CSharp,
                referencedLanguage: LanguageNames.CSharp,
                hideAdvancedMembers: true);
        }

        [WorkItem(7336, "DevDiv_Projects/Roslyn")]
        [Fact, Trait(Traits.Feature, Traits.Features.Completion)]
        public async Task EditorBrowsable_CrossLanguage_CStoVB_Always()
        {
            var markup = @"
class Program
{
    void M()
    {
        $$
    }
}";

            var referencedCode = @"
<System.ComponentModel.EditorBrowsable(System.ComponentModel.EditorBrowsableState.Always)>
Public Class Goo
End Class";
            await VerifyItemInEditorBrowsableContextsAsync(
                markup: markup,
                referencedCode: referencedCode,
                item: "Goo",
                expectedSymbolsSameSolution: 1,
                expectedSymbolsMetadataReference: 1,
                sourceLanguage: LanguageNames.CSharp,
                referencedLanguage: LanguageNames.VisualBasic,
                hideAdvancedMembers: false);
        }

        [WorkItem(7336, "DevDiv_Projects/Roslyn")]
        [Fact, Trait(Traits.Feature, Traits.Features.Completion)]
        public async Task EditorBrowsable_CrossLanguage_CStoVB_Never()
        {
            var markup = @"
class Program
{
    void M()
    {
        $$
    }
}";

            var referencedCode = @"
<System.ComponentModel.EditorBrowsable(System.ComponentModel.EditorBrowsableState.Never)>
Public Class Goo
End Class";
            await VerifyItemInEditorBrowsableContextsAsync(
                markup: markup,
                referencedCode: referencedCode,
                item: "Goo",
                expectedSymbolsSameSolution: 0,
                expectedSymbolsMetadataReference: 0,
                sourceLanguage: LanguageNames.CSharp,
                referencedLanguage: LanguageNames.VisualBasic,
                hideAdvancedMembers: false);
        }

        [WorkItem(7336, "DevDiv_Projects/Roslyn")]
        [Fact, Trait(Traits.Feature, Traits.Features.Completion)]
        public async Task EditorBrowsable_TypeLibType_NotHidden()
        {
            var markup = @"
class Program
{
    void M()
    {
        new $$
    }
}";

            var referencedCode = @"
[System.Runtime.InteropServices.TypeLibType(System.Runtime.InteropServices.TypeLibTypeFlags.FLicensed)]
public class Goo
{
}";
            await VerifyItemInEditorBrowsableContextsAsync(
                markup: markup,
                referencedCode: referencedCode,
                item: "Goo",
                expectedSymbolsSameSolution: 1,
                expectedSymbolsMetadataReference: 1,
                sourceLanguage: LanguageNames.CSharp,
                referencedLanguage: LanguageNames.CSharp);
        }

        [WorkItem(7336, "DevDiv_Projects/Roslyn")]
        [Fact, Trait(Traits.Feature, Traits.Features.Completion)]
        public async Task EditorBrowsable_TypeLibType_Hidden()
        {
            var markup = @"
class Program
{
    void M()
    {
        new $$
    }
}";

            var referencedCode = @"
[System.Runtime.InteropServices.TypeLibType(System.Runtime.InteropServices.TypeLibTypeFlags.FHidden)]
public class Goo
{
}";
            await VerifyItemInEditorBrowsableContextsAsync(
                markup: markup,
                referencedCode: referencedCode,
                item: "Goo",
                expectedSymbolsSameSolution: 1,
                expectedSymbolsMetadataReference: 0,
                sourceLanguage: LanguageNames.CSharp,
                referencedLanguage: LanguageNames.CSharp);
        }

        [WorkItem(7336, "DevDiv_Projects/Roslyn")]
        [Fact, Trait(Traits.Feature, Traits.Features.Completion)]
        public async Task EditorBrowsable_TypeLibType_HiddenAndOtherFlags()
        {
            var markup = @"
class Program
{
    void M()
    {
        new $$
    }
}";

            var referencedCode = @"
[System.Runtime.InteropServices.TypeLibType(System.Runtime.InteropServices.TypeLibTypeFlags.FHidden | System.Runtime.InteropServices.TypeLibTypeFlags.FLicensed)]
public class Goo
{
}";
            await VerifyItemInEditorBrowsableContextsAsync(
                markup: markup,
                referencedCode: referencedCode,
                item: "Goo",
                expectedSymbolsSameSolution: 1,
                expectedSymbolsMetadataReference: 0,
                sourceLanguage: LanguageNames.CSharp,
                referencedLanguage: LanguageNames.CSharp);
        }

        [WorkItem(7336, "DevDiv_Projects/Roslyn")]
        [Fact, Trait(Traits.Feature, Traits.Features.Completion)]
        public async Task EditorBrowsable_TypeLibType_NotHidden_Int16Constructor()
        {
            var markup = @"
class Program
{
    void M()
    {
        new $$
    }
}";

            var referencedCode = @"
[System.Runtime.InteropServices.TypeLibType((short)System.Runtime.InteropServices.TypeLibTypeFlags.FLicensed)]
public class Goo
{
}";
            await VerifyItemInEditorBrowsableContextsAsync(
                markup: markup,
                referencedCode: referencedCode,
                item: "Goo",
                expectedSymbolsSameSolution: 1,
                expectedSymbolsMetadataReference: 1,
                sourceLanguage: LanguageNames.CSharp,
                referencedLanguage: LanguageNames.CSharp);
        }

        [WorkItem(7336, "DevDiv_Projects/Roslyn")]
        [Fact, Trait(Traits.Feature, Traits.Features.Completion)]
        public async Task EditorBrowsable_TypeLibType_Hidden_Int16Constructor()
        {
            var markup = @"
class Program
{
    void M()
    {
        new $$
    }
}";

            var referencedCode = @"
[System.Runtime.InteropServices.TypeLibType((short)System.Runtime.InteropServices.TypeLibTypeFlags.FHidden)]
public class Goo
{
}";
            await VerifyItemInEditorBrowsableContextsAsync(
                markup: markup,
                referencedCode: referencedCode,
                item: "Goo",
                expectedSymbolsSameSolution: 1,
                expectedSymbolsMetadataReference: 0,
                sourceLanguage: LanguageNames.CSharp,
                referencedLanguage: LanguageNames.CSharp);
        }

        [WorkItem(7336, "DevDiv_Projects/Roslyn")]
        [Fact, Trait(Traits.Feature, Traits.Features.Completion)]
        public async Task EditorBrowsable_TypeLibType_HiddenAndOtherFlags_Int16Constructor()
        {
            var markup = @"
class Program
{
    void M()
    {
        new $$
    }
}";

            var referencedCode = @"
[System.Runtime.InteropServices.TypeLibType((short)(System.Runtime.InteropServices.TypeLibTypeFlags.FHidden | System.Runtime.InteropServices.TypeLibTypeFlags.FLicensed))]
public class Goo
{
}";
            await VerifyItemInEditorBrowsableContextsAsync(
                markup: markup,
                referencedCode: referencedCode,
                item: "Goo",
                expectedSymbolsSameSolution: 1,
                expectedSymbolsMetadataReference: 0,
                sourceLanguage: LanguageNames.CSharp,
                referencedLanguage: LanguageNames.CSharp);
        }

        [WorkItem(7336, "DevDiv_Projects/Roslyn")]
        [Fact, Trait(Traits.Feature, Traits.Features.Completion)]
        public async Task EditorBrowsable_TypeLibFunc_NotHidden()
        {
            var markup = @"
class Program
{
    void M()
    {
        new Goo().$$
    }
}";

            var referencedCode = @"
public class Goo
{
    [System.Runtime.InteropServices.TypeLibFunc(System.Runtime.InteropServices.TypeLibFuncFlags.FReplaceable)]
    public void Bar()
    {
    }
}";
            await VerifyItemInEditorBrowsableContextsAsync(
                markup: markup,
                referencedCode: referencedCode,
                item: "Bar",
                expectedSymbolsSameSolution: 1,
                expectedSymbolsMetadataReference: 1,
                sourceLanguage: LanguageNames.CSharp,
                referencedLanguage: LanguageNames.CSharp);
        }

        [WorkItem(7336, "DevDiv_Projects/Roslyn")]
        [Fact, Trait(Traits.Feature, Traits.Features.Completion)]
        public async Task EditorBrowsable_TypeLibFunc_Hidden()
        {
            var markup = @"
class Program
{
    void M()
    {
        new Goo().$$
    }
}";

            var referencedCode = @"
public class Goo
{
    [System.Runtime.InteropServices.TypeLibFunc(System.Runtime.InteropServices.TypeLibFuncFlags.FHidden)]
    public void Bar()
    {
    }
}";
            await VerifyItemInEditorBrowsableContextsAsync(
                markup: markup,
                referencedCode: referencedCode,
                item: "Bar",
                expectedSymbolsSameSolution: 1,
                expectedSymbolsMetadataReference: 0,
                sourceLanguage: LanguageNames.CSharp,
                referencedLanguage: LanguageNames.CSharp);
        }

        [WorkItem(7336, "DevDiv_Projects/Roslyn")]
        [Fact, Trait(Traits.Feature, Traits.Features.Completion)]
        public async Task EditorBrowsable_TypeLibFunc_HiddenAndOtherFlags()
        {
            var markup = @"
class Program
{
    void M()
    {
        new Goo().$$
    }
}";

            var referencedCode = @"
public class Goo
{
    [System.Runtime.InteropServices.TypeLibFunc(System.Runtime.InteropServices.TypeLibFuncFlags.FHidden | System.Runtime.InteropServices.TypeLibFuncFlags.FReplaceable)]
    public void Bar()
    {
    }
}";
            await VerifyItemInEditorBrowsableContextsAsync(
                markup: markup,
                referencedCode: referencedCode,
                item: "Bar",
                expectedSymbolsSameSolution: 1,
                expectedSymbolsMetadataReference: 0,
                sourceLanguage: LanguageNames.CSharp,
                referencedLanguage: LanguageNames.CSharp);
        }

        [WorkItem(7336, "DevDiv_Projects/Roslyn")]
        [Fact, Trait(Traits.Feature, Traits.Features.Completion)]
        public async Task EditorBrowsable_TypeLibFunc_NotHidden_Int16Constructor()
        {
            var markup = @"
class Program
{
    void M()
    {
        new Goo().$$
    }
}";

            var referencedCode = @"
public class Goo
{
    [System.Runtime.InteropServices.TypeLibFunc((short)System.Runtime.InteropServices.TypeLibFuncFlags.FReplaceable)]
    public void Bar()
    {
    }
}";
            await VerifyItemInEditorBrowsableContextsAsync(
                markup: markup,
                referencedCode: referencedCode,
                item: "Bar",
                expectedSymbolsSameSolution: 1,
                expectedSymbolsMetadataReference: 1,
                sourceLanguage: LanguageNames.CSharp,
                referencedLanguage: LanguageNames.CSharp);
        }

        [WorkItem(7336, "DevDiv_Projects/Roslyn")]
        [Fact, Trait(Traits.Feature, Traits.Features.Completion)]
        public async Task EditorBrowsable_TypeLibFunc_Hidden_Int16Constructor()
        {
            var markup = @"
class Program
{
    void M()
    {
        new Goo().$$
    }
}";

            var referencedCode = @"
public class Goo
{
    [System.Runtime.InteropServices.TypeLibFunc((short)System.Runtime.InteropServices.TypeLibFuncFlags.FHidden)]
    public void Bar()
    {
    }
}";
            await VerifyItemInEditorBrowsableContextsAsync(
                markup: markup,
                referencedCode: referencedCode,
                item: "Bar",
                expectedSymbolsSameSolution: 1,
                expectedSymbolsMetadataReference: 0,
                sourceLanguage: LanguageNames.CSharp,
                referencedLanguage: LanguageNames.CSharp);
        }

        [WorkItem(7336, "DevDiv_Projects/Roslyn")]
        [Fact, Trait(Traits.Feature, Traits.Features.Completion)]
        public async Task EditorBrowsable_TypeLibFunc_HiddenAndOtherFlags_Int16Constructor()
        {
            var markup = @"
class Program
{
    void M()
    {
        new Goo().$$
    }
}";

            var referencedCode = @"
public class Goo
{
    [System.Runtime.InteropServices.TypeLibFunc((short)(System.Runtime.InteropServices.TypeLibFuncFlags.FHidden | System.Runtime.InteropServices.TypeLibFuncFlags.FReplaceable))]
    public void Bar()
    {
    }
}";
            await VerifyItemInEditorBrowsableContextsAsync(
                markup: markup,
                referencedCode: referencedCode,
                item: "Bar",
                expectedSymbolsSameSolution: 1,
                expectedSymbolsMetadataReference: 0,
                sourceLanguage: LanguageNames.CSharp,
                referencedLanguage: LanguageNames.CSharp);
        }

        [WorkItem(7336, "DevDiv_Projects/Roslyn")]
        [Fact, Trait(Traits.Feature, Traits.Features.Completion)]
        public async Task EditorBrowsable_TypeLibVar_NotHidden()
        {
            var markup = @"
class Program
{
    void M()
    {
        new Goo().$$
    }
}";

            var referencedCode = @"
public class Goo
{
    [System.Runtime.InteropServices.TypeLibVar(System.Runtime.InteropServices.TypeLibVarFlags.FReplaceable)]
    public int bar;
}";
            await VerifyItemInEditorBrowsableContextsAsync(
                markup: markup,
                referencedCode: referencedCode,
                item: "bar",
                expectedSymbolsSameSolution: 1,
                expectedSymbolsMetadataReference: 1,
                sourceLanguage: LanguageNames.CSharp,
                referencedLanguage: LanguageNames.CSharp);
        }

        [WorkItem(7336, "DevDiv_Projects/Roslyn")]
        [Fact, Trait(Traits.Feature, Traits.Features.Completion)]
        public async Task EditorBrowsable_TypeLibVar_Hidden()
        {
            var markup = @"
class Program
{
    void M()
    {
        new Goo().$$
    }
}";

            var referencedCode = @"
public class Goo
{
    [System.Runtime.InteropServices.TypeLibVar(System.Runtime.InteropServices.TypeLibVarFlags.FHidden)]
    public int bar;
}";
            await VerifyItemInEditorBrowsableContextsAsync(
                markup: markup,
                referencedCode: referencedCode,
                item: "bar",
                expectedSymbolsSameSolution: 1,
                expectedSymbolsMetadataReference: 0,
                sourceLanguage: LanguageNames.CSharp,
                referencedLanguage: LanguageNames.CSharp);
        }

        [WorkItem(7336, "DevDiv_Projects/Roslyn")]
        [Fact, Trait(Traits.Feature, Traits.Features.Completion)]
        public async Task EditorBrowsable_TypeLibVar_HiddenAndOtherFlags()
        {
            var markup = @"
class Program
{
    void M()
    {
        new Goo().$$
    }
}";

            var referencedCode = @"
public class Goo
{
    [System.Runtime.InteropServices.TypeLibVar(System.Runtime.InteropServices.TypeLibVarFlags.FHidden | System.Runtime.InteropServices.TypeLibVarFlags.FReplaceable)]
    public int bar;
}";
            await VerifyItemInEditorBrowsableContextsAsync(
                markup: markup,
                referencedCode: referencedCode,
                item: "bar",
                expectedSymbolsSameSolution: 1,
                expectedSymbolsMetadataReference: 0,
                sourceLanguage: LanguageNames.CSharp,
                referencedLanguage: LanguageNames.CSharp);
        }

        [WorkItem(7336, "DevDiv_Projects/Roslyn")]
        [Fact, Trait(Traits.Feature, Traits.Features.Completion)]
        public async Task EditorBrowsable_TypeLibVar_NotHidden_Int16Constructor()
        {
            var markup = @"
class Program
{
    void M()
    {
        new Goo().$$
    }
}";

            var referencedCode = @"
public class Goo
{
    [System.Runtime.InteropServices.TypeLibVar((short)System.Runtime.InteropServices.TypeLibVarFlags.FReplaceable)]
    public int bar;
}";
            await VerifyItemInEditorBrowsableContextsAsync(
                markup: markup,
                referencedCode: referencedCode,
                item: "bar",
                expectedSymbolsSameSolution: 1,
                expectedSymbolsMetadataReference: 1,
                sourceLanguage: LanguageNames.CSharp,
                referencedLanguage: LanguageNames.CSharp);
        }

        [WorkItem(7336, "DevDiv_Projects/Roslyn")]
        [Fact, Trait(Traits.Feature, Traits.Features.Completion)]
        public async Task EditorBrowsable_TypeLibVar_Hidden_Int16Constructor()
        {
            var markup = @"
class Program
{
    void M()
    {
        new Goo().$$
    }
}";

            var referencedCode = @"
public class Goo
{
    [System.Runtime.InteropServices.TypeLibVar((short)System.Runtime.InteropServices.TypeLibVarFlags.FHidden)]
    public int bar;
}";
            await VerifyItemInEditorBrowsableContextsAsync(
                markup: markup,
                referencedCode: referencedCode,
                item: "bar",
                expectedSymbolsSameSolution: 1,
                expectedSymbolsMetadataReference: 0,
                sourceLanguage: LanguageNames.CSharp,
                referencedLanguage: LanguageNames.CSharp);
        }

        [WorkItem(7336, "DevDiv_Projects/Roslyn")]
        [Fact, Trait(Traits.Feature, Traits.Features.Completion)]
        public async Task EditorBrowsable_TypeLibVar_HiddenAndOtherFlags_Int16Constructor()
        {
            var markup = @"
class Program
{
    void M()
    {
        new Goo().$$
    }
}";

            var referencedCode = @"
public class Goo
{
    [System.Runtime.InteropServices.TypeLibVar((short)(System.Runtime.InteropServices.TypeLibVarFlags.FHidden | System.Runtime.InteropServices.TypeLibVarFlags.FReplaceable))]
    public int bar;
}";
            await VerifyItemInEditorBrowsableContextsAsync(
                markup: markup,
                referencedCode: referencedCode,
                item: "bar",
                expectedSymbolsSameSolution: 1,
                expectedSymbolsMetadataReference: 0,
                sourceLanguage: LanguageNames.CSharp,
                referencedLanguage: LanguageNames.CSharp);
        }

        [WorkItem(545557, "http://vstfdevdiv:8080/DevDiv2/DevDiv/_workitems/edit/545557")]
        [Fact, Trait(Traits.Feature, Traits.Features.Completion)]
        public async Task TestColorColor1()
        {
            var markup = @"
class A
{
    static void Goo() { }
    void Bar() { }
 
    static void Main()
    {
        A A = new A();
        A.$$
    }
}";

            await VerifyItemExistsAsync(markup, "Goo");
            await VerifyItemExistsAsync(markup, "Bar");
        }

        [WorkItem(545647, "http://vstfdevdiv:8080/DevDiv2/DevDiv/_workitems/edit/545647")]
        [Fact, Trait(Traits.Feature, Traits.Features.Completion)]
        public async Task TestLaterLocalHidesType1()
        {
            var markup = @"
using System;
class C
{
    public static void Main()
    {
        $$
        Console.WriteLine();
    }
}";

            await VerifyItemExistsAsync(markup, "Console");
        }

        [WorkItem(545647, "http://vstfdevdiv:8080/DevDiv2/DevDiv/_workitems/edit/545647")]
        [Fact, Trait(Traits.Feature, Traits.Features.Completion)]
        public async Task TestLaterLocalHidesType2()
        {
            var markup = @"
using System;
class C
{
    public static void Main()
    {
        C$$
        Console.WriteLine();
    }
}";

            await VerifyItemExistsAsync(markup, "Console");
        }

        [Fact, Trait(Traits.Feature, Traits.Features.Completion)]
        public async Task TestIndexedProperty()
        {
            var markup = @"class Program
{
    void M()
    {
            CCC c = new CCC();
            c.$$
    }
}";

            // Note that <COMImport> is required by compiler.  Bug 17013 tracks enabling indexed property for non-COM types.
            var referencedCode = @"Imports System.Runtime.InteropServices

<ComImport()>
<GuidAttribute(CCC.ClassId)>
Public Class CCC

#Region ""COM GUIDs""
    Public Const ClassId As String = ""9d965fd2-1514-44f6-accd-257ce77c46b0""
    Public Const InterfaceId As String = ""a9415060-fdf0-47e3-bc80-9c18f7f39cf6""
    Public Const EventsId As String = ""c6a866a5-5f97-4b53-a5df-3739dc8ff1bb""
# End Region

            ''' <summary>
    ''' An index property from VB
    ''' </summary>
    ''' <param name=""p1"">p1 is an integer index</param>
    ''' <returns>A string</returns>
    Public Property IndexProp(ByVal p1 As Integer, Optional ByVal p2 As Integer = 0) As String
        Get
            Return Nothing
        End Get
        Set(ByVal value As String)

        End Set
    End Property
End Class";

            await VerifyItemInEditorBrowsableContextsAsync(
                markup: markup,
                referencedCode: referencedCode,
                item: "IndexProp",
                expectedSymbolsSameSolution: 1,
                expectedSymbolsMetadataReference: 1,
                sourceLanguage: LanguageNames.CSharp,
                referencedLanguage: LanguageNames.VisualBasic);
        }

        [WorkItem(546841, "http://vstfdevdiv:8080/DevDiv2/DevDiv/_workitems/edit/546841")]
        [Fact, Trait(Traits.Feature, Traits.Features.Completion)]
        public async Task TestDeclarationAmbiguity()
        {
            var markup = @"
using System;

class Program
{
    void Main()
    {
        Environment.$$
        var v;
    }
}";

            await VerifyItemExistsAsync(markup, "CommandLine");
        }

        [WorkItem(12781, "https://github.com/dotnet/roslyn/issues/12781")]
        [Fact, Trait(Traits.Feature, Traits.Features.Completion)]
        public async Task TestFieldDeclarationAmbiguity()
        {
            var markup = @"
using System;
Environment.$$
var v;
}";

            await VerifyItemExistsAsync(markup, "CommandLine", sourceCodeKind: SourceCodeKind.Script);
        }

        [Fact, Trait(Traits.Feature, Traits.Features.Completion)]
        public async Task TestCursorOnClassCloseBrace()
        {
            var markup = @"
using System;

class Outer
{
    class Inner { }

$$}";

            await VerifyItemExistsAsync(markup, "Inner");
        }

        [Fact, Trait(Traits.Feature, Traits.Features.Completion)]
        public async Task AfterAsync1()
        {
            var markup = @"
using System.Threading.Tasks;
class Program
{
    async $$
}";

            await VerifyItemExistsAsync(markup, "Task");
        }

        [Fact, Trait(Traits.Feature, Traits.Features.Completion)]
        public async Task AfterAsync2()
        {
            var markup = @"
using System.Threading.Tasks;
class Program
{
    public async T$$
}";

            await VerifyItemExistsAsync(markup, "Task");
        }

        [Fact, Trait(Traits.Feature, Traits.Features.Completion)]
        public async Task NotAfterAsyncInMethodBody()
        {
            var markup = @"
using System.Threading.Tasks;
class Program
{
    void goo()
    {
        var x = async $$
    }
}";

            await VerifyItemIsAbsentAsync(markup, "Task");
        }

        [Fact, Trait(Traits.Feature, Traits.Features.Completion)]
        public async Task NotAwaitable1()
        {
            var markup = @"
class Program
{
    void goo()
    {
        $$
    }
}";

            await VerifyItemWithMscorlib45Async(markup, "goo", "void Program.goo()", "C#");
        }

        [Fact, Trait(Traits.Feature, Traits.Features.Completion)]
        public async Task NotAwaitable2()
        {
            var markup = @"
class Program
{
    async void goo()
    {
        $$
    }
}";

            await VerifyItemWithMscorlib45Async(markup, "goo", "void Program.goo()", "C#");
        }

        [Fact, Trait(Traits.Feature, Traits.Features.Completion)]
        public async Task Awaitable1()
        {
            var markup = @"
using System.Threading;
using System.Threading.Tasks;

class Program
{
    async Task goo()
    {
        $$
    }
}";

            var description = $@"({CSharpFeaturesResources.awaitable}) Task Program.goo()";

            await VerifyItemWithMscorlib45Async(markup, "goo", description, "C#");
        }

        [Fact, Trait(Traits.Feature, Traits.Features.Completion)]
        public async Task Awaitable2()
        {
            var markup = @"
using System.Threading.Tasks;

class Program
{
    async Task<int> goo()
    {
        $$
    }
}";

            var description = $@"({CSharpFeaturesResources.awaitable}) Task<int> Program.goo()";

            await VerifyItemWithMscorlib45Async(markup, "goo", description, "C#");
        }

        [Fact, Trait(Traits.Feature, Traits.Features.Completion)]
        public async Task AwaitableDotsLikeRangeExpression()
        {
            var markup = @"
using System.IO;
using System.Threading.Tasks;

namespace N
{
    class C
    {
        async Task M()
        {
            var request = new Request();
            var m = await request.$$.ReadAsStreamAsync();
        }
    }

    class Request
    {
        public Task<Stream> ReadAsStreamAsync() => null;
    }
}";

            await VerifyItemExistsAsync(markup, "ReadAsStreamAsync");
        }

        [Fact, Trait(Traits.Feature, Traits.Features.Completion)]
        public async Task AwaitableDotsLikeRangeExpressionWithParentheses()
        {
            var markup = @"
using System.IO;
using System.Threading.Tasks;

namespace N
{
    class C
    {
        async Task M()
        {
            var request = new Request();
            var m = (await request).$$.ReadAsStreamAsync();
        }
    }

    class Request
    {
        public Task<Stream> ReadAsStreamAsync() => null;
    }
}";
            // Nothing should be found: no awaiter for request.
            await VerifyItemIsAbsentAsync(markup, "Result");
            await VerifyItemIsAbsentAsync(markup, "ReadAsStreamAsync");
        }

        [Fact, Trait(Traits.Feature, Traits.Features.Completion)]
        public async Task AwaitableDotsLikeRangeExpressionWithTaskAndParentheses()
        {
            var markup = @"
using System.IO;
using System.Threading.Tasks;

namespace N
{
    class C
    {
        async Task M()
        {
            var request = new Task<Request>();
            var m = (await request).$$.ReadAsStreamAsync();
        }
    }

    class Request
    {
        public Task<Stream> ReadAsStreamAsync() => null;
    }
}";

            await VerifyItemIsAbsentAsync(markup, "Result");
            await VerifyItemExistsAsync(markup, "ReadAsStreamAsync");
        }

        [Fact, Trait(Traits.Feature, Traits.Features.Completion)]
        public async Task ObsoleteItem()
        {
            var markup = @"
using System;

class Program
{
    [Obsolete]
    public void goo()
    {
        $$
    }
}";
            await VerifyItemExistsAsync(markup, "goo", $"[{CSharpFeaturesResources.deprecated}] void Program.goo()");
        }

        [WorkItem(568986, "http://vstfdevdiv:8080/DevDiv2/DevDiv/_workitems/edit/568986")]
        [Fact, Trait(Traits.Feature, Traits.Features.Completion)]
        public async Task NoMembersOnDottingIntoUnboundType()
        {
            var markup = @"
class Program
{
    RegistryKey goo;
 
    static void Main(string[] args)
    {
        goo.$$
    }
}";
            await VerifyNoItemsExistAsync(markup);
        }

        [WorkItem(550717, "http://vstfdevdiv:8080/DevDiv2/DevDiv/_workitems/edit/550717")]
        [Fact, Trait(Traits.Feature, Traits.Features.Completion)]
        public async Task TypeArgumentsInConstraintAfterBaselist()
        {
            var markup = @"
public class Goo<T> : System.Object where $$
{
}";
            await VerifyItemExistsAsync(markup, "T");
        }

        [WorkItem(647175, "http://vstfdevdiv:8080/DevDiv2/DevDiv/_workitems/edit/647175")]
        [Fact, Trait(Traits.Feature, Traits.Features.Completion)]
        public async Task NoDestructor()
        {
            var markup = @"
class C
{
    ~C()
    {
        $$
";
            await VerifyItemIsAbsentAsync(markup, "Finalize");
        }

        [WorkItem(669624, "http://vstfdevdiv:8080/DevDiv2/DevDiv/_workitems/edit/669624")]
        [Fact, Trait(Traits.Feature, Traits.Features.Completion)]
        public async Task ExtensionMethodOnCovariantInterface()
        {
            var markup = @"
class Schema<T> { }

interface ISet<out T> { }

static class SetMethods
{
    public static void ForSchemaSet<T>(this ISet<Schema<T>> set) { }
}

class Context
{
    public ISet<T> Set<T>() { return null; }
}

class CustomSchema : Schema<int> { }

class Program
{
    static void Main(string[] args)
    {
        var set = new Context().Set<CustomSchema>();

        set.$$
";

            await VerifyItemExistsAsync(markup, "ForSchemaSet", displayTextSuffix: "<>", sourceCodeKind: SourceCodeKind.Regular);
        }

        [WorkItem(667752, "http://vstfdevdiv:8080/DevDiv2/DevDiv/_workitems/edit/667752")]
        [Fact, Trait(Traits.Feature, Traits.Features.Completion)]
        public async Task ForEachInsideParentheses()
        {
            var markup = @"
using System;
class C
{
    void M()
    {
        foreach($$)
";

            await VerifyItemExistsAsync(markup, "String");
        }

        [WorkItem(766869, "http://vstfdevdiv:8080/DevDiv2/DevDiv/_workitems/edit/766869")]
        [Fact, Trait(Traits.Feature, Traits.Features.Completion)]
        public async Task TestFieldInitializerInP2P()
        {
            var markup = @"
class Class
{
    int i = Consts.$$;
}";

            var referencedCode = @"
public static class Consts
{
    public const int C = 1;
}";
            await VerifyItemWithProjectReferenceAsync(markup, referencedCode, "C", 1, LanguageNames.CSharp, LanguageNames.CSharp, false);
        }

        [WorkItem(834605, "http://vstfdevdiv:8080/DevDiv2/DevDiv/_workitems/edit/834605")]
        [Fact, Trait(Traits.Feature, Traits.Features.Completion)]
        public async Task ShowWithEqualsSign()
        {
            var markup = @"
class c { public int value {set; get; }}

class d
{
    void goo()
    {
       c goo = new c { value$$=
    }
}";

            await VerifyNoItemsExistAsync(markup);
        }

        [WorkItem(825661, "http://vstfdevdiv:8080/DevDiv2/DevDiv/_workitems/edit/825661")]
        [Fact, Trait(Traits.Feature, Traits.Features.Completion)]
        public async Task NothingAfterThisDotInStaticContext()
        {
            var markup = @"
class C
{
    void M1() { }

    static void M2()
    {
        this.$$
    }
}";

            await VerifyNoItemsExistAsync(markup);
        }

        [WorkItem(825661, "http://vstfdevdiv:8080/DevDiv2/DevDiv/_workitems/edit/825661")]
        [Fact, Trait(Traits.Feature, Traits.Features.Completion)]
        public async Task NothingAfterBaseDotInStaticContext()
        {
            var markup = @"
class C
{
    void M1() { }

    static void M2()
    {
        base.$$
    }
}";

            await VerifyNoItemsExistAsync(markup);
        }

        [WorkItem(7648, "http://github.com/dotnet/roslyn/issues/7648")]
        [Fact, Trait(Traits.Feature, Traits.Features.Completion)]
        public async Task NothingAfterBaseDotInScriptContext()
            => await VerifyItemIsAbsentAsync(@"base.$$", @"ToString", sourceCodeKind: SourceCodeKind.Script);

        [WorkItem(858086, "http://vstfdevdiv:8080/DevDiv2/DevDiv/_workitems/edit/858086")]
        [Fact, Trait(Traits.Feature, Traits.Features.Completion)]
        public async Task NoNestedTypeWhenDisplayingInstance()
        {
            var markup = @"
class C
{
    class D
    {
    }

    void M2()
    {
        new C().$$
    }
}";

            await VerifyItemIsAbsentAsync(markup, "D");
        }

        [WorkItem(876031, "http://vstfdevdiv:8080/DevDiv2/DevDiv/_workitems/edit/876031")]
        [Fact, Trait(Traits.Feature, Traits.Features.Completion)]
        public async Task CatchVariableInExceptionFilter()
        {
            var markup = @"
class C
{
    void M()
    {
        try
        {
        }
        catch (System.Exception myExn) when ($$";

            await VerifyItemExistsAsync(markup, "myExn");
        }

        [WorkItem(849698, "http://vstfdevdiv:8080/DevDiv2/DevDiv/_workitems/edit/849698")]
        [Fact, Trait(Traits.Feature, Traits.Features.Completion)]
        public async Task CompletionAfterExternAlias()
        {
            var markup = @"
class C
{
    void goo()
    {
        global::$$
    }
}";

            await VerifyItemExistsAsync(markup, "System", usePreviousCharAsTrigger: true);
        }

        [WorkItem(849698, "http://vstfdevdiv:8080/DevDiv2/DevDiv/_workitems/edit/849698")]
        [Fact, Trait(Traits.Feature, Traits.Features.Completion)]
        public async Task ExternAliasSuggested()
        {
            var markup = @"
extern alias Bar;
class C
{
    void goo()
    {
        $$
    }
}";
            await VerifyItemWithAliasedMetadataReferencesAsync(markup, "Bar", "Bar", 1, "C#", "C#", false);
        }

        [WorkItem(635957, "http://vstfdevdiv:8080/DevDiv2/DevDiv/_workitems/edit/635957")]
        [Fact, Trait(Traits.Feature, Traits.Features.Completion)]
        public async Task ClassDestructor()
        {
            var markup = @"
class C
{
    class N
    {
    ~$$
    }
}";
            await VerifyItemExistsAsync(markup, "N");
            await VerifyItemIsAbsentAsync(markup, "C");
        }

        [WorkItem(635957, "http://vstfdevdiv:8080/DevDiv2/DevDiv/_workitems/edit/635957")]
        [Fact, Trait(Traits.Feature, Traits.Features.Completion)]
        [WorkItem(44423, "https://github.com/dotnet/roslyn/issues/44423")]
        public async Task TildeOutsideClass()
        {
            var markup = @"
class C
{
    class N
    {
    }
}
~$$";
            await VerifyItemExistsAsync(markup, "C");
            await VerifyItemIsAbsentAsync(markup, "N");
        }

        [WorkItem(635957, "http://vstfdevdiv:8080/DevDiv2/DevDiv/_workitems/edit/635957")]
        [Fact, Trait(Traits.Feature, Traits.Features.Completion)]
        public async Task StructDestructor()
        {
            var markup = @"
struct C
{
   ~$$
}";
            await VerifyItemExistsAsync(markup, "C");
        }

        [Fact, Trait(Traits.Feature, Traits.Features.Completion)]
        public async Task FieldAvailableInBothLinkedFiles()
        {
            var markup = @"<Workspace>
    <Project Language=""C#"" CommonReferences=""true"" AssemblyName=""Proj1"">
        <Document FilePath=""CurrentDocument.cs""><![CDATA[
class C
{
    int x;
    void goo()
    {
        $$
    }
}
]]>
        </Document>
    </Project>
    <Project Language=""C#"" CommonReferences=""true"" AssemblyName=""Proj2"">
        <Document IsLinkFile=""true"" LinkAssemblyName=""Proj1"" LinkFilePath=""CurrentDocument.cs""/>
    </Project>
</Workspace>";

            await VerifyItemInLinkedFilesAsync(markup, "x", $"({FeaturesResources.field}) int C.x");
        }

        [Fact, Trait(Traits.Feature, Traits.Features.Completion)]
        public async Task FieldUnavailableInOneLinkedFile()
        {
            var markup = @"<Workspace>
    <Project Language=""C#"" CommonReferences=""true"" AssemblyName=""Proj1"" PreprocessorSymbols=""GOO"">
        <Document FilePath=""CurrentDocument.cs""><![CDATA[
class C
{
#if GOO
    int x;
#endif
    void goo()
    {
        $$
    }
}
]]>
        </Document>
    </Project>
    <Project Language=""C#"" CommonReferences=""true"" AssemblyName=""Proj2"">
        <Document IsLinkFile=""true"" LinkAssemblyName=""Proj1"" LinkFilePath=""CurrentDocument.cs""/>
    </Project>
</Workspace>";
            var expectedDescription = $"({FeaturesResources.field}) int C.x\r\n\r\n{string.Format(FeaturesResources._0_1, "Proj1", FeaturesResources.Available)}\r\n{string.Format(FeaturesResources._0_1, "Proj2", FeaturesResources.Not_Available)}\r\n\r\n{FeaturesResources.You_can_use_the_navigation_bar_to_switch_context}";

            await VerifyItemInLinkedFilesAsync(markup, "x", expectedDescription);
        }

        [Fact, Trait(Traits.Feature, Traits.Features.Completion)]
        public async Task FieldUnavailableInTwoLinkedFiles()
        {
            var markup = @"<Workspace>
    <Project Language=""C#"" CommonReferences=""true"" AssemblyName=""Proj1"" PreprocessorSymbols=""GOO"">
        <Document FilePath=""CurrentDocument.cs""><![CDATA[
class C
{
#if GOO
    int x;
#endif
    void goo()
    {
        $$
    }
}
]]>
        </Document>
    </Project>
    <Project Language=""C#"" CommonReferences=""true"" AssemblyName=""Proj2"">
        <Document IsLinkFile=""true"" LinkAssemblyName=""Proj1"" LinkFilePath=""CurrentDocument.cs""/>
    </Project>
    <Project Language=""C#"" CommonReferences=""true"" AssemblyName=""Proj3"">
        <Document IsLinkFile=""true"" LinkAssemblyName=""Proj1"" LinkFilePath=""CurrentDocument.cs""/>
    </Project>
</Workspace>";
            var expectedDescription = $"({FeaturesResources.field}) int C.x\r\n\r\n{string.Format(FeaturesResources._0_1, "Proj1", FeaturesResources.Available)}\r\n{string.Format(FeaturesResources._0_1, "Proj2", FeaturesResources.Not_Available)}\r\n{string.Format(FeaturesResources._0_1, "Proj3", FeaturesResources.Not_Available)}\r\n\r\n{FeaturesResources.You_can_use_the_navigation_bar_to_switch_context}";

            await VerifyItemInLinkedFilesAsync(markup, "x", expectedDescription);
        }

        [Fact, Trait(Traits.Feature, Traits.Features.Completion)]
        public async Task ExcludeFilesWithInactiveRegions()
        {
            var markup = @"<Workspace>
    <Project Language=""C#"" CommonReferences=""true"" AssemblyName=""Proj1"" PreprocessorSymbols=""GOO,BAR"">
        <Document FilePath=""CurrentDocument.cs""><![CDATA[
class C
{
#if GOO
    int x;
#endif

#if BAR
    void goo()
    {
        $$
    }
#endif
}
]]>
        </Document>
    </Project>
    <Project Language=""C#"" CommonReferences=""true"" AssemblyName=""Proj2"">
        <Document IsLinkFile=""true"" LinkAssemblyName=""Proj1"" LinkFilePath=""CurrentDocument.cs"" />
    </Project>
    <Project Language=""C#"" CommonReferences=""true"" AssemblyName=""Proj3"" PreprocessorSymbols=""BAR"">
        <Document IsLinkFile=""true"" LinkAssemblyName=""Proj1"" LinkFilePath=""CurrentDocument.cs""/>
    </Project>
</Workspace>";
            var expectedDescription = $"({FeaturesResources.field}) int C.x\r\n\r\n{string.Format(FeaturesResources._0_1, "Proj1", FeaturesResources.Available)}\r\n{string.Format(FeaturesResources._0_1, "Proj3", FeaturesResources.Not_Available)}\r\n\r\n{FeaturesResources.You_can_use_the_navigation_bar_to_switch_context}";

            await VerifyItemInLinkedFilesAsync(markup, "x", expectedDescription);
        }

        [Fact, Trait(Traits.Feature, Traits.Features.Completion)]
        public async Task UnionOfItemsFromBothContexts()
        {
            var markup = @"<Workspace>
    <Project Language=""C#"" CommonReferences=""true"" AssemblyName=""Proj1"" PreprocessorSymbols=""GOO"">
        <Document FilePath=""CurrentDocument.cs""><![CDATA[
class C
{
#if GOO
    int x;
#endif

#if BAR
    class G
    {
        public void DoGStuff() {}
    }
#endif
    void goo()
    {
        new G().$$
    }
}
]]>
        </Document>
    </Project>
    <Project Language=""C#"" CommonReferences=""true"" AssemblyName=""Proj2"" PreprocessorSymbols=""BAR"">
        <Document IsLinkFile=""true"" LinkAssemblyName=""Proj1"" LinkFilePath=""CurrentDocument.cs""/>
    </Project>
    <Project Language=""C#"" CommonReferences=""true"" AssemblyName=""Proj3"">
        <Document IsLinkFile=""true"" LinkAssemblyName=""Proj1"" LinkFilePath=""CurrentDocument.cs""/>
    </Project>
</Workspace>";
            var expectedDescription = $"void G.DoGStuff()\r\n\r\n{string.Format(FeaturesResources._0_1, "Proj1", FeaturesResources.Not_Available)}\r\n{string.Format(FeaturesResources._0_1, "Proj2", FeaturesResources.Available)}\r\n{string.Format(FeaturesResources._0_1, "Proj3", FeaturesResources.Not_Available)}\r\n\r\n{FeaturesResources.You_can_use_the_navigation_bar_to_switch_context}";

            await VerifyItemInLinkedFilesAsync(markup, "DoGStuff", expectedDescription);
        }

        [WorkItem(1020944, "http://vstfdevdiv:8080/DevDiv2/DevDiv/_workitems/edit/1020944")]
        [Fact, Trait(Traits.Feature, Traits.Features.Completion)]
        public async Task LocalsValidInLinkedDocuments()
        {
            var markup = @"<Workspace>
    <Project Language=""C#"" CommonReferences=""true"" AssemblyName=""Proj1"">
        <Document FilePath=""CurrentDocument.cs""><![CDATA[
class C
{
    void M()
    {
        int xyz;
        $$
    }
}
]]>
        </Document>
    </Project>
    <Project Language=""C#"" CommonReferences=""true"" AssemblyName=""Proj2"">
        <Document IsLinkFile=""true"" LinkAssemblyName=""Proj1"" LinkFilePath=""CurrentDocument.cs""/>
    </Project>
</Workspace>";
            var expectedDescription = $"({FeaturesResources.local_variable}) int xyz";
            await VerifyItemInLinkedFilesAsync(markup, "xyz", expectedDescription);
        }

        [WorkItem(1020944, "http://vstfdevdiv:8080/DevDiv2/DevDiv/_workitems/edit/1020944")]
        [Fact, Trait(Traits.Feature, Traits.Features.Completion)]
        public async Task LocalWarningInLinkedDocuments()
        {
            var markup = @"<Workspace>
    <Project Language=""C#"" CommonReferences=""true"" AssemblyName=""Proj1"" PreprocessorSymbols=""PROJ1"">
        <Document FilePath=""CurrentDocument.cs""><![CDATA[
class C
{
    void M()
    {
#if PROJ1
        int xyz;
#endif
        $$
    }
}
]]>
        </Document>
    </Project>
    <Project Language=""C#"" CommonReferences=""true"" AssemblyName=""Proj2"">
        <Document IsLinkFile=""true"" LinkAssemblyName=""Proj1"" LinkFilePath=""CurrentDocument.cs""/>
    </Project>
</Workspace>";
            var expectedDescription = $"({FeaturesResources.local_variable}) int xyz\r\n\r\n{string.Format(FeaturesResources._0_1, "Proj1", FeaturesResources.Available)}\r\n{string.Format(FeaturesResources._0_1, "Proj2", FeaturesResources.Not_Available)}\r\n\r\n{FeaturesResources.You_can_use_the_navigation_bar_to_switch_context}";
            await VerifyItemInLinkedFilesAsync(markup, "xyz", expectedDescription);
        }

        [WorkItem(1020944, "http://vstfdevdiv:8080/DevDiv2/DevDiv/_workitems/edit/1020944")]
        [Fact, Trait(Traits.Feature, Traits.Features.Completion)]
        public async Task LabelsValidInLinkedDocuments()
        {
            var markup = @"<Workspace>
    <Project Language=""C#"" CommonReferences=""true"" AssemblyName=""Proj1"">
        <Document FilePath=""CurrentDocument.cs""><![CDATA[
class C
{
    void M()
    {
LABEL:  int xyz;
        goto $$
    }
}
]]>
        </Document>
    </Project>
    <Project Language=""C#"" CommonReferences=""true"" AssemblyName=""Proj2"">
        <Document IsLinkFile=""true"" LinkAssemblyName=""Proj1"" LinkFilePath=""CurrentDocument.cs""/>
    </Project>
</Workspace>";
            var expectedDescription = $"({FeaturesResources.label}) LABEL";
            await VerifyItemInLinkedFilesAsync(markup, "LABEL", expectedDescription);
        }

        [WorkItem(1020944, "http://vstfdevdiv:8080/DevDiv2/DevDiv/_workitems/edit/1020944")]
        [Fact, Trait(Traits.Feature, Traits.Features.Completion)]
        public async Task RangeVariablesValidInLinkedDocuments()
        {
            var markup = @"<Workspace>
    <Project Language=""C#"" CommonReferences=""true"" AssemblyName=""Proj1"">
        <Document FilePath=""CurrentDocument.cs""><![CDATA[
using System.Linq;
class C
{
    void M()
    {
        var x = from y in new[] { 1, 2, 3 } select $$
    }
}
]]>
        </Document>
    </Project>
    <Project Language=""C#"" CommonReferences=""true"" AssemblyName=""Proj2"">
        <Document IsLinkFile=""true"" LinkAssemblyName=""Proj1"" LinkFilePath=""CurrentDocument.cs""/>
    </Project>
</Workspace>";
            var expectedDescription = $"({FeaturesResources.range_variable}) ? y";
            await VerifyItemInLinkedFilesAsync(markup, "y", expectedDescription);
        }

        [WorkItem(1063403, "http://vstfdevdiv:8080/DevDiv2/DevDiv/_workitems/edit/1063403")]
        [Fact, Trait(Traits.Feature, Traits.Features.Completion)]
        public async Task MethodOverloadDifferencesIgnored()
        {
            var markup = @"<Workspace>
    <Project Language=""C#"" CommonReferences=""true"" AssemblyName=""Proj1"" PreprocessorSymbols=""ONE"">
        <Document FilePath=""CurrentDocument.cs""><![CDATA[
class C
{
#if ONE
    void Do(int x){}
#endif
#if TWO
    void Do(string x){}
#endif

    void Shared()
    {
        $$
    }

}
]]>
        </Document>
    </Project>
    <Project Language=""C#"" CommonReferences=""true"" AssemblyName=""Proj2"" PreprocessorSymbols=""TWO"">
        <Document IsLinkFile=""true"" LinkAssemblyName=""Proj1"" LinkFilePath=""CurrentDocument.cs""/>
    </Project>
</Workspace>";

            var expectedDescription = $"void C.Do(int x)";
            await VerifyItemInLinkedFilesAsync(markup, "Do", expectedDescription);
        }

        [Fact, Trait(Traits.Feature, Traits.Features.Completion)]
        public async Task MethodOverloadDifferencesIgnored_ExtensionMethod()
        {
            var markup = @"<Workspace>
    <Project Language=""C#"" CommonReferences=""true"" AssemblyName=""Proj1"" PreprocessorSymbols=""ONE"">
        <Document FilePath=""CurrentDocument.cs""><![CDATA[
class C
{
#if ONE
    void Do(int x){}
#endif

    void Shared()
    {
        this.$$
    }

}

public static class Extensions
{
#if TWO
    public static void Do (this C c, string x)
    {
    }
#endif
}
]]>
        </Document>
    </Project>
    <Project Language=""C#"" CommonReferences=""true"" AssemblyName=""Proj2"" PreprocessorSymbols=""TWO"">
        <Document IsLinkFile=""true"" LinkAssemblyName=""Proj1"" LinkFilePath=""CurrentDocument.cs""/>
    </Project>
</Workspace>";

            var expectedDescription = $"void C.Do(int x)";
            await VerifyItemInLinkedFilesAsync(markup, "Do", expectedDescription);
        }

        [Fact, Trait(Traits.Feature, Traits.Features.Completion)]
        public async Task MethodOverloadDifferencesIgnored_ExtensionMethod2()
        {
            var markup = @"<Workspace>
    <Project Language=""C#"" CommonReferences=""true"" AssemblyName=""Proj1"" PreprocessorSymbols=""TWO"">
        <Document FilePath=""CurrentDocument.cs""><![CDATA[
class C
{
#if ONE
    void Do(int x){}
#endif

    void Shared()
    {
        this.$$
    }

}

public static class Extensions
{
#if TWO
    public static void Do (this C c, string x)
    {
    }
#endif
}
]]>
        </Document>
    </Project>
    <Project Language=""C#"" CommonReferences=""true"" AssemblyName=""Proj2"" PreprocessorSymbols=""ONE"">
        <Document IsLinkFile=""true"" LinkAssemblyName=""Proj1"" LinkFilePath=""CurrentDocument.cs""/>
    </Project>
</Workspace>";

            var expectedDescription = $"({CSharpFeaturesResources.extension}) void C.Do(string x)";
            await VerifyItemInLinkedFilesAsync(markup, "Do", expectedDescription);
        }

        [Fact, Trait(Traits.Feature, Traits.Features.Completion)]
        public async Task MethodOverloadDifferencesIgnored_ContainingType()
        {
            var markup = @"<Workspace>
    <Project Language=""C#"" CommonReferences=""true"" AssemblyName=""Proj1"" PreprocessorSymbols=""ONE"">
        <Document FilePath=""CurrentDocument.cs""><![CDATA[
class C
{
    void Shared()
    {
        var x = GetThing();
        x.$$
    }

#if ONE
    private Methods1 GetThing()
    {
        return new Methods1();
    }
#endif

#if TWO
    private Methods2 GetThing()
    {
        return new Methods2();
    }
#endif
}

#if ONE
public class Methods1
{
    public void Do(string x) { }
}
#endif

#if TWO
public class Methods2
{
    public void Do(string x) { }
}
#endif
]]>
        </Document>
    </Project>
    <Project Language=""C#"" CommonReferences=""true"" AssemblyName=""Proj2"" PreprocessorSymbols=""TWO"">
        <Document IsLinkFile=""true"" LinkAssemblyName=""Proj1"" LinkFilePath=""CurrentDocument.cs""/>
    </Project>
</Workspace>";

            var expectedDescription = $"void Methods1.Do(string x)";
            await VerifyItemInLinkedFilesAsync(markup, "Do", expectedDescription);
        }

        [Fact, Trait(Traits.Feature, Traits.Features.Completion)]
        public async Task SharedProjectFieldAndPropertiesTreatedAsIdentical()
        {
            var markup = @"<Workspace>
    <Project Language=""C#"" CommonReferences=""true"" AssemblyName=""Proj1"" PreprocessorSymbols=""ONE"">
        <Document FilePath=""CurrentDocument.cs""><![CDATA[
class C
{
#if ONE
    public int x;
#endif
#if TWO
    public int x {get; set;}
#endif
    void goo()
    {
        x$$
    }
}
]]>
        </Document>
    </Project>
    <Project Language=""C#"" CommonReferences=""true"" AssemblyName=""Proj2"" PreprocessorSymbols=""TWO"">
        <Document IsLinkFile=""true"" LinkAssemblyName=""Proj1"" LinkFilePath=""CurrentDocument.cs""/>
    </Project>
</Workspace>";

            var expectedDescription = $"({ FeaturesResources.field }) int C.x";
            await VerifyItemInLinkedFilesAsync(markup, "x", expectedDescription);
        }

        [Fact, Trait(Traits.Feature, Traits.Features.Completion)]
        public async Task SharedProjectFieldAndPropertiesTreatedAsIdentical2()
        {
            var markup = @"<Workspace>
    <Project Language=""C#"" CommonReferences=""true"" AssemblyName=""Proj1"" PreprocessorSymbols=""ONE"">
        <Document FilePath=""CurrentDocument.cs""><![CDATA[
class C
{
#if TWO
    public int x;
#endif
#if ONE
    public int x {get; set;}
#endif
    void goo()
    {
        x$$
    }
}
]]>
        </Document>
    </Project>
    <Project Language=""C#"" CommonReferences=""true"" AssemblyName=""Proj2"" PreprocessorSymbols=""TWO"">
        <Document IsLinkFile=""true"" LinkAssemblyName=""Proj1"" LinkFilePath=""CurrentDocument.cs""/>
    </Project>
</Workspace>";

            var expectedDescription = "int C.x { get; set; }";
            await VerifyItemInLinkedFilesAsync(markup, "x", expectedDescription);
        }

        [Fact, Trait(Traits.Feature, Traits.Features.Completion)]
        public async Task ConditionalAccessWalkUp()
        {
            var markup = @"
public class B
{
    public A BA;
    public B BB;
}

class A
{
    public A AA;
    public A AB;
    public int? x;

    public void goo()
    {
        A a = null;
        var q = a?.$$AB.BA.AB.BA;
    }
}";
            await VerifyItemExistsAsync(markup, "AA");
            await VerifyItemExistsAsync(markup, "AB");
        }

        [Fact, Trait(Traits.Feature, Traits.Features.Completion)]
        public async Task ConditionalAccessNullableIsUnwrapped()
        {
            var markup = @"
public struct S
{
    public int? i;
}

class A
{
    public S? s;

    public void goo()
    {
        A a = null;
        var q = a?.s?.$$;
    }
}";
            await VerifyItemExistsAsync(markup, "i");
            await VerifyItemIsAbsentAsync(markup, "value");
        }

        [Fact, Trait(Traits.Feature, Traits.Features.Completion)]
        public async Task ConditionalAccessNullableIsUnwrapped2()
        {
            var markup = @"
public struct S
{
    public int? i;
}

class A
{
    public S? s;

    public void goo()
    {
        var q = s?.$$i?.ToString();
    }
}";
            await VerifyItemExistsAsync(markup, "i");
            await VerifyItemIsAbsentAsync(markup, "value");
        }

        [Fact, Trait(Traits.Feature, Traits.Features.Completion)]
        public async Task CompletionAfterConditionalIndexing()
        {
            var markup = @"
public struct S
{
    public int? i;
}

class A
{
    public S[] s;

    public void goo()
    {
        A a = null;
        var q = a?.s?[$$;
    }
}";
            await VerifyItemExistsAsync(markup, "System");
        }

        [WorkItem(1109319, "http://vstfdevdiv:8080/DevDiv2/DevDiv/_workitems/edit/1109319")]
        [Fact, Trait(Traits.Feature, Traits.Features.Completion)]
        public async Task WithinChainOfConditionalAccesses1()
        {
            var markup = @"
class Program
{
    static void Main(string[] args)
    {
        A a;
        var x = a?.$$b?.c?.d.e;
    }
}

class A { public B b; }
class B { public C c; }
class C { public D d; }
class D { public int e; }";
            await VerifyItemExistsAsync(markup, "b");
        }

        [WorkItem(1109319, "http://vstfdevdiv:8080/DevDiv2/DevDiv/_workitems/edit/1109319")]
        [Fact, Trait(Traits.Feature, Traits.Features.Completion)]
        public async Task WithinChainOfConditionalAccesses2()
        {
            var markup = @"
class Program
{
    static void Main(string[] args)
    {
        A a;
        var x = a?.b?.$$c?.d.e;
    }
}

class A { public B b; }
class B { public C c; }
class C { public D d; }
class D { public int e; }";
            await VerifyItemExistsAsync(markup, "c");
        }

        [WorkItem(1109319, "http://vstfdevdiv:8080/DevDiv2/DevDiv/_workitems/edit/1109319")]
        [Fact, Trait(Traits.Feature, Traits.Features.Completion)]
        public async Task WithinChainOfConditionalAccesses3()
        {
            var markup = @"
class Program
{
    static void Main(string[] args)
    {
        A a;
        var x = a?.b?.c?.$$d.e;
    }
}

class A { public B b; }
class B { public C c; }
class C { public D d; }
class D { public int e; }";
            await VerifyItemExistsAsync(markup, "d");
        }

        [WorkItem(843466, "http://vstfdevdiv:8080/DevDiv2/DevDiv/_workitems/edit/843466")]
        [Fact, Trait(Traits.Feature, Traits.Features.Completion)]
        public async Task NestedAttributeAccessibleOnSelf()
        {
            var markup = @"using System;
[My]
class X
{
    [My$$]
    class MyAttribute : Attribute
    {

    }
}";
            await VerifyItemExistsAsync(markup, "My");
        }

        [WorkItem(843466, "http://vstfdevdiv:8080/DevDiv2/DevDiv/_workitems/edit/843466")]
        [Fact, Trait(Traits.Feature, Traits.Features.Completion)]
        public async Task NestedAttributeAccessibleOnOuterType()
        {
            var markup = @"using System;

[My]
class Y
{

}

[$$]
class X
{
    [My]
    class MyAttribute : Attribute
    {

    }
}";
            await VerifyItemExistsAsync(markup, "My");
        }

        [Fact, Trait(Traits.Feature, Traits.Features.Completion)]
        public async Task InstanceMembersFromBaseOuterType()
        {
            var markup = @"abstract class Test
{
  private int _field;

  public sealed class InnerTest : Test 
  {
    
    public void SomeTest() 
    {
        $$
    }
  }
}";
            await VerifyItemExistsAsync(markup, "_field");
        }

        [Fact, Trait(Traits.Feature, Traits.Features.Completion)]
        public async Task InstanceMembersFromBaseOuterType2()
        {
            var markup = @"class C<T>
{
    void M() { }
    class N : C<int>
    {
        void Test()
        {
            $$ // M recommended and accessible
        }

        class NN
        {
            void Test2()
            {
                // M inaccessible and not recommended
            }
        }
    }
}";
            await VerifyItemExistsAsync(markup, "M");
        }

        [Fact, Trait(Traits.Feature, Traits.Features.Completion)]
        public async Task InstanceMembersFromBaseOuterType3()
        {
            var markup = @"class C<T>
{
    void M() { }
    class N : C<int>
    {
        void Test()
        {
            M(); // M recommended and accessible
        }

        class NN
        {
            void Test2()
            {
                $$ // M inaccessible and not recommended
            }
        }
    }
}";
            await VerifyItemIsAbsentAsync(markup, "M");
        }

        [Fact, Trait(Traits.Feature, Traits.Features.Completion)]
        public async Task InstanceMembersFromBaseOuterType4()
        {
            var markup = @"class C<T>
{
    void M() { }
    class N : C<int>
    {
        void Test()
        {
            M(); // M recommended and accessible
        }

        class NN : N
        {
            void Test2()
            {
                $$ // M accessible and recommended.
            }
        }
    }
}";
            await VerifyItemExistsAsync(markup, "M");
        }

        [Fact, Trait(Traits.Feature, Traits.Features.Completion)]
        public async Task InstanceMembersFromBaseOuterType5()
        {
            var markup = @"
class D
{
    public void Q() { }
}
class C<T> : D
{
    class N
    {
        void Test()
        {
            $$
        }
    }
}";
            await VerifyItemIsAbsentAsync(markup, "Q");
        }

        [Fact, Trait(Traits.Feature, Traits.Features.Completion)]
        public async Task InstanceMembersFromBaseOuterType6()
        {
            var markup = @"
class Base<T>
{
    public int X;
}

class Derived : Base<int>
{
    class Nested
    {
        void Test()
        {
            $$
        }
    }
}";
            await VerifyItemIsAbsentAsync(markup, "X");
        }

        [WorkItem(983367, "http://vstfdevdiv:8080/DevDiv2/DevDiv/_workitems/edit/983367")]
        [Fact, Trait(Traits.Feature, Traits.Features.Completion)]
        public async Task NoTypeParametersDefinedInCrefs()
        {
            var markup = @"using System;

/// <see cref=""Program{T$$}""/>
class Program<T> { }";
            await VerifyItemIsAbsentAsync(markup, "T");
        }

        [WorkItem(988025, "http://vstfdevdiv:8080/DevDiv2/DevDiv/_workitems/edit/988025")]
        [Fact, Trait(Traits.Feature, Traits.Features.Completion)]
        public async Task ShowTypesInGenericMethodTypeParameterList1()
        {
            var markup = @"
class Class1<T, D>
{
    public static Class1<T, D> Create() { return null; }
}
static class Class2
{
    public static void Test<T,D>(this Class1<T, D> arg)
    {
    }
}
class Program
{
    static void Main(string[] args)
    {
        Class1<string, int>.Create().Test<$$
    }
}
";
            await VerifyItemExistsAsync(markup, "Class1", displayTextSuffix: "<>", sourceCodeKind: SourceCodeKind.Regular);
        }

        [WorkItem(988025, "http://vstfdevdiv:8080/DevDiv2/DevDiv/_workitems/edit/988025")]
        [Fact, Trait(Traits.Feature, Traits.Features.Completion)]
        public async Task ShowTypesInGenericMethodTypeParameterList2()
        {
            var markup = @"
class Class1<T, D>
{
    public static Class1<T, D> Create() { return null; }
}
static class Class2
{
    public static void Test<T,D>(this Class1<T, D> arg)
    {
    }
}
class Program
{
    static void Main(string[] args)
    {
        Class1<string, int>.Create().Test<string,$$
    }
}
";
            await VerifyItemExistsAsync(markup, "Class1", displayTextSuffix: "<>", sourceCodeKind: SourceCodeKind.Regular);
        }

        [WorkItem(991466, "http://vstfdevdiv:8080/DevDiv2/DevDiv/_workitems/edit/991466")]
        [Fact, Trait(Traits.Feature, Traits.Features.Completion)]
        public async Task DescriptionInAliasedType()
        {
            var markup = @"
using IAlias = IGoo;
///<summary>summary for interface IGoo</summary>
interface IGoo {  }
class C 
{ 
    I$$
}
";
            await VerifyItemExistsAsync(markup, "IAlias", expectedDescriptionOrNull: "interface IGoo\r\nsummary for interface IGoo");
        }

        [Fact, Trait(Traits.Feature, Traits.Features.Completion)]
        public async Task WithinNameOf()
        {
            var markup = @"
class C 
{ 
    void goo()
    {
        var x = nameof($$)
    }
}
";
            await VerifyAnyItemExistsAsync(markup);
        }

        [WorkItem(997410, "http://vstfdevdiv:8080/DevDiv2/DevDiv/_workitems/edit/997410")]
        [Fact, Trait(Traits.Feature, Traits.Features.Completion)]
        public async Task InstanceMemberInNameOfInStaticContext()
        {
            var markup = @"
class C
{
  int y1 = 15;
  static int y2 = 1;
  static string x = nameof($$
";
            await VerifyItemExistsAsync(markup, "y1");
        }

        [WorkItem(997410, "http://vstfdevdiv:8080/DevDiv2/DevDiv/_workitems/edit/997410")]
        [Fact, Trait(Traits.Feature, Traits.Features.Completion)]
        public async Task StaticMemberInNameOfInStaticContext()
        {
            var markup = @"
class C
{
  int y1 = 15;
  static int y2 = 1;
  static string x = nameof($$
";
            await VerifyItemExistsAsync(markup, "y2");
        }

        [WorkItem(883293, "http://vstfdevdiv:8080/DevDiv2/DevDiv/_workitems/edit/883293")]
        [Fact, Trait(Traits.Feature, Traits.Features.Completion)]
        public async Task IncompleteDeclarationExpressionType()
        {
            var markup = @"
using System;
class C
{
  void goo()
    {
        var x = Console.$$
        var y = 3;
    }
}
";
            await VerifyItemExistsAsync(markup, "WriteLine");
        }

        [WorkItem(1024380, "http://vstfdevdiv:8080/DevDiv2/DevDiv/_workitems/edit/1024380")]
        [Fact, Trait(Traits.Feature, Traits.Features.Completion)]
        public async Task StaticAndInstanceInNameOf()
        {
            var markup = @"
using System;
class C
{
    class D
    {
        public int x;
        public static int y;   
    }

  void goo()
    {
        var z = nameof(C.D.$$
    }
}
";
            await VerifyItemExistsAsync(markup, "x");
            await VerifyItemExistsAsync(markup, "y");
        }

        [WorkItem(1663, "https://github.com/dotnet/roslyn/issues/1663")]
        [Fact, Trait(Traits.Feature, Traits.Features.Completion)]
        public async Task NameOfMembersListedForLocals()
        {
            var markup = @"class C
{
    void M()
    {
        var x = nameof(T.z.$$)
    }
}
 
public class T
{
    public U z; 
}
 
public class U
{
    public int nope;
}
";
            await VerifyItemExistsAsync(markup, "nope");
        }

        [WorkItem(1029522, "http://vstfdevdiv:8080/DevDiv2/DevDiv/_workitems/edit/1029522")]
        [Fact, Trait(Traits.Feature, Traits.Features.Completion)]
        public async Task NameOfMembersListedForNamespacesAndTypes2()
        {
            var markup = @"class C
{
    void M()
    {
        var x = nameof(U.$$)
    }
}
 
public class T
{
    public U z; 
}
 
public class U
{
    public int nope;
}
";
            await VerifyItemExistsAsync(markup, "nope");
        }

        [WorkItem(1029522, "http://vstfdevdiv:8080/DevDiv2/DevDiv/_workitems/edit/1029522")]
        [Fact, Trait(Traits.Feature, Traits.Features.Completion)]
        public async Task NameOfMembersListedForNamespacesAndTypes3()
        {
            var markup = @"class C
{
    void M()
    {
        var x = nameof(N.$$)
    }
}

namespace N
{
public class U
{
    public int nope;
}
} ";
            await VerifyItemExistsAsync(markup, "U");
        }

        [WorkItem(1029522, "http://vstfdevdiv:8080/DevDiv2/DevDiv/_workitems/edit/1029522")]
        [Fact, Trait(Traits.Feature, Traits.Features.Completion)]
        public async Task NameOfMembersListedForNamespacesAndTypes4()
        {
            var markup = @"
using z = System;
class C
{
    void M()
    {
        var x = nameof(z.$$)
    }
}
";
            await VerifyItemExistsAsync(markup, "Console");
        }

        [Fact, Trait(Traits.Feature, Traits.Features.Completion)]
        public async Task InterpolatedStrings1()
        {
            var markup = @"
class C
{
    void M()
    {
        var a = ""Hello"";
        var b = ""World"";
        var c = $""{$$
";
            await VerifyItemExistsAsync(markup, "a");
        }

        [Fact, Trait(Traits.Feature, Traits.Features.Completion)]
        public async Task InterpolatedStrings2()
        {
            var markup = @"
class C
{
    void M()
    {
        var a = ""Hello"";
        var b = ""World"";
        var c = $""{$$}"";
    }
}";
            await VerifyItemExistsAsync(markup, "a");
        }

        [Fact, Trait(Traits.Feature, Traits.Features.Completion)]
        public async Task InterpolatedStrings3()
        {
            var markup = @"
class C
{
    void M()
    {
        var a = ""Hello"";
        var b = ""World"";
        var c = $""{a}, {$$
";
            await VerifyItemExistsAsync(markup, "b");
        }

        [Fact, Trait(Traits.Feature, Traits.Features.Completion)]
        public async Task InterpolatedStrings4()
        {
            var markup = @"
class C
{
    void M()
    {
        var a = ""Hello"";
        var b = ""World"";
        var c = $""{a}, {$$}"";
    }
}";
            await VerifyItemExistsAsync(markup, "b");
        }

        [Fact, Trait(Traits.Feature, Traits.Features.Completion)]
        public async Task InterpolatedStrings5()
        {
            var markup = @"
class C
{
    void M()
    {
        var a = ""Hello"";
        var b = ""World"";
        var c = $@""{a}, {$$
";
            await VerifyItemExistsAsync(markup, "b");
        }

        [Fact, Trait(Traits.Feature, Traits.Features.Completion)]
        public async Task InterpolatedStrings6()
        {
            var markup = @"
class C
{
    void M()
    {
        var a = ""Hello"";
        var b = ""World"";
        var c = $@""{a}, {$$}"";
    }
}";
            await VerifyItemExistsAsync(markup, "b");
        }

        [WorkItem(1064811, "http://vstfdevdiv:8080/DevDiv2/DevDiv/_workitems/edit/1064811")]
        [Fact, Trait(Traits.Feature, Traits.Features.KeywordRecommending)]
        public async Task NotBeforeFirstStringHole()
        {
            await VerifyNoItemsExistAsync(AddInsideMethod(
@"var x = ""\{0}$$\{1}\{2}"""));
        }

        [WorkItem(1064811, "http://vstfdevdiv:8080/DevDiv2/DevDiv/_workitems/edit/1064811")]
        [Fact, Trait(Traits.Feature, Traits.Features.KeywordRecommending)]
        public async Task NotBetweenStringHoles()
        {
            await VerifyNoItemsExistAsync(AddInsideMethod(
@"var x = ""\{0}\{1}$$\{2}"""));
        }

        [WorkItem(1064811, "http://vstfdevdiv:8080/DevDiv2/DevDiv/_workitems/edit/1064811")]
        [Fact, Trait(Traits.Feature, Traits.Features.KeywordRecommending)]
        public async Task NotAfterStringHoles()
        {
            await VerifyNoItemsExistAsync(AddInsideMethod(
@"var x = ""\{0}\{1}\{2}$$"""));
        }

        [WorkItem(1087171, "http://vstfdevdiv:8080/DevDiv2/DevDiv/_workitems/edit/1087171")]
        [Fact, Trait(Traits.Feature, Traits.Features.KeywordRecommending)]
        public async Task CompletionAfterTypeOfGetType()
        {
            await VerifyItemExistsAsync(AddInsideMethod(
"typeof(int).GetType().$$"), "GUID");
        }

        [Fact, Trait(Traits.Feature, Traits.Features.Completion)]
        public async Task UsingDirectives1()
        {
            var markup = @"
using $$

class A { }
static class B { }

namespace N
{
    class C { }
    static class D { }

    namespace M { }
}";

            await VerifyItemIsAbsentAsync(markup, "A");
            await VerifyItemIsAbsentAsync(markup, "B");
            await VerifyItemExistsAsync(markup, "N");
        }

        [Fact, Trait(Traits.Feature, Traits.Features.Completion)]
        public async Task UsingDirectives2()
        {
            var markup = @"
using N.$$

class A { }
static class B { }

namespace N
{
    class C { }
    static class D { }

    namespace M { }
}";

            await VerifyItemIsAbsentAsync(markup, "C");
            await VerifyItemIsAbsentAsync(markup, "D");
            await VerifyItemExistsAsync(markup, "M");
        }

        [Fact, Trait(Traits.Feature, Traits.Features.Completion)]
        public async Task UsingDirectives3()
        {
            var markup = @"
using G = $$

class A { }
static class B { }

namespace N
{
    class C { }
    static class D { }

    namespace M { }
}";

            await VerifyItemExistsAsync(markup, "A");
            await VerifyItemExistsAsync(markup, "B");
            await VerifyItemExistsAsync(markup, "N");
        }

        [Fact, Trait(Traits.Feature, Traits.Features.Completion)]
        public async Task UsingDirectives4()
        {
            var markup = @"
using G = N.$$

class A { }
static class B { }

namespace N
{
    class C { }
    static class D { }

    namespace M { }
}";

            await VerifyItemExistsAsync(markup, "C");
            await VerifyItemExistsAsync(markup, "D");
            await VerifyItemExistsAsync(markup, "M");
        }

        [Fact, Trait(Traits.Feature, Traits.Features.Completion)]
        public async Task UsingDirectives5()
        {
            var markup = @"
using static $$

class A { }
static class B { }

namespace N
{
    class C { }
    static class D { }

    namespace M { }
}";

            await VerifyItemExistsAsync(markup, "A");
            await VerifyItemExistsAsync(markup, "B");
            await VerifyItemExistsAsync(markup, "N");
        }

        [Fact, Trait(Traits.Feature, Traits.Features.Completion)]
        public async Task UsingDirectives6()
        {
            var markup = @"
using static N.$$

class A { }
static class B { }

namespace N
{
    class C { }
    static class D { }

    namespace M { }
}";

            await VerifyItemExistsAsync(markup, "C");
            await VerifyItemExistsAsync(markup, "D");
            await VerifyItemExistsAsync(markup, "M");
        }

        [Fact, Trait(Traits.Feature, Traits.Features.Completion)]
        public async Task UsingStaticDoesNotShowDelegates1()
        {
            var markup = @"
using static $$

class A { }
delegate void B();

namespace N
{
    class C { }
    static class D { }

    namespace M { }
}";

            await VerifyItemExistsAsync(markup, "A");
            await VerifyItemIsAbsentAsync(markup, "B");
            await VerifyItemExistsAsync(markup, "N");
        }

        [Fact, Trait(Traits.Feature, Traits.Features.Completion)]
        public async Task UsingStaticDoesNotShowDelegates2()
        {
            var markup = @"
using static N.$$

class A { }
static class B { }

namespace N
{
    class C { }
    delegate void D();

    namespace M { }
}";

            await VerifyItemExistsAsync(markup, "C");
            await VerifyItemIsAbsentAsync(markup, "D");
            await VerifyItemExistsAsync(markup, "M");
        }

        [Fact, Trait(Traits.Feature, Traits.Features.Completion)]
        public async Task UsingStaticDoesNotShowInterfaces1()
        {
            var markup = @"
using static N.$$

class A { }
static class B { }

namespace N
{
    class C { }
    interface I { }

    namespace M { }
}";

            await VerifyItemExistsAsync(markup, "C");
            await VerifyItemIsAbsentAsync(markup, "I");
            await VerifyItemExistsAsync(markup, "M");
        }

        [Fact, Trait(Traits.Feature, Traits.Features.Completion)]
        public async Task UsingStaticDoesNotShowInterfaces2()
        {
            var markup = @"
using static $$

class A { }
interface I { }

namespace N
{
    class C { }
    static class D { }

    namespace M { }
}";

            await VerifyItemExistsAsync(markup, "A");
            await VerifyItemIsAbsentAsync(markup, "I");
            await VerifyItemExistsAsync(markup, "N");
        }

        [Fact, Trait(Traits.Feature, Traits.Features.Completion)]
        public async Task UsingStaticAndExtensionMethods1()
        {
            var markup = @"
using static A;
using static B;

static class A
{
    public static void Goo(this string s) { }
}

static class B
{
    public static void Bar(this string s) { }
}

class C
{
    void M()
    {
        $$
    }
}
";

            await VerifyItemIsAbsentAsync(markup, "Goo");
            await VerifyItemIsAbsentAsync(markup, "Bar");
        }

        [Fact, Trait(Traits.Feature, Traits.Features.Completion)]
        public async Task UsingStaticAndExtensionMethods2()
        {
            var markup = @"
using N;

namespace N
{
    static class A
    {
        public static void Goo(this string s) { }
    }

    static class B
    {
        public static void Bar(this string s) { }
    }
}

class C
{
    void M()
    {
        $$
    }
}
";

            await VerifyItemIsAbsentAsync(markup, "Goo");
            await VerifyItemIsAbsentAsync(markup, "Bar");
        }

        [Fact, Trait(Traits.Feature, Traits.Features.Completion)]
        public async Task UsingStaticAndExtensionMethods3()
        {
            var markup = @"
using N;

namespace N
{
    static class A
    {
        public static void Goo(this string s) { }
    }

    static class B
    {
        public static void Bar(this string s) { }
    }
}

class C
{
    void M()
    {
        string s;
        s.$$
    }
}
";

            await VerifyItemExistsAsync(markup, "Goo");
            await VerifyItemExistsAsync(markup, "Bar");
        }

        [Fact, Trait(Traits.Feature, Traits.Features.Completion)]
        public async Task UsingStaticAndExtensionMethods4()
        {
            var markup = @"
using static N.A;
using static N.B;

namespace N
{
    static class A
    {
        public static void Goo(this string s) { }
    }

    static class B
    {
        public static void Bar(this string s) { }
    }
}

class C
{
    void M()
    {
        string s;
        s.$$
    }
}
";

            await VerifyItemExistsAsync(markup, "Goo");
            await VerifyItemExistsAsync(markup, "Bar");
        }

        [Fact, Trait(Traits.Feature, Traits.Features.Completion)]
        public async Task UsingStaticAndExtensionMethods5()
        {
            var markup = @"
using static N.A;

namespace N
{
    static class A
    {
        public static void Goo(this string s) { }
    }

    static class B
    {
        public static void Bar(this string s) { }
    }
}

class C
{
    void M()
    {
        string s;
        s.$$
    }
}
";

            await VerifyItemExistsAsync(markup, "Goo");
            await VerifyItemIsAbsentAsync(markup, "Bar");
        }

        [Fact, Trait(Traits.Feature, Traits.Features.Completion)]
        public async Task UsingStaticAndExtensionMethods6()
        {
            var markup = @"
using static N.B;

namespace N
{
    static class A
    {
        public static void Goo(this string s) { }
    }

    static class B
    {
        public static void Bar(this string s) { }
    }
}

class C
{
    void M()
    {
        string s;
        s.$$
    }
}
";

            await VerifyItemIsAbsentAsync(markup, "Goo");
            await VerifyItemExistsAsync(markup, "Bar");
        }

        [Fact, Trait(Traits.Feature, Traits.Features.Completion)]
        public async Task UsingStaticAndExtensionMethods7()
        {
            var markup = @"
using N;
using static N.B;

namespace N
{
    static class A
    {
        public static void Goo(this string s) { }
    }

    static class B
    {
        public static void Bar(this string s) { }
    }
}

class C
{
    void M()
    {
        string s;
        s.$$;
    }
}
";

            await VerifyItemExistsAsync(markup, "Goo");
            await VerifyItemExistsAsync(markup, "Bar");
        }

        [WorkItem(7932, "https://github.com/dotnet/roslyn/issues/7932")]
        [WpfFact, Trait(Traits.Feature, Traits.Features.Completion)]
        public async Task ExtensionMethodWithinSameClassOfferedForCompletion()
        {
            var markup = @"
public static class Test
{
    static void TestB()
    {
        $$
    }
    static void TestA(this string s) { }
}
";
            await VerifyItemExistsAsync(markup, "TestA");
        }

        [WorkItem(7932, "https://github.com/dotnet/roslyn/issues/7932")]
        [WpfFact, Trait(Traits.Feature, Traits.Features.Completion)]
        public async Task ExtensionMethodWithinParentClassOfferedForCompletion()
        {
            var markup = @"
public static class Parent
{
    static void TestA(this string s) { }
    static void TestC(string s) { }
    public static class Test
    {
        static void TestB()
        {
            $$
        }
    }
}
";
            await VerifyItemExistsAsync(markup, "TestA");
        }

        [Fact, Trait(Traits.Feature, Traits.Features.Completion)]
        public async Task ExceptionFilter1()
        {
            var markup = @"
using System;

class C
{
    void M(bool x)
    {
        try
        {
        }
        catch when ($$
";

            await VerifyItemExistsAsync(markup, "x");
        }

        [Fact, Trait(Traits.Feature, Traits.Features.Completion)]
        public async Task ExceptionFilter1_NotBeforeOpenParen()
        {
            var markup = @"
using System;

class C
{
    void M(bool x)
    {
        try
        {
        }
        catch when $$
";

            await VerifyNoItemsExistAsync(markup);
        }

        [Fact, Trait(Traits.Feature, Traits.Features.Completion)]
        public async Task ExceptionFilter2()
        {
            var markup = @"
using System;

class C
{
    void M(bool x)
    {
        try
        {
        }
        catch (Exception ex) when ($$
";

            await VerifyItemExistsAsync(markup, "x");
        }

        [Fact, Trait(Traits.Feature, Traits.Features.Completion)]
        public async Task ExceptionFilter2_NotBeforeOpenParen()
        {
            var markup = @"
using System;

class C
{
    void M(bool x)
    {
        try
        {
        }
        catch (Exception ex) when $$
";

            await VerifyNoItemsExistAsync(markup);
        }

        [WorkItem(25084, "https://github.com/dotnet/roslyn/issues/25084")]
        [Fact, Trait(Traits.Feature, Traits.Features.Completion)]
        public async Task SwitchCaseWhenClause1()
        {
            var markup = @"
class C
{
    void M(bool x)
    {
        switch (1)
        {
            case 1 when $$
";

            await VerifyItemExistsAsync(markup, "x");
        }

        [WorkItem(25084, "https://github.com/dotnet/roslyn/issues/25084")]
        [Fact, Trait(Traits.Feature, Traits.Features.Completion)]
        public async Task SwitchCaseWhenClause2()
        {
            var markup = @"
class C
{
    void M(bool x)
    {
        switch (1)
        {
            case int i when $$
";

            await VerifyItemExistsAsync(markup, "x");
        }

        [WorkItem(717, "https://github.com/dotnet/roslyn/issues/717")]
        [Fact, Trait(Traits.Feature, Traits.Features.Completion)]
        public async Task ExpressionContextCompletionWithinCast()
        {
            var markup = @"
class Program
{
    void M()
    {
        for (int i = 0; i < 5; i++)
        {
            var x = ($$)
            var y = 1;
        }
    }
}
";
            await VerifyItemExistsAsync(markup, "i");
        }

        [WorkItem(1277, "https://github.com/dotnet/roslyn/issues/1277")]
        [Fact, Trait(Traits.Feature, Traits.Features.Completion)]
        public async Task NoInstanceMembersInPropertyInitializer()
        {
            var markup = @"
class A {
    int abc;
    int B { get; } = $$
}
";
            await VerifyItemIsAbsentAsync(markup, "abc");
        }

        [WorkItem(1277, "https://github.com/dotnet/roslyn/issues/1277")]
        [Fact, Trait(Traits.Feature, Traits.Features.Completion)]
        public async Task StaticMembersInPropertyInitializer()
        {
            var markup = @"
class A {
    static Action s_abc;
    event Action B = $$
}
";
            await VerifyItemExistsAsync(markup, "s_abc");
        }

        [Fact, Trait(Traits.Feature, Traits.Features.Completion)]
        public async Task NoInstanceMembersInFieldLikeEventInitializer()
        {
            var markup = @"
class A {
    Action abc;
    event Action B = $$
}
";
            await VerifyItemIsAbsentAsync(markup, "abc");
        }

        [Fact, Trait(Traits.Feature, Traits.Features.Completion)]
        public async Task StaticMembersInFieldLikeEventInitializer()
        {
            var markup = @"
class A {
    static Action s_abc;
    event Action B = $$
}
";
            await VerifyItemExistsAsync(markup, "s_abc");
        }

        [WorkItem(5069, "https://github.com/dotnet/roslyn/issues/5069")]
        [Fact, Trait(Traits.Feature, Traits.Features.Completion)]
        public async Task InstanceMembersInTopLevelFieldInitializer()
        {
            var markup = @"
int aaa = 1;
int bbb = $$
";
            await VerifyItemExistsAsync(markup, "aaa", sourceCodeKind: SourceCodeKind.Script);
        }

        [WorkItem(5069, "https://github.com/dotnet/roslyn/issues/5069")]
        [Fact, Trait(Traits.Feature, Traits.Features.Completion)]
        public async Task InstanceMembersInTopLevelFieldLikeEventInitializer()
        {
            var markup = @"
Action aaa = null;
event Action bbb = $$
";
            await VerifyItemExistsAsync(markup, "aaa", sourceCodeKind: SourceCodeKind.Script);
        }

        [WorkItem(33, "https://github.com/dotnet/roslyn/issues/33")]
        [Fact, Trait(Traits.Feature, Traits.Features.Completion)]
        public async Task NoConditionalAccessCompletionOnTypes1()
        {
            var markup = @"
using A = System
class C
{
    A?.$$
}
";
            await VerifyNoItemsExistAsync(markup);
        }

        [WorkItem(33, "https://github.com/dotnet/roslyn/issues/33")]
        [Fact, Trait(Traits.Feature, Traits.Features.Completion)]
        public async Task NoConditionalAccessCompletionOnTypes2()
        {
            var markup = @"
class C
{
    System?.$$
}
";
            await VerifyNoItemsExistAsync(markup);
        }

        [WorkItem(33, "https://github.com/dotnet/roslyn/issues/33")]
        [Fact, Trait(Traits.Feature, Traits.Features.Completion)]
        public async Task NoConditionalAccessCompletionOnTypes3()
        {
            var markup = @"
class C
{
    System.Console?.$$
}
";
            await VerifyNoItemsExistAsync(markup);
        }

        [Fact, Trait(Traits.Feature, Traits.Features.Completion)]
        public async Task CompletionInIncompletePropertyDeclaration()
        {
            var markup = @"
class Class1
{
    public string Property1 { get; set; }
}

class Class2
{
    public string Property { get { return this.Source.$$
    public Class1 Source { get; set; }
}";
            await VerifyItemExistsAsync(markup, "Property1");
        }

        [Fact, Trait(Traits.Feature, Traits.Features.Completion)]
        public async Task NoCompletionInShebangComments()
        {
            await VerifyNoItemsExistAsync("#!$$", sourceCodeKind: SourceCodeKind.Script);
            await VerifyNoItemsExistAsync("#! S$$", sourceCodeKind: SourceCodeKind.Script, usePreviousCharAsTrigger: true);
        }

        [Fact, Trait(Traits.Feature, Traits.Features.Completion)]
        public async Task CompoundNameTargetTypePreselection()
        {
            var markup = @"
class Class1
{
    void goo()
    {
        int x = 3;
        string y = x.$$
    }
}";
            await VerifyItemExistsAsync(markup, "ToString", matchPriority: SymbolMatchPriority.PreferEventOrMethod);
        }

        [Fact, Trait(Traits.Feature, Traits.Features.Completion)]
        public async Task TargetTypeInCollectionInitializer1()
        {
            var markup = @"
using System.Collections.Generic;

class Program
{
    static void Main(string[] args)
    {
        int z;
        string q;
        List<int> x = new List<int>() { $$  }
    }
}";
            await VerifyItemExistsAsync(markup, "z", matchPriority: SymbolMatchPriority.PreferLocalOrParameterOrRangeVariable);
        }

        [Fact, Trait(Traits.Feature, Traits.Features.Completion)]
        public async Task TargetTypeInCollectionInitializer2()
        {
            var markup = @"
using System.Collections.Generic;

class Program
{
    static void Main(string[] args)
    {
        int z;
        string q;
        List<int> x = new List<int>() { 1, $$  }
    }
}";
            await VerifyItemExistsAsync(markup, "z", matchPriority: SymbolMatchPriority.PreferLocalOrParameterOrRangeVariable);
        }

        [Fact, Trait(Traits.Feature, Traits.Features.Completion)]
        public async Task TargeTypeInObjectInitializer1()
        {
            var markup = @"
class C
{
    public int X { get; set; }
    public int Y { get; set; }

    void goo()
    {
        int i;
        var c = new C() { X = $$ }
    }
}";
            await VerifyItemExistsAsync(markup, "i", matchPriority: SymbolMatchPriority.PreferLocalOrParameterOrRangeVariable);
        }

        [Fact, Trait(Traits.Feature, Traits.Features.Completion)]
        public async Task TargeTypeInObjectInitializer2()
        {
            var markup = @"
class C
{
    public int X { get; set; }
    public int Y { get; set; }

    void goo()
    {
        int i;
        var c = new C() { X = 1, Y = $$ }
    }
}";
            await VerifyItemExistsAsync(markup, "i", matchPriority: SymbolMatchPriority.PreferLocalOrParameterOrRangeVariable);
        }

        [Fact, Trait(Traits.Feature, Traits.Features.Completion)]
        public async Task TupleElements()
        {
            var markup = @"
class C
{
    void goo()
    {
        var t = (Alice: 1, Item2: 2, ITEM3: 3, 4, 5, 6, 7, 8, Bob: 9);
        t.$$
    }
}" + TestResources.NetFX.ValueTuple.tuplelib_cs;

            await VerifyItemExistsAsync(markup, "Alice");
            await VerifyItemExistsAsync(markup, "Bob");
            await VerifyItemExistsAsync(markup, "CompareTo");
            await VerifyItemExistsAsync(markup, "Equals");
            await VerifyItemExistsAsync(markup, "GetHashCode");
            await VerifyItemExistsAsync(markup, "GetType");
            await VerifyItemExistsAsync(markup, "Item2");
            await VerifyItemExistsAsync(markup, "ITEM3");
            for (var i = 4; i <= 8; i++)
            {
                await VerifyItemExistsAsync(markup, "Item" + i);
            }
            await VerifyItemExistsAsync(markup, "ToString");

            await VerifyItemIsAbsentAsync(markup, "Item1");
            await VerifyItemIsAbsentAsync(markup, "Item9");
            await VerifyItemIsAbsentAsync(markup, "Rest");
            await VerifyItemIsAbsentAsync(markup, "Item3");
        }

        [WorkItem(14546, "https://github.com/dotnet/roslyn/issues/14546")]
        [Fact, Trait(Traits.Feature, Traits.Features.Completion)]
        public async Task TupleElementsCompletionOffMethodGroup()
        {
            var markup = @"
class C
{
    void goo()
    {
        new object().ToString.$$
    }
}" + TestResources.NetFX.ValueTuple.tuplelib_cs;

            // should not crash
            await VerifyItemExistsAsync(markup, "ToString");
        }

        [Fact]
        [Trait(Traits.Feature, Traits.Features.Completion)]
        [Test.Utilities.CompilerTrait(Test.Utilities.CompilerFeature.LocalFunctions)]
        [WorkItem(13480, "https://github.com/dotnet/roslyn/issues/13480")]
        public async Task NoCompletionInLocalFuncGenericParamList()
        {
            var markup = @"
class C
{
    void M()
    {
        int Local<$$";

            await VerifyNoItemsExistAsync(markup);
        }

        [Fact]
        [Trait(Traits.Feature, Traits.Features.Completion)]
        [Test.Utilities.CompilerTrait(Test.Utilities.CompilerFeature.LocalFunctions)]
        [WorkItem(13480, "https://github.com/dotnet/roslyn/issues/13480")]
        public async Task CompletionForAwaitWithoutAsync()
        {
            var markup = @"
class C
{
    void M()
    {
        await Local<$$";

            await VerifyAnyItemExistsAsync(markup);
        }

        [WorkItem(14127, "https://github.com/dotnet/roslyn/issues/14127")]
        [Fact, Trait(Traits.Feature, Traits.Features.Completion)]
        public async Task TupleTypeAtMemberLevel1()
        {
            await VerifyItemExistsAsync(@"
class C
{
    ($$
}", "C");
        }

        [WorkItem(14127, "https://github.com/dotnet/roslyn/issues/14127")]
        [Fact, Trait(Traits.Feature, Traits.Features.Completion)]
        public async Task TupleTypeAtMemberLevel2()
        {
            await VerifyItemExistsAsync(@"
class C
{
    ($$)
}", "C");
        }

        [WorkItem(14127, "https://github.com/dotnet/roslyn/issues/14127")]
        [Fact, Trait(Traits.Feature, Traits.Features.Completion)]
        public async Task TupleTypeAtMemberLevel3()
        {
            await VerifyItemExistsAsync(@"
class C
{
    (C, $$
}", "C");
        }

        [WorkItem(14127, "https://github.com/dotnet/roslyn/issues/14127")]
        [Fact, Trait(Traits.Feature, Traits.Features.Completion)]
        public async Task TupleTypeAtMemberLevel4()
        {
            await VerifyItemExistsAsync(@"
class C
{
    (C, $$)
}", "C");
        }

        [WorkItem(14127, "https://github.com/dotnet/roslyn/issues/14127")]
        [Fact, Trait(Traits.Feature, Traits.Features.Completion)]
        public async Task TupleTypeInForeach()
        {
            await VerifyItemExistsAsync(@"
class C
{
    void M()
    {
        foreach ((C, $$
    }
}", "C");
        }

        [WorkItem(14127, "https://github.com/dotnet/roslyn/issues/14127")]
        [Fact, Trait(Traits.Feature, Traits.Features.Completion)]
        public async Task TupleTypeInParameterList()
        {
            await VerifyItemExistsAsync(@"
class C
{
    void M((C, $$)
    {
    }
}", "C");
        }

        [WorkItem(14127, "https://github.com/dotnet/roslyn/issues/14127")]
        [Fact, Trait(Traits.Feature, Traits.Features.Completion)]
        public async Task TupleTypeInNameOf()
        {
            await VerifyItemExistsAsync(@"
class C
{
    void M()
    {
        var x = nameof((C, $$
    }
}", "C");
        }

        [WorkItem(14163, "https://github.com/dotnet/roslyn/issues/14163")]
        [Fact]
        [Trait(Traits.Feature, Traits.Features.Completion)]
        [Test.Utilities.CompilerTrait(Test.Utilities.CompilerFeature.LocalFunctions)]
        public async Task LocalFunctionDescription()
        {
            await VerifyItemExistsAsync(@"
class C
{
    void M()
    {
        void Local() { }
        
        $$
    }
}", "Local", "void Local()");
        }

        [WorkItem(14163, "https://github.com/dotnet/roslyn/issues/14163")]
        [Fact]
        [Trait(Traits.Feature, Traits.Features.Completion)]
        [Test.Utilities.CompilerTrait(Test.Utilities.CompilerFeature.LocalFunctions)]
        public async Task LocalFunctionDescription2()
        {
            await VerifyItemExistsAsync(@"
using System;
class C
{
    class var { }
    void M()
    {
        Action<int> Local(string x, ref var @class, params Func<int, string> f)
        {
            return () => 0;
        }

        $$
    }
}", "Local", "Action<int> Local(string x, ref var @class, params Func<int, string> f)");
        }

        [WorkItem(18359, "https://github.com/dotnet/roslyn/issues/18359")]
        [Fact, Trait(Traits.Feature, Traits.Features.Completion)]
        public async Task EnumMemberAfterDot()
        {
            var markup =
@"namespace ConsoleApplication253
{
    class Program
    {
        static void Main(string[] args)
        {
            M(E.$$)
        }

        static void M(E e) { }
    }

    enum E
    {
        A,
        B,
    }
}
";
            // VerifyItemExistsAsync also tests with the item typed.
            await VerifyItemExistsAsync(markup, "A");
            await VerifyItemExistsAsync(markup, "B");
        }

        [WorkItem(8321, "https://github.com/dotnet/roslyn/issues/8321")]
        [Fact, Trait(Traits.Feature, Traits.Features.KeywordRecommending)]
        public async Task NotOnMethodGroup1()
        {
            var markup =
@"namespace ConsoleApp
{
    class Program
    {
        static void Main(string[] args)
        {
            Main.$$
        }
    }
}
";
            await VerifyNoItemsExistAsync(markup);
        }

        [WorkItem(8321, "https://github.com/dotnet/roslyn/issues/8321")]
        [Fact, Trait(Traits.Feature, Traits.Features.KeywordRecommending)]
        public async Task NotOnMethodGroup2()
        {
            var markup =
@"class C {
    void M<T>() {M<C>.$$ }
}
";
            await VerifyNoItemsExistAsync(markup);
        }

        [WorkItem(8321, "https://github.com/dotnet/roslyn/issues/8321")]
        [Fact, Trait(Traits.Feature, Traits.Features.KeywordRecommending)]
        public async Task NotOnMethodGroup3()
        {
            var markup =
@"class C {
    void M() {M.$$}
}
";
            await VerifyNoItemsExistAsync(markup);
        }

        [WorkItem(420697, "https://devdiv.visualstudio.com/DefaultCollection/DevDiv/_workitems?id=420697&_a=edit")]
        [Fact(Skip = "https://github.com/dotnet/roslyn/issues/21766"), Trait(Traits.Feature, Traits.Features.KeywordRecommending)]
        public async Task DoNotCrashInExtensionMethoWithExpressionBodiedMember()
        {
            var markup =
@"public static class Extensions { public static T Get<T>(this object o) => $$}
";
            await VerifyItemExistsAsync(markup, "o");
        }

        [Fact, Trait(Traits.Feature, Traits.Features.KeywordRecommending)]
        public async Task EnumConstraint()
        {
            var markup =
@"public class X<T> where T : System.$$
";
            await VerifyItemExistsAsync(markup, "Enum");
        }

        [Fact, Trait(Traits.Feature, Traits.Features.KeywordRecommending)]
        public async Task DelegateConstraint()
        {
            var markup =
@"public class X<T> where T : System.$$
";
            await VerifyItemExistsAsync(markup, "Delegate");
        }

        [Fact, Trait(Traits.Feature, Traits.Features.KeywordRecommending)]
        public async Task MulticastDelegateConstraint()
        {
            var markup =
@"public class X<T> where T : System.$$
";
            await VerifyItemExistsAsync(markup, "MulticastDelegate");
        }

        private static string CreateThenIncludeTestCode(string lambdaExpressionString, string methodDeclarationString)
        {
            var template = @"
using System;
using System.Collections.Generic;
using System.Linq;
using System.Linq.Expressions;

namespace ThenIncludeIntellisenseBug
{
    class Program
    {
        static void Main(string[] args)
        {
            var registrations = new List<Registration>().AsQueryable();
            var reg = registrations.Include(r => r.Activities).ThenInclude([1]);
        }
    }

    internal class Registration
    {
        public ICollection<Activity> Activities { get; set; }
    }

    public class Activity
    {
        public Task Task { get; set; }
    }

    public class Task
    {
        public string Name { get; set; }
    }

    public interface IIncludableQueryable<out TEntity, out TProperty> : IQueryable<TEntity>
    {
    }

    public static class EntityFrameworkQuerybleExtensions
    {
        public static IIncludableQueryable<TEntity, TProperty> Include<TEntity, TProperty>(
            this IQueryable<TEntity> source,
            Expression<Func<TEntity, TProperty>> navigationPropertyPath)
            where TEntity : class
        {
            return default(IIncludableQueryable<TEntity, TProperty>);
        }

        [2]
    }
}";

            return template.Replace("[1]", lambdaExpressionString).Replace("[2]", methodDeclarationString);
        }

        [Fact, Trait(Traits.Feature, Traits.Features.Completion)]
        public async Task ThenInclude()
        {
            var markup = CreateThenIncludeTestCode("b => b.$$",
@"
    public static IIncludableQueryable<TEntity, TProperty> ThenInclude<TEntity, TPreviousProperty, TProperty>(
        this IIncludableQueryable<TEntity, ICollection<TPreviousProperty>> source,
        Expression<Func<TPreviousProperty, TProperty>> navigationPropertyPath) where TEntity : class
    {
        return default(IIncludableQueryable<TEntity, TProperty>);
    }

    public static IIncludableQueryable<TEntity, TProperty> ThenInclude<TEntity, TPreviousProperty, TProperty>(
        this IIncludableQueryable<TEntity, TPreviousProperty> source,
        Expression<Func<TPreviousProperty, TProperty>> navigationPropertyPath) where TEntity : class
    {
        return default(IIncludableQueryable<TEntity, TProperty>);
    }");

            await VerifyItemExistsAsync(markup, "Task");
            await VerifyItemExistsAsync(markup, "FirstOrDefault", displayTextSuffix: "<>");
        }

        [Fact, Trait(Traits.Feature, Traits.Features.Completion)]
        public async Task ThenIncludeNoExpression()
        {
            var markup = CreateThenIncludeTestCode("b => b.$$",
@"
    public static IIncludableQueryable<TEntity, TProperty> ThenInclude<TEntity, TPreviousProperty, TProperty>(
        this IIncludableQueryable<TEntity, ICollection<TPreviousProperty>> source,
        Func<TPreviousProperty, TProperty> navigationPropertyPath) where TEntity : class
    {
        return default(IIncludableQueryable<TEntity, TProperty>);
    }

    public static IIncludableQueryable<TEntity, TProperty> ThenInclude<TEntity, TPreviousProperty, TProperty>(
        this IIncludableQueryable<TEntity, TPreviousProperty> source,
        Func<TPreviousProperty, TProperty> navigationPropertyPath) where TEntity : class
    {
        return default(IIncludableQueryable<TEntity, TProperty>);
    }");

            await VerifyItemExistsAsync(markup, "Task");
            await VerifyItemExistsAsync(markup, "FirstOrDefault", displayTextSuffix: "<>");
        }

        [Fact, Trait(Traits.Feature, Traits.Features.Completion)]
        public async Task ThenIncludeSecondArgument()
        {
            var markup = CreateThenIncludeTestCode("0, b => b.$$",
@"
    public static IIncludableQueryable<TEntity, TProperty> ThenInclude<TEntity, TPreviousProperty, TProperty>(
        this IIncludableQueryable<TEntity, ICollection<TPreviousProperty>> source,
        int a,
        Expression<Func<TPreviousProperty, TProperty>> navigationPropertyPath) where TEntity : class
    {
        return default(IIncludableQueryable<TEntity, TProperty>);
    }

    public static IIncludableQueryable<TEntity, TProperty> ThenInclude<TEntity, TPreviousProperty, TProperty>(
        this IIncludableQueryable<TEntity, TPreviousProperty> source,
        int a,
        Expression<Func<TPreviousProperty, TProperty>> navigationPropertyPath) where TEntity : class
    {
        return default(IIncludableQueryable<TEntity, TProperty>);
    }");

            await VerifyItemExistsAsync(markup, "Task");
            await VerifyItemExistsAsync(markup, "FirstOrDefault", displayTextSuffix: "<>");
        }

        [Fact, Trait(Traits.Feature, Traits.Features.Completion)]
        public async Task ThenIncludeSecondArgumentAndMultiArgumentLambda()
        {
            var markup = CreateThenIncludeTestCode("0, (a,b,c) => c.$$)",
@"
    public static IIncludableQueryable<TEntity, TProperty> ThenInclude<TEntity, TPreviousProperty, TProperty>(
        this IIncludableQueryable<TEntity, ICollection<TPreviousProperty>> source,
        int a,
        Expression<Func<string, string, TPreviousProperty, TProperty>> navigationPropertyPath) where TEntity : class
    {
        return default(IIncludableQueryable<TEntity, TProperty>);
    }

    public static IIncludableQueryable<TEntity, TProperty> ThenInclude<TEntity, TPreviousProperty, TProperty>(
        this IIncludableQueryable<TEntity, TPreviousProperty> source,
        int a,
        Expression<Func<string, string, TPreviousProperty, TProperty>> navigationPropertyPath) where TEntity : class
    {
        return default(IIncludableQueryable<TEntity, TProperty>);
    }");

            await VerifyItemExistsAsync(markup, "Task");
            await VerifyItemExistsAsync(markup, "FirstOrDefault", displayTextSuffix: "<>");
        }

        [Fact, Trait(Traits.Feature, Traits.Features.Completion)]
        public async Task ThenIncludeSecondArgumentNoOverlap()
        {
            var markup = CreateThenIncludeTestCode("b => b.Task, b =>b.$$",
@"
    public static IIncludableQueryable<TEntity, TProperty> ThenInclude<TEntity, TPreviousProperty, TProperty>(
        this IIncludableQueryable<TEntity, ICollection<TPreviousProperty>> source,
        Expression<Func<TPreviousProperty, TProperty>> navigationPropertyPath,
        Expression<Func<TPreviousProperty, TProperty>> anotherNavigationPropertyPath) where TEntity : class
        {
            return default(IIncludableQueryable<TEntity, TProperty>);
        }

        public static IIncludableQueryable<TEntity, TProperty> ThenInclude<TEntity, TPreviousProperty, TProperty>(
           this IIncludableQueryable<TEntity, TPreviousProperty> source,
           Expression<Func<TPreviousProperty, TProperty>> navigationPropertyPath) where TEntity : class
        {
            return default(IIncludableQueryable<TEntity, TProperty>);
        }
");

            await VerifyItemExistsAsync(markup, "Task");
            await VerifyItemIsAbsentAsync(markup, "FirstOrDefault", displayTextSuffix: "<>");
        }

        [Fact, Trait(Traits.Feature, Traits.Features.Completion)]
        public async Task ThenIncludeSecondArgumentAndMultiArgumentLambdaWithNoLambdaOverlap()
        {
            var markup = CreateThenIncludeTestCode("0, (a,b,c) => c.$$",
@"
    public static IIncludableQueryable<TEntity, TProperty> ThenInclude<TEntity, TPreviousProperty, TProperty>(
        this IIncludableQueryable<TEntity, ICollection<TPreviousProperty>> source,
        int a,
        Expression<Func<string, TPreviousProperty, TProperty>> navigationPropertyPath) where TEntity : class
    {
        return default(IIncludableQueryable<TEntity, TProperty>);
    }

    public static IIncludableQueryable<TEntity, TProperty> ThenInclude<TEntity, TPreviousProperty, TProperty>(
        this IIncludableQueryable<TEntity, TPreviousProperty> source,
        int a,
        Expression<Func<string, string, TPreviousProperty, TProperty>> navigationPropertyPath) where TEntity : class
    {
        return default(IIncludableQueryable<TEntity, TProperty>);
    }
");

            await VerifyItemIsAbsentAsync(markup, "Task");
            await VerifyItemExistsAsync(markup, "FirstOrDefault", displayTextSuffix: "<>");
        }

        [Fact(Skip = "https://github.com/dotnet/roslyn/issues/35100"), Trait(Traits.Feature, Traits.Features.Completion)]
        public async Task ThenIncludeGenericAndNoGenericOverloads()
        {
            var markup = CreateThenIncludeTestCode("c => c.$$",
@"
        public static IIncludableQueryable<Registration, Task> ThenInclude(
                   this IIncludableQueryable<Registration, ICollection<Activity>> source,
                   Func<Activity, Task> navigationPropertyPath)
        {
            return default(IIncludableQueryable<Registration, Task>);
        }

        public static IIncludableQueryable<TEntity, TProperty> ThenInclude<TEntity, TPreviousProperty, TProperty>(
            this IIncludableQueryable<TEntity, TPreviousProperty> source,
            Expression<Func<TPreviousProperty, TProperty>> navigationPropertyPath) where TEntity : class
        {
            return default(IIncludableQueryable<TEntity, TProperty>);
        }
");

            await VerifyItemExistsAsync(markup, "Task");
            await VerifyItemExistsAsync(markup, "FirstOrDefault", displayTextSuffix: "<>");
        }

        [Fact, Trait(Traits.Feature, Traits.Features.Completion)]
        public async Task ThenIncludeNoGenericOverloads()
        {
            var markup = CreateThenIncludeTestCode("c => c.$$",
@"
        public static IIncludableQueryable<Registration, Task> ThenInclude(
            this IIncludableQueryable<Registration, ICollection<Activity>> source,
            Func<Activity, Task> navigationPropertyPath)
        {
            return default(IIncludableQueryable<Registration, Task>);
        }

        public static IIncludableQueryable<Registration, Activity> ThenInclude(
            this IIncludableQueryable<Registration, ICollection<Activity>> source,
            Func<ICollection<Activity>, Activity> navigationPropertyPath) 
        {
            return default(IIncludableQueryable<Registration, Activity>);
        }
");

            await VerifyItemExistsAsync(markup, "Task");
            await VerifyItemExistsAsync(markup, "FirstOrDefault", displayTextSuffix: "<>");
        }

        [Fact, Trait(Traits.Feature, Traits.Features.Completion)]
        public async Task CompletionForLambdaWithOverloads()
        {
            var markup = @"
using System;
using System.Collections;
using System.Collections.Generic;
using System.Linq;
using System.Linq.Expressions;

namespace ClassLibrary1
{
    class SomeItem
    {
        public string A;
        public int B;
    }
    class SomeCollection<T> : List<T>
    {
        public virtual SomeCollection<T> Include(string path) => null;
    }

    static class Extensions
    {
        public static IList<T> Include<T, TProperty>(this IList<T> source, Expression<Func<T, TProperty>> path)
            => null;

        public static IList Include(this IList source, string path) => null;

        public static IList<T> Include<T>(this IList<T> source, string path) => null;
    }

    class Program 
    {
        void M(SomeCollection<SomeItem> c)
        {
            var a = from m in c.Include(t => t.$$);
        }
    }
}";

            await VerifyItemIsAbsentAsync(markup, "Substring");
            await VerifyItemExistsAsync(markup, "A");
            await VerifyItemExistsAsync(markup, "B");
        }

        [Fact, Trait(Traits.Feature, Traits.Features.Completion)]
        [WorkItem(1056325, "https://dev.azure.com/devdiv/DevDiv/_workitems/edit/1056325")]
        public async Task CompletionForLambdaWithOverloads2()
        {
            var markup = @"
using System;

class C
{
    void M(Action<int> a) { }
    void M(string s) { }

    void Test()
    {
        M(p => p.$$);
    }
}";

            await VerifyItemIsAbsentAsync(markup, "Substring");
            await VerifyItemExistsAsync(markup, "GetTypeCode");
        }

        [Fact, Trait(Traits.Feature, Traits.Features.Completion)]
        [WorkItem(1056325, "https://dev.azure.com/devdiv/DevDiv/_workitems/edit/1056325")]
        public async Task CompletionForLambdaWithOverloads3()
        {
            var markup = @"
using System;

class C
{
    void M(Action<int> a) { }
    void M(Action<string> a) { }

    void Test()
    {
        M((int p) => p.$$);
    }
}";

            await VerifyItemIsAbsentAsync(markup, "Substring");
            await VerifyItemExistsAsync(markup, "GetTypeCode");
        }

        [Fact, Trait(Traits.Feature, Traits.Features.Completion)]
        [WorkItem(1056325, "https://dev.azure.com/devdiv/DevDiv/_workitems/edit/1056325")]
        public async Task CompletionForLambdaWithOverloads4()
        {
            var markup = @"
using System;

class C
{
    void M(Action<int> a) { }
    void M(Action<string> a) { }

    void Test()
    {
        M(p => p.$$);
    }
}";

            await VerifyItemExistsAsync(markup, "Substring");
            await VerifyItemExistsAsync(markup, "GetTypeCode");
        }

        [Fact, Trait(Traits.Feature, Traits.Features.Completion)]
        [WorkItem(42997, "https://github.com/dotnet/roslyn/issues/42997")]
        public async Task CompletionForLambdaWithTypeParameters()
        {
            var markup = @"
using System;
using System.Collections.Generic;

class Program
{
    static void M()
    {
        Create(new List<Product>(), arg => arg.$$);
    }

    static void Create<T>(List<T> list, Action<T> expression) { }
}

class Product { public void MyProperty() { } }";

            await VerifyItemExistsAsync(markup, "MyProperty");
        }

        [Fact, Trait(Traits.Feature, Traits.Features.Completion)]
        [WorkItem(42997, "https://github.com/dotnet/roslyn/issues/42997")]
        public async Task CompletionForLambdaWithTypeParametersAndOverloads()
        {
            var markup = @"
using System;
using System.Collections.Generic;

class Program
{
    static void M()
    {
        Create(new Dictionary<Product1, Product2>(), arg => arg.$$);
    }

    static void Create<T, U>(Dictionary<T, U> list, Action<T> expression) { }
    static void Create<T, U>(Dictionary<U, T> list, Action<T> expression) { }
}

class Product1 { public void MyProperty1() { } }
class Product2 { public void MyProperty2() { } }";

            await VerifyItemExistsAsync(markup, "MyProperty1");
            await VerifyItemExistsAsync(markup, "MyProperty2");
        }

        [Fact, Trait(Traits.Feature, Traits.Features.Completion)]
        [WorkItem(42997, "https://github.com/dotnet/roslyn/issues/42997")]
        public async Task CompletionForLambdaWithTypeParametersAndOverloads2()
        {
            var markup = @"
using System;
using System.Collections.Generic;

class Program
{
    static void M()
    {
        Create(new Dictionary<Product1,Product2>(),arg => arg.$$);
    }

    static void Create<T, U>(Dictionary<T, U> list, Action<T> expression) { }
    static void Create<T, U>(Dictionary<U, T> list, Action<T> expression) { }
    static void Create(Dictionary<Product1, Product2> list, Action<Product3> expression) { }
}

class Product1 { public void MyProperty1() { } }
class Product2 { public void MyProperty2() { } }
class Product3 { public void MyProperty3() { } }";

            await VerifyItemExistsAsync(markup, "MyProperty1");
            await VerifyItemExistsAsync(markup, "MyProperty2");
            await VerifyItemExistsAsync(markup, "MyProperty3");
        }

        [Fact, Trait(Traits.Feature, Traits.Features.Completion)]
        [WorkItem(42997, "https://github.com/dotnet/roslyn/issues/42997")]
        public async Task CompletionForLambdaWithTypeParametersFromClass()
        {
            var markup = @"
using System;

class Program<T>
{
    static void M()
    {
        Create(arg => arg.$$);
    }

    static void Create(Action<T> expression) { }
}

class Product { public void MyProperty() { } }";

            await VerifyItemExistsAsync(markup, "GetHashCode");
            await VerifyItemIsAbsentAsync(markup, "MyProperty");
        }

        [Fact, Trait(Traits.Feature, Traits.Features.Completion)]
        [WorkItem(42997, "https://github.com/dotnet/roslyn/issues/42997")]
        public async Task CompletionForLambdaWithTypeParametersFromClassWithConstraintOnType()
        {
            var markup = @"
using System;

class Program<T> where T : Product
{
    static void M()
    {
        Create(arg => arg.$$);
    }

    static void Create(Action<T> expression) { }
}

class Product { public void MyProperty() { } }";

            await VerifyItemExistsAsync(markup, "GetHashCode");
            await VerifyItemExistsAsync(markup, "MyProperty");
        }

        [Fact, Trait(Traits.Feature, Traits.Features.Completion)]
        [WorkItem(42997, "https://github.com/dotnet/roslyn/issues/42997")]
        public async Task CompletionForLambdaWithTypeParametersFromClassWithConstraintOnMethod()
        {
            var markup = @"
using System;

class Program
{
    static void M()
    {
        Create(arg => arg.$$);
    }

    static void Create<T>(Action<T> expression) where T : Product { }
}

class Product { public void MyProperty() { } }";

            await VerifyItemExistsAsync(markup, "GetHashCode");
            await VerifyItemExistsAsync(markup, "MyProperty");
        }

        [Fact, Trait(Traits.Feature, Traits.Features.Completion)]
        [WorkItem(40216, "https://github.com/dotnet/roslyn/issues/40216")]
        public async Task CompletionForLambdaPassedAsNamedArgumentAtDifferentPositionFromCorrespondingParameter1()
        {
            var markup = @"
using System;

class C
{
    void Test()
    {
        X(y: t => Console.WriteLine(t.$$));
    }

    void X(int x = 7, Action<string> y = null) { }
}
";

            await VerifyItemExistsAsync(markup, "Length");
        }

        [Fact, Trait(Traits.Feature, Traits.Features.Completion)]
        [WorkItem(40216, "https://github.com/dotnet/roslyn/issues/40216")]
        public async Task CompletionForLambdaPassedAsNamedArgumentAtDifferentPositionFromCorrespondingParameter2()
        {
            var markup = @"
using System;

class C
{
    void Test()
    {
        X(y: t => Console.WriteLine(t.$$));
    }

    void X(int x, int z, Action<string> y) { }
}
";

            await VerifyItemExistsAsync(markup, "Length");
        }

        [Fact, Trait(Traits.Feature, Traits.Features.Completion)]
        public async Task CompletionForLambdaPassedAsArgumentInReducedExtensionMethod_NonInteractive()
        {
            var markup = @"
using System;

static class CExtensions
{
    public static void X(this C x, Action<string> y) { }
}

class C
{
    void Test()
    {
        new C().X(t => Console.WriteLine(t.$$));
    }
}
";
            await VerifyItemExistsAsync(markup, "Length", sourceCodeKind: SourceCodeKind.Regular);
        }

        [Fact, Trait(Traits.Feature, Traits.Features.Completion)]
        public async Task CompletionForLambdaPassedAsArgumentInReducedExtensionMethod_Interactive()
        {
            var markup = @"
using System;

public static void X(this C x, Action<string> y) { }

public class C
{
    void Test()
    {
        new C().X(t => Console.WriteLine(t.$$));
    }
}
";
            await VerifyItemExistsAsync(markup, "Length", sourceCodeKind: SourceCodeKind.Script);
        }

        [Fact, Trait(Traits.Feature, Traits.Features.Completion)]
        public async Task CompletionInsideMethodsWithNonFunctionsAsArguments()
        {
            var markup = @"
using System;
class c
{
    void M()
    {
        Goo(builder =>
        {
            builder.$$
        });
    }

    void Goo(Action<Builder> configure)
    {
        var builder = new Builder();
        configure(builder);
    }
}
class Builder
{
    public int Something { get; set; }
}";

            await VerifyItemExistsAsync(markup, "Something");
            await VerifyItemIsAbsentAsync(markup, "BeginInvoke");
            await VerifyItemIsAbsentAsync(markup, "Clone");
            await VerifyItemIsAbsentAsync(markup, "Method");
            await VerifyItemIsAbsentAsync(markup, "Target");
        }

        [Fact, Trait(Traits.Feature, Traits.Features.Completion)]
        public async Task CompletionInsideMethodsWithDelegatesAsArguments()
        {
            var markup = @"
using System;

class Program
{
    public delegate void Delegate1(Uri u);
    public delegate void Delegate2(Guid g);

    public void M(Delegate1 d) { }
    public void M(Delegate2 d) { }

    public void Test()
    {
        M(d => d.$$)
    }
}";

            // Guid
            await VerifyItemExistsAsync(markup, "ToByteArray");

            // Uri
            await VerifyItemExistsAsync(markup, "AbsoluteUri");
            await VerifyItemExistsAsync(markup, "Fragment");
            await VerifyItemExistsAsync(markup, "Query");

            // Should not appear for Delegate
            await VerifyItemIsAbsentAsync(markup, "BeginInvoke");
            await VerifyItemIsAbsentAsync(markup, "Clone");
            await VerifyItemIsAbsentAsync(markup, "Method");
            await VerifyItemIsAbsentAsync(markup, "Target");
        }

        [Fact, Trait(Traits.Feature, Traits.Features.Completion)]
        public async Task CompletionInsideMethodsWithDelegatesAndReversingArguments()
        {
            var markup = @"
using System;

class Program
{
    public delegate void Delegate1<T1,T2>(T2 t2, T1 t1);
    public delegate void Delegate2<T1,T2>(T2 t2, int g, T1 t1);

    public void M(Delegate1<Uri,Guid> d) { }
    public void M(Delegate2<Uri,Guid> d) { }

    public void Test()
    {
        M(d => d.$$)
    }
}";

            // Guid
            await VerifyItemExistsAsync(markup, "ToByteArray");

            // Should not appear for  Uri
            await VerifyItemIsAbsentAsync(markup, "AbsoluteUri");
            await VerifyItemIsAbsentAsync(markup, "Fragment");
            await VerifyItemIsAbsentAsync(markup, "Query");

            // Should not appear for Delegate
            await VerifyItemIsAbsentAsync(markup, "BeginInvoke");
            await VerifyItemIsAbsentAsync(markup, "Clone");
            await VerifyItemIsAbsentAsync(markup, "Method");
            await VerifyItemIsAbsentAsync(markup, "Target");
        }

        [WorkItem(36029, "https://github.com/dotnet/roslyn/issues/36029")]
        [Fact, Trait(Traits.Feature, Traits.Features.Completion)]
        public async Task CompletionInsideMethodWithParamsBeforeParams()
        {
            var markup = @"
using System;
class C
{
    void M()
    {
        Goo(builder =>
        {
            builder.$$
        });
    }

    void Goo(Action<Builder> action, params Action<AnotherBuilder>[] otherActions)
    {
    }
}
class Builder
{
    public int Something { get; set; }
};

class AnotherBuilder
{
    public int AnotherSomething { get; set; }
}";

            await VerifyItemIsAbsentAsync(markup, "AnotherSomething");
            await VerifyItemIsAbsentAsync(markup, "FirstOrDefault");
            await VerifyItemExistsAsync(markup, "Something");
        }

        [WorkItem(36029, "https://github.com/dotnet/roslyn/issues/36029")]
        [Fact, Trait(Traits.Feature, Traits.Features.Completion)]
        public async Task CompletionInsideMethodWithParamsInParams()
        {
            var markup = @"
using System;
class C
{
    void M()
    {
        Goo(b0 => { }, b1 => {}, b2 => { b2.$$ });
    }

    void Goo(Action<Builder> action, params Action<AnotherBuilder>[] otherActions)
    {
    }
}
class Builder
{
    public int Something { get; set; }
};

class AnotherBuilder
{
    public int AnotherSomething { get; set; }
}";

            await VerifyItemIsAbsentAsync(markup, "Something");
            await VerifyItemIsAbsentAsync(markup, "FirstOrDefault");
            await VerifyItemExistsAsync(markup, "AnotherSomething");
        }

        [Fact, Trait(Traits.Feature, Traits.Features.TargetTypedCompletion)]
        public async Task TestTargetTypeFilterWithExperimentEnabled()
        {
            SetExperimentOption(WellKnownExperimentNames.TargetTypedCompletionFilter, true);

            var markup =
@"public class C
{
    int intField;
    void M(int x)
    {
        M($$);
    }
}";
            await VerifyItemExistsAsync(
                markup, "intField",
                matchingFilters: new List<CompletionFilter> { FilterSet.FieldFilter, FilterSet.TargetTypedFilter });
        }

        [Fact, Trait(Traits.Feature, Traits.Features.TargetTypedCompletion)]
        public async Task TestNoTargetTypeFilterWithExperimentDisabled()
        {
            SetExperimentOption(WellKnownExperimentNames.TargetTypedCompletionFilter, false);

            var markup =
@"public class C
{
    int intField;
    void M(int x)
    {
        M($$);
    }
}";
            await VerifyItemExistsAsync(
                markup, "intField",
                matchingFilters: new List<CompletionFilter> { FilterSet.FieldFilter });
        }

        [Fact, Trait(Traits.Feature, Traits.Features.TargetTypedCompletion)]
        public async Task TestTargetTypeFilter_NotOnObjectMembers()
        {
            SetExperimentOption(WellKnownExperimentNames.TargetTypedCompletionFilter, true);

            var markup =
@"public class C
{
    void M(int x)
    {
        M($$);
    }
}";
            await VerifyItemExistsAsync(
                markup, "GetHashCode",
                matchingFilters: new List<CompletionFilter> { FilterSet.MethodFilter });
        }

        [Fact, Trait(Traits.Feature, Traits.Features.TargetTypedCompletion)]
        public async Task TestTargetTypeFilter_NotNamedTypes()
        {
            SetExperimentOption(WellKnownExperimentNames.TargetTypedCompletionFilter, true);

            var markup =
@"public class C
{
    void M(C c)
    {
        M($$);
    }
}";
            await VerifyItemExistsAsync(
                markup, "c",
                matchingFilters: new List<CompletionFilter> { FilterSet.LocalAndParameterFilter, FilterSet.TargetTypedFilter });

            await VerifyItemExistsAsync(
                markup, "C",
                matchingFilters: new List<CompletionFilter> { FilterSet.ClassFilter });
        }

        [Fact, Trait(Traits.Feature, Traits.Features.Completion)]
        public async Task CompletionShouldNotProvideExtensionMethodsIfTypeConstraintDoesNotMatch()
        {
            var markup = @"
public static class Ext
{
    public static void DoSomething<T>(this T thing, string s) where T : class, I
    { 
    }
}

public interface I 
{
}

public class C
{
    public void M(string s)
    {
        this.$$
    }
}";

            await VerifyItemExistsAsync(markup, "M");
            await VerifyItemExistsAsync(markup, "Equals");
            await VerifyItemIsAbsentAsync(markup, "DoSomething", displayTextSuffix: "<>");
        }

        [WorkItem(38074, "https://github.com/dotnet/roslyn/issues/38074")]
        [Fact]
        [Trait(Traits.Feature, Traits.Features.Completion)]
        [Test.Utilities.CompilerTrait(Test.Utilities.CompilerFeature.LocalFunctions)]
        public async Task LocalFunctionInStaticMethod()
        {
            await VerifyItemExistsAsync(@"
class C
{
    static void M()
    {
        void Local() { }

        $$
    }
}", "Local");
        }

<<<<<<< HEAD
        [WorkItem(44862, "https://github.com/dotnet/roslyn/issues/44862")]
        [Fact, Trait(Traits.Feature, Traits.Features.Completion)]
        public async Task TestPreselectOffInRangeExpression()
=======
        [Fact, Trait(Traits.Feature, Traits.Features.Completion)]
        [WorkItem(1152109, "https://devdiv.visualstudio.com/DevDiv/_workitems/edit/1152109")]
        public async Task NoItemWithEmptyDisplayName()
>>>>>>> b5550e5c
        {
            var markup = @"
class C
{
<<<<<<< HEAD
    private static void M()
    {
        var i = 1;
        var arr = new int[3];
        var x = arr[i.$$];
    }
}
";

            await VerifyItemExistsAsync(markup, "CompareTo", usePreviousCharAsTrigger: true);
=======
    static void M()
    {
        int$$
    }
}
";
            await VerifyItemIsAbsentAsync(
                markup, "",
                matchingFilters: new List<CompletionFilter> { FilterSet.LocalAndParameterFilter });
>>>>>>> b5550e5c
        }
    }
}<|MERGE_RESOLUTION|>--- conflicted
+++ resolved
@@ -10730,20 +10730,31 @@
 }", "Local");
         }
 
-<<<<<<< HEAD
-        [WorkItem(44862, "https://github.com/dotnet/roslyn/issues/44862")]
-        [Fact, Trait(Traits.Feature, Traits.Features.Completion)]
-        public async Task TestPreselectOffInRangeExpression()
-=======
         [Fact, Trait(Traits.Feature, Traits.Features.Completion)]
         [WorkItem(1152109, "https://devdiv.visualstudio.com/DevDiv/_workitems/edit/1152109")]
         public async Task NoItemWithEmptyDisplayName()
->>>>>>> b5550e5c
-        {
-            var markup = @"
-class C
-{
-<<<<<<< HEAD
+        {
+            var markup = @"
+class C
+{
+    static void M()
+    {
+        int$$
+    }
+}
+";
+            await VerifyItemIsAbsentAsync(
+                markup, "",
+                matchingFilters: new List<CompletionFilter> { FilterSet.LocalAndParameterFilter });
+        }
+
+        [WorkItem(44862, "https://github.com/dotnet/roslyn/issues/44862")]
+        [Fact, Trait(Traits.Feature, Traits.Features.Completion)]
+        public async Task TestPreselectOffInRangeExpression()
+        {
+            var markup = @"
+class C
+{
     private static void M()
     {
         var i = 1;
@@ -10754,17 +10765,6 @@
 ";
 
             await VerifyItemExistsAsync(markup, "CompareTo", usePreviousCharAsTrigger: true);
-=======
-    static void M()
-    {
-        int$$
-    }
-}
-";
-            await VerifyItemIsAbsentAsync(
-                markup, "",
-                matchingFilters: new List<CompletionFilter> { FilterSet.LocalAndParameterFilter });
->>>>>>> b5550e5c
         }
     }
 }