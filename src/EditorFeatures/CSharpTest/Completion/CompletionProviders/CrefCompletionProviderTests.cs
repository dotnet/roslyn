﻿// Copyright (c) Microsoft.  All Rights Reserved.  Licensed under the Apache License, Version 2.0.  See License.txt in the project root for license information.

using System.Collections.Immutable;
using System.Threading.Tasks;
using Microsoft.CodeAnalysis.Completion;
using Microsoft.CodeAnalysis.CSharp;
using Microsoft.CodeAnalysis.CSharp.Completion.Providers;
using Microsoft.CodeAnalysis.CSharp.Syntax;
using Microsoft.CodeAnalysis.Editor.UnitTests.Workspaces;
using Microsoft.CodeAnalysis.Shared.Extensions;
using Roslyn.Test.Utilities;
using Xunit;

namespace Microsoft.CodeAnalysis.Editor.CSharp.UnitTests.Completion.CompletionProviders
{
    public class CrefCompletionProviderTests : AbstractCSharpCompletionProviderTests
    {
        public CrefCompletionProviderTests(CSharpTestWorkspaceFixture workspaceFixture) : base(workspaceFixture)
        {
        }

        internal override CompletionProvider CreateCompletionProvider()
        {
            return new CrefCompletionProvider();
        }

        protected override async Task VerifyWorkerAsync(
            string code, int position,
            string expectedItemOrNull, string expectedDescriptionOrNull,
            SourceCodeKind sourceCodeKind, bool usePreviousCharAsTrigger, bool checkForAbsence,
            int? glyph, int? matchPriority, bool? hasSuggestionItem)
        {
            await VerifyAtPositionAsync(code, position, usePreviousCharAsTrigger, expectedItemOrNull, expectedDescriptionOrNull, sourceCodeKind, checkForAbsence, glyph, matchPriority, hasSuggestionItem);
            await VerifyAtEndOfFileAsync(code, position, usePreviousCharAsTrigger, expectedItemOrNull, expectedDescriptionOrNull, sourceCodeKind, checkForAbsence, glyph, matchPriority, hasSuggestionItem);

            // Items cannot be partially written if we're checking for their absence,
            // or if we're verifying that the list will show up (without specifying an actual item)
            if (!checkForAbsence && expectedItemOrNull != null)
            {
                await VerifyAtPosition_ItemPartiallyWrittenAsync(code, position, usePreviousCharAsTrigger, expectedItemOrNull, expectedDescriptionOrNull, sourceCodeKind, checkForAbsence, glyph, matchPriority, hasSuggestionItem);
                await VerifyAtEndOfFile_ItemPartiallyWrittenAsync(code, position, usePreviousCharAsTrigger, expectedItemOrNull, expectedDescriptionOrNull, sourceCodeKind, checkForAbsence, glyph, matchPriority, hasSuggestionItem);
            }
        }

        [Fact, Trait(Traits.Feature, Traits.Features.Completion)]
        public async Task NameCref()
        {
            var text = @"using System;
namespace Goo
{
    /// <see cref=""$$""/> 
    class Program
    {
    }
}";
            await VerifyItemExistsAsync(text, "AccessViolationException");
        }

        [Fact, Trait(Traits.Feature, Traits.Features.Completion)]
        public async Task QualifiedCref()
        {
            var text = @"using System;
namespace Goo
{

    class Program
    {
        /// <see cref=""Program.$$""/> 
        void goo() { }
    }
}";
            await VerifyItemExistsAsync(text, "goo");
        }

        [Fact, Trait(Traits.Feature, Traits.Features.Completion)]
        public async Task CrefArgumentList()
        {
            var text = @"using System;
namespace Goo
{

    class Program
    {
        /// <see cref=""Program.goo($$""/> 
        void goo(int i) { }
    }
}";
            await VerifyItemIsAbsentAsync(text, "goo(int)");
            await VerifyItemExistsAsync(text, "int");
        }

        [Fact, Trait(Traits.Feature, Traits.Features.Completion)]
        public async Task CrefTypeParameterInArgumentList()
        {
            var text = @"using System;
namespace Goo
{

    class Program<T>
    {
        /// <see cref=""Program{Q}.goo($$""/> 
        void goo(T i) { }
    }
}";
            await VerifyItemExistsAsync(text, "Q");
        }

        [Fact, Trait(Traits.Feature, Traits.Features.Completion), WorkItem(530887, "http://vstfdevdiv:8080/DevDiv2/DevDiv/_workitems/edit/530887")]
        public async Task PrivateMember()
        {
            var text = @"using System;
namespace Goo
{
    /// <see cref=""C.$$""/> 
    class Program<T>
    {
    }

    class C
    {
        private int Private;
        public int Public;
    }
}";
            await VerifyItemExistsAsync(text, "Private");
        }

        [Fact, Trait(Traits.Feature, Traits.Features.Completion)]
        public async Task AfterSingleQuote()
        {
            var text = @"using System;
namespace Goo
{
    /// <see cref='$$'/> 
    class Program
    {
    }
}";
            await VerifyItemExistsAsync(text, "Exception");
        }

        [WorkItem(531315, "http://vstfdevdiv:8080/DevDiv2/DevDiv/_workitems/edit/531315")]
        [Fact, Trait(Traits.Feature, Traits.Features.Completion)]
        public async Task EscapePredefinedTypeName()
        {
            var text = @"using System;
/// <see cref=""@vo$$""/>
class @void { }
";
            await VerifyItemExistsAsync(text, "@void");
        }

        [WorkItem(531345, "http://vstfdevdiv:8080/DevDiv2/DevDiv/_workitems/edit/531345")]
        [WorkItem(598159, "http://vstfdevdiv:8080/DevDiv2/DevDiv/_workitems/edit/598159")]
        [Fact, Trait(Traits.Feature, Traits.Features.Completion)]
        public async Task ShowParameterNames()
        {
            var text = @"/// <see cref=""C.$$""/>
class C
{
    void M(int x) { }
    void M(ref long x) { }
    void M<T>(T x) { }
}

";
            await VerifyItemExistsAsync(text, "M(int)");
            await VerifyItemExistsAsync(text, "M(ref long)");
            await VerifyItemExistsAsync(text, "M{T}(T)");
        }

        [WorkItem(531345, "http://vstfdevdiv:8080/DevDiv2/DevDiv/_workitems/edit/531345")]
        [Fact, Trait(Traits.Feature, Traits.Features.Completion)]
        public async Task ShowTypeParameterNames()
        {
            var text = @"/// <see cref=""C$$""/>
class C<TGoo>
{
    void M(int x) { }
    void M(long x) { }
    void M(string x) { }
}

";
            await VerifyItemExistsAsync(text, "C{TGoo}");
        }

        [WorkItem(531156, "http://vstfdevdiv:8080/DevDiv2/DevDiv/_workitems/edit/531156")]
        [Fact, Trait(Traits.Feature, Traits.Features.Completion)]
        public async Task ShowConstructors()
        {
            var text = @"using System;

/// <see cref=""C.$$""/>
class C<T>
{
    public C(int x) { }

    public C() { }

    public C(T x) { }
}

";
            await VerifyItemExistsAsync(text, "C");
            await VerifyItemExistsAsync(text, "C(T)");
            await VerifyItemExistsAsync(text, "C(int)");
        }

        [WorkItem(598679, "http://vstfdevdiv:8080/DevDiv2/DevDiv/_workitems/edit/598679")]
        [Fact, Trait(Traits.Feature, Traits.Features.Completion)]
        public async Task NoParamsModifier()
        {
            var text = @"/// <summary>
/// <see cref=""C.$$""/>
/// </summary>
class C
        {
            void M(int x) { }
            void M(params long[] x) { }
        }


";
            await VerifyItemExistsAsync(text, "M(long[])");
        }

        [WorkItem(607773, "http://vstfdevdiv:8080/DevDiv2/DevDiv/_workitems/edit/607773")]
        [Fact, Trait(Traits.Feature, Traits.Features.Completion)]
        public async Task UnqualifiedTypes()
        {
            var text = @"
using System.Collections.Generic;
/// <see cref=""List{T}.$$""/>
class C { }
";
            await VerifyItemExistsAsync(text, "Enumerator");
        }

        [WorkItem(607773, "http://vstfdevdiv:8080/DevDiv2/DevDiv/_workitems/edit/607773")]
        [Fact, Trait(Traits.Feature, Traits.Features.Completion)]
        public async Task CommitUnqualifiedTypes()
        {
            var text = @"
using System.Collections.Generic;
/// <see cref=""List{T}.$$""/>
class C { }
";

            var expected = @"
using System.Collections.Generic;
/// <see cref=""List{T}.Enumerator ""/>
class C { }
";
            await VerifyProviderCommitAsync(text, "Enumerator", expected, ' ', "Enum");
        }

        [WorkItem(642285, "http://vstfdevdiv:8080/DevDiv2/DevDiv/_workitems/edit/642285")]
        [Fact, Trait(Traits.Feature, Traits.Features.Completion)]
        public async Task SuggestOperators()
        {
            var text = @"
class Test
{
    /// <see cref=""$$""/>
    public static Test operator !(Test t)
    {
        return new Test();
    }
    public static int operator +(Test t1, Test t2) // Invoke FAR here on operator
    {
        return 1;
    }
    public static bool operator true(Test t)
    {
        return true;
    }
    public static bool operator false(Test t)
    {
        return false;
    }
}
";
            await VerifyItemExistsAsync(text, "operator !(Test)");
            await VerifyItemExistsAsync(text, "operator +(Test, Test)");
            await VerifyItemExistsAsync(text, "operator true(Test)");
            await VerifyItemExistsAsync(text, "operator false(Test)");
        }

        [WorkItem(641096, "http://vstfdevdiv:8080/DevDiv2/DevDiv/_workitems/edit/641096")]
        [Fact, Trait(Traits.Feature, Traits.Features.Completion)]
        public async Task SuggestIndexers()
        {
            var text = @"
/// <see cref=""thi$$""/>
class Program
{
    int[] arr;

    public int this[int i]
    {
        get { return arr[i]; }
    }
}
";
            await VerifyItemExistsAsync(text, "this[int]");
        }

        [WorkItem(531315, "http://vstfdevdiv:8080/DevDiv2/DevDiv/_workitems/edit/531315")]
        [Fact, Trait(Traits.Feature, Traits.Features.Completion)]
        public async Task CommitEscapedPredefinedTypeName()
        {
            var text = @"using System;
/// <see cref=""@vo$$""/>
class @void { }
";

            var expected = @"using System;
/// <see cref=""@void ""/>
class @void { }
";
            await VerifyProviderCommitAsync(text, "@void", expected, ' ', "@vo");
        }

        [WorkItem(598159, "http://vstfdevdiv:8080/DevDiv2/DevDiv/_workitems/edit/598159")]
        [Fact, Trait(Traits.Feature, Traits.Features.Completion)]
        public async Task RefOutModifiers()
        {
            var text = @"/// <summary>
/// <see cref=""C.$$""/>
/// </summary>
class C
{
    void M(ref int x) { }
    void M(out long x) { }
}

";
            await VerifyItemExistsAsync(text, "M(ref int)");
            await VerifyItemExistsAsync(text, "M(out long)");
        }

        [WorkItem(673587, "http://vstfdevdiv:8080/DevDiv2/DevDiv/_workitems/edit/673587")]
        [Fact, Trait(Traits.Feature, Traits.Features.Completion)]
        public async Task NestedNamespaces()
        {
            var text = @"namespace N
{
    class C
    {
        void sub() { }
    }
    namespace N
    {
        class C
        { }
    }
}
class Program
{
    /// <summary>
    /// <see cref=""N.$$""/> // type N. here
    /// </summary>
    static void Main(string[] args)
    {

    }
}";
            await VerifyItemExistsAsync(text, "N");
            await VerifyItemExistsAsync(text, "C");
        }

        [WorkItem(730338, "http://vstfdevdiv:8080/DevDiv2/DevDiv/_workitems/edit/730338")]
        [Fact, Trait(Traits.Feature, Traits.Features.Completion)]
        public async Task PermitTypingTypeParameters()
        {
            var text = @"
using System.Collections.Generic;
/// <see cref=""List$$""/>
class C { }
";

            var expected = @"
using System.Collections.Generic;
/// <see cref=""List{""/>
class C { }
";
            await VerifyProviderCommitAsync(text, "List{T}", expected, '{', "List");
        }

        [WorkItem(730338, "http://vstfdevdiv:8080/DevDiv2/DevDiv/_workitems/edit/730338")]
        [Fact, Trait(Traits.Feature, Traits.Features.Completion)]
        public async Task PermitTypingParameterTypes()
        {
            var text = @"
using System.Collections.Generic;
/// <see cref=""goo$$""/>
class C 
{ 
    public void goo(int x) { }
}
";

            var expected = @"
using System.Collections.Generic;
/// <see cref=""goo(""/>
class C 
{ 
    public void goo(int x) { }
}
";
            await VerifyProviderCommitAsync(text, "goo(int)", expected, '(', "goo");
        }

        [Fact, Trait(Traits.Feature, Traits.Features.Completion)]
        public async Task CrefCompletionSpeculatesOutsideTrivia()
        {
            var text = @"
/// <see cref=""$$
class C
{
}";
            using (var workspace = TestWorkspace.Create(LanguageNames.CSharp, new CSharpCompilationOptions(OutputKind.ConsoleApplication), new CSharpParseOptions(), new[] { text }))
            {
                var called = false;
                var provider = new CrefCompletionProvider(testSpeculativeNodeCallbackOpt: n =>
                {
                    // asserts that we aren't be asked speculate on nodes inside documentation trivia.
                    // This verifies that the provider is asking for a speculative SemanticModel
                    // by walking to the node the documentation is attached to. 

                    called = true;
                    var parent = n.GetAncestor<DocumentationCommentTriviaSyntax>();
                    Assert.Null(parent);
                });

                var hostDocument = workspace.DocumentWithCursor;
                var document = workspace.CurrentSolution.GetDocument(hostDocument.Id);
                var service = CreateCompletionService(workspace,
                    ImmutableArray.Create<CompletionProvider>(provider));
                var completionList = await GetCompletionListAsync(service, document, hostDocument.CursorPosition.Value, CompletionTrigger.Invoke);

                Assert.True(called);
            }
        }

        [WorkItem(16060, "http://vstfdevdiv:8080/DevDiv2/DevDiv/_workitems/edit/16060")]
        [Fact, Trait(Traits.Feature, Traits.Features.Completion)]
        public async Task SpecialTypeNames()
        {
            var text = @"
using System;
/// <see cref=""$$""/>
class C 
{ 
    public void goo(int x) { }
}
";

            await VerifyItemExistsAsync(text, "uint");
            await VerifyItemExistsAsync(text, "UInt32");
        }

        [Fact, Trait(Traits.Feature, Traits.Features.Completion)]
        public async Task NoSuggestionAfterEmptyCref()
        {
            var text = @"
using System;
/// <see cref="""" $$
class C 
{ 
    public void goo(int x) { }
}
";

            await VerifyNoItemsExistAsync(text);
        }
        
        [Fact, Trait(Traits.Feature, Traits.Features.Completion)]
        [WorkItem(23957, "https://github.com/dotnet/roslyn/issues/23957")]
        public async Task CRef_InParameter()
        {
            var text = @"
using System;
class C 
{ 
    /// <see cref=""C.My$$
    public void MyMethod(in int x) { }
}
";

<<<<<<< HEAD
            public string GetNameForArgument(SyntaxNode argument)
            {
                throw new NotImplementedException();
            }

            public SyntaxNode GetInvocationExpressionExpression(SyntaxNode node)
            {
                throw new NotImplementedException();
            }
=======
            await VerifyItemExistsAsync(text, "MyMethod(in int)");
>>>>>>> 467c216f
        }
    }
}<|MERGE_RESOLUTION|>--- conflicted
+++ resolved
@@ -488,20 +488,6 @@
     public void MyMethod(in int x) { }
 }
 ";
-
-<<<<<<< HEAD
-            public string GetNameForArgument(SyntaxNode argument)
-            {
-                throw new NotImplementedException();
-            }
-
-            public SyntaxNode GetInvocationExpressionExpression(SyntaxNode node)
-            {
-                throw new NotImplementedException();
-            }
-=======
-            await VerifyItemExistsAsync(text, "MyMethod(in int)");
->>>>>>> 467c216f
         }
     }
 }