--- conflicted
+++ resolved
@@ -917,20 +917,22 @@
                 throw new NotImplementedException();
             }
 
-<<<<<<< HEAD
+            public bool IsLeftSideOfDot(SyntaxNode node)
+            {
+                throw new NotImplementedException();
+            }
+
+            public SyntaxNode GetRightSideOfDot(SyntaxNode node)
+            {
+                throw new NotImplementedException();
+            }
+
             public IEnumerable<SyntaxToken> GetConstructorTokens(SyntaxNode root, CancellationToken cancellationToken)
-=======
-            public bool IsLeftSideOfDot(SyntaxNode node)
->>>>>>> 4bc748b1
-            {
-                throw new NotImplementedException();
-            }
-
-<<<<<<< HEAD
+            {
+                throw new NotImplementedException();
+            }
+
             public bool IsConstructorIdentifier(SyntaxToken token)
-=======
-            public SyntaxNode GetRightSideOfDot(SyntaxNode node)
->>>>>>> 4bc748b1
             {
                 throw new NotImplementedException();
             }
