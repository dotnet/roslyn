--- conflicted
+++ resolved
@@ -30,29 +30,18 @@
             string code, int position,
             string expectedItemOrNull, string expectedDescriptionOrNull,
             SourceCodeKind sourceCodeKind, bool usePreviousCharAsTrigger, bool checkForAbsence,
-<<<<<<< HEAD
-            int? glyph, int? matchPriority, IDictionary<OptionKey, object> options)
-        {
-            await VerifyAtPositionAsync(code, position, usePreviousCharAsTrigger, expectedItemOrNull, expectedDescriptionOrNull, sourceCodeKind, checkForAbsence, glyph, matchPriority, options);
-            await VerifyAtEndOfFileAsync(code, position, usePreviousCharAsTrigger, expectedItemOrNull, expectedDescriptionOrNull, sourceCodeKind, checkForAbsence, glyph, matchPriority, options);
-=======
-            int? glyph, int? matchPriority, bool? hasSuggestionItem)
-        {
-            await VerifyAtPositionAsync(code, position, usePreviousCharAsTrigger, expectedItemOrNull, expectedDescriptionOrNull, sourceCodeKind, checkForAbsence, glyph, matchPriority, hasSuggestionItem);
-            await VerifyAtEndOfFileAsync(code, position, usePreviousCharAsTrigger, expectedItemOrNull, expectedDescriptionOrNull, sourceCodeKind, checkForAbsence, glyph, matchPriority, hasSuggestionItem);
->>>>>>> 469fc641
+            int? glyph, int? matchPriority, bool? hasSuggestionItem,
+            IDictionary<OptionKey, object> options)
+        {
+            await VerifyAtPositionAsync(code, position, usePreviousCharAsTrigger, expectedItemOrNull, expectedDescriptionOrNull, sourceCodeKind, checkForAbsence, glyph, matchPriority, hasSuggestionItem, options);
+            await VerifyAtEndOfFileAsync(code, position, usePreviousCharAsTrigger, expectedItemOrNull, expectedDescriptionOrNull, sourceCodeKind, checkForAbsence, glyph, matchPriority, hasSuggestionItem, options);
 
             // Items cannot be partially written if we're checking for their absence,
             // or if we're verifying that the list will show up (without specifying an actual item)
             if (!checkForAbsence && expectedItemOrNull != null)
             {
-<<<<<<< HEAD
-                await VerifyAtPosition_ItemPartiallyWrittenAsync(code, position, usePreviousCharAsTrigger, expectedItemOrNull, expectedDescriptionOrNull, sourceCodeKind, checkForAbsence, glyph, matchPriority, options);
-                await VerifyAtEndOfFile_ItemPartiallyWrittenAsync(code, position, usePreviousCharAsTrigger, expectedItemOrNull, expectedDescriptionOrNull, sourceCodeKind, checkForAbsence, glyph, matchPriority, options);
-=======
-                await VerifyAtPosition_ItemPartiallyWrittenAsync(code, position, usePreviousCharAsTrigger, expectedItemOrNull, expectedDescriptionOrNull, sourceCodeKind, checkForAbsence, glyph, matchPriority, hasSuggestionItem);
-                await VerifyAtEndOfFile_ItemPartiallyWrittenAsync(code, position, usePreviousCharAsTrigger, expectedItemOrNull, expectedDescriptionOrNull, sourceCodeKind, checkForAbsence, glyph, matchPriority, hasSuggestionItem);
->>>>>>> 469fc641
+                await VerifyAtPosition_ItemPartiallyWrittenAsync(code, position, usePreviousCharAsTrigger, expectedItemOrNull, expectedDescriptionOrNull, sourceCodeKind, checkForAbsence, glyph, matchPriority, hasSuggestionItem, options);
+                await VerifyAtEndOfFile_ItemPartiallyWrittenAsync(code, position, usePreviousCharAsTrigger, expectedItemOrNull, expectedDescriptionOrNull, sourceCodeKind, checkForAbsence, glyph, matchPriority, hasSuggestionItem, options);
             }
         }
 
