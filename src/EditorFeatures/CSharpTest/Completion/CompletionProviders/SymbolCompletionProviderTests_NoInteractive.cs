﻿// Copyright (c) Microsoft.  All Rights Reserved.  Licensed under the Apache License, Version 2.0.  See License.txt in the project root for license information.

<<<<<<< HEAD
using System.Collections.Generic;
=======
using System.Linq;
>>>>>>> 469fc641
using System.Threading.Tasks;
using Microsoft.CodeAnalysis.Completion;
using Microsoft.CodeAnalysis.CSharp.Completion.Providers;
using Microsoft.CodeAnalysis.Editor.CSharp.UnitTests.Completion.CompletionProviders;
using Microsoft.CodeAnalysis.Editor.UnitTests.Workspaces;
<<<<<<< HEAD
using Microsoft.CodeAnalysis.Options;
=======
using Microsoft.VisualStudio.Text;
>>>>>>> 469fc641
using Roslyn.Test.Utilities;
using Xunit;

namespace Microsoft.CodeAnalysis.Editor.CSharp.UnitTests.Completion.CompletionSetSources
{
    public class SymbolCompletionProviderTests_NoInteractive : AbstractCSharpCompletionProviderTests
    {
        public SymbolCompletionProviderTests_NoInteractive(CSharpTestWorkspaceFixture workspaceFixture) : base(workspaceFixture)
        {
        }

        internal override CompletionProvider CreateCompletionProvider()
        {
            return new SymbolCompletionProvider();
        }

        protected override Task VerifyWorkerAsync(
            string code, int position, string expectedItemOrNull, string expectedDescriptionOrNull,
            SourceCodeKind sourceCodeKind, bool usePreviousCharAsTrigger, bool checkForAbsence,
<<<<<<< HEAD
            int? glyph, int? matchPriority, IDictionary<OptionKey, object> options)
=======
            int? glyph, int? matchPriority, bool? hasSuggestionItem)
>>>>>>> 469fc641
        {
            return base.VerifyWorkerAsync(code, position,
                expectedItemOrNull, expectedDescriptionOrNull,
                SourceCodeKind.Regular, usePreviousCharAsTrigger, checkForAbsence,
<<<<<<< HEAD
                glyph, matchPriority, options);
=======
                glyph, matchPriority, hasSuggestionItem);
>>>>>>> 469fc641
        }

        [Fact, Trait(Traits.Feature, Traits.Features.Completion)]
        public async Task IsCommitCharacterTest()
        {
            await VerifyCommonCommitCharactersAsync("class C { void M() { System.Console.$$", textTypedSoFar: "");
        }

        [Fact, Trait(Traits.Feature, Traits.Features.Completion)]
        public void IsTextualTriggerCharacterTest()
        {
            TestCommonIsTextualTriggerCharacter();

            VerifyTextualTriggerCharacter("Abc $$X", shouldTriggerWithTriggerOnLettersEnabled: true, shouldTriggerWithTriggerOnLettersDisabled: false);
            VerifyTextualTriggerCharacter("Abc$$ ", shouldTriggerWithTriggerOnLettersEnabled: false, shouldTriggerWithTriggerOnLettersDisabled: false);
        }

        [Fact, Trait(Traits.Feature, Traits.Features.Completion)]
        public async Task SendEnterThroughToEditorTest()
        {
            await VerifySendEnterThroughToEnterAsync("class C { void M() { System.Console.$$", "Beep", sendThroughEnterOption: EnterKeyRule.Never, expected: false);
            await VerifySendEnterThroughToEnterAsync("class C { void M() { System.Console.$$", "Beep", sendThroughEnterOption: EnterKeyRule.AfterFullyTypedWord, expected: true);
            await VerifySendEnterThroughToEnterAsync("class C { void M() { System.Console.$$", "Beep", sendThroughEnterOption: EnterKeyRule.Always, expected: true);
        }

        [Fact, Trait(Traits.Feature, Traits.Features.Completion)]
        public async Task InvalidLocation1()
        {
            await VerifyItemIsAbsentAsync(@"System.Console.$$", @"Beep");
        }

        [Fact, Trait(Traits.Feature, Traits.Features.Completion)]
        public async Task InvalidLocation2()
        {
            await VerifyItemIsAbsentAsync(@"using System;
Console.$$", @"Beep");
        }

        [Fact, Trait(Traits.Feature, Traits.Features.Completion)]
        public async Task InvalidLocation3()
        {
            await VerifyItemIsAbsentAsync(@"using System.Console.$$", @"Beep");
        }

        [Fact, Trait(Traits.Feature, Traits.Features.Completion)]
        public async Task InvalidLocation4()
        {
            await VerifyItemIsAbsentAsync(@"class C {
#if false 
System.Console.$$
#endif", @"Beep");
        }

        [Fact, Trait(Traits.Feature, Traits.Features.Completion)]
        public async Task InvalidLocation5()
        {
            await VerifyItemIsAbsentAsync(@"class C {
#if true 
System.Console.$$
#endif", @"Beep");
        }

        [Fact, Trait(Traits.Feature, Traits.Features.Completion)]
        public async Task InvalidLocation6()
        {
            await VerifyItemIsAbsentAsync(@"using System;

class C {
// Console.$$", @"Beep");
        }

        [Fact, Trait(Traits.Feature, Traits.Features.Completion)]
        public async Task InvalidLocation7()
        {
            await VerifyItemIsAbsentAsync(@"using System;

class C {
/*  Console.$$   */", @"Beep");
        }

        [Fact, Trait(Traits.Feature, Traits.Features.Completion)]
        public async Task InvalidLocation8()
        {
            await VerifyItemIsAbsentAsync(@"using System;

class C {
/// Console.$$", @"Beep");
        }

        [Fact, Trait(Traits.Feature, Traits.Features.Completion)]
        public async Task InvalidLocation9()
        {
            await VerifyItemIsAbsentAsync(@"using System;

class C {
    void Method()
    {
        /// Console.$$
    }
}", @"Beep");
        }

        [Fact, Trait(Traits.Feature, Traits.Features.Completion)]
        public async Task InvalidLocation10()
        {
            await VerifyItemIsAbsentAsync(@"using System;

class C {
    void Method()
    {
        /**  Console.$$   */", @"Beep");
        }

        [Fact, Trait(Traits.Feature, Traits.Features.Completion)]
        public async Task InvalidLocation11()
        {
            await VerifyItemIsAbsentAsync(AddUsingDirectives("using System;", AddInsideMethod("string s = \"Console.$$")), @"Beep");
        }

        [Fact, Trait(Traits.Feature, Traits.Features.Completion)]
        public async Task InvalidLocation12()
        {
            await VerifyItemIsAbsentAsync(@"[assembly: System.Console.$$]", @"Beep");
        }

        [Fact, Trait(Traits.Feature, Traits.Features.Completion)]
        public async Task InvalidLocation13()
        {
            var content = @"[Console.$$]
class CL {}";

            await VerifyItemIsAbsentAsync(AddUsingDirectives("using System;", content), @"Beep");
        }

        [Fact, Trait(Traits.Feature, Traits.Features.Completion)]
        public async Task InvalidLocation14()
        {
            await VerifyItemIsAbsentAsync(AddUsingDirectives("using System;", @"class CL<[Console.$$]T> {}"), @"Beep");
        }

        [Fact, Trait(Traits.Feature, Traits.Features.Completion)]
        public async Task InvalidLocation15()
        {
            var content = @"class CL {
    [Console.$$]
    void Method() {}
}";
            await VerifyItemIsAbsentAsync(AddUsingDirectives("using System;", content), @"Beep");
        }

        [Fact, Trait(Traits.Feature, Traits.Features.Completion)]
        public async Task InvalidLocation16()
        {
            await VerifyItemIsAbsentAsync(AddUsingDirectives("using System;", @"class CL<Console.$$"), @"Beep");
        }

        [Fact, Trait(Traits.Feature, Traits.Features.Completion)]
        public async Task InvalidLocation17()
        {
            await VerifyItemIsAbsentAsync(@"using System;

class Program {
    static void Main(string[] args)
    {
        string a = ""a$$
    }
}", @"Main");
        }

        [Fact, Trait(Traits.Feature, Traits.Features.Completion)]
        public async Task InvalidLocation18()
        {
            await VerifyItemIsAbsentAsync(@"using System;

class Program {
    static void Main(string[] args)
    {
        #region
        #endregion // a$$
    }
}", @"Main");
        }

        [Fact, Trait(Traits.Feature, Traits.Features.Completion)]
        public async Task InvalidLocation19()
        {
            await VerifyItemIsAbsentAsync(@"using System;

class Program {
    static void Main(string[] args)
    {
        //s$$
    }
}", @"SByte");
        }

        [Fact, Trait(Traits.Feature, Traits.Features.Completion)]
        public async Task InsideMethodBody()
        {
            await VerifyItemExistsAsync(@"using System;

class C {
    void Method()
    {
        Console.$$", @"Beep");
        }

        [Fact, Trait(Traits.Feature, Traits.Features.Completion)]
        public async Task UsingDirectiveGlobal()
        {
            await VerifyItemExistsAsync(@"using global::$$;", @"System");
        }

        [Fact, Trait(Traits.Feature, Traits.Features.Completion)]
        public async Task InsideAccessor()
        {
            await VerifyItemExistsAsync(@"using System;

class C {
    string Property
    {
        get 
        {
            Console.$$", @"Beep");
        }

        [Fact, Trait(Traits.Feature, Traits.Features.Completion)]
        public async Task FieldInitializer()
        {
            await VerifyItemExistsAsync(@"using System;

class C {
    int i = Console.$$", @"Beep");
        }

        [Fact, Trait(Traits.Feature, Traits.Features.Completion)]
        public async Task FieldInitializer2()
        {
            await VerifyItemExistsAsync(@"
class C {
    object i = $$", @"System");
        }

        [Fact, Trait(Traits.Feature, Traits.Features.Completion)]
        public async Task ImportedProperty()
        {
            await VerifyItemExistsAsync(@"using System.Collections.Generic;

class C {
    void Method()
    {
       new List<string>().$$", @"Capacity");
        }

        [Fact, Trait(Traits.Feature, Traits.Features.Completion)]
        public async Task FieldInitializerWithProperty()
        {
            await VerifyItemExistsAsync(@"using System.Collections.Generic;
class C {
    int i =  new List<string>().$$", @"Count");
        }

        [Fact, Trait(Traits.Feature, Traits.Features.Completion)]
        public async Task StaticMethods()
        {
            await VerifyItemExistsAsync(@"using System;

class C {
    private static int Method() {}

    int i = $$
", @"Method");
        }

        [Fact, Trait(Traits.Feature, Traits.Features.Completion)]
        public async Task EndOfFile()
        {
            await VerifyItemExistsAsync(@"static class E { public static void Method() { E.$$", @"Method");
        }

        [Fact, Trait(Traits.Feature, Traits.Features.Completion)]
        public async Task InheritedStaticFields()
        {
            var code = @"class A { public static int X; }
class B : A { public static int Y; }
class C { void M() { B.$$ } }
";
            await VerifyItemExistsAsync(code, "X");
            await VerifyItemExistsAsync(code, "Y");
        }

        [WorkItem(209299, "https://devdiv.visualstudio.com/DevDiv/_workitems?id=209299")]
        [Fact, Trait(Traits.Feature, Traits.Features.Completion)]
        public async Task TestDescriptionWhenDocumentLengthChanges()
        {
            var code = @"using System;

class C 
{
    string Property
    {
        get 
        {
            Console.$$";//, @"Beep"

            using (var workspace = TestWorkspace.CreateCSharp(code))
            {
                var testDocument = workspace.Documents.Single();
                var position = testDocument.CursorPosition.Value;

                var document = workspace.CurrentSolution.GetDocument(testDocument.Id);
                var service = CompletionService.GetService(document);
                var completions = await service.GetCompletionsAndSetItemDocumentAsync(document, position);

                var item = completions.Items.First(i => i.DisplayText == "Beep");
                var edit = testDocument.GetTextBuffer().CreateEdit();
                edit.Delete(Span.FromBounds(position - 10, position));
                edit.Apply();

                document = workspace.CurrentSolution.GetDocument(testDocument.Id);

                Assert.NotEqual(document, item.Document);
                var description = service.GetDescriptionAsync(item.Document, item);
            }
        }
    }
}<|MERGE_RESOLUTION|>--- conflicted
+++ resolved
@@ -1,20 +1,14 @@
 ﻿// Copyright (c) Microsoft.  All Rights Reserved.  Licensed under the Apache License, Version 2.0.  See License.txt in the project root for license information.
 
-<<<<<<< HEAD
 using System.Collections.Generic;
-=======
 using System.Linq;
->>>>>>> 469fc641
 using System.Threading.Tasks;
 using Microsoft.CodeAnalysis.Completion;
 using Microsoft.CodeAnalysis.CSharp.Completion.Providers;
 using Microsoft.CodeAnalysis.Editor.CSharp.UnitTests.Completion.CompletionProviders;
 using Microsoft.CodeAnalysis.Editor.UnitTests.Workspaces;
-<<<<<<< HEAD
 using Microsoft.CodeAnalysis.Options;
-=======
 using Microsoft.VisualStudio.Text;
->>>>>>> 469fc641
 using Roslyn.Test.Utilities;
 using Xunit;
 
@@ -34,20 +28,12 @@
         protected override Task VerifyWorkerAsync(
             string code, int position, string expectedItemOrNull, string expectedDescriptionOrNull,
             SourceCodeKind sourceCodeKind, bool usePreviousCharAsTrigger, bool checkForAbsence,
-<<<<<<< HEAD
-            int? glyph, int? matchPriority, IDictionary<OptionKey, object> options)
-=======
-            int? glyph, int? matchPriority, bool? hasSuggestionItem)
->>>>>>> 469fc641
+            int? glyph, int? matchPriority, bool? hasSuggestionItem, IDictionary<OptionKey, object> options)
         {
             return base.VerifyWorkerAsync(code, position,
                 expectedItemOrNull, expectedDescriptionOrNull,
                 SourceCodeKind.Regular, usePreviousCharAsTrigger, checkForAbsence,
-<<<<<<< HEAD
-                glyph, matchPriority, options);
-=======
-                glyph, matchPriority, hasSuggestionItem);
->>>>>>> 469fc641
+                glyph, matchPriority, hasSuggestionItem, options);
         }
 
         [Fact, Trait(Traits.Feature, Traits.Features.Completion)]
