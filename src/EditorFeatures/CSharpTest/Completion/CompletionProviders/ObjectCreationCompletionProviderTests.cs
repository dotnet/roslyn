--- conflicted
+++ resolved
@@ -439,7 +439,6 @@
             await VerifyItemExistsAsync(markup, "object");
         }
 
-<<<<<<< HEAD
         [Fact, Trait(Traits.Feature, Traits.Features.Completion)]
         [WorkItem(4585, "https://github.com/dotnet/roslyn/issues/4585")]
         public async Task GenericArguments_PredefinedType()
@@ -490,7 +489,8 @@
     }
 }";
             await VerifyItemExistsAsync(markup, "@await");
-=======
+        }
+
         [WorkItem(15804, "https://github.com/dotnet/roslyn/issues/15804")]
         [Fact, Trait(Traits.Feature, Traits.Features.Completion)]
         public async Task BeforeAttributeParsedAsImplicitArray()
@@ -505,8 +505,8 @@
 }
 ";
             await VerifyItemExistsAsync(markup, "Program");
-		}
-		
+        }
+
         [WorkItem(14084, "https://github.com/dotnet/roslyn/issues/14084")]
         [Fact, Trait(Traits.Feature, Traits.Features.Completion)]
         public async Task InMethodCallBeforeAssignment1()
@@ -553,7 +553,6 @@
 }
 ";
             await VerifyItemExistsAsync(markup, "TimeSpan");
->>>>>>> 96e59f06
         }
     }
 }