﻿// Licensed to the .NET Foundation under one or more agreements.
// The .NET Foundation licenses this file to you under the MIT license.
// See the LICENSE file in the project root for more information.

using System;
using System.Threading.Tasks;
using Microsoft.CodeAnalysis.CSharp.Completion.Providers;
using Microsoft.CodeAnalysis.Test.Utilities;
using Roslyn.Test.Utilities;
using Xunit;

namespace Microsoft.CodeAnalysis.Editor.CSharp.UnitTests.Completion.CompletionProviders
{
    public class ExplicitInterfaceMemberCompletionProviderTests : AbstractCSharpCompletionProviderTests
    {
        internal override Type GetCompletionProviderType()
            => typeof(ExplicitInterfaceMemberCompletionProvider);

        [Fact, Trait(Traits.Feature, Traits.Features.Completion)]
        public async Task ExplicitInterfaceMember_01()
        {
            var markup = @"
interface IGoo
{
    void Goo();
    void Goo(int x);
    int Prop { get; }
    int Generic<K, V>(K key, V value);
    string this[int i] { get; }
    void With_Underscore();
}

class Bar : IGoo
{
     void IGoo.$$
}";

            await VerifyItemExistsAsync(markup, "Goo", displayTextSuffix: "()");
            await VerifyItemExistsAsync(markup, "Goo", displayTextSuffix: "(int x)");
            await VerifyItemExistsAsync(markup, "Prop");
            await VerifyItemExistsAsync(markup, "Generic", displayTextSuffix: "<K, V>(K key, V value)");
            await VerifyItemExistsAsync(markup, "this", displayTextSuffix: "[int i]");
            await VerifyItemExistsAsync(markup, "With_Underscore", displayTextSuffix: "()");
        }

        [Fact, Trait(Traits.Feature, Traits.Features.Completion)]
        public async Task ExplicitInterfaceMember_02()
        {
            var markup = @"
interface IGoo
{
    void Goo();
    void Goo(int x);
    int Prop { get; }
}

interface IBar : IGoo
{
     void IGoo.$$
}";

            await VerifyItemExistsAsync(markup, "Goo", displayTextSuffix: "()");
            await VerifyItemExistsAsync(markup, "Goo", displayTextSuffix: "(int x)");
            await VerifyItemExistsAsync(markup, "Prop");
        }

        [Fact, Trait(Traits.Feature, Traits.Features.Completion)]
        public async Task ExplicitInterfaceMember_03()
        {
            var markup = @"
interface IGoo
{
    virtual void Goo() {}
    virtual void Goo(int x) {}
    virtual int Prop { get => 0; }
}

class Bar : IGoo
{
     void IGoo.$$
}";

            await VerifyItemExistsAsync(markup, "Goo", displayTextSuffix: "()");
            await VerifyItemExistsAsync(markup, "Goo", displayTextSuffix: "(int x)");
            await VerifyItemExistsAsync(markup, "Prop");
        }

        [Fact, Trait(Traits.Feature, Traits.Features.Completion)]
        public async Task ExplicitInterfaceMember_04()
        {
            var markup = @"
interface IGoo
{
    virtual void Goo() {}
    virtual void Goo(int x) {}
    virtual int Prop { get => 0; }
}

interface IBar : IGoo
{
     void IGoo.$$
}";

            await VerifyItemExistsAsync(markup, "Goo", displayTextSuffix: "()");
            await VerifyItemExistsAsync(markup, "Goo", displayTextSuffix: "(int x)");
            await VerifyItemExistsAsync(markup, "Prop");
        }

        [WorkItem(709988, "http://vstfdevdiv:8080/DevDiv2/DevDiv/_workitems/edit/709988")]
        [Fact, Trait(Traits.Feature, Traits.Features.Completion)]
        public async Task CommitOnNotParen()
        {
            var markup = @"
interface IGoo
{
    void Goo();
}

class Bar : IGoo
{
     void IGoo.$$
}";

            var expected = @"
interface IGoo
{
    void Goo();
}

class Bar : IGoo
{
     void IGoo.Goo()
}";

            await VerifyProviderCommitAsync(markup, "Goo()", expected, null);
        }

        [WorkItem(709988, "http://vstfdevdiv:8080/DevDiv2/DevDiv/_workitems/edit/709988")]
        [Fact, Trait(Traits.Feature, Traits.Features.Completion)]
        public async Task CommitOnParen()
        {
            var markup = @"
interface IGoo
{
    void Goo();
}

class Bar : IGoo
{
     void IGoo.$$
}";

            var expected = @"
interface IGoo
{
    void Goo();
}

class Bar : IGoo
{
     void IGoo.Goo(
}";

            await VerifyProviderCommitAsync(markup, "Goo()", expected, '(');
        }

        [Fact, Trait(Traits.Feature, Traits.Features.Completion)]
        [WorkItem(19947, "https://github.com/dotnet/roslyn/issues/19947")]
        public async Task ExplicitInterfaceMemberCompletionContainsOnlyValidValues()
        {
            var markup = @"
interface I1
{
    void Goo();
}

interface I2 : I1
{
    void Goo2();
    int Prop { get; }
}

class Bar : I2
{
     void I2.$$
}";

            await VerifyItemIsAbsentAsync(markup, "Equals(object obj)");
            await VerifyItemIsAbsentAsync(markup, "Goo()");
            await VerifyItemIsAbsentAsync(markup, "GetHashCode()");
            await VerifyItemIsAbsentAsync(markup, "GetType()");
            await VerifyItemIsAbsentAsync(markup, "ToString()");

            await VerifyItemExistsAsync(markup, "Goo2", displayTextSuffix: "()");
            await VerifyItemExistsAsync(markup, "Prop");
        }

        [Fact, Trait(Traits.Feature, Traits.Features.Completion)]
        [WorkItem(26595, "https://github.com/dotnet/roslyn/issues/26595")]
        public async Task ExplicitInterfaceMemberCompletionDoesNotContainAccessors()
        {
            var markup = @"

interface I1
{
    void Foo();
    int Prop { get; }
    event EventHandler TestEvent;
}

class Bar : I1
{
     void I1.$$
}";

            await VerifyItemIsAbsentAsync(markup, "Prop.get");
            await VerifyItemIsAbsentAsync(markup, "TestEvent.add");
            await VerifyItemIsAbsentAsync(markup, "TestEvent.remove");

            await VerifyItemExistsAsync(markup, "Foo", displayTextSuffix: "()");
            await VerifyItemExistsAsync(markup, "Prop");
            await VerifyItemExistsAsync(markup, "TestEvent");
        }

        [Fact, Trait(Traits.Feature, Traits.Features.Completion)]
        public async Task NotStaticMember_01()
        {
            var markup = @"
interface IGoo
{
    static void Goo() {}
    static int Prop { get => 0; }
}

class Bar : IGoo
{
     void IGoo.$$
}";

            await VerifyItemIsAbsentAsync(markup, "Goo()");
            await VerifyItemIsAbsentAsync(markup, "Prop");
        }

        [Fact, Trait(Traits.Feature, Traits.Features.Completion)]
        public async Task NotStaticMember_02()
        {
            var markup = @"
interface IGoo
{
    static void Goo() {}
    static int Prop { get => 0; }
}

interface IBar : IGoo
{
     void IGoo.$$
}";

            await VerifyItemIsAbsentAsync(markup, "Goo()");
            await VerifyItemIsAbsentAsync(markup, "Prop");
        }

        [Fact, Trait(Traits.Feature, Traits.Features.Completion)]
        public async Task NotSealedMember_01()
        {
            var markup = @"
interface IGoo
{
    sealed void Goo() {}
    sealed int Prop { get => 0; }
}

class Bar : IGoo
{
     void IGoo.$$
}";

            await VerifyItemIsAbsentAsync(markup, "Goo()");
            await VerifyItemIsAbsentAsync(markup, "Prop");
        }

        [Fact, Trait(Traits.Feature, Traits.Features.Completion)]
        public async Task NotSealedMember_02()
        {
            var markup = @"
interface IGoo
{
    sealed void Goo() {}
    sealed int Prop { get => 0; }
}

interface IBar : IGoo
{
     void IGoo.$$
}";

            await VerifyItemIsAbsentAsync(markup, "Goo()");
            await VerifyItemIsAbsentAsync(markup, "Prop");
        }

        [Fact, Trait(Traits.Feature, Traits.Features.Completion)]
        public async Task NotNestedType_01()
        {
            var markup = @"
interface IGoo
{
    public abstract class Goo
    {
    }
}

class Bar : IGoo
{
     void IGoo.$$
}";

            await VerifyItemIsAbsentAsync(markup, "Goo");
        }

        [Fact, Trait(Traits.Feature, Traits.Features.Completion)]
        public async Task NotNestedType_02()
        {
            var markup = @"
interface IGoo
{
    public abstract class Goo
    {
    }
}

interface IBar : IGoo
{
     void IGoo.$$
}";

            await VerifyItemIsAbsentAsync(markup, "Goo");
        }

        [Fact, Trait(Traits.Feature, Traits.Features.Completion)]
        [WorkItem(34456, "https://github.com/dotnet/roslyn/issues/34456")]
        public async Task NotInaccessibleMember_01()
        {
            var markup =
@"<Workspace>
    <Project Language=""C#"" AssemblyName=""Assembly1"" CommonReferences=""true"">
        <ProjectReference>Assembly2</ProjectReference>
        <Document FilePath=""Test1.cs"">
<![CDATA[
class Bar : IGoo
{
     void IGoo.$$
}
]]>
        </Document>
    </Project>
    <Project Language=""C#"" AssemblyName=""Assembly2"" CommonReferences=""true"" LanguageVersion=""Preview"">
        <Document FilePath=""Test2.cs"">
public interface IGoo
{
    internal void Goo1() {}
    internal int Prop1 { get => 0; }
    protected void Goo2() {}
    protected int Prop2 { get => 0; }
}
        </Document>
    </Project>
</Workspace>";

            await VerifyItemIsAbsentAsync(markup, "Goo1", displayTextSuffix: "()");
            await VerifyItemIsAbsentAsync(markup, "Prop1");
            await VerifyItemExistsAsync(markup, "Goo2", displayTextSuffix: "()");
            await VerifyItemExistsAsync(markup, "Prop2");
        }

        [Fact, Trait(Traits.Feature, Traits.Features.Completion)]
        [WorkItem(34456, "https://github.com/dotnet/roslyn/issues/34456")]
        public async Task NotInaccessibleMember_02()
        {
            var markup =
@"<Workspace>
    <Project Language=""C#"" AssemblyName=""Assembly1"" CommonReferences=""true"">
        <ProjectReference>Assembly2</ProjectReference>
        <Document FilePath=""Test1.cs"">
<![CDATA[
interface IBar : IGoo
{
     void IGoo.$$
}
]]>
        </Document>
    </Project>
    <Project Language=""C#"" AssemblyName=""Assembly2"" CommonReferences=""true"" LanguageVersion=""Preview"">
        <Document FilePath=""Test2.cs"">
public interface IGoo
{
    internal void Goo1() {}
    internal int Prop1 { get => 0; }
    protected void Goo2() {}
    protected int Prop2 { get => 0; }
}
        </Document>
    </Project>
</Workspace>";

            await VerifyItemIsAbsentAsync(markup, "Goo1", displayTextSuffix: "()");
            await VerifyItemIsAbsentAsync(markup, "Prop1");
            await VerifyItemExistsAsync(markup, "Goo2", displayTextSuffix: "()");
            await VerifyItemExistsAsync(markup, "Prop2");
        }

        [Fact, Trait(Traits.Feature, Traits.Features.Completion)]
        public async Task VerifySignatureCommit_Generic_Tab()
        {
            var markup = @"
interface IGoo
{
    int Generic<K, V>(K key, V value);
}

class Bar : IGoo
{
     void IGoo.$$
}";

            var expected = @"
interface IGoo
{
    int Generic<K, V>(K key, V value);
}

class Bar : IGoo
{
     void IGoo.Generic<K, V>(K key, V value)
}";

            await VerifyProviderCommitAsync(markup, "Generic<K, V>(K key, V value)", expected, '\t');
        }

        [Fact, Trait(Traits.Feature, Traits.Features.Completion)]
        public async Task VerifySignatureCommit_Generic_OpenBrace()
        {
            var markup = @"
interface IGoo
{
    int Generic<K, V>(K key, V value);
}

class Bar : IGoo
{
     void IGoo.$$
}";

            var expected = @"
interface IGoo
{
    int Generic<K, V>(K key, V value);
}

class Bar : IGoo
{
     void IGoo.Generic<
}";

            await VerifyProviderCommitAsync(markup, "Generic<K, V>(K key, V value)", expected, '<');
        }

        [Fact, Trait(Traits.Feature, Traits.Features.Completion)]
        public async Task VerifySignatureCommit_Method_Tab()
        {
            var markup = @"
interface IGoo
{
    int Generic(K key, V value);
}

class Bar : IGoo
{
     void IGoo.$$
}";

            var expected = @"
interface IGoo
{
    int Generic(K key, V value);
}

class Bar : IGoo
{
     void IGoo.Generic(K key, V value)
}";

            await VerifyProviderCommitAsync(markup, "Generic(K key, V value)", expected, '\t');
        }

        [Fact, Trait(Traits.Feature, Traits.Features.Completion)]
        public async Task VerifySignatureCommit_Method_OpenBrace()
        {
            var markup = @"
interface IGoo
{
    int Generic(K key, V value);
}

class Bar : IGoo
{
     void IGoo.$$
}";

            var expected = @"
interface IGoo
{
    int Generic(K key, V value);
}

class Bar : IGoo
{
     void IGoo.Generic(
}";

            await VerifyProviderCommitAsync(markup, "Generic(K key, V value)", expected, '(');
        }

        [Fact, Trait(Traits.Feature, Traits.Features.Completion)]
        public async Task VerifySignatureCommit_Indexer_Tab()
        {
            var markup = @"
interface IGoo
{
    int this[K key, V value] { get; }
}

class Bar : IGoo
{
     void IGoo.$$
}";

            var expected = @"
interface IGoo
{
    int this[K key, V value] { get; }
}

class Bar : IGoo
{
     void IGoo.this[K key, V value]
}";

            await VerifyProviderCommitAsync(markup, "this[K key, V value]", expected, '\t');
        }

        [Fact, Trait(Traits.Feature, Traits.Features.Completion)]
        public async Task VerifySignatureCommit_Indexer_OpenBrace()
        {
            var markup = @"
interface IGoo
{
    int this[K key, V value] { get; }
}

class Bar : IGoo
{
     void IGoo.$$
}";

            var expected = @"
interface IGoo
{
    int this[K key, V value] { get; }
}

class Bar : IGoo
{
     void IGoo.this[
}";

            await VerifyProviderCommitAsync(markup, "this[K key, V value]", expected, '[');
        }

        [Theory, Trait(Traits.Feature, Traits.Features.Completion)]
        [InlineData("ref")]
        [InlineData("in")]
        [InlineData("out")]
        public async Task TestWithRefKind(string refKind)
        {
            var markup = $@"
interface I
{{
    void M({refKind} string s);
}}

class C : I
{{
    void I.$$
}}
";

            var expected = $@"
interface I
{{
    void M({refKind} string s);
}}

class C : I
{{
    void I.M({refKind} string s)
}}
";

            await VerifyProviderCommitAsync(markup, $"M({refKind} string s)", expected, '\t');
        }

        [Fact, Trait(Traits.Feature, Traits.Features.Completion)]
        [WorkItem(53924, "https://github.com/dotnet/roslyn/issues/53924")]
        public async Task TestStaticAbstractInterfaceMember()
        {
            var markup = @"
interface I2<T> where T : I2<T>
{
    abstract static implicit operator int(T x);
}

class Test2 : I2<Test2>
{
    static implicit I2<Test2>.$$
}
";

            var expected = @"
interface I2<T> where T : I2<T>
{
    abstract static implicit operator int(T x);
}

class Test2 : I2<Test2>
{
    static implicit I2<Test2>.operator int(Test2 x)
}
";

            await VerifyProviderCommitAsync(markup, "operator int(Test2 x)", expected, '\t');
        }

        [Fact, Trait(Traits.Feature, Traits.Features.Completion)]
        [WorkItem(53924, "https://github.com/dotnet/roslyn/issues/53924")]
        public async Task TestStaticAbstractInterfaceMember_TrueOperator()
        {
            var markup = @"
interface I<T> where T : I<T>
{
    abstract static bool operator true(T x);
    abstract static bool operator false(T x);
}

class C : I<C>
{
    static bool I<C>.$$
}
";

            var expected = @"
interface I<T> where T : I<T>
{
    abstract static bool operator true(T x);
    abstract static bool operator false(T x);
}

class C : I<C>
{
    static bool I<C>.operator true(C x)
}
";

            await VerifyProviderCommitAsync(markup, "operator true(C x)", expected, '\t');
        }

        [Fact, Trait(Traits.Feature, Traits.Features.Completion)]
        [WorkItem(53924, "https://github.com/dotnet/roslyn/issues/53924")]
        public async Task TestStaticAbstractInterfaceMember_UnaryPlusOperator()
        {
            var markup = @"
interface I<T> where T : I<T>
{
    abstract static T operator +(T x);
}

class C : I<C>
{
    static C I<C>.$$
}
";

            var expected = @"
interface I<T> where T : I<T>
{
    abstract static T operator +(T x);
}

class C : I<C>
{
    static C I<C>.operator +(C x)
}
";

            await VerifyProviderCommitAsync(markup, "operator +(C x)", expected, '\t');
        }

        [Fact, Trait(Traits.Feature, Traits.Features.Completion)]
        [WorkItem(53924, "https://github.com/dotnet/roslyn/issues/53924")]
        public async Task TestStaticAbstractInterfaceMember_BinaryPlusOperator()
        {
            var markup = @"
interface I<T> where T : I<T>
{
    abstract static T operator +(T x, T y);
}

class C : I<C>
{
    static C I<C>.$$
}
";

            var expected = @"
interface I<T> where T : I<T>
{
    abstract static T operator +(T x, T y);
}

class C : I<C>
{
    static C I<C>.operator +(C x, C y)
}
";

            await VerifyProviderCommitAsync(markup, "operator +(C x, C y)", expected, '\t');
        }

        [Fact, Trait(Traits.Feature, Traits.Features.Completion)]
        public async Task TestWithParamsParameter()
        {
            var markup = @"
interface I
{
    void M(params string[] args);
}

class C : I
{
    void I.$$
}
";

            var expected = @"
interface I
{
    void M(params string[] args);
}

class C : I
{
    void I.M(params string[] args)
}
";

            await VerifyProviderCommitAsync(markup, "M(params string[] args)", expected, '\t');
        }

        [Fact, Trait(Traits.Feature, Traits.Features.Completion)]
        public async Task TestWithNullable()
        {
            var markup = @"
#nullable enable

interface I
{
    void M<T>(T? x);
}

class C : I
{
    void I.$$
}
";

            var expected = @"
#nullable enable

interface I
{
    void M<T>(T? x);
}

class C : I
{
    void I.M<T>(T? x)
}
";

            await VerifyProviderCommitAsync(markup, "M<T>(T? x)", expected, '\t');
        }

        [Fact, Trait(Traits.Feature, Traits.Features.Completion)]
        public async Task TestEscapeIdentifier()
        {
            var markup = @"
interface I
{
    void M(string @class);
}

class C : I
{
    void I.$$
}
";

            var expected = @"
interface I
{
    void M(string @class);
}

class C : I
{
    void I.M(string @class)
}
";

            await VerifyProviderCommitAsync(markup, "M(string @class)", expected, '\t');
        }

        [Fact, Trait(Traits.Feature, Traits.Features.Completion)]
        public async Task TestEscapeIdentifier2()
        {
            var markup = @"
interface I
{
    void M<@class>();
}

class C : I
{
    void I.$$
}
";

            var expected = @"
interface I
{
    void M<@class>();
}

class C : I
{
    void I.M<@class>()
}
";

            await VerifyProviderCommitAsync(markup, "M<@class>()", expected, '\t');
        }

        [Fact, Trait(Traits.Feature, Traits.Features.Completion)]
        public async Task TestParameterWithDefaultValue()
        {
            var markup = @"
interface I
{
    void M(int x = 10);
}

class C : I
{
    void I.$$
}
";

            var expected = @"
interface I
{
    void M(int x = 10);
}

class C : I
{
    void I.M(int x)
}
";
            // TODO: Consider adding the default value too.
            await VerifyProviderCommitAsync(markup, "M(int x)", expected, '\t');
        }
<<<<<<< HEAD
=======

        [Fact, Trait(Traits.Feature, Traits.Features.Completion)]
        [WorkItem(60215, "https://github.com/dotnet/roslyn/issues/60215")]
        public async Task TestStaticAbstractCheckedUnaryOperator()
        {
            var markup = @"
interface I1<T> where T : I1<T>
{
    abstract static T operator checked -(T x);

    abstract static T operator -(T x);
}

class C : I1<C>
{
    static C I1<C>.$$
}
";

            var expected = @"
interface I1<T> where T : I1<T>
{
    abstract static T operator checked -(T x);

    abstract static T operator -(T x);
}

class C : I1<C>
{
    static C I1<C>.operator checked -(C x)
}
";

            await VerifyProviderCommitAsync(markup, "operator checked -(C x)", expected, '\t');
        }

        [Fact, Trait(Traits.Feature, Traits.Features.Completion)]
        [WorkItem(60215, "https://github.com/dotnet/roslyn/issues/60215")]
        public async Task TestStaticAbstractCheckedBinaryOperator()
        {
            var markup = @"
interface I1<T> where T : I1<T>
{
    abstract static T operator checked +(T x, T y);

    abstract static T operator +(T x, T y);
}

class C : I1<C>
{
    static C I1<C>.$$
}
";

            var expected = @"
interface I1<T> where T : I1<T>
{
    abstract static T operator checked +(T x, T y);

    abstract static T operator +(T x, T y);
}

class C : I1<C>
{
    static C I1<C>.operator checked +(C x, C y)
}
";

            await VerifyProviderCommitAsync(markup, "operator checked +(C x, C y)", expected, '\t');
        }

        [Fact, Trait(Traits.Feature, Traits.Features.Completion)]
        [WorkItem(60215, "https://github.com/dotnet/roslyn/issues/60215")]
        public async Task TestStaticAbstractCheckedCastOperator()
        {
            var markup = @"
interface I1<T> where T : I1<T>
{
    abstract static explicit operator checked string(T x);
    abstract static explicit operator string(T x);
}


class C3 : I1<C3>
{
    static C3 I1<C3>.$$
}
";

            var expected = @"
interface I1<T> where T : I1<T>
{
    abstract static explicit operator checked string(T x);
    abstract static explicit operator string(T x);
}


class C3 : I1<C3>
{
    static C3 I1<C3>.operator checked string(C3 x)
}
";

            await VerifyProviderCommitAsync(markup, "operator checked string(C3 x)", expected, '\t');
        }
>>>>>>> 80a8ce8d
    }
}<|MERGE_RESOLUTION|>--- conflicted
+++ resolved
@@ -888,8 +888,6 @@
             // TODO: Consider adding the default value too.
             await VerifyProviderCommitAsync(markup, "M(int x)", expected, '\t');
         }
-<<<<<<< HEAD
-=======
 
         [Fact, Trait(Traits.Feature, Traits.Features.Completion)]
         [WorkItem(60215, "https://github.com/dotnet/roslyn/issues/60215")]
@@ -995,6 +993,5 @@
 
             await VerifyProviderCommitAsync(markup, "operator checked string(C3 x)", expected, '\t');
         }
->>>>>>> 80a8ce8d
     }
 }