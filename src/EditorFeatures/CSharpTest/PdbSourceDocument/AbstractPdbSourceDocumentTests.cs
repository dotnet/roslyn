--- conflicted
+++ resolved
@@ -272,14 +272,10 @@
             else if (sourceLocation == Location.OnDisk)
             {
                 embeddedTexts = null;
-<<<<<<< HEAD
-                File.WriteAllText(sourceCodePath, source.ToString(), source.Encoding ?? throw new InvalidOperationException());
-=======
                 for (var i = 0; i < sources.Length; i++)
                 {
-                    File.WriteAllText(sourceCodePaths[i], sources[i].ToString(), sources[i].Encoding);
-                }
->>>>>>> 663ceb3e
+                    File.WriteAllText(sourceCodePaths[i], sources[i].ToString(), sources[i].Encoding ?? throw new InvalidOperationException());
+                }
             }
             else
             {
