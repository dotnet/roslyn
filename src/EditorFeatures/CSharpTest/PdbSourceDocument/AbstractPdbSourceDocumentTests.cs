--- conflicted
+++ resolved
@@ -261,7 +261,6 @@
             .AddSyntaxTrees(sources.Select((s, i) => SyntaxFactory.ParseSyntaxTree(s, options: parseOptions, path: sourceCodePaths[i])))
             .AddReferences(project.MetadataReferences);
 
-<<<<<<< HEAD
         IEnumerable<EmbeddedText>? embeddedTexts;
         if (buildReferenceAssembly)
         {
@@ -274,12 +273,6 @@
             {
                 File.WriteAllText(sourceCodePaths[i], sources[i].ToString(), sources[i].Encoding);
             }
-=======
-            using var dllStream = FileUtilities.CreateFileStreamChecked(File.Create, dllFilePath, nameof(dllFilePath));
-            using var pdbStream = (pdbFilePath == null ? null : FileUtilities.CreateFileStreamChecked(File.Create, pdbFilePath, nameof(pdbFilePath)));
-            var result = compilation.Emit(dllStream, pdbStream, options: emitOptions, embeddedTexts: embeddedTexts);
-            Assert.Empty(result.Diagnostics.Where(d => d.Severity == DiagnosticSeverity.Error));
->>>>>>> 35e4223e
         }
         else
         {
