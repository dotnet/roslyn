--- conflicted
+++ resolved
@@ -59,15 +59,9 @@
             installerServiceMock.Setup(i => i.IsEnabled(It.IsAny<ProjectId>())).Returns(true);
             installerServiceMock.Setup(i => i.IsInstalled(It.IsAny<Workspace>(), It.IsAny<ProjectId>(), "NuGetPackage")).Returns(false);
             installerServiceMock.Setup(i => i.GetInstalledVersions("NuGetPackage")).Returns(ImmutableArray<string>.Empty);
-<<<<<<< HEAD
-            installerServiceMock.Setup(i => i.TryGetPackageSources()).Returns(NugetPackageSources);
-            installerServiceMock.Setup(s => s.TryInstallPackageAsync(It.IsAny<Workspace>(), It.IsAny<DocumentId>(), It.IsAny<string>(), "NuGetPackage", It.IsAny<string>(), It.IsAny<bool>(), It.IsAny<IProgressTracker>(), It.IsAny<CancellationToken>()))
-                                .Returns(SpecializedTasks.True);
-=======
             installerServiceMock.Setup(i => i.TryGetPackageSources()).Returns(packageSources);
             installerServiceMock.Setup(s => s.TryInstallPackage(It.IsAny<Workspace>(), It.IsAny<DocumentId>(), It.IsAny<string>(), "NuGetPackage", It.IsAny<string>(), It.IsAny<bool>(), It.IsAny<IProgressTracker>(), It.IsAny<CancellationToken>()))
                                 .Returns(true);
->>>>>>> 37e7ba1d
 
             var packageServiceMock = new Mock<ISymbolSearchService>(MockBehavior.Strict);
             packageServiceMock.Setup(s => s.FindReferenceAssembliesWithTypeAsync("NuGetType", 0, It.IsAny<CancellationToken>()))
@@ -98,15 +92,9 @@
             installerServiceMock.Setup(i => i.IsEnabled(It.IsAny<ProjectId>())).Returns(true);
             installerServiceMock.Setup(i => i.IsInstalled(It.IsAny<Workspace>(), It.IsAny<ProjectId>(), "NuGetPackage")).Returns(false);
             installerServiceMock.Setup(i => i.GetInstalledVersions("NuGetPackage")).Returns(ImmutableArray<string>.Empty);
-<<<<<<< HEAD
-            installerServiceMock.Setup(i => i.TryGetPackageSources()).Returns(NugetPackageSources);
-            installerServiceMock.Setup(s => s.TryInstallPackageAsync(It.IsAny<Workspace>(), It.IsAny<DocumentId>(), It.IsAny<string>(), "NuGetPackage", It.IsAny<string>(), It.IsAny<bool>(), It.IsAny<IProgressTracker>(), It.IsAny<CancellationToken>()))
-                                .Returns(SpecializedTasks.True);
-=======
             installerServiceMock.Setup(i => i.TryGetPackageSources()).Returns(packageSources);
             installerServiceMock.Setup(s => s.TryInstallPackage(It.IsAny<Workspace>(), It.IsAny<DocumentId>(), It.IsAny<string>(), "NuGetPackage", It.IsAny<string>(), It.IsAny<bool>(), It.IsAny<IProgressTracker>(), It.IsAny<CancellationToken>()))
                                 .Returns(true);
->>>>>>> 37e7ba1d
 
             var packageServiceMock = new Mock<ISymbolSearchService>(MockBehavior.Strict);
             packageServiceMock.Setup(s => s.FindReferenceAssembliesWithTypeAsync("NuGetType", 0, It.IsAny<CancellationToken>()))
