--- conflicted
+++ resolved
@@ -1992,7 +1992,6 @@
         }
 
         [Fact]
-<<<<<<< HEAD
         public async Task TestIntroduceParameterOnOverload()
         {
             var code =
@@ -2006,7 +2005,8 @@
 ";
 
             await TestInRegularAndScriptAsync(code, expected, 0);
-=======
+        }
+        
         public async Task TestIntroduceParameterOnAttributeArgument()
         {
             var code =
@@ -2022,7 +2022,6 @@
 ";
 
             await TestMissingInRegularAndScriptAsync(code);
->>>>>>> a937cb51
         }
     }
 }