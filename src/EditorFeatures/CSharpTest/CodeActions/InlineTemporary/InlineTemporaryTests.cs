﻿// Licensed to the .NET Foundation under one or more agreements.
// The .NET Foundation licenses this file to you under the MIT license.
// See the LICENSE file in the project root for more information.

using System.Threading.Tasks;
using Microsoft.CodeAnalysis.CodeRefactorings;
using Microsoft.CodeAnalysis.CSharp;
using Microsoft.CodeAnalysis.CSharp.CodeRefactorings.InlineTemporary;
using Microsoft.CodeAnalysis.CSharp.Shared.Extensions;
using Microsoft.CodeAnalysis.CSharp.Test.Utilities;
using Microsoft.CodeAnalysis.Test.Utilities;
using Roslyn.Test.Utilities;
using Xunit;

namespace Microsoft.CodeAnalysis.Editor.CSharp.UnitTests.CodeRefactorings.InlineTemporary
{
    public class InlineTemporaryTests : AbstractCSharpCodeActionTest
    {
        protected override CodeRefactoringProvider CreateCodeRefactoringProvider(Workspace workspace, TestParameters parameters)
            => new InlineTemporaryCodeRefactoringProvider();

        private async Task TestFixOneAsync(string initial, string expected)
            => await TestInRegularAndScript1Async(GetTreeText(initial), GetTreeText(expected));

        private string GetTreeText(string initial)
        {
            return @"class C
{
    void F() " + initial + @"
}";
        }

        private SyntaxNode GetNodeToFix(dynamic initialRoot, int declaratorIndex)
            => initialRoot.Members[0].Members[0].Body.Statements[0].Declaration.Variables[declaratorIndex];

        private SyntaxNode GetFixedNode(dynamic fixedRoot)
            => fixedRoot.Members[0].Members[0].BodyOpt;

        [Fact, Trait(Traits.Feature, Traits.Features.CodeActionsInlineTemporary)]
        public async Task NotWithNoInitializer1()
            => await TestMissingInRegularAndScriptAsync(GetTreeText(@"{ int [||]x; System.Console.WriteLine(x); }"));

        [Fact, Trait(Traits.Feature, Traits.Features.CodeActionsInlineTemporary)]
        public async Task NotWithNoInitializer2()
            => await TestMissingInRegularAndScriptAsync(GetTreeText(@"{ int [||]x = ; System.Console.WriteLine(x); }"));

        [Fact, Trait(Traits.Feature, Traits.Features.CodeActionsInlineTemporary)]
        public async Task NotOnSecondWithNoInitializer()
            => await TestMissingInRegularAndScriptAsync(GetTreeText(@"{ int x = 42, [||]y; System.Console.WriteLine(y); }"));

        [Fact, Trait(Traits.Feature, Traits.Features.CodeActionsInlineTemporary)]
        public async Task NotOnField()
        {
            await TestMissingInRegularAndScriptAsync(
@"class C
{
    int [||]x = 42;

    void M()
    {
        System.Console.WriteLine(x);
    }
}");
        }

        [Fact, Trait(Traits.Feature, Traits.Features.CodeActionsInlineTemporary)]
        public async Task WithRefInitializer1()
        {
            await TestMissingInRegularAndScriptAsync(
@"class C
{
    ref int M()
    {
        int[] arr = new[] { 1, 2, 3 };
        ref int [||]x = ref arr[2];
        return ref x;
    }
}");
        }

        [Fact, Trait(Traits.Feature, Traits.Features.CodeActionsInlineTemporary)]
        public async Task SingleStatement()
            => await TestMissingInRegularAndScriptAsync(GetTreeText(@"{ int [||]x = 27; }"));

        [Fact, Trait(Traits.Feature, Traits.Features.CodeActionsInlineTemporary)]
        public async Task MultipleDeclarators_First()
            => await TestMissingInRegularAndScriptAsync(GetTreeText(@"{ int [||]x = 0, y = 1, z = 2; }"));

        [Fact, Trait(Traits.Feature, Traits.Features.CodeActionsInlineTemporary)]
        public async Task MultipleDeclarators_Second()
            => await TestMissingInRegularAndScriptAsync(GetTreeText(@"{ int x = 0, [||]y = 1, z = 2; }"));

        [Fact, Trait(Traits.Feature, Traits.Features.CodeActionsInlineTemporary)]
        public async Task MultipleDeclarators_Last()
            => await TestMissingInRegularAndScriptAsync(GetTreeText(@"{ int x = 0, y = 1, [||]z = 2; }"));

        [Fact, Trait(Traits.Feature, Traits.Features.CodeActionsInlineTemporary)]
        public async Task Escaping1()
        {
            await TestFixOneAsync(
@"{ int [||]x = 0;

Console.WriteLine(x); }",
@"{
        Console.WriteLine(0); }");
        }

        [Fact, Trait(Traits.Feature, Traits.Features.CodeActionsInlineTemporary)]
        public async Task Escaping2()
        {
            await TestFixOneAsync(
@"{ int [||]@x = 0;

Console.WriteLine(x); }",
@"{
        Console.WriteLine(0); }");
        }

        [Fact, Trait(Traits.Feature, Traits.Features.CodeActionsInlineTemporary)]
        public async Task Escaping3()
        {
            await TestFixOneAsync(
@"{ int [||]@x = 0;

Console.WriteLine(@x); }",
@"{
        Console.WriteLine(0); }");
        }

        [Fact, Trait(Traits.Feature, Traits.Features.CodeActionsInlineTemporary)]
        public async Task Escaping4()
        {
            await TestFixOneAsync(
@"{ int [||]x = 0;

Console.WriteLine(@x); }",
@"{
        Console.WriteLine(0); }");
        }

        [Fact, Trait(Traits.Feature, Traits.Features.CodeActionsInlineTemporary)]
        public async Task Escaping5()
        {
            var code = @"
using System.Linq;
class C
{
    static void Main()
    {
        var @where[||] = 0;
        var q = from e in """" let a = new { @where } select a;
    }
}";

            var expected = @"
using System.Linq;
class C
{
    static void Main()
    {
        var q = from e in """" let a = new { @where = 0 } select a;
    }
}";

            await TestInRegularAndScriptAsync(code, expected);
        }

        [Fact, Trait(Traits.Feature, Traits.Features.CodeActionsInlineTemporary)]
        public async Task Call()
        {
            var code = @"
using System;
class C 
{
    public void M()
    {
        int [||]x = 1 + 1;
        x.ToString();
    }
}";

            var expected = @"
using System;
class C 
{
    public void M()
    {
        (1 + 1).ToString();
    }
}";

            await TestInRegularAndScriptAsync(code, expected);
        }

        [Fact, Trait(Traits.Feature, Traits.Features.CodeActionsInlineTemporary)]
        public async Task Conversion_NoChange()
        {
            var code = @"
using System;
class C 
{
    public void M()
    {
        double [||]x = 3;
        x.ToString();
    }
}";

            var expected = @"
using System;
class C 
{
    public void M()
    {
        ((double)3).ToString();
    }
}";

            await TestInRegularAndScriptAsync(code, expected);
        }

        [Fact, Trait(Traits.Feature, Traits.Features.CodeActionsInlineTemporary)]
        public async Task Conversion_NoConversion()
        {
            await TestFixOneAsync(
@"{ int [||]x = 3;

x.ToString(); }",
                       @"{ 3.ToString(); }");
        }

        [Fact, Trait(Traits.Feature, Traits.Features.CodeActionsInlineTemporary)]
        public async Task Conversion_DifferentOverload()
        {
            await TestInRegularAndScriptAsync(
@"
using System;
class C
{
    void M()
    {
        double [||]x = 3;
        Console.WriteLine(x);
    }
}",

@"
using System;
class C
{
    void M()
    {
        Console.WriteLine((double)3);
    }
}");
        }

        [Fact, Trait(Traits.Feature, Traits.Features.CodeActionsInlineTemporary)]
        public async Task Conversion_DifferentMethod()
        {
            await TestInRegularAndScriptAsync(
@"
class Base 
{
    public void M(object o) { }
}
class Derived : Base
{
    public void M(string s) { }
}
class C
{
    void F()
    {
        Base [||]b = new Derived();
        b.M(""hi"");
    }
}
",

@"
class Base 
{
    public void M(object o) { }
}
class Derived : Base
{
    public void M(string s) { }
}
class C
{
    void F()
    {
        ((Base)new Derived()).M(""hi"");
    }
}
");
        }

        [Fact, Trait(Traits.Feature, Traits.Features.CodeActionsInlineTemporary)]
        public async Task Conversion_SameMethod()
        {
            await TestInRegularAndScriptAsync(
@"
class Base 
{
    public void M(int i) { }
}
class Derived : Base
{
    public void M(string s) { }
}
class C
{
    void F()
    {
        Base [||]b = new Derived();
        b.M(3);
    }
}
",

@"
class Base 
{
    public void M(int i) { }
}
class Derived : Base
{
    public void M(string s) { }
}
class C
{
    void F()
    {
        new Derived().M(3);
    }
}
");
        }

        [Fact, Trait(Traits.Feature, Traits.Features.CodeActionsInlineTemporary)]
        public async Task NoCastOnVar()
        {
            await TestFixOneAsync(
@"{ var [||]x = 0;

Console.WriteLine(x); }",
@"{
        Console.WriteLine(0); }");
        }

        [Fact, Trait(Traits.Feature, Traits.Features.CodeActionsInlineTemporary)]
        public async Task DoubleAssignment()
        {
            var code = @"
class C
{
    void M()
    {
        int [||]x = x = 1;
        int y = x;
    }
}";

            var expected = @"
class C
{
    void M()
    {
        int y = 1;
    }
}";

            await TestInRegularAndScriptAsync(code, expected);
        }

        [Fact, Trait(Traits.Feature, Traits.Features.CodeActionsInlineTemporary)]
        public async Task TestAnonymousType1()
        {
            await TestFixOneAsync(
@"{ int [||]x = 42;
var a = new { x }; }",
                       @"{ var a = new { x = 42 }; }");
        }

        [Fact, Trait(Traits.Feature, Traits.Features.CodeActionsInlineTemporary)]
        public async Task TestParenthesizedAtReference_Case3()
        {
            await TestFixOneAsync(
@"{ int [||]x = 1 + 1;
int y = x * 2; }",
                       @"{ int y = (1 + 1) * 2; }");
        }

        [Fact, Trait(Traits.Feature, Traits.Features.CodeActionsInlineTemporary)]
        public async Task DontBreakOverloadResolution_Case5()
        {
            var code = @"
class C
{
    void Goo(object o) { }
    void Goo(int i) { }

    void M()
    {
        object [||]x = 1 + 1;
        Goo(x);
    }
}";

            var expected = @"
class C
{
    void Goo(object o) { }
    void Goo(int i) { }

    void M()
    {
        Goo((object)(1 + 1));
    }
}";

            await TestInRegularAndScriptAsync(code, expected);
        }

        [Fact, Trait(Traits.Feature, Traits.Features.CodeActionsInlineTemporary)]
        public async Task DontTouchUnrelatedBlocks()
        {
            var code = @"
class C
{
    void M()
    {
        int [||]x = 1;
        { Unrelated(); }
        Goo(x);
    }
}";

            var expected = @"
class C
{
    void M()
    {
        { Unrelated(); }
        Goo(1);
    }
}";

            await TestInRegularAndScriptAsync(code, expected);
        }

        [Fact, Trait(Traits.Feature, Traits.Features.CodeActionsInlineTemporary)]
        public async Task TestLambdaParenthesizeAndCast_Case7()
        {
            var code = @"
class C
{
    void M()
    {
        System.Func<int> [||]x = () => 1;
        int y = x();
    }
}";

            var expected = @"
class C
{
    void M()
    {
        int y = ((System.Func<int>)(() => 1))();
    }
}";

            await TestInRegularAndScriptAsync(code, expected);
        }

        [WorkItem(538094, "http://vstfdevdiv:8080/DevDiv2/DevDiv/_workitems/edit/538094")]
        [Fact, Trait(Traits.Feature, Traits.Features.CodeActionsInlineTemporary)]
        public async Task ParseAmbiguity1()
        {
            await TestInRegularAndScriptAsync(
@"
class C
{
    void F(object a, object b)
    {
        int x = 2;
        bool [||]y = x > (f);
        F(x < x, y);
    }
    int f = 0;
}",
@"
class C
{
    void F(object a, object b)
    {
        int x = 2;
        F(x < x, (x > (f)));
    }
    int f = 0;
}");
        }

        [WorkItem(538094, "http://vstfdevdiv:8080/DevDiv2/DevDiv/_workitems/edit/538094"), WorkItem(541462, "http://vstfdevdiv:8080/DevDiv2/DevDiv/_workitems/edit/541462")]
        [Fact, Trait(Traits.Feature, Traits.Features.CodeActionsInlineTemporary)]
        public async Task ParseAmbiguity2()
        {
            await TestInRegularAndScriptAsync(
@"
class C
{
    void F(object a, object b)
    {
        int x = 2;
        object [||]y = x > (f);
        F(x < x, y);
    }
    int f = 0;
}",
@"
class C
{
    void F(object a, object b)
    {
        int x = 2;
        F(x < x, (x > (f)));
    }
    int f = 0;
}");
        }

        [WorkItem(538094, "http://vstfdevdiv:8080/DevDiv2/DevDiv/_workitems/edit/538094")]
        [Fact, Trait(Traits.Feature, Traits.Features.CodeActionsInlineTemporary)]
        public async Task ParseAmbiguity3()
        {
            await TestInRegularAndScriptAsync(
@"
class C
{
    void F(object a, object b)
    {
        int x = 2;
        bool [||]y = x > (int)1;
        F(x < x, y);
    }
    int f = 0;
}",
@"
class C
{
    void F(object a, object b)
    {
        int x = 2;
        F(x < x, (x > (int)1));
    }
    int f = 0;
}");
        }

        [WorkItem(544924, "http://vstfdevdiv:8080/DevDiv2/DevDiv/_workitems/edit/544924")]
        [Fact, Trait(Traits.Feature, Traits.Features.CodeActionsInlineTemporary)]
        public async Task ParseAmbiguity4()
        {
            await TestInRegularAndScriptAsync(
@"
class Program
{
    static void Main()
    {
        int x = 2;
        int y[||] = (1+2);
        Bar(x < x, x > y);
    }

    static void Bar(object a, object b)
    {
    }
}",
@"
class Program
{
    static void Main()
    {
        int x = 2;
        Bar(x < x, (x > (1 + 2)));
    }

    static void Bar(object a, object b)
    {
    }
}");
        }

        [WorkItem(544613, "http://vstfdevdiv:8080/DevDiv2/DevDiv/_workitems/edit/544613")]
        [Fact, Trait(Traits.Feature, Traits.Features.CodeActionsInlineTemporary)]
        public async Task ParseAmbiguity5()
        {
            await TestInRegularAndScriptAsync(
@"
class Program
{
    static void Main()
    {
        int x = 2;
        int y[||] = (1 + 2);
        var z = new[] { x < x, x > y };
    }
}",
@"
class Program
{
    static void Main()
    {
        int x = 2;
        var z = new[] { x < x, (x > (1 + 2)) };
    }
}");
        }

        [WorkItem(538131, "http://vstfdevdiv:8080/DevDiv2/DevDiv/_workitems/edit/538131")]
        [Fact, Trait(Traits.Feature, Traits.Features.CodeActionsInlineTemporary)]
        public async Task TestArrayInitializer()
        {
            await TestFixOneAsync(
@"{ int[] [||]x = {
    3,
    4,
    5
};
int a = Array.IndexOf(x, 3); }",
@"{
        int a = Array.IndexOf(new int[] {
        3,
        4,
        5
    }, 3); }");
        }

        [WorkItem(545657, "http://vstfdevdiv:8080/DevDiv2/DevDiv/_workitems/edit/545657")]
        [Fact, Trait(Traits.Feature, Traits.Features.CodeActionsInlineTemporary)]
        public async Task TestArrayInitializer2()
        {
            var initial = @"
class Program
{ 
    static void Main()
    {
        int[] [||]x = { 3, 4, 5 };
        System.Array a = x;
    }
}";

            var expected = @"
class Program
{ 
    static void Main()
    {
        System.Array a = new int[] { 3, 4, 5 };
    }
}";

            await TestInRegularAndScriptAsync(initial, expected);
        }

        [WorkItem(545657, "http://vstfdevdiv:8080/DevDiv2/DevDiv/_workitems/edit/545657")]
        [Fact, Trait(Traits.Feature, Traits.Features.CodeActionsInlineTemporary)]
        public async Task TestArrayInitializer3()
        {
            var initial = @"
class Program
{ 
    static void Main()
    {
        int[] [||]x = {
                          3,
                          4,
                          5
                      };
        System.Array a = x;
    }
}";

            var expected = @"
class Program
{ 
    static void Main()
    {
        System.Array a = new int[] {
            3,
            4,
            5
        };
    }
}";

            await TestInRegularAndScriptAsync(initial, expected);
        }

        [Fact, Trait(Traits.Feature, Traits.Features.CodeActionsInlineTemporary)]
        public async Task TestConflict_RefParameter1()
        {
            var initial =
@"using System;
class Program
{
    void Main()
    {
        int [||]x = 0;
        Goo(ref x);
        Goo(x);
    }

    void Goo(int x)
    {
    }

    void Goo(ref int x)
    {
    }
}";

            var expected =
@"using System;
class Program
{
    void Main()
    {
        int x = 0;
        Goo(ref {|Conflict:x|});
        Goo(0);
    }

    void Goo(int x)
    {
    }

    void Goo(ref int x)
    {
    }
}";

            await TestInRegularAndScriptAsync(initial, expected);
        }

        [Fact, Trait(Traits.Feature, Traits.Features.CodeActionsInlineTemporary)]
        public async Task TestConflict_RefParameter2()
        {
            var initial =
@"using System;
class Program
{
    void Main()
    {
        int [||]x = 0;
        Goo(x, ref x);
    }

    void Goo(int x, ref int y)
    {
    }
}";

            var expected =
@"using System;
class Program
{
    void Main()
    {
        int x = 0;
        Goo(0, ref {|Conflict:x|});
    }

    void Goo(int x, ref int y)
    {
    }
}";

            await TestInRegularAndScriptAsync(initial, expected);
        }

        [Fact, Trait(Traits.Feature, Traits.Features.CodeActionsInlineTemporary)]
        public async Task TestConflict_AssignExpression()
        {
            var initial =
@"using System;
class Program
{
    void Main()
    {
        int [||]i = 1;
        i = 2;
        Console.WriteLine(i);
    }
}";

            var expected =
@"using System;
class Program
{
    void Main()
    {
        int i = 1;
        {|Conflict:i|} = 2;
        Console.WriteLine(1);
    }
}";

            await TestInRegularAndScriptAsync(initial, expected);
        }

        [Fact, Trait(Traits.Feature, Traits.Features.CodeActionsInlineTemporary)]
        public async Task TestConflict_AddAssignExpression1()
        {
            var initial =
@"using System;
class Program
{
    void Main()
    {
        int [||]i = 1;
        i += 2;
        Console.WriteLine(i);
    }
}";

            var expected =
@"using System;
class Program
{
    void Main()
    {
        int i = 1;
        {|Conflict:i|} += 2;
        Console.WriteLine(1);
    }
}";

            await TestInRegularAndScriptAsync(initial, expected);
        }

        [Fact, Trait(Traits.Feature, Traits.Features.CodeActionsInlineTemporary)]
        public async Task TestConflict_AddAssignExpression2()
        {
            var initial =
@"using System;
class C
{
    static int x;

    static void M()
    {
        int [||]x = (x = 0) + (x += 1);
        int y = x;
    }
}";

            var expected =
@"using System;
class C
{
    static int x;

    static void M()
    {
        int x = ({|Conflict:x|} = 0) + ({|Conflict:x|} += 1);
        int y = 0 + ({|Conflict:x|} += 1);
    }
}";

            await TestInRegularAndScriptAsync(initial, expected);
        }

        [Fact, Trait(Traits.Feature, Traits.Features.CodeActionsInlineTemporary)]
        public async Task TestConflict_SubtractAssignExpression()
        {
            var initial =
@"using System;
class Program
{
    void Main()
    {
        int [||]i = 1;
        i -= 2;
        Console.WriteLine(i);
    }
}";

            var expected =
@"using System;
class Program
{
    void Main()
    {
        int i = 1;
        {|Conflict:i|} -= 2;
        Console.WriteLine(1);
    }
}";

            await TestInRegularAndScriptAsync(initial, expected);
        }

        [Fact, Trait(Traits.Feature, Traits.Features.CodeActionsInlineTemporary)]
        public async Task TestConflict_MultiplyAssignExpression()
        {
            var initial =
@"using System;
class Program
{
    void Main()
    {
        int [||]i = 1;
        i *= 2;
        Console.WriteLine(i);
    }
}";

            var expected =
@"using System;
class Program
{
    void Main()
    {
        int i = 1;
        {|Conflict:i|} *= 2;
        Console.WriteLine(1);
    }
}";

            await TestInRegularAndScriptAsync(initial, expected);
        }

        [Fact, Trait(Traits.Feature, Traits.Features.CodeActionsInlineTemporary)]
        public async Task TestConflict_DivideAssignExpression()
        {
            var initial =
@"using System;
class Program
{
    void Main()
    {
        int [||]i = 1;
        i /= 2;
        Console.WriteLine(i);
    }
}";

            var expected =
@"using System;
class Program
{
    void Main()
    {
        int i = 1;
        {|Conflict:i|} /= 2;
        Console.WriteLine(1);
    }
}";

            await TestInRegularAndScriptAsync(initial, expected);
        }

        [Fact, Trait(Traits.Feature, Traits.Features.CodeActionsInlineTemporary)]
        public async Task TestConflict_ModuloAssignExpression()
        {
            var initial =
@"using System;
class Program
{
    void Main()
    {
        int [||]i = 1;
        i %= 2;
        Console.WriteLine(i);
    }
}";

            var expected =
@"using System;
class Program
{
    void Main()
    {
        int i = 1;
        {|Conflict:i|} %= 2;
        Console.WriteLine(1);
    }
}";

            await TestInRegularAndScriptAsync(initial, expected);
        }

        [Fact, Trait(Traits.Feature, Traits.Features.CodeActionsInlineTemporary)]
        public async Task TestConflict_AndAssignExpression()
        {
            var initial =
@"using System;
class Program
{
    void Main()
    {
        int [||]i = 1;
        i &= 2;
        Console.WriteLine(i);
    }
}";

            var expected =
@"using System;
class Program
{
    void Main()
    {
        int i = 1;
        {|Conflict:i|} &= 2;
        Console.WriteLine(1);
    }
}";

            await TestInRegularAndScriptAsync(initial, expected);
        }

        [Fact, Trait(Traits.Feature, Traits.Features.CodeActionsInlineTemporary)]
        public async Task TestConflict_OrAssignExpression()
        {
            var initial =
@"using System;
class Program
{
    void Main()
    {
        int [||]i = 1;
        i |= 2;
        Console.WriteLine(i);
    }
}";

            var expected =
@"using System;
class Program
{
    void Main()
    {
        int i = 1;
        {|Conflict:i|} |= 2;
        Console.WriteLine(1);
    }
}";

            await TestInRegularAndScriptAsync(initial, expected);
        }

        [Fact, Trait(Traits.Feature, Traits.Features.CodeActionsInlineTemporary)]
        public async Task TestConflict_ExclusiveOrAssignExpression()
        {
            var initial =
@"using System;
class Program
{
    void Main()
    {
        int [||]i = 1;
        i ^= 2;
        Console.WriteLine(i);
    }
}";

            var expected =
@"using System;
class Program
{
    void Main()
    {
        int i = 1;
        {|Conflict:i|} ^= 2;
        Console.WriteLine(1);
    }
}";

            await TestInRegularAndScriptAsync(initial, expected);
        }

        [Fact, Trait(Traits.Feature, Traits.Features.CodeActionsInlineTemporary)]
        public async Task TestConflict_LeftShiftAssignExpression()
        {
            var initial =
@"using System;
class Program
{
    void Main()
    {
        int [||]i = 1;
        i <<= 2;
        Console.WriteLine(i);
    }
}";

            var expected =
@"using System;
class Program
{
    void Main()
    {
        int i = 1;
        {|Conflict:i|} <<= 2;
        Console.WriteLine(1);
    }
}";

            await TestInRegularAndScriptAsync(initial, expected);
        }

        [Fact, Trait(Traits.Feature, Traits.Features.CodeActionsInlineTemporary)]
        public async Task TestConflict_RightShiftAssignExpression()
        {
            var initial =
@"using System;
class Program
{
    void Main()
    {
        int [||]i = 1;
        i >>= 2;
        Console.WriteLine(i);
    }
}";

            var expected =
@"using System;
class Program
{
    void Main()
    {
        int i = 1;
        {|Conflict:i|} >>= 2;
        Console.WriteLine(1);
    }
}";

            await TestInRegularAndScriptAsync(initial, expected);
        }

        [Fact, Trait(Traits.Feature, Traits.Features.CodeActionsInlineTemporary)]
        public async Task TestConflict_PostIncrementExpression()
        {
            var initial =
@"using System;
class Program
{
    void Main()
    {
        int [||]i = 1;
        i++;
        Console.WriteLine(i);
    }
}";

            var expected =
@"using System;
class Program
{
    void Main()
    {
        int i = 1;
        {|Conflict:i|}++;
        Console.WriteLine(1);
    }
}";

            await TestInRegularAndScriptAsync(initial, expected);
        }

        [Fact, Trait(Traits.Feature, Traits.Features.CodeActionsInlineTemporary)]
        public async Task TestConflict_PreIncrementExpression()
        {
            var initial =
@"using System;
class Program
{
    void Main()
    {
        int [||]i = 1;
        ++i;
        Console.WriteLine(i);
    }
}";

            var expected =
@"using System;
class Program
{
    void Main()
    {
        int i = 1;
        ++{|Conflict:i|};
        Console.WriteLine(1);
    }
}";

            await TestInRegularAndScriptAsync(initial, expected);
        }

        [Fact, Trait(Traits.Feature, Traits.Features.CodeActionsInlineTemporary)]
        public async Task TestConflict_PostDecrementExpression()
        {
            var initial =
@"using System;
class Program
{
    void Main()
    {
        int [||]i = 1;
        i--;
        Console.WriteLine(i);
    }
}";

            var expected =
@"using System;
class Program
{
    void Main()
    {
        int i = 1;
        {|Conflict:i|}--;
        Console.WriteLine(1);
    }
}";

            await TestInRegularAndScriptAsync(initial, expected);
        }

        [Fact, Trait(Traits.Feature, Traits.Features.CodeActionsInlineTemporary)]
        public async Task TestConflict_PreDecrementExpression()
        {
            var initial =
@"using System;
class Program
{
    void Main()
    {
        int [||]i = 1;
        --i;
        Console.WriteLine(i);
    }
}";

            var expected =
@"using System;
class Program
{
    void Main()
    {
        int i = 1;
        --{|Conflict:i|};
        Console.WriteLine(1);
    }
}";

            await TestInRegularAndScriptAsync(initial, expected);
        }

        [Fact, Trait(Traits.Feature, Traits.Features.CodeActionsInlineTemporary)]
        public async Task TestConflict_AddressOfExpression()
        {
            var initial = @"
class C
{
    unsafe void M()
    {
        int x = 0;
        var y[||] = &x;
        var z = &y;
    }
}";

            var expected = @"
class C
{
    unsafe void M()
    {
        int x = 0;
        var y = &x;
        var z = &{|Conflict:y|};
    }
}";

            await TestInRegularAndScriptAsync(initial, expected);
        }

        [WorkItem(545342, "http://vstfdevdiv:8080/DevDiv2/DevDiv/_workitems/edit/545342")]
        [Fact, Trait(Traits.Feature, Traits.Features.CodeActionsInlineTemporary)]
        public async Task TestConflict_UsedBeforeDeclaration()
        {
            var initial =
@"class Program
{
    static void Main(string[] args)
    {
        var x = y;
        var y[||] = 45;
    }
}";

            var expected =
@"class Program
{
    static void Main(string[] args)
    {
        var x = {|Conflict:y|};
        var y = 45;
    }
}";

            await TestInRegularAndScriptAsync(initial, expected);
        }

        [Fact, Trait(Traits.Feature, Traits.Features.CodeActionsInlineTemporary)]
        public async Task Preprocessor1()
        {
            await TestFixOneAsync(@"
{
    int [||]x = 1,
#if true
        y,
#endif
        z;

    int a = x;
}",
@"
{
        int
#if true
        y,
#endif
        z;

        int a = 1;
}");
        }

        [Fact, Trait(Traits.Feature, Traits.Features.CodeActionsInlineTemporary)]
        public async Task Preprocessor2()
        {
            await TestFixOneAsync(@"
{
    int y,
#if true
        [||]x = 1,
#endif
        z;

    int a = x;
}",
@"
{
        int y,
#if true

#endif
        z;

        int a = 1;
}");
        }

        [Fact, Trait(Traits.Feature, Traits.Features.CodeActionsInlineTemporary)]
        public async Task Preprocessor3()
        {
            await TestFixOneAsync(@"
{
    int y,
#if true
        z,
#endif
        [||]x = 1;

    int a = x;
}",
@"
{
        int y,
#if true
        z
#endif
        ;

        int a = 1;
}");
        }

        [WorkItem(540164, "http://vstfdevdiv:8080/DevDiv2/DevDiv/_workitems/edit/540164")]
        [Fact, Trait(Traits.Feature, Traits.Features.CodeActionsInlineTemporary)]
        public async Task TriviaOnArrayInitializer()
        {
            var initial =
@"class C
{
    void M()
    {
        int[] [||]a = /**/{ 1 };
        Goo(a);
    }
}";

            var expected =
@"class C
{
    void M()
    {
        Goo(new int[]/**/{ 1 });
    }
}";

            await TestInRegularAndScriptAsync(initial, expected);
        }

        [WorkItem(540156, "http://vstfdevdiv:8080/DevDiv2/DevDiv/_workitems/edit/540156")]
        [Fact, Trait(Traits.Feature, Traits.Features.CodeActionsInlineTemporary)]
        public async Task ProperlyFormatWhenRemovingDeclarator1()
        {
            var initial =
@"class C
{
    void M()
    {
        int [||]i = 1, j = 2, k = 3;
        System.Console.Write(i);
    }
}";

            var expected =
@"class C
{
    void M()
    {
        int j = 2, k = 3;
        System.Console.Write(1);
    }
}";

            await TestInRegularAndScriptAsync(initial, expected);
        }

        [WorkItem(540156, "http://vstfdevdiv:8080/DevDiv2/DevDiv/_workitems/edit/540156")]
        [Fact, Trait(Traits.Feature, Traits.Features.CodeActionsInlineTemporary)]
        public async Task ProperlyFormatWhenRemovingDeclarator2()
        {
            var initial =
@"class C
{
    void M()
    {
        int i = 1, [||]j = 2, k = 3;
        System.Console.Write(j);
    }
}";

            var expected =
@"class C
{
    void M()
    {
        int i = 1, k = 3;
        System.Console.Write(2);
    }
}";

            await TestInRegularAndScriptAsync(initial, expected);
        }

        [WorkItem(540156, "http://vstfdevdiv:8080/DevDiv2/DevDiv/_workitems/edit/540156")]
        [Fact, Trait(Traits.Feature, Traits.Features.CodeActionsInlineTemporary)]
        public async Task ProperlyFormatWhenRemovingDeclarator3()
        {
            var initial =
@"class C
{
    void M()
    {
        int i = 1, j = 2, [||]k = 3;
        System.Console.Write(k);
    }
}";

            var expected =
@"class C
{
    void M()
    {
        int i = 1, j = 2;
        System.Console.Write(3);
    }
}";

            await TestInRegularAndScriptAsync(initial, expected);
        }

        [WorkItem(540186, "http://vstfdevdiv:8080/DevDiv2/DevDiv/_workitems/edit/540186")]
        [Fact, Trait(Traits.Feature, Traits.Features.CodeActionsInlineTemporary)]
        public async Task ProperlyFormatAnonymousTypeMember()
        {
            var initial =
@"class C
{
    void M()
    {
        var [||]x = 123;
        var y = new { x };
    }
}";

            var expected =
@"class C
{
    void M()
    {
        var y = new { x = 123 };
    }
}";

            await TestInRegularAndScriptAsync(initial, expected);
        }

        [WorkItem(6356, "DevDiv_Projects/Roslyn")]
        [Fact, Trait(Traits.Feature, Traits.Features.CodeActionsInlineTemporary)]
        public async Task InlineToAnonymousTypeProperty()
        {
            var initial =
@"class C
{
    void M()
    {
        var [||]x = 123;
        var y = new { x = x };
    }
}";

            var expected =
@"class C
{
    void M()
    {
        var y = new { x = 123 };
    }
}";

            await TestInRegularAndScriptAsync(initial, expected);
        }

        [WorkItem(528075, "http://vstfdevdiv:8080/DevDiv2/DevDiv/_workitems/edit/528075")]
        [Fact, Trait(Traits.Feature, Traits.Features.CodeActionsInlineTemporary)]
        public async Task InlineIntoDelegateInvocation()
        {
            var initial =
@"using System;
class Program
{
    static void Main(string[] args)
    {
        Action<string[]> [||]del = Main;
        del(null);
    }
}";

            var expected =
@"using System;
class Program
{
    static void Main(string[] args)
    {
        ((Action<string[]>)Main)(null);
    }
}";

            await TestInRegularAndScriptAsync(initial, expected);
        }

        [WorkItem(541341, "http://vstfdevdiv:8080/DevDiv2/DevDiv/_workitems/edit/541341")]
        [Fact, Trait(Traits.Feature, Traits.Features.CodeActionsInlineTemporary)]
        public async Task InlineAnonymousMethodIntoNullCoalescingExpression()
        {
            var initial =
@"using System;
 
class Program
{
    static void Main()
    {
        Action [||]x = delegate { };
        Action y = x ?? null;
    }
}";

            var expected =
@"using System;
 
class Program
{
    static void Main()
    {
        Action y = (Action)delegate { } ?? null;
    }
}";

            await TestInRegularAndScriptAsync(initial, expected);
        }

        [WorkItem(541341, "http://vstfdevdiv:8080/DevDiv2/DevDiv/_workitems/edit/541341")]
        [Fact, Trait(Traits.Feature, Traits.Features.CodeActionsInlineTemporary)]
        public async Task InlineLambdaIntoNullCoalescingExpression()
        {
            var initial =
@"using System;
 
class Program
{
    static void Main()
    {
        Action [||]x = () => { };
        Action y = x ?? null;
    }
}";

            var expected =
@"using System;
 
class Program
{
    static void Main()
    {
        Action y = (Action)(() => { }) ?? null;
    }
}";

            await TestInRegularAndScriptAsync(initial, expected);
        }

        [WorkItem(538079, "http://vstfdevdiv:8080/DevDiv2/DevDiv/_workitems/edit/538079")]
        [Fact, Trait(Traits.Feature, Traits.Features.CodeActionsInlineTemporary)]
        public async Task InsertCastForBoxingOperation1()
        {
            var initial =
@"using System;
class A
{
    static void Main()
    {
        long x[||] = 1;
        object z = x;
        Console.WriteLine((long)z);
    }
}";

            var expected =
@"using System;
class A
{
    static void Main()
    {
        object z = (long)1;
        Console.WriteLine((long)z);
    }
}";

            await TestInRegularAndScriptAsync(initial, expected);
        }

        [WorkItem(538079, "http://vstfdevdiv:8080/DevDiv2/DevDiv/_workitems/edit/538079")]
        [Fact, Trait(Traits.Feature, Traits.Features.CodeActionsInlineTemporary)]
        public async Task InsertCastForBoxingOperation2()
        {
            var initial =
@"using System;
class A
{
    static void Main()
    {
        int y = 1;
        long x[||] = y;
        object z = x;
        Console.WriteLine((long)z);
    }
}";

            var expected =
@"using System;
class A
{
    static void Main()
    {
        int y = 1;
        object z = (long)y;
        Console.WriteLine((long)z);
    }
}";

            await TestInRegularAndScriptAsync(initial, expected);
        }

        [WorkItem(538079, "http://vstfdevdiv:8080/DevDiv2/DevDiv/_workitems/edit/538079")]
        [Fact, Trait(Traits.Feature, Traits.Features.CodeActionsInlineTemporary)]
        public async Task InsertCastForBoxingOperation3()
        {
            var initial =
@"using System;
class A
{
    static void Main()
    {
        byte x[||] = 1;
        object z = x;
        Console.WriteLine((byte)z);
    }
}";

            var expected =
@"using System;
class A
{
    static void Main()
    {
        object z = (byte)1;
        Console.WriteLine((byte)z);
    }
}";

            await TestInRegularAndScriptAsync(initial, expected);
        }

        [WorkItem(538079, "http://vstfdevdiv:8080/DevDiv2/DevDiv/_workitems/edit/538079")]
        [Fact, Trait(Traits.Feature, Traits.Features.CodeActionsInlineTemporary)]
        public async Task InsertCastForBoxingOperation4()
        {
            var initial =
@"using System;
class A
{
    static void Main()
    {
        sbyte x[||] = 1;
        object z = x;
        Console.WriteLine((sbyte)z);
    }
}";

            var expected =
@"using System;
class A
{
    static void Main()
    {
        object z = (sbyte)1;
        Console.WriteLine((sbyte)z);
    }
}";

            await TestInRegularAndScriptAsync(initial, expected);
        }

        [WorkItem(538079, "http://vstfdevdiv:8080/DevDiv2/DevDiv/_workitems/edit/538079")]
        [Fact, Trait(Traits.Feature, Traits.Features.CodeActionsInlineTemporary)]
        public async Task InsertCastForBoxingOperation5()
        {
            var initial =
@"using System;
class A
{
    static void Main()
    {
        short x[||] = 1;
        object z = x;
        Console.WriteLine((short)z);
    }
}";

            var expected =
@"using System;
class A
{
    static void Main()
    {
        object z = (short)1;
        Console.WriteLine((short)z);
    }
}";

            await TestInRegularAndScriptAsync(initial, expected);
        }

        [WorkItem(540278, "http://vstfdevdiv:8080/DevDiv2/DevDiv/_workitems/edit/540278")]
        [Fact, Trait(Traits.Feature, Traits.Features.CodeActionsInlineTemporary)]
        public async Task TestLeadingTrivia()
        {
            await TestInRegularAndScriptAsync(
@"class Program
{
    static void Main(string[] args)
    {
        // Leading
        int [||]i = 10;
        //print
        Console.Write(i);
    }
}",
@"class Program
{
    static void Main(string[] args)
    {
        // Leading
        //print
        Console.Write(10);
    }
}");
        }

        [WorkItem(540278, "http://vstfdevdiv:8080/DevDiv2/DevDiv/_workitems/edit/540278")]
        [Fact, Trait(Traits.Feature, Traits.Features.CodeActionsInlineTemporary)]
        public async Task TestLeadingAndTrailingTrivia()
        {
            await TestInRegularAndScriptAsync(
@"class Program
{
    static void Main(string[] args)
    {
        // Leading
        int [||]i = 10; // Trailing
        //print
        Console.Write(i);
    }
}",
@"class Program
{
    static void Main(string[] args)
    {
        // Leading
        // Trailing
        //print
        Console.Write(10);
    }
}");
        }

        [WorkItem(540278, "http://vstfdevdiv:8080/DevDiv2/DevDiv/_workitems/edit/540278")]
        [Fact, Trait(Traits.Feature, Traits.Features.CodeActionsInlineTemporary)]
        public async Task TestTrailingTrivia()
        {
            await TestInRegularAndScriptAsync(
@"class Program
{
    static void Main(string[] args)
    {
        int [||]i = 10; // Trailing
        //print
        Console.Write(i);
    }
}",
@"class Program
{
    static void Main(string[] args)
    {
        // Trailing
        //print
        Console.Write(10);
    }
}");
        }

        [WorkItem(540278, "http://vstfdevdiv:8080/DevDiv2/DevDiv/_workitems/edit/540278")]
        [Fact, Trait(Traits.Feature, Traits.Features.CodeActionsInlineTemporary)]
        public async Task TestPreprocessor()
        {
            await TestInRegularAndScriptAsync(
@"class Program
{
    static void Main(string[] args)
    {
#if true
        int [||]i = 10; 
        //print
        Console.Write(i);
#endif
    }
}",
@"class Program
{
    static void Main(string[] args)
    {
#if true
        //print
        Console.Write(10);
#endif
    }
}");
        }

        [WorkItem(540277, "http://vstfdevdiv:8080/DevDiv2/DevDiv/_workitems/edit/540277")]
        [Fact, Trait(Traits.Feature, Traits.Features.CodeActionsInlineTemporary)]
        public async Task TestFormatting()
        {
            await TestInRegularAndScriptAsync(
@"class Program
{
    static void Main(string[] args)
    {
        int [||]i = 5; int j = 110;
        Console.Write(i + j);
    }
}",
@"class Program
{
    static void Main(string[] args)
    {
        int j = 110;
        Console.Write(5 + j);
    }
}");
        }

        [WorkItem(541694, "http://vstfdevdiv:8080/DevDiv2/DevDiv/_workitems/edit/541694")]
        [Fact, Trait(Traits.Feature, Traits.Features.CodeActionsInlineTemporary)]
        public async Task TestSwitchSection()
        {
            await TestInRegularAndScriptAsync(
@"using System;
class C
{
    void M()
    {
        switch (10)
        {
            default:
                int i[||] = 10;
                Console.WriteLine(i);
                break;
        }
    }
}",
@"using System;
class C
{
    void M()
    {
        switch (10)
        {
            default:
                Console.WriteLine(10);
                break;
        }
    }
}");
        }

        [WorkItem(542647, "http://vstfdevdiv:8080/DevDiv2/DevDiv/_workitems/edit/542647")]
        [Fact, Trait(Traits.Feature, Traits.Features.CodeActionsInlineTemporary)]
        public async Task UnparenthesizeExpressionIfNeeded1()
        {
            await TestInRegularAndScriptAsync(
@"
using System;
class C
{
    static Action X;
    static void M()
    {
        var [||]y = (X);
        y();
    }
}
",

@"
using System;
class C
{
    static Action X;
    static void M()
    {
        X();
    }
}
");
        }

        [WorkItem(545619, "http://vstfdevdiv:8080/DevDiv2/DevDiv/_workitems/edit/545619")]
        [Fact, Trait(Traits.Feature, Traits.Features.CodeActionsInlineTemporary)]
        public async Task UnparenthesizeExpressionIfNeeded2()
        {
            await TestInRegularAndScriptAsync(
@"
using System;
class Program
{
    static void Main()
    {
        Action x = Console.WriteLine;
        Action y[||] = x;
        y();
    }
}
",

@"
using System;
class Program
{
    static void Main()
    {
        Action x = Console.WriteLine;
        x();
    }
}
");
        }

        [WorkItem(542656, "http://vstfdevdiv:8080/DevDiv2/DevDiv/_workitems/edit/542656")]
        [Fact, Trait(Traits.Feature, Traits.Features.CodeActionsInlineTemporary)]
        public async Task ParenthesizeIfNecessary1()
        {
            await TestInRegularAndScriptAsync(
            @"using System;
using System.Collections;
using System.Linq;

class A
{
    static void Main()
    {
        var [||]q = from x in """" select x;
        if (q is IEnumerable)
        {
        }
    }
}",
            @"using System;
using System.Collections;
using System.Linq;

class A
{
    static void Main()
    {
        if ((from x in """" select x) is IEnumerable)
        {
        }
    }
}");
        }

        [WorkItem(544626, "http://vstfdevdiv:8080/DevDiv2/DevDiv/_workitems/edit/544626")]
        [Fact, Trait(Traits.Feature, Traits.Features.CodeActionsInlineTemporary)]
        public async Task ParenthesizeIfNecessary2()
        {
            await TestInRegularAndScriptAsync(
            @"
using System;
class C
{
    static void Main()
    {
        Action<string> f[||] = Goo<string>;
        Action<string> g = null;
        var h = f + g;
    }

    static void Goo<T>(T y) { }
}",
            @"
using System;
class C
{
    static void Main()
    {
        Action<string> g = null;
        var h = Goo + g;
    }

    static void Goo<T>(T y) { }
}");
        }

        [WorkItem(544415, "http://vstfdevdiv:8080/DevDiv2/DevDiv/_workitems/edit/544415")]
        [Fact, Trait(Traits.Feature, Traits.Features.CodeActionsInlineTemporary)]
        public async Task ParenthesizeAddressOf1()
        {
            await TestInRegularAndScriptAsync(
            @"
using System;
unsafe class C
{
    static void M()
    {
        int x;
        int* p[||] = &x;
        var i = (Int32)p;
    }
}",
            @"
using System;
unsafe class C
{
    static void M()
    {
        int x;
        var i = (Int32)(&x);
    }
}");
        }

        [WorkItem(544922, "http://vstfdevdiv:8080/DevDiv2/DevDiv/_workitems/edit/544922")]
        [Fact, Trait(Traits.Feature, Traits.Features.CodeActionsInlineTemporary)]
        public async Task ParenthesizeAddressOf2()
        {
            await TestInRegularAndScriptAsync(
            @"
using System;
unsafe class C
{
    static void M()
    {
        int x;
        int* p[||] = &x;
        var i = p->ToString();
    }
}",
            @"
using System;
unsafe class C
{
    static void M()
    {
        int x;
        var i = (&x)->ToString();
    }
}");
        }

        [WorkItem(544921, "http://vstfdevdiv:8080/DevDiv2/DevDiv/_workitems/edit/544921")]
        [Fact, Trait(Traits.Feature, Traits.Features.CodeActionsInlineTemporary)]
        public async Task ParenthesizePointerIndirection1()
        {
            await TestInRegularAndScriptAsync(
            @"
using System;
unsafe class C
{
    static void M()
    {
        int* x = null;
        int p[||] = *x;
        var i = (Int64)p;
    }
}",
            @"
using System;
unsafe class C
{
    static void M()
    {
        int* x = null;
        var i = (Int64)(*x);
    }
}");
        }

        [WorkItem(544614, "http://vstfdevdiv:8080/DevDiv2/DevDiv/_workitems/edit/544614")]
        [Fact, Trait(Traits.Feature, Traits.Features.CodeActionsInlineTemporary)]
        public async Task ParenthesizePointerIndirection2()
        {
            await TestInRegularAndScriptAsync(
            @"
using System;
unsafe class C
{
    static void M()
    {
        int** x = null;
        int* p[||] = *x;
        var i = p[1].ToString();
    }
}",
            @"
using System;
unsafe class C
{
    static void M()
    {
        int** x = null;
        var i = (*x)[1].ToString();
    }
}");
        }

        [WorkItem(544563, "http://vstfdevdiv:8080/DevDiv2/DevDiv/_workitems/edit/544563")]
        [Fact, Trait(Traits.Feature, Traits.Features.CodeActionsInlineTemporary)]
        public async Task DontInlineStackAlloc()
        {
            await TestMissingInRegularAndScriptAsync(
@"using System;

unsafe class C
{
    static void M()
    {
        int* values[||] = stackalloc int[20];
        int* copy = values;
        int* p = &values[1];
        int* q = &values[15];
    }
}");
        }

        [WorkItem(543744, "http://vstfdevdiv:8080/DevDiv2/DevDiv/_workitems/edit/543744")]
        [Fact, Trait(Traits.Feature, Traits.Features.CodeActionsInlineTemporary)]
        public async Task InlineTempLambdaExpressionCastingError()
        {
            await TestInRegularAndScriptAsync(
            @"using System;
class Program
{
    static void Main(string[] args)
    {
        Func<int?,int?> [||]lam = (int? s) => { return s; };
        Console.WriteLine(lam);
    }
}",

            @"using System;
class Program
{
    static void Main(string[] args)
    {
        Console.WriteLine((Func<int?, int?>)((int? s) => { return s; }));
    }
}");
        }

        [Fact, Trait(Traits.Feature, Traits.Features.CodeActionsInlineTemporary)]
        public async Task InsertCastForNull()
        {
            await TestInRegularAndScriptAsync(
            @"
using System;
class C
{
    void M()
    {
        string [||]x = null;
        Console.WriteLine(x);
    }
}",

            @"
using System;
class C
{
    void M()
    {
        Console.WriteLine((string)null);
    }
}");
        }

        [Fact, Trait(Traits.Feature, Traits.Features.CodeActionsInlineTemporary)]
        public async Task InsertCastIfNeeded1()
        {
            await TestInRegularAndScriptAsync(
            @"
class C
{
    void M()
    {
        long x[||] = 1;
        System.IComparable<long> y = x;
    }
}",
            @"
class C
{
    void M()
    {
        System.IComparable<long> y = (long)1;
    }
}");
        }

        [WorkItem(545161, "http://vstfdevdiv:8080/DevDiv2/DevDiv/_workitems/edit/545161")]
        [Fact, Trait(Traits.Feature, Traits.Features.CodeActionsInlineTemporary)]
        public async Task InsertCastIfNeeded2()
        {
            await TestInRegularAndScriptAsync(
            @"
using System;
 
class C
{
    static void Main()
    {
        Goo(x => { int [||]y = x[0]; x[1] = y; });
    }
 
    static void Goo(Action<int[]> x) { }
    static void Goo(Action<string[]> x) { }
}",
            @"
using System;
 
class C
{
    static void Main()
    {
        Goo((Action<int[]>)(x => { x[1] = x[0]; }));
    }
 
    static void Goo(Action<int[]> x) { }
    static void Goo(Action<string[]> x) { }
}");
        }

        [WorkItem(544612, "http://vstfdevdiv:8080/DevDiv2/DevDiv/_workitems/edit/544612")]
        [Fact, Trait(Traits.Feature, Traits.Features.CodeActionsInlineTemporary)]
        public async Task InlineIntoBracketedList()
        {
            await TestInRegularAndScriptAsync(
            @"
class C
{
    void M()
    {
        var c = new C();
        int x[||] = 1;
        c[x] = 2;
    }

    int this[object x] { set { } }
}",

            @"
class C
{
    void M()
    {
        var c = new C();
        c[1] = 2;
    }

    int this[object x] { set { } }
}");
        }

        [WorkItem(542648, "http://vstfdevdiv:8080/DevDiv2/DevDiv/_workitems/edit/542648")]
        [Fact, Trait(Traits.Feature, Traits.Features.CodeActionsInlineTemporary)]
        public async Task ParenthesizeAfterCastIfNeeded()
        {
            await TestAsync(
            @"
using System;

enum E { }

class Program
{
    static void Main()
    {
        E x[||] = (global::E) -1;
        object y = x;
    }
}",

            @"
using System;

enum E { }

class Program
{
    static void Main()
    {
        object y = (global::E)-1;
    }
}",
            parseOptions: null);
        }

        [WorkItem(544635, "http://vstfdevdiv:8080/DevDiv2/DevDiv/_workitems/edit/544635")]
        [Fact, Trait(Traits.Feature, Traits.Features.CodeActionsInlineTemporary)]
        public async Task InsertCastForEnumZeroIfBoxed()
        {
            await TestAsync(
            @"
using System;
class Program
{
    static void M()
    {
        DayOfWeek x[||] = 0;
        object y = x;
        Console.WriteLine(y);
    }
}",

            @"
using System;
class Program
{
    static void M()
    {
        object y = (DayOfWeek)0;
        Console.WriteLine(y);
    }
}",
            parseOptions: null);
        }

        [WorkItem(544636, "http://vstfdevdiv:8080/DevDiv2/DevDiv/_workitems/edit/544636")]
        [WorkItem(554010, "http://vstfdevdiv:8080/DevDiv2/DevDiv/_workitems/edit/554010")]
        [Fact, Trait(Traits.Feature, Traits.Features.CodeActionsInlineTemporary)]
        public async Task InsertCastForMethodGroupIfNeeded1()
        {
            await TestAsync(
            @"
using System;
class Program
{
    static void M()
    {
        Action a[||] = Console.WriteLine;
        Action b = a + Console.WriteLine;
    }
}",

            @"
using System;
class Program
{
    static void M()
    {
        Action b = (Action)Console.WriteLine + Console.WriteLine;
    }
}",
            parseOptions: null);
        }

        [WorkItem(544978, "http://vstfdevdiv:8080/DevDiv2/DevDiv/_workitems/edit/544978")]
        [WorkItem(554010, "http://vstfdevdiv:8080/DevDiv2/DevDiv/_workitems/edit/554010")]
        [Fact, Trait(Traits.Feature, Traits.Features.CodeActionsInlineTemporary)]
        public async Task InsertCastForMethodGroupIfNeeded2()
        {
            await TestAsync(
            @"
using System;
class Program
{
    static void Main()
    {
        Action a[||] = Console.WriteLine;
        object b = a;
    }
}",

            @"
using System;
class Program
{
    static void Main()
    {
        object b = (Action)Console.WriteLine;
    }
}",
            parseOptions: null);
        }

        [WorkItem(545103, "http://vstfdevdiv:8080/DevDiv2/DevDiv/_workitems/edit/545103")]
        [Fact, Trait(Traits.Feature, Traits.Features.CodeActionsInlineTemporary)]
        public async Task DontInsertCastForTypeThatNoLongerBindsToTheSameType()
        {
            await TestAsync(
            @"
class A<T>
{
    static T x;
    class B<U>
    {
        static void Goo()
        {
            var y[||] = x;
            var z = y;
        }
    }
}",

            @"
class A<T>
{
    static T x;
    class B<U>
    {
        static void Goo()
        {
            var z = x;
        }
    }
}",
            parseOptions: null);
        }

        [WorkItem(545170, "http://vstfdevdiv:8080/DevDiv2/DevDiv/_workitems/edit/545170")]
        [Fact, Trait(Traits.Feature, Traits.Features.CodeActionsInlineTemporary)]
        public async Task InsertCorrectCastForDelegateCreationExpression()
        {
            await TestInRegularAndScriptAsync(
            @"
using System;
 
class Program
{
    static void Main()
    {
        Predicate<object> x[||] = y => true;
        var z = new Func<string, bool>(x);
    }
}
",

            @"
using System;
 
class Program
{
    static void Main()
    {
        var z = new Func<string, bool>(y => true);
    }
}
");
        }

        [WorkItem(545523, "http://vstfdevdiv:8080/DevDiv2/DevDiv/_workitems/edit/545523")]
        [Fact, Trait(Traits.Feature, Traits.Features.CodeActionsInlineTemporary)]
        public async Task DontInsertCastForObjectCreationIfUnneeded()
        {
            await TestInRegularAndScriptAsync(
            @"
using System;
class Program
{
    static void Main()
    {
        Exception e[||] = new ArgumentException();
        Type b = e.GetType();
    }
}
",

            @"
using System;
class Program
{
    static void Main()
    {
        Type b = new ArgumentException().GetType();
    }
}
");
        }

        [Fact, Trait(Traits.Feature, Traits.Features.CodeActionsInlineTemporary)]
        public async Task DontInsertCastInForeachIfUnneeded01()
        {
            await TestInRegularAndScriptAsync(
            @"
using System;
using System.Collections.Generic;

class Program
{
    static void Main()
    {
        IEnumerable<char> s[||] = ""abc"";
        foreach (var x in s)
            Console.WriteLine(x);
    }
}
",

            @"
using System;
using System.Collections.Generic;

class Program
{
    static void Main()
    {
        foreach (var x in ""abc"")
            Console.WriteLine(x);
    }
}
");
        }

        [Fact, Trait(Traits.Feature, Traits.Features.CodeActionsInlineTemporary)]
        public async Task InsertCastInForeachIfNeeded01()
        {
            await TestInRegularAndScriptAsync(
            @"
using System;
using System.Collections;

class Program
{
    static void Main()
    {
        IEnumerable s[||] = ""abc"";
        foreach (object x in s)
            Console.WriteLine(x);
    }
}
",

            @"
using System;
using System.Collections;

class Program
{
    static void Main()
    {
        foreach (object x in (IEnumerable)""abc"")
            Console.WriteLine(x);
    }
}
");
        }

        [Fact, Trait(Traits.Feature, Traits.Features.CodeActionsInlineTemporary)]
        public async Task InsertCastInForeachIfNeeded02()
        {
            await TestInRegularAndScriptAsync(
            @"
using System;
using System.Collections;

class Program
{
    static void Main()
    {
        IEnumerable s[||] = ""abc"";
        foreach (char x in s)
            Console.WriteLine(x);
    }
}
",

            @"
using System;
using System.Collections;

class Program
{
    static void Main()
    {
        foreach (char x in (IEnumerable)""abc"")
            Console.WriteLine(x);
    }
}
");
        }

        [WorkItem(545601, "http://vstfdevdiv:8080/DevDiv2/DevDiv/_workitems/edit/545601")]
        [Fact, Trait(Traits.Feature, Traits.Features.CodeActionsInlineTemporary)]
        public async Task InsertCastToKeepGenericMethodInference()
        {
            await TestInRegularAndScriptAsync(
            @"
using System;
class C
{
    static T Goo<T>(T x, T y) { return default(T); }

    static void M()
    {
        long [||]x = 1;
        IComparable<long> c = Goo(x, x);
    }
}
",

            @"
using System;
class C
{
    static T Goo<T>(T x, T y) { return default(T); }

    static void M()
    {
        IComparable<long> c = Goo(1, (long)1);
    }
}
");
        }

        [WorkItem(545601, "http://vstfdevdiv:8080/DevDiv2/DevDiv/_workitems/edit/545601")]
        [Fact, Trait(Traits.Feature, Traits.Features.CodeActionsInlineTemporary)]
        public async Task InsertCastForKeepImplicitArrayInference()
        {
            await TestInRegularAndScriptAsync(
            @"
class C
{
    static void M()
    {
        object x[||] = null;
        var a = new[] { x, x };
        Goo(a);
    }

    static void Goo(object[] o) { }
}
",

            @"
class C
{
    static void M()
    {
        var a = new[] { null, (object)null };
        Goo(a);
    }

    static void Goo(object[] o) { }
}
");
        }

        [WorkItem(545601, "http://vstfdevdiv:8080/DevDiv2/DevDiv/_workitems/edit/545601")]
        [Fact, Trait(Traits.Feature, Traits.Features.CodeActionsInlineTemporary)]
        public async Task InsertASingleCastToNotBreakOverloadResolution()
        {
            await TestInRegularAndScriptAsync(
            @"
class C
{
    static void M()
    {
        long x[||] = 42;
        Goo(x, x);
    }

    static void Goo(int x, int y) { }
    static void Goo(long x, long y) { }
}",

            @"
class C
{
    static void M()
    {
        Goo(42, (long)42);
    }

    static void Goo(int x, int y) { }
    static void Goo(long x, long y) { }
}");
        }

        [WorkItem(545601, "http://vstfdevdiv:8080/DevDiv2/DevDiv/_workitems/edit/545601")]
        [Fact, Trait(Traits.Feature, Traits.Features.CodeActionsInlineTemporary)]
        public async Task InsertASingleCastToNotBreakOverloadResolutionInLambdas()
        {
            await TestInRegularAndScriptAsync(
            @"
using System;
class C
{
    static void M()
    {
        long x[||] = 42;
        Goo(() => { return x; }, () => { return x; });
    }

    static void Goo(Func<int> x, Func<int> y) { }
    static void Goo(Func<long> x, Func<long> y) { }
}",

            @"
using System;
class C
{
    static void M()
    {
        Goo(() => { return 42; }, (Func<long>)(() => { return 42; }));
    }

    static void Goo(Func<int> x, Func<int> y) { }
    static void Goo(Func<long> x, Func<long> y) { }
}");
        }

        [WorkItem(545601, "http://vstfdevdiv:8080/DevDiv2/DevDiv/_workitems/edit/545601")]
        [Fact, Trait(Traits.Feature, Traits.Features.CodeActionsInlineTemporary)]
        public async Task InsertASingleCastToNotBreakResolutionOfOperatorOverloads()
        {
            await TestInRegularAndScriptAsync(
            @"
using System;
class C
{
    private int value;

    void M()
    {
        C x[||] = 42;
        Console.WriteLine(x + x);
    }

    public static int operator +(C x, C y)
    {
        return x.value + y.value;
    }

    public static implicit operator C(int l)
    {
        var c = new C();
        c.value = l;
        return c;
    }

    static void Main()
    {
        new C().M();
    }
}",

            @"
using System;
class C
{
    private int value;

    void M()
    {
        Console.WriteLine(42 + (C)42);
    }

    public static int operator +(C x, C y)
    {
        return x.value + y.value;
    }

    public static implicit operator C(int l)
    {
        var c = new C();
        c.value = l;
        return c;
    }

    static void Main()
    {
        new C().M();
    }
}");
        }

        [WorkItem(545561, "http://vstfdevdiv:8080/DevDiv2/DevDiv/_workitems/edit/545561")]
        [Fact, Trait(Traits.Feature, Traits.Features.CodeActionsInlineTemporary)]
        public async Task InsertCastToNotBreakOverloadResolutionInUncheckedContext()
        {
            await TestInRegularAndScriptAsync(
            @"
using System;

class X
{
    static int Goo(Func<int?, byte> x, object y) { return 1; }
    static int Goo(Func<X, byte> x, string y) { return 2; }

    const int Value = 1000;
    static void Main()
    {
        var a[||] = Goo(X => (byte)X.Value, null);
        unchecked
        {
            Console.WriteLine(a);
        }
    }
}",

            @"
using System;

class X
{
    static int Goo(Func<int?, byte> x, object y) { return 1; }
    static int Goo(Func<X, byte> x, string y) { return 2; }

    const int Value = 1000;
    static void Main()
    {
        unchecked
        {
            Console.WriteLine(Goo(X => (byte)X.Value, (object)null));
        }
    }
}");
        }

        [WorkItem(545564, "http://vstfdevdiv:8080/DevDiv2/DevDiv/_workitems/edit/545564")]
        [Fact, Trait(Traits.Feature, Traits.Features.CodeActionsInlineTemporary)]
        public async Task InsertCastToNotBreakOverloadResolutionInUnsafeContext()
        {
            await TestInRegularAndScriptAsync(
            @"
using System;

static class C
{
    static int Outer(Action<int> x, object y) { return 1; }
    static int Outer(Action<string> x, string y) { return 2; }

    static void Inner(int x, int[] y) { }
    unsafe static void Inner(string x, int*[] y) { }

    static void Main()
    {
        var a[||] = Outer(x => Inner(x, null), null);
        unsafe
        {
            Console.WriteLine(a);
        }
    }
}",

            @"
using System;

static class C
{
    static int Outer(Action<int> x, object y) { return 1; }
    static int Outer(Action<string> x, string y) { return 2; }

    static void Inner(int x, int[] y) { }
    unsafe static void Inner(string x, int*[] y) { }

    static void Main()
    {
        unsafe
        {
            Console.WriteLine(Outer(x => Inner(x, null), (object)null));
        }
    }
}");
        }

        [WorkItem(545783, "http://vstfdevdiv:8080/DevDiv2/DevDiv/_workitems/edit/545783")]
        [Fact, Trait(Traits.Feature, Traits.Features.CodeActionsInlineTemporary)]
        public async Task InsertCastToNotBreakOverloadResolutionInNestedLambdas()
        {
            await TestInRegularAndScriptAsync(
            @"
using System;

class C
{
    static void Goo(Action<object> a) { }
    static void Goo(Action<string> a) { }

    static void Main()
    {
        Goo(x =>
        {
            string s[||] = x;
            var y = s;
        });
    }
}",

            @"
using System;

class C
{
    static void Goo(Action<object> a) { }
    static void Goo(Action<string> a) { }

    static void Main()
    {
        Goo((Action<string>)(x =>
        {
            var y = x;
        }));
    }
}");
        }

        [WorkItem(546069, "http://vstfdevdiv:8080/DevDiv2/DevDiv/_workitems/edit/546069")]
        [Fact, Trait(Traits.Feature, Traits.Features.CodeActionsInlineTemporary)]
        public async Task TestBrokenVariableDeclarator()
        {
            await TestMissingInRegularAndScriptAsync(
@"class C
{
    static void M()
    {
        int [||]a[10] = {
            0,
            0
        };
        System.Console.WriteLine(a);
    }
}");
        }

        [Fact, Trait(Traits.Feature, Traits.Features.CodeActionsInlineTemporary)]
        public async Task TestHiddenRegion1()
        {
            await TestMissingInRegularAndScriptAsync(
@"class Program
{
    void Main()
    {
        int [|x|] = 0;

#line hidden
        Goo(x);
#line default
    }
}");
        }

        [Fact, Trait(Traits.Feature, Traits.Features.CodeActionsInlineTemporary)]
        public async Task TestHiddenRegion2()
        {
            await TestMissingInRegularAndScriptAsync(
@"class Program
{
    void Main()
    {
        int [|x|] = 0;
        Goo(x);
#line hidden
        Goo(x);
#line default
    }
}");
        }

        [Fact, Trait(Traits.Feature, Traits.Features.CodeActionsInlineTemporary)]
        public async Task TestHiddenRegion3()
        {
            await TestInRegularAndScriptAsync(
@"#line default
class Program
{
    void Main()
    {
        int [|x|] = 0;

        Goo(x);
        #line hidden
        Goo();
        #line default
    }
}",
@"#line default
class Program
{
    void Main()
    {

        Goo(0);
        #line hidden
        Goo();
        #line default
    }
}");
        }

        [Fact, Trait(Traits.Feature, Traits.Features.CodeActionsInlineTemporary)]
        public async Task TestHiddenRegion4()
        {
            await TestInRegularAndScriptAsync(
@"#line default
class Program
{
    void Main()
    {
        int [||]x = 0;

        Goo(x);
#line hidden
        Goo();
#line default
        Goo(x);
    }
}",
@"#line default
class Program
{
    void Main()
    {

        Goo(0);
#line hidden
        Goo();
#line default
        Goo(0);
    }
}");
        }

        [Fact, Trait(Traits.Feature, Traits.Features.CodeActionsInlineTemporary)]
        public async Task TestHiddenRegion5()
        {
            await TestMissingInRegularAndScriptAsync(
@"class Program
{
    void Main()
    {
        int [||]x = 0;
        Goo(x);
#line hidden
        Goo(x);
#line default
        Goo(x);
    }
}");
        }

        [WorkItem(530743, "http://vstfdevdiv:8080/DevDiv2/DevDiv/_workitems/edit/530743")]
        [Fact, Trait(Traits.Feature, Traits.Features.CodeActionsInlineTemporary)]
        public async Task InlineFromLabeledStatement()
        {
            await TestInRegularAndScriptAsync(
            @"
using System;
 
class Program
{
    static void Main()
    {
    label:
        int [||]x = 1;
        Console.WriteLine();
        int y = x;        
    }
}",

            @"
using System;
 
class Program
{
    static void Main()
    {
    label:
        Console.WriteLine();
        int y = 1;        
    }
}");
        }

        [WorkItem(529698, "http://vstfdevdiv:8080/DevDiv2/DevDiv/_workitems/edit/529698")]
        [Fact, Trait(Traits.Feature, Traits.Features.CodeActionsInlineTemporary)]
        public async Task InlineCompoundAssignmentIntoInitializer()
        {
            await TestInRegularAndScriptAsync(
            @"
using System.Collections.Generic;

class Program
{
    static void Main()
    {
        int x = 0;
        int y[||] = x += 1;
        var z = new List<int> { y };
    }
}",

            @"
using System.Collections.Generic;

class Program
{
    static void Main()
    {
        int x = 0;
        var z = new List<int> { (x += 1) };
    }
}");
        }

        [WorkItem(609497, "http://vstfdevdiv:8080/DevDiv2/DevDiv/_workitems/edit/609497")]
        [Fact, Trait(Traits.Feature, Traits.Features.CodeActionsInlineTemporary)]
        public async Task Bugfix_609497()
        {
            await TestInRegularAndScriptAsync(
            @"
using System.Collections.Generic;
 
class Program
{
    static void Main()
    {
        IList<dynamic> x[||] = new List<object>();
        IList<object> y = x;
    }
}",

            @"
using System.Collections.Generic;
 
class Program
{
    static void Main()
    {
        IList<object> y = new List<object>();
    }
}");
        }

        [WorkItem(636319, "http://vstfdevdiv:8080/DevDiv2/DevDiv/_workitems/edit/636319")]
        [Fact, Trait(Traits.Feature, Traits.Features.CodeActionsInlineTemporary)]
        public async Task Bugfix_636319()
        {
            await TestInRegularAndScriptAsync(
            @"
using System.Collections.Generic;
 
class Program
{
    static void Main()
    {
        IList<object> x[||] = new List<dynamic>();
        IList<dynamic> y = x;
    }
}
",

            @"
using System.Collections.Generic;
 
class Program
{
    static void Main()
    {
        IList<dynamic> y = new List<dynamic>();
    }
}
");
        }

        [WorkItem(609492, "http://vstfdevdiv:8080/DevDiv2/DevDiv/_workitems/edit/609492")]
        [Fact, Trait(Traits.Feature, Traits.Features.CodeActionsInlineTemporary)]
        public async Task Bugfix_609492()
        {
            await TestInRegularAndScriptAsync(
            @"
using System;
 
class Program
{
    static void Main()
    {
        ValueType x[||] = 1;
        object y = x;
    }
}
",

            @"
using System;
 
class Program
{
    static void Main()
    {
        object y = 1;
    }
}
");
        }

        [WorkItem(529950, "http://vstfdevdiv:8080/DevDiv2/DevDiv/_workitems/edit/529950")]
        [Fact, Trait(Traits.Feature, Traits.Features.CodeActionsInlineTemporary)]
        public async Task InlineTempDoesNotInsertUnnecessaryExplicitTypeInLambdaParameter()
        {
            await TestInRegularAndScriptAsync(
            @"
using System;

static class C
{
    static void Inner(Action<string> x, string y) { }
    static void Inner(Action<string> x, int y) { }
    static void Inner(Action<int> x, int y) { }

    static void Outer(Action<string> x, object y) { Console.WriteLine(1); }
    static void Outer(Action<int> x, string y) { Console.WriteLine(2); }

    static void Main()
    {
        Outer(y => Inner(x => { var z[||] = x; Action a = () => z.GetType(); }, y), null);
    }
}
",

            @"
using System;

static class C
{
    static void Inner(Action<string> x, string y) { }
    static void Inner(Action<string> x, int y) { }
    static void Inner(Action<int> x, int y) { }

    static void Outer(Action<string> x, object y) { Console.WriteLine(1); }
    static void Outer(Action<int> x, string y) { Console.WriteLine(2); }

    static void Main()
    {
        Outer(y => Inner(x => { Action a = () => x.GetType(); }, y), null);
    }
}
");
        }

        [WorkItem(619425, "http://vstfdevdiv:8080/DevDiv2/DevDiv/_workitems/edit/619425")]
        [Fact, Trait(Traits.Feature, Traits.Features.CodeActionsInlineTemporary)]
        public async Task Bugfix_619425_RestrictedSimpleNameExpansion()
        {
            await TestInRegularAndScriptAsync(
            @"
class A<B>
{
    class C : A<C>
    {
        class B : C
        {
            void M()
            {
                var x[||] = new C[0];
                C[] y = x;
            }
        }
    }
}
",

            @"
class A<B>
{
    class C : A<C>
    {
        class B : C
        {
            void M()
            {
                C[] y = new C[0];
            }
        }
    }
}
");
        }

        [WorkItem(529840, "http://vstfdevdiv:8080/DevDiv2/DevDiv/_workitems/edit/529840")]
        [Fact, Trait(Traits.Feature, Traits.Features.CodeActionsInlineTemporary)]
        public async Task Bugfix_529840_DetectSemanticChangesAtInlineSite()
        {
            await TestInRegularAndScriptAsync(
            @"
using System;
 
class A
{
    static void Main()
    {
        var a[||] = new A(); // Inline a
        Goo(a);
    }
 
    static void Goo(long x)
    {
        Console.WriteLine(x);
    }
 
    public static implicit operator int (A x)
    {
        return 1;
    }
 
    public static explicit operator long (A x)
    {
        return 2;
    }
}
",

            @"
using System;
 
class A
{
    static void Main()
    {
        // Inline a
        Goo(new A());
    }
 
    static void Goo(long x)
    {
        Console.WriteLine(x);
    }
 
    public static implicit operator int (A x)
    {
        return 1;
    }
 
    public static explicit operator long (A x)
    {
        return 2;
    }
}
");
        }

        [WorkItem(1091946, "http://vstfdevdiv:8080/DevDiv2/DevDiv/_workitems/edit/1091946")]
        [Fact, Trait(Traits.Feature, Traits.Features.CodeActionsInlineTemporary)]
        public async Task TestConditionalAccessWithConversion()
        {
            await TestInRegularAndScriptAsync(
@"class A
{
    bool M(string[] args)
    {
        var [|x|] = args[0];
        return x?.Length == 0;
    }
}",
@"class A
{
    bool M(string[] args)
    {
        return args[0]?.Length == 0;
    }
}");
        }

        [Fact, Trait(Traits.Feature, Traits.Features.CodeActionsInlineTemporary)]
        public async Task TestSimpleConditionalAccess()
        {
            await TestInRegularAndScriptAsync(
@"class A
{
    void M(string[] args)
    {
        var [|x|] = args.Length.ToString();
        var y = x?.ToString();
    }
}",
@"class A
{
    void M(string[] args)
    {
        var y = args.Length.ToString()?.ToString();
    }
}");
        }

        [Fact, Trait(Traits.Feature, Traits.Features.CodeActionsInlineTemporary)]
        public async Task TestConditionalAccessWithConditionalExpression()
        {
            await TestInRegularAndScriptAsync(
@"class A
{
    void M(string[] args)
    {
        var [|x|] = args[0]?.Length ?? 10;
        var y = x == 10 ? 10 : 4;
    }
}",
@"class A
{
    void M(string[] args)
    {
        var y = (args[0]?.Length ?? 10) == 10 ? 10 : 4;
    }
}");
        }

        [Fact, Trait(Traits.Feature, Traits.Features.CodeActionsInlineTemporary)]
        [WorkItem(2593, "https://github.com/dotnet/roslyn/issues/2593")]
        public async Task TestConditionalAccessWithExtensionMethodInvocation()
        {
            await TestInRegularAndScriptAsync(
@"using System;
using System.Collections.Generic;
using System.Linq;

static class M
{
    public static IEnumerable<string> Something(this C cust)
    {
        throw new NotImplementedException();
    }
}

class C
{
    private object GetAssemblyIdentity(IEnumerable<C> types)
    {
        foreach (var t in types)
        {
            var [|assembly|] = t?.Something().First();
            var identity = assembly?.ToArray();
        }

        return null;
    }
}",
@"using System;
using System.Collections.Generic;
using System.Linq;

static class M
{
    public static IEnumerable<string> Something(this C cust)
    {
        throw new NotImplementedException();
    }
}

class C
{
    private object GetAssemblyIdentity(IEnumerable<C> types)
    {
        foreach (var t in types)
        {
            var identity = (t?.Something().First())?.ToArray();
        }

        return null;
    }
}");
        }

        [Fact, Trait(Traits.Feature, Traits.Features.CodeActionsInlineTemporary)]
        [WorkItem(2593, "https://github.com/dotnet/roslyn/issues/2593")]
        public async Task TestConditionalAccessWithExtensionMethodInvocation_2()
        {
            await TestInRegularAndScriptAsync(
@"using System;
using System.Collections.Generic;
using System.Linq;

static class M
{
    public static IEnumerable<string> Something(this C cust)
    {
        throw new NotImplementedException();
    }

    public static Func<C> Something2(this C cust)
    {
        throw new NotImplementedException();
    }
}

class C
{
    private object GetAssemblyIdentity(IEnumerable<C> types)
    {
        foreach (var t in types)
        {
            var [|assembly|] = (t?.Something2())()?.Something().First();
            var identity = assembly?.ToArray();
        }

        return null;
    }
}",
@"using System;
using System.Collections.Generic;
using System.Linq;

static class M
{
    public static IEnumerable<string> Something(this C cust)
    {
        throw new NotImplementedException();
    }

    public static Func<C> Something2(this C cust)
    {
        throw new NotImplementedException();
    }
}

class C
{
    private object GetAssemblyIdentity(IEnumerable<C> types)
    {
        foreach (var t in types)
        {
            var identity = ((t?.Something2())()?.Something().First())?.ToArray();
        }

        return null;
    }
}");
        }

        [Fact, Trait(Traits.Feature, Traits.Features.CodeActionsInlineTemporary)]
        public async Task TestAliasQualifiedNameIntoInterpolation()
        {
            await TestInRegularAndScriptAsync(
@"class A
{
    void M()
    {
        var [|g|] = global::System.Guid.Empty;
        var s = $""{g}"";
    }
}",
@"class A
{
    void M()
    {
        var s = $""{(global::System.Guid.Empty)}"";
    }
}");
        }

        [Fact, Trait(Traits.Feature, Traits.Features.CodeActionsInlineTemporary)]
        public async Task TestConditionalExpressionIntoInterpolation()
        {
            await TestInRegularAndScriptAsync(
@"class A
{
    bool M(bool b)
    {
        var [|x|] = b ? 19 : 23;
        var s = $""{x}"";
    }
}",
@"class A
{
    bool M(bool b)
    {
        var s = $""{(b ? 19 : 23)}"";
    }
}");
        }

        [Fact, Trait(Traits.Feature, Traits.Features.CodeActionsInlineTemporary)]
        public async Task TestConditionalExpressionIntoInterpolationWithFormatClause()
        {
            await TestInRegularAndScriptAsync(
@"class A
{
    bool M(bool b)
    {
        var [|x|] = b ? 19 : 23;
        var s = $""{x:x}"";
    }
}",
@"class A
{
    bool M(bool b)
    {
        var s = $""{(b ? 19 : 23):x}"";
    }
}");
        }

        [Fact, Trait(Traits.Feature, Traits.Features.CodeActionsInlineTemporary)]
        public async Task TestInvocationExpressionIntoInterpolation()
        {
            await TestInRegularAndScriptAsync(
@"class A
{
    public static void M(string s)
    {
        var [|x|] = s.ToUpper();
        var y = $""{x}"";
    }
}",
@"class A
{
    public static void M(string s)
    {
        var y = $""{s.ToUpper()}"";
    }
}");
        }

        [WorkItem(4583, "https://github.com/dotnet/roslyn/issues/4583")]
        [Fact, Trait(Traits.Feature, Traits.Features.CodeActionsInlineTemporary)]
        public async Task DontParenthesizeInterpolatedStringWithNoInterpolation_CSharp7()
        {
            await TestInRegularAndScriptAsync(
@"class C
{
    public void M()
    {
        var [|s1|] = $""hello"";
        var s2 = string.Replace(s1, ""world"");
    }
}",
@"class C
{
    public void M()
    {
        var s2 = string.Replace($""hello"", ""world"");
    }
}", parseOptions: TestOptions.Regular7);
        }

        [WorkItem(4583, "https://github.com/dotnet/roslyn/issues/4583")]
        [WorkItem(33108, "https://github.com/dotnet/roslyn/issues/33108")]
        [Fact, Trait(Traits.Feature, Traits.Features.CodeActionsInlineTemporary)]
        public async Task CastInterpolatedStringWhenInliningIntoInvalidCall()
        {
            // Note: This is an error case.  This test just demonstrates our current behavior.  It
            // is ok if this behavior changes in the future in response to an implementation change.
            await TestInRegularAndScriptAsync(
@"class C
{
    public void M()
    {
        var [|s1|] = $""hello"";
        var s2 = string.Replace(s1, ""world"");
    }
}",
@"class C
{
    public void M()
    {
        var s2 = string.Replace((string)$""hello"", ""world"");
    }
}");
        }

        [WorkItem(4583, "https://github.com/dotnet/roslyn/issues/4583")]
        [WorkItem(33108, "https://github.com/dotnet/roslyn/issues/33108")]
        [Fact, Trait(Traits.Feature, Traits.Features.CodeActionsInlineTemporary)]
        public async Task DoNotCastInterpolatedStringWhenInliningIntoValidCall()
        {
            await TestInRegularAndScriptAsync(
@"class C
{
    public void M()
    {
        var [|s1|] = $""hello"";
        var s2 = Replace(s1, ""world"");
    }

    void Replace(string s1, string s2) { }
}",
@"class C
{
    public void M()
    {
        var s2 = Replace($""hello"", ""world"");
    }

    void Replace(string s1, string s2) { }
}");
        }

        [WorkItem(4583, "https://github.com/dotnet/roslyn/issues/4583")]
        [Fact, Trait(Traits.Feature, Traits.Features.CodeActionsInlineTemporary)]
        public async Task DontParenthesizeInterpolatedStringWithInterpolation_CSharp7()
        {
            await TestInRegularAndScriptAsync(
@"class C
{
    public void M(int x)
    {
        var [|s1|] = $""hello {x}"";
        var s2 = string.Replace(s1, ""world"");
    }
}",
@"class C
{
    public void M(int x)
    {
        var s2 = string.Replace($""hello {x}"", ""world"");
    }
}", parseOptions: TestOptions.Regular7);
        }

        [WorkItem(4583, "https://github.com/dotnet/roslyn/issues/4583")]
        [Fact(Skip = "https://github.com/dotnet/roslyn/issues/33108"), Trait(Traits.Feature, Traits.Features.CodeActionsInlineTemporary)]
        public async Task DontParenthesizeInterpolatedStringWithInterpolation()
        {
            await TestInRegularAndScriptAsync(
@"class C
{
    public void M(int x)
    {
        var [|s1|] = $""hello {x}"";
        var s2 = string.Replace(s1, ""world"");
    }
}",
@"class C
{
    public void M(int x)
    {
        var s2 = string.Replace($""hello {x}"", ""world"");
    }
}");
        }

        [WorkItem(15530, "https://github.com/dotnet/roslyn/issues/15530")]
        [Fact, Trait(Traits.Feature, Traits.Features.CodeActionsInlineTemporary)]
        public async Task PArenthesizeAwaitInlinedIntoReducedExtensionMethod()
        {
            await TestInRegularAndScriptAsync(
@"using System.Linq;
using System.Threading.Tasks;

internal class C
{
    async Task M()
    {
        var [|t|] = await Task.FromResult("""");
        t.Any();
    }
}",
@"using System.Linq;
using System.Threading.Tasks;

internal class C
{
    async Task M()
    {
        (await Task.FromResult("""")).Any();
    }
}");
        }

        [WorkItem(4583, "https://github.com/dotnet/roslyn/issues/4583")]
        [Fact, Trait(Traits.Feature, Traits.Features.CodeActionsInlineTemporary)]
        public async Task InlineFormattableStringIntoCallSiteRequiringFormattableString()
        {
            const string initial = @"
using System;
" + CodeSnippets.FormattableStringType + @"
class C
{
    static void M(FormattableString s)
    {
    }

    static void N(int x, int y)
    {
        FormattableString [||]s = $""{x}, {y}"";
        M(s);
    }
}";

            const string expected = @"
using System;
" + CodeSnippets.FormattableStringType + @"
class C
{
    static void M(FormattableString s)
    {
    }

    static void N(int x, int y)
    {
        M($""{x}, {y}"");
    }
}";

            await TestInRegularAndScriptAsync(initial, expected);
        }

        [WorkItem(4624, "https://github.com/dotnet/roslyn/issues/4624")]
        [Fact, Trait(Traits.Feature, Traits.Features.CodeActionsInlineTemporary)]
        public async Task InlineFormattableStringIntoCallSiteWithFormattableStringOverload()
        {
            const string initial = @"
using System;
" + CodeSnippets.FormattableStringType + @"
class C
{
    static void M(string s) { }
    static void M(FormattableString s) { }

    static void N(int x, int y)
    {
        FormattableString [||]s = $""{x}, {y}"";
        M(s);
    }
}";

            const string expected = @"
using System;
" + CodeSnippets.FormattableStringType + @"
class C
{
    static void M(string s) { }
    static void M(FormattableString s) { }

    static void N(int x, int y)
    {
        M((FormattableString)$""{x}, {y}"");
    }
}";
            await TestInRegularAndScriptAsync(initial, expected);
        }

        [WorkItem(9576, "https://github.com/dotnet/roslyn/issues/9576")]
        [Fact, Trait(Traits.Feature, Traits.Features.CodeActionsInlineTemporary)]
        public async Task InlineIntoLambdaWithReturnStatementWithNoExpression()
        {
            const string initial = @"
using System;
class C
{
    static void M(Action a) { }

    static void N()
    {
        var [||]x = 42;
        M(() =>
        {
            Console.WriteLine(x);
            return;
        });
    }
}";

            const string expected = @"
using System;
class C
{
    static void M(Action a) { }

    static void N()
    {
        M(() =>
        {
            Console.WriteLine(42);
            return;
        });
    }
}";

            await TestInRegularAndScriptAsync(initial, expected);
        }

        [Fact, Trait(Traits.Feature, Traits.Features.CodeActionsInlineTemporary)]
        public async Task Tuples_Disabled()
        {
            var code = @"
using System;
class C
{
    public void M()
    {
        (int, string) [||]x = (1, ""hello"");
        x.ToString();
    }
}";

            await TestMissingAsync(code, new TestParameters(parseOptions: TestOptions.Regular.WithLanguageVersion(LanguageVersion.CSharp6)));
        }

        [Fact, Trait(Traits.Feature, Traits.Features.CodeActionsInlineTemporary)]
        public async Task Tuples()
        {
            var code = @"
using System;
class C
{
    public void M()
    {
        (int, string) [||]x = (1, ""hello"");
        x.ToString();
    }
}";

            var expected = @"
using System;
class C
{
    public void M()
    {
        (1, ""hello"").ToString();
    }
}";

            await TestInRegularAndScriptAsync(code, expected);
        }

        [Fact, Trait(Traits.Feature, Traits.Features.CodeActionsInlineTemporary)]
        public async Task TuplesWithNames()
        {
            var code = @"
using System;
class C
{
    public void M()
    {
        (int a, string b) [||]x = (a: 1, b: ""hello"");
        x.ToString();
    }
}";

            var expected = @"
using System;
class C
{
    public void M()
    {
        (a: 1, b: ""hello"").ToString();
    }
}";

            await TestInRegularAndScriptAsync(code, expected);
        }

        [Fact, Trait(Traits.Feature, Traits.Features.CodeActionsInlineTemporary)]
        [WorkItem(11028, "https://github.com/dotnet/roslyn/issues/11028")]
        public async Task TuplesWithDifferentNames()
        {
            var code = @"
class C
{
    public void M()
    {
        (int a, string b) [||]x = (c: 1, d: ""hello"");
        x.a.ToString();
    }
}";

            var expected = @"
class C
{
    public void M()
    {
        (((int a, string b))(c: 1, d: ""hello"")).a.ToString();
    }
}";

            await TestInRegularAndScriptAsync(code, expected);
        }

        [Fact, Trait(Traits.Feature, Traits.Features.CodeActionsInlineTemporary)]
        public async Task Deconstruction()
        {
            var code = @"
using System;
class C
{
    public void M()
    {
        var [||]temp = new C();
        var (x1, x2) = temp;
        var x3 = temp;
    }
}";

            var expected = @"
using System;
class C
{
    public void M()
    {
        {|Warning:var (x1, x2) = new C()|};
        var x3 = new C();
    }
}";

            await TestInRegularAndScriptAsync(code, expected);
        }

        [Fact, Trait(Traits.Feature, Traits.Features.CodeActionsInlineTemporary)]
        [WorkItem(12802, "https://github.com/dotnet/roslyn/issues/12802")]
        public async Task Deconstruction2()
        {
            var code = @"
class Program
{
    static void Main()
    {
        var [||]kvp = KVP.Create(42, ""hello"");
        var(x1, x2) = kvp;
    }
}
public static class KVP
{
    public static KVP<T1, T2> Create<T1, T2>(T1 item1, T2 item2) { return null; }
}
public class KVP<T1, T2>
{
    public void Deconstruct(out T1 item1, out T2 item2) { item1 = default(T1); item2 = default(T2); }
}";

            var expected = @"
class Program
{
    static void Main()
    {
        var (x1, x2) = KVP.Create(42, ""hello"");
    }
}
public static class KVP
{
    public static KVP<T1, T2> Create<T1, T2>(T1 item1, T2 item2) { return null; }
}
public class KVP<T1, T2>
{
    public void Deconstruct(out T1 item1, out T2 item2) { item1 = default(T1); item2 = default(T2); }
}";

            await TestInRegularAndScriptAsync(code, expected);
        }

        [Fact, Trait(Traits.Feature, Traits.Features.CodeActionsInlineTemporary)]
        [WorkItem(11958, "https://github.com/dotnet/roslyn/issues/11958")]
        public async Task EnsureParenthesesInStringConcatenation()
        {
            var code = @"
class C
{
    void M()
    {
        int [||]i = 1 + 2;
        string s = ""a"" + i;
    }
}";

            var expected = @"
class C
{
    void M()
    {
        string s = ""a"" + (1 + 2);
    }
}";

            await TestInRegularAndScriptAsync(code, expected);
        }

        [Fact, Trait(Traits.Feature, Traits.Features.CodeActionsInlineTemporary)]
        public async Task ExplicitTupleNameAdded()
        {
            var code = @"
class C
{
    void M()
    {
        int [||]i = 1 + 2;
        var t = (i, 3);
    }
}";

            var expected = @"
class C
{
    void M()
    {
        var t = (i: 1 + 2, 3);
    }
}";

            await TestInRegularAndScriptAsync(code, expected);
        }

        [Fact, Trait(Traits.Feature, Traits.Features.CodeActionsInlineTemporary)]
        public async Task ExplicitTupleNameAdded_Trivia()
        {
            var code = @"
class C
{
    void M()
    {
        int [||]i = 1 + 2;
        var t = ( /*comment*/ i, 3);
    }
}";

            var expected = @"
class C
{
    void M()
    {
        var t = ( /*comment*/ i: 1 + 2, 3);
    }
}";

            await TestInRegularAndScriptAsync(code, expected);
        }

        [Fact, Trait(Traits.Feature, Traits.Features.CodeActionsInlineTemporary)]
        public async Task ExplicitTupleNameAdded_Trivia2()
        {
            var code = @"
class C
{
    void M()
    {
        int [||]i = 1 + 2;
        var t = (
            /*comment*/ i,
            /*comment*/ 3
        );
    }
}";

            var expected = @"
class C
{
    void M()
    {
        var t = (
            /*comment*/ i: 1 + 2,
            /*comment*/ 3
        );
    }
}";

            await TestInRegularAndScriptAsync(code, expected);
        }

        [Fact, Trait(Traits.Feature, Traits.Features.CodeActionsInlineTemporary)]
        public async Task ExplicitTupleNameAdded_NoDuplicateNames()
        {
            var code = @"
class C
{
    void M()
    {
        int [||]i = 1 + 2;
        var t = (i, i);
    }
}";

            var expected = @"
class C
{
    void M()
    {
        var t = (1 + 2, 1 + 2);
    }
}";
            await TestInRegularAndScriptAsync(code, expected);
        }

        [Fact, Trait(Traits.Feature, Traits.Features.CodeActionsInlineTemporary)]
        [WorkItem(19047, "https://github.com/dotnet/roslyn/issues/19047")]
        public async Task ExplicitTupleNameAdded_DeconstructionDeclaration()
        {
            var code = @"
class C
{
    static int y = 1;
    void M()
    {
        int [||]i = C.y;
        var t = ((i, (i, _)) = (1, (i, 3)));
    }
}";
            var expected = @"
class C
{
    static int y = 1;
    void M()
    {
        int i = C.y;
        var t = (({|Conflict:(int)C.y|}, ({|Conflict:(int)C.y|}, _)) = (1, (C.y, 3)));
    }
}";
            await TestInRegularAndScriptAsync(code, expected);
        }

        [Fact, Trait(Traits.Feature, Traits.Features.CodeActionsInlineTemporary)]
        [WorkItem(19047, "https://github.com/dotnet/roslyn/issues/19047")]
        public async Task ExplicitTupleNameAdded_DeconstructionDeclaration2()
        {
            var code = @"
class C
{
    static int y = 1;
    void M()
    {
        int [||]i = C.y;
        var t = ((i, _) = (1, 2));
    }
}";
            var expected = @"
class C
{
    static int y = 1;
    void M()
    {
        int i = C.y;
        var t = (({|Conflict:(int)C.y|}, _) = (1, 2));
    }
}";
            await TestInRegularAndScriptAsync(code, expected);
        }

        [Fact, Trait(Traits.Feature, Traits.Features.CodeActionsInlineTemporary)]
        public async Task ExplicitTupleNameAdded_NoReservedNames()
        {
            var code = @"
class C
{
    void M()
    {
        int [||]Rest = 1 + 2;
        var t = (Rest, 3);
    }
}";

            var expected = @"
class C
{
    void M()
    {
        var t = (1 + 2, 3);
    }
}";
            await TestInRegularAndScriptAsync(code, expected);
        }

        [Fact, Trait(Traits.Feature, Traits.Features.CodeActionsInlineTemporary)]
        public async Task ExplicitTupleNameAdded_NoReservedNames2()
        {
            var code = @"
class C
{
    void M()
    {
        int [||]Item1 = 1 + 2;
        var t = (Item1, 3);
    }
}";

            var expected = @"
class C
{
    void M()
    {
        var t = (1 + 2, 3);
    }
}";
            await TestInRegularAndScriptAsync(code, expected);
        }

        [Fact, Trait(Traits.Feature, Traits.Features.CodeActionsInlineTemporary)]
        public async Task ExplicitTupleNameAdded_EscapeKeywords()
        {
            var code = @"
class C
{
    void M()
    {
        int [||]@int = 1 + 2;
        var t = (@int, 3);
    }
}";

            var expected = @"
class C
{
    void M()
    {
        var t = (@int: 1 + 2, 3);
    }
}";
            await TestInRegularAndScriptAsync(code, expected);
        }

        [Fact, Trait(Traits.Feature, Traits.Features.CodeActionsInlineTemporary)]
        public async Task ExplicitTupleNameAdded_DoNotEscapeContextualKeywords()
        {
            var code = @"
class C
{
    void M()
    {
        int [||]@where = 1 + 2;
        var t = (@where, 3);
    }
}";

            var expected = @"
class C
{
    void M()
    {
        var t = (where: 1 + 2, 3);
    }
}";
            await TestInRegularAndScriptAsync(code, expected);
        }

        [Fact, Trait(Traits.Feature, Traits.Features.CodeActionsInlineTemporary)]
        public async Task ExplicitAnonymousTypeMemberNameAdded_DuplicateNames()
        {
            var code = @"
class C
{
    void M()
    {
        int [||]i = 1 + 2;
        var t = new { i, i }; // error already
    }
}";

            var expected = @"
class C
{
    void M()
    {
        var t = new { i = 1 + 2, i = 1 + 2 }; // error already
    }
}";
            await TestInRegularAndScriptAsync(code, expected);
        }

        [Fact, Trait(Traits.Feature, Traits.Features.CodeActionsInlineTemporary)]
        public async Task ExplicitAnonymousTypeMemberNameAdded_AssignmentEpression()
        {
            var code = @"
class C
{
    void M()
    {
        int j = 0;
        int [||]i = j = 1;
        var t = new { i, k = 3 };
    }
}";

            var expected = @"
class C
{
    void M()
    {
        int j = 0;
        var t = new { i = j = 1, k = 3 };
    }
}";
            await TestInRegularAndScriptAsync(code, expected);
        }

        [Fact, Trait(Traits.Feature, Traits.Features.CodeActionsInlineTemporary)]
        public async Task ExplicitAnonymousTypeMemberNameAdded_Comment()
        {
            var code = @"
class C
{
    void M()
    {
        int [||]i = 1 + 2;
        var t = new { /*comment*/ i, j = 3 };
    }
}";

            var expected = @"
class C
{
    void M()
    {
        var t = new { /*comment*/ i = 1 + 2, j = 3 };
    }
}";
            await TestInRegularAndScriptAsync(code, expected);
        }

        [Fact, Trait(Traits.Feature, Traits.Features.CodeActionsInlineTemporary)]
        public async Task ExplicitAnonymousTypeMemberNameAdded_Comment2()
        {
            var code = @"
class C
{
    void M()
    {
        int [||]i = 1 + 2;
        var t = new {
            /*comment*/ i,
            /*comment*/ j = 3
        };
    }
}";

            var expected = @"
class C
{
    void M()
    {
        var t = new {
            /*comment*/ i = 1 + 2,
            /*comment*/ j = 3
        };
    }
}";
            await TestInRegularAndScriptAsync(code, expected);
        }

        [WorkItem(19247, "https://github.com/dotnet/roslyn/issues/19247")]
        [Fact, Trait(Traits.Feature, Traits.Features.CodeActionsInlineTemporary)]
        public async Task InlineTemporary_LocalFunction()
        {
            await TestInRegularAndScriptAsync(
@"
using System;
class C
{
    void M()
    {
        var [|testStr|] = ""test"";
        expand(testStr);

        void expand(string str)
        {

        }
    }
}",

@"
using System;
class C
{
    void M()
    {
        expand(""test"");

        void expand(string str)
        {

        }
    }
}");
        }

        [WorkItem(11712, "https://github.com/dotnet/roslyn/issues/11712")]
        [Fact, Trait(Traits.Feature, Traits.Features.CodeActionsInlineTemporary)]
        public async Task InlineTemporary_RefParams()
        {
            await TestInRegularAndScriptAsync(
@"
class C
{
    bool M<T>(ref T x) 
    {
        var [||]b = M(ref x);
        return b || b;
    }
}",

@"
class C
{
    bool M<T>(ref T x) 
    {
        return {|Warning:M(ref x) || M(ref x)|};
    }
}");
        }

        [WorkItem(11712, "https://github.com/dotnet/roslyn/issues/11712")]
        [Fact, Trait(Traits.Feature, Traits.Features.CodeActionsInlineTemporary)]
        public async Task InlineTemporary_OutParams()
        {
            await TestInRegularAndScriptAsync(
@"
class C
{
    bool M<T>(out T x) 
    {
        var [||]b = M(out x);
        return b || b;
    }
}",

@"
class C
{
    bool M<T>(out T x) 
    {
        return {|Warning:M(out x) || M(out x)|};
    }
}");
        }

        [WorkItem(24791, "https://github.com/dotnet/roslyn/issues/24791")]
        [Fact, Trait(Traits.Feature, Traits.Features.CodeActionsInlineTemporary)]
        public async Task InlineVariableDoesNotAddUnnecessaryCast()
        {
            await TestInRegularAndScriptAsync(
@"class C
{
    bool M()
    {
        var [||]o = M();
        if (!o) throw null;
        throw null;
    }
}",
@"class C
{
    bool M()
    {
        if (!M()) throw null;
        throw null;
    }
}");
        }

        [WorkItem(16819, "https://github.com/dotnet/roslyn/issues/16819")]
        [Fact, Trait(Traits.Feature, Traits.Features.CodeActionsInlineTemporary)]
        public async Task InlineVariableDoesNotAddsDuplicateCast()
        {
            await TestInRegularAndScriptAsync(
@"using System;

class C
{
    void M()
    {
        var [||]o = (Exception)null;
        Console.Write(o == new Exception());
    }
}",
@"using System;

class C
{
    void M()
    {
        Console.Write((Exception)null == new Exception());
    }
}");
        }

        [WorkItem(30903, "https://github.com/dotnet/roslyn/issues/30903")]
        [Fact, Trait(Traits.Feature, Traits.Features.CodeActionsInlineTemporary)]
        public async Task InlineVariableContainsAliasOfValueTupleType()
        {
            await TestInRegularAndScriptAsync(
@"using X = System.ValueTuple<int, int>;

class C
{
    void M()
    {
        var [|x|] = (X)(0, 0);
        var x2 = x;
    }
}",
@"using X = System.ValueTuple<int, int>;

class C
{
    void M()
    {
        var x2 = (X)(0, 0);
    }
}");
        }

        [WorkItem(30903, "https://github.com/dotnet/roslyn/issues/30903")]
        [Fact, Trait(Traits.Feature, Traits.Features.CodeActionsInlineTemporary)]
        public async Task InlineVariableContainsAliasOfMixedValueTupleType()
        {
            await TestInRegularAndScriptAsync(
@"using X = System.ValueTuple<int, (int, int)>;

class C
{
    void M()
    {
        var [|x|] = (X)(0, (0, 0));
        var x2 = x;
    }
}",
@"using X = System.ValueTuple<int, (int, int)>;

class C
{
    void M()
    {
        var x2 = (X)(0, (0, 0));
    }
}");
        }

        [Fact, Trait(Traits.Feature, Traits.Features.CodeActionsInlineTemporary)]
        [WorkItem(35645, "https://github.com/dotnet/roslyn/issues/35645")]
        public async Task UsingDeclaration()
        {
            var code = @"
using System;
class C : IDisposable
{
    public void M()
    {
        using var [||]c = new C();
        c.ToString();
    }
    public void Dispose() { }
}";

            await TestMissingInRegularAndScriptAsync(code, new TestParameters(parseOptions: TestOptions.Regular.WithLanguageVersion(LanguageVersion.CSharp8)));
        }

        [WorkItem(35180, "https://github.com/dotnet/roslyn/issues/35180")]
        [Fact, Trait(Traits.Feature, Traits.Features.CodeActionsInlineTemporary)]
        public async Task Selections1()
        {
            await TestFixOneAsync(
    @"{ [|int x = 0;|]

Console.WriteLine(x); }",
    @"{
        Console.WriteLine(0); }");
        }

        [WorkItem(35180, "https://github.com/dotnet/roslyn/issues/35180")]
        [Fact, Trait(Traits.Feature, Traits.Features.CodeActionsInlineTemporary)]
        public async Task Selections2()
        {
            await TestFixOneAsync(
    @"{ int [|x = 0|], y = 1;

Console.WriteLine(x); }",
    @"{
        int y = 1;

        Console.WriteLine(0); }");
        }

        [WorkItem(35180, "https://github.com/dotnet/roslyn/issues/35180")]
        [Fact, Trait(Traits.Feature, Traits.Features.CodeActionsInlineTemporary)]
        public async Task Selections3()
        {
            await TestFixOneAsync(
    @"{ int x = 0, [|y = 1|], z = 2;

Console.WriteLine(y); }",
    @"{
        int x = 0, z = 2;

        Console.WriteLine(1); }");
        }

        [Fact, Trait(Traits.Feature, Traits.Features.CodeActionsInlineTemporary)]
        public async Task WarnOnInlineIntoConditional1()
        {
            await TestFixOneAsync(
    @"{ var [|x = true|];

System.Diagnostics.Debug.Assert(x); }",
    @"{
        {|Warning:System.Diagnostics.Debug.Assert(true)|}; }");
        }

        [Fact, Trait(Traits.Feature, Traits.Features.CodeActionsInlineTemporary)]
        public async Task WarnOnInlineIntoConditional2()
        {
            await TestFixOneAsync(
    @"{ var [|x = true|];

System.Diagnostics.Debug.Assert(x == true); }",
    @"{
        {|Warning:System.Diagnostics.Debug.Assert(true == true)|}; }");
        }

        [Fact, Trait(Traits.Feature, Traits.Features.CodeActionsInlineTemporary)]
        public async Task WarnOnInlineIntoMultipleConditionalLocations()
        {
            await TestInRegularAndScriptAsync(
@"class C
{
    void M()
    {
        var [|x = true|];
        System.Diagnostics.Debug.Assert(x);
        System.Diagnostics.Debug.Assert(x);
    }
}",
@"class C
{
    void M()
    {
        {|Warning:System.Diagnostics.Debug.Assert(true)|};
        {|Warning:System.Diagnostics.Debug.Assert(true)|};
    }
}");
        }

        [Fact, Trait(Traits.Feature, Traits.Features.CodeActionsInlineTemporary)]
        public async Task OnlyWarnOnConditionalLocations()
        {
            await TestInRegularAndScriptAsync(
@"using System;

class C
{
    void M()
    {
        var [|x = true|];
        System.Diagnostics.Debug.Assert(x);
        Console.Writeline(x);
    }
}",
@"using System;

class C
{
    void M()
    {
        {|Warning:System.Diagnostics.Debug.Assert(true)|};
        Console.Writeline(true);
    }
}");
        }

        [Fact, Trait(Traits.Feature, Traits.Features.CodeActionsInlineTemporary)]
        [WorkItem(40201, "https://github.com/dotnet/roslyn/issues/40201")]
        public async Task TestUnaryNegationOfDeclarationPattern()
        {
            await TestInRegularAndScriptAsync(
@"using System.Threading;

class C
{
    void Test()
    {
        var [|ct|] = CancellationToken.None;
        if (!(Helper(ct) is string notDiscard)) { }
    }

    object Helper(CancellationToken ct) { return null; }
}",
@"using System.Threading;

class C
{
    void Test()
    {
        if (!(Helper(CancellationToken.None) is string notDiscard)) { }
    }

    object Helper(CancellationToken ct) { return null; }
}");
        }

        [Fact, Trait(Traits.Feature, Traits.Features.CodeActionsInlineTemporary)]
        [WorkItem(18322, "https://github.com/dotnet/roslyn/issues/18322")]
        public async Task TestInlineIntoExtensionMethodInvokedOnThis()
        {
            await TestInRegularAndScriptAsync(
@"public class Class1
{
    void M()
    {
        var [|c|] = 8;
        this.DoStuff(c);
    }
}

public static class Class1Extensions { public static void DoStuff(this Class1 c, int x) { } }",
@"public class Class1
{
    void M()
    {
        this.DoStuff(8);
    }
}

public static class Class1Extensions { public static void DoStuff(this Class1 c, int x) { } }");
        }

        [WorkItem(8716, "https://github.com/dotnet/roslyn/issues/8716")]
        [Fact, Trait(Traits.Feature, Traits.Features.CodeActionsInlineTemporary)]
        public async Task DoNotQualifyInlinedLocalFunction()
        {
            await TestInRegularAndScriptAsync(@"
using System;
class C
{
    void Main()
    {
        void LocalFunc()
        {
            Console.Write(2);
        }
        var [||]local = new Action(LocalFunc);
        local();
    }
}",
@"
using System;
class C
{
    void Main()
    {
        void LocalFunc()
        {
            Console.Write(2);
        }
        new Action(LocalFunc)();
    }
}");
        }

        [WorkItem(22540, "https://github.com/dotnet/roslyn/issues/22540")]
        [Fact, Trait(Traits.Feature, Traits.Features.CodeActionsInlineTemporary)]
        public async Task DoNotQualifyWhenInliningIntoPattern()
        {
            await TestInRegularAndScriptAsync(@"
using Syntax;

namespace Syntax
{
    class AwaitExpressionSyntax : ExpressionSyntax { public ExpressionSyntax Expression; }
    class ExpressionSyntax { }
    class ParenthesizedExpressionSyntax : ExpressionSyntax { }
}

static class Goo
{
    static void Bar(AwaitExpressionSyntax awaitExpression)
    {
        ExpressionSyntax [||]expression = awaitExpression.Expression;

        if (!(expression is ParenthesizedExpressionSyntax parenthesizedExpression))
            return;
    }
}",
@"
using Syntax;

namespace Syntax
{
    class AwaitExpressionSyntax : ExpressionSyntax { public ExpressionSyntax Expression; }
    class ExpressionSyntax { }
    class ParenthesizedExpressionSyntax : ExpressionSyntax { }
}

static class Goo
{
    static void Bar(AwaitExpressionSyntax awaitExpression)
    {

        if (!(awaitExpression.Expression is ParenthesizedExpressionSyntax parenthesizedExpression))
            return;
    }
}");
        }

        [WorkItem(42835, "https://github.com/dotnet/roslyn/issues/42835")]
        [Fact, Trait(Traits.Feature, Traits.Features.CodeActionsInlineTemporary)]
        public async Task WarnWhenPossibleChangeInSemanticMeaning()
        {
            await TestInRegularAndScriptAsync(@"
class C
{
    int P { get; set; }

    void M()
    {
        var [||]c = new C();
        c.P = 1;
        var c2 = c;
    }
}",
@"
class C
{
    int P { get; set; }

    void M()
    {
        {|Warning:new C().P = 1|};
        var c2 = new C();
    }
}");
        }

        [WorkItem(42835, "https://github.com/dotnet/roslyn/issues/42835")]
        [Fact, Trait(Traits.Feature, Traits.Features.CodeActionsInlineTemporary)]
        public async Task WarnWhenPossibleChangeInSemanticMeaning_IgnoreParentheses()
        {
            await TestInRegularAndScriptAsync(@"
class C
{
    int P { get; set; }

    void M()
    {
        var [||]c = (new C());
        c.P = 1;
        var c2 = c;
    }
}",
@"
class C
{
    int P { get; set; }

    void M()
    {
        {|Warning:(new C()).P = 1|};
        var c2 = (new C());
    }
}");
        }

        [WorkItem(42835, "https://github.com/dotnet/roslyn/issues/42835")]
        [Fact, Trait(Traits.Feature, Traits.Features.CodeActionsInlineTemporary)]
        public async Task WarnWhenPossibleChangeInSemanticMeaning_MethodInvocation()
        {
            await TestInRegularAndScriptAsync(@"
class C
{
    int P { get; set; }

    void M()
    {
        var [||]c = M2();
        c.P = 1;
        var c2 = c;
    }

    C M2()
    {
        return new C();
    }
}",
@"
class C
{
    int P { get; set; }

    void M()
    {
        {|Warning:M2().P = 1|};
        var c2 = M2();
    }

    C M2()
    {
        return new C();
    }
}");
        }

        [WorkItem(42835, "https://github.com/dotnet/roslyn/issues/42835")]
        [Fact, Trait(Traits.Feature, Traits.Features.CodeActionsInlineTemporary)]
        public async Task WarnWhenPossibleChangeInSemanticMeaning_MethodInvocation2()
        {
            await TestInRegularAndScriptAsync(@"
class C
{
    int P { get; set; }

    void M()
    {
        var [||]c = new C();
        c.M2();
        var c2 = c;
    }

    void M2()
    {
        P = 1;
    }
}",
@"
class C
{
    int P { get; set; }

    void M()
    {
        {|Warning:new C().M2()|};
        var c2 = new C();
    }

    void M2()
    {
        P = 1;
    }
}");
        }

        [WorkItem(42835, "https://github.com/dotnet/roslyn/issues/42835")]
        [Fact, Trait(Traits.Feature, Traits.Features.CodeActionsInlineTemporary)]
        public async Task WarnWhenPossibleChangeInSemanticMeaning_NestedObjectInitialization()
        {
            await TestInRegularAndScriptAsync(@"
class C
{
    int P { get; set; }

    void M()
    {
        var [||]c = new C[1] { new C() };
        c[0].P = 1;
        var c2 = c;
    }
}",
@"
class C
{
    int P { get; set; }

    void M()
    {
        {|Warning:(new C[1] { new C() })[0].P = 1|};
        var c2 = new C[1] { new C() };
    }
}");
        }

        [WorkItem(42835, "https://github.com/dotnet/roslyn/issues/42835")]
        [Fact, Trait(Traits.Feature, Traits.Features.CodeActionsInlineTemporary)]
        public async Task WarnWhenPossibleChangeInSemanticMeaning_NestedMethodCall()
        {
            await TestInRegularAndScriptAsync(@"
class C
{
    int P { get; set; }

    void M()
    {
        var [||]c = new C[1] { M2() };
        c[0].P = 1;
        var c2 = c;
    }

    C M2()
    {
        P += 1;
        return new C();
    }
}",
@"
class C
{
    int P { get; set; }

    void M()
    {
        {|Warning:(new C[1] { M2() })[0].P = 1|};
        var c2 = new C[1] { M2() };
    }

    C M2()
    {
        P += 1;
        return new C();
    }
}");
        }

        [Fact, Trait(Traits.Feature, Traits.Features.CodeActionsInlineTemporary)]
<<<<<<< HEAD
        public async Task InlineIntoWithExpression()
        {
            await TestInRegularAndScriptAsync(@"
data class Person(string Name)
{
    void M(Person p)
    {
        string [||]x = """";
        _ = p with { Name = x };
    }
}

namespace System.Runtime.CompilerServices
{
    public sealed class IsExternalInit
    {
    }
}",
@"
data class Person(string Name)
{
    void M(Person p)
    {
        _ = p with { Name = """" };
    }
}

namespace System.Runtime.CompilerServices
{
    public sealed class IsExternalInit
    {
    }
}", parseOptions: CSharpParseOptions.Default.WithLanguageVersion(LanguageVersion.Preview));
=======
        [WorkItem(44263, "https://github.com/dotnet/roslyn/issues/44263")]
        public async Task Call_TopLevelStatement()
        {
            var code = @"
using System;

int [||]x = 1 + 1;
x.ToString();
";

            var expected = @"
using System;

(1 + 1).ToString();
";

            // Global statements in regular code are local variables, so Inline Temporary works. Script code is not
            // tested because global statements in script code are field declarations, which are not considered
            // temporary.
            await TestAsync(code, expected, TestOptions.Regular.WithLanguageVersion(LanguageVersionExtensions.CSharp9));
        }

        [WorkItem(44263, "https://github.com/dotnet/roslyn/issues/44263")]
        [Fact, Trait(Traits.Feature, Traits.Features.CodeActionsInlineTemporary)]
        public async Task TopLevelStatement()
        {
            // Note: we should simplify 'global' as well
            // https://github.com/dotnet/roslyn/issues/44420
            var code = @"
int val = 0;
int [||]val2 = val + 1;
System.Console.WriteLine(val2);
";

            var expected = @"
int val = 0;
global::System.Console.WriteLine(val + 1);
";

            // Global statements in regular code are local variables, so Inline Temporary works. Script code is not
            // tested because global statements in script code are field declarations, which are not considered
            // temporary.
            await TestAsync(code, expected, TestOptions.Regular.WithLanguageVersion(LanguageVersionExtensions.CSharp9));
        }

        [WorkItem(44263, "https://github.com/dotnet/roslyn/issues/44263")]
        [Fact, Trait(Traits.Feature, Traits.Features.CodeActionsInlineTemporary)]
        public async Task TopLevelStatement_InScope()
        {
            // Note: we should simplify 'global' as well
            // https://github.com/dotnet/roslyn/issues/44420
            await TestAsync(@"
{
    int val = 0;
    int [||]val2 = val + 1;
    System.Console.WriteLine(val2);
}
",
@"
{
    int val = 0;
    global::System.Console.WriteLine(val + 1);
}
",
                TestOptions.Regular.WithLanguageVersion(LanguageVersionExtensions.CSharp9));
>>>>>>> 5e8c7ade
        }
    }
}<|MERGE_RESOLUTION|>--- conflicted
+++ resolved
@@ -5173,7 +5173,6 @@
         }
 
         [Fact, Trait(Traits.Feature, Traits.Features.CodeActionsInlineTemporary)]
-<<<<<<< HEAD
         public async Task InlineIntoWithExpression()
         {
             await TestInRegularAndScriptAsync(@"
@@ -5207,7 +5206,9 @@
     {
     }
 }", parseOptions: CSharpParseOptions.Default.WithLanguageVersion(LanguageVersion.Preview));
-=======
+        }
+
+        [Fact, Trait(Traits.Feature, Traits.Features.CodeActionsInlineTemporary)]
         [WorkItem(44263, "https://github.com/dotnet/roslyn/issues/44263")]
         public async Task Call_TopLevelStatement()
         {
@@ -5273,7 +5274,6 @@
 }
 ",
                 TestOptions.Regular.WithLanguageVersion(LanguageVersionExtensions.CSharp9));
->>>>>>> 5e8c7ade
         }
     }
 }