--- conflicted
+++ resolved
@@ -3719,9 +3719,6 @@
 
         [WorkItem(4583, "https://github.com/dotnet/roslyn/issues/4583")]
         [Fact, Trait(Traits.Feature, Traits.Features.CodeActionsInlineTemporary)]
-<<<<<<< HEAD
-        public async Task DontParenthesizeInterpolatedStringWithNoInterpolationWithCSharp7()
-=======
         public async Task DontParenthesizeInterpolatedStringWithNoInterpolation_CSharp7()
         {
             await TestInRegularAndScriptAsync(
@@ -3745,9 +3742,8 @@
         [WorkItem(4583, "https://github.com/dotnet/roslyn/issues/4583")]
         [Fact(Skip = "https://github.com/dotnet/roslyn/issues/33108"), Trait(Traits.Feature, Traits.Features.CodeActionsInlineTemporary)]
         public async Task DontParenthesizeInterpolatedStringWithNoInterpolation()
->>>>>>> c2d03046
-        {
-            await TestInRegularAndScript1Async(
+        {
+            await TestInRegularAndScriptAsync(
 @"class C
 {
     public void M()
@@ -3761,28 +3757,6 @@
     public void M()
     {
         var s2 = string.Replace($""hello"", ""world"");
-    }
-}", parameters: new TestParameters(parseOptions: new CSharpParseOptions(LanguageVersion.CSharp7)));
-        }
-
-        [WorkItem(4583, "https://github.com/dotnet/roslyn/issues/4583")]
-        [Fact, Trait(Traits.Feature, Traits.Features.CodeActionsInlineTemporary)]
-        public async Task DontParenthesizeInterpolatedStringWithNoInterpolation()
-        {
-            await TestInRegularAndScriptAsync(
-@"class C
-{
-    public void M()
-    {
-        var [|s1|] = $""hello"";
-        var s2 = ""string"".Replace(s1, ""world"");
-    }
-}",
-@"class C
-{
-    public void M()
-    {
-        var s2 = ""string"".Replace($""hello"", ""world"");
     }
 }");
         }
@@ -3819,14 +3793,14 @@
     public void M(int x)
     {
         var [|s1|] = $""hello {x}"";
-        var s2 = ""string"".Replace(s1, ""world"");
+        var s2 = string.Replace(s1, ""world"");
     }
 }",
 @"class C
 {
     public void M(int x)
     {
-        var s2 = ""string"".Replace($""hello {x}"", ""world"");
+        var s2 = string.Replace($""hello {x}"", ""world"");
     }
 }");
         }
