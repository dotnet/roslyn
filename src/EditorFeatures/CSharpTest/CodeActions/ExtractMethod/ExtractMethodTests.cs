﻿// Copyright (c) Microsoft.  All Rights Reserved.  Licensed under the Apache License, Version 2.0.  See License.txt in the project root for license information.

using System.Threading.Tasks;
using Microsoft.CodeAnalysis.CodeRefactorings;
using Microsoft.CodeAnalysis.CodeRefactorings.ExtractMethod;
using Microsoft.CodeAnalysis.CodeStyle;
using Microsoft.CodeAnalysis.CSharp.CodeStyle;
using Microsoft.CodeAnalysis.CSharp.Test.Utilities;
using Microsoft.CodeAnalysis.Test.Utilities;
using Roslyn.Test.Utilities;
using Xunit;

namespace Microsoft.CodeAnalysis.Editor.CSharp.UnitTests.CodeRefactorings.ExtractMethod
{
    public class ExtractMethodTests : AbstractCSharpCodeActionTest
    {
        protected override CodeRefactoringProvider CreateCodeRefactoringProvider(Workspace workspace, TestParameters parameters)
            => new ExtractMethodCodeRefactoringProvider();

        [WorkItem(540799, "http://vstfdevdiv:8080/DevDiv2/DevDiv/_workitems/edit/540799")]
        [Fact, Trait(Traits.Feature, Traits.Features.CodeActionsExtractMethod)]
        public async Task TestPartialSelection()
        {
            await TestInRegularAndScriptAsync(
@"class Program
{
    static void Main(string[] args)
    {
        bool b = true;
        System.Console.WriteLine([|b != true|] ? b = true : b = false);
    }
}",
@"class Program
{
    static void Main(string[] args)
    {
        bool b = true;
        System.Console.WriteLine({|Rename:NewMethod|}(b) ? b = true : b = false);
    }

    private static bool NewMethod(bool b)
    {
        return b != true;
    }
}");
        }

        [Fact, Trait(Traits.Feature, Traits.Features.CodeActionsExtractMethod)]
        public async Task TestUseExpressionBodyWhenPossible()
        {
            await TestInRegularAndScriptAsync(
@"class Program
{
    static void Main(string[] args)
    {
        bool b = true;
        System.Console.WriteLine([|b != true|] ? b = true : b = false);
    }
}",
@"class Program
{
    static void Main(string[] args)
    {
        bool b = true;
        System.Console.WriteLine({|Rename:NewMethod|}(b) ? b = true : b = false);
    }

    private static bool NewMethod(bool b) => b != true;
}",
options: Option(CSharpCodeStyleOptions.PreferExpressionBodiedMethods, CSharpCodeStyleOptions.WhenPossibleWithSilentEnforcement));
        }

        [Fact, Trait(Traits.Feature, Traits.Features.CodeActionsExtractMethod)]
        public async Task TestUseExpressionWhenOnSingleLine_AndIsOnSingleLine()
        {
            await TestInRegularAndScriptAsync(
@"class Program
{
    static void Main(string[] args)
    {
        bool b = true;
        System.Console.WriteLine([|b != true|] ? b = true : b = false);
    }
}",
@"class Program
{
    static void Main(string[] args)
    {
        bool b = true;
        System.Console.WriteLine({|Rename:NewMethod|}(b) ? b = true : b = false);
    }

    private static bool NewMethod(bool b) => b != true;
}",
options: Option(CSharpCodeStyleOptions.PreferExpressionBodiedMethods, CSharpCodeStyleOptions.WhenOnSingleLineWithSilentEnforcement));
        }

        [Fact, Trait(Traits.Feature, Traits.Features.CodeActionsExtractMethod)]
        public async Task TestUseExpressionWhenOnSingleLine_AndIsOnSingleLine2()
        {
            await TestInRegularAndScriptAsync(
@"class Program
{
    static void Main(string[] args)
    {
        bool b = true;
        System.Console.WriteLine(

            [|b != true|]
                ? b = true : b = false);
    }
}",
@"class Program
{
    static void Main(string[] args)
    {
        bool b = true;
        System.Console.WriteLine(

            {|Rename:NewMethod|}(b)
                ? b = true : b = false);
    }

    private static bool NewMethod(bool b) => b != true;
}",
options: Option(CSharpCodeStyleOptions.PreferExpressionBodiedMethods, CSharpCodeStyleOptions.WhenOnSingleLineWithSilentEnforcement));
        }

        [Fact, Trait(Traits.Feature, Traits.Features.CodeActionsExtractMethod)]
        public async Task TestUseExpressionWhenOnSingleLine_AndNotIsOnSingleLine()
        {
            await TestInRegularAndScriptAsync(
@"class Program
{
    static void Main(string[] args)
    {
        bool b = true;
        System.Console.WriteLine([|b != 
            true|] ? b = true : b = false);
    }
}",
@"class Program
{
    static void Main(string[] args)
    {
        bool b = true;
        System.Console.WriteLine({|Rename:NewMethod|}(b) ? b = true : b = false);
    }

    private static bool NewMethod(bool b)
    {
        return b !=
                    true;
    }
}",
options: Option(CSharpCodeStyleOptions.PreferExpressionBodiedMethods, CSharpCodeStyleOptions.WhenOnSingleLineWithSilentEnforcement));
        }

        [Fact, Trait(Traits.Feature, Traits.Features.CodeActionsExtractMethod)]
        public async Task TestUseExpressionWhenOnSingleLine_AndNotIsOnSingleLine2()
        {
            await TestInRegularAndScriptAsync(
@"class Program
{
    static void Main(string[] args)
    {
        bool b = true;
        System.Console.WriteLine([|b !=/*
*/true|] ? b = true : b = false);
    }
}",
@"class Program
{
    static void Main(string[] args)
    {
        bool b = true;
        System.Console.WriteLine({|Rename:NewMethod|}(b) ? b = true : b = false);
    }

    private static bool NewMethod(bool b)
    {
        return b !=/*
*/true;
    }
}",
options: Option(CSharpCodeStyleOptions.PreferExpressionBodiedMethods, CSharpCodeStyleOptions.WhenOnSingleLineWithSilentEnforcement));
        }

        [Fact, Trait(Traits.Feature, Traits.Features.CodeActionsExtractMethod)]
        public async Task TestUseExpressionWhenOnSingleLine_AndNotIsOnSingleLine3()
        {
            await TestInRegularAndScriptAsync(
@"class Program
{
    static void Main(string[] args)
    {
        bool b = true;
        System.Console.WriteLine([|"""" != @""
""|] ? b = true : b = false);
    }
}",
@"class Program
{
    static void Main(string[] args)
    {
        bool b = true;
        System.Console.WriteLine({|Rename:NewMethod|}() ? b = true : b = false);
    }

    private static bool NewMethod()
    {
        return """" != @""
"";
    }
}",
options: Option(CSharpCodeStyleOptions.PreferExpressionBodiedMethods, CSharpCodeStyleOptions.WhenOnSingleLineWithSilentEnforcement));
        }

        [WorkItem(540796, "http://vstfdevdiv:8080/DevDiv2/DevDiv/_workitems/edit/540796")]
        [Fact, Trait(Traits.Feature, Traits.Features.CodeActionsExtractMethod)]
        public async Task TestReadOfDataThatDoesNotFlowIn()
        {
            await TestInRegularAndScriptAsync(
@"class Program
{
    static void Main(string[] args)
    {
        int x = 1;
        object y = 0;
        [|int s = true ? fun(x) : fun(y);|]
    }

    private static T fun<T>(T t)
    {
        return t;
    }
}",
@"class Program
{
    static void Main(string[] args)
    {
        int x = 1;
        object y = 0;
        {|Rename:NewMethod|}(x, y);
    }

    private static void NewMethod(int x, object y)
    {
        int s = true ? fun(x) : fun(y);
    }

    private static T fun<T>(T t)
    {
        return t;
    }
}");
        }

        [WorkItem(540819, "http://vstfdevdiv:8080/DevDiv2/DevDiv/_workitems/edit/540819")]
        [Fact, Trait(Traits.Feature, Traits.Features.CodeActionsExtractMethod)]
        public async Task TestMissingOnGoto()
        {
            await TestMissingInRegularAndScriptAsync(
@"delegate int del(int i);

class C
{
    static void Main(string[] args)
    {
        del q = x => {
            [|goto label2;
            return x * x;|]
        };
    label2:
        return;
    }
}");
        }

        [WorkItem(540819, "http://vstfdevdiv:8080/DevDiv2/DevDiv/_workitems/edit/540819")]
        [Fact, Trait(Traits.Feature, Traits.Features.CodeActionsExtractMethod)]
        public async Task TestOnStatementAfterUnconditionalGoto()
        {
            await TestInRegularAndScriptAsync(
@"delegate int del(int i);

class C
{
    static void Main(string[] args)
    {
        del q = x => {
            goto label2;
            [|return x * x;|]
        };
    label2:
        return;
    }
}",
@"delegate int del(int i);

class C
{
    static void Main(string[] args)
    {
        del q = x =>
        {
            goto label2;
            return {|Rename:NewMethod|}(x);
        };
    label2:
        return;
    }

    private static int NewMethod(int x)
    {
        return x * x;
    }
}");
        }

        [Fact, Trait(Traits.Feature, Traits.Features.CodeActionsExtractMethod)]
        public async Task TestMissingOnNamespace()
        {
            await TestInRegularAndScriptAsync(
@"class Program
{
    void Main()
    {
        [|System|].Console.WriteLine(4);
    }
}",
@"class Program
{
    void Main()
    {
        {|Rename:NewMethod|}();
    }

    private static void NewMethod()
    {
        System.Console.WriteLine(4);
    }
}");
        }

        [Fact, Trait(Traits.Feature, Traits.Features.CodeActionsExtractMethod)]
        public async Task TestMissingOnType()
        {
            await TestInRegularAndScriptAsync(
@"class Program
{
    void Main()
    {
        [|System.Console|].WriteLine(4);
    }
}",
@"class Program
{
    void Main()
    {
        {|Rename:NewMethod|}();
    }

    private static void NewMethod()
    {
        System.Console.WriteLine(4);
    }
}");
        }

        [Fact, Trait(Traits.Feature, Traits.Features.CodeActionsExtractMethod)]
        public async Task TestMissingOnBase()
        {
            await TestInRegularAndScriptAsync(
@"class Program
{
    void Main()
    {
        [|base|].ToString();
    }
}",
@"class Program
{
    void Main()
    {
        {|Rename:NewMethod|}();
    }

    private void NewMethod()
    {
        base.ToString();
    }
}");
        }

        [WorkItem(545623, "http://vstfdevdiv:8080/DevDiv2/DevDiv/_workitems/edit/545623")]
        [Fact, Trait(Traits.Feature, Traits.Features.CodeActionsExtractMethod)]
        public async Task TestOnActionInvocation()
        {
            await TestInRegularAndScriptAsync(
@"using System;

class C
{
    public static Action X { get; set; }
}

class Program
{
    void Main()
    {
        [|C.X|]();
    }
}",
@"using System;

class C
{
    public static Action X { get; set; }
}

class Program
{
    void Main()
    {
        {|Rename:GetX|}()();
    }

    private static Action GetX()
    {
        return C.X;
    }
}");
        }

        [WorkItem(529841, "http://vstfdevdiv:8080/DevDiv2/DevDiv/_workitems/edit/529841"), WorkItem(714632, "http://vstfdevdiv:8080/DevDiv2/DevDiv/_workitems/edit/714632")]
        [Fact, Trait(Traits.Feature, Traits.Features.CodeActionsExtractMethod)]
        public async Task DisambiguateCallSiteIfNecessary1()
        {
            await TestInRegularAndScriptAsync(
@"using System;

class Program
{
    static void Main()
    {
        byte z = 0;
        Goo([|x => 0|], y => 0, z, z);
    }

    static void Goo<T, S>(Func<S, T> p, Func<T, S> q, T r, S s) { Console.WriteLine(1); }
    static void Goo(Func<byte, byte> p, Func<byte, byte> q, int r, int s) { Console.WriteLine(2); }
}",

@"using System;

class Program
{
    static void Main()
    {
        byte z = 0;
        Goo({|Rename:NewMethod|}(), y => (byte)0, z, z);
    }

    private static Func<byte, byte> NewMethod()
    {
        return x => 0;
    }

    static void Goo<T, S>(Func<S, T> p, Func<T, S> q, T r, S s) { Console.WriteLine(1); }
    static void Goo(Func<byte, byte> p, Func<byte, byte> q, int r, int s) { Console.WriteLine(2); }
}");
        }

        [WorkItem(529841, "http://vstfdevdiv:8080/DevDiv2/DevDiv/_workitems/edit/529841"), WorkItem(714632, "http://vstfdevdiv:8080/DevDiv2/DevDiv/_workitems/edit/714632")]
        [Fact, Trait(Traits.Feature, Traits.Features.CodeActionsExtractMethod)]
        public async Task DisambiguateCallSiteIfNecessary2()
        {
            await TestInRegularAndScriptAsync(
@"using System;

class Program
{
    static void Main()
    {
        byte z = 0;
        Goo([|x => 0|], y => { return 0; }, z, z);
    }

    static void Goo<T, S>(Func<S, T> p, Func<T, S> q, T r, S s) { Console.WriteLine(1); }
    static void Goo(Func<byte, byte> p, Func<byte, byte> q, int r, int s) { Console.WriteLine(2); }
}",

@"using System;

class Program
{
    static void Main()
    {
        byte z = 0;
        Goo({|Rename:NewMethod|}(), y => { return (byte)0; }, z, z);
    }

    private static Func<byte, byte> NewMethod()
    {
        return x => 0;
    }

    static void Goo<T, S>(Func<S, T> p, Func<T, S> q, T r, S s) { Console.WriteLine(1); }
    static void Goo(Func<byte, byte> p, Func<byte, byte> q, int r, int s) { Console.WriteLine(2); }
}");
        }

        [WorkItem(530709, "http://vstfdevdiv:8080/DevDiv2/DevDiv/_workitems/edit/530709")]
        [WorkItem(632182, "http://vstfdevdiv:8080/DevDiv2/DevDiv/_workitems/edit/632182")]
        [Fact, Trait(Traits.Feature, Traits.Features.CodeActionsExtractMethod)]
        public async Task DontOverparenthesize()
        {
            await TestAsync(
@"using System;

static class C
{
    static void Ex(this string x)
    {
    }

    static void Inner(Action<string> x, string y)
    {
    }

    static void Inner(Action<string> x, int y)
    {
    }

    static void Inner(Action<int> x, int y)
    {
    }

    static void Outer(Action<string> x, object y)
    {
        Console.WriteLine(1);
    }

    static void Outer(Action<int> x, int y)
    {
        Console.WriteLine(2);
    }

    static void Main()
    {
        Outer(y => Inner(x => [|x|].Ex(), y), - -1);
    }
}

static class E
{
    public static void Ex(this int x)
    {
    }
}",

@"using System;

static class C
{
    static void Ex(this string x)
    {
    }

    static void Inner(Action<string> x, string y)
    {
    }

    static void Inner(Action<string> x, int y)
    {
    }

    static void Inner(Action<int> x, int y)
    {
    }

    static void Outer(Action<string> x, object y)
    {
        Console.WriteLine(1);
    }

    static void Outer(Action<int> x, int y)
    {
        Console.WriteLine(2);
    }

    static void Main()
    {
        Outer(y => Inner(x => {|Rename:GetX|}(x).Ex(), y), (object)- -1);
    }

    private static string GetX(string x)
    {
        return x;
    }
}

static class E
{
    public static void Ex(this int x)
    {
    }
}",

parseOptions: Options.Regular);
        }

        [WorkItem(632182, "http://vstfdevdiv:8080/DevDiv2/DevDiv/_workitems/edit/632182")]
        [Fact, Trait(Traits.Feature, Traits.Features.CodeActionsExtractMethod)]
        public async Task DontOverparenthesizeGenerics()
        {
            await TestAsync(
@"using System;

static class C
{
    static void Ex<T>(this string x)
    {
    }

    static void Inner(Action<string> x, string y)
    {
    }

    static void Inner(Action<string> x, int y)
    {
    }

    static void Inner(Action<int> x, int y)
    {
    }

    static void Outer(Action<string> x, object y)
    {
        Console.WriteLine(1);
    }

    static void Outer(Action<int> x, int y)
    {
        Console.WriteLine(2);
    }

    static void Main()
    {
        Outer(y => Inner(x => [|x|].Ex<int>(), y), - -1);
    }
}

static class E
{
    public static void Ex<T>(this int x)
    {
    }
}",

@"using System;

static class C
{
    static void Ex<T>(this string x)
    {
    }

    static void Inner(Action<string> x, string y)
    {
    }

    static void Inner(Action<string> x, int y)
    {
    }

    static void Inner(Action<int> x, int y)
    {
    }

    static void Outer(Action<string> x, object y)
    {
        Console.WriteLine(1);
    }

    static void Outer(Action<int> x, int y)
    {
        Console.WriteLine(2);
    }

    static void Main()
    {
        Outer(y => Inner(x => {|Rename:GetX|}(x).Ex<int>(), y), (object)- -1);
    }

    private static string GetX(string x)
    {
        return x;
    }
}

static class E
{
    public static void Ex<T>(this int x)
    {
    }
}",

parseOptions: Options.Regular);
        }

        [WorkItem(984831, "http://vstfdevdiv:8080/DevDiv2/DevDiv/_workitems/edit/984831")]
        [Fact, Trait(Traits.Feature, Traits.Features.CodeActionsExtractMethod)]
        public async Task PreserveCommentsBeforeDeclaration_1()
        {
            await TestInRegularAndScriptAsync(
@"class Construct
{
    public void Do() { }
    static void Main(string[] args)
    {
        [|Construct obj1 = new Construct();
        obj1.Do();
        /* Interesting comment. */
        Construct obj2 = new Construct();
        obj2.Do();|]
        obj1.Do();
        obj2.Do();
    }
}",

@"class Construct
{
    public void Do() { }
    static void Main(string[] args)
    {
        Construct obj1, obj2;
        {|Rename:NewMethod|}(out obj1, out obj2);
        obj1.Do();
        obj2.Do();
    }

    private static void NewMethod(out Construct obj1, out Construct obj2)
    {
        obj1 = new Construct();
        obj1.Do();
        /* Interesting comment. */
        obj2 = new Construct();
        obj2.Do();
    }
}");
        }

        [WorkItem(984831, "http://vstfdevdiv:8080/DevDiv2/DevDiv/_workitems/edit/984831")]
        [Fact, Trait(Traits.Feature, Traits.Features.CodeActionsExtractMethod)]
        public async Task PreserveCommentsBeforeDeclaration_2()
        {
            await TestInRegularAndScriptAsync(
@"class Construct
{
    public void Do() { }
    static void Main(string[] args)
    {
        [|Construct obj1 = new Construct();
        obj1.Do();
        /* Interesting comment. */
        Construct obj2 = new Construct();
        obj2.Do();
        /* Second Interesting comment. */
        Construct obj3 = new Construct();
        obj3.Do();|]
        obj1.Do();
        obj2.Do();
        obj3.Do();
    }
}",

@"class Construct
{
    public void Do() { }
    static void Main(string[] args)
    {
        Construct obj1, obj2, obj3;
        {|Rename:NewMethod|}(out obj1, out obj2, out obj3);
        obj1.Do();
        obj2.Do();
        obj3.Do();
    }

    private static void NewMethod(out Construct obj1, out Construct obj2, out Construct obj3)
    {
        obj1 = new Construct();
        obj1.Do();
        /* Interesting comment. */
        obj2 = new Construct();
        obj2.Do();
        /* Second Interesting comment. */
        obj3 = new Construct();
        obj3.Do();
    }
}");
        }

        [WorkItem(984831, "http://vstfdevdiv:8080/DevDiv2/DevDiv/_workitems/edit/984831")]
        [Fact, Trait(Traits.Feature, Traits.Features.CodeActionsExtractMethod)]
        public async Task PreserveCommentsBeforeDeclaration_3()
        {
            await TestInRegularAndScriptAsync(
@"class Construct
{
    public void Do() { }
    static void Main(string[] args)
    {
        [|Construct obj1 = new Construct();
        obj1.Do();
        /* Interesting comment. */
        Construct obj2 = new Construct(), obj3 = new Construct();
        obj2.Do();
        obj3.Do();|]
        obj1.Do();
        obj2.Do();
        obj3.Do();
    }
}",

@"class Construct
{
    public void Do() { }
    static void Main(string[] args)
    {
        Construct obj1, obj2, obj3;
        {|Rename:NewMethod|}(out obj1, out obj2, out obj3);
        obj1.Do();
        obj2.Do();
        obj3.Do();
    }

    private static void NewMethod(out Construct obj1, out Construct obj2, out Construct obj3)
    {
        obj1 = new Construct();
        obj1.Do();
        /* Interesting comment. */
        obj2 = new Construct();
        obj3 = new Construct();
        obj2.Do();
        obj3.Do();
    }
}");
        }

        [Fact, Trait(Traits.Feature, Traits.Features.CodeActionsExtractMethod), Test.Utilities.CompilerTrait(Test.Utilities.CompilerFeature.Tuples)]
        [WorkItem(11196, "https://github.com/dotnet/roslyn/issues/11196")]
        public async Task TestTuple()
        {
            await TestInRegularAndScriptAsync(
@"class Program
{
    static void Main(string[] args)
    {
        [|(int, int) x = (1, 2);|]
        System.Console.WriteLine(x.Item1);
    }
}" + TestResources.NetFX.ValueTuple.tuplelib_cs,
@"class Program
{
    static void Main(string[] args)
    {
        (int, int) x = {|Rename:NewMethod|}();
        System.Console.WriteLine(x.Item1);
    }

    private static (int, int) NewMethod()
    {
        return (1, 2);
    }
}" + TestResources.NetFX.ValueTuple.tuplelib_cs);
        }

        [Fact, Trait(Traits.Feature, Traits.Features.CodeActionsExtractMethod), Test.Utilities.CompilerTrait(Test.Utilities.CompilerFeature.Tuples)]
        [WorkItem(11196, "https://github.com/dotnet/roslyn/issues/11196")]
        public async Task TestTupleDeclarationWithNames()
        {
            await TestInRegularAndScriptAsync(
@"class Program
{
    static void Main(string[] args)
    {
        [|(int a, int b) x = (1, 2);|]
        System.Console.WriteLine(x.a);
    }
}" + TestResources.NetFX.ValueTuple.tuplelib_cs,
@"class Program
{
    static void Main(string[] args)
    {
        (int a, int b) x = {|Rename:NewMethod|}();
        System.Console.WriteLine(x.a);
    }

    private static (int a, int b) NewMethod()
    {
        return (1, 2);
    }
}" + TestResources.NetFX.ValueTuple.tuplelib_cs);
        }

        [Fact, Trait(Traits.Feature, Traits.Features.CodeActionsExtractMethod), Test.Utilities.CompilerTrait(Test.Utilities.CompilerFeature.Tuples)]
        [WorkItem(11196, "https://github.com/dotnet/roslyn/issues/11196")]
        public async Task TestTupleDeclarationWithSomeNames()
        {
            await TestInRegularAndScriptAsync(
@"class Program
{
    static void Main(string[] args)
    {
        [|(int a, int) x = (1, 2);|]
        System.Console.WriteLine(x.a);
    }
}" + TestResources.NetFX.ValueTuple.tuplelib_cs,
@"class Program
{
    static void Main(string[] args)
    {
        (int a, int) x = {|Rename:NewMethod|}();
        System.Console.WriteLine(x.a);
    }

    private static (int a, int) NewMethod()
    {
        return (1, 2);
    }
}" + TestResources.NetFX.ValueTuple.tuplelib_cs);
        }

        [Fact, Trait(Traits.Feature, Traits.Features.CodeActionsExtractMethod), Test.Utilities.CompilerTrait(Test.Utilities.CompilerFeature.Tuples)]
        [WorkItem(18311, "https://github.com/dotnet/roslyn/issues/18311")]
        public async Task TestTupleWith1Arity()
        {
            await TestInRegularAndScriptAsync(
@"using System;
class Program
{
    static void Main(string[] args)
    {
        ValueTuple<int> y = ValueTuple.Create(1);
        [|y.Item1.ToString();|]
    }
}" + TestResources.NetFX.ValueTuple.tuplelib_cs,
@"using System;
class Program
{
    static void Main(string[] args)
    {
        ValueTuple<int> y = ValueTuple.Create(1);
        {|Rename:NewMethod|}(y);
    }

    private static void NewMethod(ValueTuple<int> y)
    {
        y.Item1.ToString();
    }
}" + TestResources.NetFX.ValueTuple.tuplelib_cs);
        }

        [Fact, Trait(Traits.Feature, Traits.Features.CodeActionsExtractMethod), Test.Utilities.CompilerTrait(Test.Utilities.CompilerFeature.Tuples)]
        [WorkItem(11196, "https://github.com/dotnet/roslyn/issues/11196")]
        public async Task TestTupleLiteralWithNames()
        {
            await TestInRegularAndScriptAsync(
@"class Program
{
    static void Main(string[] args)
    {
        [|(int, int) x = (a: 1, b: 2);|]
        System.Console.WriteLine(x.Item1);
    }
}" + TestResources.NetFX.ValueTuple.tuplelib_cs,
@"class Program
{
    static void Main(string[] args)
    {
        (int, int) x = {|Rename:NewMethod|}();
        System.Console.WriteLine(x.Item1);
    }

    private static (int, int) NewMethod()
    {
        return (a: 1, b: 2);
    }
}" + TestResources.NetFX.ValueTuple.tuplelib_cs);
        }

        [Fact, Trait(Traits.Feature, Traits.Features.CodeActionsExtractMethod), Test.Utilities.CompilerTrait(Test.Utilities.CompilerFeature.Tuples)]
        [WorkItem(11196, "https://github.com/dotnet/roslyn/issues/11196")]
        public async Task TestTupleDeclarationAndLiteralWithNames()
        {
            await TestInRegularAndScriptAsync(
@"class Program
{
    static void Main(string[] args)
    {
        [|(int a, int b) x = (c: 1, d: 2);|]
        System.Console.WriteLine(x.a);
    }
}" + TestResources.NetFX.ValueTuple.tuplelib_cs,
@"class Program
{
    static void Main(string[] args)
    {
        (int a, int b) x = {|Rename:NewMethod|}();
        System.Console.WriteLine(x.a);
    }

    private static (int a, int b) NewMethod()
    {
        return (c: 1, d: 2);
    }
}" + TestResources.NetFX.ValueTuple.tuplelib_cs);
        }

        [Fact, Trait(Traits.Feature, Traits.Features.CodeActionsExtractMethod), Test.Utilities.CompilerTrait(Test.Utilities.CompilerFeature.Tuples)]
        [WorkItem(11196, "https://github.com/dotnet/roslyn/issues/11196")]
        public async Task TestTupleIntoVar()
        {
            await TestInRegularAndScriptAsync(
@"class Program
{
    static void Main(string[] args)
    {
        [|var x = (c: 1, d: 2);|]
        System.Console.WriteLine(x.c);
    }
}" + TestResources.NetFX.ValueTuple.tuplelib_cs,
@"class Program
{
    static void Main(string[] args)
    {
        (int c, int d) x = {|Rename:NewMethod|}();
        System.Console.WriteLine(x.c);
    }

    private static (int c, int d) NewMethod()
    {
        return (c: 1, d: 2);
    }
}" + TestResources.NetFX.ValueTuple.tuplelib_cs);
        }

        [Fact, Trait(Traits.Feature, Traits.Features.CodeActionsExtractMethod), Test.Utilities.CompilerTrait(Test.Utilities.CompilerFeature.Tuples)]
        [WorkItem(11196, "https://github.com/dotnet/roslyn/issues/11196")]
        public async Task RefactorWithoutSystemValueTuple()
        {
            await TestInRegularAndScriptAsync(
@"class Program
{
    static void Main(string[] args)
    {
        [|var x = (c: 1, d: 2);|]
        System.Console.WriteLine(x.c);
    }
}",
@"class Program
{
    static void Main(string[] args)
    {
        (int c, int d) x = {|Rename:NewMethod|}();
        System.Console.WriteLine(x.c);
    }

    private static (int c, int d) NewMethod()
    {
        return (c: 1, d: 2);
    }
}");
        }

        [Fact, Trait(Traits.Feature, Traits.Features.CodeActionsExtractMethod), Test.Utilities.CompilerTrait(Test.Utilities.CompilerFeature.Tuples)]
        [WorkItem(11196, "https://github.com/dotnet/roslyn/issues/11196")]
        public async Task TestTupleWithNestedNamedTuple()
        {
            // This is not the best refactoring, but this is an edge case
            await TestInRegularAndScriptAsync(
@"class Program
{
    static void Main(string[] args)
    {
        [|var x = new System.ValueTuple<int, int, int, int, int, int, int, (string a, string b)>(1, 2, 3, 4, 5, 6, 7, (a: ""hello"", b: ""world""));|]
        System.Console.WriteLine(x.c);
    }
}" + TestResources.NetFX.ValueTuple.tuplelib_cs,
@"class Program
{
    static void Main(string[] args)
    {
        (int, int, int, int, int, int, int, string, string) x = {|Rename:NewMethod|}();
        System.Console.WriteLine(x.c);
    }

    private static (int, int, int, int, int, int, int, string, string) NewMethod()
    {
        return new System.ValueTuple<int, int, int, int, int, int, int, (string a, string b)>(1, 2, 3, 4, 5, 6, 7, (a: ""hello"", b: ""world""));
    }
}" + TestResources.NetFX.ValueTuple.tuplelib_cs);
        }

        [Fact, Trait(Traits.Feature, Traits.Features.CodeActionsExtractMethod), Test.Utilities.CompilerTrait(Test.Utilities.CompilerFeature.Tuples)]
        public async Task TestDeconstruction()
        {
            await TestInRegularAndScriptAsync(
@"class Program
{
    static void Main(string[] args)
    {
        var (x, y) = [|(1, 2)|];
        System.Console.WriteLine(x);
    }
}" + TestResources.NetFX.ValueTuple.tuplelib_cs,
@"class Program
{
    static void Main(string[] args)
    {
        var (x, y) = {|Rename:NewMethod|}();
        System.Console.WriteLine(x);
    }

    private static (int, int) NewMethod()
    {
        return (1, 2);
    }
}" + TestResources.NetFX.ValueTuple.tuplelib_cs);
        }

        [Fact, Trait(Traits.Feature, Traits.Features.CodeActionsExtractMethod), Test.Utilities.CompilerTrait(Test.Utilities.CompilerFeature.Tuples)]
        public async Task TestDeconstruction2()
        {
            await TestInRegularAndScriptAsync(
@"class Program
{
    static void Main(string[] args)
    {
        var (x, y) = (1, 2);
        var z = [|3;|]
        System.Console.WriteLine(z);
    }
}" + TestResources.NetFX.ValueTuple.tuplelib_cs,
@"class Program
{
    static void Main(string[] args)
    {
        var (x, y) = (1, 2);
        int z = {|Rename:NewMethod|}();
        System.Console.WriteLine(z);
    }

    private static int NewMethod()
    {
        return 3;
    }
}" + TestResources.NetFX.ValueTuple.tuplelib_cs);
        }

        [Fact, Trait(Traits.Feature, Traits.Features.CodeActionsExtractMethod)]
        [Test.Utilities.CompilerTrait(Test.Utilities.CompilerFeature.OutVar)]
        public async Task TestOutVar()
        {
            await TestInRegularAndScriptAsync(
@"class C
{
    static void M(int i)
    {
        int r;
        [|r = M1(out int y, i);|]
        System.Console.WriteLine(r + y);
    }
}",
@"class C
{
    static void M(int i)
    {
        int r;
        int y;
        {|Rename:NewMethod|}(i, out r, out y);
        System.Console.WriteLine(r + y);
    }

    private static void NewMethod(int i, out int r, out int y)
    {
        r = M1(out y, i);
    }
}");
        }

        [Fact, Trait(Traits.Feature, Traits.Features.CodeActionsExtractMethod)]
        [Test.Utilities.CompilerTrait(Test.Utilities.CompilerFeature.Patterns)]
        public async Task TestIsPattern()
        {
            await TestInRegularAndScriptAsync(
@"class C
{
    static void M(int i)
    {
        int r;
        [|r = M1(3 is int y, i);|]
        System.Console.WriteLine(r + y);
    }
}",
@"class C
{
    static void M(int i)
    {
        int r;
        int y;
        {|Rename:NewMethod|}(i, out r, out y);
        System.Console.WriteLine(r + y);
    }

    private static void NewMethod(int i, out int r, out int y)
    {
        r = M1(3 is int {|Conflict:y|}, i);
    }
}");
        }

        [Fact, Trait(Traits.Feature, Traits.Features.CodeActionsExtractMethod)]
        [Test.Utilities.CompilerTrait(Test.Utilities.CompilerFeature.Patterns)]
        public async Task TestOutVarAndIsPattern()
        {
            await TestInRegularAndScriptAsync(
@"class C
{
    static void M()
    {
        int r;
        [|r = M1(out /*out*/ int /*int*/ y /*y*/) + M2(3 is int z);|]
        System.Console.WriteLine(r + y + z);
    }
} ",
@"class C
{
    static void M()
    {
        int r;
        int y, z;
        {|Rename:NewMethod|}(out r, out y, out z);
        System.Console.WriteLine(r + y + z);
    }

    private static void NewMethod(out int r, out int y, out int z)
    {
        r = M1(out /*out*/  /*int*/ y /*y*/) + M2(3 is int {|Conflict:z|});
    }
} ");
        }

        [Fact, Trait(Traits.Feature, Traits.Features.CodeActionsExtractMethod)]
        [Test.Utilities.CompilerTrait(Test.Utilities.CompilerFeature.Patterns)]
        public async Task ConflictingOutVarLocals()
        {
            await TestInRegularAndScriptAsync(
@"class C
{
    static void M()
    {
        int r;
        [|r = M1(out int y);
        {
            M2(out int y);
            System.Console.Write(y);
        }|]

        System.Console.WriteLine(r + y);
    }
}",
@"class C
{
    static void M()
    {
        int r;
        int y;
        {|Rename:NewMethod|}(out r, out y);

        System.Console.WriteLine(r + y);
    }

    private static void NewMethod(out int r, out int y)
    {
        r = M1(out y);
        {
            M2(out int y);
            System.Console.Write(y);
        }
    }
}");
        }

        [Fact, Trait(Traits.Feature, Traits.Features.CodeActionsExtractMethod)]
        [Test.Utilities.CompilerTrait(Test.Utilities.CompilerFeature.Patterns)]
        public async Task ConflictingPatternLocals()
        {
            await TestInRegularAndScriptAsync(
@"class C
{
    static void M()
    {
        int r;
        [|r = M1(1 is int y);
        {
            M2(2 is int y);
            System.Console.Write(y);
        }|]

        System.Console.WriteLine(r + y);
    }
}",
@"class C
{
    static void M()
    {
        int r;
        int y;
        {|Rename:NewMethod|}(out r, out y);

        System.Console.WriteLine(r + y);
    }

    private static void NewMethod(out int r, out int y)
    {
        r = M1(1 is int {|Conflict:y|});
        {
            M2(2 is int y);
            System.Console.Write(y);
        }
    }
}");
        }

        [WorkItem(15218, "https://github.com/dotnet/roslyn/issues/15218")]
        [Fact, Trait(Traits.Feature, Traits.Features.CodeActionsExtractMethod)]
        public async Task TestCancellationTokenGoesLast()
        {
            await TestInRegularAndScriptAsync(
@"using System;
using System.Threading;

class C
{
    void M(CancellationToken ct)
    {
        var v = 0;

        [|if (true)
        {
            ct.ThrowIfCancellationRequested();
            Console.WriteLine(v);
        }|]
    }
}",
@"using System;
using System.Threading;

class C
{
    void M(CancellationToken ct)
    {
        var v = 0;
        {|Rename:NewMethod|}(v, ct);
    }

    private static void NewMethod(int v, CancellationToken ct)
    {
        if (true)
        {
            ct.ThrowIfCancellationRequested();
            Console.WriteLine(v);
        }
    }
}");
        }

        [WorkItem(15219, "https://github.com/dotnet/roslyn/issues/15219")]
        [Fact, Trait(Traits.Feature, Traits.Features.CodeActionsExtractMethod)]
        public async Task TestUseVar1()
        {
            await TestInRegularAndScriptAsync(
@"using System;

class C
{
    void Goo(int i)
    {
        [|var v = (string)null;

        switch (i)
        {
            case 0: v = ""0""; break;
            case 1: v = ""1""; break;
        }|]

        Console.WriteLine(v);
    }
}",
@"using System;

class C
{
    void Goo(int i)
    {
        var v = {|Rename:NewMethod|}(i);

        Console.WriteLine(v);
    }

    private static string NewMethod(int i)
    {
        var v = (string)null;

        switch (i)
        {
            case 0: v = ""0""; break;
            case 1: v = ""1""; break;
        }

        return v;
    }
}", options: Option(CSharpCodeStyleOptions.VarForBuiltInTypes, CodeStyleOptions.TrueWithSuggestionEnforcement));
        }

        [WorkItem(15219, "https://github.com/dotnet/roslyn/issues/15219")]
        [Fact, Trait(Traits.Feature, Traits.Features.CodeActionsExtractMethod)]
        public async Task TestUseVar2()
        {
            await TestInRegularAndScriptAsync(
@"using System;

class C
{
    void Goo(int i)
    {
        [|var v = (string)null;

        switch (i)
        {
            case 0: v = ""0""; break;
            case 1: v = ""1""; break;
        }|]

        Console.WriteLine(v);
    }
}",
@"using System;

class C
{
    void Goo(int i)
    {
        string v = {|Rename:NewMethod|}(i);

        Console.WriteLine(v);
    }

    private static string NewMethod(int i)
    {
        var v = (string)null;

        switch (i)
        {
            case 0: v = ""0""; break;
            case 1: v = ""1""; break;
        }

        return v;
    }
}", options: Option(CSharpCodeStyleOptions.VarWhenTypeIsApparent, CodeStyleOptions.TrueWithSuggestionEnforcement));
        }

        [Fact]
        [WorkItem(15532, "https://github.com/dotnet/roslyn/issues/15532")]
        public async Task ExtractLocalFunctionCall()
        {
            await TestInRegularAndScriptAsync(@"
class C
{
    public static void Main()
    {
        void Local() { }
        [|Local();|]
    }
}", @"
class C
{
    public static void Main()
    {
        void Local() { }
        {|Rename:NewMethod|}();
    }

    private static void NewMethod()
    {
        {|Warning:Local();|}
    }
}");
        }

        [Fact]
        [WorkItem(15532, "https://github.com/dotnet/roslyn/issues/15532")]
        public async Task ExtractLocalFunctionCallWithCapture()
        {
            await TestInRegularAndScriptAsync(@"
class C
{
    public static void Main(string[] args)
    {
        bool Local() => args == null;
        [|Local();|]
    }
}", @"
class C
{
    public static void Main(string[] args)
    {
        bool Local() => args == null;
        {|Rename:NewMethod|}(args);
    }

    private static void NewMethod(string[] args)
    {
        {|Warning:Local();|}
    }
}");
        }

        [Fact]
        [WorkItem(15532, "https://github.com/dotnet/roslyn/issues/15532")]
        public async Task ExtractLocalFunctionDeclaration()
        {
            await TestMissingInRegularAndScriptAsync(@"
class C
{
    public static void Main()
    {
        [|bool Local() => args == null;|]
        Local();
    }
}");
        }

        [Fact]
        [WorkItem(15532, "https://github.com/dotnet/roslyn/issues/15532")]
        public async Task ExtractLocalFunctionInterior()
        {
            await TestInRegularAndScriptAsync(@"
class C
{
    public static void Main()
    {
        void Local()
        {
            [|int x = 0;
            x++;|]
        }
        Local();
    }
}", @"
class C
{
    public static void Main()
    {
        void Local()
        {|Warning:{
            {|Rename:NewMethod|}();
        }|}
        Local();
    }

    private static void NewMethod()
    {
        int x = 0;
        x++;
    }
}");
        }

        [WorkItem(538229, "http://vstfdevdiv:8080/DevDiv2/DevDiv/_workitems/edit/538229")]
        [Fact, Trait(Traits.Feature, Traits.Features.ExtractMethod)]
        public async Task Bug3790()
        {
            await TestInRegularAndScriptAsync(@"
class Test
{
    void method()
    {
        static void Main(string[] args)
        {
            int v = 0;
            for(int i=0 ; i<5; i++)
            {
                [|v = v + i;|]
            }
        }
    }
}", @"
class Test
{
    void method()
    {
        static void Main(string[] args)
        {
            int v = 0;
            for(int i=0 ; i<5; i++)
            {
                v = {|Rename:NewMethod|}(v, i);
            }
        }
    }

    private static int NewMethod(int v, int i)
    {
        {|Warning:v = v + i;|}
        return v;
    }
}");
        }

        [WorkItem(538229, "http://vstfdevdiv:8080/DevDiv2/DevDiv/_workitems/edit/538229")]
        [Fact, Trait(Traits.Feature, Traits.Features.ExtractMethod)]
        public async Task Bug3790_1()
        {
            await TestInRegularAndScriptAsync(@"
class Test
{
    void method()
    {
        static void Main(string[] args)
        {
            int v = 0;
            for(int i=0 ; i<5; i++)
            {
                [|v = v + i|];
            }
        }
    }
}", @"
class Test
{
    void method()
    {
        static void Main(string[] args)
        {
            int v = 0;
            for(int i=0 ; i<5; i++)
            {
                {|Warning:v = {|Rename:NewMethod|}(v, i)|};
            }
        }
    }

    private static int NewMethod(int v, int i)
    {
        return v + i;
    }
}");
        }

        [WorkItem(538229, "http://vstfdevdiv:8080/DevDiv2/DevDiv/_workitems/edit/538229")]
        [Fact, Trait(Traits.Feature, Traits.Features.ExtractMethod)]
        public async Task Bug3790_2()
        {
            await TestInRegularAndScriptAsync(@"
class Test
{
    void method()
    {
        static void Main(string[] args)
        {
            int v = 0;
            for(int i=0 ; i<5; i++)
            {
                [|i = v = v + i|];
            }
        }
    }
}", @"
class Test
{
    void method()
    {
        static void Main(string[] args)
        {
            int v = 0;
            for(int i=0 ; i<5; i++)
            {
                {|Warning:i = {|Rename:NewMethod|}(ref v, i)|};
            }
        }
    }

    private static int NewMethod(ref int v, int i)
    {
        return v = v + i;
    }
}");
        }

        [WorkItem(392560, "https://devdiv.visualstudio.com/DevDiv/_workitems?id=392560")]
        [Fact, Trait(Traits.Feature, Traits.Features.ExtractMethod)]
        public async Task TestExpressionBodyProperty()
        {
            await TestInRegularAndScriptAsync(@"
class Program
{
    int field;

    public int Blah => [|this.field|];
}",
@"
class Program
{
    int field;

    public int Blah => {|Rename:GetField|}();

    private int GetField()
    {
        return this.field;
    }
}");
        }

        [WorkItem(392560, "https://devdiv.visualstudio.com/DevDiv/_workitems?id=392560")]
        [Fact, Trait(Traits.Feature, Traits.Features.ExtractMethod)]
        public async Task TestExpressionBodyIndexer()
        {
            await TestInRegularAndScriptAsync(@"
class Program
{
    int field;

    public int this[int i] => [|this.field|];
}",
@"
class Program
{
    int field;

    public int this[int i] => {|Rename:GetField|}();

    private int GetField()
    {
        return this.field;
    }
}");
        }

        [WorkItem(392560, "https://devdiv.visualstudio.com/DevDiv/_workitems?id=392560")]
        [Fact, Trait(Traits.Feature, Traits.Features.ExtractMethod)]
        public async Task TestExpressionBodyPropertyGetAccessor()
        {
            await TestInRegularAndScriptAsync(@"
class Program
{
    int field;

    public int Blah
    {
        get => [|this.field|];
        set => field = value;
    }
}",
@"
class Program
{
    int field;

    public int Blah
    {
        get => {|Rename:GetField|}();
        set => field = value;
    }

    private int GetField()
    {
        return this.field;
    }
}");
        }

        [WorkItem(392560, "https://devdiv.visualstudio.com/DevDiv/_workitems?id=392560")]
        [Fact, Trait(Traits.Feature, Traits.Features.ExtractMethod)]
        public async Task TestExpressionBodyPropertySetAccessor()
        {
            await TestInRegularAndScriptAsync(@"
class Program
{
    int field;

    public int Blah
    {
        get => this.field;
        set => field = [|value|];
    }
}",
@"
class Program
{
    int field;

    public int Blah
    {
        get => this.field;
        set => field = {|Rename:GetValue|}(value);
    }

    private static int GetValue(int value)
    {
        return value;
    }
}");
        }

        [WorkItem(392560, "https://devdiv.visualstudio.com/DevDiv/_workitems?id=392560")]
        [Fact, Trait(Traits.Feature, Traits.Features.ExtractMethod)]
        public async Task TestExpressionBodyIndexerGetAccessor()
        {
            await TestInRegularAndScriptAsync(@"
class Program
{
    int field;

    public int this[int i]
    {
        get => [|this.field|];
        set => field = value;
    }
}",
@"
class Program
{
    int field;

    public int this[int i]
    {
        get => {|Rename:GetField|}();
        set => field = value;
    }

    private int GetField()
    {
        return this.field;
    }
}");
        }

        [WorkItem(392560, "https://devdiv.visualstudio.com/DevDiv/_workitems?id=392560")]
        [Fact, Trait(Traits.Feature, Traits.Features.ExtractMethod)]
        public async Task TestExpressionBodyIndexerSetAccessor()
        {
            await TestInRegularAndScriptAsync(@"
class Program
{
    int field;

    public int this[int i]
    {
        get => this.field;
        set => field = [|value|];
    }
}",
@"
class Program
{
    int field;

    public int this[int i]
    {
        get => this.field;
        set => field = {|Rename:GetValue|}(value);
    }

    private static int GetValue(int value)
    {
        return value;
    }
}");
        }

        [Fact, Trait(Traits.Feature, Traits.Features.ExtractMethod)]
        public async Task TestTupleWithInferredNames()
        {
            await TestAsync(@"
class Program
{
    void M()
    {
        int a = 1;
        var t = [|(a, b: 2)|];
        System.Console.Write(t.a);
    }
}",
@"
class Program
{
    void M()
    {
        int a = 1;
        var t = {|Rename:GetT|}(a);
        System.Console.Write(t.a);
    }

    private static (int a, int b) GetT(int a)
    {
        return (a, b: 2);
    }
}", TestOptions.Regular7_1);
        }

        [Fact, Trait(Traits.Feature, Traits.Features.ExtractMethod)]
        public async Task TestDeconstruction4()
        {
            await TestAsync(@"
class Program
{
    void M()
    {
        [|var (x, y) = (1, 2);|]
        System.Console.Write(x + y);
    }
}",
@"
class Program
{
    void M()
    {
        int x, y;
        {|Rename:NewMethod|}(out x, out y);
        System.Console.Write(x + y);
    }

    private static void NewMethod(out int x, out int y)
    {
        var (x, y) = (1, 2);
    }
}", TestOptions.Regular7_1);
        }

        [Fact, Trait(Traits.Feature, Traits.Features.ExtractMethod)]
        public async Task TestDeconstruction5()
        {
            await TestAsync(@"
class Program
{
    void M()
    {
        [|(var x, var y) = (1, 2);|]
        System.Console.Write(x + y);
    }
}",
@"
class Program
{
    void M()
    {
        int x, y;
        {|Rename:NewMethod|}(out x, out y);
        System.Console.Write(x + y);
    }

    private static void NewMethod(out int x, out int y)
    {
        (x, y) = (1, 2);
    }
}", TestOptions.Regular7_1);
        }

        [Fact, Trait(Traits.Feature, Traits.Features.CodeActionsExtractMethod)]
        public async Task TestIndexExpression()
        {
            await TestInRegularAndScriptAsync(TestSources.Index + @"
class Program
{
    static void Main(string[] args)
    {
        System.Console.WriteLine([|^1|]);
    }
}",
@"

using System;" +
TestSources.Index +
@"
class Program
{
    static void Main(string[] args)
    {
        System.Console.WriteLine({|Rename:NewMethod|}());
    }

    private static Index NewMethod()
    {
        return ^1;
    }
}");
        }

        [Fact, Trait(Traits.Feature, Traits.Features.CodeActionsExtractMethod)]
        public async Task TestRangeExpression_Empty()
        {
            await TestInRegularAndScriptAsync(TestSources.Index + TestSources.Range + @"
class Program
{
    static void Main(string[] args)
    {
        System.Console.WriteLine([|..|]);
    }
}",
@"

using System;" +
TestSources.Index +
TestSources.Range + @"
class Program
{
    static void Main(string[] args)
    {
        System.Console.WriteLine({|Rename:NewMethod|}());
    }

    private static Range NewMethod()
    {
        return ..;
    }
}");
        }

        [Fact, Trait(Traits.Feature, Traits.Features.CodeActionsExtractMethod)]
        public async Task TestRangeExpression_Left()
        {
            await TestInRegularAndScriptAsync(TestSources.Index + TestSources.Range + @"
class Program
{
    static void Main(string[] args)
    {
        System.Console.WriteLine([|..1|]);
    }
}",
@"

using System;" +
TestSources.Index +
TestSources.Range + @"
class Program
{
    static void Main(string[] args)
    {
        System.Console.WriteLine({|Rename:NewMethod|}());
    }

    private static Range NewMethod()
    {
        return ..1;
    }
}");
        }

        [Fact, Trait(Traits.Feature, Traits.Features.CodeActionsExtractMethod)]
        public async Task TestRangeExpression_Right()
        {
            await TestInRegularAndScriptAsync(TestSources.Index + TestSources.Range + @"
class Program
{
    static void Main(string[] args)
    {
        System.Console.WriteLine([|1..|]);
    }
}",
@"

using System;" +
TestSources.Index +
TestSources.Range + @"
class Program
{
    static void Main(string[] args)
    {
        System.Console.WriteLine({|Rename:NewMethod|}());
    }

    private static Range NewMethod()
    {
        return 1..;
    }
}");
        }

        [Fact, Trait(Traits.Feature, Traits.Features.CodeActionsExtractMethod)]
        public async Task TestRangeExpression_Both()
        {
            await TestInRegularAndScriptAsync(TestSources.Index + TestSources.Range + @"
class Program
{
    static void Main(string[] args)
    {
        System.Console.WriteLine([|1..2|]);
    }
}",
@"

using System;" +
TestSources.Index +
TestSources.Range + @"
class Program
{
    static void Main(string[] args)
    {
        System.Console.WriteLine({|Rename:NewMethod|}());
    }

    private static Range NewMethod()
    {
        return 1..2;
    }
}");
        }

        [Fact, Trait(Traits.Feature, Traits.Features.CodeActionsExtractMethod)]
        public Task TestAnnotatedNullableReturn()
            => TestInRegularAndScriptAsync(
@"#nullable enable

class C
{
    public string? M()
    {
        [|string? x = null;
        x?.ToString();|]

        return x;
    }
}",
@"#nullable enable

class C
{
    public string? M()
    {
        string? x = {|Rename:NewMethod|}();

        return x;
    }

    private static string? NewMethod()
    {
        string? x = null;
        x?.ToString();
        return x;
    }
}");


        [Fact, Trait(Traits.Feature, Traits.Features.CodeActionsExtractMethod)]
        public Task TestAnnotatedNullableParameters1()
            => TestInRegularAndScriptAsync(
@"#nullable enable

class C
{
    public string? M()
    {
        string? a = null;
        string? b = null;
        [|string? x = a?.Contains(b).ToString();|]

        return x;
    }
}",
@"#nullable enable

class C
{
    public string? M()
    {
        string? a = null;
        string? b = null;
        string? x = {|Rename:NewMethod|}(a, b);

        return x;
    }

    private static string? NewMethod(string? a, string? b)
    {
        return a?.Contains(b).ToString();
    }
}");

        [Fact, Trait(Traits.Feature, Traits.Features.CodeActionsExtractMethod)]
        public Task TestAnnotatedNullableParameters2()
            => TestInRegularAndScriptAsync(
@"#nullable enable

class C
{
    public string M()
    {
        string? a = null;
        string? b = null;
        int c = 0;
        [|string x = (a + b + c).ToString();|]

        return x;
    }
}",
@"#nullable enable

class C
{
    public string M()
    {
        string? a = null;
        string? b = null;
        int c = 0;
        string x = {|Rename:NewMethod|}(a, b, c);

        return x;
    }

    private static string NewMethod(string? a, string? b, int c)
    {
        return (a + b + c).ToString();
    }
}");

        [Fact, Trait(Traits.Feature, Traits.Features.CodeActionsExtractMethod)]
        public Task TestAnnotatedNullableParameters3()
            => TestInRegularAndScriptAsync(
@"#nullable enable

class C
{
    public string M()
    {
        string? a = null;
        string? b = null;
        int c = 0;
        return [|(a + b + c).ToString()|];
    }
}",
@"#nullable enable

class C
{
    public string M()
    {
        string? a = null;
        string? b = null;
        int c = 0;
        return {|Rename:NewMethod|}(a, b, c);
    }

    private static string NewMethod(string? a, string? b, int c)
    {
        return (a + b + c).ToString();
    }
}");

        [Fact, Trait(Traits.Feature, Traits.Features.CodeActionsExtractMethod)]
        public Task TestAnnotatedNullableParameters4()
            => TestInRegularAndScriptAsync(
@"#nullable enable

class C
{
    public string? M()
    {
        string? a = null;
        string? b = null;
        return [|a?.Contains(b).ToString()|];
    }
}",
@"#nullable enable

class C
{
    public string? M()
    {
        string? a = null;
        string? b = null;
        return {|Rename:NewMethod|}(a, b);
    }

    private static string? NewMethod(string? a, string? b)
    {
        return a?.Contains(b).ToString();
    }
}");

        [Fact, Trait(Traits.Feature, Traits.Features.CodeActionsExtractMethod)]
        public Task TestFlowStateNullableParameters1()
            => TestInRegularAndScriptAsync(
@"#nullable enable

class C
{
    public string M()
    {
        string? a = string.Empty;
        string? b = string.Empty;
        return [|(a + b + a).ToString()|];
    }
}",
@"#nullable enable

class C
{
    public string M()
    {
        string? a = string.Empty;
        string? b = string.Empty;
        return {|Rename:NewMethod|}(a, b);
    }

    private static string NewMethod(string a, string b)
    {
        return (a + b + a).ToString();
    }
}");

        [Fact, Trait(Traits.Feature, Traits.Features.CodeActionsExtractMethod)]
        public Task TestFlowStateNullableParameters2()
            => TestInRegularAndScriptAsync(
@"#nullable enable

class C
{
    public string? M()
    {
        string? a = string.Empty;
        string? b = string.Empty;
        return [|(a + b + a).ToString()|];
    }
}",
@"#nullable enable

class C
{
    public string? M()
    {
        string? a = string.Empty;
        string? b = string.Empty;
        return {|Rename:NewMethod|}(a, b);
    }

    private static string NewMethod(string a, string b)
    {
        return (a + b + a).ToString();
    }
}");

        [Fact, Trait(Traits.Feature, Traits.Features.CodeActionsExtractMethod)]
        public Task TestFlowStateNullableParameters3()
            => TestInRegularAndScriptAsync(
@"#nullable enable

class C
{
    public string M()
    {
        string? a = null;
        string? b = null;
        return [|(a + b + a)?.ToString()|] ?? string.Empty;
    }
}",
@"#nullable enable

class C
{
    public string M()
    {
        string? a = null;
        string? b = null;
        return {|Rename:NewMethod|}(a, b) ?? string.Empty;
    }

    private static string? NewMethod(string? a, string? b)
    {
        return (a + b + a)?.ToString();
    }
}");

        [Fact, Trait(Traits.Feature, Traits.Features.CodeActionsExtractMethod)]
        public Task TestFlowStateNullableParameters_MultipleStates()
            => TestInRegularAndScriptAsync(
@"#nullable enable

class C
{
    public string M()
    {
        string? a = string.Empty;
        string? b = string.Empty;
        [|string? c = a + b;
        a = string.Empty;
        c += a;
        a = null;
        b = null;
        b = ""test"";
        c = a?.ToString();|]
        return c ?? string.Empty;
    }
}",
@"#nullable enable

class C
{
    public string M()
    {
        string? a = string.Empty;
        string? b = string.Empty;
        string? c = {|Rename:NewMethod|}(ref a, ref b);
        return c ?? string.Empty;
    }

    private static string? NewMethod(ref string? a, ref string? b)
    {
        string? c = a + b;
        a = string.Empty;
        c += a;
        a = null;
        b = null;
        b = ""test"";
        c = a?.ToString();
        return c;
    }
}");

        [Fact, Trait(Traits.Feature, Traits.Features.CodeActionsExtractMethod)]
        public Task TestFlowStateNullableParameters_MultipleStatesNonNullReturn()
            => TestInRegularAndScriptAsync(
@"#nullable enable

class C
{
    public string M()
    {
        string? a = string.Empty;
        string? b = string.Empty;
        [|string? c = a + b;
        a = string.Empty;
        b = string.Empty;
        a = null;
        b = null;
        c = null;
        c = a + b;|]
        return c ?? string.Empty;
    }
}",
@"#nullable enable

class C
{
    public string M()
    {
        string? a = string.Empty;
        string? b = string.Empty;
        string? c = {|Rename:NewMethod|}(ref a, ref b);
        return c ?? string.Empty;
    }

    private static string NewMethod(ref string? a, ref string? b)
    {
        string? c = a + b;
        a = string.Empty;
        b = string.Empty;
        a = null;
        b = null;
        c = null;
        c = a + b;
        return c;
    }
}");

        [Fact, Trait(Traits.Feature, Traits.Features.CodeActionsExtractMethod)]
        public Task TestFlowStateNullableParameters_MultipleStatesNullReturn()
            => TestInRegularAndScriptAsync(
@"#nullable enable

class C
{
    public string M()
    {
        string? a = string.Empty;
        string? b = string.Empty;
        [|string? c = a + b;
        a = string.Empty;
        b = string.Empty;
        a = null;
        b = null;
        c = a?.ToString();|]
        return c ?? string.Empty;
    }
}",
@"#nullable enable

class C
{
    public string M()
    {
        string? a = string.Empty;
        string? b = string.Empty;
        string? c = {|Rename:NewMethod|}(ref a, ref b);
        return c ?? string.Empty;
    }

    private static string? NewMethod(ref string? a, ref string? b)
    {
        string? c = a + b;
        a = string.Empty;
        b = string.Empty;
        a = null;
        b = null;
        c = a?.ToString();
        return c;
    }
}");

        [Fact, Trait(Traits.Feature, Traits.Features.CodeActionsExtractMethod)]
        public Task TestFlowStateNullableParameters_RefNotNull()
            => TestInRegularAndScriptAsync(
@"#nullable enable

class C
{
    public string M()
    {
        string? a = string.Empty;
        string? b = string.Empty;
        [|var c = a + b;
        a = string.Empty;
        c += a;
        b = ""test"";
        c = a + b +c;|]
        return c;
    }
}",
@"#nullable enable

class C
{
    public string M()
    {
        string? a = string.Empty;
        string? b = string.Empty;
        string c = {|Rename:NewMethod|}(ref a, ref b);
        return c;
    }

    private static string NewMethod(ref string a, ref string b)
    {
        var c = a + b;
        a = string.Empty;
        c += a;
        b = ""test"";
        c = a + b + c;
        return c;
    }
}");

        // There's a case below where flow state correctly asseses that the variable
        // 'x' is non-null when returned. It's wasn't obvious when writing, but that's 
        // due to the fact the line above it being executed as 'x.ToString()' would throw
        // an exception and the return statement would never be hit. The only way the return
        // statement gets executed is if the `x.ToString()` call succeeds, thus suggesting 
        // that the value is indeed not null.
        [Fact, Trait(Traits.Feature, Traits.Features.CodeActionsExtractMethod)]
        public Task TestFlowNullableReturn_NotNull1()
            => TestInRegularAndScriptAsync(
@"#nullable enable

class C
{
    public string? M()
    {
        [|string? x = null;
        x.ToString();|]

        return x;
    }
}",
@"#nullable enable

class C
{
    public string? M()
    {
        string? x = {|Rename:NewMethod|}();

        return x;
    }

    private static string NewMethod()
    {
        string? x = null;
        x.ToString();
        return x;
    }
}");

        [Fact, Trait(Traits.Feature, Traits.Features.CodeActionsExtractMethod)]
        public Task TestFlowNullableReturn_NotNull2()
            => TestInRegularAndScriptAsync(
@"#nullable enable

class C
{
    public string? M()
    {
        [|string? x = null;
        x?.ToString();
        x = string.Empty;|]

        return x;
    }
}",
@"#nullable enable

class C
{
    public string? M()
    {
        string? x = {|Rename:NewMethod|}();

        return x;
    }

    private static string NewMethod()
    {
        string? x = null;
        x?.ToString();
        x = string.Empty;
        return x;
    }
}");
        [Fact, Trait(Traits.Feature, Traits.Features.CodeActionsExtractMethod)]
        public Task TestFlowNullable_Lambda()
            => TestInRegularAndScriptAsync(
@"#nullable enable

using System;

class C
{
    public string? M()
    {
        [|string? x = null;
        Action modifyXToNonNull = () =>
        {
            x += x;
        };

        modifyXToNonNull();|]

        return x;
    }
}",
@"#nullable enable

using System;

class C
{
    public string? M()
    {
        string? x = {|Rename:NewMethod|}();

        return x;
    }

    private static string? NewMethod()
    {
        string? x = null;
        Action modifyXToNonNull = () =>
        {
            x += x;
        };

        modifyXToNonNull();
        return x;
    }
}");

        [Fact, Trait(Traits.Feature, Traits.Features.CodeActionsExtractMethod)]
        public Task TestFlowNullable_LambdaWithReturn()
            => TestInRegularAndScriptAsync(
@"#nullable enable

using System;

class C
{
    public string? M()
    {
        [|string? x = null;
        Func<string?> returnNull = () =>
        {
            return null;
        };

        x = returnNull() ?? string.Empty;|]

        return x;
    }
}",
@"#nullable enable

using System;

class C
{
    public string? M()
    {
        string? x = {|Rename:NewMethod|}();

        return x;
    }

    private static string NewMethod()
    {
        string? x = null;
        Func<string?> returnNull = () =>
        {
            return null;
        };

        x = returnNull() ?? string.Empty;
        return x;
    }
}");

        [Fact, Trait(Traits.Feature, Traits.Features.CodeActionsExtractMethod)]
        public async Task TestExtractReadOnlyMethod()
        {
            await TestInRegularAndScriptAsync(
@"struct S1
{
    readonly int M1() => 42;
    void Main()
    {
        [|int i = M1() + M1()|];
    }
}",
@"struct S1
{
    readonly int M1() => 42;
    void Main()
    {
        {|Rename:NewMethod|}();
    }

    private readonly void NewMethod()
    {
        int i = M1() + M1();
    }
}");
        }

        [Fact, Trait(Traits.Feature, Traits.Features.CodeActionsExtractMethod)]
        public async Task TestExtractReadOnlyMethodInReadOnlyStruct()
        {
            await TestInRegularAndScriptAsync(
@"readonly struct S1
{
    int M1() => 42;
    void Main()
    {
        [|int i = M1() + M1()|];
    }
}",
@"readonly struct S1
{
    int M1() => 42;
    void Main()
    {
        {|Rename:NewMethod|}();
    }

    private void NewMethod()
    {
        int i = M1() + M1();
    }
}");
        }

        [Fact, Trait(Traits.Feature, Traits.Features.CodeActionsExtractMethod)]
        public async Task TestExtractNonReadOnlyMethodInReadOnlyMethod()
        {
            await TestInRegularAndScriptAsync(
@"struct S1
{
    int M1() => 42;
    readonly void Main()
    {
        [|int i = M1() + M1()|];
    }
}",
@"struct S1
{
    int M1() => 42;
    readonly void Main()
    {
        {|Rename:NewMethod|}();
    }

    private void NewMethod()
    {
        int i = M1() + M1();
    }
}");
        }

<<<<<<< HEAD
        [Fact, Trait(Traits.Feature, Traits.Features.CodeActionsExtractMethod)]
        public async Task TestExtractNonAsyncMethodWithAsyncLocalFunction()
        {
            await TestInRegularAndScriptAsync(
@"class C
{
    void M() 
    {
        [|F();
        async void F() => await Task.Delay(0);|]
    }
}",
@"class C
{
    void M()
    {|Warning:{
        {|Rename:NewMethod|}();
    }|}

    private static void NewMethod()
    {
        F();
        async void F() => await Task.Delay(0);
    }
}");
        }

        [Fact, WorkItem(38529, "https://github.com/dotnet/roslyn/issues/38529"), Trait(Traits.Feature, Traits.Features.CodeActionsExtractMethod)]
        public async Task TestExtractAsyncMethodWithConfigureAwaitFalse()
        {
            await TestInRegularAndScriptAsync(
@"class C
{
    async Task MyDelay(TimeSpan duration) 
    {
        [|await Task.Delay(duration).ConfigureAwait(false)|];
    }
}",
@"class C
{
    async Task MyDelay(TimeSpan duration)
    {
        await {|Rename:NewMethod|}(duration).ConfigureAwait(false);
    }

    private static async System.Threading.Tasks.Task<object> NewMethod(TimeSpan duration)
    {
        return await Task.Delay(duration).ConfigureAwait(false);
    }
}");
        }

        [Fact, WorkItem(38529, "https://github.com/dotnet/roslyn/issues/38529"), Trait(Traits.Feature, Traits.Features.CodeActionsExtractMethod)]
        public async Task TestExtractAsyncMethodWithConfigureAwaitTrue()
        {
            await TestInRegularAndScriptAsync(
@"class C
{
    async Task MyDelay(TimeSpan duration) 
    {
        [|await Task.Delay(duration).ConfigureAwait(true)|];
    }
}",
@"class C
{
    async Task MyDelay(TimeSpan duration)
    {
        await {|Rename:NewMethod|}(duration);
    }

    private static async System.Threading.Tasks.Task<object> NewMethod(TimeSpan duration)
    {
        return await Task.Delay(duration).ConfigureAwait(true);
    }
}");
        }

        [Fact, WorkItem(38529, "https://github.com/dotnet/roslyn/issues/38529"), Trait(Traits.Feature, Traits.Features.CodeActionsExtractMethod)]
        public async Task TestExtractAsyncMethodWithConfigureAwaitNonLiteral()
        {
            await TestInRegularAndScriptAsync(
@"class C
{
    async Task MyDelay(TimeSpan duration) 
    {
        [|await Task.Delay(duration).ConfigureAwait(M())|];
    }
}",
@"class C
{
    async Task MyDelay(TimeSpan duration)
    {
        await {|Rename:NewMethod|}(duration);
    }

    private static async System.Threading.Tasks.Task<object> NewMethod(TimeSpan duration)
    {
        return await Task.Delay(duration).ConfigureAwait(M());
    }
}");
        }

        [Fact, WorkItem(38529, "https://github.com/dotnet/roslyn/issues/38529"), Trait(Traits.Feature, Traits.Features.CodeActionsExtractMethod)]
        public async Task TestExtractAsyncMethodWithNoConfigureAwait()
        {
            await TestInRegularAndScriptAsync(
@"class C
{
    async Task MyDelay(TimeSpan duration) 
    {
        [|await Task.Delay(duration)|];
    }
}",
@"class C
{
    async Task MyDelay(TimeSpan duration)
    {
        await {|Rename:NewMethod|}(duration);
    }

    private static async System.Threading.Tasks.Task<object> NewMethod(TimeSpan duration)
    {
        return await Task.Delay(duration);
    }
}");
        }

        [Fact, WorkItem(38529, "https://github.com/dotnet/roslyn/issues/38529"), Trait(Traits.Feature, Traits.Features.CodeActionsExtractMethod)]
        public async Task TestExtractAsyncMethodWithConfigureAwaitFalseInLambda()
        {
            await TestInRegularAndScriptAsync(
@"class C
{
    async Task MyDelay(TimeSpan duration) 
    {
        [|await Task.Run(async () => await Task.Delay(duration).ConfigureAwait(false))|];
    }
}",
@"class C
{
    async Task MyDelay(TimeSpan duration)
    {
        await {|Rename:NewMethod|}(duration);
    }

    private static async System.Threading.Tasks.Task<object> NewMethod(TimeSpan duration)
    {
        return await Task.Run(async () => await Task.Delay(duration).ConfigureAwait(false));
    }
}");
        }

        [Fact, WorkItem(38529, "https://github.com/dotnet/roslyn/issues/38529"), Trait(Traits.Feature, Traits.Features.CodeActionsExtractMethod)]
        public async Task TestExtractAsyncMethodWithConfigureAwaitFalseInLocalMethod()
        {
            await TestInRegularAndScriptAsync(
@"class C
{
    async Task MyDelay(TimeSpan duration) 
    {
        [|await Task.Run(F());
        async Task F() => await Task.Delay(duration).ConfigureAwait(false);|]
    }
}",
@"class C
{
    async Task MyDelay(TimeSpan duration)
    {|Warning:{
        await {|Rename:NewMethod|}(duration);
    }|}

    private static async System.Threading.Tasks.Task NewMethod(TimeSpan duration)
    {
        await Task.Run(F());
        async Task F() => await Task.Delay(duration).ConfigureAwait(false);
    }
}");
        }

        [Fact, WorkItem(38529, "https://github.com/dotnet/roslyn/issues/38529"), Trait(Traits.Feature, Traits.Features.CodeActionsExtractMethod)]
        public async Task TestExtractAsyncMethodWithConfigureAwaitMixture1()
        {
            await TestInRegularAndScriptAsync(
@"class C
{
    async Task MyDelay(TimeSpan duration) 
    {
        [|await Task.Delay(duration).ConfigureAwait(false);
        await Task.Delay(duration).ConfigureAwait(true);|]
    }
}",
@"class C
{
    async Task MyDelay(TimeSpan duration)
    {
        await {|Rename:NewMethod|}(duration).ConfigureAwait(false);
    }

    private static async System.Threading.Tasks.Task NewMethod(TimeSpan duration)
    {
        await Task.Delay(duration).ConfigureAwait(false);
        await Task.Delay(duration).ConfigureAwait(true);
    }
}");
        }

        [Fact, WorkItem(38529, "https://github.com/dotnet/roslyn/issues/38529"), Trait(Traits.Feature, Traits.Features.CodeActionsExtractMethod)]
        public async Task TestExtractAsyncMethodWithConfigureAwaitMixture2()
        {
            await TestInRegularAndScriptAsync(
@"class C
{
    async Task MyDelay(TimeSpan duration) 
    {
        [|await Task.Delay(duration).ConfigureAwait(true);
        await Task.Delay(duration).ConfigureAwait(false);|]
    }
}",
@"class C
{
    async Task MyDelay(TimeSpan duration)
    {
        await {|Rename:NewMethod|}(duration).ConfigureAwait(false);
    }

    private static async System.Threading.Tasks.Task NewMethod(TimeSpan duration)
    {
        await Task.Delay(duration).ConfigureAwait(true);
        await Task.Delay(duration).ConfigureAwait(false);
    }
}");
        }

        [Fact, WorkItem(38529, "https://github.com/dotnet/roslyn/issues/38529"), Trait(Traits.Feature, Traits.Features.CodeActionsExtractMethod)]
        public async Task TestExtractAsyncMethodWithConfigureAwaitMixture3()
        {
            await TestInRegularAndScriptAsync(
@"class C
{
    async Task MyDelay(TimeSpan duration) 
    {
        [|await Task.Delay(duration).ConfigureAwait(M());
        await Task.Delay(duration).ConfigureAwait(false);|]
    }
}",
@"class C
{
    async Task MyDelay(TimeSpan duration)
    {
        await {|Rename:NewMethod|}(duration).ConfigureAwait(false);
    }

    private static async System.Threading.Tasks.Task NewMethod(TimeSpan duration)
    {
        await Task.Delay(duration).ConfigureAwait(M());
        await Task.Delay(duration).ConfigureAwait(false);
    }
}");
        }

        [Fact, WorkItem(38529, "https://github.com/dotnet/roslyn/issues/38529"), Trait(Traits.Feature, Traits.Features.CodeActionsExtractMethod)]
        public async Task TestExtractAsyncMethodWithConfigureAwaitFalseOutsideSelection()
        {
            await TestInRegularAndScriptAsync(
@"class C
{
    async Task MyDelay(TimeSpan duration) 
    {
        await Task.Delay(duration).ConfigureAwait(false);
        [|await Task.Delay(duration).ConfigureAwait(true);|]
    }
}",
@"class C
{
    async Task MyDelay(TimeSpan duration)
    {
        await Task.Delay(duration).ConfigureAwait(false);
        await {|Rename:NewMethod|}(duration);
    }

    private static async System.Threading.Tasks.Task NewMethod(TimeSpan duration)
    {
        await Task.Delay(duration).ConfigureAwait(true);
    }
}");
        }
=======

        [Fact, Trait(Traits.Feature, Traits.Features.CodeActionsExtractMethod)]
        public Task TestExtractNullableObjectWithExplicitCast()
        => TestInRegularAndScriptAsync(
@"#nullable enable

using System;

class C
{
    void M()
    {
        object? o = null;
        var s = (string?)[|o|];
        Console.WriteLine(s);
    }
}",
@"#nullable enable

using System;

class C
{
    void M()
    {
        object? o = null;
        var s = (string?){|Rename:GetO|}(o);
        Console.WriteLine(s);
    }

    private static object? GetO(object? o)
    {
        return o;
    }
}");

        [Fact, Trait(Traits.Feature, Traits.Features.CodeActionsExtractMethod)]
        public Task TestExtractNotNullableObjectWithExplicitCast()
        => TestInRegularAndScriptAsync(
@"#nullable enable

using System;

class C
{
    void M()
    {
        object? o = new object();
        var s = (string)[|o|];
        Console.WriteLine(s);
    }
}",
@"#nullable enable

using System;

class C
{
    void M()
    {
        object? o = new object();
        var s = (string){|Rename:GetO|}(o);
        Console.WriteLine(s);
    }

    private static object GetO(object o)
    {
        return o;
    }
}");

        [Fact, Trait(Traits.Feature, Traits.Features.CodeActionsExtractMethod)]
        public Task TestExtractNotNullableWithExplicitCast()
        => TestInRegularAndScriptAsync(
@"#nullable enable

using System;

class A
{
}

class B : A 
{
}

class C
{
    void M()
    {
        B? b = new B();
        var s = (A)[|b|];
    }
}",
@"#nullable enable

using System;

class A
{
}

class B : A 
{
}

class C
{
    void M()
    {
        B? b = new B();
        var s = (A){|Rename:GetB|}(b);
    }

    private static B GetB(B b)
    {
        return b;
    }
}");

        [Fact, Trait(Traits.Feature, Traits.Features.CodeActionsExtractMethod)]
        public Task TestExtractNullableWithExplicitCast()
        => TestInRegularAndScriptAsync(
@"#nullable enable

using System;

class A
{
}

class B : A 
{
}

class C
{
    void M()
    {
        B? b = null;
        var s = (A)[|b|];
    }
}",
@"#nullable enable

using System;

class A
{
}

class B : A 
{
}

class C
{
    void M()
    {
        B? b = null;
        var s = (A){|Rename:GetB|}(b);
    }

    private static B? GetB(B? b)
    {
        return b;
    }
}");

        [Fact, Trait(Traits.Feature, Traits.Features.CodeActionsExtractMethod)]
        public Task TestExtractNotNullableWithExplicitCastSelected()
        => TestInRegularAndScriptAsync(
@"#nullable enable

using System;

class C
{
    void M()
    {
        object? o = new object();
        var s = [|(string)o|];
        Console.WriteLine(s);
    }
}",
@"#nullable enable

using System;

class C
{
    void M()
    {
        object? o = new object();
        var s = {|Rename:GetS|}(o);
        Console.WriteLine(s);
    }

    private static string GetS(object o)
    {
        return (string)o;
    }
}");

        [Fact, Trait(Traits.Feature, Traits.Features.CodeActionsExtractMethod)]
        public Task TestExtractNullableWithExplicitCastSelected()
        => TestInRegularAndScriptAsync(
@"#nullable enable

using System;

class C
{
    void M()
    {
        object? o = null;
        var s = [|(string?)o|];
        Console.WriteLine(s);
    }
}",
@"#nullable enable

using System;

class C
{
    void M()
    {
        object? o = null;
        var s = {|Rename:GetS|}(o);
        Console.WriteLine(s);
    }

    private static string? GetS(object? o)
    {
        return (string?)o;
    }
}");
        [Fact, Trait(Traits.Feature, Traits.Features.CodeActionsExtractMethod)]
        public Task TestExtractNullableNonNullFlowWithExplicitCastSelected()
        => TestInRegularAndScriptAsync(
@"#nullable enable

using System;

class C
{
    void M()
    {
        object? o = new object();
        var s = [|(string?)o|];
        Console.WriteLine(s);
    }
}",
@"#nullable enable

using System;

class C
{
    void M()
    {
        object? o = new object();
        var s = {|Rename:GetS|}(o);
        Console.WriteLine(s);
    }

    private static string? GetS(object o)
    {
        return (string?)o;
    }
}");

        [Fact, Trait(Traits.Feature, Traits.Features.CodeActionsExtractMethod)]
        public Task TestExtractNullableToNonNullableWithExplicitCastSelected()
        => TestInRegularAndScriptAsync(
@"#nullable enable

using System;

class C
{
    void M()
    {
        object? o = null;
        var s = [|(string)o|];
        Console.WriteLine(s);
    }
}",
@"#nullable enable

using System;

class C
{
    void M()
    {
        object? o = null;
        var s = {|Rename:GetS|}(o);
        Console.WriteLine(s);
    }

    private static string? GetS(object? o)
    {
        return (string)o;
    }
}");
>>>>>>> ff33ac8f
    }
}<|MERGE_RESOLUTION|>--- conflicted
+++ resolved
@@ -2816,7 +2816,314 @@
 }");
         }
 
-<<<<<<< HEAD
+
+        [Fact, Trait(Traits.Feature, Traits.Features.CodeActionsExtractMethod)]
+        public Task TestExtractNullableObjectWithExplicitCast()
+        => TestInRegularAndScriptAsync(
+@"#nullable enable
+
+using System;
+
+class C
+{
+    void M()
+    {
+        object? o = null;
+        var s = (string?)[|o|];
+        Console.WriteLine(s);
+    }
+}",
+@"#nullable enable
+
+using System;
+
+class C
+{
+    void M()
+    {
+        object? o = null;
+        var s = (string?){|Rename:GetO|}(o);
+        Console.WriteLine(s);
+    }
+
+    private static object? GetO(object? o)
+    {
+        return o;
+    }
+}");
+
+        [Fact, Trait(Traits.Feature, Traits.Features.CodeActionsExtractMethod)]
+        public Task TestExtractNotNullableObjectWithExplicitCast()
+        => TestInRegularAndScriptAsync(
+@"#nullable enable
+
+using System;
+
+class C
+{
+    void M()
+    {
+        object? o = new object();
+        var s = (string)[|o|];
+        Console.WriteLine(s);
+    }
+}",
+@"#nullable enable
+
+using System;
+
+class C
+{
+    void M()
+    {
+        object? o = new object();
+        var s = (string){|Rename:GetO|}(o);
+        Console.WriteLine(s);
+    }
+
+    private static object GetO(object o)
+    {
+        return o;
+    }
+}");
+
+        [Fact, Trait(Traits.Feature, Traits.Features.CodeActionsExtractMethod)]
+        public Task TestExtractNotNullableWithExplicitCast()
+        => TestInRegularAndScriptAsync(
+@"#nullable enable
+
+using System;
+
+class A
+{
+}
+
+class B : A 
+{
+}
+
+class C
+{
+    void M()
+    {
+        B? b = new B();
+        var s = (A)[|b|];
+    }
+}",
+@"#nullable enable
+
+using System;
+
+class A
+{
+}
+
+class B : A 
+{
+}
+
+class C
+{
+    void M()
+    {
+        B? b = new B();
+        var s = (A){|Rename:GetB|}(b);
+    }
+
+    private static B GetB(B b)
+    {
+        return b;
+    }
+}");
+
+        [Fact, Trait(Traits.Feature, Traits.Features.CodeActionsExtractMethod)]
+        public Task TestExtractNullableWithExplicitCast()
+        => TestInRegularAndScriptAsync(
+@"#nullable enable
+
+using System;
+
+class A
+{
+}
+
+class B : A 
+{
+}
+
+class C
+{
+    void M()
+    {
+        B? b = null;
+        var s = (A)[|b|];
+    }
+}",
+@"#nullable enable
+
+using System;
+
+class A
+{
+}
+
+class B : A 
+{
+}
+
+class C
+{
+    void M()
+    {
+        B? b = null;
+        var s = (A){|Rename:GetB|}(b);
+    }
+
+    private static B? GetB(B? b)
+    {
+        return b;
+    }
+}");
+
+        [Fact, Trait(Traits.Feature, Traits.Features.CodeActionsExtractMethod)]
+        public Task TestExtractNotNullableWithExplicitCastSelected()
+        => TestInRegularAndScriptAsync(
+@"#nullable enable
+
+using System;
+
+class C
+{
+    void M()
+    {
+        object? o = new object();
+        var s = [|(string)o|];
+        Console.WriteLine(s);
+    }
+}",
+@"#nullable enable
+
+using System;
+
+class C
+{
+    void M()
+    {
+        object? o = new object();
+        var s = {|Rename:GetS|}(o);
+        Console.WriteLine(s);
+    }
+
+    private static string GetS(object o)
+    {
+        return (string)o;
+    }
+}");
+
+        [Fact, Trait(Traits.Feature, Traits.Features.CodeActionsExtractMethod)]
+        public Task TestExtractNullableWithExplicitCastSelected()
+        => TestInRegularAndScriptAsync(
+@"#nullable enable
+
+using System;
+
+class C
+{
+    void M()
+    {
+        object? o = null;
+        var s = [|(string?)o|];
+        Console.WriteLine(s);
+    }
+}",
+@"#nullable enable
+
+using System;
+
+class C
+{
+    void M()
+    {
+        object? o = null;
+        var s = {|Rename:GetS|}(o);
+        Console.WriteLine(s);
+    }
+
+    private static string? GetS(object? o)
+    {
+        return (string?)o;
+    }
+}");
+        [Fact, Trait(Traits.Feature, Traits.Features.CodeActionsExtractMethod)]
+        public Task TestExtractNullableNonNullFlowWithExplicitCastSelected()
+        => TestInRegularAndScriptAsync(
+@"#nullable enable
+
+using System;
+
+class C
+{
+    void M()
+    {
+        object? o = new object();
+        var s = [|(string?)o|];
+        Console.WriteLine(s);
+    }
+}",
+@"#nullable enable
+
+using System;
+
+class C
+{
+    void M()
+    {
+        object? o = new object();
+        var s = {|Rename:GetS|}(o);
+        Console.WriteLine(s);
+    }
+
+    private static string? GetS(object o)
+    {
+        return (string?)o;
+    }
+}");
+
+        [Fact, Trait(Traits.Feature, Traits.Features.CodeActionsExtractMethod)]
+        public Task TestExtractNullableToNonNullableWithExplicitCastSelected()
+        => TestInRegularAndScriptAsync(
+@"#nullable enable
+
+using System;
+
+class C
+{
+    void M()
+    {
+        object? o = null;
+        var s = [|(string)o|];
+        Console.WriteLine(s);
+    }
+}",
+@"#nullable enable
+
+using System;
+
+class C
+{
+    void M()
+    {
+        object? o = null;
+        var s = {|Rename:GetS|}(o);
+        Console.WriteLine(s);
+    }
+
+    private static string? GetS(object? o)
+    {
+        return (string)o;
+    }
+}");
+
         [Fact, Trait(Traits.Feature, Traits.Features.CodeActionsExtractMethod)]
         public async Task TestExtractNonAsyncMethodWithAsyncLocalFunction()
         {
@@ -3103,314 +3410,5 @@
     }
 }");
         }
-=======
-
-        [Fact, Trait(Traits.Feature, Traits.Features.CodeActionsExtractMethod)]
-        public Task TestExtractNullableObjectWithExplicitCast()
-        => TestInRegularAndScriptAsync(
-@"#nullable enable
-
-using System;
-
-class C
-{
-    void M()
-    {
-        object? o = null;
-        var s = (string?)[|o|];
-        Console.WriteLine(s);
-    }
-}",
-@"#nullable enable
-
-using System;
-
-class C
-{
-    void M()
-    {
-        object? o = null;
-        var s = (string?){|Rename:GetO|}(o);
-        Console.WriteLine(s);
-    }
-
-    private static object? GetO(object? o)
-    {
-        return o;
-    }
-}");
-
-        [Fact, Trait(Traits.Feature, Traits.Features.CodeActionsExtractMethod)]
-        public Task TestExtractNotNullableObjectWithExplicitCast()
-        => TestInRegularAndScriptAsync(
-@"#nullable enable
-
-using System;
-
-class C
-{
-    void M()
-    {
-        object? o = new object();
-        var s = (string)[|o|];
-        Console.WriteLine(s);
-    }
-}",
-@"#nullable enable
-
-using System;
-
-class C
-{
-    void M()
-    {
-        object? o = new object();
-        var s = (string){|Rename:GetO|}(o);
-        Console.WriteLine(s);
-    }
-
-    private static object GetO(object o)
-    {
-        return o;
-    }
-}");
-
-        [Fact, Trait(Traits.Feature, Traits.Features.CodeActionsExtractMethod)]
-        public Task TestExtractNotNullableWithExplicitCast()
-        => TestInRegularAndScriptAsync(
-@"#nullable enable
-
-using System;
-
-class A
-{
-}
-
-class B : A 
-{
-}
-
-class C
-{
-    void M()
-    {
-        B? b = new B();
-        var s = (A)[|b|];
-    }
-}",
-@"#nullable enable
-
-using System;
-
-class A
-{
-}
-
-class B : A 
-{
-}
-
-class C
-{
-    void M()
-    {
-        B? b = new B();
-        var s = (A){|Rename:GetB|}(b);
-    }
-
-    private static B GetB(B b)
-    {
-        return b;
-    }
-}");
-
-        [Fact, Trait(Traits.Feature, Traits.Features.CodeActionsExtractMethod)]
-        public Task TestExtractNullableWithExplicitCast()
-        => TestInRegularAndScriptAsync(
-@"#nullable enable
-
-using System;
-
-class A
-{
-}
-
-class B : A 
-{
-}
-
-class C
-{
-    void M()
-    {
-        B? b = null;
-        var s = (A)[|b|];
-    }
-}",
-@"#nullable enable
-
-using System;
-
-class A
-{
-}
-
-class B : A 
-{
-}
-
-class C
-{
-    void M()
-    {
-        B? b = null;
-        var s = (A){|Rename:GetB|}(b);
-    }
-
-    private static B? GetB(B? b)
-    {
-        return b;
-    }
-}");
-
-        [Fact, Trait(Traits.Feature, Traits.Features.CodeActionsExtractMethod)]
-        public Task TestExtractNotNullableWithExplicitCastSelected()
-        => TestInRegularAndScriptAsync(
-@"#nullable enable
-
-using System;
-
-class C
-{
-    void M()
-    {
-        object? o = new object();
-        var s = [|(string)o|];
-        Console.WriteLine(s);
-    }
-}",
-@"#nullable enable
-
-using System;
-
-class C
-{
-    void M()
-    {
-        object? o = new object();
-        var s = {|Rename:GetS|}(o);
-        Console.WriteLine(s);
-    }
-
-    private static string GetS(object o)
-    {
-        return (string)o;
-    }
-}");
-
-        [Fact, Trait(Traits.Feature, Traits.Features.CodeActionsExtractMethod)]
-        public Task TestExtractNullableWithExplicitCastSelected()
-        => TestInRegularAndScriptAsync(
-@"#nullable enable
-
-using System;
-
-class C
-{
-    void M()
-    {
-        object? o = null;
-        var s = [|(string?)o|];
-        Console.WriteLine(s);
-    }
-}",
-@"#nullable enable
-
-using System;
-
-class C
-{
-    void M()
-    {
-        object? o = null;
-        var s = {|Rename:GetS|}(o);
-        Console.WriteLine(s);
-    }
-
-    private static string? GetS(object? o)
-    {
-        return (string?)o;
-    }
-}");
-        [Fact, Trait(Traits.Feature, Traits.Features.CodeActionsExtractMethod)]
-        public Task TestExtractNullableNonNullFlowWithExplicitCastSelected()
-        => TestInRegularAndScriptAsync(
-@"#nullable enable
-
-using System;
-
-class C
-{
-    void M()
-    {
-        object? o = new object();
-        var s = [|(string?)o|];
-        Console.WriteLine(s);
-    }
-}",
-@"#nullable enable
-
-using System;
-
-class C
-{
-    void M()
-    {
-        object? o = new object();
-        var s = {|Rename:GetS|}(o);
-        Console.WriteLine(s);
-    }
-
-    private static string? GetS(object o)
-    {
-        return (string?)o;
-    }
-}");
-
-        [Fact, Trait(Traits.Feature, Traits.Features.CodeActionsExtractMethod)]
-        public Task TestExtractNullableToNonNullableWithExplicitCastSelected()
-        => TestInRegularAndScriptAsync(
-@"#nullable enable
-
-using System;
-
-class C
-{
-    void M()
-    {
-        object? o = null;
-        var s = [|(string)o|];
-        Console.WriteLine(s);
-    }
-}",
-@"#nullable enable
-
-using System;
-
-class C
-{
-    void M()
-    {
-        object? o = null;
-        var s = {|Rename:GetS|}(o);
-        Console.WriteLine(s);
-    }
-
-    private static string? GetS(object? o)
-    {
-        return (string)o;
-    }
-}");
->>>>>>> ff33ac8f
     }
 }