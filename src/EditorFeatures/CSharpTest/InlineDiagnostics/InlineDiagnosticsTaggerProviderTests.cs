﻿// Licensed to the .NET Foundation under one or more agreements.
// The .NET Foundation licenses this file to you under the MIT license.
// See the LICENSE file in the project root for more information.

using System.Collections.Immutable;
using System.Threading.Tasks;
using Microsoft.CodeAnalysis.Diagnostics;
using Microsoft.CodeAnalysis.Editor.InlineDiagnostics;
using Microsoft.CodeAnalysis.Editor.UnitTests.Squiggles;
using Microsoft.CodeAnalysis.Options;
using Microsoft.CodeAnalysis.Test.Utilities;
using Microsoft.VisualStudio.Text.Adornments;
using Microsoft.VisualStudio.Text.Tagging;
using Roslyn.Test.Utilities;
using Xunit;

namespace Microsoft.CodeAnalysis.Editor.CSharp.UnitTests.InlineDiagnostics;

[UseExportProvider]
[Trait(Traits.Feature, Traits.Features.ErrorSquiggles), Trait(Traits.Feature, Traits.Features.Tagging)]
public class InlineDiagnosticsTaggerProviderTests
{
    [WpfFact]
    public async Task ErrorTagGeneratedForError()
    {
        var spans = await GetTagSpansAsync("class C {");
        var firstSpan = Assert.Single(spans);
        Assert.Equal(PredefinedErrorTypeNames.SyntaxError, firstSpan.Tag.ErrorType);
    }

    [WpfFact]
    public async Task ErrorTagGeneratedForErrorInSourceGeneratedDocument()
    {
        var spans = await GetTagSpansInSourceGeneratedDocumentAsync("class C {");
        var firstSpan = Assert.Single(spans);
        Assert.Equal(PredefinedErrorTypeNames.SyntaxError, firstSpan.Tag.ErrorType);
    }

<<<<<<< HEAD
        private static async Task<ImmutableArray<ITagSpan<InlineDiagnosticsTag>>> GetTagSpansAsync(string content)
        {
            using var workspace = EditorTestWorkspace.CreateCSharp(content, composition: SquiggleUtilities.WpfCompositionWithSolutionCrawler);

#if false
            Assert.True(workspace.TryApplyChanges(workspace.CurrentSolution.WithOptions(
                workspace.CurrentSolution.Options.WithChangedOption(new OptionKey(DiagnosticOptionsStorage.PullDiagnosticsFeatureFlag), false))));
#endif

            return await GetTagSpansAsync(workspace);
        }

        private static async Task<ImmutableArray<ITagSpan<InlineDiagnosticsTag>>> GetTagSpansInSourceGeneratedDocumentAsync(string content)
        {
            using var workspace = EditorTestWorkspace.CreateCSharp(
                files: [],
                sourceGeneratedFiles: new[] { content },
                composition: SquiggleUtilities.WpfCompositionWithSolutionCrawler);

#if false
            Assert.True(workspace.TryApplyChanges(workspace.CurrentSolution.WithOptions(
                workspace.CurrentSolution.Options.WithChangedOption(new OptionKey(DiagnosticOptionsStorage.PullDiagnosticsFeatureFlag), false))));
#endif
=======
    private static async Task<ImmutableArray<ITagSpan<InlineDiagnosticsTag>>> GetTagSpansAsync(string content)
    {
        using var workspace = EditorTestWorkspace.CreateCSharp(content, composition: SquiggleUtilities.WpfCompositionWithSolutionCrawler);
        Assert.True(workspace.TryApplyChanges(workspace.CurrentSolution.WithOptions(
            workspace.CurrentSolution.Options.WithChangedOption(new OptionKey(DiagnosticOptionsStorage.PullDiagnosticsFeatureFlag), false))));
        return await GetTagSpansAsync(workspace);
    }

    private static async Task<ImmutableArray<ITagSpan<InlineDiagnosticsTag>>> GetTagSpansInSourceGeneratedDocumentAsync(string content)
    {
        using var workspace = EditorTestWorkspace.CreateCSharp(
            files: [],
            sourceGeneratedFiles: new[] { content },
            composition: SquiggleUtilities.WpfCompositionWithSolutionCrawler);
        Assert.True(workspace.TryApplyChanges(workspace.CurrentSolution.WithOptions(
            workspace.CurrentSolution.Options.WithChangedOption(new OptionKey(DiagnosticOptionsStorage.PullDiagnosticsFeatureFlag), false))));
>>>>>>> c625ed14

        return await GetTagSpansAsync(workspace);
    }

    private static async Task<ImmutableArray<ITagSpan<InlineDiagnosticsTag>>> GetTagSpansAsync(EditorTestWorkspace workspace)
    {
        workspace.GlobalOptions.SetGlobalOption(InlineDiagnosticsOptionsStorage.EnableInlineDiagnostics, LanguageNames.CSharp, true);
        return (await TestDiagnosticTagProducer<InlineDiagnosticsTaggerProvider, InlineDiagnosticsTag>.GetDiagnosticsAndErrorSpans(workspace)).Item2;
    }
}<|MERGE_RESOLUTION|>--- conflicted
+++ resolved
@@ -36,36 +36,9 @@
         Assert.Equal(PredefinedErrorTypeNames.SyntaxError, firstSpan.Tag.ErrorType);
     }
 
-<<<<<<< HEAD
-        private static async Task<ImmutableArray<ITagSpan<InlineDiagnosticsTag>>> GetTagSpansAsync(string content)
-        {
-            using var workspace = EditorTestWorkspace.CreateCSharp(content, composition: SquiggleUtilities.WpfCompositionWithSolutionCrawler);
-
-#if false
-            Assert.True(workspace.TryApplyChanges(workspace.CurrentSolution.WithOptions(
-                workspace.CurrentSolution.Options.WithChangedOption(new OptionKey(DiagnosticOptionsStorage.PullDiagnosticsFeatureFlag), false))));
-#endif
-
-            return await GetTagSpansAsync(workspace);
-        }
-
-        private static async Task<ImmutableArray<ITagSpan<InlineDiagnosticsTag>>> GetTagSpansInSourceGeneratedDocumentAsync(string content)
-        {
-            using var workspace = EditorTestWorkspace.CreateCSharp(
-                files: [],
-                sourceGeneratedFiles: new[] { content },
-                composition: SquiggleUtilities.WpfCompositionWithSolutionCrawler);
-
-#if false
-            Assert.True(workspace.TryApplyChanges(workspace.CurrentSolution.WithOptions(
-                workspace.CurrentSolution.Options.WithChangedOption(new OptionKey(DiagnosticOptionsStorage.PullDiagnosticsFeatureFlag), false))));
-#endif
-=======
     private static async Task<ImmutableArray<ITagSpan<InlineDiagnosticsTag>>> GetTagSpansAsync(string content)
     {
         using var workspace = EditorTestWorkspace.CreateCSharp(content, composition: SquiggleUtilities.WpfCompositionWithSolutionCrawler);
-        Assert.True(workspace.TryApplyChanges(workspace.CurrentSolution.WithOptions(
-            workspace.CurrentSolution.Options.WithChangedOption(new OptionKey(DiagnosticOptionsStorage.PullDiagnosticsFeatureFlag), false))));
         return await GetTagSpansAsync(workspace);
     }
 
@@ -75,9 +48,6 @@
             files: [],
             sourceGeneratedFiles: new[] { content },
             composition: SquiggleUtilities.WpfCompositionWithSolutionCrawler);
-        Assert.True(workspace.TryApplyChanges(workspace.CurrentSolution.WithOptions(
-            workspace.CurrentSolution.Options.WithChangedOption(new OptionKey(DiagnosticOptionsStorage.PullDiagnosticsFeatureFlag), false))));
->>>>>>> c625ed14
 
         return await GetTagSpansAsync(workspace);
     }
