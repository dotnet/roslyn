--- conflicted
+++ resolved
@@ -5145,35 +5145,389 @@
 ");
         }
 
-<<<<<<< HEAD
+        [WorkItem(40876, "https://github.com/dotnet/roslyn/issues/40876")]
+        [Fact, Trait(Traits.Feature, Traits.Features.CodeActionsSimplifyTypeNames)]
+        public async Task SimplifyPredefinedTypeInUsingDirective1()
+        {
+            await TestWithPredefinedTypeOptionsAsync(
+@"using System;
+
+namespace N
+{
+    using Alias1 = [|System|].Object;
+
+    class C
+    {
+        Alias1 a1;
+    }
+}",
+@"using System;
+
+namespace N
+{
+    using Alias1 = Object;
+
+    class C
+    {
+        Alias1 a1;
+    }
+}");
+        }
+
         [Fact, Trait(Traits.Feature, Traits.Features.CodeActionsSimplifyTypeNames)]
         public async Task TestInstanceMemberReferenceInCref1()
-=======
-        [WorkItem(40876, "https://github.com/dotnet/roslyn/issues/40876")]
-        [Fact, Trait(Traits.Feature, Traits.Features.CodeActionsSimplifyTypeNames)]
-        public async Task SimplifyPredefinedTypeInUsingDirective1()
-        {
-            await TestWithPredefinedTypeOptionsAsync(
+        {
+            await TestInRegularAndScriptAsync(
+@"
+class C
+{
+    /// <see cref=""[|C.z|]""/>
+    public void z()
+    {
+    }
+}", @"
+class C
+{
+    /// <see cref=""z""/>
+    public void z()
+    {
+    }
+}");
+        }
+
+        [Fact, Trait(Traits.Feature, Traits.Features.CodeActionsSimplifyTypeNames)]
+        public async Task SimplifyAttributeReference1()
+        {
+            await TestInRegularAndScript1Async(
+@"using System;
+
+class GooAttribute : Attribute
+{
+}
+
+[Goo[|Attribute|]]
+class Bar
+{
+}
+",
+@"using System;
+
+class GooAttribute : Attribute
+{
+}
+
+[Goo]
+class Bar
+{
+}
+");
+        }
+
+        [Fact, Trait(Traits.Feature, Traits.Features.CodeActionsSimplifyTypeNames)]
+        public async Task SimplifyAttributeReference2()
+        {
+            await TestInRegularAndScript1Async(
+@"using System;
+
+class GooAttribute : Attribute
+{
+}
+
+[Goo[|Attribute|]()]
+class Bar
+{
+}
+",
+@"using System;
+
+class GooAttribute : Attribute
+{
+}
+
+[Goo()]
+class Bar
+{
+}
+");
+        }
+
+        [Fact, Trait(Traits.Feature, Traits.Features.CodeActionsSimplifyTypeNames)]
+        public async Task SimplifyAttributeReference3()
+        {
+            await TestInRegularAndScript1Async(
 @"using System;
 
 namespace N
 {
-    using Alias1 = [|System|].Object;
-
-    class C
-    {
-        Alias1 a1;
-    }
-}",
+    class GooAttribute : Attribute
+    {
+    }
+}
+
+[N.Goo[|Attribute|]()]
+class Bar
+{
+}
+",
 @"using System;
 
 namespace N
 {
-    using Alias1 = Object;
-
-    class C
-    {
-        Alias1 a1;
+    class GooAttribute : Attribute
+    {
+    }
+}
+
+[N.Goo()]
+class Bar
+{
+}
+");
+        }
+
+        [Fact, Trait(Traits.Feature, Traits.Features.CodeActionsSimplifyTypeNames)]
+        public async Task SimplifyAttributeReference4()
+        {
+            await TestInRegularAndScript1Async(
+@"using System;
+
+namespace N
+{
+    class GooAttribute : Attribute
+    {
+    }
+}
+
+[N.GooAttribute([|typeof(System.Int32)|])]
+class Bar
+{
+}
+",
+@"using System;
+
+namespace N
+{
+    class GooAttribute : Attribute
+    {
+    }
+}
+
+[N.GooAttribute(typeof(int))]
+class Bar
+{
+}
+");
+        }
+
+        [Fact, Trait(Traits.Feature, Traits.Features.CodeActionsSimplifyTypeNames)]
+        public async Task SimplifySystemAttribute()
+        {
+            await TestInRegularAndScript1Async(
+@"using System;
+using System.Runtime.Serialization;
+
+namespace Microsoft
+{
+    [[|System|].Serializable]
+    public struct ClassifiedToken
+    {
+    }
+}",
+@"using System;
+using System.Runtime.Serialization;
+
+namespace Microsoft
+{
+    [Serializable]
+    public struct ClassifiedToken
+    {
+    }
+}");
+        }
+
+        [WorkItem(40633, "https://github.com/dotnet/roslyn/issues/40633")]
+        [WorkItem(542100, "http://vstfdevdiv:8080/DevDiv2/DevDiv/_workitems/edit/542100")]
+        [Fact, Trait(Traits.Feature, Traits.Features.CodeActionsSimplifyTypeNames)]
+        public async Task TestAllowSimplificationThatWouldNotCauseConflict1()
+        {
+            await TestInRegularAndScriptAsync(
+@"namespace N
+{
+    class Program
+    {
+        class Goo
+        {
+            public static void Bar()
+            {
+            }
+        }
+
+        static void Main()
+        {
+            [|N.Program|].Goo.Bar();
+            {
+                int Goo;
+            }
+        }
+    }
+}",
+@"namespace N
+{
+    class Program
+    {
+        class Goo
+        {
+            public static void Bar()
+            {
+            }
+        }
+
+        static void Main()
+        {
+            Goo.Bar();
+            {
+                int Goo;
+            }
+        }
+    }
+}");
+        }
+
+        [WorkItem(542100, "http://vstfdevdiv:8080/DevDiv2/DevDiv/_workitems/edit/542100")]
+        [Fact, Trait(Traits.Feature, Traits.Features.CodeActionsSimplifyTypeNames)]
+        public async Task TestAllowSimplificationThatWouldNotCauseConflict2()
+        {
+            await TestInRegularAndScriptAsync(
+@"namespace N
+{
+    class Program
+    {
+        class Goo
+        {
+            public static void Bar()
+            {
+            }
+        }
+
+        static void Main()
+        {
+            [|Program|].Goo.Bar();
+            {
+                int Goo;
+            }
+        }
+    }
+}",
+@"namespace N
+{
+    class Program
+    {
+        class Goo
+        {
+            public static void Bar()
+            {
+            }
+        }
+
+        static void Main()
+        {
+            Goo.Bar();
+            {
+                int Goo;
+            }
+        }
+    }
+}");
+        }
+
+        [WorkItem(542100, "http://vstfdevdiv:8080/DevDiv2/DevDiv/_workitems/edit/542100")]
+        [Fact, Trait(Traits.Feature, Traits.Features.CodeActionsSimplifyTypeNames)]
+        public async Task TestPreventSimplificationThatWouldCauseConflict1()
+        {
+            await TestInRegularAndScript1Async(
+@"namespace N
+{
+    class Program
+    {
+        class Goo
+        {
+            public static void Bar()
+            {
+            }
+        }
+
+        static void Main()
+        {
+            [|N|].Program.Goo.Bar();
+            int Goo;
+        }
+    }
+}",
+@"namespace N
+{
+    class Program
+    {
+        class Goo
+        {
+            public static void Bar()
+            {
+            }
+        }
+
+        static void Main()
+        {
+            Program.Goo.Bar();
+            int Goo;
+        }
+    }
+}");
+        }
+
+        [WorkItem(542100, "http://vstfdevdiv:8080/DevDiv2/DevDiv/_workitems/edit/542100")]
+        [Fact, Trait(Traits.Feature, Traits.Features.CodeActionsSimplifyTypeNames)]
+        public async Task TestPreventSimplificationThatWouldCauseConflict2()
+        {
+            await TestMissingInRegularAndScriptAsync(
+@"namespace N
+{
+    class Program
+    {
+        class Goo
+        {
+            public static void Bar()
+            {
+            }
+        }
+
+        static void Main(int[] args)
+        {
+            [|Program|].Goo.Bar();
+            int Goo;
+        }
+    }
+}");
+        }
+
+        [Fact, Trait(Traits.Feature, Traits.Features.CodeActionsSimplifyTypeNames)]
+        public async Task TestSimplifyPredefinedTypeMemberAccessThatIsInScope()
+        {
+            await TestInRegularAndScript1Async(
+@"using static System.Int32;
+
+class Goo
+{
+    public void Bar(string a)
+    {
+        var v = [|int|].Parse(a);
+    }
+}",
+@"using static System.Int32;
+
+class Goo
+{
+    public void Bar(string a)
+    {
+        var v = Parse(a);
     }
 }");
         }
@@ -5193,378 +5547,6 @@
         [InlineData("Float32")]
         [InlineData("Float64")]
         public async Task TestDoesNotSimplifyUsingAliasDirectiveToPrimitiveType(string typeName)
->>>>>>> eb5a959c
-        {
-            await TestInRegularAndScriptAsync(
-@"
-class C
-{
-    /// <see cref=""[|C.z|]""/>
-    public void z()
-    {
-    }
-}", @"
-class C
-{
-    /// <see cref=""z""/>
-    public void z()
-    {
-    }
-}");
-        }
-
-        [Fact, Trait(Traits.Feature, Traits.Features.CodeActionsSimplifyTypeNames)]
-        public async Task SimplifyAttributeReference1()
-        {
-            await TestInRegularAndScript1Async(
-@"using System;
-
-class GooAttribute : Attribute
-{
-}
-
-[Goo[|Attribute|]]
-class Bar
-{
-}
-",
-@"using System;
-
-class GooAttribute : Attribute
-{
-}
-
-[Goo]
-class Bar
-{
-}
-");
-        }
-
-        [Fact, Trait(Traits.Feature, Traits.Features.CodeActionsSimplifyTypeNames)]
-        public async Task SimplifyAttributeReference2()
-        {
-            await TestInRegularAndScript1Async(
-@"using System;
-
-class GooAttribute : Attribute
-{
-}
-
-[Goo[|Attribute|]()]
-class Bar
-{
-}
-",
-@"using System;
-
-class GooAttribute : Attribute
-{
-}
-
-[Goo()]
-class Bar
-{
-}
-");
-        }
-
-        [Fact, Trait(Traits.Feature, Traits.Features.CodeActionsSimplifyTypeNames)]
-        public async Task SimplifyAttributeReference3()
-        {
-            await TestInRegularAndScript1Async(
-@"using System;
-
-namespace N
-{
-    class GooAttribute : Attribute
-    {
-    }
-}
-
-[N.Goo[|Attribute|]()]
-class Bar
-{
-}
-",
-@"using System;
-
-namespace N
-{
-    class GooAttribute : Attribute
-    {
-    }
-}
-
-[N.Goo()]
-class Bar
-{
-}
-");
-        }
-
-        [Fact, Trait(Traits.Feature, Traits.Features.CodeActionsSimplifyTypeNames)]
-        public async Task SimplifyAttributeReference4()
-        {
-            await TestInRegularAndScript1Async(
-@"using System;
-
-namespace N
-{
-    class GooAttribute : Attribute
-    {
-    }
-}
-
-[N.GooAttribute([|typeof(System.Int32)|])]
-class Bar
-{
-}
-",
-@"using System;
-
-namespace N
-{
-    class GooAttribute : Attribute
-    {
-    }
-}
-
-[N.GooAttribute(typeof(int))]
-class Bar
-{
-}
-");
-        }
-
-        [Fact, Trait(Traits.Feature, Traits.Features.CodeActionsSimplifyTypeNames)]
-        public async Task SimplifySystemAttribute()
-        {
-            await TestInRegularAndScript1Async(
-@"using System;
-using System.Runtime.Serialization;
-
-namespace Microsoft
-{
-    [[|System|].Serializable]
-    public struct ClassifiedToken
-    {
-    }
-}",
-@"using System;
-using System.Runtime.Serialization;
-
-namespace Microsoft
-{
-    [Serializable]
-    public struct ClassifiedToken
-    {
-    }
-}");
-        }
-
-        [WorkItem(40633, "https://github.com/dotnet/roslyn/issues/40633")]
-        [WorkItem(542100, "http://vstfdevdiv:8080/DevDiv2/DevDiv/_workitems/edit/542100")]
-        [Fact, Trait(Traits.Feature, Traits.Features.CodeActionsSimplifyTypeNames)]
-        public async Task TestAllowSimplificationThatWouldNotCauseConflict1()
-        {
-            await TestInRegularAndScriptAsync(
-@"namespace N
-{
-    class Program
-    {
-        class Goo
-        {
-            public static void Bar()
-            {
-            }
-        }
-
-        static void Main()
-        {
-            [|N.Program|].Goo.Bar();
-            {
-                int Goo;
-            }
-        }
-    }
-}",
-@"namespace N
-{
-    class Program
-    {
-        class Goo
-        {
-            public static void Bar()
-            {
-            }
-        }
-
-        static void Main()
-        {
-            Goo.Bar();
-            {
-                int Goo;
-            }
-        }
-    }
-}");
-        }
-
-        [WorkItem(542100, "http://vstfdevdiv:8080/DevDiv2/DevDiv/_workitems/edit/542100")]
-        [Fact, Trait(Traits.Feature, Traits.Features.CodeActionsSimplifyTypeNames)]
-        public async Task TestAllowSimplificationThatWouldNotCauseConflict2()
-        {
-            await TestInRegularAndScriptAsync(
-@"namespace N
-{
-    class Program
-    {
-        class Goo
-        {
-            public static void Bar()
-            {
-            }
-        }
-
-        static void Main()
-        {
-            [|Program|].Goo.Bar();
-            {
-                int Goo;
-            }
-        }
-    }
-}",
-@"namespace N
-{
-    class Program
-    {
-        class Goo
-        {
-            public static void Bar()
-            {
-            }
-        }
-
-        static void Main()
-        {
-            Goo.Bar();
-            {
-                int Goo;
-            }
-        }
-    }
-}");
-        }
-
-        [WorkItem(542100, "http://vstfdevdiv:8080/DevDiv2/DevDiv/_workitems/edit/542100")]
-        [Fact, Trait(Traits.Feature, Traits.Features.CodeActionsSimplifyTypeNames)]
-        public async Task TestPreventSimplificationThatWouldCauseConflict1()
-        {
-            await TestInRegularAndScript1Async(
-@"namespace N
-{
-    class Program
-    {
-        class Goo
-        {
-            public static void Bar()
-            {
-            }
-        }
-
-        static void Main()
-        {
-            [|N|].Program.Goo.Bar();
-            int Goo;
-        }
-    }
-}",
-@"namespace N
-{
-    class Program
-    {
-        class Goo
-        {
-            public static void Bar()
-            {
-            }
-        }
-
-        static void Main()
-        {
-            Program.Goo.Bar();
-            int Goo;
-        }
-    }
-}");
-        }
-
-        [WorkItem(542100, "http://vstfdevdiv:8080/DevDiv2/DevDiv/_workitems/edit/542100")]
-        [Fact, Trait(Traits.Feature, Traits.Features.CodeActionsSimplifyTypeNames)]
-        public async Task TestPreventSimplificationThatWouldCauseConflict2()
-        {
-            await TestMissingInRegularAndScriptAsync(
-@"namespace N
-{
-    class Program
-    {
-        class Goo
-        {
-            public static void Bar()
-            {
-            }
-        }
-
-        static void Main(int[] args)
-        {
-            [|Program|].Goo.Bar();
-            int Goo;
-        }
-    }
-}");
-        }
-
-        [Fact, Trait(Traits.Feature, Traits.Features.CodeActionsSimplifyTypeNames)]
-        public async Task TestSimplifyPredefinedTypeMemberAccessThatIsInScope()
-        {
-            await TestInRegularAndScript1Async(
-@"using static System.Int32;
-
-class Goo
-{
-    public void Bar(string a)
-    {
-        var v = [|int|].Parse(a);
-    }
-}",
-@"using static System.Int32;
-
-class Goo
-{
-    public void Bar(string a)
-    {
-        var v = Parse(a);
-    }
-}");
-        }
-
-        [Theory, Trait(Traits.Feature, Traits.Features.CodeActionsSimplifyTypeNames)]
-        [InlineData("Boolean")]
-        [InlineData("Char")]
-        [InlineData("String")]
-        [InlineData("Int8")]
-        [InlineData("UInt8")]
-        [InlineData("Int16")]
-        [InlineData("UInt16")]
-        [InlineData("Int32")]
-        [InlineData("UInt32")]
-        [InlineData("Int64")]
-        [InlineData("UInt64")]
-        [InlineData("Float32")]
-        [InlineData("Float64")]
-        public async Task TestDoesNotSimplifyUsingAliasDirectiveToPrimitiveType(string typeName)
         {
             await TestMissingAsync(
 $@"using System;
