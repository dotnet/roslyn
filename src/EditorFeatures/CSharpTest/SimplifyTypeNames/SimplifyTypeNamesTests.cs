﻿// Copyright (c) Microsoft.  All Rights Reserved.  Licensed under the Apache License, Version 2.0.  See License.txt in the project root for license information.

using System;
using System.Collections.Generic;
using System.Threading.Tasks;
using Microsoft.CodeAnalysis.CodeFixes;
using Microsoft.CodeAnalysis.CodeStyle;
using Microsoft.CodeAnalysis.CSharp;
using Microsoft.CodeAnalysis.CSharp.CodeStyle;
using Microsoft.CodeAnalysis.CSharp.Diagnostics.SimplifyTypeNames;
using Microsoft.CodeAnalysis.CSharp.SimplifyTypeNames;
using Microsoft.CodeAnalysis.Diagnostics;
using Microsoft.CodeAnalysis.Editor.CSharp.UnitTests.Diagnostics;
using Microsoft.CodeAnalysis.Options;
using Microsoft.CodeAnalysis.Test.Utilities;
using Roslyn.Test.Utilities;
using Xunit;

namespace Microsoft.CodeAnalysis.Editor.CSharp.UnitTests.SimplifyTypeNames
{
    public partial class SimplifyTypeNamesTests : AbstractCSharpDiagnosticProviderBasedUserDiagnosticTest
    {
        internal override (DiagnosticAnalyzer, CodeFixProvider) CreateDiagnosticProviderAndFixer(Workspace workspace)
            => (new CSharpSimplifyTypeNamesDiagnosticAnalyzer(), new SimplifyTypeNamesCodeFixProvider());

        [Fact, Trait(Traits.Feature, Traits.Features.CodeActionsSimplifyTypeNames)]
        public async Task SimplifyGenericName()
        {
            await TestInRegularAndScriptAsync(
@"using System;

class C
{
    static T Goo<T>(T x, T y)
    {
        return default(T);
    }

    static void M()
    {
        var c = [|Goo<int>|](1, 1);
    }
}",
@"using System;

class C
{
    static T Goo<T>(T x, T y)
    {
        return default(T);
    }

    static void M()
    {
        var c = Goo(1, 1);
    }
}");
        }

        [Fact, Trait(Traits.Feature, Traits.Features.CodeActionsSimplifyTypeNames)]
        public async Task TestDoNotSimplifyIfItWouldIntroduceAmbiguity()
        {
            await TestMissingInRegularAndScriptAsync(
@"using A;
using B;

namespace A
{
    class Goo { }
}

namespace B
{
    class Goo { }
}

class C
{
    void Bar(object o)
    {
        var x = ([|A|].Goo)o;
    }
}");
        }

        [Fact, Trait(Traits.Feature, Traits.Features.CodeActionsSimplifyTypeNames)]
        public async Task TestDoNotSimplifyIfItWouldIntroduceAmbiguity2()
        {
            await TestMissingInRegularAndScriptAsync(
@"using A;

namespace A
{
    class Goo { }
}

namespace B
{
    class Goo { }
}

namespace N
{
    using B;

    class C
    {
        void Bar(object o)
        {
            var x = ([|A|].Goo)o;
        }
    }
}");
        }

        [Fact, Trait(Traits.Feature, Traits.Features.CodeActionsSimplifyTypeNames)]
        public async Task TestAllowSimplificationWithoutAmbiguity2()
        {
            await TestInRegularAndScript1Async(
@"using A;

namespace A
{
    class Goo { }
}

namespace B
{
    class Goo { }
}

namespace N
{
    using A;

    class C
    {
        void Bar(object o)
        {
            var x = ([|A|].Goo)o;
        }
    }
}",
@"using A;

namespace A
{
    class Goo { }
}

namespace B
{
    class Goo { }
}

namespace N
{
    using A;

    class C
    {
        void Bar(object o)
        {
            var x = (Goo)o;
        }
    }
}");
        }

        [Fact, Trait(Traits.Feature, Traits.Features.CodeActionsSimplifyTypeNames)]
        public async Task UseAlias0()
        {
            await TestWithPredefinedTypeOptionsAsync(
@"using Goo = System;

namespace Root
{
    class A
    {
    }

    class B
    {
        public [|Goo::Int32|] a;
    }
}",
@"using Goo = System;

namespace Root
{
    class A
    {
    }

    class B
    {
        public int a;
    }
}");
        }

        [Fact, Trait(Traits.Feature, Traits.Features.CodeActionsSimplifyTypeNames)]
        public async Task UseAlias00()
        {
            await TestInRegularAndScriptAsync(
@"namespace Root
{
    using MyType = System.IO.File;

    class A
    {
        [|System.IO.File|] c;
    }
}",
@"namespace Root
{
    using MyType = System.IO.File;

    class A
    {
        MyType c;
    }
}");
        }

        [Fact, Trait(Traits.Feature, Traits.Features.CodeActionsSimplifyTypeNames)]
        public async Task UseAlias()
        {
            var source =
@"using MyType = System.Exception;

class A
{
    [|System.Exception|] c;
}";

            await TestInRegularAndScriptAsync(source,
@"using MyType = System.Exception;

class A
{
    MyType c;
}");

            await TestActionCountAsync(source, 1);
            await TestSpansAsync(
@"using MyType = System.Exception;

class A
{
    [|System.Exception|] c;
}");
        }

        [Fact, Trait(Traits.Feature, Traits.Features.CodeActionsSimplifyTypeNames)]
        public async Task UseAlias1()
        {
            await TestInRegularAndScriptAsync(
@"namespace Root
{
    using MyType = System.Exception;

    class A
    {
        [|System.Exception|] c;
    }
}",
@"namespace Root
{
    using MyType = System.Exception;

    class A
    {
        MyType c;
    }
}");
        }

        [Fact, Trait(Traits.Feature, Traits.Features.CodeActionsSimplifyTypeNames)]
        public async Task UseAlias2()
        {
            await TestInRegularAndScriptAsync(
@"using MyType = System.Exception;

namespace Root
{
    class A
    {
        [|System.Exception|] c;
    }
}",
@"using MyType = System.Exception;

namespace Root
{
    class A
    {
        MyType c;
    }
}");
        }

        [Fact, Trait(Traits.Feature, Traits.Features.CodeActionsSimplifyTypeNames)]
        public async Task UseAlias3()
        {
            await TestInRegularAndScriptAsync(
@"using MyType = System.Exception;

namespace Root
{
    namespace Nested
    {
        class A
        {
            [|System.Exception|] c;
        }
    }
}",
@"using MyType = System.Exception;

namespace Root
{
    namespace Nested
    {
        class A
        {
            MyType c;
        }
    }
}");
        }

        [Fact, Trait(Traits.Feature, Traits.Features.CodeActionsSimplifyTypeNames)]
        public async Task UseAlias4()
        {
            await TestInRegularAndScriptAsync(
@"using MyType = System.Exception;

class A
{
    [|System.Exception|] c;
}",
@"using MyType = System.Exception;

class A
{
    MyType c;
}");
        }

        [Fact, Trait(Traits.Feature, Traits.Features.CodeActionsSimplifyTypeNames)]
        public async Task UseAlias5()
        {
            await TestInRegularAndScriptAsync(
@"namespace Root
{
    using MyType = System.Exception;

    class A
    {
        [|System.Exception|] c;
    }
}",
@"namespace Root
{
    using MyType = System.Exception;

    class A
    {
        MyType c;
    }
}");
        }

        [Fact, Trait(Traits.Feature, Traits.Features.CodeActionsSimplifyTypeNames)]
        public async Task UseAlias6()
        {
            await TestInRegularAndScriptAsync(
@"using MyType = System.Exception;

namespace Root
{
    class A
    {
        [|System.Exception|] c;
    }
}",
@"using MyType = System.Exception;

namespace Root
{
    class A
    {
        MyType c;
    }
}");
        }

        [Fact, Trait(Traits.Feature, Traits.Features.CodeActionsSimplifyTypeNames)]
        public async Task UseAlias7()
        {
            await TestInRegularAndScriptAsync(
@"using MyType = System.Exception;

namespace Root
{
    namespace Nested
    {
        class A
        {
            [|System.Exception|] c;
        }
    }
}",
@"using MyType = System.Exception;

namespace Root
{
    namespace Nested
    {
        class A
        {
            MyType c;
        }
    }
}");
        }

        [Fact, Trait(Traits.Feature, Traits.Features.CodeActionsSimplifyTypeNames)]
        public async Task UseAlias8()
        {
            await TestInRegularAndScriptAsync(
@"using Goo = System.Int32;

namespace Root
{
    namespace Nested
    {
        class A
        {
            var c = [|System.Int32|].MaxValue;
        }
    }
}",
@"using Goo = System.Int32;

namespace Root
{
    namespace Nested
    {
        class A
        {
            var c = Goo.MaxValue;
        }
    }
}");
        }

        [WorkItem(21449, "https://github.com/dotnet/roslyn/issues/21449")]
        [Fact, Trait(Traits.Feature, Traits.Features.CodeActionsSimplifyTypeNames)]
        public async Task DoNotChangeToAliasInNameOfIfItChangesNameOfName()
        {
            await TestInRegularAndScript1Async(
@"using System;
using Foo = SimplifyInsideNameof.Program;

namespace SimplifyInsideNameof
{
  class Program
  {
    static void Main(string[] args)
    {
      Console.WriteLine(nameof([|SimplifyInsideNameof.Program|]));
    }
  }
}",
@"using System;
using Foo = SimplifyInsideNameof.Program;

namespace SimplifyInsideNameof
{
  class Program
  {
    static void Main(string[] args)
    {
      Console.WriteLine(nameof(Program));
    }
  }
}");
        }

        [WorkItem(21449, "https://github.com/dotnet/roslyn/issues/21449")]
        [Fact, Trait(Traits.Feature, Traits.Features.CodeActionsSimplifyTypeNames)]
        public async Task DoChangeToAliasInNameOfIfItDoesNotAffectName1()
        {
            await TestInRegularAndScriptAsync(
@"using System;
using Goo = SimplifyInsideNameof.Program;

namespace SimplifyInsideNameof
{
  class Program
  {
    static void Main(string[] args)
    {
      Console.WriteLine(nameof([|SimplifyInsideNameof.Program|].Main));
    }
  }
}",

@"using System;
using Goo = SimplifyInsideNameof.Program;

namespace SimplifyInsideNameof
{
  class Program
  {
    static void Main(string[] args)
    {
      Console.WriteLine(nameof(Goo.Main));
    }
  }
}");
        }

        [WorkItem(21449, "https://github.com/dotnet/roslyn/issues/21449")]
        [Fact, Trait(Traits.Feature, Traits.Features.CodeActionsSimplifyTypeNames)]
        public async Task DoChangeToAliasInNameOfIfItDoesNotAffectName2()
        {
            await TestInRegularAndScriptAsync(
@"using System;
using Goo = N.Goo;

namespace N {
    class Goo { }
}

namespace SimplifyInsideNameof
{
  class Program
  {
    static void Main(string[] args)
    {
      Console.WriteLine(nameof([|N.Goo|]));
    }
  }
}",
@"using System;
using Goo = N.Goo;

namespace N {
    class Goo { }
}

namespace SimplifyInsideNameof
{
  class Program
  {
    static void Main(string[] args)
    {
      Console.WriteLine(nameof(Goo));
    }
  }
}");
        }

        [Fact, Trait(Traits.Feature, Traits.Features.CodeActionsSimplifyTypeNames)]
        public async Task TwoAliases()
        {
            await TestInRegularAndScriptAsync(
@"using MyType1 = System.Exception;

namespace Root
{
    using MyType2 = Exception;

    class A
    {
        [|System.Exception|] c;
    }
}",
@"using MyType1 = System.Exception;

namespace Root
{
    using MyType2 = Exception;

    class A
    {
        MyType1 c;
    }
}");
        }

        [Fact, Trait(Traits.Feature, Traits.Features.CodeActionsSimplifyTypeNames)]
        public async Task TwoAliases2()
        {
            await TestInRegularAndScriptAsync(
@"using MyType1 = System.Exception;

namespace Root
{
    using MyType2 = [|System.Exception|];

    class A
    {
        System.Exception c;
    }
}",
@"using MyType1 = System.Exception;

namespace Root
{
    using MyType2 = MyType1;

    class A
    {
        System.Exception c;
    }
}");
        }

        [Fact, Trait(Traits.Feature, Traits.Features.CodeActionsSimplifyTypeNames)]
        public async Task TwoAliasesConflict()
        {
            await TestMissingInRegularAndScriptAsync(
@"using MyType = System.Exception;

namespace Root
{
    using MyType = Exception;

    class A
    {
        [|System.Exception|] c;
    }
}");
        }

        [Fact, Trait(Traits.Feature, Traits.Features.CodeActionsSimplifyTypeNames)]
        public async Task TwoAliasesConflict2()
        {
            await TestInRegularAndScriptAsync(
@"using MyType = System.Exception;

namespace Root
{
    using MyType = [|System.Exception|];

    class A
    {
        System.Exception c;
    }
}",
@"using MyType = System.Exception;

namespace Root
{
    using MyType = MyType;

    class A
    {
        System.Exception c;
    }
}");
        }

        [Fact, Trait(Traits.Feature, Traits.Features.CodeActionsSimplifyTypeNames)]
        public async Task AliasInSiblingNamespace()
        {
            var content =
@"[|namespace Root 
{
    namespace Sibling
    {
        using MyType = System.Exception;
    }

    class A 
    {
        System.Exception c;
    }
}|]";
            await TestMissingInRegularAndScriptAsync(content);
        }

        [Fact, Trait(Traits.Feature, Traits.Features.CodeActionsSimplifyTypeNames)]
        public async Task KeywordInt32()
        {
            var source =
@"class A
{
    [|System.Int32|] i;
}";
            var featureOptions = PreferIntrinsicTypeEverywhere;
            await TestInRegularAndScriptAsync(source,
@"class A
{
    int i;
}", options: featureOptions);
            await TestActionCountAsync(
                source, count: 1, parameters: new TestParameters(options: featureOptions));
            await TestSpansAsync(
@"class A
{
    [|System.Int32|] i;
}", parameters: new TestParameters(options: featureOptions));
        }

        [Fact, Trait(Traits.Feature, Traits.Features.CodeActionsSimplifyTypeNames)]
        public async Task Keywords()
        {
            var builtInTypeMap = new Dictionary<string, string>()
            {
                { "System.Boolean", "bool" },
                { "System.SByte", "sbyte" },
                { "System.Byte", "byte" },
                { "System.Decimal", "decimal" },
                { "System.Single", "float" },
                { "System.Double", "double" },
                { "System.Int16", "short" },
                { "System.Int32", "int" },
                { "System.Int64", "long" },
                { "System.Char", "char" },
                { "System.String", "string" },
                { "System.UInt16", "ushort" },
                { "System.UInt32", "uint" },
                { "System.UInt64", "ulong" }
            };

            var content =
@"class A
{
    [|[||]|] i;
}
";

            foreach (var pair in builtInTypeMap)
            {
                var position = content.IndexOf(@"[||]", StringComparison.Ordinal);
                var newContent = content.Replace(@"[||]", pair.Key);
                var expected = content.Replace(@"[||]", pair.Value);
                await TestWithPredefinedTypeOptionsAsync(newContent, expected);
            }
        }

        [Fact, Trait(Traits.Feature, Traits.Features.CodeActionsSimplifyTypeNames)]
        public async Task SimplifyTypeName()
        {
            var content =
@"namespace Root 
{
    class A 
    {
        [|System.Exception|] c;
    }
}";
            await TestMissingInRegularAndScriptAsync(content);
        }

        [Fact, Trait(Traits.Feature, Traits.Features.CodeActionsSimplifyTypeNames)]
        public async Task SimplifyTypeName1()
        {
            var source =
@"using System;

namespace Root
{
    class A
    {
        [|System.Exception|] c;
    }
}";

            await TestInRegularAndScriptAsync(source,
@"using System;

namespace Root
{
    class A
    {
        Exception c;
    }
}");
            await TestActionCountAsync(source, 1);
            await TestSpansAsync(
@"using System;

namespace Root
{
    class A
    {
        [|System|].Exception c;
    }
}");
        }

        [Fact, Trait(Traits.Feature, Traits.Features.CodeActionsSimplifyTypeNames)]
        public async Task SimplifyTypeName2()
        {
            await TestInRegularAndScriptAsync(
@"namespace System
{
    class A
    {
        [|System.Exception|] c;
    }
}",
@"namespace System
{
    class A
    {
        Exception c;
    }
}");
        }

        [Fact, Trait(Traits.Feature, Traits.Features.CodeActionsSimplifyTypeNames)]
        public async Task SimplifyTypeName3()
        {
            await TestInRegularAndScriptAsync(
@"namespace N1
{
    public class A1
    {
    }

    namespace N2
    {
        public class A2
        {
            [|N1.A1|] a;
        }
    }
}",
@"namespace N1
{
    public class A1
    {
    }

    namespace N2
    {
        public class A2
        {
            A1 a;
        }
    }
}");
        }

        [Fact, Trait(Traits.Feature, Traits.Features.CodeActionsSimplifyTypeNames)]
        public async Task SimplifyTypeName4()
        {
            // this is failing since we can't speculatively bind namespace yet
            await TestInRegularAndScriptAsync(
@"namespace N1
{
    namespace N2
    {
        public class A1
        {
        }
    }

    public class A2
    {
        [|N1.N2.A1|] a;
    }
}",
@"namespace N1
{
    namespace N2
    {
        public class A1
        {
        }
    }

    public class A2
    {
        N2.A1 a;
    }
}");
        }

        [Fact, Trait(Traits.Feature, Traits.Features.CodeActionsSimplifyTypeNames)]
        public async Task SimplifyTypeName5()
        {
            await TestInRegularAndScriptAsync(
@"namespace N1
{
    class NC1
    {
        public class A1
        {
        }
    }

    public class A2
    {
        [|N1.NC1.A1|] a;
    }
}",
@"namespace N1
{
    class NC1
    {
        public class A1
        {
        }
    }

    public class A2
    {
        NC1.A1 a;
    }
}");
        }

        [Fact, Trait(Traits.Feature, Traits.Features.CodeActionsSimplifyTypeNames)]
        public async Task SimplifyTypeName6()
        {
            var content =
@"namespace N1
{
    public class A1 { }

    namespace N2
    {
        public class A1 { }

        public class A2
        {
            [|N1.A1|] a;
        }
    }
}
";
            await TestMissingInRegularAndScriptAsync(content);
        }

        [Fact, Trait(Traits.Feature, Traits.Features.CodeActionsSimplifyTypeNames)]
        public async Task SimplifyTypeName7()
        {
            var source =
@"namespace N1
{
    namespace N2
    {
        public class A2
        {
            public class A1 { }

            [|N1.N2|].A2.A1 a;
        }
    }
}";

            await TestInRegularAndScriptAsync(source,
@"namespace N1
{
    namespace N2
    {
        public class A2
        {
            public class A1 { }

            A1 a;
        }
    }
}");

            await TestActionCountAsync(source, 1);
        }

        [Fact, Trait(Traits.Feature, Traits.Features.CodeActionsSimplifyTypeNames)]
        public async Task SimplifyGenericTypeName1()
        {
            var content =
@"namespace N1
{
    public class A1
    {
        [|System.EventHandler<System.EventArgs>|] a;
    }
}
";
            await TestMissingInRegularAndScriptAsync(content);
        }

        [Fact, Trait(Traits.Feature, Traits.Features.CodeActionsSimplifyTypeNames)]
        public async Task SimplifyGenericTypeName2()
        {
            var source =
@"using System;

namespace N1
{
    public class A1
    {
        [|System.EventHandler<System.EventArgs>|] a;
    }
}";

            await TestInRegularAndScriptAsync(source,
@"using System;

namespace N1
{
    public class A1
    {
        EventHandler<EventArgs> a;
    }
}");

            await TestActionCountAsync(source, 1);
        }

        [Fact(Skip = "https://github.com/dotnet/roslyn/issues/9877"), Trait(Traits.Feature, Traits.Features.CodeActionsSimplifyTypeNames)]
        [Trait(Traits.Feature, Traits.Features.CodeActionsFixAllOccurrences)]
        public async Task SimplifyGenericTypeName3()
        {
            await TestInRegularAndScriptAsync(
@"using System;

namespace N1
{
    public class A1
    {
        {|FixAllInDocument:System.Action|}<System.Action<System.Action<System.EventArgs>, System.Action<System.Action<System.EventArgs, System.Action<System.EventArgs>, System.Action<System.Action<System.Action<System.Action<System.EventArgs>, System.Action<System.EventArgs>>>>>>>> a;
    }
}",
@"using System;

namespace N1
{
    public class A1
    {
        Action<Action<Action<EventArgs>, Action<Action<EventArgs, Action<EventArgs>, Action<Action<Action<Action<EventArgs>, Action<EventArgs>>>>>>>> a;
    }
}");
        }

        [Fact, Trait(Traits.Feature, Traits.Features.CodeActionsSimplifyTypeNames)]
        public async Task SimplifyGenericTypeName4()
        {
            var content =
@"using MyHandler = System.EventHandler;

namespace N1
{
    public class A1
    {
        [|System.EventHandler<System.EventHandler<System.EventArgs>>|] a;
    }
}
";
            await TestMissingInRegularAndScriptAsync(content);
        }

        [Fact, Trait(Traits.Feature, Traits.Features.CodeActionsSimplifyTypeNames)]
        public async Task SimplifyGenericTypeName5()
        {
            var source =
@"using MyHandler = System.EventHandler<System.EventArgs>;

namespace N1
{
    public class A1
    {
        System.EventHandler<[|System.EventHandler<System.EventArgs>|]> a;
    }
}";

            await TestInRegularAndScriptAsync(source,
@"using MyHandler = System.EventHandler<System.EventArgs>;

namespace N1
{
    public class A1
    {
        System.EventHandler<MyHandler> a;
    }
}");
            await TestActionCountAsync(source, 1);
            await TestSpansAsync(
@"using MyHandler = System.EventHandler<System.EventArgs>;

namespace N1
{
    public class A1
    {
        System.EventHandler<[|System.EventHandler<System.EventArgs>|]> a;
    }
}");
        }

        [Fact, Trait(Traits.Feature, Traits.Features.CodeActionsSimplifyTypeNames)]
        public async Task SimplifyGenericTypeName6()
        {
            await TestInRegularAndScriptAsync(
@"using System;

namespace N1
{
    using MyType = N2.A1<Exception>;

    namespace N2
    {
        public class A1<T>
        {
        }
    }

    class Test
    {
        [|N1.N2.A1<System.Exception>|] a;
    }
}",
@"using System;

namespace N1
{
    using MyType = N2.A1<Exception>;

    namespace N2
    {
        public class A1<T>
        {
        }
    }

    class Test
    {
        MyType a;
    }
}");
        }

        [Fact(Skip = "https://github.com/dotnet/roslyn/issues/9877"), Trait(Traits.Feature, Traits.Features.CodeActionsSimplifyTypeNames)]
        [Trait(Traits.Feature, Traits.Features.CodeActionsFixAllOccurrences)]
        public async Task SimplifyGenericTypeName7()
        {
            await TestInRegularAndScriptAsync(
@"using System;

namespace N1
{
    using MyType = Exception;

    namespace N2
    {
        public class A1<T>
        {
        }
    }

    class Test
    {
        N1.N2.A1<[|System.Exception|]> a;
    }
}",
@"using System;

namespace N1
{
    using MyType = Exception;

    namespace N2
    {
        public class A1<T>
        {
        }
    }

    class Test
    {
        N2.A1<MyType> a;
    }
}");
        }

        [Fact, Trait(Traits.Feature, Traits.Features.CodeActionsSimplifyTypeNames)]
        public async Task Array1()
        {
            await TestWithPredefinedTypeOptionsAsync(
@"using System.Collections.Generic;

namespace N1
{
    class Test
    {
        [|System.Collections.Generic.List<System.String[]>|] a;
    }
}",
@"using System.Collections.Generic;

namespace N1
{
    class Test
    {
        List<string[]> a;
    }
}");

            // TODO: The below test is currently disabled due to restrictions of the test framework, this needs to be fixed.

            ////            Test(
            ////    @"using System.Collections.Generic;

            ////namespace N1
            ////{
            ////    class Test
            ////    {
            ////        System.Collections.Generic.List<[|System.String|][]> a;
            ////    }
            ////}", @"
            ////using System.Collections.Generic;

            ////namespace N1
            ////{
            ////    class Test
            ////    {
            ////        System.Collections.Generic.List<string[]> a;
            ////    }
            ////}");
        }

        [Fact, Trait(Traits.Feature, Traits.Features.CodeActionsSimplifyTypeNames)]
        public async Task Array2()
        {
            await TestWithPredefinedTypeOptionsAsync(
@"using System.Collections.Generic;

namespace N1
{
    class Test
    {
        [|System.Collections.Generic.List<System.String[][,][,,,]>|] a;
    }
}",
@"using System.Collections.Generic;

namespace N1
{
    class Test
    {
        List<string[][,][,,,]> a;
    }
}");
        }

        [WorkItem(995168, "http://vstfdevdiv:8080/DevDiv2/DevDiv/_workitems/edit/995168"), WorkItem(1073099, "http://vstfdevdiv:8080/DevDiv2/DevDiv/_workitems/edit/1073099")]
        [Fact, Trait(Traits.Feature, Traits.Features.CodeActionsSimplifyTypeNames)]
        public async Task SimplifyToPredefinedTypeNameShouldNotBeOfferedInsideNameOf1()
        {
            await TestMissingInRegularAndScriptAsync(
@"using System;

class Program
{
    static void Main(string[] args)
    {
        var x = nameof([|Int32|]);
    }
}");
        }

        [WorkItem(995168, "http://vstfdevdiv:8080/DevDiv2/DevDiv/_workitems/edit/995168")]
        [Fact, Trait(Traits.Feature, Traits.Features.CodeActionsSimplifyTypeNames)]
        public async Task SimplifyToPredefinedTypeNameShouldNotBeOfferedInsideNameOf2()
        {
            await TestMissingInRegularAndScriptAsync(
@"class Program
{
    static void Main(string[] args)
    {
        var x = nameof([|System.Int32|]);
    }
}");
        }

        [WorkItem(995168, "http://vstfdevdiv:8080/DevDiv2/DevDiv/_workitems/edit/995168"), WorkItem(1073099, "http://vstfdevdiv:8080/DevDiv2/DevDiv/_workitems/edit/1073099")]
        [Fact, Trait(Traits.Feature, Traits.Features.CodeActionsSimplifyTypeNames)]
        public async Task SimplifyToPredefinedTypeNameShouldNotBeOfferedInsideNameOf3()
        {
            await TestMissingInRegularAndScriptAsync(
@"using System;

class Program
{
    static void Main(string[] args)
    {
        var x = nameof([|Int32|].MaxValue);
    }
}");
        }

        [WorkItem(995168, "http://vstfdevdiv:8080/DevDiv2/DevDiv/_workitems/edit/995168"), WorkItem(1073099, "http://vstfdevdiv:8080/DevDiv2/DevDiv/_workitems/edit/1073099")]
        [Fact, Trait(Traits.Feature, Traits.Features.CodeActionsSimplifyTypeNames)]
        public async Task SimplifyToPredefinedTypeNameShouldBeOfferedInsideFunctionCalledNameOf()
        {
            await TestInRegularAndScriptAsync(
@"using System;

class Program
{
    static void Main(string[] args)
    {
        var x = nameof(typeof([|Int32|]));
    }

    static string nameof(Type t)
    {
        return string.Empty;
    }
}",
@"using System;

class Program
{
    static void Main(string[] args)
    {
        var x = nameof(typeof(int));
    }

    static string nameof(Type t)
    {
        return string.Empty;
    }
}");
        }

        [Fact, Trait(Traits.Feature, Traits.Features.CodeActionsSimplifyTypeNames)]
        public async Task SimplifyTypeNameInsideNameOf()
        {
            await TestInRegularAndScriptAsync(
@"using System;

class Program
{
    static void Main(string[] args)
    {
        var x = nameof([|System.Int32|]);
    }
}",
@"using System;

class Program
{
    static void Main(string[] args)
    {
        var x = nameof(Int32);
    }
}");
        }

        [WorkItem(995168, "http://vstfdevdiv:8080/DevDiv2/DevDiv/_workitems/edit/995168")]
        [Fact, Trait(Traits.Feature, Traits.Features.CodeActionsSimplifyTypeNames)]
        public async Task SimplifyCrefAliasPredefinedType()
        {
            await TestInRegularAndScriptAsync(
@"namespace N1
{
    public class C1
    {
        /// <see cref=""[|System.Int32|]""/>
        public C1()
        {
        }
    }
}",
@"namespace N1
{
    public class C1
    {
        /// <see cref=""int""/>
        public C1()
        {
        }
    }
}", options: PreferIntrinsicTypeEverywhere);
        }

        [WorkItem(995168, "http://vstfdevdiv:8080/DevDiv2/DevDiv/_workitems/edit/995168")]
        [Fact, Trait(Traits.Feature, Traits.Features.CodeActionsSimplifyTypeNames)]
        public async Task SimplifyCrefAliasPredefinedType_OnClass()
        {
            await TestInRegularAndScriptAsync(
@"namespace N1
{
    /// <see cref=""[|System.Int32|]""/>
    public class C1
    {
        public C1()
        {
        }
    }
}",
@"namespace N1
{
    /// <see cref=""int""/>
    public class C1
    {
        public C1()
        {
        }
    }
}", options: PreferIntrinsicTypeEverywhere);
        }

        [WorkItem(538727, "http://vstfdevdiv:8080/DevDiv2/DevDiv/_workitems/edit/538727")]
        [Fact, Trait(Traits.Feature, Traits.Features.CodeActionsSimplifyTypeNames)]
        public async Task SimplifyAlias1()
        {
            var content =
@"using I64 = [|System.Int64|];

namespace N1
{
    class Test
    {
    }
}";

            await TestMissingInRegularAndScriptAsync(content);
        }

        [Fact, Trait(Traits.Feature, Traits.Features.CodeActionsSimplifyTypeNames)]
        public async Task TestMissingOnInstanceMemberAccessOfOtherValue()
        {
            var content =
@"
using System;

internal struct BitVector : IEquatable<BitVector>
{
    public bool Equals(BitVector other)
    {
    }

    public override bool Equals(object obj)
    {
        return obj is BitVector other && Equals(other);
    }

    public static bool operator ==(BitVector left, BitVector right)
    {
        return [|left|].Equals(right);
    }
}";

            await TestMissingInRegularAndScriptAsync(content);
        }

        [WorkItem(538727, "http://vstfdevdiv:8080/DevDiv2/DevDiv/_workitems/edit/538727")]
        [Fact, Trait(Traits.Feature, Traits.Features.CodeActionsSimplifyTypeNames)]
        public async Task SimplifyAlias2()
        {
            await TestWithPredefinedTypeOptionsAsync(
@"using I64 = System.Int64;
using Goo = System.Collections.Generic.IList<[|System.Int64|]>;

namespace N1
{
    class Test
    {
    }
}",
@"using I64 = System.Int64;
using Goo = System.Collections.Generic.IList<long>;

namespace N1
{
    class Test
    {
    }
}");
        }

        [WorkItem(538727, "http://vstfdevdiv:8080/DevDiv2/DevDiv/_workitems/edit/538727")]
        [Fact, Trait(Traits.Feature, Traits.Features.CodeActionsSimplifyTypeNames)]
        public async Task SimplifyAlias3()
        {
            await TestWithPredefinedTypeOptionsAsync(
@"namespace Outer
{
    using I64 = System.Int64;
    using Goo = System.Collections.Generic.IList<[|System.Int64|]>;

    namespace N1
    {
        class Test
        {
        }
    }
}",
@"namespace Outer
{
    using I64 = System.Int64;
    using Goo = System.Collections.Generic.IList<long>;

    namespace N1
    {
        class Test
        {
        }
    }
}");
        }

        [WorkItem(538727, "http://vstfdevdiv:8080/DevDiv2/DevDiv/_workitems/edit/538727")]
        [Fact, Trait(Traits.Feature, Traits.Features.CodeActionsSimplifyTypeNames)]
        public async Task SimplifyAlias4()
        {
            await TestWithPredefinedTypeOptionsAsync(
@"using I64 = System.Int64;

namespace Outer
{
    using Goo = System.Collections.Generic.IList<[|System.Int64|]>;

    namespace N1
    {
        class Test
        {
        }
    }
}",
@"using I64 = System.Int64;

namespace Outer
{
    using Goo = System.Collections.Generic.IList<long>;

    namespace N1
    {
        class Test
        {
        }
    }
}");
        }

        [WorkItem(544631, "http://vstfdevdiv:8080/DevDiv2/DevDiv/_workitems/edit/544631")]
        [Fact, Trait(Traits.Feature, Traits.Features.CodeActionsSimplifyTypeNames)]
        public async Task SimplifyAlias5()
        {
            var content =
@"using System;

namespace N
{
    using X = [|System.Nullable<int>|];
}";

            var result =
@"using System;

namespace N
{
    using X = Nullable<int>;
}";
            await TestInRegularAndScriptAsync(content, result);
        }

        [WorkItem(919815, "http://vstfdevdiv:8080/DevDiv2/DevDiv/_workitems/edit/919815")]
        [Fact, Trait(Traits.Feature, Traits.Features.CodeActionsSimplifyTypeNames)]
        public async Task SimplifyReturnTypeOnMethodCallToAlias()
        {
            await TestInRegularAndScriptAsync(
@"using alias1 = A;

class A
{
    public [|A|] M()
    {
        return null;
    }
}",
@"using alias1 = A;

class A
{
    public alias1 M()
    {
        return null;
    }
}");
        }

        [WorkItem(538949, "http://vstfdevdiv:8080/DevDiv2/DevDiv/_workitems/edit/538949")]
        [Fact, Trait(Traits.Feature, Traits.Features.CodeActionsSimplifyTypeNames)]
        public async Task SimplifyComplexGeneric1()
        {
            await TestMissingInRegularAndScriptAsync(
@"class A<T>
{
    class B : A<B>
    {
    }

    class C : I<B>, I<[|B.B|]>
    {
    }
}

interface I<T>
{
}");
        }

        [WorkItem(538949, "http://vstfdevdiv:8080/DevDiv2/DevDiv/_workitems/edit/538949")]
        [Fact, Trait(Traits.Feature, Traits.Features.CodeActionsSimplifyTypeNames)]
        public async Task SimplifyComplexGeneric2()
        {
            await TestMissingInRegularAndScriptAsync(
@"class A<T>
{
    class B : A<B>
    {
    }

    class C : I<B>, [|B.B|]
    {
    }
}

interface I<T>
{
}");
        }

        [WorkItem(538991, "http://vstfdevdiv:8080/DevDiv2/DevDiv/_workitems/edit/538991")]
        [Fact, Trait(Traits.Feature, Traits.Features.CodeActionsSimplifyTypeNames)]
        public async Task SimplifyMissingOnGeneric()
        {
            var content =
@"class A<T, S>
{
    class B : [|A<B, B>|] { }
}";

            await TestMissingInRegularAndScriptAsync(content);
        }

        [WorkItem(539000, "http://vstfdevdiv:8080/DevDiv2/DevDiv/_workitems/edit/539000")]
        [Fact, Trait(Traits.Feature, Traits.Features.CodeActionsSimplifyTypeNames)]
        public async Task SimplifyMissingOnUnmentionableTypeParameter1()
        {
            var content =
@"class A<T>
{
    class D : A<T[]> { }
    class B { }
 
    class C<T>
    {
        D.B x = new [|D.B|]();
    }
}";

            await TestMissingInRegularAndScriptAsync(content);
        }

        [Fact, Trait(Traits.Feature, Traits.Features.CodeActionsSimplifyTypeNames)]
        public async Task SimplifyErrorTypeParameter()
        {
            await TestMissingInRegularAndScriptAsync(
@"using System.Collections.Generic;
using M = System.Collections.Generic.IList<[|System.Collections.Generic.IList<>|]>;

class C
{
}");
        }

        [WorkItem(539000, "http://vstfdevdiv:8080/DevDiv2/DevDiv/_workitems/edit/539000")]
        [WorkItem(838109, "http://vstfdevdiv:8080/DevDiv2/DevDiv/_workitems/edit/838109")]
        [Fact, Trait(Traits.Feature, Traits.Features.CodeActionsSimplifyTypeNames)]
        public async Task SimplifyUnmentionableTypeParameter2()
        {
            await TestMissingInRegularAndScriptAsync(
@"class A<T>
{
    class D : A<T[]>
    {
    }

    class B
    {
    }

    class C<Y>
    {
        D.B x = new [|D.B|]();
    }
}");
        }

        [WorkItem(539000, "http://vstfdevdiv:8080/DevDiv2/DevDiv/_workitems/edit/539000")]
        [Fact, Trait(Traits.Feature, Traits.Features.CodeActionsSimplifyTypeNames)]
        public async Task SimplifyUnmentionableTypeParameter2_1()
        {
            await TestMissingInRegularAndScriptAsync(
@"class A<T>
{
    class D : A<T[]>
    {
    }

    class B
    {
    }

    class C<T>
    {
        D.B x = new [|D.B|]();
    }
}");
        }

        [Fact, Trait(Traits.Feature, Traits.Features.CodeActionsSimplifyTypeNames)]
        public async Task TestGlobalAlias()
        {
            await TestWithPredefinedTypeOptionsAsync(
@"using System;
using System.Collections.Generic;
using System.Linq;

class Program
{
    static void Main(string[] args)
    {
        [|global::System|].String s;
    }
}",
@"using System;
using System.Collections.Generic;
using System.Linq;

class Program
{
    static void Main(string[] args)
    {
        string s;
    }
}");
        }

        [WorkItem(541748, "http://vstfdevdiv:8080/DevDiv2/DevDiv/_workitems/edit/541748")]
        [Fact, Trait(Traits.Feature, Traits.Features.CodeActionsSimplifyTypeNames)]
        public async Task TestOnErrorInScript()
        {
            await TestMissingAsync(
@"[|Console.WrieLine();|]",
new TestParameters(Options.Script));
        }

        [Fact(Skip = "https://github.com/dotnet/roslyn/issues/9877"), Trait(Traits.Feature, Traits.Features.CodeActionsSimplifyTypeNames)]
        [Trait(Traits.Feature, Traits.Features.CodeActionsFixAllOccurrences)]
        public async Task TestConflicts()
        {
            await TestInRegularAndScriptAsync(
@"namespace OuterNamespace
{
    namespace InnerNamespace
    {
        class InnerClass1
        {
        }
    }

    class OuterClass1
    {
        OuterNamespace.OuterClass1 M1()
        {
            [|OuterNamespace.OuterClass1|] c1;
            OuterNamespace.OuterClass1.Equals(1, 2);
        }

        OuterNamespace.OuterClass2 M2()
        {
            OuterNamespace.OuterClass2 c1;
            OuterNamespace.OuterClass2.Equals(1, 2);
        }

        OuterNamespace.InnerNamespace.InnerClass1 M3()
        {
            OuterNamespace.InnerNamespace.InnerClass1 c1;
            OuterNamespace.InnerNamespace.InnerClass1.Equals(1, 2);
        }

        InnerNamespace.InnerClass1 M3()
        {
            InnerNamespace.InnerClass1 c1;
            global::OuterNamespace.InnerNamespace.InnerClass1.Equals(1, 2);
        }

        void OuterClass2()
        {
        }

        void InnerClass1()
        {
        }

        void InnerNamespace()
        {
        }
    }

    class OuterClass2
    {
        OuterNamespace.OuterClass1 M1()
        {
            OuterNamespace.OuterClass1 c1;
            OuterNamespace.OuterClass1.Equals(1, 2);
        }

        OuterNamespace.OuterClass2 M2()
        {
            OuterNamespace.OuterClass2 c1;
            OuterNamespace.OuterClass2.Equals(1, 2);
        }

        OuterNamespace.InnerNamespace.InnerClass1 M3()
        {
            OuterNamespace.InnerNamespace.InnerClass1 c1;
            OuterNamespace.InnerNamespace.InnerClass1.Equals(1, 2);
        }

        InnerNamespace.InnerClass1 M3()
        {
            InnerNamespace.InnerClass1 c1;
            InnerNamespace.InnerClass1.Equals(1, 2);
        }
    }
}",
@"namespace OuterNamespace
{
    namespace InnerNamespace
    {
        class InnerClass1
        {
        }
    }

    class OuterClass1
    {
        OuterClass1 M1()
        {
            OuterClass1 c1;
            Equals(1, 2);
        }

        OuterClass2 M2()
        {
            OuterClass2 c1;
            Equals(1, 2);
        }

        InnerNamespace.InnerClass1 M3()
        {
            InnerNamespace.InnerClass1 c1;
            Equals(1, 2);
        }

        InnerNamespace.InnerClass1 M3()
        {
            InnerNamespace.InnerClass1 c1;
            Equals(1, 2);
        }

        void OuterClass2()
        {
        }

        void InnerClass1()
        {
        }

        void InnerNamespace()
        {
        }
    }

    class OuterClass2
    {
        OuterClass1 M1()
        {
            OuterClass1 c1;
            Equals(1, 2);
        }

        OuterClass2 M2()
        {
            OuterClass2 c1;
            Equals(1, 2);
        }

        InnerNamespace.InnerClass1 M3()
        {
            InnerNamespace.InnerClass1 c1;
            Equals(1, 2);
        }

        InnerNamespace.InnerClass1 M3()
        {
            InnerNamespace.InnerClass1 c1;
            Equals(1, 2);
        }
    }
}",
index: 1);
        }

        [WorkItem(40633, "https://github.com/dotnet/roslyn/issues/40633")]
        [WorkItem(542100, "http://vstfdevdiv:8080/DevDiv2/DevDiv/_workitems/edit/542100")]
        [Fact, Trait(Traits.Feature, Traits.Features.CodeActionsSimplifyTypeNames)]
<<<<<<< HEAD
        public async Task TestAllowSimplificationThatWouldNotCauseConflict1()
=======
        public async Task TestPreventSimplificationToNameInCurrentScope()
        {
            await TestInRegularAndScript1Async(
@"namespace N
{
    class Program
    {
        class Goo
        {
            public static void Bar()
            {
            }
        }

        static void Main()
        {
            [|N.Program.Goo.Bar|]();
            int Goo;
        }
    }
}",

@"namespace N
{
    class Program
    {
        class Goo
        {
            public static void Bar()
            {
            }
        }

        static void Main()
        {
            Program.Goo.Bar();
            int Goo;
        }
    }
}");
        }

        [WorkItem(40633, "https://github.com/dotnet/roslyn/issues/40633")]
        [WorkItem(542100, "http://vstfdevdiv:8080/DevDiv2/DevDiv/_workitems/edit/542100")]
        [Fact, Trait(Traits.Feature, Traits.Features.CodeActionsSimplifyTypeNames)]
        public async Task TestPreventSimplificationToNameInCurrentScope2()
        {
            await TestInRegularAndScript1Async(
@"namespace N
{
    class Program
    {
        class Goo
        {
            public static void Bar()
            {
            }
        }

        static void Main(int Goo)
        {
            [|N.Program.Goo.Bar|]();
        }
    }
}",

@"namespace N
{
    class Program
    {
        class Goo
        {
            public static void Bar()
            {
            }
        }

        static void Main(int Goo)
        {
            Program.Goo.Bar();
        }
    }
}");
        }

        [WorkItem(40633, "https://github.com/dotnet/roslyn/issues/40633")]
        [WorkItem(542100, "http://vstfdevdiv:8080/DevDiv2/DevDiv/_workitems/edit/542100")]
        [Fact, Trait(Traits.Feature, Traits.Features.CodeActionsSimplifyTypeNames)]
        public async Task TestAllowSimplificationToNameInNestedScope()
>>>>>>> 15848ffd
        {
            await TestInRegularAndScriptAsync(
@"namespace N
{
    class Program
    {
        class Goo
        {
            public static void Bar()
            {
            }
        }

        static void Main()
        {
            [|N.Program|].Goo.Bar();
            {
                int Goo;
            }
        }
    }
}",
@"namespace N
{
    class Program
    {
        class Goo
        {
            public static void Bar()
            {
            }
        }

        static void Main()
        {
            Goo.Bar();
            {
                int Goo;
            }
        }
    }
}");
        }

<<<<<<< HEAD
        [WorkItem(542100, "http://vstfdevdiv:8080/DevDiv2/DevDiv/_workitems/edit/542100")]
        [Fact, Trait(Traits.Feature, Traits.Features.CodeActionsSimplifyTypeNames)]
        public async Task TestAllowSimplificationThatWouldNotCauseConflict2()
        {
            await TestInRegularAndScriptAsync(
@"namespace N
=======
        [WorkItem(40633, "https://github.com/dotnet/roslyn/issues/40633")]
        [WorkItem(542100, "http://vstfdevdiv:8080/DevDiv2/DevDiv/_workitems/edit/542100")]
        [Fact, Trait(Traits.Feature, Traits.Features.CodeActionsSimplifyTypeNames)]
        public async Task TestAllowSimplificationToNameInNestedScope1()
        {
            await TestInRegularAndScriptAsync(
@"using System.Linq;

namespace N
>>>>>>> 15848ffd
{
    class Program
    {
        class Goo
        {
            public static void Bar()
            {
            }
        }

        static void Main(int[] args)
        {
            [|N.Program.Goo.Bar|]();
            var q = from Goo in args select Goo;
        }
    }
}",
@"using System.Linq;

namespace N
{
    class Program
    {
        class Goo
        {
<<<<<<< HEAD
            [|Program|].Goo.Bar();
=======
            public static void Bar()
>>>>>>> 15848ffd
            {
            }
        }

        static void Main(int[] args)
        {
            Goo.Bar();
            var q = from Goo in args select Goo;
        }
    }
}",
@"namespace N
{
    class Program
    {
        class Goo
        {
            public static void Bar()
            {
            }
        }

        static void Main()
        {
            Goo.Bar();
            {
                int Goo;
            }
        }
    }
}");
        }

        [WorkItem(542100, "http://vstfdevdiv:8080/DevDiv2/DevDiv/_workitems/edit/542100")]
        [Fact, Trait(Traits.Feature, Traits.Features.CodeActionsSimplifyTypeNames)]
        public async Task TestPreventSimplificationThatWouldCauseConflict1()
        {
            await TestInRegularAndScript1Async(
@"namespace N
{
    class Program
    {
        class Goo
        {
            public static void Bar()
            {
            }
        }

        static void Main()
        {
            [|N|].Program.Goo.Bar();
            int Goo;
        }
    }
}",
@"namespace N
{
    class Program
    {
        class Goo
        {
            public static void Bar()
            {
            }
        }

        static void Main()
        {
            Program.Goo.Bar();
            int Goo;
        }
    }
}");
        }

        [WorkItem(542100, "http://vstfdevdiv:8080/DevDiv2/DevDiv/_workitems/edit/542100")]
        [Fact, Trait(Traits.Feature, Traits.Features.CodeActionsSimplifyTypeNames)]
        public async Task TestPreventSimplificationThatWouldCauseConflict2()
        {
            await TestMissingInRegularAndScriptAsync(
@"namespace N
{
    class Program
    {
        class Goo
        {
            public static void Bar()
            {
            }
        }

        static void Main(int[] args)
        {
            [|Program|].Goo.Bar();
            int Goo;
        }
    }
}");
        }

        [WorkItem(542100, "http://vstfdevdiv:8080/DevDiv2/DevDiv/_workitems/edit/542100")]
        [Fact, Trait(Traits.Feature, Traits.Features.CodeActionsSimplifyTypeNames)]
        public async Task TestPreventSimplificationToNameInCurrentScope()
        {
            await TestInRegularAndScript1Async(
@"namespace N
{
    class Program
    {
        class Goo
        {
            public static void Bar()
            {
            }
        }
        static void Main()
        {
            [|N.Program.Goo.Bar|]();
            int Goo;
        }
    }
}",

@"namespace N
{
    class Program
    {
        class Goo
        {
            public static void Bar()
            {
            }
        }
        static void Main()
        {
            Program.Goo.Bar();
            int Goo;
        }
    }
}");
        }

        [WorkItem(40633, "https://github.com/dotnet/roslyn/issues/40633")]
        [WorkItem(542100, "http://vstfdevdiv:8080/DevDiv2/DevDiv/_workitems/edit/542100")]
        [Fact, Trait(Traits.Feature, Traits.Features.CodeActionsSimplifyTypeNames)]
        public async Task TestPreventSimplificationToNameInCurrentScope2()
        {
            await TestInRegularAndScript1Async(
@"namespace N
{
    class Program
    {
        class Goo
        {
            public static void Bar()
            {
            }
        }
        static void Main(int Goo)
        {
            [|N.Program.Goo.Bar|]();
        }
    }
}",

@"namespace N
{
    class Program
    {
        class Goo
        {
            public static void Bar()
            {
            }
        }
        static void Main(int Goo)
        {
            Program.Goo.Bar();
        }
    }
}");
        }

        [WorkItem(40633, "https://github.com/dotnet/roslyn/issues/40633")]
        [WorkItem(542100, "http://vstfdevdiv:8080/DevDiv2/DevDiv/_workitems/edit/542100")]
        [Fact, Trait(Traits.Feature, Traits.Features.CodeActionsSimplifyTypeNames)]
        public async Task TestAllowSimplificationToNameInNestedScope()
        {
            await TestInRegularAndScriptAsync(
@"namespace N
{
    class Program
    {
        class Goo
        {
            public static void Bar()
            {
            }
        }
        static void Main()
        {
            [|N.Program.Goo.Bar|]();
            {
                int Goo;
            }
        }
    }
}",
@"namespace N
{
    class Program
    {
        class Goo
        {
            public static void Bar()
            {
            }
        }
        static void Main()
        {
            Goo.Bar();
            {
                int Goo;
            }
        }
    }
}");
        }

        [WorkItem(40633, "https://github.com/dotnet/roslyn/issues/40633")]
        [WorkItem(542100, "http://vstfdevdiv:8080/DevDiv2/DevDiv/_workitems/edit/542100")]
        [Fact, Trait(Traits.Feature, Traits.Features.CodeActionsSimplifyTypeNames)]
        public async Task TestAllowSimplificationToNameInNestedScope1()
        {
            await TestInRegularAndScriptAsync(
@"using System.Linq;
namespace N
{
    class Program
    {
        class Goo
        {
            public static void Bar()
            {
            }
        }

        static void Main(int[] args)
        {
            [|N.Program.Goo.Bar|]();
            var q = from Goo in args select Goo;
        }
    }
}",
@"using System.Linq;
namespace N
{
    class Program
    {
        class Goo
        {
            public static void Bar()
            {
            }
        }

        static void Main(int[] args)
        {
            Goo.Bar();
            var q = from Goo in args select Goo;
        }
    }
}");
        }

        [WorkItem(541929, "http://vstfdevdiv:8080/DevDiv2/DevDiv/_workitems/edit/541929")]
        [Fact, Trait(Traits.Feature, Traits.Features.CodeActionsSimplifyTypeNames)]
        public async Task TestOnOpenType1()
        {
            await TestMissingInRegularAndScriptAsync(
@"class Program<T>
{
    public class Inner
    {
        [Bar(typeof([|Program<>.Inner|]))]
        void Goo()
        {
        }
    }
}");
        }

        [WorkItem(541929, "http://vstfdevdiv:8080/DevDiv2/DevDiv/_workitems/edit/541929")]
        [Fact, Trait(Traits.Feature, Traits.Features.CodeActionsSimplifyTypeNames)]
        public async Task TestOnOpenType2()
        {
            await TestInRegularAndScriptAsync(
@"class Program
{
    public class Inner<T>
    {
        [Bar(typeof([|Program.Inner<>|]))]
        void Goo()
        {
        }
    }
}",
@"class Program
{
    public class Inner<T>
    {
        [Bar(typeof(Inner<>))]
        void Goo()
        {
        }
    }
}");
        }

        [WorkItem(541929, "http://vstfdevdiv:8080/DevDiv2/DevDiv/_workitems/edit/541929")]
        [Fact, Trait(Traits.Feature, Traits.Features.CodeActionsSimplifyTypeNames)]
        public async Task TestOnOpenType3()
        {
            await TestMissingInRegularAndScriptAsync(
@"class Program<X>
{
    public class Inner<Y>
    {
        [Bar(typeof([|Program<>.Inner<>|]))]
        void Goo()
        {
        }
    }
}");
        }

        [WorkItem(541929, "http://vstfdevdiv:8080/DevDiv2/DevDiv/_workitems/edit/541929")]
        [Fact, Trait(Traits.Feature, Traits.Features.CodeActionsSimplifyTypeNames)]
        public async Task TestOnOpenType4()
        {
            await TestMissingInRegularAndScriptAsync(
@"class Program<X>
{
    public class Inner<Y>
    {
        [Bar(typeof([|Program<X>.Inner<>|]))]
        void Goo()
        {
        }
    }
}");
        }

        [WorkItem(541929, "http://vstfdevdiv:8080/DevDiv2/DevDiv/_workitems/edit/541929")]
        [Fact, Trait(Traits.Feature, Traits.Features.CodeActionsSimplifyTypeNames)]
        public async Task TestOnOpenType5()
        {
            await TestMissingInRegularAndScriptAsync(
@"class Program<X>
{
    public class Inner<Y>
    {
        [Bar(typeof([|Program<>.Inner<Y>|]))]
        void Goo()
        {
        }
    }
}");
        }

        [WorkItem(541929, "http://vstfdevdiv:8080/DevDiv2/DevDiv/_workitems/edit/541929")]
        [Fact, Trait(Traits.Feature, Traits.Features.CodeActionsSimplifyTypeNames)]
        public async Task TestOnOpenType6()
        {
            await TestMissingInRegularAndScriptAsync(
@"class Program<X>
{
    public class Inner<Y>
    {
        [Bar(typeof([|Program<Y>.Inner<X>|]))]
        void Goo()
        {
        }
    }
}");
        }

        [WorkItem(541929, "http://vstfdevdiv:8080/DevDiv2/DevDiv/_workitems/edit/541929")]
        [Fact, Trait(Traits.Feature, Traits.Features.CodeActionsSimplifyTypeNames)]
        public async Task TestOnNonOpenType1()
        {
            await TestInRegularAndScriptAsync(
@"class Program
{
    public class Inner
    {
        [Bar(typeof([|Program.Inner|]))]
        void Goo()
        {
        }
    }
}",
@"class Program
{
    public class Inner
    {
        [Bar(typeof(Inner))]
        void Goo()
        {
        }
    }
}");
        }

        [WorkItem(541929, "http://vstfdevdiv:8080/DevDiv2/DevDiv/_workitems/edit/541929")]
        [Fact, Trait(Traits.Feature, Traits.Features.CodeActionsSimplifyTypeNames)]
        public async Task TestOnNonOpenType2()
        {
            await TestInRegularAndScriptAsync(
@"class Program<T>
{
    public class Inner
    {
        [Bar(typeof([|Program<T>.Inner|]))]
        void Goo()
        {
        }
    }
}",
@"class Program<T>
{
    public class Inner
    {
        [Bar(typeof(Inner))]
        void Goo()
        {
        }
    }
}");
        }

        [WorkItem(541929, "http://vstfdevdiv:8080/DevDiv2/DevDiv/_workitems/edit/541929")]
        [Fact, Trait(Traits.Feature, Traits.Features.CodeActionsSimplifyTypeNames)]
        public async Task TestOnNonOpenType3()
        {
            await TestInRegularAndScriptAsync(
@"class Program
{
    public class Inner<T>
    {
        [Bar(typeof([|Program.Inner<>|]))]
        void Goo()
        {
        }
    }
}",
@"class Program
{
    public class Inner<T>
    {
        [Bar(typeof(Inner<>))]
        void Goo()
        {
        }
    }
}");
        }

        [WorkItem(541929, "http://vstfdevdiv:8080/DevDiv2/DevDiv/_workitems/edit/541929")]
        [Fact, Trait(Traits.Feature, Traits.Features.CodeActionsSimplifyTypeNames)]
        public async Task TestOnNonOpenType4()
        {
            await TestInRegularAndScriptAsync(
@"class Program<X>
{
    public class Inner<Y>
    {
        [Bar(typeof([|Program<X>.Inner<Y>|]))]
        void Goo()
        {
        }
    }
}",
@"class Program<X>
{
    public class Inner<Y>
    {
        [Bar(typeof(Inner<Y>))]
        void Goo()
        {
        }
    }
}");
        }

        [WorkItem(541929, "http://vstfdevdiv:8080/DevDiv2/DevDiv/_workitems/edit/541929")]
        [Fact, Trait(Traits.Feature, Traits.Features.CodeActionsSimplifyTypeNames)]
        public async Task TestOnNonOpenType5()
        {
            await TestInRegularAndScriptAsync(
@"class Program<X>
{
    public class Inner<Y>
    {
        [Bar(typeof([|Program<X>.Inner<X>|]))]
        void Goo()
        {
        }
    }
}",
@"class Program<X>
{
    public class Inner<Y>
    {
        [Bar(typeof(Inner<X>))]
        void Goo()
        {
        }
    }
}");
        }

        [WorkItem(541929, "http://vstfdevdiv:8080/DevDiv2/DevDiv/_workitems/edit/541929")]
        [Fact, Trait(Traits.Feature, Traits.Features.CodeActionsSimplifyTypeNames)]
        public async Task TestOnNonOpenType6()
        {
            await TestMissingInRegularAndScriptAsync(
@"class Program<X>
{
    public class Inner<Y>
    {
        [Bar(typeof([|Program<Y>.Inner<Y>|]))]
        void Goo()
        {
        }
    }
}");
        }

        [WorkItem(542650, "http://vstfdevdiv:8080/DevDiv2/DevDiv/_workitems/edit/542650")]
        [Fact, Trait(Traits.Feature, Traits.Features.CodeActionsSimplifyTypeNames)]
        public async Task TestWithInterleavedDirective1()
        {
            await TestMissingInRegularAndScriptAsync(
@"#if true
class A
#else
class B
#endif
{
    class C
    {
    }

    static void Main()
    {
#if true
        [|A.
#else
        B.
#endif
            C|] x;
    }
}");
        }

        [WorkItem(542719, "http://vstfdevdiv:8080/DevDiv2/DevDiv/_workitems/edit/542719")]
        [Fact, Trait(Traits.Feature, Traits.Features.CodeActionsSimplifyTypeNames)]
        public async Task TestGlobalMissing1()
        {
            await TestMissingInRegularAndScriptAsync(
@"class Program
{
    class System
    {
    }

    int Console = 7;

    void Main()
    {
        string v = null;
        [|global::System.Console.WriteLine(v)|];
    }
}");
        }

        [WorkItem(544615, "http://vstfdevdiv:8080/DevDiv2/DevDiv/_workitems/edit/544615")]
        [Fact, Trait(Traits.Feature, Traits.Features.CodeActionsSimplifyTypeNames)]
        public async Task TestMissingOnAmbiguousCast()
        {
            await TestMissingInRegularAndScriptAsync(
@"enum E
{
}

class C
{
    void Main()
    {
        var x = ([|global::E|])-1;
    }
}");
        }

        [WorkItem(544616, "http://vstfdevdiv:8080/DevDiv2/DevDiv/_workitems/edit/544616")]
        [Fact, Trait(Traits.Feature, Traits.Features.CodeActionsSimplifyTypeNames)]
        public async Task ParenthesizeIfParseChanges()
        {
            await TestInRegularAndScriptAsync(
@"using System;
class C
{
    void M()
    {
        object x = 1;
        var y = [|x as System.Nullable<int>|] + 1;
    }
}",
@"using System;
class C
{
    void M()
    {
        object x = 1;
        var y = (x as int?) + 1;
    }
}");
        }

        [WorkItem(544974, "http://vstfdevdiv:8080/DevDiv2/DevDiv/_workitems/edit/544974")]
        [Fact, Trait(Traits.Feature, Traits.Features.CodeActionsSimplifyTypeNames)]
        public async Task TestNullableSimplification1()
        {
            await TestInRegularAndScriptAsync(
@"class C
{
    static void Main()
    {
        [|System.Nullable<int>.Equals|](1, 1);
    }
}",
@"class C
{
    static void Main()
    {
        Equals(1, 1);
    }
}");
        }

        [WorkItem(544974, "http://vstfdevdiv:8080/DevDiv2/DevDiv/_workitems/edit/544974")]
        [Fact, Trait(Traits.Feature, Traits.Features.CodeActionsSimplifyTypeNames)]
        public async Task TestNullableSimplification3()
        {
            await TestInRegularAndScriptAsync(
@"class C
{
    static void Main([|System.Nullable<int>|] i)
    {
    }
}",
@"class C
{
    static void Main(int? i)
    {
    }
}");
        }

        [WorkItem(544974, "http://vstfdevdiv:8080/DevDiv2/DevDiv/_workitems/edit/544974")]
        [Fact, Trait(Traits.Feature, Traits.Features.CodeActionsSimplifyTypeNames)]
        public async Task TestNullableSimplification4()
        {
            await TestWithPredefinedTypeOptionsAsync(
@"class C
{
    static void Main([|System.Nullable<System.Int32>|] i)
    {
    }
}",
@"class C
{
    static void Main(int? i)
    {
    }
}");
        }

        [WorkItem(544977, "http://vstfdevdiv:8080/DevDiv2/DevDiv/_workitems/edit/544977")]
        [Fact, Trait(Traits.Feature, Traits.Features.CodeActionsSimplifyTypeNames)]
        public async Task TestNullableSimplification5()
        {
            await TestInRegularAndScriptAsync(
@"using System;
 
class Program
{
    static void Main()
    {
        var x = [|1 is System.Nullable<int>|]? 2 : 3;
    }
}",
@"using System;
 
class Program
{
    static void Main()
    {
        var x = 1 is int? ? 2 : 3;
    }
}");
        }

        [WorkItem(29, "https://github.com/dotnet/roslyn/issues/29")]
        [Fact, Trait(Traits.Feature, Traits.Features.CodeActionsSimplifyTypeNames)]
        public async Task TestMissingNullableSimplificationInsideCref()
        {
            await TestMissingInRegularAndScriptAsync(
@"using System;
/// <summary>
/// <see cref=""[|Nullable{T}|]""/>
/// </summary>
class A
{
}");
        }

        [WorkItem(29, "https://github.com/dotnet/roslyn/issues/29")]
        [Fact, Trait(Traits.Feature, Traits.Features.CodeActionsSimplifyTypeNames)]
        public async Task TestMissingNullableSimplificationInsideCref2()
        {
            await TestMissingInRegularAndScriptAsync(
@"/// <summary>
/// <see cref=""[|System.Nullable{T}|]""/>
/// </summary>
class A
{
}");
        }

        [WorkItem(29, "https://github.com/dotnet/roslyn/issues/29")]
        [Fact, Trait(Traits.Feature, Traits.Features.CodeActionsSimplifyTypeNames)]
        public async Task TestMissingNullableSimplificationInsideCref3()
        {
            await TestMissingInRegularAndScriptAsync(
@"/// <summary>
/// <see cref=""[|System.Nullable{T}|].Value""/>
/// </summary>
class A
{
}");
        }

        [WorkItem(29, "https://github.com/dotnet/roslyn/issues/29")]
        [Fact, Trait(Traits.Feature, Traits.Features.CodeActionsSimplifyTypeNames)]
        public async Task TestNullableInsideCref_AllowedIfReferencingActualTypeParameter()
        {
            await TestInRegularAndScriptAsync(
@"using System;
/// <summary>
/// <see cref=""C{[|Nullable{T}|]}""/>
/// </summary>
class C<T>
{
}",
@"using System;
/// <summary>
/// <see cref=""C{T?}""/>
/// </summary>
class C<T>
{
}");
        }

        [WorkItem(29, "https://github.com/dotnet/roslyn/issues/29")]
        [Fact, Trait(Traits.Feature, Traits.Features.CodeActionsSimplifyTypeNames)]
        public async Task TestMissingNullableSimplificationInsideCref5()
        {
            await TestMissingInRegularAndScriptAsync(
@"/// <summary>
/// <see cref=""A.M{[|Nullable{T}|]}()""/>
/// </summary>
class A
{
    public void M<U>() where U : struct
    {
    }
}");
        }

        /// <returns></returns>
        [WorkItem(29, "https://github.com/dotnet/roslyn/issues/29")]
        [Fact, Trait(Traits.Feature, Traits.Features.CodeActionsSimplifyTypeNames)]
        public async Task TestNullableInsideCref_NotAllowedAtTopLevel()
        {
            await TestMissingInRegularAndScriptAsync(
@"using System;
/// <summary>
/// <see cref=""[|Nullable{int}|]""/>
/// </summary>
class A
{
}");
        }

        [WorkItem(29, "https://github.com/dotnet/roslyn/issues/29")]
        [Fact, Trait(Traits.Feature, Traits.Features.CodeActionsSimplifyTypeNames)]
        public async Task TestNullableInsideCref_AllowedIfReferencingActualType_AsTypeArgument()
        {
            await TestInRegularAndScriptAsync(
@"using System;
/// <summary>
/// <see cref=""C{[|Nullable{int}|]}""/>
/// </summary>
class C<T>
{
}",
@"using System;
/// <summary>
/// <see cref=""C{int?}""/>
/// </summary>
class C<T>
{
}");
        }

        [WorkItem(29, "https://github.com/dotnet/roslyn/issues/29")]
        [Fact, Trait(Traits.Feature, Traits.Features.CodeActionsSimplifyTypeNames)]
        public async Task TestMissingNullableSimplificationInsideCref8()
        {
            await TestMissingInRegularAndScriptAsync(
@"/// <summary>
/// <see cref=""A.M{[|Nullable{int}|]}()""/>
/// </summary>
class A
{
    public void M<U>() where U : struct
    {
    }
}");
        }

        [WorkItem(29, "https://github.com/dotnet/roslyn/issues/29")]
        [Fact, Trait(Traits.Feature, Traits.Features.CodeActionsSimplifyTypeNames)]
        public async Task TestNullableSimplificationInsideCref()
        {
            await TestInRegularAndScriptAsync(
@"/// <summary>
/// <see cref=""A.M([|System.Nullable{A}|])""/>
/// </summary>
struct A
{
    public void M(A? x)
    {
    }
}",
@"/// <summary>
/// <see cref=""A.M(A?)""/>
/// </summary>
struct A
{
    public void M(A? x)
    {
    }
}");
        }

        [WorkItem(29, "https://github.com/dotnet/roslyn/issues/29")]
        [Fact, Trait(Traits.Feature, Traits.Features.CodeActionsSimplifyTypeNames)]
        public async Task TestNullableSimplificationInsideCref2()
        {
            await TestInRegularAndScriptAsync(
@"using System;
using System.Collections.Generic;
/// <summary>
/// <see cref=""A.M(List{[|Nullable{int}|]})""/>
/// </summary>
class A
{
    public void M(List<int?> x)
    {
    }
}",
@"using System;
using System.Collections.Generic;
/// <summary>
/// <see cref=""A.M(List{int?})""/>
/// </summary>
class A
{
    public void M(List<int?> x)
    {
    }
}");
        }

        [WorkItem(29, "https://github.com/dotnet/roslyn/issues/29")]
        [Fact, Trait(Traits.Feature, Traits.Features.CodeActionsSimplifyTypeNames)]
        public async Task TestNullableSimplificationInsideCref3()
        {
            await TestInRegularAndScriptAsync(
@"using System;
using System.Collections.Generic;
/// <summary>
/// <see cref=""A.M{U}(List{[|Nullable{U}|]})""/>
/// </summary>
class A
{
    public void M<U>(List<U?> x) where U : struct
    {
    }
}",
@"using System;
using System.Collections.Generic;
/// <summary>
/// <see cref=""A.M{U}(List{U?})""/>
/// </summary>
class A
{
    public void M<U>(List<U?> x) where U : struct
    {
    }
}");
        }

        [WorkItem(29, "https://github.com/dotnet/roslyn/issues/29")]
        [Fact, Trait(Traits.Feature, Traits.Features.CodeActionsSimplifyTypeNames)]
        public async Task TestNullableSimplificationInsideCref4()
        {
            await TestInRegularAndScriptAsync(
@"using System;
using System.Collections.Generic;
/// <summary>
/// <see cref=""A.M{T}(List{Nullable{T}}, [|Nullable{T}|])""/>
/// </summary>
class A
{
    public void M<U>(List<U?> x, U? y) where U : struct
    {
    }
}",
@"using System;
using System.Collections.Generic;
/// <summary>
/// <see cref=""A.M{T}(List{Nullable{T}}, T?)""/>
/// </summary>
class A
{
    public void M<U>(List<U?> x, U? y) where U : struct
    {
    }
}");
        }

        [Fact, Trait(Traits.Feature, Traits.Features.CodeActionsSimplifyTypeNames)]
        public async Task TestColorColorCase1()
        {
            await TestInRegularAndScriptAsync(
@"using N;

namespace N
{
    class Color
    {
        public static void Goo()
        {
        }

        public void Bar()
        {
        }
    }
}

class Program
{
    Color Color;

    void Main()
    {
        [|N.Color|].Goo();
    }
}",
@"using N;

namespace N
{
    class Color
    {
        public static void Goo()
        {
        }

        public void Bar()
        {
        }
    }
}

class Program
{
    Color Color;

    void Main()
    {
        Color.Goo();
    }
}");
        }

        [Fact, Trait(Traits.Feature, Traits.Features.CodeActionsSimplifyTypeNames)]
        public async Task TestColorColorCase2()
        {
            await TestMissingInRegularAndScriptAsync(
@"using N;

namespace N
{
    class Color
    {
        public static void Goo()
        {
        }

        public void Bar()
        {
        }
    }
}

class Program
{
    Color Color;

    void Main()
    {
        [|Color.Goo|]();
    }
}");
        }

        [WorkItem(40632, "https://github.com/dotnet/roslyn/issues/40632")]
        [Fact, Trait(Traits.Feature, Traits.Features.CodeActionsSimplifyTypeNames)]
        public async Task TestColorColorCase3()
        {
<<<<<<< HEAD
            await TestMissingAsync(
@"using A;

namespace A
{
    public struct Goo { }
}

namespace N
{
    /// <summary><see cref=""[|A|].Goo""/></summary
    class Color
    {
        public Goo Goo;
    }
}
");
        }

        [Fact, Trait(Traits.Feature, Traits.Features.CodeActionsSimplifyTypeNames)]
        public async Task TestColorColorCase4()
        {
=======
>>>>>>> 15848ffd
            await TestInRegularAndScriptAsync(
@"namespace N
{
    class Goo
    {
        public static void Bar()
        {
        }
    }

    /// <summary>
    /// <see cref=""[|N|].Goo.Bar""/>
    /// </summary>
    class Program
    {
        public Goo Goo;
    }
}",
@"namespace N
{
    class Goo
    {
        public static void Bar()
        {
        }
    }

    /// <summary>
    /// <see cref=""Goo.Bar""/>
    /// </summary>
    class Program
    {
        public Goo Goo;
    }
}");
        }

        [WorkItem(40632, "https://github.com/dotnet/roslyn/issues/40632")]
        [Fact, Trait(Traits.Feature, Traits.Features.CodeActionsSimplifyTypeNames)]
<<<<<<< HEAD
        public async Task TestColorColorCase5()
=======
        public async Task TestColorColorCase4()
>>>>>>> 15848ffd
        {
            await TestInRegularAndScriptAsync(
@"namespace N
{
    class Goo
    {
        public class Bar
        {
            public class Baz { }
        }
    }

    /// <summary>
    /// <see cref=""[|N|].Goo.Bar.Baz""/>
    /// </summary>
    class Program
    {
        public Goo Goo;
    }
}",
@"namespace N
{
    class Goo
    {
        public class Bar
        {
            public class Baz { }
        }
    }

    /// <summary>
    /// <see cref=""Goo.Bar.Baz""/>
    /// </summary>
    class Program
    {
        public Goo Goo;
    }
}");
        }

        [Fact, Trait(Traits.Feature, Traits.Features.CodeActionsSimplifyTypeNames)]
        public async Task TestAliasQualifiedType()
        {
            var source =
@"class Program
{
    static void Main()
    {
        [|global::Program|] a = null; 
    }
}";
            await TestAsync(source,
@"class Program
{
    static void Main()
    {
        Program a = null; 
    }
}", parseOptions: null);

            await TestMissingAsync(source, new TestParameters(GetScriptOptions()));
        }

        [Fact, Trait(Traits.Feature, Traits.Features.CodeActionsSimplifyTypeNames)]
        public async Task TestSimplifyExpression()
        {
            await TestInRegularAndScriptAsync(
@"using System;

class Program
{
    static void Main()
    {
        int x = [|System.Console.Read|]() + System.Console.Read();
    }
}",
@"using System;

class Program
{
    static void Main()
    {
        int x = Console.Read() + System.Console.Read();
    }
}");
        }

        [WorkItem(551040, "http://vstfdevdiv:8080/DevDiv2/DevDiv/_workitems/edit/551040")]
        [Fact, Trait(Traits.Feature, Traits.Features.CodeActionsSimplifyTypeNames)]
        public async Task TestSimplifyStaticMemberAccess()
        {
            var source =
@"class Preserve
{
	public static int Y;
}

class Z<T> : Preserve
{
}

static class M
{
	public static void Main()
	{
		int k = [|Z<float>.Y|];
	}
}";
            await TestInRegularAndScriptAsync(source,
@"class Preserve
{
	public static int Y;
}

class Z<T> : Preserve
{
}

static class M
{
	public static void Main()
	{
		int k = Preserve.Y;
	}
}");
        }

        [Fact, Trait(Traits.Feature, Traits.Features.CodeActionsSimplifyTypeNames)]
        public async Task TestSimplifyStaticMemberAccessThroughDerivedType()
        {
            var source =
@"class Base
{
    public static int Y;
}

class Derived : Base
{
}

static class M
{
    public static void Main()
    {
        int k = [|Derived|].Y;
    }
}";
            await TestInRegularAndScriptAsync(source,
@"class Base
{
    public static int Y;
}

class Derived : Base
{
}

static class M
{
    public static void Main()
    {
        int k = Base.Y;
    }
}");
        }

        [WorkItem(551040, "http://vstfdevdiv:8080/DevDiv2/DevDiv/_workitems/edit/551040")]
        [Fact, Trait(Traits.Feature, Traits.Features.CodeActionsSimplifyTypeNames)]
        public async Task TestSimplifyNestedType()
        {
            var source =
@"class Preserve
{
	public class X
	{
		public static int Y;
	}
}

class Z<T> : Preserve
{
}

class M
{
	public static void Main()
	{
		int k = [|Z<float>.X|].Y;
	}
}";
            await TestInRegularAndScriptAsync(source,
@"class Preserve
{
	public class X
	{
		public static int Y;
	}
}

class Z<T> : Preserve
{
}

class M
{
	public static void Main()
	{
		int k = Preserve.X.Y;
	}
}");
        }

        [WorkItem(568043, "http://vstfdevdiv:8080/DevDiv2/DevDiv/_workitems/edit/568043")]
        [Fact, Trait(Traits.Feature, Traits.Features.CodeActionsSimplifyTypeNames)]
        public async Task DontSimplifyNamesWhenThereAreParseErrors()
        {
            var markup =
@"
using System;
using System.Collections.Generic;
using System.Linq;
using System.Threading.Tasks;

class Program
{
    static void Main(string[] args)
    {
        Console.[||]
    }
}";

            await TestMissingInRegularAndScriptAsync(markup);
        }

        [WorkItem(566749, "http://vstfdevdiv:8080/DevDiv2/DevDiv/_workitems/edit/566749")]
        [Fact, Trait(Traits.Feature, Traits.Features.CodeActionsSimplifyTypeNames)]
        public async Task TestMethodGroups1()
        {
            await TestMissingInRegularAndScriptAsync(
@"using System;

class Program
{
    static void Main()
    {
        Action a = [|Console.WriteLine|];
    }
}");
        }

        [WorkItem(566749, "http://vstfdevdiv:8080/DevDiv2/DevDiv/_workitems/edit/566749")]
        [Fact, Trait(Traits.Feature, Traits.Features.CodeActionsSimplifyTypeNames)]
        public async Task TestMethodGroups2()
        {
            await TestMissingInRegularAndScriptAsync(
@"using System;

class Program
{
    static void Main()
    {
        Action a = [|Console.Blah|];
    }
}");
        }

        [WorkItem(554010, "http://vstfdevdiv:8080/DevDiv2/DevDiv/_workitems/edit/554010")]
        [Fact, Trait(Traits.Feature, Traits.Features.CodeActionsSimplifyTypeNames)]
        public async Task TestMethodGroups3()
        {
            await TestInRegularAndScriptAsync(
@"using System;

class Program
{
    static void Main()
    {
        Action a = [|System.Console.WriteLine|];
    }
}",
@"using System;

class Program
{
    static void Main()
    {
        Action a = Console.WriteLine;
    }
}");
        }

        [WorkItem(578686, "http://vstfdevdiv:8080/DevDiv2/DevDiv/_workitems/edit/578686")]
        [Fact, Trait(Traits.Feature, Traits.Features.CodeActionsSimplifyTypeNames)]
        public async Task FixAllOccurrences1()
        {
            await TestInRegularAndScriptAsync(
@"using goo = A.B;
using bar = C.D;

class Program
{
    static void Main(string[] args)
    {
        var s = [|new C.D().prop|];
    }
}

namespace A
{
    class B
    {
    }
}

namespace C
{
    class D
    {
        public A.B prop { get; set; }
    }
}",
@"using goo = A.B;
using bar = C.D;

class Program
{
    static void Main(string[] args)
    {
        var s = new bar().prop;
    }
}

namespace A
{
    class B
    {
    }
}

namespace C
{
    class D
    {
        public A.B prop { get; set; }
    }
}");
        }

        [WorkItem(578686, "http://vstfdevdiv:8080/DevDiv2/DevDiv/_workitems/edit/578686")]
        [Fact, Trait(Traits.Feature, Traits.Features.CodeActionsSimplifyTypeNames)]
        public async Task DontUseAlias1()
        {
            await TestMissingInRegularAndScriptAsync(
@"using System.Collections.Generic;
using System.Linq;

namespace NSA
{
    class DuplicateClassName
    {
    }
}

namespace NSB
{
    class DuplicateClassName
    {
    }
}

namespace Test
{
    using AliasA = NSA.DuplicateClassName;
    using AliasB = NSB.DuplicateClassName;

    class TestClass
    {
        static void Main(string[] args)
        {
            var localA = new NSA.DuplicateClassName();
            var localB = new NSB.DuplicateClassName();
            new List<NoAlias.Goo>().Where(m => [|m.InnocentProperty|] == null);
        }
    }
}

namespace NoAlias
{
    class Goo
    {
        public NSB.DuplicateClassName InnocentProperty { get; set; }
    }
}");
        }

        [WorkItem(577169, "http://vstfdevdiv:8080/DevDiv2/DevDiv/_workitems/edit/577169")]
        [Fact, Trait(Traits.Feature, Traits.Features.CodeActionsSimplifyTypeNames)]
        public async Task SuitablyReplaceNullables1()
        {
            await TestMissingInRegularAndScriptAsync(
@"using System;

class Program
{
    static void Main(string[] args)
    {
        var w = new [|Nullable<>|].
    }
}");
        }

        [WorkItem(577169, "http://vstfdevdiv:8080/DevDiv2/DevDiv/_workitems/edit/577169")]
        [Fact, Trait(Traits.Feature, Traits.Features.CodeActionsSimplifyTypeNames)]
        public async Task SuitablyReplaceNullables2()
        {
            await TestMissingInRegularAndScriptAsync(
@"using System;

class Program
{
    static void Main(string[] args)
    {
        var x = typeof([|Nullable<>|]);
    }
}");
        }

        [WorkItem(608190, "http://vstfdevdiv:8080/DevDiv2/DevDiv/_workitems/edit/608190")]
        [Fact, Trait(Traits.Feature, Traits.Features.CodeActionsSimplifyTypeNames)]
        public async Task Bugfix_608190()
        {
            await TestMissingInRegularAndScriptAsync(
@"using System;

class Program
{
    static void Main(string[] args)
    {
    }
}

struct S
{
    int x;

    S(dynamic y)
    {
        [|object.Equals|](y, 0);
        x = y;
    }
}");
        }

        [WorkItem(608190, "http://vstfdevdiv:8080/DevDiv2/DevDiv/_workitems/edit/608190")]
        [Fact, Trait(Traits.Feature, Traits.Features.CodeActionsSimplifyTypeNames)]
        public async Task Bugfix_608190_1()
        {
            await TestMissingInRegularAndScriptAsync(
@"using System;

class Program
{
    static void Main(string[] args)
    {
    }
}

struct S
{
    int x;

    S(dynamic y)
    {
        x = y;
        [|this.Equals|](y, 0);
    }
}");
        }

        [WorkItem(608932, "http://vstfdevdiv:8080/DevDiv2/DevDiv/_workitems/edit/608932")]
        [Fact, Trait(Traits.Feature, Traits.Features.CodeActionsSimplifyTypeNames)]
        public async Task Bugfix_608932()
        {
            await TestMissingInRegularAndScriptAsync(
@"using S = X;

class Program
{
    static void Main(string[] args)
    {
    }
}

namespace X
{
    using S = System;

    enum E
    {
    }

    class C<E>
    {
        [|X|].E e; // Simplify type name as suggested
    }
}");
        }

        [WorkItem(635933, "http://vstfdevdiv:8080/DevDiv2/DevDiv/_workitems/edit/635933")]
        [Fact, Trait(Traits.Feature, Traits.Features.CodeActionsSimplifyTypeNames)]
        public async Task Bugfix_635933()
        {
            await TestMissingInRegularAndScriptAsync(
@"using System;

class B
{
    public static void Goo(int x, object y)
    {
    }

    static void Main()
    {
        C<string>.D.Goo(0);
    }
}

class C<T> : B
{
    public class D : C<T> // Start rename session and try to rename D to T
    {
        public static void Goo(dynamic x)
        {
            Console.WriteLine([|D.Goo(x, "")|]);
        }
    }

    public static string Goo(int x, T y)
    {
        string s = null;
        return s;
    }
}");
        }

        [WorkItem(547246, "http://vstfdevdiv:8080/DevDiv2/DevDiv/_workitems/edit/547246")]
        [Fact, Trait(Traits.Feature, Traits.Features.CodeActionsSimplifyTypeNames)]
        public async Task CodeIssueAtRightSpan()
        {
            await TestSpansAsync(@"
using goo = System.Console;
class Program
{
    static void Main(string[] args)
    {
        [|System.Console|].Read();
    }
}
");
        }

        [WorkItem(579172, "http://vstfdevdiv:8080/DevDiv2/DevDiv/_workitems/edit/579172")]
        [Fact, Trait(Traits.Feature, Traits.Features.CodeActionsSimplifyTypeNames)]
        public async Task Bugfix_579172()
        {
            await TestMissingInRegularAndScriptAsync(
@"class C<T, S>
{
    class D : C<[|D.D|], D.D.D>
    {
    }
}");
        }

        [WorkItem(633182, "http://vstfdevdiv:8080/DevDiv2/DevDiv/_workitems/edit/633182")]
        [Fact, Trait(Traits.Feature, Traits.Features.CodeActionsSimplifyTypeNames)]
        public async Task Bugfix_633182()
        {
            await TestMissingInRegularAndScriptAsync(
@"class C
{
    void Goo()
    {
        ([|this.Goo|])();
    }
}");
        }

        [WorkItem(627102, "http://vstfdevdiv:8080/DevDiv2/DevDiv/_workitems/edit/627102")]
        [Fact, Trait(Traits.Feature, Traits.Features.CodeActionsSimplifyTypeNames)]
        public async Task Bugfix_627102()
        {
            await TestMissingInRegularAndScriptAsync(
@"using System;

class B
{
    static void Goo(int x, object y)
    {
    }

    static void Goo<T>(dynamic x)
    {
        Console.WriteLine([|C<T>.Goo|](x, ""));
    }

    static void Main()
    {
        Goo<string>(0);
    }
}

class C<T> : B
{
    public static string Goo(int x, T y)
    {
        return ""Hello world"";
    }
}");
        }

        [WorkItem(629572, "http://vstfdevdiv:8080/DevDiv2/DevDiv/_workitems/edit/629572")]
        [Fact, Trait(Traits.Feature, Traits.Features.CodeActionsSimplifyTypeNames)]
        public async Task DoNotIncludeAliasNameIfLastTargetNameIsTheSame_1()
        {
            await TestSpansAsync(@"
using Generic = System.Collections.Generic;
class Program
{
    static void Main(string[] args)
    {
        var x = new [|System.Collections|].Generic.List<int>();
    }
}
");

            await TestInRegularAndScriptAsync(
@"
using Generic = System.Collections.Generic;
class Program
{
    static void Main(string[] args)
    {
        var x = new [|System.Collections|].Generic.List<int>();
    }
}
",
@"
using Generic = System.Collections.Generic;
class Program
{
    static void Main(string[] args)
    {
        var x = new Generic.List<int>();
    }
}
");
        }

        [WorkItem(629572, "http://vstfdevdiv:8080/DevDiv2/DevDiv/_workitems/edit/629572")]
        [Fact, Trait(Traits.Feature, Traits.Features.CodeActionsSimplifyTypeNames)]
        public async Task DoNotIncludeAliasNameIfLastTargetNameIsTheSame_2()
        {
            await TestSpansAsync(@"
using Console = System.Console;
class Program
{
    static void Main(string[] args)
    {
        [|System|].Console.WriteLine(""goo"");
    }
}
");

            await TestInRegularAndScriptAsync(
@"
using Console = System.Console;
class Program
{
    static void Main(string[] args)
    {
        [|System|].Console.WriteLine(""goo"");
    }
}
",
@"
using Console = System.Console;
class Program
{
    static void Main(string[] args)
    {
        Console.WriteLine(""goo"");
    }
}
");
        }

        [WorkItem(736377, "http://vstfdevdiv:8080/DevDiv2/DevDiv/_workitems/edit/736377")]
        [Fact, Trait(Traits.Feature, Traits.Features.CodeActionsSimplifyTypeNames)]
        public async Task DontSimplifyTypeNameBrokenCode()
        {
            await TestMissingInRegularAndScriptAsync(
@"using System;
using System.Collections.Generic;

class Program
{
    public static void GetA

    [[|System.Diagnostics|].CodeAnalysis.SuppressMessage(""Microsoft.Design"", ""CA1024:UsePropertiesWhereAppropriate"")]
    public static ISet<string> GetAllFilesInSolution()
    {
        return null;
    }
}");
        }

        [WorkItem(813385, "http://vstfdevdiv:8080/DevDiv2/DevDiv/_workitems/edit/813385")]
        [Fact, Trait(Traits.Feature, Traits.Features.CodeActionsSimplifyTypeNames)]
        public async Task DontSimplifyAliases()
        {
            await TestMissingInRegularAndScriptAsync(
@"using Goo = System.Int32;

class C
{
    [|Goo|] f;
}");
        }

        [WorkItem(825541, "http://vstfdevdiv:8080/DevDiv2/DevDiv/_workitems/edit/825541")]
        [Fact, Trait(Traits.Feature, Traits.Features.CodeActionsSimplifyTypeNames)]
        public async Task ShowOnlyRelevantSpanForReductionOfGenericName()
        {
            await TestSpansAsync(@"
namespace A
{
    class Program
    {
        static void Main(string[] args)
        {
            var x = A.B.OtherClass.Test[|<int>|](5);
        }
    }
 
    namespace B
    {
        class OtherClass
        {
            public static int Test<T>(T t) { return 5; }
        }
    }
}");
        }

        [WorkItem(878773, "http://vstfdevdiv:8080/DevDiv2/DevDiv/_workitems/edit/878773")]
        [Fact, Trait(Traits.Feature, Traits.Features.CodeActionsSimplifyTypeNames)]
        public async Task DontSimplifyAttributeNameWithJustAttribute()
        {
            await TestMissingInRegularAndScriptAsync(
@"[[|Attribute|]]
class Attribute : System.Attribute
{
}");
        }

        [Fact, Trait(Traits.Feature, Traits.Features.CodeActionsSimplifyTypeNames)]
        public async Task ThisQualificationOnFieldOption()
        {
            await TestMissingInRegularAndScriptAsync(
@"class C
{
    int x;

    public void z()
    {
        [|this|].x = 4;
    }
}", new TestParameters(options: Option(CodeStyleOptions.QualifyFieldAccess, true, NotificationOption.Error)));
        }

        [WorkItem(942568, "http://vstfdevdiv:8080/DevDiv2/DevDiv/_workitems/edit/942568")]
        [Fact, Trait(Traits.Feature, Traits.Features.CodeActionsSimplifyTypeNames)]
        public async Task TestIntrinsicTypesInLocalDeclarationDefaultValue1()
        {
            await TestWithPredefinedTypeOptionsAsync(
@"class C
{
    [|System.Int32|] x;

    public void z()
    {
    }
}",
@"class C
{
    int x;

    public void z()
    {
    }
}");
        }

        [WorkItem(942568, "http://vstfdevdiv:8080/DevDiv2/DevDiv/_workitems/edit/942568")]
        [Fact, Trait(Traits.Feature, Traits.Features.CodeActionsSimplifyTypeNames)]
        public async Task TestIntrinsicTypesInLocalDeclarationDefaultValue2()
        {
            await TestInRegularAndScriptAsync(
@"
class C
{
    [|System.Int32|]? x;
    public void z()
    {
    }
}", @"
class C
{
    int? x;
    public void z()
    {
    }
}", options: PreferIntrinsicTypeEverywhere);
        }

        [WorkItem(942568, "http://vstfdevdiv:8080/DevDiv2/DevDiv/_workitems/edit/942568")]
        [Fact, Trait(Traits.Feature, Traits.Features.CodeActionsSimplifyTypeNames)]
        public async Task TestIntrinsicTypesInsideCref_Default_1()
        {
            await TestInRegularAndScriptAsync(
@"
using System;
class C
{
    /// <see cref=""[|Int32|]""/>
    public void z()
    {
    }
}", @"
using System;
class C
{
    /// <see cref=""int""/>
    public void z()
    {
    }
}", options: PreferIntrinsicTypeInMemberAccess);
        }

        [WorkItem(942568, "http://vstfdevdiv:8080/DevDiv2/DevDiv/_workitems/edit/942568")]
        [Fact, Trait(Traits.Feature, Traits.Features.CodeActionsSimplifyTypeNames)]
        public async Task TestIntrinsicTypesInsideCref_Default_2()
        {
            await TestInRegularAndScriptAsync(
@"
class C
{
    /// <see cref=""[|System.Int32|]""/>
    public void z()
    {
    }
}", @"
class C
{
    /// <see cref=""int""/>
    public void z()
    {
    }
}", options: PreferIntrinsicTypeEverywhere);
        }

        [WorkItem(942568, "http://vstfdevdiv:8080/DevDiv2/DevDiv/_workitems/edit/942568")]
        [Fact, Trait(Traits.Feature, Traits.Features.CodeActionsSimplifyTypeNames)]
        public async Task TestIntrinsicTypesInsideCref_Default_3()
        {
            await TestInRegularAndScriptAsync(
@"
using System;
class C
{
    /// <see cref=""[|Int32|].MaxValue""/>
    public void z()
    {
    }
}", @"
using System;
class C
{
    /// <see cref=""int.MaxValue""/>
    public void z()
    {
    }
}", options: PreferIntrinsicTypeEverywhere);
        }

        [WorkItem(942568, "http://vstfdevdiv:8080/DevDiv2/DevDiv/_workitems/edit/942568")]
        [WorkItem(954536, "http://vstfdevdiv:8080/DevDiv2/DevDiv/_workitems/edit/954536")]
        [Fact, Trait(Traits.Feature, Traits.Features.CodeActionsSimplifyTypeNames)]
        public async Task TestIntrinsicTypesInsideCref_NonDefault_1()
        {
            await TestMissingInRegularAndScriptAsync(
@"using System;

class C
{
    /// <see cref=""[|Int32|]""/>
    public void z()
    {
    }
}", new TestParameters(options: Option(CodeStyleOptions.PreferIntrinsicPredefinedTypeKeywordInMemberAccess, false, NotificationOption.Error)));
        }

        [WorkItem(942568, "http://vstfdevdiv:8080/DevDiv2/DevDiv/_workitems/edit/942568")]
        [WorkItem(954536, "http://vstfdevdiv:8080/DevDiv2/DevDiv/_workitems/edit/954536")]
        [Fact, Trait(Traits.Feature, Traits.Features.CodeActionsSimplifyTypeNames)]
        public async Task TestIntrinsicTypesInsideCref_NonDefault_2()
        {
            await TestInRegularAndScriptAsync(
@"using System;

class C
{
    /// <see cref=""[|Int32|]""/>
    public void z()
    {
    }
}",
@"using System;

class C
{
    /// <see cref=""int""/>
    public void z()
    {
    }
}", options: PreferIntrinsicTypeInMemberAccess);
        }

        [WorkItem(942568, "http://vstfdevdiv:8080/DevDiv2/DevDiv/_workitems/edit/942568")]
        [WorkItem(954536, "http://vstfdevdiv:8080/DevDiv2/DevDiv/_workitems/edit/954536")]
        [Fact, Trait(Traits.Feature, Traits.Features.CodeActionsSimplifyTypeNames)]
        public async Task TestIntrinsicTypesInsideCref_NonDefault_3()
        {
            await TestMissingInRegularAndScriptAsync(
@"using System;

class C
{
    /// <see cref=""[|Int32|].MaxValue""/>
    public void z()
    {
    }
}", new TestParameters(options: Option(CodeStyleOptions.PreferIntrinsicPredefinedTypeKeywordInMemberAccess, false, NotificationOption.Error)));
        }

        [WorkItem(954536, "http://vstfdevdiv:8080/DevDiv2/DevDiv/_workitems/edit/954536")]
        [Fact, Trait(Traits.Feature, Traits.Features.CodeActionsSimplifyTypeNames)]
        public async Task TestIntrinsicTypesInsideCref_NonDefault_4()
        {
            await TestInRegularAndScriptAsync(
@"using System;

class C
{
    /// <see cref=""[|Int32|].MaxValue""/>
    public void z()
    {
    }
}",
@"using System;

class C
{
    /// <see cref=""int.MaxValue""/>
    public void z()
    {
    }
}",
options: PreferIntrinsicTypeInMemberAccess);
        }

        [WorkItem(954536, "http://vstfdevdiv:8080/DevDiv2/DevDiv/_workitems/edit/954536")]
        [Fact, Trait(Traits.Feature, Traits.Features.CodeActionsSimplifyTypeNames)]
        public async Task TestIntrinsicTypesInsideCref_NonDefault_5()
        {
            await TestMissingInRegularAndScriptAsync(
@"class C
{
    /// <see cref=""System.Collections.Generic.List{T}.CopyTo([|System.Int32|], T[], int, int)""/>
    public void z()
    {
    }
}", new TestParameters(options: Option(CodeStyleOptions.PreferIntrinsicPredefinedTypeKeywordInMemberAccess, false, NotificationOption.Error)));
        }

        [WorkItem(954536, "http://vstfdevdiv:8080/DevDiv2/DevDiv/_workitems/edit/954536")]
        [Fact, Trait(Traits.Feature, Traits.Features.CodeActionsSimplifyTypeNames)]
        public async Task TestIntrinsicTypesInsideCref_NonDefault_6_PreferMemberAccess()
        {
            await TestInRegularAndScriptAsync(
@"class C
{
    /// <see cref=""System.Collections.Generic.List{T}.CopyTo([|System.Int32|], T[], int, int)""/>
    public void z()
    {
    }
}",
@"class C
{
    /// <see cref=""System.Collections.Generic.List{T}.CopyTo(int, T[], int, int)""/>
    public void z()
    {
    }
}", options: PreferIntrinsicTypeInMemberAccess);
        }

        [WorkItem(954536, "http://vstfdevdiv:8080/DevDiv2/DevDiv/_workitems/edit/954536")]
        [Fact, Trait(Traits.Feature, Traits.Features.CodeActionsSimplifyTypeNames)]
        public async Task TestIntrinsicTypesInsideCref_NonDefault_6_PreferDeclaration()
        {
            await TestMissingAsync(
@"class C
{
    /// <see cref=""System.Collections.Generic.List{T}.CopyTo([|System.Int32|], T[], int, int)""/>
    public void z()
    {
    }
}", new TestParameters(options: PreferIntrinsicTypeInDeclaration));
        }

        [WorkItem(942568, "http://vstfdevdiv:8080/DevDiv2/DevDiv/_workitems/edit/942568")]
        [Fact, Trait(Traits.Feature, Traits.Features.CodeActionsSimplifyTypeNames)]
        public async Task TestIntrinsicTypesInLocalDeclarationNonDefaultValue_1()
        {
            await TestMissingInRegularAndScriptAsync(
@"class C
{
    [|System.Int32|] x;

    public void z(System.Int32 y)
    {
        System.Int32 z = 9;
    }
}", new TestParameters(options: Option(CodeStyleOptions.PreferIntrinsicPredefinedTypeKeywordInDeclaration, false, NotificationOption.Error)));
        }

        [WorkItem(942568, "http://vstfdevdiv:8080/DevDiv2/DevDiv/_workitems/edit/942568")]
        [Fact, Trait(Traits.Feature, Traits.Features.CodeActionsSimplifyTypeNames)]
        public async Task TestIntrinsicTypesInLocalDeclarationNonDefaultValue_2()
        {
            await TestMissingInRegularAndScriptAsync(
@"class C
{
    System.Int32 x;

    public void z([|System.Int32|] y)
    {
        System.Int32 z = 9;
    }
}", new TestParameters(options: Option(CodeStyleOptions.PreferIntrinsicPredefinedTypeKeywordInDeclaration, false, NotificationOption.Error)));
        }

        [WorkItem(942568, "http://vstfdevdiv:8080/DevDiv2/DevDiv/_workitems/edit/942568")]
        [Fact, Trait(Traits.Feature, Traits.Features.CodeActionsSimplifyTypeNames)]
        public async Task TestIntrinsicTypesInLocalDeclarationNonDefaultValue_3()
        {
            await TestMissingInRegularAndScriptAsync(
@"class C
{
    System.Int32 x;

    public void z(System.Int32 y)
    {
        [|System.Int32|] z = 9;
    }
}", new TestParameters(options: Option(CodeStyleOptions.PreferIntrinsicPredefinedTypeKeywordInDeclaration, false, NotificationOption.Error)));
        }

        [WorkItem(942568, "http://vstfdevdiv:8080/DevDiv2/DevDiv/_workitems/edit/942568")]
        [Fact, Trait(Traits.Feature, Traits.Features.CodeActionsSimplifyTypeNames)]
        public async Task TestIntrinsicTypesInMemberAccess_Default_1()
        {
            await TestInRegularAndScriptAsync(
@"class C
{
    public void z()
    {
        var sss = [|System.Int32|].MaxValue;
    }
}",
@"class C
{
    public void z()
    {
        var sss = int.MaxValue;
    }
}", options: PreferIntrinsicTypeInMemberAccess);
        }

        [WorkItem(942568, "http://vstfdevdiv:8080/DevDiv2/DevDiv/_workitems/edit/942568")]
        [Fact, Trait(Traits.Feature, Traits.Features.CodeActionsSimplifyTypeNames)]
        public async Task TestIntrinsicTypesInMemberAccess_Default_2()
        {
            await TestInRegularAndScriptAsync(
@"using System;

class C
{
    public void z()
    {
        var sss = [|Int32|].MaxValue;
    }
}",
@"using System;

class C
{
    public void z()
    {
        var sss = int.MaxValue;
    }
}", options: PreferIntrinsicTypeInMemberAccess);
        }

        [WorkItem(956667, "http://vstfdevdiv:8080/DevDiv2/DevDiv/_workitems/edit/956667")]
        [Fact, Trait(Traits.Feature, Traits.Features.CodeActionsSimplifyTypeNames)]
        public async Task TestIntrinsicTypesInMemberAccess_Default_3()
        {
            await TestMissingInRegularAndScriptAsync(
@"using System;

class C1
{
    public static void z()
    {
        var sss = [|C2.Memb|].ToString();
    }
}

class C2
{
    public static int Memb;
}");
        }

        [WorkItem(942568, "http://vstfdevdiv:8080/DevDiv2/DevDiv/_workitems/edit/942568")]
        [Fact, Trait(Traits.Feature, Traits.Features.CodeActionsSimplifyTypeNames)]
        public async Task TestIntrinsicTypesInMemberAccess_NonDefault_1()
        {
            await TestMissingInRegularAndScriptAsync(
@"using System;

class C
{
    public void z()
    {
        var sss = [|Int32|].MaxValue;
    }
}", new TestParameters(options: Option(CodeStyleOptions.PreferIntrinsicPredefinedTypeKeywordInMemberAccess, false, NotificationOption.Error)));
        }

        [WorkItem(942568, "http://vstfdevdiv:8080/DevDiv2/DevDiv/_workitems/edit/942568")]
        [Fact, Trait(Traits.Feature, Traits.Features.CodeActionsSimplifyTypeNames)]
        public async Task TestIntrinsicTypesInMemberAccess_NonDefault_2()
        {
            await TestMissingInRegularAndScriptAsync(
@"class C
{
    public void z()
    {
        var sss = [|System.Int32|].MaxValue;
    }
}", new TestParameters(options: Option(CodeStyleOptions.PreferIntrinsicPredefinedTypeKeywordInMemberAccess, false, NotificationOption.Error)));
        }

        [WorkItem(965208, "http://vstfdevdiv:8080/DevDiv2/DevDiv/_workitems/edit/965208")]
        [Fact, Trait(Traits.Feature, Traits.Features.CodeActionsSimplifyTypeNames)]
        public async Task TestSimplifyDiagnosticId()
        {
            await TestInRegularAndScriptAsync(
@"
using System;

class C
{
    public void z()
    {
        [|System.Console.WriteLine|]("");
    }
}",
@"
using System;

class C
{
    public void z()
    {
        Console.WriteLine("");
    }
}");

            await TestInRegularAndScript1Async(
@"
using System;

class C
{
    public void z()
    {
        [|System.Int32|] a;
    }
}",
@"
using System;

class C
{
    public void z()
    {
        int a;
    }
}", parameters: new TestParameters(options: PreferIntrinsicTypeEverywhere));
        }

        [WorkItem(1019276, "http://vstfdevdiv:8080/DevDiv2/DevDiv/_workitems/edit/1019276")]
        [Fact, Trait(Traits.Feature, Traits.Features.CodeActionsSimplifyTypeNames)]
        public async Task TestSimplifyTypeNameDoesNotAddUnnecessaryParens()
        {
            await TestWithPredefinedTypeOptionsAsync(
@"using System;

class Program
{
    static void F()
    {
        object o = null;
        if (![|(o is Byte)|])
        {
        }
    }
}",
@"using System;

class Program
{
    static void F()
    {
        object o = null;
        if (!(o is byte))
        {
        }
    }
}");
        }

        [WorkItem(1068445, "http://vstfdevdiv:8080/DevDiv2/DevDiv/_workitems/edit/1068445")]
        [Fact, Trait(Traits.Feature, Traits.Features.CodeActionsSimplifyTypeNames)]
        public async Task TestSimplifyTypeNameInPropertyLambda()
        {
            await TestWithPredefinedTypeOptionsAsync(
@"namespace ClassLibrary2
{
    public class Class1
    {
        public object X => ([|System.Int32|])0;
    }
}",
@"namespace ClassLibrary2
{
    public class Class1
    {
        public object X => (int)0;
    }
}");
        }

        [WorkItem(1068445, "http://vstfdevdiv:8080/DevDiv2/DevDiv/_workitems/edit/1068445")]
        [Fact, Trait(Traits.Feature, Traits.Features.CodeActionsSimplifyTypeNames)]
        public async Task TestSimplifyTypeNameInMethodLambda()
        {
            await TestWithPredefinedTypeOptionsAsync(
@"class C
{
    public string Goo() => ([|System.String|])"";
}",
@"class C
{
    public string Goo() => (string)"";
}");
        }

        [WorkItem(1068445, "http://vstfdevdiv:8080/DevDiv2/DevDiv/_workitems/edit/1068445")]
        [Fact, Trait(Traits.Feature, Traits.Features.CodeActionsSimplifyTypeNames)]
        public async Task TestSimplifyTypeNameInIndexerLambda()
        {
            await TestWithPredefinedTypeOptionsAsync(
@"class C
{
    public int this[int index] => ([|System.Int32|])0;
}",
@"class C
{
    public int this[int index] => (int)0;
}");
        }

        [Fact, Trait(Traits.Feature, Traits.Features.CodeActionsSimplifyTypeNames)]
        [WorkItem(388744, "https://devdiv.visualstudio.com/DevDiv/_workitems?id=388744")]
        public async Task SimplifyTypeNameWithOutDiscard()
        {
            await TestAsync(
@"class C
{
    static void F()
    {
        [|C.G|](out _);
    }
    static void G(out object o)
    {
        o = null;
    }
}",
@"class C
{
    static void F()
    {
        G(out _);
    }
    static void G(out object o)
    {
        o = null;
    }
}",
                parseOptions: CSharpParseOptions.Default);
        }

        [Fact, Trait(Traits.Feature, Traits.Features.CodeActionsSimplifyTypeNames)]
        [WorkItem(388744, "https://devdiv.visualstudio.com/DevDiv/_workitems?id=388744")]
        public async Task SimplifyTypeNameWithOutDiscard_FeatureDisabled()
        {
            await TestAsync(
@"class C
{
    static void F()
    {
        [|C.G|](out _);
    }
    static void G(out object o)
    {
        o = null;
    }
}",
@"class C
{
    static void F()
    {
        G(out _);
    }
    static void G(out object o)
    {
        o = null;
    }
}",
                parseOptions: CSharpParseOptions.Default.WithLanguageVersion(LanguageVersion.CSharp6));
        }

        [Fact, Trait(Traits.Feature, Traits.Features.CodeActionsSimplifyTypeNames)]
        [WorkItem(15996, "https://github.com/dotnet/roslyn/issues/15996")]
        public async Task TestMemberOfBuiltInType1()
        {
            await TestAsync(
@"using System;
class C
{
    void Main()
    {
        [|UInt32|] value = UInt32.MaxValue;
    }
}",
@"using System;
class C
{
    void Main()
    {
        uint value = UInt32.MaxValue;
    }
}",
                parseOptions: CSharpParseOptions.Default,
                options: PreferIntrinsicTypeInDeclaration);
        }

        [Fact, Trait(Traits.Feature, Traits.Features.CodeActionsSimplifyTypeNames)]
        [WorkItem(15996, "https://github.com/dotnet/roslyn/issues/15996")]
        public async Task TestMemberOfBuiltInType2()
        {
            await TestAsync(
@"using System;
class C
{
    void Main()
    {
        UInt32 value = [|UInt32|].MaxValue;
    }
}",
@"using System;
class C
{
    void Main()
    {
        UInt32 value = uint.MaxValue;
    }
}",
                parseOptions: CSharpParseOptions.Default,
                options: PreferIntrinsicTypeInMemberAccess);
        }

        [Fact, Trait(Traits.Feature, Traits.Features.CodeActionsSimplifyTypeNames)]
        [WorkItem(15996, "https://github.com/dotnet/roslyn/issues/15996")]
        public async Task TestMemberOfBuiltInType3()
        {
            await TestAsync(
@"using System;
class C
{
    void Main()
    {
        [|UInt32|].Parse(""goo"");
    }
}",
@"using System;
class C
{
    void Main()
    {
        uint.Parse(""goo"");
    }
}",
                parseOptions: CSharpParseOptions.Default,
                options: PreferIntrinsicTypeInMemberAccess);
        }

        [Fact, WorkItem(26923, "https://github.com/dotnet/roslyn/issues/26923")]
        public async Task NoSuggestionOnForeachCollectionExpression()
        {
            await TestMissingInRegularAndScriptAsync(
@"using System;
using System.Collections.Generic;

class C
{
    static void Main(string[] args)
    {
        foreach (string arg in [|args|])
        {

        }
    }
}", new TestParameters(options: PreferImplicitTypeEverywhere));
        }

        [Fact, WorkItem(26923, "https://github.com/dotnet/roslyn/issues/26923")]
        public async Task NoSuggestionOnForeachType()
        {
            await TestMissingInRegularAndScriptAsync(
@"using System;
using System.Collections.Generic;

class C
{
    static void Main(string[] args)
    {
        foreach ([|string|] arg in args)
        {

        }
    }
}", new TestParameters(options: PreferImplicitTypeEverywhere));
        }

        [Fact, WorkItem(31849, "https://github.com/dotnet/roslyn/issues/31849")]
        public async Task NoSuggestionOnNestedNullabilityRequired()
        {
            await TestMissingInRegularAndScriptAsync(
@"#nullable enable
using System.Threading.Tasks;

class C
{
    Task<string?> FooAsync()
    {
        return Task.FromResult<[|string?|]>(""something"");
    }
}");
        }

        [Theory]
        [InlineData(0)]
        [InlineData(1)]
        [InlineData(2)]
        [InlineData(3)]
        [InlineData(4)]
        [Trait(Traits.Feature, Traits.Features.CodeActionsSimplifyTypeNames)]
        [WorkItem(20377, "https://github.com/dotnet/roslyn/issues/20377")]
        public async Task TestWarningLevel(int warningLevel)
        {
            await TestInRegularAndScriptAsync(
@"using System;

namespace Root
{
    class A
    {
        [|System.Exception|] c;
    }
}",
@"using System;

namespace Root
{
    class A
    {
        Exception c;
    }
}", compilationOptions: new CSharpCompilationOptions(OutputKind.DynamicallyLinkedLibrary, warningLevel: warningLevel));
        }

        [Fact, Trait(Traits.Feature, Traits.Features.CodeActionsSimplifyTypeNames)]
        public async Task TestGlobalAliasSimplifiesInUsingDirective()
        {
            await TestInRegularAndScriptAsync(
                "using [|global::System.IO|];",
                "using System.IO;");
        }

        [Theory, Trait(Traits.Feature, Traits.Features.CodeActionsSimplifyTypeNames)]
        [InlineData("Boolean")]
        [InlineData("Char")]
        [InlineData("String")]
        [InlineData("Int8")]
        [InlineData("UInt8")]
        [InlineData("Int16")]
        [InlineData("UInt16")]
        [InlineData("Int32")]
        [InlineData("UInt32")]
        [InlineData("Int64")]
        [InlineData("UInt64")]
        [InlineData("Float32")]
        [InlineData("Float64")]
        public async Task TestGlobalAliasSimplifiesInUsingAliasDirective(string typeName)
        {
            await TestInRegularAndScriptAsync(
                $"using My{typeName} = [|global::System.{typeName}|];",
                $"using My{typeName} = System.{typeName};");
        }

        [Fact, Trait(Traits.Feature, Traits.Features.CodeActionsSimplifyTypeNames)]
        public async Task TestGlobalAliasSimplifiesInUsingStaticDirective()
        {
            await TestInRegularAndScriptAsync(
                "using static [|global::System.Math|];",
                "using static System.Math;");
        }

        [Fact, Trait(Traits.Feature, Traits.Features.CodeActionsSimplifyTypeNames)]
        public async Task TestGlobalAliasSimplifiesInUsingDirectiveInNamespace()
        {
            await TestInRegularAndScriptAsync(
@"using System;
namespace N
{
    using [|global::System.IO|];
}",
@"using System;
namespace N
{
    using System.IO;
}");
        }

        [WorkItem(40639, "https://github.com/dotnet/roslyn/issues/40639")]
        [Fact, Trait(Traits.Feature, Traits.Features.CodeActionsSimplifyTypeNames)]
        public async Task TestCrefIdAtTopLevel()
        {
            await TestDiagnosticInfoAsync(
@"/// <summary>
/// <see cref=""[|System.String|]""/>
/// </summary>
class Base
{
}", OptionsSet(), IDEDiagnosticIds.PreferBuiltInOrFrameworkTypeDiagnosticId, DiagnosticSeverity.Hidden);
        }

        [WorkItem(40639, "https://github.com/dotnet/roslyn/issues/40639")]
        [Fact, Trait(Traits.Feature, Traits.Features.CodeActionsSimplifyTypeNames)]
        public async Task TestCrefIdAtNestedLevel()
        {
            await TestDiagnosticInfoAsync(
@"/// <summary>
/// <see cref=""Foo([|System.String|])""/>
/// </summary>
class Base
{
    public void Foo(string s) { }
}", OptionsSet(), IDEDiagnosticIds.PreferBuiltInOrFrameworkTypeDiagnosticId, DiagnosticSeverity.Hidden);
        }

<<<<<<< HEAD
        [Fact, Trait(Traits.Feature, Traits.Features.CodeActionsSimplifyTypeNames)]
        public async Task TestNameofReportsSimplifyMemberAccess()
        {
            await TestDiagnosticInfoAsync(
@"using System;

class Base
{
    void Goo()
    {
        var v = nameof([|System|].Int32);
    }
}", OptionsSet(), IDEDiagnosticIds.SimplifyMemberAccessDiagnosticId, DiagnosticSeverity.Hidden);
        }

=======
>>>>>>> 15848ffd
        [Theory, Trait(Traits.Feature, Traits.Features.CodeActionsSimplifyTypeNames)]
        [InlineData("Boolean")]
        [InlineData("Char")]
        [InlineData("String")]
        [InlineData("Int16")]
        [InlineData("UInt16")]
        [InlineData("Int32")]
        [InlineData("UInt32")]
        [InlineData("Int64")]
        [InlineData("UInt64")]
        public async Task TestGlobalAliasSimplifiesInUsingAliasDirectiveWithinNamespace(string typeName)
        {
            await TestInRegularAndScriptAsync(
$@"using System;
namespace N
{{
    using My{typeName} = [|global::System.{typeName}|];
}}",
$@"using System;
namespace N
{{
    using My{typeName} = {typeName};
}}");
        }

        [Theory, Trait(Traits.Feature, Traits.Features.CodeActionsSimplifyTypeNames)]
        [InlineData("Int8")]
        [InlineData("UInt8")]
        [InlineData("Float32")]
        [InlineData("Float64")]
        public async Task TestGlobalAliasSimplifiesInUsingAliasDirectiveWithinNamespace_UnboundName(string typeName)
        {
            await TestInRegularAndScriptAsync(
$@"using System;
namespace N
{{
    using My{typeName} = [|global::System.{typeName}|];
}}",
$@"using System;
namespace N
{{
    using My{typeName} = System.{typeName};
}}");
        }

        [Fact, Trait(Traits.Feature, Traits.Features.CodeActionsSimplifyTypeNames)]
        public async Task TestGlobalAliasSimplifiesInUsingStaticDirectiveInNamespace()
        {
            await TestInRegularAndScriptAsync(
@"using System;
namespace N
{
    using static [|global::System.Math|];
}",
@"using System;
namespace N
{
    using static System.Math;
}");
        }

        [WorkItem(27819, "https://github.com/dotnet/roslyn/issues/27819")]
        [Fact, Trait(Traits.Feature, Traits.Features.CodeActionsSimplifyTypeNames)]
        public async Task DoNotSimplifyToVar_EvenIfVarIsPreferred()
        {
            await TestInRegularAndScriptAsync(
@"
class C
{
    void Goo()
    {
        [|System.Int32|] i = 0;
    }
}",
@"
class C
{
    void Goo()
    {
        int i = 0;
    }
}", options: PreferImplicitTypeEverywhere);
        }

        [WorkItem(27819, "https://github.com/dotnet/roslyn/issues/27819")]
        [Fact, Trait(Traits.Feature, Traits.Features.CodeActionsSimplifyTypeNames)]
        public async Task DoNotSimplifyToVar_EvenIfVarIsPreferred_2()
        {
            await TestMissingInRegularAndScriptAsync(
@"
class C
{
    void Goo()
    {
        [|int|] i = 0;
    }
}", new TestParameters(options: PreferImplicitTypeEverywhere));
        }

<<<<<<< HEAD
        [Fact, Trait(Traits.Feature, Traits.Features.CodeActionsSimplifyTypeNames)]
        public async Task SimplifyMemberAccessOffOfObjectKeyword()
        {
            await TestInRegularAndScriptAsync(
@"using System;

class C
{
    bool Goo()
    {
        return [|object|].Equals(null, null);
    }
}",
@"using System;

class C
{
    bool Goo()
    {
        return Equals(null, null);
    }
}");
        }

        [Fact, Trait(Traits.Feature, Traits.Features.CodeActionsSimplifyTypeNames)]
        public async Task DoNotSimplifyBaseCallToVirtualInNonSealedClass()
        {
            await TestMissingAsync(
@"using System;

class C
{
    void Goo()
    {
        var v = [|base|].GetHashCode();
    }
}");
        }

        [Fact, Trait(Traits.Feature, Traits.Features.CodeActionsSimplifyTypeNames)]
        public async Task DoSimplifyBaseCallToVirtualInSealedClass()
        {
            await TestInRegularAndScript1Async(
@"using System;

sealed class C
{
    void Goo()
    {
        var v = [|base|].GetHashCode();
    }
}",
@"using System;

sealed class C
{
    void Goo()
    {
        var v = GetHashCode();
    }
}");
        }

        [Fact, Trait(Traits.Feature, Traits.Features.CodeActionsSimplifyTypeNames)]
        public async Task DoSimplifyBaseCallToVirtualInStruct()
        {
            await TestInRegularAndScript1Async(
@"using System;

struct C
{
    void Goo()
    {
        var v = [|base|].GetHashCode();
    }
}",
@"using System;

struct C
{
    void Goo()
    {
        var v = GetHashCode();
    }
}");
        }

        [Fact, Trait(Traits.Feature, Traits.Features.CodeActionsSimplifyTypeNames)]
        public async Task DoNotSimplifyBaseCallToVirtualWithOverride()
        {
            await TestMissingAsync(
@"using System;

class C
{
    void Goo()
    {
        var v = [|base|].GetHashCode();
    }

    public override int GetHashCode() => 0;
}");
        }

        [Fact, Trait(Traits.Feature, Traits.Features.CodeActionsSimplifyTypeNames)]
        public async Task DoSimplifyBaseCallToNonVirtual()
        {
            await TestInRegularAndScript1Async(
@"using System;

class Base
{
    public int Baz() => 0;
}

class C : Base
{
    void Goo()
    {
        var v = [|base|].Baz();
    }
}",
@"using System;

class Base
{
    public int Baz() => 0;
}

class C : Base
{
    void Goo()
    {
        var v = Baz();
    }
}");
        }

        [Fact, Trait(Traits.Feature, Traits.Features.CodeActionsSimplifyTypeNames)]
        public async Task DoNotSimplifyBaseCallIfOverloadChanges()
        {
            await TestMissingAsync(
@"using System;

class Base
{
    public int Baz(object o) => 0;
}

class C : Base
{
    void Goo()
    {
        var v = [|base|].Baz(0);
    }

    public int Baz(int o) => 0;
}");
        }

        [Fact, Trait(Traits.Feature, Traits.Features.CodeActionsSimplifyTypeNames)]
        public async Task DoNotSimplifyInsideNameof()
        {
            await TestMissingAsync(
@"using System;

class Base
{
    public int Baz(string type)
        => type switch
        {
            nameof([|Int32|]) => 0,
        };
}");
        }

        [Fact, Trait(Traits.Feature, Traits.Features.CodeActionsSimplifyTypeNames)]
        public async Task DoSimplifyInferrableTypeArgumentList()
        {
            await TestInRegularAndScript1Async(
@"using System;

class Base
{
    public void Goo() => Bar[|<int>|](0);
    public void Bar<T>(T t) => default;
}
",
@"using System;

class Base
{
    public void Goo() => Bar(0);
    public void Bar<T>(T t) => default;
}
");
        }

        [Fact, Trait(Traits.Feature, Traits.Features.CodeActionsSimplifyTypeNames)]
        public async Task DoNotSimplifyNonInferrableTypeArgumentList()
        {
            await TestMissingAsync(
@"using System;

class Base
{
    public void Goo() => Bar[|<int>|](0);
    public void Bar<T>() => default;
}
");
        }

=======
        [WorkItem(40647, "https://github.com/dotnet/roslyn/issues/40647")]
>>>>>>> 15848ffd
        [Fact, Trait(Traits.Feature, Traits.Features.CodeActionsSimplifyTypeNames)]
        public async Task SimplifyMemberAccessOverPredefinedType()
        {
            await TestInRegularAndScript1Async(
@"using System;

class Base
{
    public void Goo(object o1, object o2) => [|Object|].ReferenceEquals(o1, o2);
}
",
@"using System;

class Base
{
    public void Goo(object o1, object o2) => ReferenceEquals(o1, o2);
}
");
        }

<<<<<<< HEAD
        [Fact, Trait(Traits.Feature, Traits.Features.CodeActionsSimplifyTypeNames)]
        public async Task SimplifyEnumMemberReferenceInsideEnum()
        {
            await TestInRegularAndScript1Async(
@"
enum E
{
    Goo = 1,
    Bar = [|E|].Goo,
}",
@"
enum E
{
    Goo = 1,
    Bar = Goo,
}");
        }

=======
>>>>>>> 15848ffd
        [Theory, Trait(Traits.Feature, Traits.Features.CodeActionsSimplifyTypeNames)]
        [InlineData("Boolean")]
        [InlineData("Char")]
        [InlineData("String")]
        [InlineData("Int8")]
        [InlineData("UInt8")]
        [InlineData("Int16")]
        [InlineData("UInt16")]
        [InlineData("Int32")]
        [InlineData("UInt32")]
        [InlineData("Int64")]
        [InlineData("UInt64")]
        [InlineData("Float32")]
        [InlineData("Float64")]
        public async Task TestDoesNotSimplifyUsingAliasDirectiveToPrimitiveType(string typeName)
        {
            await TestMissingAsync(
$@"using System;
namespace N
{{
    using My{typeName} = [|{typeName}|];
}}");
        }

        [Theory, Trait(Traits.Feature, Traits.Features.CodeActionsSimplifyTypeNames)]
        [InlineData("Boolean")]
        [InlineData("Char")]
        [InlineData("String")]
        [InlineData("Int16")]
        [InlineData("UInt16")]
        [InlineData("Int32")]
        [InlineData("UInt32")]
        [InlineData("Int64")]
        [InlineData("UInt64")]
        public async Task TestDoesNotSimplifyUsingAliasDirectiveToBuiltInType(string typeName)
        {
            await TestInRegularAndScript1Async(
$@"using System;
namespace N
{{
    using My{typeName} = [|System.{typeName}|];
}}",
$@"using System;
namespace N
{{
    using My{typeName} = {typeName};
}}");
        }

        [Theory, Trait(Traits.Feature, Traits.Features.CodeActionsSimplifyTypeNames)]
        [InlineData("Int8")]
        [InlineData("UInt8")]
        [InlineData("Float32")]
        [InlineData("Float64")]
        public async Task TestDoesNotSimplifyUsingAliasWithUnboundTypes(string typeName)
        {
            await TestMissingInRegularAndScriptAsync(
$@"using System;
namespace N
{{
    using My{typeName} = [|System.{typeName}|];
}}");
        }

        private async Task TestWithPredefinedTypeOptionsAsync(string code, string expected, int index = 0)
        {
            await TestInRegularAndScriptAsync(code, expected, index: index, options: PreferIntrinsicTypeEverywhere);
        }

        private IDictionary<OptionKey, object> PreferIntrinsicTypeEverywhere => OptionsSet(
            SingleOption(CodeStyleOptions.PreferIntrinsicPredefinedTypeKeywordInDeclaration, true, NotificationOption.Error),
            SingleOption(CodeStyleOptions.PreferIntrinsicPredefinedTypeKeywordInMemberAccess, this.onWithError, GetLanguage()));

        private IDictionary<OptionKey, object> PreferIntrinsicTypeEverywhereAsWarning => OptionsSet(
            SingleOption(CodeStyleOptions.PreferIntrinsicPredefinedTypeKeywordInDeclaration, true, NotificationOption.Warning),
            SingleOption(CodeStyleOptions.PreferIntrinsicPredefinedTypeKeywordInMemberAccess, this.onWithWarning, GetLanguage()));

        private IDictionary<OptionKey, object> PreferIntrinsicTypeInDeclaration => OptionsSet(
            SingleOption(CodeStyleOptions.PreferIntrinsicPredefinedTypeKeywordInDeclaration, true, NotificationOption.Error),
            SingleOption(CodeStyleOptions.PreferIntrinsicPredefinedTypeKeywordInMemberAccess, this.offWithSilent, GetLanguage()));

        private IDictionary<OptionKey, object> PreferIntrinsicTypeInMemberAccess => OptionsSet(
            SingleOption(CodeStyleOptions.PreferIntrinsicPredefinedTypeKeywordInMemberAccess, true, NotificationOption.Error),
            SingleOption(CodeStyleOptions.PreferIntrinsicPredefinedTypeKeywordInDeclaration, this.offWithSilent, GetLanguage()));

        private IDictionary<OptionKey, object> PreferImplicitTypeEverywhere => OptionsSet(
            SingleOption(CSharpCodeStyleOptions.VarElsewhere, onWithInfo),
            SingleOption(CSharpCodeStyleOptions.VarWhenTypeIsApparent, onWithInfo),
            SingleOption(CSharpCodeStyleOptions.VarForBuiltInTypes, onWithInfo));

        private readonly CodeStyleOption<bool> onWithSilent = new CodeStyleOption<bool>(true, NotificationOption.Silent);
        private readonly CodeStyleOption<bool> offWithSilent = new CodeStyleOption<bool>(false, NotificationOption.Silent);
        private readonly CodeStyleOption<bool> onWithInfo = new CodeStyleOption<bool>(true, NotificationOption.Suggestion);
        private readonly CodeStyleOption<bool> offWithInfo = new CodeStyleOption<bool>(false, NotificationOption.Suggestion);
        private readonly CodeStyleOption<bool> onWithWarning = new CodeStyleOption<bool>(true, NotificationOption.Warning);
        private readonly CodeStyleOption<bool> offWithWarning = new CodeStyleOption<bool>(false, NotificationOption.Warning);
        private readonly CodeStyleOption<bool> onWithError = new CodeStyleOption<bool>(true, NotificationOption.Error);
        private readonly CodeStyleOption<bool> offWithError = new CodeStyleOption<bool>(false, NotificationOption.Error);
    }
}<|MERGE_RESOLUTION|>--- conflicted
+++ resolved
@@ -1919,99 +1919,7 @@
         [WorkItem(40633, "https://github.com/dotnet/roslyn/issues/40633")]
         [WorkItem(542100, "http://vstfdevdiv:8080/DevDiv2/DevDiv/_workitems/edit/542100")]
         [Fact, Trait(Traits.Feature, Traits.Features.CodeActionsSimplifyTypeNames)]
-<<<<<<< HEAD
         public async Task TestAllowSimplificationThatWouldNotCauseConflict1()
-=======
-        public async Task TestPreventSimplificationToNameInCurrentScope()
-        {
-            await TestInRegularAndScript1Async(
-@"namespace N
-{
-    class Program
-    {
-        class Goo
-        {
-            public static void Bar()
-            {
-            }
-        }
-
-        static void Main()
-        {
-            [|N.Program.Goo.Bar|]();
-            int Goo;
-        }
-    }
-}",
-
-@"namespace N
-{
-    class Program
-    {
-        class Goo
-        {
-            public static void Bar()
-            {
-            }
-        }
-
-        static void Main()
-        {
-            Program.Goo.Bar();
-            int Goo;
-        }
-    }
-}");
-        }
-
-        [WorkItem(40633, "https://github.com/dotnet/roslyn/issues/40633")]
-        [WorkItem(542100, "http://vstfdevdiv:8080/DevDiv2/DevDiv/_workitems/edit/542100")]
-        [Fact, Trait(Traits.Feature, Traits.Features.CodeActionsSimplifyTypeNames)]
-        public async Task TestPreventSimplificationToNameInCurrentScope2()
-        {
-            await TestInRegularAndScript1Async(
-@"namespace N
-{
-    class Program
-    {
-        class Goo
-        {
-            public static void Bar()
-            {
-            }
-        }
-
-        static void Main(int Goo)
-        {
-            [|N.Program.Goo.Bar|]();
-        }
-    }
-}",
-
-@"namespace N
-{
-    class Program
-    {
-        class Goo
-        {
-            public static void Bar()
-            {
-            }
-        }
-
-        static void Main(int Goo)
-        {
-            Program.Goo.Bar();
-        }
-    }
-}");
-        }
-
-        [WorkItem(40633, "https://github.com/dotnet/roslyn/issues/40633")]
-        [WorkItem(542100, "http://vstfdevdiv:8080/DevDiv2/DevDiv/_workitems/edit/542100")]
-        [Fact, Trait(Traits.Feature, Traits.Features.CodeActionsSimplifyTypeNames)]
-        public async Task TestAllowSimplificationToNameInNestedScope()
->>>>>>> 15848ffd
         {
             await TestInRegularAndScriptAsync(
 @"namespace N
@@ -2056,24 +1964,12 @@
 }");
         }
 
-<<<<<<< HEAD
         [WorkItem(542100, "http://vstfdevdiv:8080/DevDiv2/DevDiv/_workitems/edit/542100")]
         [Fact, Trait(Traits.Feature, Traits.Features.CodeActionsSimplifyTypeNames)]
         public async Task TestAllowSimplificationThatWouldNotCauseConflict2()
         {
             await TestInRegularAndScriptAsync(
 @"namespace N
-=======
-        [WorkItem(40633, "https://github.com/dotnet/roslyn/issues/40633")]
-        [WorkItem(542100, "http://vstfdevdiv:8080/DevDiv2/DevDiv/_workitems/edit/542100")]
-        [Fact, Trait(Traits.Feature, Traits.Features.CodeActionsSimplifyTypeNames)]
-        public async Task TestAllowSimplificationToNameInNestedScope1()
-        {
-            await TestInRegularAndScriptAsync(
-@"using System.Linq;
-
-namespace N
->>>>>>> 15848ffd
 {
     class Program
     {
@@ -2084,34 +1980,12 @@
             }
         }
 
-        static void Main(int[] args)
-        {
-            [|N.Program.Goo.Bar|]();
-            var q = from Goo in args select Goo;
-        }
-    }
-}",
-@"using System.Linq;
-
-namespace N
-{
-    class Program
-    {
-        class Goo
-        {
-<<<<<<< HEAD
+        static void Main()
+        {
             [|Program|].Goo.Bar();
-=======
-            public static void Bar()
->>>>>>> 15848ffd
             {
+                int Goo;
             }
-        }
-
-        static void Main(int[] args)
-        {
-            Goo.Bar();
-            var q = from Goo in args select Goo;
         }
     }
 }",
@@ -3151,7 +3025,6 @@
         [Fact, Trait(Traits.Feature, Traits.Features.CodeActionsSimplifyTypeNames)]
         public async Task TestColorColorCase3()
         {
-<<<<<<< HEAD
             await TestMissingAsync(
 @"using A;
 
@@ -3174,8 +3047,6 @@
         [Fact, Trait(Traits.Feature, Traits.Features.CodeActionsSimplifyTypeNames)]
         public async Task TestColorColorCase4()
         {
-=======
->>>>>>> 15848ffd
             await TestInRegularAndScriptAsync(
 @"namespace N
 {
@@ -3215,11 +3086,7 @@
 
         [WorkItem(40632, "https://github.com/dotnet/roslyn/issues/40632")]
         [Fact, Trait(Traits.Feature, Traits.Features.CodeActionsSimplifyTypeNames)]
-<<<<<<< HEAD
         public async Task TestColorColorCase5()
-=======
-        public async Task TestColorColorCase4()
->>>>>>> 15848ffd
         {
             await TestInRegularAndScriptAsync(
 @"namespace N
@@ -4827,7 +4694,6 @@
 }", OptionsSet(), IDEDiagnosticIds.PreferBuiltInOrFrameworkTypeDiagnosticId, DiagnosticSeverity.Hidden);
         }
 
-<<<<<<< HEAD
         [Fact, Trait(Traits.Feature, Traits.Features.CodeActionsSimplifyTypeNames)]
         public async Task TestNameofReportsSimplifyMemberAccess()
         {
@@ -4843,8 +4709,6 @@
 }", OptionsSet(), IDEDiagnosticIds.SimplifyMemberAccessDiagnosticId, DiagnosticSeverity.Hidden);
         }
 
-=======
->>>>>>> 15848ffd
         [Theory, Trait(Traits.Feature, Traits.Features.CodeActionsSimplifyTypeNames)]
         [InlineData("Boolean")]
         [InlineData("Char")]
@@ -4944,7 +4808,6 @@
 }", new TestParameters(options: PreferImplicitTypeEverywhere));
         }
 
-<<<<<<< HEAD
         [Fact, Trait(Traits.Feature, Traits.Features.CodeActionsSimplifyTypeNames)]
         public async Task SimplifyMemberAccessOffOfObjectKeyword()
         {
@@ -5157,9 +5020,7 @@
 ");
         }
 
-=======
         [WorkItem(40647, "https://github.com/dotnet/roslyn/issues/40647")]
->>>>>>> 15848ffd
         [Fact, Trait(Traits.Feature, Traits.Features.CodeActionsSimplifyTypeNames)]
         public async Task SimplifyMemberAccessOverPredefinedType()
         {
@@ -5180,7 +5041,6 @@
 ");
         }
 
-<<<<<<< HEAD
         [Fact, Trait(Traits.Feature, Traits.Features.CodeActionsSimplifyTypeNames)]
         public async Task SimplifyEnumMemberReferenceInsideEnum()
         {
@@ -5199,8 +5059,6 @@
 }");
         }
 
-=======
->>>>>>> 15848ffd
         [Theory, Trait(Traits.Feature, Traits.Features.CodeActionsSimplifyTypeNames)]
         [InlineData("Boolean")]
         [InlineData("Char")]
