﻿// Licensed to the .NET Foundation under one or more agreements.
// The .NET Foundation licenses this file to you under the MIT license.
// See the LICENSE file in the project root for more information.

using System;
using System.Linq;
using Microsoft.CodeAnalysis.Editor.CSharp.SplitStringLiteral;
using Microsoft.CodeAnalysis.Editor.Shared.Extensions;
using Microsoft.CodeAnalysis.Editor.UnitTests.Extensions;
using Microsoft.CodeAnalysis.Editor.UnitTests.Utilities;
using Microsoft.CodeAnalysis.Indentation;
using Microsoft.CodeAnalysis.Options;
using Microsoft.CodeAnalysis.Test.Utilities;
using Microsoft.CodeAnalysis.Text;
using Microsoft.CodeAnalysis.Text.Shared.Extensions;
using Microsoft.VisualStudio.Text.Editor;
using Microsoft.VisualStudio.Text.Editor.Commanding.Commands;
using Microsoft.VisualStudio.Text.Operations;
using Roslyn.Test.Utilities;
using Xunit;
using IndentStyle = Microsoft.CodeAnalysis.Formatting.FormattingOptions2.IndentStyle;

namespace Microsoft.CodeAnalysis.Editor.CSharp.UnitTests.SplitStringLiteral;

[UseExportProvider]
[Trait(Traits.Feature, Traits.Features.SplitStringLiteral)]
public sealed class SplitStringLiteralCommandHandlerTests
{
    /// <summary>
    /// verifyUndo is needed because of https://github.com/dotnet/roslyn/issues/28033 Most tests will continue to
    /// verifyUndo, but select tests will skip it due to this known test infrastructure issue. This bug does not
    /// represent a product failure.
    /// </summary>
    private static void TestWorker(
        string inputMarkup,
        string? expectedOutputMarkup,
        Action callback,
        bool verifyUndo = true,
        IndentStyle indentStyle = IndentStyle.Smart,
        bool useTabs = false,
        string? endOfLine = null)
    {
        var workspaceXml = $"""
            <Workspace>
                <Project Language="C#">
                    <Document Normalize="{endOfLine is null}">{(endOfLine is null ? inputMarkup : inputMarkup.ReplaceLineEndings(endOfLine))}</Document>
                </Project>
            </Workspace>
            """;

        using var workspace = EditorTestWorkspace.Create(workspaceXml);

        if (useTabs && expectedOutputMarkup != null)
        {
            Assert.Contains("\t", expectedOutputMarkup);
        }

        var editorOptionsFactory = workspace.GetService<IEditorOptionsFactoryService>();

        var document = workspace.Documents.Single();
        var view = document.GetTextView();
        var textBuffer = view.TextBuffer;
        var options = editorOptionsFactory.GetOptions(textBuffer);

        options.SetOptionValue(DefaultOptions.ConvertTabsToSpacesOptionId, !useTabs);
        options.SetOptionValue(DefaultOptions.TabSizeOptionId, 4);
        options.SetOptionValue(DefaultOptions.IndentStyleId, indentStyle.ToEditorIndentStyle());
        if (endOfLine != null)
            options.SetOptionValue(DefaultOptions.NewLineCharacterOptionId, endOfLine);

        // Remove once https://github.com/dotnet/roslyn/issues/62204 is fixed:
        workspace.GlobalOptions.SetGlobalOption(IndentationOptionsStorage.SmartIndent, document.Project.Language, indentStyle);

        var originalSnapshot = textBuffer.CurrentSnapshot;
        var originalSelections = document.SelectedSpans;

        // primary caret will be the last one:
        view.SetMultiSelection(originalSelections.Select(selection => selection.ToSnapshotSpan(originalSnapshot)));

        // only validate when there is no selected text since the splitter is disabled in that case:
        if (originalSelections.All(selection => selection.IsEmpty))
        {
            Assert.Equal(originalSelections.Last().Start, view.Caret.Position.BufferPosition.Position);
        }

        var undoHistoryRegistry = workspace.GetService<ITextUndoHistoryRegistry>();
        var commandHandler = workspace.ExportProvider.GetCommandHandler<SplitStringLiteralCommandHandler>(nameof(SplitStringLiteralCommandHandler));

        if (!commandHandler.ExecuteCommand(new ReturnKeyCommandArgs(view, textBuffer), TestCommandExecutionContext.Create()))
        {
            callback();
        }

        if (expectedOutputMarkup != null)
        {
            MarkupTestFile.GetSpans(expectedOutputMarkup, out var expectedOutput, out var expectedSpans);

            Assert.Equal(expectedOutput, textBuffer.CurrentSnapshot.AsText().ToString());
            Assert.Equal(expectedSpans.Last().Start, view.Caret.Position.BufferPosition.Position);

            if (verifyUndo)
            {
                // Ensure that after undo we go back to where we were to begin with.
                var history = undoHistoryRegistry.GetHistory(document.GetTextBuffer());
                history.Undo(count: originalSelections.Count);

                var currentSnapshot = document.GetTextBuffer().CurrentSnapshot;
                Assert.Equal(originalSnapshot.GetText(), currentSnapshot.GetText());
                Assert.Equal(originalSelections.Last().Start, view.Caret.Position.BufferPosition.Position);
            }
        }
    }

    /// <summary>
    /// verifyUndo is needed because of https://github.com/dotnet/roslyn/issues/28033 Most tests will continue to
    /// verifyUndo, but select tests will skip it due to this known test infrastructure issue. This bug does not
    /// represent a product failure.
    /// </summary>
    private static void TestHandled(
        string inputMarkup,
        string expectedOutputMarkup,
        bool verifyUndo = true,
        IndentStyle indentStyle = IndentStyle.Smart,
        bool useTabs = false,
        string? endOfLine = null)
    {
        TestWorker(
            inputMarkup, expectedOutputMarkup,
            callback: () =>
            {
                Assert.True(false, "Should not reach here.");
            },
            verifyUndo, indentStyle, useTabs, endOfLine);
    }

    private static void TestNotHandled(string inputMarkup)
    {
        var notHandled = false;
        TestWorker(
            inputMarkup, null,
            callback: () =>
            {
                notHandled = true;
            });

        Assert.True(notHandled);
    }

    [WpfFact]
    public void TestMissingBeforeString()
        => TestNotHandled(
            """
            class C
            {
                void M()
                {
                    var v = [||]"";
                }
            }
            """);

    [WpfFact]
    public void TestMissingBeforeUtf8String()
        => TestNotHandled(
            """
            class C
            {
                void M()
                {
                    var v = [||]""u8;
                }
            }
            """);

    [WpfFact]
    public void TestMissingBeforeInterpolatedString()
        => TestNotHandled(
            """
            class C
            {
                void M()
                {
                    var v = [||]$"";
                }
            }
            """);

    [WpfFact]
    public void TestMissingAfterString_1()
        => TestNotHandled(
            """
            class C
            {
                void M()
                {
                    var v = ""[||];
                }
            }
            """);

    [WpfFact]
    public void TestMissingAfterString_2()
        => TestNotHandled(
            """
            class C
            {
                void M()
                {
                    var v = "" [||];
                }
            }
            """);

    [WpfFact]
    public void TestMissingAfterString_3()
        => TestNotHandled(
            """
            class C
            {
                void M()
                {
                    var v = ""[||]
                }
            }
            """);

    [WpfFact]
    public void TestMissingAfterString_4()
        => TestNotHandled(
            """
            class C
            {
                void M()
                {
                    var v = "" [||]
                }
            }
            """);

    [WpfFact]
    public void TestMissingAfterInterpolatedString_1()
        => TestNotHandled(
            """
            class C
            {
                void M()
                {
                    var v = $""[||];
                }
            }
            """);

    [WpfFact]
    public void TestMissingAfterInterpolatedString_2()
        => TestNotHandled(
            """
            class C
            {
                void M()
                {
                    var v = $"" [||];
                }
            }
            """);

    [WpfFact]
    public void TestMissingAfterInterpolatedString_3()
        => TestNotHandled(
            """
            class C
            {
                void M()
                {
                    var v = $""[||]
                }
            }
            """);

    [WpfFact]
    public void TestMissingAfterInterpolatedString_4()
        => TestNotHandled(
            """
            class C
            {
                void M()
                {
                    var v = $"" [||]
                }
            }
            """);

    [WpfFact]
    public void TestMissingAfterUtf8String_1()
        => TestNotHandled(
            """
            class C
            {
                void M()
                {
                    var v = ""[||]u8;
                }
            }
            """);

    [WpfFact]
    public void TestMissingAfterUtf8String_2()
        => TestNotHandled(
            """
            class C
            {
                void M()
                {
                    var v = ""u8[||];
                }
            }
            """);

    [WpfFact]
    public void TestMissingAfterUtf8String_3()
        => TestNotHandled(
            """
            class C
            {
                void M()
                {
                    var v = ""u8[||]
                }
            }
            """);

    [WpfFact]
    public void TestMissingAfterUtf8String_4()
        => TestNotHandled(
            """
            class C
            {
                void M()
                {
                    var v = $""u8 [||]
                }
            }
            """);

    [WpfFact]
    public void TestMissingAfterUtf8String_5()
        => TestNotHandled(
            """
            class C
            {
                void M()
                {
                    var v = ""u[||]8;
                }
            }
            """);

    [WpfFact]
    public void TestMissingInVerbatimString()
        => TestNotHandled(
            """
            class C
            {
                void M()
                {
                    var v = @"a[||]b";
                }
            }
            """);

    [WpfFact]
    public void TestMissingInUtf8VerbatimString()
        => TestNotHandled(
            """
            class C
            {
                void M()
                {
                    var v = @"a[||]b"u8;
                }
            }
            """);

    [WpfFact]
    public void TestMissingInInterpolatedVerbatimString()
        => TestNotHandled(
            """
            class C
            {
                void M()
                {
                    var v = $@"a[||]b";
                }
            }
            """);

    [WpfFact]
    public void TestInEmptyString()
    {
        // Do not verifyUndo because of https://github.com/dotnet/roslyn/issues/28033
        // When that issue is fixed, we can reenable verifyUndo
        TestHandled(
            """
            class C
            {
                void M()
                {
                    var v = "[||]";
                }
            }
            """,
            """
            class C
            {
                void M()
                {
                    var v = "" +
                        "[||]";
                }
            }
            """,
            verifyUndo: false);
    }

    [WpfFact, WorkItem("https://github.com/dotnet/roslyn/issues/41322")]
    public void TestInEmptyString_LF()
    {
        // Do not verifyUndo because of https://github.com/dotnet/roslyn/issues/28033
        // When that issue is fixed, we can reenable verifyUndo
        TestHandled(
        "class C\n{\n    void M()\n    {\n        var v = \"[||]\";\n    }\n}",
        "class C\n{\n    void M()\n    {\n        var v = \"\" +\n            \"[||]\";\n    }\n}",
        verifyUndo: false,
        endOfLine: "\n");
    }

    [WpfFact]
    public void TestInEmptyString_BlockIndent()
    {
        // Do not verifyUndo because of https://github.com/dotnet/roslyn/issues/28033
        // When that issue is fixed, we can reenable verifyUndo
        TestHandled(
            """
            class C
            {
                void M()
                {
                    var v = "[||]";
                }
            }
            """,
            """
            class C
            {
                void M()
                {
                    var v = "" +
                    "[||]";
                }
            }
            """,
            verifyUndo: false,
            IndentStyle.Block);
    }

    [WpfFact]
    public void TestInEmptyString_NoneIndent()
    {
        // Do not verifyUndo because of https://github.com/dotnet/roslyn/issues/28033
        // When that issue is fixed, we can reenable verifyUndo
        TestHandled(
            """
            class C
            {
                void M()
                {
                    var v = "[||]";
                }
            }
            """,
            """
            class C
            {
                void M()
                {
                    var v = "" +
            "[||]";
                }
            }
            """,
            verifyUndo: false,
            IndentStyle.None);
    }

    [WpfFact]
    public void TestInEmptyInterpolatedString()
        => TestHandled(
            """
            class C
            {
                void M()
                {
                    var v = $"[||]";
                }
            }
            """,
            """
            class C
            {
                void M()
                {
                    var v = $"" +
                        $"[||]";
                }
            }
            """);

    [WpfFact, WorkItem("https://github.com/dotnet/roslyn/issues/41322")]
    public void TestInEmptyInterpolatedString_LF()
        => TestHandled(
"class C\n{\n    void M()\n    {\n        var v = $\"[||]\";\n    }\n}",
"class C\n{\n    void M()\n    {\n        var v = $\"\" +\n            $\"[||]\";\n    }\n}",
endOfLine: "\n");

    [WpfFact]
    public void TestInEmptyInterpolatedString_BlockIndent()
        => TestHandled(
            """
            class C
            {
                void M()
                {
                    var v = $"[||]";
                }
            }
            """,
            """
            class C
            {
                void M()
                {
                    var v = $"" +
                    $"[||]";
                }
            }
            """, indentStyle: IndentStyle.Block);

    [WpfFact]
    public void TestInEmptyInterpolatedString_NoneIndent()
        => TestHandled(
            """
            class C
            {
                void M()
                {
                    var v = $"[||]";
                }
            }
            """,
            """
            class C
            {
                void M()
                {
                    var v = $"" +
            $"[||]";
                }
            }
            """, indentStyle: IndentStyle.None);

    [WpfFact]
    public void TestSimpleString1()
        => TestHandled(
            """
            class C
            {
                void M()
                {
                    var v = "now is [||]the time";
                }
            }
            """,
            """
            class C
            {
                void M()
                {
                    var v = "now is " +
                        "[||]the time";
                }
            }
            """);

    [WpfFact]
    public void TestUtf8String_1()
        => TestHandled(
            """
            class C
            {
                void M()
                {
                    var v = "now is [||]the time"u8;
                }
            }
            """,
            """
            class C
            {
                void M()
                {
                    var v = "now is "u8 +
                        "[||]the time"u8;
                }
            }
            """);

    [WpfFact]
    public void TestUtf8String_2()
        => TestHandled(
            """
            class C
            {
                void M()
                {
                    var v = "now is [||]the time"U8;
                }
            }
            """,
            """
            class C
            {
                void M()
                {
                    var v = "now is "U8 +
                        "[||]the time"U8;
                }
            }
            """);

    [WpfFact]
    public void TestInterpolatedString1()
        => TestHandled(
            """
            class C
            {
                void M()
                {
                    var v = $"now is [||]the { 1 + 2 } time for { 3 + 4 } all good men";
                }
            }
            """,
            """
            class C
            {
                void M()
                {
                    var v = $"now is " +
                        $"[||]the { 1 + 2 } time for { 3 + 4 } all good men";
                }
            }
            """);

    [WpfFact]
    public void TestInterpolatedString2()
        => TestHandled(
            """
            class C
            {
                void M()
                {
                    var v = $"now is the [||]{ 1 + 2 } time for { 3 + 4 } all good men";
                }
            }
            """,
            """
            class C
            {
                void M()
                {
                    var v = $"now is the " +
                        $"[||]{ 1 + 2 } time for { 3 + 4 } all good men";
                }
            }
            """);

    [WpfFact]
    public void TestInterpolatedString3()
        => TestHandled(
            """
            class C
            {
                void M()
                {
                    var v = $"now is the { 1 + 2 }[||] time for { 3 + 4 } all good men";
                }
            }
            """,
            """
            class C
            {
                void M()
                {
                    var v = $"now is the { 1 + 2 }" +
                        $"[||] time for { 3 + 4 } all good men";
                }
            }
            """);

    [WpfFact]
    public void TestMissingInInterpolation1()
        => TestNotHandled(
            """
            class C
            {
                void M()
                {
                    var v = $"now is the {[||] 1 + 2 } time for { 3 + 4 } all good men";
                }
            }
            """);

    [WpfFact]
    public void TestMissingInInterpolation2()
        => TestNotHandled(
            """
            class C
            {
                void M()
                {
                    var v = $"now is the { 1 + 2 [||]} time for { 3 + 4 } all good men";
                }
            }
            """);

    [WpfFact]
    public void TestSelection()
        => TestNotHandled(
            """
            class C
            {
                void M()
                {
                    var v = "now is [|the|] time";
                }
            }
            """);

    [WpfFact, WorkItem("https://github.com/dotnet/roslyn/issues/20258")]
    public void TestBeforeEndQuote1()
    {
        // Do not verifyUndo because of https://github.com/dotnet/roslyn/issues/28033
        // When that issue is fixed, we can reenable verifyUndo
        TestHandled(
            """
            class Program
            {
                static void Main(string[] args)
                {
                    var str = $"somestring { args[0]}[||]" +
                        $"{args[1]}" +
                        $"{args[2]}";

                    var str2 = "string1" +
                        "string2" +
                        "string3";
                }
            }
            """,
            """
            class Program
            {
                static void Main(string[] args)
                {
                    var str = $"somestring { args[0]}" +
                        $"[||]" +
                        $"{args[1]}" +
                        $"{args[2]}";

                    var str2 = "string1" +
                        "string2" +
                        "string3";
                }
            }
            """,
            verifyUndo: false);
    }

    [WpfFact, WorkItem("https://github.com/dotnet/roslyn/issues/20258")]
    public void TestBeforeEndQuote2()
    {
        // Do not verifyUndo because of https://github.com/dotnet/roslyn/issues/28033
        // When that issue is fixed, we can reenable verifyUndo
        TestHandled(
            """
            class Program
            {
                static void Main(string[] args)
                {
                    var str = $"somestring { args[0]}" +
                        $"{args[1]}[||]" +
                        $"{args[2]}";

                    var str2 = "string1" +
                        "string2" +
                        "string3";
                }
            }
            """,
            """
            class Program
            {
                static void Main(string[] args)
                {
                    var str = $"somestring { args[0]}" +
                        $"{args[1]}" +
                        $"[||]" +
                        $"{args[2]}";

                    var str2 = "string1" +
                        "string2" +
                        "string3";
                }
            }
            """,
            verifyUndo: false);
    }

    [WpfFact, WorkItem("https://github.com/dotnet/roslyn/issues/20258")]
    public void TestBeforeEndQuote3()
    {
        // Do not verifyUndo because of https://github.com/dotnet/roslyn/issues/28033
        // When that issue is fixed, we can reenable verifyUndo
        TestHandled(
            """
            class Program
            {
                static void Main(string[] args)
                {
                    var str = $"somestring { args[0]}" +
                        $"{args[1]}" +
                        $"{args[2]}[||]";

                    var str2 = "string1" +
                        "string2" +
                        "string3";
                }
            }
            """,
            """
            class Program
            {
                static void Main(string[] args)
                {
                    var str = $"somestring { args[0]}" +
                        $"{args[1]}" +
                        $"{args[2]}" +
                        $"[||]";

                    var str2 = "string1" +
                        "string2" +
                        "string3";
                }
            }
            """,
            verifyUndo: false);
    }

    [WpfFact, WorkItem("https://github.com/dotnet/roslyn/issues/20258")]
    public void TestBeforeEndQuote4()
    {
        // Do not verifyUndo because of https://github.com/dotnet/roslyn/issues/28033
        // When that issue is fixed, we can reenable verifyUndo
        TestHandled(
            """
            class Program
            {
                static void Main(string[] args)
                {
                    var str = $"somestring { args[0]}" +
                        $"{args[1]}" +
                        $"{args[2]}";

                    var str2 = "string1[||]" +
                        "string2" +
                        "string3";
                }
            }
            """,
            """
            class Program
            {
                static void Main(string[] args)
                {
                    var str = $"somestring { args[0]}" +
                        $"{args[1]}" +
                        $"{args[2]}";

                    var str2 = "string1" +
                        "[||]" +
                        "string2" +
                        "string3";
                }
            }
            """,
            verifyUndo: false);
    }

    [WpfFact, WorkItem("https://github.com/dotnet/roslyn/issues/20258")]
    public void TestBeforeEndQuote5()
    {
        // Do not verifyUndo because of https://github.com/dotnet/roslyn/issues/28033
        // When that issue is fixed, we can reenable verifyUndo
        TestHandled(
            """
            class Program
            {
                static void Main(string[] args)
                {
                    var str = $"somestring { args[0]}" +
                        $"{args[1]}" +
                        $"{args[2]}";

                    var str2 = "string1" +
                        "string2[||]" +
                        "string3";
                }
            }
            """,
            """
            class Program
            {
                static void Main(string[] args)
                {
                    var str = $"somestring { args[0]}" +
                        $"{args[1]}" +
                        $"{args[2]}";

                    var str2 = "string1" +
                        "string2" +
                        "[||]" +
                        "string3";
                }
            }
            """,
            verifyUndo: false);
    }

    [WpfFact, WorkItem("https://github.com/dotnet/roslyn/issues/20258")]
    public void TestBeforeEndQuote6()
    {
        // Do not verifyUndo because of https://github.com/dotnet/roslyn/issues/28033
        // When that issue is fixed, we can reenable verifyUndo
        TestHandled(
            """
            class Program
            {
                static void Main(string[] args)
                {
                    var str = $"somestring { args[0]}" +
                        $"{args[1]}" +
                        $"{args[2]}";

                    var str2 = "string1" +
                        "string2" +
                        "string3[||]";
                }
            }
            """,
            """
            class Program
            {
                static void Main(string[] args)
                {
                    var str = $"somestring { args[0]}" +
                        $"{args[1]}" +
                        $"{args[2]}";

                    var str2 = "string1" +
                        "string2" +
                        "string3" +
                        "[||]";
                }
            }
            """,
            verifyUndo: false);
    }

    [WpfFact, WorkItem("https://github.com/dotnet/roslyn/issues/39040")]
    public void TestMultiCaretSingleLine()
        => TestHandled(
            """
            class C
            {
                void M()
                {
                    var v = "now is [||]the ti[||]me";
                }
            }
            """,
            """
            class C
            {
                void M()
                {
                    var v = "now is " +
                        "[||]the ti" +
                        "[||]me";
                }
            }
            """);

    [WpfFact, WorkItem("https://github.com/dotnet/roslyn/issues/39040")]
    public void TestMultiCaretMultiLines()
        => TestHandled(
            """
            class C
            {
                string s = "hello w[||]orld";

                void M()
                {
                    var v = "now is [||]the ti[||]me";
                }
            }
            """,
            """
            class C
            {
                string s = "hello w" +
                    "[||]orld";

                void M()
                {
                    var v = "now is " +
                        "[||]the ti" +
                        "[||]me";
                }
            }
            """);

    [WpfFact, WorkItem("https://github.com/dotnet/roslyn/issues/39040")]
    public void TestMultiCaretInterpolatedString()
        => TestHandled(
            """
            class C
            {
                string s = "hello w[||]orld";

                void M()
                {
                    var location = "world";
                    var s = $"H[||]ello {location}!";
                }
            }
            """,
            """
            class C
            {
                string s = "hello w" +
                    "[||]orld";

                void M()
                {
                    var location = "world";
                    var s = $"H" +
                        $"[||]ello {location}!";
                }
            }
            """);

    [WpfFact, WorkItem("https://github.com/dotnet/roslyn/issues/64812")]
    public void TestMultiCaretPositionsAreAllSet()
    {
<<<<<<< HEAD
        var workspaceXml = """
            <Workspace>
                <Project Language="C#">
                    <Document>class C
=======
        var inputMarkup = """
            class C
>>>>>>> ca3e79cc
            {
                void M()
                {
                    var v = "now is [||]the ti[||]me";
                }
<<<<<<< HEAD
            }</Document>
                </Project>
            </Workspace>
=======
            }
>>>>>>> ca3e79cc
            """;

        var expectedMarkup = """
            class C
            {
                void M()
                {
                    var v = "now is " +
                        "[||]the ti" +
                        "[||]me";
                }
            }
            """;

<<<<<<< HEAD
        MarkupTestFile.GetSpans(expectedMarkup, out var expectedOutput, out var expectedSpans);
        var actualText = textBuffer.CurrentSnapshot.AsText().ToString();

        // Verify text is correct
        Assert.Equal(expectedOutput, actualText);

        // Verify all caret positions are set correctly
        var broker = view.GetMultiSelectionBroker();
        var selections = broker.AllSelections.ToList();
        Assert.Equal(expectedSpans.Length, selections.Count);

        // Verify each selection position matches the expected position
        for (var i = 0; i < expectedSpans.Length; i++)
        {
            Assert.Equal(expectedSpans[i].Start, selections[i].Start.Position.Position);
            Assert.True(selections[i].IsEmpty); // All selections should be carets (zero-length)
        }

        // Verify the primary (last) caret is at the correct position
        Assert.Equal(expectedSpans.Last().Start, view.Caret.Position.BufferPosition.Position);
=======
        TestHandled(inputMarkup, expectedMarkup);
>>>>>>> ca3e79cc
    }

    [WpfFact, WorkItem("https://github.com/dotnet/roslyn/issues/40277")]
    public void TestInStringWithKeepTabsEnabled1()
        => TestHandled(
            """
            class C
            {
            	void M()
            	{
            		var s = "Hello [||]world";
            	}
            }
            """,
            """
            class C
            {
            	void M()
            	{
            		var s = "Hello " +
            			"[||]world";
            	}
            }
            """,
            useTabs: true);

    [WpfFact, WorkItem("https://github.com/dotnet/roslyn/issues/40277")]
    public void TestInStringWithKeepTabsEnabled2()
        => TestHandled(
            """
            class C
            {
            	void M()
            	{
            		var s = "Hello " +
            			"there [||]world";
            	}
            }
            """,
            """
            class C
            {
            	void M()
            	{
            		var s = "Hello " +
            			"there " +
            			"[||]world";
            	}
            }
            """,
            useTabs: true);

    [WpfFact]
    public void TestMissingInRawStringLiteral()
        => TestNotHandled(
            """"
            class C
            {
                void M()
                {
                    var v = """Hello[||]there
            world
            """;
                }
            }
            """");

    [WpfFact]
    public void TestMissingInRawStringLiteralInterpolation()
        => TestNotHandled(
            """"
            class C
            {
                void M()
                {
                    var v = $"""Hello[||]there
            world
            """;
                }
            }
            """");

    [WpfFact]
    public void TestMissingInRawStringLiteralInterpolation_MultiBrace()
        => TestNotHandled(
            """"
            class C
            {
                void M()
                {
                    var v = ${|#0:|}$"""Hello[||]there
            world
            """;
                }
            }
            """");

    [WpfFact]
    public void TestMissingInRawUtf8StringLiteral()
        => TestNotHandled(
            """"
            class C
            {
                void M()
                {
                    var v = """Hello[||]there
            world
            """u8;
                }
            }
            """");
}<|MERGE_RESOLUTION|>--- conflicted
+++ resolved
@@ -3,6 +3,7 @@
 // See the LICENSE file in the project root for more information.
 
 using System;
+using System.Diagnostics.CodeAnalysis;
 using System.Linq;
 using Microsoft.CodeAnalysis.Editor.CSharp.SplitStringLiteral;
 using Microsoft.CodeAnalysis.Editor.Shared.Extensions;
@@ -117,8 +118,8 @@
     /// represent a product failure.
     /// </summary>
     private static void TestHandled(
-        string inputMarkup,
-        string expectedOutputMarkup,
+        [StringSyntax(PredefinedEmbeddedLanguageNames.CSharpTest)] string inputMarkup,
+        [StringSyntax(PredefinedEmbeddedLanguageNames.CSharpTest)] string expectedOutputMarkup,
         bool verifyUndo = true,
         IndentStyle indentStyle = IndentStyle.Smart,
         bool useTabs = false,
@@ -133,7 +134,8 @@
             verifyUndo, indentStyle, useTabs, endOfLine);
     }
 
-    private static void TestNotHandled(string inputMarkup)
+    private static void TestNotHandled(
+        [StringSyntax(PredefinedEmbeddedLanguageNames.CSharpTest)] string inputMarkup)
     {
         var notHandled = false;
         TestWorker(
@@ -1070,27 +1072,14 @@
     [WpfFact, WorkItem("https://github.com/dotnet/roslyn/issues/64812")]
     public void TestMultiCaretPositionsAreAllSet()
     {
-<<<<<<< HEAD
-        var workspaceXml = """
-            <Workspace>
-                <Project Language="C#">
-                    <Document>class C
-=======
         var inputMarkup = """
             class C
->>>>>>> ca3e79cc
             {
                 void M()
                 {
                     var v = "now is [||]the ti[||]me";
                 }
-<<<<<<< HEAD
-            }</Document>
-                </Project>
-            </Workspace>
-=======
-            }
->>>>>>> ca3e79cc
+            }
             """;
 
         var expectedMarkup = """
@@ -1105,30 +1094,7 @@
             }
             """;
 
-<<<<<<< HEAD
-        MarkupTestFile.GetSpans(expectedMarkup, out var expectedOutput, out var expectedSpans);
-        var actualText = textBuffer.CurrentSnapshot.AsText().ToString();
-
-        // Verify text is correct
-        Assert.Equal(expectedOutput, actualText);
-
-        // Verify all caret positions are set correctly
-        var broker = view.GetMultiSelectionBroker();
-        var selections = broker.AllSelections.ToList();
-        Assert.Equal(expectedSpans.Length, selections.Count);
-
-        // Verify each selection position matches the expected position
-        for (var i = 0; i < expectedSpans.Length; i++)
-        {
-            Assert.Equal(expectedSpans[i].Start, selections[i].Start.Position.Position);
-            Assert.True(selections[i].IsEmpty); // All selections should be carets (zero-length)
-        }
-
-        // Verify the primary (last) caret is at the correct position
-        Assert.Equal(expectedSpans.Last().Start, view.Caret.Position.BufferPosition.Position);
-=======
         TestHandled(inputMarkup, expectedMarkup);
->>>>>>> ca3e79cc
     }
 
     [WpfFact, WorkItem("https://github.com/dotnet/roslyn/issues/40277")]
