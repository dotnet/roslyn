--- conflicted
+++ resolved
@@ -2012,31 +2012,7 @@
 
             await TestExtractMethodAsync(code, expected);
         }
-
-<<<<<<< HEAD
-        [Fact, WorkItem(24136, "https://github.com/dotnet/roslyn/issues/24136")]
-        public async Task WhenClause_SwitchStatement()
-        {
-            var code = """
-                class C
-                {
-                    void DisplayMeasurements(int a, int b)
-                    {
-                        switch ((a, b))
-                        {
-                            case ( > 0, > 0) when [|a == b|]:
-                                Console.WriteLine($"Both measurements are valid and equal to {a}.");
-                                break;
-
-                            case ( > 0, > 0):
-                                Console.WriteLine($"First measurement is {a}, second measurement is {b}.");
-                                break;
-
-                            default:
-                                Console.WriteLine("One or both measurements are not valid.");
-                                break;
-                        }
-=======
+        
         [Fact, WorkItem(39329, "https://github.com/dotnet/roslyn/issues/39329")]
         public Task SimpleUsingStatement()
         {
@@ -2058,79 +2034,11 @@
                     public void Dispose()
                     {
                         throw new NotImplementedException();
->>>>>>> 61f450a7
                     }
                 }
                 """;
 
             var expected = """
-<<<<<<< HEAD
-                class C
-                {
-                    void DisplayMeasurements(int a, int b)
-                    {
-                        switch ((a, b))
-                        {
-                            case ( > 0, > 0) when NewMethod(a, b):
-                                Console.WriteLine($"Both measurements are valid and equal to {a}.");
-                                break;
-
-                            case ( > 0, > 0):
-                                Console.WriteLine($"First measurement is {a}, second measurement is {b}.");
-                                break;
-
-                            default:
-                                Console.WriteLine("One or both measurements are not valid.");
-                                break;
-                        }
-                    }
-
-                    private static bool NewMethod(int a, int b)
-                    {
-                        return a == b;
-                    }
-                }
-                """;
-
-            await TestExtractMethodAsync(code, expected);
-        }
-
-        [Fact, WorkItem(24136, "https://github.com/dotnet/roslyn/issues/24136")]
-        public async Task WhenClause_SwitchExpression()
-        {
-            var code = """
-                class C
-                {
-                    string GetMeasurements(int a, int b)
-                        => (a, b) switch
-                        {
-                            ( > 0, > 0) when [|a == b|] => $"Both measurements are valid and equal to {a}.",
-                            ( > 0, > 0) => $"First measurement is {a}, second measurement is {b}.",
-                            _ => "One or both measurements are not valid."
-                        };
-                }
-                """;
-
-            var expected = """
-                class C
-                {
-                    string GetMeasurements(int a, int b)
-                        => (a, b) switch
-                        {
-                            ( > 0, > 0) when NewMethod(a, b) => $"Both measurements are valid and equal to {a}.",
-                            ( > 0, > 0) => $"First measurement is {a}, second measurement is {b}.",
-                            _ => "One or both measurements are not valid."
-                        };
-
-                    private static bool NewMethod(int a, int b)
-                    {
-                        return a == b;
-                    }
-                }
-                """;
-
-            await TestExtractMethodAsync(code, expected);
-=======
                 public class Goo : IDisposable
                 {
                     void M2() { }
@@ -2159,7 +2067,100 @@
                 """;
 
             return TestExtractMethodAsync(code, expected);
->>>>>>> 61f450a7
+        }
+
+        [Fact, WorkItem(24136, "https://github.com/dotnet/roslyn/issues/24136")]
+        public async Task WhenClause_SwitchStatement()
+        {
+            var code = """
+                class C
+                {
+                    void DisplayMeasurements(int a, int b)
+                    {
+                        switch ((a, b))
+                        {
+                            case ( > 0, > 0) when [|a == b|]:
+                                Console.WriteLine($"Both measurements are valid and equal to {a}.");
+                                break;
+
+                            case ( > 0, > 0):
+                                Console.WriteLine($"First measurement is {a}, second measurement is {b}.");
+                                break;
+
+                            default:
+                                Console.WriteLine("One or both measurements are not valid.");
+                                break;
+                        }
+                    }
+                }
+                """;
+
+            var expected = """
+                class C
+                {
+                    void DisplayMeasurements(int a, int b)
+                    {
+                        switch ((a, b))
+                        {
+                            case ( > 0, > 0) when NewMethod(a, b):
+                                Console.WriteLine($"Both measurements are valid and equal to {a}.");
+                                break;
+
+                            case ( > 0, > 0):
+                                Console.WriteLine($"First measurement is {a}, second measurement is {b}.");
+                                break;
+
+                            default:
+                                Console.WriteLine("One or both measurements are not valid.");
+                                break;
+                        }
+                    }
+
+                    private static bool NewMethod(int a, int b)
+                    {
+                        return a == b;
+                    }
+                }
+                """;
+
+            await TestExtractMethodAsync(code, expected);
+        }
+
+        [Fact, WorkItem(24136, "https://github.com/dotnet/roslyn/issues/24136")]
+        public async Task WhenClause_SwitchExpression()
+        {
+            var code = """
+                class C
+                {
+                    string GetMeasurements(int a, int b)
+                        => (a, b) switch
+                        {
+                            ( > 0, > 0) when [|a == b|] => $"Both measurements are valid and equal to {a}.",
+                            ( > 0, > 0) => $"First measurement is {a}, second measurement is {b}.",
+                            _ => "One or both measurements are not valid."
+                        };
+                }
+                """;
+
+            var expected = """
+                class C
+                {
+                    string GetMeasurements(int a, int b)
+                        => (a, b) switch
+                        {
+                            ( > 0, > 0) when NewMethod(a, b) => $"Both measurements are valid and equal to {a}.",
+                            ( > 0, > 0) => $"First measurement is {a}, second measurement is {b}.",
+                            _ => "One or both measurements are not valid."
+                        };
+
+                    private static bool NewMethod(int a, int b)
+                    {
+                        return a == b;
+                    }
+                }
+                """;
+
+            await TestExtractMethodAsync(code, expected);
         }
     }
 }