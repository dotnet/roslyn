--- conflicted
+++ resolved
@@ -10941,55 +10941,6 @@
         }
 
         [Fact, Trait(Traits.Feature, Traits.Features.ExtractMethod)]
-<<<<<<< HEAD
-        public async Task AllowBestEffortForUnknownVariableDataFlow()
-        {
-            var code = @"
-class Program
-{
-    void Method(out object test)
-    {
-        test = null;
-
-        var a = test != null;
-        [|if (a)
-        {
-            return;
-        }
-
-        if (A == a)
-        {
-            test = new object();
-        }|]
-    }
-}";
-            var expected = @"
-class Program
-{
-    void Method(out object test)
-    {
-        test = null;
-
-        var a = test != null;
-        NewMethod(test, a);
-    }
-
-    private static void NewMethod(object test, bool a)
-    {
-        if (a)
-        {
-            return;
-        }
-
-        if (A == a)
-        {
-            test = new object();
-        }
-    }
-}";
-
-            await TestExtractMethodAsync(code, expected, allowBestEffort: true);
-=======
         public async Task TestDataFlowInButNoReadInside()
         {
             var code = @"using System;
@@ -11054,7 +11005,51 @@
 }";
 
             await TestExtractMethodAsync(code, expected);
->>>>>>> 62145930
+        }
+
+        [Fact, Trait(Traits.Feature, Traits.Features.ExtractMethod)]
+        public async Task AllowBestEffortForUnknownVariableDataFlow()
+        {
+            var code = @"
+class Program
+{
+    void Method(out object test)
+    {
+        test = null;
+        var a = test != null;
+        [|if (a)
+        {
+            return;
+        }
+        if (A == a)
+        {
+            test = new object();
+        }|]
+    }
+}";
+            var expected = @"
+class Program
+{
+    void Method(out object test)
+    {
+        test = null;
+        var a = test != null;
+        NewMethod(ref test, a);
+    }
+
+    private static void NewMethod(ref object test, bool a)
+    {
+        if (a)
+        {
+            return;
+        }
+        if (A == a)
+        {
+            test = new object();
+        }
+    }
+}";
+            await TestExtractMethodAsync(code, expected, allowBestEffort: true);
         }
     }
 }