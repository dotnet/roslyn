--- conflicted
+++ resolved
@@ -1371,18 +1371,11 @@
 <Workspace>
     <Project Language = ""C#""  LanguageVersion=""preview"" CommonReferences=""true"">
         <Document FilePath = ""File1.cs"">
-<<<<<<< HEAD
+using System.Linq;
+
 namespace ClassLibrary1
 {
     using System;
-    using System.Linq;
-=======
-using System.Linq;
-
-namespace ClassLibrary1
-{
-    using System;
->>>>>>> 5f161922
 
     public class Base
     {
@@ -1678,54 +1671,6 @@
         </Document>
         <Document FilePath = ""File2.cs"">
 using System;
-
-public class Derived : Base
-{
-}
-        </Document>
-    </Project>
-</Workspace>
-";
-            await TestInRegularAndScriptAsync(testText, expected);
-        }
-
-
-        [Fact, Trait(Traits.Feature, Traits.Features.CodeActionsPullMemberUp)]
-        [WorkItem(46010, "https://github.com/dotnet/roslyn/issues/46010")]
-        public async Task TestPullFieldToClassNoConstructorWithAddUsingsViaQuickAction()
-        {
-            var testText = @"
-<Workspace>
-    <Project Language = ""C#""  LanguageVersion=""preview"" CommonReferences=""true"">
-        <Document FilePath = ""File1.cs"">
-public class Base
-{
-}
-        </Document>
-        <Document FilePath = ""File2.cs"">
-using System.Linq;
-
-public class Derived : Base
-{
-    public var ran[||]ge = Enumerable.Range(0, 5);
-}
-        </Document>
-    </Project>
-</Workspace>
-";
-            var expected = @"
-<Workspace>
-    <Project Language = ""C#""  LanguageVersion=""preview"" CommonReferences=""true"">
-        <Document FilePath = ""File1.cs"">
-using System.Linq;
-
-public class Base
-{
-    public var range = Enumerable.Range(0, 5);
-}
-        </Document>
-        <Document FilePath = ""File2.cs"">
-using System.Linq;
 
 public class Derived : Base
 {
