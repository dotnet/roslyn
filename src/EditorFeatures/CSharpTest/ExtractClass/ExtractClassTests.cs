﻿// Licensed to the .NET Foundation under one or more agreements.
// The .NET Foundation licenses this file to you under the MIT license.
// See the LICENSE file in the project root for more information.

using System.Collections.Generic;
using System.Collections.Immutable;
using System.Linq;
using System.Threading;
using System.Threading.Tasks;
using Microsoft.CodeAnalysis.AddImport;
using Microsoft.CodeAnalysis.CodeRefactorings;
using Microsoft.CodeAnalysis.CodeStyle;
using Microsoft.CodeAnalysis.CSharp;
using Microsoft.CodeAnalysis.CSharp.CodeRefactorings.ExtractClass;
using Microsoft.CodeAnalysis.CSharp.CodeStyle;
using Microsoft.CodeAnalysis.Editor.UnitTests;
using Microsoft.CodeAnalysis.Editor.UnitTests.CodeActions;
using Microsoft.CodeAnalysis.Editor.UnitTests.Workspaces;
using Microsoft.CodeAnalysis.ExtractClass;
using Microsoft.CodeAnalysis.PullMemberUp;
using Microsoft.CodeAnalysis.Test.Utilities;
using Microsoft.CodeAnalysis.Testing;
using Roslyn.Test.Utilities;
using Roslyn.Utilities;
using Xunit;

namespace Microsoft.CodeAnalysis.Editor.CSharp.UnitTests.ExtractClass
{
    [UseExportProvider]
    public class ExtractClassTests
    {
        private class Test : CSharpCodeRefactoringVerifier<CSharpExtractClassCodeRefactoringProvider>.Test
        {
            public IEnumerable<(string name, bool makeAbstract)>? DialogSelection { get; set; }
            public bool SameFile { get; set; }
            public bool IsClassDeclarationSelection { get; set; }
            public string FileName { get; set; } = "/0/Test1.cs";
            public string WorkspaceKind { get; set; } = CodeAnalysis.WorkspaceKind.Host;

            protected override IEnumerable<CodeRefactoringProvider> GetCodeRefactoringProviders()
            {
                var service = new TestExtractClassOptionsService(DialogSelection, SameFile, IsClassDeclarationSelection)
                {
                    FileName = FileName
                };

                return SpecializedCollections.SingletonEnumerable(new CSharpExtractClassCodeRefactoringProvider(service));
            }

            protected override Workspace CreateWorkspaceImpl()
            {
                return TestWorkspace.Create(WorkspaceKind, LanguageNames.CSharp, this.CreateCompilationOptions(), this.CreateParseOptions());
            }
        }

        [Fact]
        public async Task TestSingleMethod()
        {
            var input = @"
class Test
{
    int [||]Method()
    {
        return 1 + 1;
    }
}";

            var expected1 = @"
class Test : MyBase
{
}";
            var expected2 = @"internal class MyBase
{
    int Method()
    {
        return 1 + 1;
    }
}";

            await new Test
            {
                TestCode = input,
                FixedState =
                {
                    Sources =
                    {
                        expected1,
                        expected2,
                    }
                },
                FileName = "Test1.cs",
            }.RunAsync();
        }

        [Fact]
        public async Task TestErrorBaseMethod()
        {
            var input = @"
class ErrorBase
{
}

class Test : ErrorBase
{
    int [||]Method()
    {
        return 1 + 1;
    }
}";
            await new Test
            {
                TestCode = input,
                FixedCode = input,
            }.RunAsync();
        }

        [Fact]
        public async Task TestMiscellaneousFiles()
        {
            var input = @"
class Test
{
    int [||]Method()
    {
        return 1 + 1;
    }
}";

            await new Test
            {
                TestCode = input,
                FixedCode = input,
                WorkspaceKind = WorkspaceKind.MiscellaneousFiles
            }.RunAsync();
        }

        [Fact]
        public async Task TestPartialClass()
        {
            var input1 = @"
partial class Test
{
    int [||]Method()
    {
        return 1 + 1;
    }
}";
            var input2 = @"
partial class Test
{
    int Method2()
    {
        return 5;
    }
}";

            var expected1 = @"
partial class Test : MyBase
{
}";
            var expected2 = @"
partial class Test
{
}";
            var expected3 = @"internal class MyBase
{
    int Method()
    {
        return 1 + 1;
    }
    int Method2()
    {
        return 5;
    }
}";

            await new Test
            {
                TestState =
                {
                    Sources =
                    {
                        input1,
                        input2,
                    }
                },
                FixedState =
                {
                    Sources =
                    {
                        expected1,
                        expected2,
                        expected3,
                    }
                },
                FileName = "Test2.cs",
                DialogSelection = MakeSelection("Method", "Method2")
            }.RunAsync();
        }

        [Fact]
        public async Task TestRecord_Method()
        {
            var input = """
                record R(string S)
                {
                    void $$M()
                    {
                    }
                }
                """;

            var expected1 = """
                record R(string S) : MyBase
                {
                }
                """;

            var expected2 = """
                internal record MyBase
                {
                    void M()
                    {
                    }
                }

                """;

            await new Test
            {
                TestCode = input,
                LanguageVersion = LanguageVersion.CSharp9,
                ReferenceAssemblies = ReferenceAssemblies.Net.Net50,
                FixedState =
                {
                    Sources =
                    {
                        expected1,
                        expected2,
                    }
                },
                FileName = "Test1.cs",
            }.RunAsync();
        }

        [Fact]
        public async Task TestRecord_Property()
        {
            var input = """
                record R
                {
                    public string $$S { get; set; }
                }
                """;

            var expected1 = """
                record R : MyBase
                {
                }
                """;

            var expected2 = """
                internal record MyBase
                {
                    public string S { get; set; }
                }

                """;

            await new Test
            {
                TestCode = input,
                LanguageVersion = LanguageVersion.CSharp9,
                ReferenceAssemblies = ReferenceAssemblies.Net.Net50,
                FixedState =
                {
                    Sources =
                    {
                        expected1,
                        expected2,
                    }
                },
                FileName = "Test1.cs",
            }.RunAsync();
        }

        [Fact(Skip = "https://github.com/dotnet/roslyn/issues/62415")]
        public async Task TestRecord_PropertyAndImplicitField()
        {
            var input = """
                record R(string S)
                {
                    public string $$S { get; set; } = S;
                }
                """;

            var expected1 = """
                record R(string S) : MyBase(S)
                {
                }
                """;

            var expected2 = """
                record MyBase(string S)
                {
                    public string S { get; set; } = S;
                }

                """;

            await new Test
            {
                TestCode = input,
                LanguageVersion = LanguageVersion.CSharp9,
                ReferenceAssemblies = ReferenceAssemblies.Net.Net50,
                FixedState =
                {
                    Sources =
                    {
                        expected1,
                        expected2,
                    }
                },
            }.RunAsync();
        }

        [Fact]
        public async Task TestRecordParam()
        {
            // https://github.com/dotnet/roslyn/issues/62415 to make this scenario work
            var input = """
                record R(string $$S)
                {
                }
                """;

            await new Test
            {
                TestCode = input,
                FixedCode = input,
                LanguageVersion = LanguageVersion.CSharp9,
                ReferenceAssemblies = ReferenceAssemblies.Net.Net50,
            }.RunAsync();
        }

        [Fact]
        public async Task TestRecordStruct()
        {
            var input = """
                record struct R(string S)
                {
                    void $$M()
                    {
                    }
                }
                """;

            await new Test
            {
                TestCode = input,
                FixedCode = input,
                LanguageVersion = LanguageVersion.CSharp10,
                ReferenceAssemblies = ReferenceAssemblies.Net.Net50,
            }.RunAsync();
        }

        [Fact]
        public async Task TestInNamespace()
        {
            var input = @"
namespace MyNamespace
{
    class Test
    {
        int [||]Method()
        {
            return 1 + 1;
        }
    }
}";

            var expected1 = @"
namespace MyNamespace
{
    class Test : MyBase
    {
    }
}";
            var expected2 = @"namespace MyNamespace
{
    internal class MyBase
    {
        int Method()
        {
            return 1 + 1;
        }
    }
}";

            await new Test
            {
                TestCode = input,
                FixedState =
                {
                    Sources =
                    {
                        expected1,
                        expected2,
                    }
                },
                FileName = "Test1.cs",
            }.RunAsync();
        }

        [Fact]
        public async Task TestInNamespace_FileScopedNamespace1()
        {
            var input = @"
namespace MyNamespace
{
    class Test
    {
        int [||]Method()
        {
            return 1 + 1;
        }
    }
}";

            var expected1 = @"
namespace MyNamespace
{
    class Test : MyBase
    {
    }
}";
            var expected2 = @"namespace MyNamespace;

internal class MyBase
{
    int Method()
    {
        return 1 + 1;
    }
}";

            await new Test
            {
                TestCode = input,
                FixedState =
                {
                    Sources =
                    {
                        expected1,
                        expected2,
                    }
                },
                LanguageVersion = LanguageVersion.CSharp10,
                Options =
                {
                    { CSharpCodeStyleOptions.NamespaceDeclarations, NamespaceDeclarationPreference.FileScoped, NotificationOption2.Silent }
                },
                FileName = "Test1.cs",
            }.RunAsync();
        }

        [Fact]
        public async Task TestInNamespace_FileScopedNamespace2()
        {
            var input = @"
namespace MyNamespace
{
    class Test
    {
        int [||]Method()
        {
            return 1 + 1;
        }
    }
}";

            var expected1 = @"
namespace MyNamespace
{
    class Test : MyBase
    {
    }
}";
            var expected2 = @"namespace MyNamespace
{
    internal class MyBase
    {
        int Method()
        {
            return 1 + 1;
        }
    }
}";

            await new Test
            {
                TestCode = input,
                FixedState =
                {
                    Sources =
                    {
                        expected1,
                        expected2
                    }
                },
                LanguageVersion = LanguageVersion.CSharp9,
                Options =
                {
                    { CSharpCodeStyleOptions.NamespaceDeclarations, NamespaceDeclarationPreference.FileScoped, NotificationOption2.Silent }
                },
                FileName = "Test1.cs",
            }.RunAsync();
        }

        [Fact]
        public async Task TestInNamespace_FileScopedNamespace3()
        {
            var input = @"
namespace MyNamespace
{
    class Test
    {
        int [||]Method()
        {
            return 1 + 1;
        }
    }
}";

            var expected1 = @"
namespace MyNamespace
{
    class Test : MyBase
    {
    }
}";
            var expected2 = @"namespace MyNamespace
{
    internal class MyBase
    {
        int Method()
        {
            return 1 + 1;
        }
    }
}";

            await new Test
            {
                TestCode = input,
                FixedState =
                {
                    Sources =
                    {
                        expected1,
                        expected2
                    }
                },
                LanguageVersion = LanguageVersion.CSharp10,
                Options =
                {
                    { CSharpCodeStyleOptions.NamespaceDeclarations, NamespaceDeclarationPreference.BlockScoped, NotificationOption2.Silent }
                },
                FileName = "Test1.cs",
            }.RunAsync();
        }

        [Fact]
        public async Task TestAccessibility()
        {
            var input = @"
public class Test
{
    int [||]Method()
    {
        return 1 + 1;
    }
}";

            var expected1 = @"
public class Test : MyBase
{
}";
            var expected2 = @"public class MyBase
{
    int Method()
    {
        return 1 + 1;
    }
}";

            await new Test
            {
                TestCode = input,
                FixedState =
                {
                    Sources =
                    {
                        expected1,
                        expected2
                    },
                },
                FileName = "Test1.cs",
            }.RunAsync();
        }

        [Fact]
        public async Task TestEvent()
        {
            var input = @"
using System;

class Test
{
    private event EventHandler [||]Event1;
}";

            var expected1 = @"
using System;

class Test : MyBase
{
}";
            var expected2 = @"using System;

internal class MyBase
{
    private event EventHandler Event1;
}";

            await new Test
            {
                TestCode = input,
                FixedState =
                {
                    Sources =
                    {
                        expected1,
                        expected2
                    }
                },
                FileName = "Test1.cs",
            }.RunAsync();
        }

        [Fact]
        public async Task TestProperty()
        {
            var input = @"
class Test
{
    int [||]MyProperty { get; set; }
}";

            var expected1 = @"
class Test : MyBase
{
}";
            var expected2 = @"internal class MyBase
{
    int MyProperty { get; set; }
}";

            await new Test
            {
                TestCode = input,
                FixedState =
                {
                    Sources =
                    {
                        expected1,
                        expected2
                    }
                },
                FileName = "Test1.cs",
            }.RunAsync();
        }

        [Fact]
        public async Task TestField()
        {
            var input = @"
class Test
{
    int [||]MyField;
}";

            var expected1 = @"
class Test : MyBase
{
}";
            var expected2 = @"internal class MyBase
{
    int MyField;
}";

            await new Test
            {
                TestCode = input,
                FixedState =
                {
                    Sources =
                    {
                        expected1,
                        expected2
                    }
                },
                FileName = "Test1.cs",
            }.RunAsync();
        }

        [Fact]
        public async Task TestFieldSelectInKeywords()
        {
            var input = @"
class Test
{
    priva[||]te int MyField;
}";

            var expected1 = @"
class Test : MyBase
{
}";
            var expected2 = @"internal class MyBase
{
    private int MyField;
}";

            await new Test
            {
                TestCode = input,
                FixedState =
                {
                    Sources =
                    {
                        expected1,
                        expected2
                    }
                },
                FileName = "Test1.cs",
            }.RunAsync();
        }

        [Fact]
        public async Task TestFieldSelectAfterSemicolon()
        {
            var input = @"
class Test
{
    private int MyField;[||]
}";

            var expected1 = @"
class Test : MyBase
{
}";
            var expected2 = @"internal class MyBase
{
    private int MyField;
}";

            await new Test
            {
                TestCode = input,
                FixedState =
                {
                    Sources =
                    {
                        expected1,
                        expected2
                    }
                },
                FileName = "Test1.cs",
            }.RunAsync();
        }

        [Fact]
        public async Task TestFieldSelectEntireDeclaration()
        {
            var input = @"
class Test
{
    [|private int MyField;|]
}";

            var expected1 = @"
class Test : MyBase
{
}";
            var expected2 = @"internal class MyBase
{
    private int MyField;
}";

            await new Test
            {
                TestCode = input,
                FixedState =
                {
                    Sources =
                    {
                        expected1,
                        expected2
                    }
                },
                FileName = "Test1.cs",
            }.RunAsync();
        }

        [Fact]
        public async Task TestFieldSelectMultipleVariables1()
        {
            var input = @"
class Test
{
    [|private int MyField1, MyField2;|]
}";

            var expected1 = @"
class Test : MyBase
{
}";
            var expected2 = @"internal class MyBase
{
    private int MyField1;
    private int MyField2;
}";

            await new Test
            {
                TestCode = input,
                FixedState =
                {
                    Sources =
                    {
                        expected1,
                        expected2
                    }
                },
                FileName = "Test1.cs",
            }.RunAsync();
        }

        [Fact]
        public async Task TestFieldSelectMultipleVariables2()
        {
            var input = @"
class Test
{
    private int MyField1, [|MyField2;|]
}";

            var expected1 = @"
class Test : MyBase
{
    private int MyField1;
}";
            var expected2 = @"internal class MyBase
{
    private int MyField2;
}";

            await new Test
            {
                TestCode = input,
                FixedState =
                {
                    Sources =
                    {
                        expected1,
                        expected2
                    }
                },
                FileName = "Test1.cs",
            }.RunAsync();
        }

        [Fact]
        public async Task TestFileHeader_FromExistingFile()
        {
            var input = @"// this is my document header
// that should be copied over

class Test
{
    int [||]Method()
    {
        return 1 + 1;
    }
}";

            var expected1 = @"// this is my document header
// that should be copied over

class Test : MyBase
{
}";
            var expected2 = @"// this is my document header
// that should be copied over

internal class MyBase
{
    int Method()
    {
        return 1 + 1;
    }
}";

            await new Test
            {
                TestCode = input,
                FixedState =
                {
                    Sources =
                    {
                        expected1,
                        expected2
                    }
                },
                FileName = "Test1.cs",
            }.RunAsync();
        }

        [Fact]
        public async Task TestFileHeader_FromOption()
        {
            var input = @"// this is my document header
// that should be ignored

class Test
{
    int [||]Method()
    {
        return 1 + 1;
    }
}";

            var expected1 = @"// this is my document header
// that should be ignored

class Test : MyBase
{
}";
            var expected2 = @"// this is my real document header

internal class MyBase
{
    int Method()
    {
        return 1 + 1;
    }
}";

            await new Test
            {
                TestCode = input,
                FixedState =
                {
                    Sources =
                    {
                        expected1,
                        expected2
                    }
                },
                Options =
                {
                    { CodeStyleOptions2.FileHeaderTemplate, "this is my real document header" }
                },
                FileName = "Test1.cs",
            }.RunAsync();
        }

        [Fact, WorkItem(55746, "https://github.com/dotnet/roslyn/issues/55746")]
        public async Task TestUsingsInsideNamespace()
        {
            var input = @"// this is my document header

using System;
using System.Collections.Generic;

namespace ConsoleApp185
{
    class Program
    {
        static void [|Main|](string[] args)
        {
            Console.WriteLine(new List<int>());
        }
    }
}";

            var expected1 = @"// this is my document header

using System;
using System.Collections.Generic;

namespace ConsoleApp185
{
    class Program : MyBase
    {
    }
}";

            var expected2 = @"// this is my real document header

namespace ConsoleApp185;
using System;
using System.Collections.Generic;

internal class MyBase
{
    static void Main(string[] args)
    {
        Console.WriteLine(new List<int>());
    }
}";

            await new Test
            {
                TestCode = input,
                FixedState =
                {
                    Sources =
                    {
                        expected1,
                        expected2,
                    }
                },
                LanguageVersion = LanguageVersion.CSharp10,
                Options = {
                    { CSharpCodeStyleOptions.NamespaceDeclarations, NamespaceDeclarationPreference.FileScoped, NotificationOption2.Error },
                    { CodeStyleOptions2.FileHeaderTemplate, "this is my real document header" },
                    { CSharpCodeStyleOptions.PreferredUsingDirectivePlacement, AddImportPlacement.InsideNamespace }
                },
                FileName = "Test1.cs",
            }.RunAsync();
        }

        [Fact, WorkItem(55746, "https://github.com/dotnet/roslyn/issues/55746")]
        public async Task TestUsingsInsideNamespace_FileScopedNamespace()
        {
            var input = @"// this is my document header

using System;
using System.Collections.Generic;

namespace ConsoleApp185
{
    class Program
    {
        static void [|Main|](string[] args)
        {
            Console.WriteLine(new List<int>());
        }
    }
}";

            var expected1 = @"// this is my document header

using System;
using System.Collections.Generic;

namespace ConsoleApp185
{
    class Program : MyBase
    {
    }
}";

            var expected2 = @"// this is my real document header

namespace ConsoleApp185
{
    using System;
    using System.Collections.Generic;

    internal class MyBase
    {
        static void Main(string[] args)
        {
            Console.WriteLine(new List<int>());
        }
    }
}";

            await new Test
            {
                TestCode = input,
                FixedState =
                {
                    Sources =
                    {
                        expected1,
                        expected2,
                    }
                },
                LanguageVersion = LanguageVersion.CSharp10,
                Options = {
                    { CodeStyleOptions2.FileHeaderTemplate, "this is my real document header" },
                    { CSharpCodeStyleOptions.PreferredUsingDirectivePlacement, AddImportPlacement.InsideNamespace }
                },
                FileName = "Test1.cs",
            }.RunAsync();
        }

        [Fact, WorkItem(55746, "https://github.com/dotnet/roslyn/issues/55746")]
        public async Task TestUsingsInsideNamespace_NoNamespace()
        {
            var input = @"
using System;
using System.Collections.Generic;

class Program
{
    static void [|Main|](string[] args)
    {
        Console.WriteLine(new List<int>());
    }
}";

            var expected1 = @"
using System;
using System.Collections.Generic;

class Program : MyBase
{
}";

            var expected2 = @"using System;
using System.Collections.Generic;

internal class MyBase
{
    static void Main(string[] args)
    {
        Console.WriteLine(new List<int>());
    }
}";

            await new Test
            {
                TestCode = input,
                FixedState =
                {
                    Sources =
                    {
                        expected1,
                        expected2,
                    }
                },
                LanguageVersion = LanguageVersion.CSharp10,
                Options = {
                    { CSharpCodeStyleOptions.PreferredUsingDirectivePlacement, AddImportPlacement.InsideNamespace }
                },
                FileName = "Test1.cs",
            }.RunAsync();
        }

        [Fact, WorkItem(55746, "https://github.com/dotnet/roslyn/issues/55746")]
        public async Task TestUsingsInsideNamespace_MultipleNamespaces()
        {
            var input = @"
using System;
using System.Collections.Generic;

namespace N1
{
    namespace N2
    {
        class Program
        {
            static void [|Main|](string[] args)
            {
                Console.WriteLine(new List<int>());
            }
        }
    }
}";

            var expected1 = @"
using System;
using System.Collections.Generic;

namespace N1
{
    namespace N2
    {
        class Program : MyBase
        {
        }
    }
}";

            var expected2 = @"namespace N1.N2
{
    using System;
    using System.Collections.Generic;

    internal class MyBase
    {
        static void Main(string[] args)
        {
            Console.WriteLine(new List<int>());
        }
    }
}";

            await new Test
            {
                TestCode = input,
                FixedState =
                {
                    Sources =
                    {
                        expected1,
                        expected2,
                    }
                },
                LanguageVersion = LanguageVersion.CSharp10,
                Options = {
                    { CSharpCodeStyleOptions.PreferredUsingDirectivePlacement, AddImportPlacement.InsideNamespace }
                },
                FileName = "Test1.cs",
            }.RunAsync();
        }

        [Fact]
        public async Task TestWithInterface()
        {
            var input = @"
interface ITest
{
    int Method();
}

class Test : ITest
{
    public int [||]Method()
    {
        return 1 + 1;
    }
}";

            var expected1 = @"
interface ITest
{
    int Method();
}

class Test : MyBase, ITest
{
}";
            var expected2 = @"internal class MyBase
{
    public int Method()
    {
        return 1 + 1;
    }
}";

            await new Test
            {
                TestCode = input,
                FixedState =
                {
                    Sources =
                    {
                        expected1,
                        expected2
                    }
                },
                FileName = "Test1.cs",
            }.RunAsync();
        }

        [ConditionalFact(AlwaysSkip = "https://github.com/dotnet/roslyn/issues/45977")]
        public async Task TestRegion()
        {
            var input = @"
class Test
{
    #region MyRegion
    int [||]Method()
    {
        return 1 + 1;
    }

    void OtherMethiod() { }
    #endregion
}";

            var expected1 = @"
class Test : MyBase
{

    #region MyRegion

    void OtherMethiod() { }
    #endregion
}";
            var expected2 = @"internal class MyBase
{
    #region MyRegion
    int Method()
    {
        return 1 + 1;
    }
    #endregion
}";

            await new Test
            {
                TestCode = input,
                FixedState =
                {
                    Sources =
                    {
                        expected1,
                        expected2
                    }
                },
                DialogSelection = MakeSelection("Method")
            }.RunAsync();
        }

        [Fact]
        public async Task TestMakeAbstract_SingleMethod()
        {
            var input = @"
class Test
{
    public int [||]Method()
    {
        return 1 + 1;
    }
}";

            var expected1 = @"
class Test : MyBase
{
    public override int Method()
    {
        return 1 + 1;
    }
}";
            var expected2 = @"internal abstract class MyBase
{
    public abstract int Method();
}";

            await new Test
            {
                TestCode = input,
                FixedState =
                {
                    Sources =
                    {
                        expected1,
                        expected2
                    }
                },
                DialogSelection = MakeAbstractSelection("Method"),
                FileName = "Test1.cs",
            }.RunAsync();
        }

        [Fact]
        public async Task TestMakeAbstract_MultipleMethods()
        {
            var input = @"
class Test
{
    public int [||]Method()
    {
        return 1 + 1;
    }

    public int Method2() => 2;
    public int Method3() => 3;
}";

            var expected1 = @"
class Test : MyBase
{
    public override int Method()
    {
        return 1 + 1;
    }

    public override int Method2() => 2;
    public override int Method3() => 3;
}";
            var expected2 = @"internal abstract class MyBase
{
    public abstract int Method();
    public abstract int Method2();
    public abstract int Method3();
}";

            await new Test
            {
                TestCode = input,
                FixedState =
                {
                    Sources =
                    {
                        expected1,
                        expected2
                    }
                },
                DialogSelection = MakeAbstractSelection("Method", "Method2", "Method3"),
                FileName = "Test1.cs",
            }.RunAsync();
        }

        [Fact]
        public async Task TestMultipleMethods()
        {
            var input = @"
class Test
{
    int [||]Method()
    {
        return Method2() + 1;
    }

    int Method2() => 1;
}";

            var expected1 = @"
class Test : MyBase
{
}";
            var expected2 = @"internal class MyBase
{
    int Method()
    {
        return Method2() + 1;
    }

    int Method2() => 1;
}";

            await new Test
            {
                TestCode = input,
                FixedState =
                {
                    Sources =
                    {
                        expected1,
                        expected2
                    }
                },
                DialogSelection = MakeSelection("Method", "Method2"),
                FileName = "Test1.cs",
            }.RunAsync();
        }

        [Fact]
        public async Task TestMultipleMethods_SomeSelected()
        {
            var input = @"
class Test
{
    int [||]Method()
    {
        return Method2() + 1;
    }

    int Method2() => 1;
}";

            var expected1 = @"
class Test : MyBase
{
    int Method()
    {
        return {|CS0122:Method2|}() + 1;
    }
}";
            var expected2 = @"internal class MyBase
{

    int Method2() => 1;
}";

            await new Test
            {
                TestCode = input,
                FixedState =
                {
                    Sources =
                    {
                        expected1,
                        expected2
                    }
                },
                DialogSelection = MakeSelection("Method2"),
                FileName = "Test1.cs",
            }.RunAsync();
        }

        [Fact]
        public async Task TestSelection_CompleteMethodAndComments()
        {
            var input = @"
class Test
{
    [|/// <summary>
    /// this is a test method
    /// </summary>
    int Method()
    {
        return 1 + 1;
    }|]
}";

            var expected1 = @"
class Test : MyBase
{
}";
            var expected2 = @"internal class MyBase
{
    /// <summary>
    /// this is a test method
    /// </summary>
    int Method()
    {
        return 1 + 1;
    }
}";

            await new Test
            {
                TestCode = input,
                FixedState =
                {
                    Sources =
                    {
                        expected1,
                        expected2
                    }
                },
                FileName = "Test1.cs",
            }.RunAsync();
        }

        [Fact]
        public async Task TestSelection_PartialMethodAndComments()
        {
            var input = @"
class Test
{
    [|/// <summary>
    /// this is a test method
    /// </summary>
    int Method()
    {|]
        return 1 + 1;
    }
}";

            var expected1 = @"
class Test : MyBase
{
}";
            var expected2 = @"internal class MyBase
{
    /// <summary>
    /// this is a test method
    /// </summary>
    int Method()
    {
        return 1 + 1;
    }
}";

            await new Test
            {
                TestCode = input,
                FixedState =
                {
                    Sources =
                    {
                        expected1,
                        expected2
                    }
                },
                FileName = "Test1.cs",
            }.RunAsync();
        }

        [Fact]
        public async Task TestSelection_PartialMethodAndComments2()
        {
            var input = @"
class Test
{
    /// <summary>
    /// [|this is a test method
    /// </summary>
    int Method()
    {|]
        return 1 + 1;
    }
}";

            var expected1 = @"
class Test : MyBase
{
}";
            var expected2 = @"internal class MyBase
{
    /// <summary>
    /// this is a test method
    /// </summary>
    int Method()
    {
        return 1 + 1;
    }
}";

            await new Test
            {
                TestCode = input,
                FixedState =
                {
                    Sources =
                    {
                        expected1,
                        expected2
                    }
                },
                FileName = "Test1.cs",
            }.RunAsync();
        }

        [Fact]
        public async Task TestSelection_PartialMethodAndComments3()
        {
            var input = @"
class Test
{
    /// <summary>
    /// [|this is a test method
    /// </summary>
    int Method()|]
    {
        return 1 + 1;
    }
}";

            var expected1 = @"
class Test : MyBase
{
}";
            var expected2 = @"internal class MyBase
{
    /// <summary>
    /// this is a test method
    /// </summary>
    int Method()
    {
        return 1 + 1;
    }
}";

            await new Test
            {
                TestCode = input,
                FixedState =
                {
                    Sources =
                    {
                        expected1,
                        expected2
                    }
                },
                FileName = "Test1.cs",
            }.RunAsync();
        }

        [Fact]
        public async Task TestAttributes()
        {
            var input = @"
using System;

class TestAttribute : Attribute { }

class Test
{
    /// <summary>
    /// this is a test method
    /// </summary>
    [||][TestAttribute]
    int Method()
    {
        return 1 + 1;
    }
}";

            var expected1 = @"
using System;

class TestAttribute : Attribute { }

class Test : MyBase
{
}";
            var expected2 = @"internal class MyBase
{
    /// <summary>
    /// this is a test method
    /// </summary>
    [TestAttribute]
    int Method()
    {
        return 1 + 1;
    }
}";

            await new Test
            {
                TestCode = input,
                FixedState =
                {
                    Sources =
                    {
                        expected1,
                        expected2
                    }
                },
                FileName = "Test1.cs",
            }.RunAsync();
        }

        [Fact]
        public async Task TestAttributes2()
        {
            var input = @"
using System;

class TestAttribute : Attribute { }
class TestAttribute2 : Attribute { }

class Test
{
    /// <summary>
    /// this is a test method
    /// </summary>
    [||][TestAttribute]
    [TestAttribute2]
    int Method()
    {
        return 1 + 1;
    }
}";

            var expected1 = @"
using System;

class TestAttribute : Attribute { }
class TestAttribute2 : Attribute { }

class Test : MyBase
{
}";
            var expected2 = @"internal class MyBase
{
    /// <summary>
    /// this is a test method
    /// </summary>
    [TestAttribute]
    [TestAttribute2]
    int Method()
    {
        return 1 + 1;
    }
}";

            await new Test
            {
                TestCode = input,
                FixedState =
                {
                    Sources =
                    {
                        expected1,
                        expected2
                    }
                },
                FileName = "Test1.cs",
            }.RunAsync();
        }

        [ConditionalFact(AlwaysSkip = "https://github.com/dotnet/roslyn/issues/45987")]
        public async Task TestAttributes3()
        {
            var input = @"
using System;

class TestAttribute : Attribute { }
class TestAttribute2 : Attribute { }

class Test
{
    /// <summary>
    /// this is a test method
    /// </summary>
    [TestAttribute]
    [||][TestAttribute2]
    int Method()
    {
        return 1 + 1;
    }
}";

            var expected1 = @"
using System;

class TestAttribute : Attribute { }

class Test : MyBase
{
}";
            var expected2 = @"
using System;

internal class MyBase
{
    /// <summary>
    /// this is a test method
    /// </summary>
    [TestAttribute]
    [TestAttribute2]
    int Method()
    {
        return 1 + 1;
    }
}";

            await new Test
            {
                TestCode = input,
                FixedState =
                {
                    Sources =
                    {
                        expected1,
                        expected2
                    }
                }
            }.RunAsync();
        }

        [ConditionalFact(AlwaysSkip = "https://github.com/dotnet/roslyn/issues/45987")]
        public async Task TestAttributes4()
        {
            var input = @"
using System;

class TestAttribute : Attribute { }
class TestAttribute2 : Attribute { }

class Test
{
    /// <summary>
    /// this is a test method
    /// </summary>
    [TestAttribute]
    [TestAttribute2][||]
    int Method()
    {
        return 1 + 1;
    }
}";

            var expected1 = @"
using System;

class TestAttribute : Attribute { }

class Test : MyBase
{
}";
            var expected2 = @"internal class MyBase
{
    /// <summary>
    /// this is a test method
    /// </summary>
    [TestAttribute]
    [TestAttribute2]
    int Method()
    {
        return 1 + 1;
    }
}";

            await new Test
            {
                TestCode = input,
                FixedState =
                {
                    Sources =
                    {
                        expected1,
                        expected2
                    }
                }
            }.RunAsync();
        }

        [Fact]
        public async Task TestSameFile()
        {
            var input = @"
class Test
{
    void Method[||]()
    {
    }
}";
            var expected = @"
internal class MyBase
{
    void Method()
    {
    }
}

class Test : MyBase
{
}";

            await new Test
            {
                TestCode = input,
                FixedCode = expected,
                SameFile = true,
            }.RunAsync();
        }

        [Fact]
        public async Task TestClassDeclaration()
        {
            var input = @"
class Test[||]
{
    int Method()
    {
        return 1 + 1;
    }
}";

            var expected1 = @"
class Test : MyBase
{
}";
            var expected2 = @"internal class MyBase
{
    int Method()
    {
        return 1 + 1;
    }
}";

            await new Test
            {
                TestCode = input,
                FixedState =
                {
                    Sources =
                    {
                        expected1,
                        expected2
                    }
                },
                IsClassDeclarationSelection = true,
                FileName = "Test1.cs",
            }.RunAsync();
        }

        [Fact]
        public async Task TestClassDeclaration2()
        {
            var input = @"
class [||]Test
{
    int Method()
    {
        return 1 + 1;
    }
}";

            var expected1 = @"
class Test : MyBase
{
}";
            var expected2 = @"internal class MyBase
{
    int Method()
    {
        return 1 + 1;
    }
}";

            await new Test
            {
                TestCode = input,
                FixedState =
                {
                    Sources =
                    {
                        expected1,
                        expected2
                    }
                },
                IsClassDeclarationSelection = true,
                FileName = "Test1.cs",
            }.RunAsync();
        }

        [Fact]
        public async Task TestClassDeclaration3()
        {
            var input = @"
[||]class Test
{
    int Method()
    {
        return 1 + 1;
    }
}";

            var expected1 = @"
class Test : MyBase
{
}";
            var expected2 = @"internal class MyBase
{
    int Method()
    {
        return 1 + 1;
    }
}";

            await new Test
            {
                TestCode = input,
                FixedState =
                {
                    Sources =
                    {
                        expected1,
                        expected2
                    }
                },
                IsClassDeclarationSelection = true,
                FileName = "Test1.cs",
            }.RunAsync();
        }

        [Fact]
        public async Task TestClassDeclaration4()
        {
            var input = @"
class[||] Test
{
    int Method()
    {
        return 1 + 1;
    }
}";

            var expected1 = @"
class Test : MyBase
{
}";
            var expected2 = @"internal class MyBase
{
    int Method()
    {
        return 1 + 1;
    }
}";

            await new Test
            {
                TestCode = input,
                FixedState =
                {
                    Sources =
                    {
                        expected1,
                        expected2
                    }
                },
                IsClassDeclarationSelection = true,
                FileName = "Test1.cs",
            }.RunAsync();
        }

        [Fact]
        public async Task TestClassDeclaration_Comment()
        {
            var input = @"
using System;

/// <summary>
/// [|This is a test class
/// </summary>
class Test|]
{
    int Method()
    {
        return 1 + 1;
    }
}";

            var expected1 = @"
using System;

/// <summary>
/// This is a test class
/// </summary>
class Test : MyBase
{
}";
            var expected2 = @"internal class MyBase
{
    int Method()
    {
        return 1 + 1;
    }
}";

            await new Test
            {
                TestCode = input,
                FixedState =
                {
                    Sources =
                    {
                        expected1,
                        expected2
                    }
                },
                IsClassDeclarationSelection = true,
                FileName = "Test1.cs",
            }.RunAsync();
        }

        [Fact]
        public async Task TestClassDeclaration_Comment2()
        {
            var input = @"
using System;

/// <summary>
/// This is a test class
/// [|</summary>
class Test|]
{
    int Method()
    {
        return 1 + 1;
    }
}";

            var expected1 = @"
using System;

/// <summary>
/// This is a test class
/// </summary>
class Test : MyBase
{
}";
            var expected2 = @"internal class MyBase
{
    int Method()
    {
        return 1 + 1;
    }
}";

            await new Test
            {
                TestCode = input,
                FixedState =
                {
                    Sources =
                    {
                        expected1,
                        expected2
                    }
                },
                IsClassDeclarationSelection = true,
                FileName = "Test1.cs",
            }.RunAsync();
        }

        [Fact]
        public async Task TestClassDeclaration_Comment3()
        {
            var input = @"
using System;

/// <summary>
/// This is a [|test class
/// </summary>
class|] Test
{
    int Method()
    {
        return 1 + 1;
    }
}";

            var expected1 = @"
using System;

/// <summary>
/// This is a test class
/// </summary>
class Test : MyBase
{
}";
            var expected2 = @"internal class MyBase
{
    int Method()
    {
        return 1 + 1;
    }
}";

            await new Test
            {
                TestCode = input,
                FixedState =
                {
                    Sources =
                    {
                        expected1,
                        expected2
                    }
                },
                IsClassDeclarationSelection = true,
                FileName = "Test1.cs",
            }.RunAsync();
        }

        [Fact]
        public async Task TestClassDeclaration_Attribute()
        {
            var input = @"
using System;

public class MyAttribute : Attribute { }

[||][MyAttribute]
class Test
{
    int Method()
    {
        return 1 + 1;
    }
}";

            var expected1 = @"
using System;

public class MyAttribute : Attribute { }

[MyAttribute]
class Test : MyBase
{
}";
            var expected2 = @"[My]
internal class MyBase
{
    int Method()
    {
        return 1 + 1;
    }
}";

            await new Test
            {
                TestCode = input,
                FixedState =
                {
                    Sources =
                    {
                        expected1,
                        expected2
                    }
                },
                IsClassDeclarationSelection = true,
                FileName = "Test1.cs",
            }.RunAsync();
        }

        [Fact]
        public async Task TestClassDeclaration_SelectWithMembers()
        {
            var input = @"
[|class Test
{
    int Method()
    {
        return 1 + 1;
    }
}|]";

            var expected1 = @"
class Test : MyBase
{
}";
            var expected2 = @"internal class MyBase
{
    int Method()
    {
        return 1 + 1;
    }
}";

            await new Test
            {
                TestCode = input,
                FixedState =
                {
                    Sources =
                    {
                        expected1,
                        expected2
                    }
                },
                IsClassDeclarationSelection = true,
                FileName = "Test1.cs",
            }.RunAsync();
        }

        [Fact]
        public async Task TestClassDeclaration_SelectWithMembers2()
        {
            var input = @"
[|class Test
{
    int Method()
    {
        return 1 + 1;
    }|]
}";

            var expected1 = @"
class Test : MyBase
{
}";
            var expected2 = @"internal class MyBase
{
    int Method()
    {
        return 1 + 1;
    }
}";

            await new Test
            {
                TestCode = input,
                FixedState =
                {
                    Sources =
                    {
                        expected1,
                        expected2
                    }
                },
                IsClassDeclarationSelection = true,
                FileName = "Test1.cs",
            }.RunAsync();
        }

        [Fact, WorkItem(55871, "https://github.com/dotnet/roslyn/issues/55871")]
        public async Task TestGenericClass()
        {
            var input = @"using System.Collections.Generic;

[|class C<T1, T2, T3>
{
    public List<T1> Field1;
    public T2 Field2;
    public T3 Method()
    {
        return default;
    }|]
}";
            var expected1 = @"using System.Collections.Generic;

class C<T1, T2, T3> : MyBase<T1, T3>
{
    public T2 Field2;
}";
            var expected2 = @"using System.Collections.Generic;

internal class MyBase<T1, T3>
{
    public List<T1> Field1;
    public T3 Method()
    {
        return default;
    }
}";
            await new Test
            {
                TestCode = input,
                FixedState =
                {
                    Sources =
                    {
                        expected1,
                        expected2
                    }
                },
                DialogSelection = MakeSelection("Field1", "Method"),
                FileName = "Test1.cs",
            }.RunAsync();
        }

        [Fact]
        public async Task TestIncompleteFieldSelection_NoAction1()
        {
            var input = @"
class C
{
    pub[||] {|CS1519:int|} Foo = 0;
}
";
            await new Test
            {
                TestCode = input,
                FixedCode = input
            }.RunAsync();
        }

        [Fact]
        public async Task TestIncompleteMethodSelection_NoAction()
        {
            var input = @"
class C
{
    pub[||] {|CS1519:int|} Foo()
    {
        return 5;
    }
}
";
            await new Test
            {
                TestCode = input,
                FixedCode = input
            }.RunAsync();
        }

        [Fact]
        public async Task TestTopLevelStatementSelection_NoAction()
        {
            var input = @"
[||]_ = 42;
";
            await new Test
            {
                TestCode = input,
                FixedCode = input,
                LanguageVersion = LanguageVersion.CSharp10,
                TestState =
                {
                    OutputKind = OutputKind.ConsoleApplication
                }
            }.RunAsync();
        }

        [Fact]
        [WorkItem(63315, "https://github.com/dotnet/roslyn/issues/63315")]
        public async Task TestMethodInsideNamespace_NoException()
        {
            var code = """
                namespace N
                {
                    class C
                    {
                    }

                    public void $$N
                    {
                    }
                }
                """;

            await new Test()
            {
                TestCode = code,
                FixedCode = code,
                ExpectedDiagnostics =
                {
                    // /0/Test0.cs(7,17): error CS0116: A namespace cannot directly contain members such as fields, methods or statements
                    DiagnosticResult.CompilerError("CS0116").WithSpan(7, 17, 7, 18),
                    // /0/Test0.cs(7,17): error CS0547: '<invalid-global-code>.N': property or indexer cannot have void type
                    DiagnosticResult.CompilerError("CS0547").WithSpan(7, 17, 7, 18).WithArguments("N.<invalid-global-code>.N"),
                    // /0/Test0.cs(7,17): error CS0548: '<invalid-global-code>.N': property or indexer must have at least one accessor
                    DiagnosticResult.CompilerError("CS0548").WithSpan(7, 17, 7, 18).WithArguments("N.<invalid-global-code>.N"),
                }
            }.RunAsync();
        }

        [Fact]
<<<<<<< HEAD
        [WorkItem(55402, "https://github.com/dotnet/roslyn/issues/55402")]
        public async Task TestMemberKeyword()
=======
        [WorkItem(55610, "https://github.com/dotnet/roslyn/issues/55610")]
        public async Task TestMultipleMethodsSelected_WithTypeContainingBaseClass()
        {
            var code = """
                class Base
                {
                }

                class Derived : Base
                {
                    [|public void M() { }
                    public void N() { }|]
                }
                """;

            await new Test()
            {
                TestCode = code,
                FixedCode = code
            }.RunAsync();
        }

        [Fact]
        [WorkItem(55610, "https://github.com/dotnet/roslyn/issues/55610")]
        public async Task TestClassSelected_WithTypeContainingBaseClass()
        {
            var code = """
                class Base
                {
                }

                class $$Derived : Base
                {
                    public void M() { }
                    public void N() { }
                }
                """;

            await new Test()
            {
                TestCode = code,
                FixedCode = code
            }.RunAsync();
        }

        [Fact]
        public async Task TestMultipleMethodsSelected_HighlightedMembersAreSelected()
>>>>>>> 46935d0e
        {
            var code = """
                class C
                {
<<<<<<< HEAD
                    $$public void M() { }
=======
                    [|public void M() { }
                    public void N() { }|]
                    public void O() { }
>>>>>>> 46935d0e
                }
                """;

            var expected1 = """
                class C : MyBase
                {
<<<<<<< HEAD
=======
                    public void O() { }
>>>>>>> 46935d0e
                }
                """;

            var expected2 = """
                internal class MyBase
                {
                    public void M() { }
<<<<<<< HEAD
                }
                """;

            await new Test
=======
                    public void N() { }
                }
                """;

            await new Test()
>>>>>>> 46935d0e
            {
                TestCode = code,
                FixedState =
                {
                    Sources =
                    {
                        expected1,
                        expected2
                    }
                },
<<<<<<< HEAD
                FileName = "Test1.cs",
=======
                FileName = "Test1.cs"
>>>>>>> 46935d0e
            }.RunAsync();
        }

        private static IEnumerable<(string name, bool makeAbstract)> MakeAbstractSelection(params string[] memberNames)
            => memberNames.Select(m => (m, true));

        private static IEnumerable<(string name, bool makeAbstract)> MakeSelection(params string[] memberNames)
           => memberNames.Select(m => (m, false));

        private class TestExtractClassOptionsService : IExtractClassOptionsService
        {
            private readonly IEnumerable<(string name, bool makeAbstract)>? _dialogSelection;
            private readonly bool _sameFile;
            private readonly bool _isClassDeclarationSelection;

            public TestExtractClassOptionsService(IEnumerable<(string name, bool makeAbstract)>? dialogSelection = null, bool sameFile = false, bool isClassDeclarationSelection = false)
            {
                _dialogSelection = dialogSelection;
                _sameFile = sameFile;
                _isClassDeclarationSelection = isClassDeclarationSelection;
            }

            public string FileName { get; set; } = "MyBase.cs";
            public string BaseName { get; set; } = "MyBase";

            public Task<ExtractClassOptions?> GetExtractClassOptionsAsync(Document document, INamedTypeSymbol originalSymbol, ImmutableArray<ISymbol> selectedMembers, CancellationToken cancellationToken)
            {
                var availableMembers = originalSymbol.GetMembers().Where(member => MemberAndDestinationValidator.IsMemberValid(member));

                IEnumerable<(ISymbol member, bool makeAbstract)> selections;

                if (_dialogSelection == null)
                {
                    if (selectedMembers.IsEmpty)
                    {
                        Assert.True(_isClassDeclarationSelection);
                        selections = availableMembers.Select(member => (member, makeAbstract: false));
                    }
                    else
                    {
                        Assert.False(_isClassDeclarationSelection);
                        selections = selectedMembers.Select(m => (m, makeAbstract: false));
                    }
                }
                else
                {
                    selections = _dialogSelection.Select(selection => (member: availableMembers.Single(symbol => symbol.Name == selection.name), selection.makeAbstract));
                }

                var memberAnalysis = selections.Select(s =>
                    new ExtractClassMemberAnalysisResult(
                        s.member,
                        s.makeAbstract))
                    .ToImmutableArray();

                return Task.FromResult<ExtractClassOptions?>(new ExtractClassOptions(FileName, BaseName, _sameFile, memberAnalysis));
            }
        }
    }
}<|MERGE_RESOLUTION|>--- conflicted
+++ resolved
@@ -2522,10 +2522,6 @@
         }
 
         [Fact]
-<<<<<<< HEAD
-        [WorkItem(55402, "https://github.com/dotnet/roslyn/issues/55402")]
-        public async Task TestMemberKeyword()
-=======
         [WorkItem(55610, "https://github.com/dotnet/roslyn/issues/55610")]
         public async Task TestMultipleMethodsSelected_WithTypeContainingBaseClass()
         {
@@ -2573,28 +2569,20 @@
 
         [Fact]
         public async Task TestMultipleMethodsSelected_HighlightedMembersAreSelected()
->>>>>>> 46935d0e
         {
             var code = """
                 class C
                 {
-<<<<<<< HEAD
-                    $$public void M() { }
-=======
                     [|public void M() { }
                     public void N() { }|]
                     public void O() { }
->>>>>>> 46935d0e
                 }
                 """;
 
             var expected1 = """
                 class C : MyBase
                 {
-<<<<<<< HEAD
-=======
                     public void O() { }
->>>>>>> 46935d0e
                 }
                 """;
 
@@ -2602,18 +2590,11 @@
                 internal class MyBase
                 {
                     public void M() { }
-<<<<<<< HEAD
-                }
-                """;
-
-            await new Test
-=======
                     public void N() { }
                 }
                 """;
 
             await new Test()
->>>>>>> 46935d0e
             {
                 TestCode = code,
                 FixedState =
@@ -2624,11 +2605,46 @@
                         expected2
                     }
                 },
-<<<<<<< HEAD
-                FileName = "Test1.cs",
-=======
                 FileName = "Test1.cs"
->>>>>>> 46935d0e
+            }.RunAsync();
+        }
+
+        [Fact]
+        [WorkItem(55402, "https://github.com/dotnet/roslyn/issues/55402")]
+        public async Task TestMemberKeyword()
+        {
+            var code = """
+                class C
+                {
+                    $$public void M() { }
+                }
+                """;
+
+            var expected1 = """
+                class C : MyBase
+                {
+                }
+                """;
+
+            var expected2 = """
+                internal class MyBase
+                {
+                    public void M() { }
+                }
+                """;
+
+            await new Test
+            {
+                TestCode = code,
+                FixedState =
+                {
+                    Sources =
+                    {
+                        expected1,
+                        expected2
+                    }
+                },
+                FileName = "Test1.cs",
             }.RunAsync();
         }
 
