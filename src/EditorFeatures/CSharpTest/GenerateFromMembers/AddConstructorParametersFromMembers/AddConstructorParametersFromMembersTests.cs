--- conflicted
+++ resolved
@@ -25,7 +25,6 @@
 dotnet_naming_rule.fields_should_be_camel_case.symbols      = fields
 dotnet_naming_rule.fields_should_be_camel_case.style        = field_camel_case
 ";
-<<<<<<< HEAD
 
         private const string FieldNamesCamelCaseWithFieldUnderscorePrefixEndUnderscoreSuffixEditorConfig =
             FieldNamesCamelCaseWithFieldUnderscorePrefixEditorConfig + @"
@@ -43,25 +42,6 @@
 dotnet_naming_rule.parameters_should_be_camel_case.style    = p_camel_case
 ";
 
-=======
-
-        private const string FieldNamesCamelCaseWithFieldUnderscorePrefixEndUnderscoreSuffixEditorConfig =
-            FieldNamesCamelCaseWithFieldUnderscorePrefixEditorConfig + @"
-dotnet_naming_style.field_camel_case.required_suffix        = _End
-";
-
-        private const string ParameterNamesCamelCaseWithPUnderscorePrefixEditorConfig = @"
-[*.cs]
-dotnet_naming_style.p_camel_case.capitalization             = camel_case
-dotnet_naming_style.p_camel_case.required_prefix            = p_
-dotnet_naming_symbols.parameters.applicable_kinds           = parameter
-dotnet_naming_symbols.parameters.applicable_accessibilities = *
-dotnet_naming_rule.parameters_should_be_camel_case.severity = error
-dotnet_naming_rule.parameters_should_be_camel_case.symbols  = parameters
-dotnet_naming_rule.parameters_should_be_camel_case.style    = p_camel_case
-";
-
->>>>>>> 80a8ce8d
         private const string ParameterNamesCamelCaseWithPUnderscorePrefixEndUnderscoreSuffixEditorConfig =
             ParameterNamesCamelCaseWithPUnderscorePrefixEditorConfig + @"
 dotnet_naming_style.p_camel_case.required_suffix            = _End
@@ -2483,8 +2463,6 @@
                 },
                 CodeActionIndex = 1
             }.RunAsync();
-<<<<<<< HEAD
-=======
         }
 
         [Fact, Trait(Traits.Feature, Traits.Features.CodeActionsAddConstructorParametersFromMembers)]
@@ -2543,7 +2521,6 @@
 }",
                 CodeActionVerifier = (codeAction, verifier) => verifier.Equal(string.Format(FeaturesResources.Add_parameters_to_0, "C(int, int)"), codeAction.Title)
             }.RunAsync();
->>>>>>> 80a8ce8d
         }
     }
 }