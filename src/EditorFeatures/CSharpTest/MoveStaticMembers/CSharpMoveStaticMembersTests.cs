--- conflicted
+++ resolved
@@ -3238,24 +3238,15 @@
             public Test(
                 string destinationType,
                 ImmutableArray<string> selection,
-<<<<<<< HEAD
-                string destinationName = "a.cs",
-                HostServices? hostServices = null,
                 bool testPreselection = false)
-=======
                 string? destinationName,
                 bool createNew = true)
->>>>>>> f2a7b933
             {
                 _destinationType = destinationType;
                 _selection = selection;
                 _destinationName = destinationName;
-<<<<<<< HEAD
-                _hostServices = hostServices;
                 _testPreselection = testPreselection;
-=======
                 _createNew = createNew;
->>>>>>> f2a7b933
             }
 
             private readonly string _destinationType;
@@ -3273,22 +3264,12 @@
                 var hostServices = s_testServices.GetHostServices();
 
                 var workspace = new AdhocWorkspace(hostServices);
-<<<<<<< HEAD
-                var testOptionsService = workspace.Services.GetService<IMoveStaticMembersOptionsService>() as TestMoveStaticMembersService;
-                if (testOptionsService is not null)
-                {
-                    testOptionsService.DestinationType = _destinationType;
-                    testOptionsService.SelectedMembers = _selection;
-                    testOptionsService.Filename = _destinationName;
-                    testOptionsService.ExpectedPrecheckedMembers = _testPreselection ? _selection : ImmutableArray<string>.Empty;
-                }
-=======
                 var testOptionsService = (TestMoveStaticMembersService)workspace.Services.GetRequiredService<IMoveStaticMembersOptionsService>();
                 testOptionsService.DestinationName = _destinationType;
                 testOptionsService.SelectedMembers = _selection;
                 testOptionsService.Filename = _destinationName;
                 testOptionsService.CreateNew = _createNew;
->>>>>>> f2a7b933
+                testOptionsService.ExpectedPrecheckedMembers = _testPreselection ? _selection : ImmutableArray<string>.Empty;
 
                 return workspace;
             }
@@ -3314,7 +3295,6 @@
                 },
             }.RunAsync().ConfigureAwait(false);
 
-<<<<<<< HEAD
         private static async Task TestMovementNewFileWithSelectionAsync(
             string initialMarkup,
             string expectedSource,
@@ -3335,8 +3315,6 @@
                 },
             }.RunAsync().ConfigureAwait(false);
 
-        private static async Task TestNoRefactoringAsync(string initialMarkup, HostServices? hostServices = null)
-=======
         private static async Task TestMovementExistingFileAsync(
             string intialSourceMarkup,
             string initialDestinationMarkup,
@@ -3364,7 +3342,6 @@
         }
 
         private static async Task TestNoRefactoringAsync(string initialMarkup)
->>>>>>> f2a7b933
         {
             await new Test("", ImmutableArray<string>.Empty, "")
             {
