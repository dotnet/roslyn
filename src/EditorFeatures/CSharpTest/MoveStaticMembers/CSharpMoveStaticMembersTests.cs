﻿// Licensed to the .NET Foundation under one or more agreements.
// The .NET Foundation licenses this file to you under the MIT license.
// See the LICENSE file in the project root for more information.

using System.Collections.Immutable;
using System.Threading.Tasks;
using Microsoft.CodeAnalysis.Host;
using Microsoft.CodeAnalysis.MoveStaticMembers;
using Microsoft.CodeAnalysis.Test.Utilities;
using Microsoft.CodeAnalysis.Test.Utilities.MoveStaticMembers;
using Xunit;
using VerifyCS = Microsoft.CodeAnalysis.Editor.UnitTests.CodeActions.CSharpCodeRefactoringVerifier<
    Microsoft.CodeAnalysis.CSharp.CodeRefactorings.MoveStaticMembers.CSharpMoveStaticMembersRefactoringProvider>;

namespace Microsoft.CodeAnalysis.Editor.CSharp.UnitTests.MoveStaticMembers
{
    [UseExportProvider]
    public class CSharpMoveStaticMembersTests
    {
        private static readonly TestComposition s_testServices = FeaturesTestCompositions.Features.AddParts(typeof(TestMoveStaticMembersService));

        #region Perform New Type Action From Options
        [Fact, Trait(Traits.Feature, Traits.Features.CodeActionsMoveStaticMembers)]
        public async Task TestMoveField()
        {
            var initialMarkup = @"
namespace TestNs1
{
    public class Class1
    {
        public static int Test[||]Field = 1;
    }
}";
            var selectedDestinationName = "Class1Helpers";
            var newFileName = "Class1Helpers.cs";
            var selectedMembers = ImmutableArray.Create("TestField");
            var expectedResult1 = @"
namespace TestNs1
{
    public class Class1
    {
    }
}";
            var expectedResult2 = @"namespace TestNs1
{
    internal static class Class1Helpers
    {
        public static int TestField = 1;
    }
}";

            await TestMovementNewFileAsync(initialMarkup, expectedResult1, expectedResult2, newFileName, selectedMembers, selectedDestinationName).ConfigureAwait(false);
        }

        [Fact, Trait(Traits.Feature, Traits.Features.CodeActionsMoveStaticMembers)]
        public async Task TestMoveProperty()
        {
            var initialMarkup = @"
namespace TestNs1
{
    public class Class1
    {
        public static int Test[||]Property { get; set; }
    }
}";
            var selectedDestinationName = "Class1Helpers";
            var newFileName = "Class1Helpers.cs";
            var selectedMembers = ImmutableArray.Create("TestProperty");
            var expectedResult1 = @"
namespace TestNs1
{
    public class Class1
    {
    }
}";
            var expectedResult2 = @"namespace TestNs1
{
    internal static class Class1Helpers
    {
        public static int TestProperty { get; set; }
    }
}";
            await TestMovementNewFileAsync(initialMarkup, expectedResult1, expectedResult2, newFileName, selectedMembers, selectedDestinationName).ConfigureAwait(false);
        }

        [Fact, Trait(Traits.Feature, Traits.Features.CodeActionsMoveStaticMembers)]
        public async Task TestMoveEvent()
        {
            var initialMarkup = @"
using System;

namespace TestNs1
{
    public class Class1
    {
        public static event EventHandler Test[||]Event;
    }
}";
            var selectedDestinationName = "Class1Helpers";
            var newFileName = "Class1Helpers.cs";
            var selectedMembers = ImmutableArray.Create("TestEvent");
            var expectedResult1 = @"
using System;

namespace TestNs1
{
    public class Class1
    {
    }
}";
            var expectedResult2 = @"using System;

namespace TestNs1
{
    internal static class Class1Helpers
    {
        public static event EventHandler TestEvent;
    }
}";
            await TestMovementNewFileAsync(initialMarkup, expectedResult1, expectedResult2, newFileName, selectedMembers, selectedDestinationName).ConfigureAwait(false);
        }

        [Fact, Trait(Traits.Feature, Traits.Features.CodeActionsMoveStaticMembers)]
        public async Task TestMoveMethod()
        {
            var initialMarkup = @"
namespace TestNs1
{
    public class Class1
    {
        public static int Test[||]Method()
        {
            return 0;
        }
    }
}";
            var selectedDestinationName = "Class1Helpers";
            var newFileName = "Class1Helpers.cs";
            var selectedMembers = ImmutableArray.Create("TestMethod");
            var expectedResult1 = @"
namespace TestNs1
{
    public class Class1
    {
    }
}";
            var expectedResult2 = @"namespace TestNs1
{
    internal static class Class1Helpers
    {
        public static int TestMethod()
        {
            return 0;
        }
    }
}";
            await TestMovementNewFileAsync(initialMarkup, expectedResult1, expectedResult2, newFileName, selectedMembers, selectedDestinationName).ConfigureAwait(false);
        }

        [Fact, Trait(Traits.Feature, Traits.Features.CodeActionsMoveStaticMembers)]
        public async Task TestMoveExtensionMethod()
        {
            var initialMarkup = @"
namespace TestNs1
{
    public static class Class1
    {
        public static int Test[||]Method(this Other other)
        {
            return other.OtherInt + 2;
        }
    }

    public class Other
    {
        public int OtherInt;
        public Other()
        {
            OtherInt = 5;
        }
    }
}";
            var selectedDestinationName = "Class1Helpers";
            var newFileName = "Class1Helpers.cs";
            var selectedMembers = ImmutableArray.Create("TestMethod");
            var expectedResult1 = @"
namespace TestNs1
{
    public static class Class1
    {
    }

    public class Other
    {
        public int OtherInt;
        public Other()
        {
            OtherInt = 5;
        }
    }
}";
            var expectedResult2 = @"namespace TestNs1
{
    internal static class Class1Helpers
    {
        public static int TestMethod(this Other other)
        {
            return other.OtherInt + 2;
        }
    }
}";
            await TestMovementNewFileAsync(initialMarkup, expectedResult1, expectedResult2, newFileName, selectedMembers, selectedDestinationName).ConfigureAwait(false);
        }

        [Fact, Trait(Traits.Feature, Traits.Features.CodeActionsMoveStaticMembers)]
        public async Task TestMoveConstField()
        {
            // const is static so we should work here
            var initialMarkup = @"
namespace TestNs1
{
    public class Class1
    {
        public const int Test[||]Field = 1;
    }
}";
            var selectedDestinationName = "Class1Helpers";
            var newFileName = "Class1Helpers.cs";
            var selectedMembers = ImmutableArray.Create("TestField");
            var expectedResult1 = @"
namespace TestNs1
{
    public class Class1
    {
    }
}";
            var expectedResult2 = @"namespace TestNs1
{
    internal static class Class1Helpers
    {
        public const int TestField = 1;
    }
}";
            await TestMovementNewFileAsync(initialMarkup, expectedResult1, expectedResult2, newFileName, selectedMembers, selectedDestinationName).ConfigureAwait(false);
        }

        [Fact, Trait(Traits.Feature, Traits.Features.CodeActionsMoveStaticMembers)]
        public async Task TestMoveNothing()
        {
            var initialMarkup = @"
namespace TestNs1
{
    public class Class1
    {
        public static int Test[||]Method()
        {
            return 0;
        }
    }
}";
            var selectedDestinationName = "Class1Helpers";
            var newFileName = "Class1Helpers.cs";
            var selectedMembers = ImmutableArray<string>.Empty;
            var expectedResult1 = @"
namespace TestNs1
{
    public class Class1
    {
        public static int Test[||]Method()
        {
            return 0;
        }
    }
}";
            var expectedResult2 = @"namespace TestNs1
{
    internal static class Class1Helpers
    {
    }
}";
            await TestMovementNewFileAsync(initialMarkup, expectedResult1, expectedResult2, newFileName, selectedMembers, selectedDestinationName).ConfigureAwait(false);
        }

        [Fact, Trait(Traits.Feature, Traits.Features.CodeActionsMoveStaticMembers)]
        public async Task TestMoveMethodWithTrivia()
        {
            var initialMarkup = @"
namespace TestNs1
{
    // some comment we don't want to move
    public class Class1
    {
        // some comment we want to move
        public static int Test[||]Method()
        {
            return 0;
        }
    }
}";
            var selectedDestinationName = "Class1Helpers";
            var newFileName = "Class1Helpers.cs";
            var selectedMembers = ImmutableArray.Create("TestMethod");
            var expectedResult1 = @"
namespace TestNs1
{
    // some comment we don't want to move
    public class Class1
    {
    }
}";
            var expectedResult2 = @"namespace TestNs1
{
    internal static class Class1Helpers
    {
        // some comment we want to move
        public static int TestMethod()
        {
            return 0;
        }
    }
}";
            await TestMovementNewFileAsync(initialMarkup, expectedResult1, expectedResult2, newFileName, selectedMembers, selectedDestinationName).ConfigureAwait(false);
        }

        [Fact, Trait(Traits.Feature, Traits.Features.CodeActionsMoveStaticMembers)]
        public async Task TestMoveMultipleMethods()
        {
            var initialMarkup = @"
namespace TestNs1
{
    public class Class1
    {
        public static bool TestMethodBool()
        {
            return false;
        }

        public static int Test[||]MethodInt()
        {
            return 0;
        }
    }
}";
            var selectedDestinationName = "Class1Helpers";
            var newFileName = "Class1Helpers.cs";
            var selectedMembers = ImmutableArray.Create("TestMethodInt", "TestMethodBool");
            var expectedResult1 = @"
namespace TestNs1
{
    public class Class1
    {
    }
}";
            var expectedResult2 = @"namespace TestNs1
{
    internal static class Class1Helpers
    {
        public static bool TestMethodBool()
        {
            return false;
        }

        public static int TestMethodInt()
        {
            return 0;
        }
    }
}";
            await TestMovementNewFileAsync(initialMarkup, expectedResult1, expectedResult2, newFileName, selectedMembers, selectedDestinationName).ConfigureAwait(false);
        }

        [Fact, Trait(Traits.Feature, Traits.Features.CodeActionsMoveStaticMembers)]
        public async Task TestMoveSingleMethodFromMultiple()
        {
            // move the method that this was not triggered on
            var initialMarkup = @"
namespace TestNs1
{
    public class Class1
    {
        public static int Test[||]MethodInt()
        {
            return 0;
        }

        public static bool TestMethodBool()
        {
            return false;
        }
    }
}";
            var selectedDestinationName = "Class1Helpers";
            var newFileName = "Class1Helpers.cs";
            var selectedMembers = ImmutableArray.Create("TestMethodBool");
            var expectedResult1 = @"
namespace TestNs1
{
    public class Class1
    {
        public static int TestMethodInt()
        {
            return 0;
        }
    }
}";
            var expectedResult2 = @"namespace TestNs1
{
    internal static class Class1Helpers
    {

        public static bool TestMethodBool()
        {
            return false;
        }
    }
}";
            await TestMovementNewFileAsync(initialMarkup, expectedResult1, expectedResult2, newFileName, selectedMembers, selectedDestinationName).ConfigureAwait(false);
        }

        [Fact, Trait(Traits.Feature, Traits.Features.CodeActionsMoveStaticMembers)]
        public async Task TestMoveOneOfEach()
        {
            var initialMarkup = @"
using System;

namespace TestNs1
{
    public class Class1
    {
        public static int TestField;

        public static bool TestProperty { get; set; }

        public static event EventHandler TestEvent;

        public static int Test[||]Method()
        {
            return 0;
        }
    }
}";
            var selectedDestinationName = "Class1Helpers";
            var newFileName = "Class1Helpers.cs";
            var selectedMembers = ImmutableArray.Create(
                "TestMethod",
                "TestField",
                "TestProperty",
                "TestEvent");
            var expectedResult1 = @"
using System;

namespace TestNs1
{
    public class Class1
    {
    }
}";
            var expectedResult2 = @"using System;

namespace TestNs1
{
    internal static class Class1Helpers
    {
        public static int TestField;

        public static bool TestProperty { get; set; }

        public static event EventHandler TestEvent;

        public static int Test[||]Method()
        {
            return 0;
        }
    }
}";
            await TestMovementNewFileAsync(initialMarkup, expectedResult1, expectedResult2, newFileName, selectedMembers, selectedDestinationName).ConfigureAwait(false);
        }

        [Fact, Trait(Traits.Feature, Traits.Features.CodeActionsMoveStaticMembers)]
        public async Task TestInNestedClass()
        {
            var initialMarkup = @"
namespace TestNs1
{
    public class Class1
    {
        public class NestedClass1
        {
            public static int Test[||]Field = 1;
        }
    }
}";
            var selectedDestinationName = "Class1Helpers";
            var newFileName = "Class1Helpers.cs";
            var selectedMembers = ImmutableArray.Create("TestField");
            var expectedResult1 = @"
namespace TestNs1
{
    public class Class1
    {
        public class NestedClass1
        {
        }
    }
}";
            var expectedResult2 = @"namespace TestNs1
{
    internal static class Class1Helpers
    {
        public static int TestField = 1;
    }
}";
            await TestMovementNewFileAsync(initialMarkup, expectedResult1, expectedResult2, newFileName, selectedMembers, selectedDestinationName).ConfigureAwait(false);
        }

        [Fact, Trait(Traits.Feature, Traits.Features.CodeActionsMoveStaticMembers)]
        public async Task TestInNestedNamespace()
        {
            // collapse the namespaces in the new file
            var initialMarkup = @"
namespace TestNs1
{
    namespace InnerNs
    {
        public class Class1
        {
            public static int Test[||]Field = 1;
        }
    }
}";
            var selectedDestinationName = "Class1Helpers";
            var newFileName = "Class1Helpers.cs";
            var selectedMembers = ImmutableArray.Create("TestField");
            var expectedResult1 = @"
namespace TestNs1
{
    namespace InnerNs
    {
        public class Class1
        {
        }
    }
}";
            var expectedResult2 = @"namespace TestNs1.InnerNs
{
    internal static class Class1Helpers
    {
        public static int TestField = 1;
    }
}";
            await TestMovementNewFileAsync(initialMarkup, expectedResult1, expectedResult2, newFileName, selectedMembers, selectedDestinationName).ConfigureAwait(false);
        }

        [Fact, Trait(Traits.Feature, Traits.Features.CodeActionsMoveStaticMembers)]
        public async Task TestMoveFieldNoNamespace()
        {
            var initialMarkup = @"
public class Class1
{
    public static int Test[||]Field = 1;
}";
            var selectedDestinationName = "Class1Helpers";
            var newFileName = "Class1Helpers.cs";
            var selectedMembers = ImmutableArray.Create("TestField");
            var expectedResult1 = @"
public class Class1
{
}";
            var expectedResult2 = @"internal static class Class1Helpers
{
    public static int TestField = 1;
}";
            await TestMovementNewFileAsync(initialMarkup, expectedResult1, expectedResult2, newFileName, selectedMembers, selectedDestinationName).ConfigureAwait(false);
        }

        [Fact, Trait(Traits.Feature, Traits.Features.CodeActionsMoveStaticMembers)]
        public async Task TestMoveFieldNewNamespace()
        {
            var initialMarkup = @"
public class Class1
{
    public static int Test[||]Field = 1;
}";
            var selectedDestinationName = "NewNs.Class1Helpers";
            var newFileName = "Class1Helpers.cs";
            var selectedMembers = ImmutableArray.Create("TestField");
            var expectedResult1 = @"
public class Class1
{
}";
            var expectedResult2 = @"namespace NewNs
{
    internal static class Class1Helpers
    {
        public static int TestField = 1;
    }
}";
            await TestMovementNewFileAsync(initialMarkup, expectedResult1, expectedResult2, newFileName, selectedMembers, selectedDestinationName).ConfigureAwait(false);
        }

        [Fact, Trait(Traits.Feature, Traits.Features.CodeActionsMoveStaticMembers)]
        public async Task TestMoveMethodWithNamespacedSelectedDestination()
        {
            // in the case that we have an extra namespace in the destination name
            // we append it on to the old type's namespace
            var initialMarkup = @"
namespace TestNs1
{
    public class Class1
    {
        public static int Test[||]Method()
        {
            return 0;
        }
    }
}";
            var selectedDestinationName = "ExtraNs.Class1Helpers";
            var newFileName = "Class1Helpers.cs";
            var selectedMembers = ImmutableArray.Create("TestMethod");
            var expectedResult1 = @"
namespace TestNs1
{
    public class Class1
    {
    }
}";
            var expectedResult2 = @"namespace TestNs1.ExtraNs
{
    internal static class Class1Helpers
    {
        public static int TestMethod()
        {
            return 0;
        }
    }
}";
            await TestMovementNewFileAsync(initialMarkup, expectedResult1, expectedResult2, newFileName, selectedMembers, selectedDestinationName).ConfigureAwait(false);
        }

        [Fact, Trait(Traits.Feature, Traits.Features.CodeActionsMoveStaticMembers)]
        public async Task TestMoveMethodFileScopedNamespace()
        {
            // We still keep normal namespacing rules in the new file
            var initialMarkup = @"
namespace TestNs1;

public class Class1
{
    public static int Test[||]Method()
    {
        return 0;
    }
}";
            var selectedDestinationName = "Class1Helpers";
            var newFileName = "Class1Helpers.cs";
            var selectedMembers = ImmutableArray.Create("TestMethod");
            var expectedResult1 = @"
namespace TestNs1;

public class Class1
{
}";
            var expectedResult2 = @"namespace TestNs1
{
    internal static class Class1Helpers
    {
        public static int TestMethod()
        {
            return 0;
        }
    }
}";
            await new Test(selectedDestinationName, selectedMembers, newFileName)
            {
                TestCode = initialMarkup,
                FixedState =
                {
                    Sources =
                    {
                        expectedResult1,
                        (newFileName, expectedResult2)
                    }
                },
                LanguageVersion = CodeAnalysis.CSharp.LanguageVersion.CSharp10
            }.RunAsync().ConfigureAwait(false);
        }

        [Fact, Trait(Traits.Feature, Traits.Features.CodeActionsMoveStaticMembers)]
        public async Task TestMoveGenericMethod()
        {
            var initialMarkup = @"
namespace TestNs1
{
    public class Class1
    {
        public static T Test[||]Method<T>(T item)
        {
            return item;
        }
    }
}";
            var selectedDestinationName = "Class1Helpers";
            var newFileName = "Class1Helpers.cs";
            var selectedMembers = ImmutableArray.Create("TestMethod");
            var expectedResult1 = @"
namespace TestNs1
{
    public class Class1
    {
    }
}";
            var expectedResult2 = @"namespace TestNs1
{
    internal static class Class1Helpers
    {
        public static T TestMethod<T>(T item)
        {
            return item;
        }
    }
}";
            await TestMovementNewFileAsync(initialMarkup, expectedResult1, expectedResult2, newFileName, selectedMembers, selectedDestinationName).ConfigureAwait(false);
        }

        [Fact, Trait(Traits.Feature, Traits.Features.CodeActionsMoveStaticMembers)]
        public async Task TestMoveMethodWithGenericClass()
        {
            var initialMarkup = @"
namespace TestNs1
{
    public class Class1<T>
    {
        public static T Test[||]Method(T item)
        {
            return item;
        }
    }
}";
            var selectedDestinationName = "Class1Helpers";
            var newFileName = "Class1Helpers.cs";
            var selectedMembers = ImmutableArray.Create("TestMethod");
            var expectedResult1 = @"
namespace TestNs1
{
    public class Class1<T>
    {
    }
}";
            var expectedResult2 = @"namespace TestNs1
{
    internal static class Class1Helpers<T>
    {
        public static T Test[||]Method(T item)
        {
            return item;
        }
    }
}";
            await TestMovementNewFileAsync(initialMarkup, expectedResult1, expectedResult2, newFileName, selectedMembers, selectedDestinationName).ConfigureAwait(false);
        }

        [Fact, Trait(Traits.Feature, Traits.Features.CodeActionsMoveStaticMembers)]
        public async Task TestMoveMethodAndRefactorUsage()
        {
            var initialMarkup = @"
namespace TestNs1
{
    public class Class1
    {
        public static int Test[||]Method()
        {
            return 0;
        }
    }

    public class Class2
    {
        public static int TestMethod2()
        {
            return Class1.TestMethod();
        }
    }
}";
            var selectedDestinationName = "Class1Helpers";
            var newFileName = "Class1Helpers.cs";
            var selectedMembers = ImmutableArray.Create("TestMethod");
            var expectedResult1 = @"
namespace TestNs1
{
    public class Class1
    {
    }

    public class Class2
    {
        public static int TestMethod2()
        {
            return Class1Helpers.TestMethod();
        }
    }
}";
            var expectedResult2 = @"namespace TestNs1
{
    internal static class Class1Helpers
    {
        public static int TestMethod()
        {
            return 0;
        }
    }
}";
            await TestMovementNewFileAsync(initialMarkup, expectedResult1, expectedResult2, newFileName, selectedMembers, selectedDestinationName).ConfigureAwait(false);
        }

        [Fact, Trait(Traits.Feature, Traits.Features.CodeActionsMoveStaticMembers)]
        public async Task TestMoveMethodAndRefactorUsageWithTrivia()
        {
            var initialMarkup = @"
namespace TestNs1
{
    public class Class1
    {
        public static int Test[||]Method()
        {
            return 0;
        }
    }

    public class Class2
    {
        public static int TestMethod2()
        {
            // keep this comment, and the random spaces here
            return Class1. TestMethod( );
        }
    }
}";
            var selectedDestinationName = "Class1Helpers";
            var newFileName = "Class1Helpers.cs";
            var selectedMembers = ImmutableArray.Create("TestMethod");
            var expectedResult1 = @"
namespace TestNs1
{
    public class Class1
    {
    }

    public class Class2
    {
        public static int TestMethod2()
        {
            // keep this comment, and the random spaces here
            return Class1Helpers. TestMethod( );
        }
    }
}";
            var expectedResult2 = @"namespace TestNs1
{
    internal static class Class1Helpers
    {
        public static int TestMethod()
        {
            return 0;
        }
    }
}";
            await TestMovementNewFileAsync(initialMarkup, expectedResult1, expectedResult2, newFileName, selectedMembers, selectedDestinationName).ConfigureAwait(false);
        }

        [Fact, Trait(Traits.Feature, Traits.Features.CodeActionsMoveStaticMembers)]
        public async Task TestMoveMethodAndRefactorSourceUsage()
        {
            var initialMarkup = @"
namespace TestNs1
{
    public class Class1
    {
        public static int Test[||]Method()
        {
            return 0;
        }

        public static int TestMethod2()
        {
            return TestMethod();
        }
    }
}";
            var selectedDestinationName = "Class1Helpers";
            var newFileName = "Class1Helpers.cs";
            var selectedMembers = ImmutableArray.Create("TestMethod");
            var expectedResult1 = @"
namespace TestNs1
{
    public class Class1
    {
        public static int TestMethod2()
        {
            return Class1Helpers.TestMethod();
        }
    }
}";
            var expectedResult2 = @"namespace TestNs1
{
    internal static class Class1Helpers
    {
        public static int TestMethod()
        {
            return 0;
        }
    }
}";
            await TestMovementNewFileAsync(initialMarkup, expectedResult1, expectedResult2, newFileName, selectedMembers, selectedDestinationName).ConfigureAwait(false);
        }

        [Fact, Trait(Traits.Feature, Traits.Features.CodeActionsMoveStaticMembers)]
        public async Task TestMoveFieldAndRefactorSourceUsage()
        {
            var initialMarkup = @"
namespace TestNs1
{
    public class Class1
    {
        public static int Test[||]Field = 0;

        public static int TestMethod2()
        {
            return TestField;
        }
    }
}";
            var selectedDestinationName = "Class1Helpers";
            var newFileName = "Class1Helpers.cs";
            var selectedMembers = ImmutableArray.Create("TestField");
            var expectedResult1 = @"
namespace TestNs1
{
    public class Class1
    {
        public static int TestMethod2()
        {
            return Class1Helpers.TestField;
        }
    }
}";
            var expectedResult2 = @"namespace TestNs1
{
    internal static class Class1Helpers
    {
        public static int TestField = 0;
    }
}";
            await TestMovementNewFileAsync(initialMarkup, expectedResult1, expectedResult2, newFileName, selectedMembers, selectedDestinationName).ConfigureAwait(false);
        }

        [Fact, Trait(Traits.Feature, Traits.Features.CodeActionsMoveStaticMembers)]
        public async Task TestMovePropertyAndRefactorSourceUsage()
        {
            var initialMarkup = @"
namespace TestNs1
{
    public class Class1
    {
        private static int _testProperty;

        public static int Test[||]Property
        {
            get => _testProperty;
            set
            {
                _testProperty = value;
            }
        }

        public static int TestMethod2()
        {
            return TestProperty;
        }
    }
}";
            var selectedDestinationName = "Class1Helpers";
            var newFileName = "Class1Helpers.cs";
            var selectedMembers = ImmutableArray.Create("TestProperty", "_testProperty");
            var expectedResult1 = @"
namespace TestNs1
{
    public class Class1
    {
        public static int TestMethod2()
        {
            return Class1Helpers.TestProperty;
        }
    }
}";
            var expectedResult2 = @"namespace TestNs1
{
    internal static class Class1Helpers
    {
        private static int _testProperty;

        public static int Test[||]Property
        {
            get => _testProperty;
            set
            {
                _testProperty = value;
            }
        }
    }
}";
            await TestMovementNewFileAsync(initialMarkup, expectedResult1, expectedResult2, newFileName, selectedMembers, selectedDestinationName).ConfigureAwait(false);
        }

        [Fact, Trait(Traits.Feature, Traits.Features.CodeActionsMoveStaticMembers)]
        public async Task TestMoveGenericMethodAndRefactorImpliedUsage()
        {
            var initialMarkup = @"
namespace TestNs1
{
    public class Class1
    {
        public static T Test[||]Method<T>(T item)
        {
            return item;
        }
    }

    public class Class2
    {
        public static int TestMethod2()
        {
            return Class1.TestMethod(5);
        }
    }
}";
            var selectedDestinationName = "Class1Helpers";
            var newFileName = "Class1Helpers.cs";
            var selectedMembers = ImmutableArray.Create("TestMethod");
            var expectedResult1 = @"
namespace TestNs1
{
    public class Class1
    {
    }

    public class Class2
    {
        public static int TestMethod2()
        {
            return Class1Helpers.TestMethod(5);
        }
    }
}";
            var expectedResult2 = @"namespace TestNs1
{
    internal static class Class1Helpers
    {
        public static T TestMethod<T>(T item)
        {
            return item;
        }
    }
}";
            await TestMovementNewFileAsync(initialMarkup, expectedResult1, expectedResult2, newFileName, selectedMembers, selectedDestinationName).ConfigureAwait(false);
        }

        [Fact, Trait(Traits.Feature, Traits.Features.CodeActionsMoveStaticMembers)]
        public async Task TestMoveGenericMethodAndRefactorUsage()
        {
            var initialMarkup = @"
using System;

namespace TestNs1
{
    public class Class1
    {
        public static Type Test[||]Method<T>()
        {
            return typeof(T);
        }
    }

    public class Class2
    {
        public static Type TestMethod2()
        {
            return Class1.TestMethod<int>();
        }
    }
}";
            var selectedDestinationName = "Class1Helpers";
            var newFileName = "Class1Helpers.cs";
            var selectedMembers = ImmutableArray.Create("TestMethod");
            var expectedResult1 = @"
using System;

namespace TestNs1
{
    public class Class1
    {
    }

    public class Class2
    {
        public static Type TestMethod2()
        {
            return Class1Helpers.TestMethod<int>();
        }
    }
}";
            var expectedResult2 = @"using System;

namespace TestNs1
{
    internal static class Class1Helpers
    {
        public static Type TestMethod<T>()
        {
            return typeof(T);
        }
    }
}";
            await TestMovementNewFileAsync(initialMarkup, expectedResult1, expectedResult2, newFileName, selectedMembers, selectedDestinationName).ConfigureAwait(false);
        }

        [Fact, Trait(Traits.Feature, Traits.Features.CodeActionsMoveStaticMembers)]
        public async Task TestMoveMethodFromGenericClassAndRefactorUsage()
        {
            var initialMarkup = @"
namespace TestNs1
{
    public class Class1<T>
    {
        public static T TestGeneric { get; set; }    

        public static T Test[||]Method()
        {
            return TestGeneric;
        }
    }

    public class Class2
    {
        public static int TestMethod2()
        {
            return Class1<int>.TestMethod();
        }
    }
}";
            var selectedDestinationName = "Class1Helpers";
            var newFileName = "Class1Helpers.cs";
            var selectedMembers = ImmutableArray.Create("TestMethod", "TestGeneric");
            var expectedResult1 = @"
namespace TestNs1
{
    public class Class1<T>
    {
    }

    public class Class2
    {
        public static int TestMethod2()
        {
            return Class1Helpers<int>.TestMethod();
        }
    }
}";
            var expectedResult2 = @"namespace TestNs1
{
    internal static class Class1Helpers<T>
    {
        public static T TestGeneric { get; set; }

        public static T TestMethod()
        {
            return TestGeneric;
        }
    }
}";
            await TestMovementNewFileAsync(initialMarkup, expectedResult1, expectedResult2, newFileName, selectedMembers, selectedDestinationName).ConfigureAwait(false);
        }

        [Fact, Trait(Traits.Feature, Traits.Features.CodeActionsMoveStaticMembers)]
        public async Task TestMoveMethodFromGenericClassAndRefactorPartialTypeArgUsage()
        {
            var initialMarkup = @"
namespace TestNs1
{
    public class Class1<T1, T2, T3>
        where T1 : new()
    {
        public static T1 Test[||]Method()
        {
            return new T1();
        }

        public static T2 TestGeneric2 { get; set; } 

        public T3 TestGeneric3 { get; set; }
    }

    public class Class2
    {
        public static int TestMethod2()
        {
            return Class1<int, string, double>.TestMethod();
        }
    }
}";
            var selectedDestinationName = "Class1Helpers";
            var newFileName = "Class1Helpers.cs";
            var selectedMembers = ImmutableArray.Create("TestMethod");
            var expectedResult1 = @"
namespace TestNs1
{
    public class Class1<T1, T2, T3>
        where T1 : new()
    {
        public static T2 TestGeneric2 { get; set; } 

        public T3 TestGeneric3 { get; set; }
    }

    public class Class2
    {
        public static int TestMethod2()
        {
            return Class1Helpers<int>.TestMethod();
        }
    }
}";
            var expectedResult2 = @"namespace TestNs1
{
    internal static class Class1Helpers<T1> where T1 : new()
    {
        public static T1 TestMethod()
        {
            return new T1();
        }
    }
}";
            await TestMovementNewFileAsync(initialMarkup, expectedResult1, expectedResult2, newFileName, selectedMembers, selectedDestinationName).ConfigureAwait(false);
        }

        [Fact, Trait(Traits.Feature, Traits.Features.CodeActionsMoveStaticMembers)]
        public async Task TestMoveMethodAndRefactorUsageDifferentNamespace()
        {
            var initialMarkup = @"
namespace TestNs1
{
    public class Class1
    {
        public static int Test[||]Method()
        {
            return 0;
        }
    }
}

namespace TestNs2
{
    using TestNs1;

    public class Class2
    {
        public static int TestMethod2()
        {
            return Class1.TestMethod();
        }
    }
}";
            var selectedDestinationName = "Class1Helpers";
            var newFileName = "Class1Helpers.cs";
            var selectedMembers = ImmutableArray.Create("TestMethod");
            var expectedResult1 = @"
namespace TestNs1
{
    public class Class1
    {
    }
}

namespace TestNs2
{
    using TestNs1;

    public class Class2
    {
        public static int TestMethod2()
        {
            return Class1Helpers.TestMethod();
        }
    }
}";
            var expectedResult2 = @"namespace TestNs1
{
    internal static class Class1Helpers
    {
        public static int TestMethod()
        {
            return 0;
        }
    }
}";
            await TestMovementNewFileAsync(initialMarkup, expectedResult1, expectedResult2, newFileName, selectedMembers, selectedDestinationName).ConfigureAwait(false);
        }

        [Fact, Trait(Traits.Feature, Traits.Features.CodeActionsMoveStaticMembers)]
        public async Task TestMoveMethodAndRefactorUsageNewNamespace()
        {
            var initialMarkup = @"
namespace TestNs1
{
    public class Class1
    {
        public static int Test[||]Method()
        {
            return 0;
        }
    }

    public class Class2
    {
        public static int TestMethod2()
        {
            return Class1.TestMethod();
        }
    }
}";
            var selectedDestinationName = "ExtraNs.Class1Helpers";
            var newFileName = "Class1Helpers.cs";
            var selectedMembers = ImmutableArray.Create("TestMethod");
            var expectedResult1 = @"
using TestNs1.ExtraNs;

namespace TestNs1
{
    public class Class1
    {
    }

    public class Class2
    {
        public static int TestMethod2()
        {
            return Class1Helpers.TestMethod();
        }
    }
}";
            var expectedResult2 = @"namespace TestNs1.ExtraNs
{
    internal static class Class1Helpers
    {
        public static int TestMethod()
        {
            return 0;
        }
    }
}";
            await TestMovementNewFileAsync(initialMarkup, expectedResult1, expectedResult2, newFileName, selectedMembers, selectedDestinationName).ConfigureAwait(false);
        }

        [Fact, Trait(Traits.Feature, Traits.Features.CodeActionsMoveStaticMembers)]
        public async Task TestMoveMethodAndRefactorUsageSeparateFile()
        {
            var initialMarkup1 = @"
namespace TestNs1
{
    public class Class1
    {
        public static int Test[||]Method()
        {
            return 0;
        }
    }
}";
            var initialMarkup2 = @"
using TestNs1;

public class Class2
{
    public static int TestMethod2()
    {
        return Class1.TestMethod();
    }
}";
            var selectedDestinationName = "Class1Helpers";
            var newFileName = "Class1Helpers.cs";
            var selectedMembers = ImmutableArray.Create("TestMethod");
            var expectedResult1 = @"
namespace TestNs1
{
    public class Class1
    {
    }
}";
            var expectedResult3 = @"
using TestNs1;

public class Class2
{
    public static int TestMethod2()
    {
        return Class1Helpers.TestMethod();
    }
}";
            var expectedResult2 = @"namespace TestNs1
{
    internal static class Class1Helpers
    {
        public static int TestMethod()
        {
            return 0;
        }
    }
}";
            await new Test(selectedDestinationName, selectedMembers, newFileName)
            {
                TestState =
                {
                    Sources =
                    {
                        initialMarkup1,
                        initialMarkup2
                    }
                },
                FixedState =
                {
                    Sources =
                    {
                        expectedResult1,
                        expectedResult3,
                        (newFileName, expectedResult2)
                    }
                }
            }.RunAsync().ConfigureAwait(false);
        }

        [Fact, Trait(Traits.Feature, Traits.Features.CodeActionsMoveStaticMembers)]
        public async Task TestMoveMethodAndRefactorClassAlias()
        {
            var initialMarkup = @"
namespace TestNs1
{
    public class Class1
    {
        public static int Test[||]Method()
        {
            return 0;
        }
    }
}

namespace TestNs2
{
    using C1 = TestNs1.Class1;

    class Class2
    {
        public static int TestMethod2()
        {
            return C1.TestMethod();
        }
    }
}";
            var selectedDestinationName = "Class1Helpers";
            var newFileName = "Class1Helpers.cs";
            var selectedMembers = ImmutableArray.Create("TestMethod");
            var expectedResult1 = @"
namespace TestNs1
{
    public class Class1
    {
    }
}

namespace TestNs2
{
    using TestNs1;
    using C1 = TestNs1.Class1;

    class Class2
    {
        public static int TestMethod2()
        {
            return Class1Helpers.TestMethod();
        }
    }
}";
            var expectedResult2 = @"namespace TestNs1
{
    internal static class Class1Helpers
    {
        public static int TestMethod()
        {
            return 0;
        }
    }
}";
            await TestMovementNewFileAsync(initialMarkup, expectedResult1, expectedResult2, newFileName, selectedMembers, selectedDestinationName).ConfigureAwait(false);
        }

        [Fact, Trait(Traits.Feature, Traits.Features.CodeActionsMoveStaticMembers)]
        public async Task TestMoveMethodAndRefactorNamespaceAlias()
        {
            var initialMarkup = @"
namespace TestNs1
{
    public class Class1
    {
        public static int Test[||]Method()
        {
            return 0;
        }
    }
}

namespace TestNs2
{
    using C1 = TestNs1;

    class Class2
    {
        public static int TestMethod2()
        {
            return C1.Class1.TestMethod();
        }
    }
}";
            var selectedDestinationName = "Class1Helpers";
            var newFileName = "Class1Helpers.cs";
            var selectedMembers = ImmutableArray.Create("TestMethod");
            var expectedResult1 = @"
namespace TestNs1
{
    public class Class1
    {
    }
}

namespace TestNs2
{
    using TestNs1;
    using C1 = TestNs1;

    class Class2
    {
        public static int TestMethod2()
        {
            return Class1Helpers.TestMethod();
        }
    }
}";
            var expectedResult2 = @"namespace TestNs1
{
    internal static class Class1Helpers
    {
        public static int TestMethod()
        {
            return 0;
        }
    }
}";
            await TestMovementNewFileAsync(initialMarkup, expectedResult1, expectedResult2, newFileName, selectedMembers, selectedDestinationName).ConfigureAwait(false);
        }

        [Fact, Trait(Traits.Feature, Traits.Features.CodeActionsMoveStaticMembers)]
        public async Task TestMoveMethodAndRefactorConflictingName()
        {
            var initialMarkup = @"
namespace TestNs1
{
    public class Class1
    {
        public static int F[||]oo()
        {
            return 0;
        }
    }
}

namespace TestNs2
{
    using TestNs1;

    class Class2
    {
        class Class1Helpers
        {
            public static int Foo()
            {
                return 1;
            }
        }
        
        public static int TestMethod2()
        {
            return Class1.Foo() + Class1Helpers.Foo();
        }
    }
}";
            var selectedDestinationName = "Class1Helpers";
            var newFileName = "Class1Helpers.cs";
            var selectedMembers = ImmutableArray.Create("Foo");
            var expectedResult1 = @"
namespace TestNs1
{
    public class Class1
    {
    }
}

namespace TestNs2
{
    using TestNs1;

    class Class2
    {
        class Class1Helpers
        {
            public static int Foo()
            {
                return 1;
            }
        }
        
        public static int TestMethod2()
        {
            return TestNs1.Class1Helpers.Foo() + Class1Helpers.Foo();
        }
    }
}";
            var expectedResult2 = @"namespace TestNs1
{
    internal static class Class1Helpers
    {
        public static int Foo()
        {
            return 0;
        }
    }
}";
            await new Test(selectedDestinationName, selectedMembers, newFileName)
            {
                TestCode = initialMarkup,
                FixedState =
                {
                    Sources =
                    {
                        expectedResult1,
                        (newFileName, expectedResult2)
                    }
                },
                // the test parser thinks "TestNs1.Class1Helpers" is a member access expression
                // but we made a qualified name. The text should still be the same
                CodeActionValidationMode = Testing.CodeActionValidationMode.None
            }.RunAsync().ConfigureAwait(false);
        }

        [Fact, Trait(Traits.Feature, Traits.Features.CodeActionsMoveStaticMembers)]
        public async Task TestMoveMethodAndRefactorQualifiedName()
        {
            var initialMarkup = @"
namespace TestNs1
{
    public class Class1
    {
        public static int Test[||]Method()
        {
            return 0;
        }
    }
}

namespace TestNs2
{
    class Class2
    {
        public static int TestMethod2()
        {
            return TestNs1.Class1.TestMethod();
        }
    }
}";
            var selectedDestinationName = "Class1Helpers";
            var newFileName = "Class1Helpers.cs";
            var selectedMembers = ImmutableArray.Create("TestMethod");
            var expectedResult1 = @"
using TestNs1;

namespace TestNs1
{
    public class Class1
    {
    }
}

namespace TestNs2
{
    class Class2
    {
        public static int TestMethod2()
        {
            return Class1Helpers.TestMethod();
        }
    }
}";
            var expectedResult2 = @"namespace TestNs1
{
    internal static class Class1Helpers
    {
        public static int TestMethod()
        {
            return 0;
        }
    }
}";
            await TestMovementNewFileAsync(initialMarkup, expectedResult1, expectedResult2, newFileName, selectedMembers, selectedDestinationName).ConfigureAwait(false);
        }

        [Fact, Trait(Traits.Feature, Traits.Features.CodeActionsMoveStaticMembers)]
        public async Task TestMoveMethodAndRefactorStaticUsing()
        {
            var initialMarkup = @"
namespace TestNs1
{
    public class Class1
    {
        public static int Test[||]Method()
        {
            return 0;
        }
    }
}

namespace TestNs2
{
    using static TestNs1.Class1;

    class Class2
    {
        public static int TestMethod2()
        {
            return TestMethod();
        }
    }
}";
            var selectedDestinationName = "Class1Helpers";
            var newFileName = "Class1Helpers.cs";
            var selectedMembers = ImmutableArray.Create("TestMethod");
            var expectedResult1 = @"
namespace TestNs1
{
    public class Class1
    {
    }
}

namespace TestNs2
{
    using TestNs1;
    using static TestNs1.Class1;

    class Class2
    {
        public static int TestMethod2()
        {
            return Class1Helpers.TestMethod();
        }
    }
}";
            var expectedResult2 = @"namespace TestNs1
{
    internal static class Class1Helpers
    {
        public static int TestMethod()
        {
            return 0;
        }
    }
}";
            await TestMovementNewFileAsync(initialMarkup, expectedResult1, expectedResult2, newFileName, selectedMembers, selectedDestinationName).ConfigureAwait(false);
        }

        [Fact, Trait(Traits.Feature, Traits.Features.CodeActionsMoveStaticMembers)]
        public async Task TestMoveMethodAndRefactorNamespaceAliasWithExtraNamespace()
        {
            var initialMarkup = @"
namespace TestNs1
{
    public class Class1
    {
        public static int Test[||]Method()
        {
            return 0;
        }
    }
}

namespace TestNs2
{
    using C1 = TestNs1;

    class Class2
    {
        public static int TestMethod2()
        {
            return C1.Class1.TestMethod();
        }
    }
}";
            var selectedDestinationName = "ExtraNs.Class1Helpers";
            var newFileName = "Class1Helpers.cs";
            var selectedMembers = ImmutableArray.Create("TestMethod");
            var expectedResult1 = @"
namespace TestNs1
{
    public class Class1
    {
    }
}

namespace TestNs2
{
    using TestNs1.ExtraNs;
    using C1 = TestNs1;

    class Class2
    {
        public static int TestMethod2()
        {
            return Class1Helpers.TestMethod();
        }
    }
}";
            var expectedResult2 = @"namespace TestNs1.ExtraNs
{
    internal static class Class1Helpers
    {
        public static int TestMethod()
        {
            return 0;
        }
    }
}";
            await TestMovementNewFileAsync(initialMarkup, expectedResult1, expectedResult2, newFileName, selectedMembers, selectedDestinationName).ConfigureAwait(false);
        }

        [Fact, Trait(Traits.Feature, Traits.Features.CodeActionsMoveStaticMembers)]
        public async Task TestMoveExtensionMethodDontRefactor()
        {
            var initialMarkup = @"
namespace TestNs1
{
    public static class Class1
    {
        public static int Test[||]Method(this Other other)
        {
            return other.OtherInt + 2;
        }
    }

    public class Class2
    {
        public int GetOtherInt()
        {
            var other = new Other();
            return other.TestMethod();
        }
    }

    public class Other
    {
        public int OtherInt;
        public Other()
        {
            OtherInt = 5;
        }
    }
}";
            var selectedDestinationName = "Class1Helpers";
            var newFileName = "Class1Helpers.cs";
            var selectedMembers = ImmutableArray.Create("TestMethod");
            var expectedResult1 = @"
namespace TestNs1
{
    public static class Class1
    {
    }

    public class Class2
    {
        public int GetOtherInt()
        {
            var other = new Other();
            return other.TestMethod();
        }
    }

    public class Other
    {
        public int OtherInt;
        public Other()
        {
            OtherInt = 5;
        }
    }
}";
            var expectedResult2 = @"namespace TestNs1
{
    internal static class Class1Helpers
    {
        public static int TestMethod(this Other other)
        {
            return other.OtherInt + 2;
        }
    }
}";
            await TestMovementNewFileAsync(initialMarkup, expectedResult1, expectedResult2, newFileName, selectedMembers, selectedDestinationName).ConfigureAwait(false);
        }

        [Fact, Trait(Traits.Feature, Traits.Features.CodeActionsMoveStaticMembers)]
        public async Task TestMoveExtensionMethodRefactorImports()
        {
            var initialMarkup = @"
namespace TestNs1
{
    using TestNs2;

    public static class Class1
    {
        public static int Test[||]Method(this Other other)
        {
            return other.OtherInt + 2;
        }
    }
}

namespace TestNs2
{
    using TestNs1;

    public class Class2
    {
        public int GetOtherInt()
        {
            var other = new Other();
            return other.TestMethod();
        }
    }

    public class Other
    {
        public int OtherInt;
        public Other()
        {
            OtherInt = 5;
        }
    }
}";
            var selectedDestinationName = "ExtraNs.Class1Helpers";
            var newFileName = "Class1Helpers.cs";
            var selectedMembers = ImmutableArray.Create("TestMethod");
            var expectedResult1 = @"
namespace TestNs1
{
    using TestNs2;

    public static class Class1
    {
    }
}

namespace TestNs2
{
    using TestNs1;
    using TestNs1.ExtraNs;

    public class Class2
    {
        public int GetOtherInt()
        {
            var other = new Other();
            return other.TestMethod();
        }
    }

    public class Other
    {
        public int OtherInt;
        public Other()
        {
            OtherInt = 5;
        }
    }
}";
            var expectedResult2 = @"using TestNs2;

namespace TestNs1.ExtraNs
{
    internal static class Class1Helpers
    {
        public static int TestMethod(this Other other)
        {
            return other.OtherInt + 2;
        }
    }
}";
            await TestMovementNewFileAsync(initialMarkup, expectedResult1, expectedResult2, newFileName, selectedMembers, selectedDestinationName).ConfigureAwait(false);
        }

        [Fact, Trait(Traits.Feature, Traits.Features.CodeActionsMoveStaticMembers)]
        public async Task TestMoveExtensionMethodRefactorMultipleImports()
        {
            var initialMarkup = @"
namespace TestNs1
{
    using TestNs2;

    public static class Class1
    {
        public static int Test[||]Method(this Other other)
        {
            return other.OtherInt + 2;
        }
    }
}

namespace TestNs2
{
    using TestNs1;

    public class Class2
    {
        public int GetOtherInt()
        {
            var other = new Other();
            return other.TestMethod();
        }

        public int GetOtherInt2()
        {
            var other = new Other();
            return other.TestMethod();
        }
    }

    public class Other
    {
        public int OtherInt;
        public Other()
        {
            OtherInt = 5;
        }
    }
}";
            var selectedDestinationName = "ExtraNs.Class1Helpers";
            var newFileName = "Class1Helpers.cs";
            var selectedMembers = ImmutableArray.Create("TestMethod");
            var expectedResult1 = @"
namespace TestNs1
{
    using TestNs2;

    public static class Class1
    {
    }
}

namespace TestNs2
{
    using TestNs1;
    using TestNs1.ExtraNs;

    public class Class2
    {
        public int GetOtherInt()
        {
            var other = new Other();
            return other.TestMethod();
        }

        public int GetOtherInt2()
        {
            var other = new Other();
            return other.TestMethod();
        }
    }

    public class Other
    {
        public int OtherInt;
        public Other()
        {
            OtherInt = 5;
        }
    }
}";
            var expectedResult2 = @"using TestNs2;

namespace TestNs1.ExtraNs
{
    internal static class Class1Helpers
    {
        public static int TestMethod(this Other other)
        {
            return other.OtherInt + 2;
        }
    }
}";
            await TestMovementNewFileAsync(initialMarkup, expectedResult1, expectedResult2, newFileName, selectedMembers, selectedDestinationName).ConfigureAwait(false);
        }

        [Fact, Trait(Traits.Feature, Traits.Features.CodeActionsMoveStaticMembers)]
        public async Task TestMoveMethodFromStaticClass()
        {
            var initialMarkup = @"
namespace TestNs1
{
    public static class Class1
    {
        public static int Test[||]Method()
        {
            return 0;
        }
    }
}";
            var selectedDestinationName = "Class1Helpers";
            var newFileName = "Class1Helpers.cs";
            var selectedMembers = ImmutableArray.Create("TestMethod");
            var expectedResult1 = @"
namespace TestNs1
{
    public static class Class1
    {
    }
}";
            var expectedResult2 = @"namespace TestNs1
{
    internal static class Class1Helpers
    {
        public static int TestMethod()
        {
            return 0;
        }
    }
}";
            await TestMovementNewFileAsync(initialMarkup, expectedResult1, expectedResult2, newFileName, selectedMembers, selectedDestinationName).ConfigureAwait(false);
        }

        [Fact, Trait(Traits.Feature, Traits.Features.CodeActionsMoveStaticMembers)]
        public async Task TestMoveMethodRetainFileBanner()
        {
            var initialMarkup = @"// Here is an example of a license or something
// we would want to keep at the top of a file

namespace TestNs1
{
    public static class Class1
    {
        public static int Test[||]Method()
        {
            return 0;
        }
    }
}";
            var selectedDestinationName = "Class1Helpers";
            var newFileName = "Class1Helpers.cs";
            var selectedMembers = ImmutableArray.Create("TestMethod");
            var expectedResult1 = @"// Here is an example of a license or something
// we would want to keep at the top of a file

namespace TestNs1
{
    public static class Class1
    {
    }
}";
            var expectedResult2 = @"// Here is an example of a license or something
// we would want to keep at the top of a file

namespace TestNs1
{
    internal static class Class1Helpers
    {
        public static int TestMethod()
        {
            return 0;
        }
    }
}";
            await TestMovementNewFileAsync(initialMarkup, expectedResult1, expectedResult2, newFileName, selectedMembers, selectedDestinationName).ConfigureAwait(false);
        }
        #endregion

        #region Perform Existing Type Action From Options
        [Fact, Trait(Traits.Feature, Traits.Features.CodeActionsMoveStaticMembers)]
        public async Task TestMoveFieldToExistingType()
        {
            var initialSourceMarkup = @"
public class Class1
{
    public static int Test[||]Field = 1;
}";
            var initialDestinationMarkup = @"
public class Class1Helpers
{
}";
            var selectedDestinationName = "Class1Helpers";
            var selectedMembers = ImmutableArray.Create("TestField");
            var fixedSourceMarkup = @"
public class Class1
{
}";
            var fixedDestinationMarkup = @"
public class Class1Helpers
{
    public static int TestField = 1;
}";

            await TestMovementExistingFileAsync(
                initialSourceMarkup,
                initialDestinationMarkup,
                fixedSourceMarkup,
                fixedDestinationMarkup,
                selectedMembers,
                selectedDestinationName).ConfigureAwait(false);
        }

        [Fact, Trait(Traits.Feature, Traits.Features.CodeActionsMoveStaticMembers)]
        public async Task TestMovePropertyToExistingType()
        {
            var initialSourceMarkup = @"
public class Class1
{
    public static int Test[||]Property { get; set; }
}";
            var initialDestinationMarkup = @"
public class Class1Helpers
{
}";
            var selectedDestinationName = "Class1Helpers";
            var selectedMembers = ImmutableArray.Create("TestProperty");
            var fixedSourceMarkup = @"
public class Class1
{
}";
            var fixedDestinationMarkup = @"
public class Class1Helpers
{
    public static int TestProperty { get; set; }
}";

            await TestMovementExistingFileAsync(
                initialSourceMarkup,
                initialDestinationMarkup,
                fixedSourceMarkup,
                fixedDestinationMarkup,
                selectedMembers,
                selectedDestinationName).ConfigureAwait(false);
        }

        [Fact, Trait(Traits.Feature, Traits.Features.CodeActionsMoveStaticMembers)]
        public async Task TestMoveEventToExistingType()
        {
            var initialSourceMarkup = @"
using System;

public class Class1
{
    public static event EventHandler Test[||]Event;
}";
            var initialDestinationMarkup = @"
public class Class1Helpers
{
}";
            var selectedDestinationName = "Class1Helpers";
            var selectedMembers = ImmutableArray.Create("TestEvent");
            var fixedSourceMarkup = @"
using System;

public class Class1
{
}";
            var fixedDestinationMarkup = @"
using System;

public class Class1Helpers
{
    public static event EventHandler TestEvent;
}";

            await TestMovementExistingFileAsync(
                initialSourceMarkup,
                initialDestinationMarkup,
                fixedSourceMarkup,
                fixedDestinationMarkup,
                selectedMembers,
                selectedDestinationName).ConfigureAwait(false);
        }

        [Fact, Trait(Traits.Feature, Traits.Features.CodeActionsMoveStaticMembers)]
        public async Task TestMoveMethodToExistingType()
        {
            var initialSourceMarkup = @"
public class Class1
{
    public static int Test[||]Method()
    {
        return 0;
    }
}";
            var initialDestinationMarkup = @"
public class Class1Helpers
{
}";
            var selectedDestinationName = "Class1Helpers";
            var selectedMembers = ImmutableArray.Create("TestMethod");
            var fixedSourceMarkup = @"
public class Class1
{
}";
            var fixedDestinationMarkup = @"
public class Class1Helpers
{
    public static int TestMethod()
    {
        return 0;
    }
}";

            await TestMovementExistingFileAsync(
                initialSourceMarkup,
                initialDestinationMarkup,
                fixedSourceMarkup,
                fixedDestinationMarkup,
                selectedMembers,
                selectedDestinationName).ConfigureAwait(false);
        }

        [Fact, Trait(Traits.Feature, Traits.Features.CodeActionsMoveStaticMembers)]
        public async Task TestMoveExtensionMethodToExistingType()
        {
            var initialSourceMarkup = @"
public static class Class1
{
    public static int Test[||]Method(this Other other)
    {
        return other.OtherInt + 2;
    }
}

public class Other
{
    public int OtherInt;
    public Other()
    {
        OtherInt = 5;
    }
}";
            var initialDestinationMarkup = @"
public static class Class1Helpers
{
}";
            var selectedDestinationName = "Class1Helpers";
            var selectedMembers = ImmutableArray.Create("TestMethod");
            var fixedSourceMarkup = @"
public static class Class1
{
}

public class Other
{
    public int OtherInt;
    public Other()
    {
        OtherInt = 5;
    }
}";
            var fixedDestinationMarkup = @"
public static class Class1Helpers
{
    public static int TestMethod(this Other other)
    {
        return other.OtherInt + 2;
    }
}";

            await TestMovementExistingFileAsync(
                initialSourceMarkup,
                initialDestinationMarkup,
                fixedSourceMarkup,
                fixedDestinationMarkup,
                selectedMembers,
                selectedDestinationName).ConfigureAwait(false);
        }

        [Fact, Trait(Traits.Feature, Traits.Features.CodeActionsMoveStaticMembers)]
        public async Task TestMoveConstFieldToExistingType()
        {
            var initialSourceMarkup = @"
public class Class1
{
    public const int Test[||]Field = 1;
}";
            var initialDestinationMarkup = @"
public class Class1Helpers
{
}";
            var selectedDestinationName = "Class1Helpers";
            var selectedMembers = ImmutableArray.Create("TestField");
            var fixedSourceMarkup = @"
public class Class1
{
}";
            var fixedDestinationMarkup = @"
public class Class1Helpers
{
    public const int TestField = 1;
}";

            await TestMovementExistingFileAsync(
                initialSourceMarkup,
                initialDestinationMarkup,
                fixedSourceMarkup,
                fixedDestinationMarkup,
                selectedMembers,
                selectedDestinationName).ConfigureAwait(false);
        }

        [Fact, Trait(Traits.Feature, Traits.Features.CodeActionsMoveStaticMembers)]
        public async Task TestMoveMethodToExistingTypeWithNamespace()
        {
            var initialSourceMarkup = @"
namespace TestNs
{
    public class Class1
    {
        public static int Test[||]Method()
        {
            return 0;
        }
    }
}";
            var initialDestinationMarkup = @"
namespace TestNs
{
    public class Class1Helpers
    {
    }
}";
            var selectedDestinationName = "TestNs.Class1Helpers";
            var selectedMembers = ImmutableArray.Create("TestMethod");
            var fixedSourceMarkup = @"
namespace TestNs
{
    public class Class1
    {
    }
}";
            var fixedDestinationMarkup = @"
namespace TestNs
{
    public class Class1Helpers
    {
        public static int TestMethod()
        {
            return 0;
        }
    }
}";

            await TestMovementExistingFileAsync(
                initialSourceMarkup,
                initialDestinationMarkup,
                fixedSourceMarkup,
                fixedDestinationMarkup,
                selectedMembers,
                selectedDestinationName).ConfigureAwait(false);
        }

        [Fact, Trait(Traits.Feature, Traits.Features.CodeActionsMoveStaticMembers)]
        public async Task TestMoveMethodToExistingTypeWithNewNamespace()
        {
            var initialSourceMarkup = @"
public class Class1
{
    public static int Test[||]Method()
    {
        return 0;
    }
}";
            var initialDestinationMarkup = @"
namespace TestNs
{
    public class Class1Helpers
    {
    }
}";
            var selectedDestinationName = "TestNs.Class1Helpers";
            var selectedMembers = ImmutableArray.Create("TestMethod");
            var fixedSourceMarkup = @"
public class Class1
{
}";
            var fixedDestinationMarkup = @"
namespace TestNs
{
    public class Class1Helpers
    {
        public static int TestMethod()
        {
            return 0;
        }
    }
}";

            await TestMovementExistingFileAsync(
                initialSourceMarkup,
                initialDestinationMarkup,
                fixedSourceMarkup,
                fixedDestinationMarkup,
                selectedMembers,
                selectedDestinationName).ConfigureAwait(false);
        }

        [Fact, Trait(Traits.Feature, Traits.Features.CodeActionsMoveStaticMembers)]
        public async Task TestMoveMethodToExistingTypeRefactorSourceUsage()
        {
            var initialSourceMarkup = @"
public class Class1
{
    public static int Test[||]Method()
    {
        return 0;
    }

    public static int TestMethod2()
    {
        return TestMethod();
    }
}";
            var initialDestinationMarkup = @"
public class Class1Helpers
{
}";
            var selectedDestinationName = "Class1Helpers";
            var selectedMembers = ImmutableArray.Create("TestMethod");
            var fixedSourceMarkup = @"
public class Class1
{
    public static int TestMethod2()
    {
        return Class1Helpers.TestMethod();
    }
}";
            var fixedDestinationMarkup = @"
public class Class1Helpers
{
    public static int TestMethod()
    {
        return 0;
    }
}";

            await TestMovementExistingFileAsync(
                initialSourceMarkup,
                initialDestinationMarkup,
                fixedSourceMarkup,
                fixedDestinationMarkup,
                selectedMembers,
                selectedDestinationName).ConfigureAwait(false);
        }

        [Fact, Trait(Traits.Feature, Traits.Features.CodeActionsMoveStaticMembers)]
        public async Task TestMoveMethodToExistingTypeRefactorDestinationUsage()
        {
            var initialSourceMarkup = @"
public class Class1
{
    public static int Test[||]Method()
    {
        return 0;
    }
}";
            var initialDestinationMarkup = @"
public class Class1Helpers
{
    public static int TestMethod2()
    {
        return Class1.TestMethod();
    }
}";
            var selectedDestinationName = "Class1Helpers";
            var selectedMembers = ImmutableArray.Create("TestMethod");
            var fixedSourceMarkup = @"
public class Class1
{
}";
            var fixedDestinationMarkup = @"
public class Class1Helpers
{
    public static int TestMethod()
    {
        return 0;
    }
    public static int TestMethod2()
    {
        return Class1Helpers.TestMethod();
    }
}";

            await TestMovementExistingFileAsync(
                initialSourceMarkup,
                initialDestinationMarkup,
                fixedSourceMarkup,
                fixedDestinationMarkup,
                selectedMembers,
                selectedDestinationName).ConfigureAwait(false);
        }
        #endregion

        #region Selections and caret position

        [Fact, Trait(Traits.Feature, Traits.Features.CodeActionsMoveStaticMembers)]
        public async Task TestSelectInMethodParens()
        {
            var initialMarkup = @"
namespace TestNs1
{
    public class Class1
    {
        public static int TestMethod([||])
        {
            return 0;
        }
    }
}";
            var selectedDestinationName = "Class1Helpers";
            var newFileName = "Class1Helpers.cs";
            var selectedMembers = ImmutableArray.Create("TestMethod");
            var expectedResult1 = @"
namespace TestNs1
{
    public class Class1
    {
    }
}";
            var expectedResult2 = @"namespace TestNs1
{
    internal static class Class1Helpers
    {
        public static int TestMethod()
        {
            return 0;
        }
    }
}";
            await TestMovementNewFileAsync(initialMarkup, expectedResult1, expectedResult2, newFileName, selectedMembers, selectedDestinationName).ConfigureAwait(false);
        }

        [Fact, Trait(Traits.Feature, Traits.Features.CodeActionsMoveStaticMembers)]
        public async Task TestSelectWholeFieldDeclaration()
        {
            var initialMarkup = @"
namespace TestNs1
{
    public class Class1
    {
        [|public static int TestField = 1;|]
    }
}";
            var selectedDestinationName = "Class1Helpers";
            var newFileName = "Class1Helpers.cs";
            var selectedMembers = ImmutableArray.Create("TestField");
            var expectedResult1 = @"
namespace TestNs1
{
    public class Class1
    {
    }
}";
            var expectedResult2 = @"namespace TestNs1
{
    internal static class Class1Helpers
    {
        public static int TestField = 1;
    }
}";
            await TestMovementNewFileAsync(initialMarkup, expectedResult1, expectedResult2, newFileName, selectedMembers, selectedDestinationName).ConfigureAwait(false);
        }

        [Fact, Trait(Traits.Feature, Traits.Features.CodeActionsMoveStaticMembers)]
        public async Task TestSelectBeforeKeywordOfDeclaration()
        {
            var initialMarkup = @"
namespace TestNs1
{
    public class Class1
    {
        [||]public static int TestField = 1;
    }
}";
            var selectedDestinationName = "Class1Helpers";
            var newFileName = "Class1Helpers.cs";
            var selectedMembers = ImmutableArray.Create("TestField");
            var expectedResult1 = @"
namespace TestNs1
{
    public class Class1
    {
    }
}";
            var expectedResult2 = @"namespace TestNs1
{
    internal static class Class1Helpers
    {
        public static int TestField = 1;
    }
}";
            await TestMovementNewFileAsync(initialMarkup, expectedResult1, expectedResult2, newFileName, selectedMembers, selectedDestinationName).ConfigureAwait(false);
        }

        [Fact, Trait(Traits.Feature, Traits.Features.CodeActionsMoveStaticMembers)]
        public async Task TestSelectInKeyWordOfDeclaration1()
        {
            var initialMarkup = @"
namespace TestNs1
{
    public class Class1
    {
        pub[||]lic static int TestField = 1;
    }
}";
            var selectedDestinationName = "Class1Helpers";
            var newFileName = "Class1Helpers.cs";
            var selectedMembers = ImmutableArray.Create("TestField");
            var expectedResult1 = @"
namespace TestNs1
{
    public class Class1
    {
    }
}";
            var expectedResult2 = @"namespace TestNs1
{
    internal static class Class1Helpers
    {
        public static int TestField = 1;
    }
}";
            await TestMovementNewFileAsync(initialMarkup, expectedResult1, expectedResult2, newFileName, selectedMembers, selectedDestinationName).ConfigureAwait(false);
        }

        [Fact, Trait(Traits.Feature, Traits.Features.CodeActionsMoveStaticMembers)]
        public async Task TestSelectInKeyWordOfDeclaration2()
        {
            var initialMarkup = @"
namespace TestNs1
{
    public class Class1
    {
        public st[||]atic int TestField = 1;
    }
}";
            var selectedDestinationName = "Class1Helpers";
            var newFileName = "Class1Helpers.cs";
            var selectedMembers = ImmutableArray.Create("TestField");
            var expectedResult1 = @"
namespace TestNs1
{
    public class Class1
    {
    }
}";
            var expectedResult2 = @"namespace TestNs1
{
    internal static class Class1Helpers
    {
        public static int TestField = 1;
    }
}";
            await TestMovementNewFileAsync(initialMarkup, expectedResult1, expectedResult2, newFileName, selectedMembers, selectedDestinationName).ConfigureAwait(false);
        }

        [Fact, Trait(Traits.Feature, Traits.Features.CodeActionsMoveStaticMembers)]
        public async Task TestSelectInTypeIdentifierMethodDeclaration()
        {
            var initialMarkup = @"
namespace TestNs1
{
    public class Class1
    {
        public static i[||]nt TestMethod()
        {
            return 0;
        }
    }
}";
            var selectedDestinationName = "Class1Helpers";
            var newFileName = "Class1Helpers.cs";
            var selectedMembers = ImmutableArray.Create("TestMethod");
            var expectedResult1 = @"
namespace TestNs1
{
    public class Class1
    {
    }
}";
            var expectedResult2 = @"namespace TestNs1
{
    internal static class Class1Helpers
    {
        public static int TestMethod()
        {
            return 0;
        }
    }
}";
            await TestMovementNewFileAsync(initialMarkup, expectedResult1, expectedResult2, newFileName, selectedMembers, selectedDestinationName).ConfigureAwait(false);
        }

        [Fact, Trait(Traits.Feature, Traits.Features.CodeActionsMoveStaticMembers)]
        public async Task TestSelectInFieldInitializerAfterSemicolon()
        {
            // However, a semicolon after the initializer is still considered a declaration
            var initialMarkup = @"
namespace TestNs1
{
    public class Class1
    {
        public static int TestField = 1;[||]
    }
}";
            var selectedDestinationName = "Class1Helpers";
            var newFileName = "Class1Helpers.cs";
            var selectedMembers = ImmutableArray.Create("TestField");
            var expectedResult1 = @"
namespace TestNs1
{
    public class Class1
    {
    }
}";
            var expectedResult2 = @"namespace TestNs1
{
    internal static class Class1Helpers
    {
        public static int TestField = 1;
    }
}";

            await TestMovementNewFileAsync(initialMarkup, expectedResult1, expectedResult2, newFileName, selectedMembers, selectedDestinationName).ConfigureAwait(false);
        }

        [Fact, Trait(Traits.Feature, Traits.Features.CodeActionsMoveStaticMembers)]
        public async Task TestSelectInTypeIdentifierOfFieldDeclaration_NoAction()
        {
            var initialMarkup = @"
namespace TestNs1
{
    public class Class1
    {
        public static i[||]nt TestField = 1;
    }
}";
            await TestNoRefactoringAsync(initialMarkup).ConfigureAwait(false);
        }

        [Fact, Trait(Traits.Feature, Traits.Features.CodeActionsMoveStaticMembers)]
        public async Task TestSelectInFieldInitializerEquals_NoAction()
        {
            // The initializer isn't a member declaration
            var initialMarkup = @"
namespace TestNs1
{
    public class Class1
    {
        public static int TestField =[||] 1;
    }
}";
            await TestNoRefactoringAsync(initialMarkup).ConfigureAwait(false);
        }

        [Fact, Trait(Traits.Feature, Traits.Features.CodeActionsMoveStaticMembers)]
        public async Task TestSelectMethodBody_NoAction()
        {
            var initialMarkup = @"
namespace TestNs1
{
    public class Class1
    {
        public static int TestMethod()
        {
            retu[||]rn 0;
        }
    }
}";
            await TestNoRefactoringAsync(initialMarkup).ConfigureAwait(false);
        }

        [Fact, Trait(Traits.Feature, Traits.Features.CodeActionsMoveStaticMembers)]
        public async Task TestSelectMethodBracket_NoAction()
        {
            var initialMarkup = @"
namespace TestNs1
{
    public class Class1
    {
        public static int TestMethod()
        [|{|]
            return 0;
        }
    }
}";
            await TestNoRefactoringAsync(initialMarkup).ConfigureAwait(false);
        }

        [Fact, Trait(Traits.Feature, Traits.Features.CodeActionsMoveStaticMembers)]
        public async Task TestSelectPropertyBody_NoAction()
        {
            var initialMarkup = @"
namespace TestNs1
{
    public class Class1
    {
        public static int TestProperty { get; [||]set; }
    }
}";
            await TestNoRefactoringAsync(initialMarkup).ConfigureAwait(false);
        }

        [Fact, Trait(Traits.Feature, Traits.Features.CodeActionsMoveStaticMembers)]
        public async Task TestSelectNonStaticProperty_NoAction()
        {
            var initialMarkup = @"
namespace TestNs1
{
    public class Class1
    {
        public int Test[||]Property { get; set; }
    }
}";
            await TestNoRefactoringAsync(initialMarkup).ConfigureAwait(false);
        }

        [Fact, Trait(Traits.Feature, Traits.Features.CodeActionsMoveStaticMembers)]
        public async Task TestSelectStaticConstructor1_NoAction()
        {
            var initialMarkup = @"
namespace TestNs1
{
    public class Class1
    {
        [|static Class1()|]
        {
        }
    }
}";
            await TestNoRefactoringAsync(initialMarkup).ConfigureAwait(false);
        }

        [Fact, Trait(Traits.Feature, Traits.Features.CodeActionsMoveStaticMembers)]
        public async Task TestSelectStaticConstructor2_NoAction()
        {
            var initialMarkup = @"
namespace TestNs1
{
    public class Class1
    {
        static Cl[||]ass1()
        {
        }
    }
}";
            await TestNoRefactoringAsync(initialMarkup).ConfigureAwait(false);
        }

        [Fact, Trait(Traits.Feature, Traits.Features.CodeActionsMoveStaticMembers)]
        public async Task TestSelectOperator_NoAction()
        {
            var initialMarkup = @"
namespace TestNs1
{
    public class Class1
    {
        [|public static Class1 operator +(Class1 a, Class1 b)|]
        {
            return new Class1();
        }
    }
}";
            await TestNoRefactoringAsync(initialMarkup).ConfigureAwait(false);
        }
        #endregion

<<<<<<< HEAD
        [Fact, Trait(Traits.Feature, Traits.Features.CodeActionsMoveStaticMembers)]
        public async Task NoOptionsService_NoAction()
        {
            var initialMarkup = @"
namespace TestNs1
{
    public class Class1
    {
        public static int TestField = 1;[||]
    }
}";
            await TestNoRefactoringAsync(initialMarkup).ConfigureAwait(false);
        }

=======
>>>>>>> 719d0651
        private class Test : VerifyCS.Test
        {
            public Test(
                string destinationType,
                ImmutableArray<string> selection,
                string? destinationName,
                bool createNew = true)
            {
                _destinationType = destinationType;
                _selection = selection;
                _destinationName = destinationName;
                _createNew = createNew;
            }

            private readonly string _destinationType;

            private readonly ImmutableArray<string> _selection;

            private readonly string? _destinationName;

            private readonly bool _createNew;

            protected override Workspace CreateWorkspaceImpl()
            {
                var hostServices = s_testServices.GetHostServices();

                var workspace = new AdhocWorkspace(hostServices);
                var testOptionsService = (TestMoveStaticMembersService)workspace.Services.GetRequiredService<IMoveStaticMembersOptionsService>();
                testOptionsService.DestinationName = _destinationType;
<<<<<<< HEAD
                    testOptionsService.SelectedMembers = _selection;
                    testOptionsService.Filename = _destinationName;
=======
                testOptionsService.SelectedMembers = _selection;
                testOptionsService.Filename = _destinationName;
>>>>>>> 719d0651
                testOptionsService.CreateNew = _createNew;

                return workspace;
            }
        }

        private static async Task TestMovementNewFileAsync(
            string initialMarkup,
            string expectedSource,
            string expectedNewFile,
            string newFileName,
            ImmutableArray<string> selectedMembers,
            string newTypeName)
            => await new Test(newTypeName, selectedMembers, newFileName)
            {
                TestCode = initialMarkup,
                FixedState =
                {
                    Sources =
                    {
                        expectedSource,
                        (newFileName, expectedNewFile)
                    }
                },
            }.RunAsync().ConfigureAwait(false);

        private static async Task TestMovementExistingFileAsync(
            string intialSourceMarkup,
            string initialDestinationMarkup,
            string fixedSourceMarkup,
            string fixedDestinationMarkup,
            ImmutableArray<string> selectedMembers,
            string selectedDestinationType,
            string? selectedDestinationFile = null)
        {
            var test = new Test(selectedDestinationType, selectedMembers, selectedDestinationFile, createNew: false);
            test.TestState.Sources.Add(intialSourceMarkup);
            test.FixedState.Sources.Add(fixedSourceMarkup);
            if (selectedDestinationFile != null)
            {
                test.TestState.Sources.Add((selectedDestinationFile, initialDestinationMarkup));
                test.FixedState.Sources.Add((selectedDestinationFile, fixedDestinationMarkup));
            }
            else
            {
                test.TestState.Sources.Add(initialDestinationMarkup);
                test.FixedState.Sources.Add(fixedDestinationMarkup);
            }

            await test.RunAsync().ConfigureAwait(false);
        }

        private static async Task TestNoRefactoringAsync(string initialMarkup)
        {
            await new Test("", ImmutableArray<string>.Empty, "")
            {
                TestCode = initialMarkup,
                FixedCode = initialMarkup,
            }.RunAsync().ConfigureAwait(false);
        }
    }
}<|MERGE_RESOLUTION|>--- conflicted
+++ resolved
@@ -2994,23 +2994,6 @@
         }
         #endregion
 
-<<<<<<< HEAD
-        [Fact, Trait(Traits.Feature, Traits.Features.CodeActionsMoveStaticMembers)]
-        public async Task NoOptionsService_NoAction()
-        {
-            var initialMarkup = @"
-namespace TestNs1
-{
-    public class Class1
-    {
-        public static int TestField = 1;[||]
-    }
-}";
-            await TestNoRefactoringAsync(initialMarkup).ConfigureAwait(false);
-        }
-
-=======
->>>>>>> 719d0651
         private class Test : VerifyCS.Test
         {
             public Test(
@@ -3040,13 +3023,8 @@
                 var workspace = new AdhocWorkspace(hostServices);
                 var testOptionsService = (TestMoveStaticMembersService)workspace.Services.GetRequiredService<IMoveStaticMembersOptionsService>();
                 testOptionsService.DestinationName = _destinationType;
-<<<<<<< HEAD
-                    testOptionsService.SelectedMembers = _selection;
-                    testOptionsService.Filename = _destinationName;
-=======
                 testOptionsService.SelectedMembers = _selection;
                 testOptionsService.Filename = _destinationName;
->>>>>>> 719d0651
                 testOptionsService.CreateNew = _createNew;
 
                 return workspace;
