﻿// Licensed to the .NET Foundation under one or more agreements.
// The .NET Foundation licenses this file to you under the MIT license.
// See the LICENSE file in the project root for more information.

using System.Collections.Immutable;
using System.Threading.Tasks;
using Microsoft.CodeAnalysis.MoveStaticMembers;
using Microsoft.CodeAnalysis.Test.Utilities;
using Microsoft.CodeAnalysis.Test.Utilities.MoveStaticMembers;
using Xunit;
using VerifyCS = Microsoft.CodeAnalysis.Editor.UnitTests.CodeActions.CSharpCodeRefactoringVerifier<
    Microsoft.CodeAnalysis.CSharp.CodeRefactorings.MoveStaticMembers.CSharpMoveStaticMembersRefactoringProvider>;

namespace Microsoft.CodeAnalysis.Editor.CSharp.UnitTests.MoveStaticMembers
{
    [UseExportProvider]
    public class CSharpMoveStaticMembersTests
    {
        private static readonly TestComposition s_testServices = FeaturesTestCompositions.Features.AddParts(typeof(TestMoveStaticMembersService));

        #region Perform Actions From Options
        [Fact, Trait(Traits.Feature, Traits.Features.CodeActionsMoveStaticMembers)]
        public async Task TestMoveField()
        {
            var initialMarkup = @"
namespace TestNs1
{
    public class Class1
    {
        public static int Test[||]Field = 1;
    }
}";
            var selectedDestinationName = "Class1Helpers";
            var newFileName = "Class1Helpers.cs";
            var selectedMembers = ImmutableArray.Create("TestField");
            var expectedResult1 = @"
namespace TestNs1
{
    public class Class1
    {
    }
}";
            var expectedResult2 = @"namespace TestNs1
{
    internal static class Class1Helpers
    {
        public static int TestField = 1;
    }
}";

            await TestMovementNewFileAsync(initialMarkup, expectedResult1, expectedResult2, newFileName, selectedMembers, selectedDestinationName).ConfigureAwait(false);
        }

        [Fact, Trait(Traits.Feature, Traits.Features.CodeActionsMoveStaticMembers)]
        public async Task TestMoveProperty()
        {
            var initialMarkup = @"
namespace TestNs1
{
    public class Class1
    {
        public static int Test[||]Property { get; set; }
    }
}";
            var selectedDestinationName = "Class1Helpers";
            var newFileName = "Class1Helpers.cs";
            var selectedMembers = ImmutableArray.Create("TestProperty");
            var expectedResult1 = @"
namespace TestNs1
{
    public class Class1
    {
    }
}";
            var expectedResult2 = @"namespace TestNs1
{
    internal static class Class1Helpers
    {
        public static int TestProperty { get; set; }
    }
}";
            await TestMovementNewFileAsync(initialMarkup, expectedResult1, expectedResult2, newFileName, selectedMembers, selectedDestinationName).ConfigureAwait(false);
        }

        [Fact, Trait(Traits.Feature, Traits.Features.CodeActionsMoveStaticMembers)]
        public async Task TestMoveEvent()
        {
            var initialMarkup = @"
using System;

namespace TestNs1
{
    public class Class1
    {
        public static event EventHandler Test[||]Event;
    }
}";
            var selectedDestinationName = "Class1Helpers";
            var newFileName = "Class1Helpers.cs";
            var selectedMembers = ImmutableArray.Create("TestEvent");
            var expectedResult1 = @"
using System;

namespace TestNs1
{
    public class Class1
    {
    }
}";
            var expectedResult2 = @"using System;

namespace TestNs1
{
    internal static class Class1Helpers
    {
        public static event EventHandler TestEvent;
    }
}";
            await TestMovementNewFileAsync(initialMarkup, expectedResult1, expectedResult2, newFileName, selectedMembers, selectedDestinationName).ConfigureAwait(false);
        }

        [Fact, Trait(Traits.Feature, Traits.Features.CodeActionsMoveStaticMembers)]
        public async Task TestMoveMethod()
        {
            var initialMarkup = @"
namespace TestNs1
{
    public class Class1
    {
        public static int Test[||]Method()
        {
            return 0;
        }
    }
}";
            var selectedDestinationName = "Class1Helpers";
            var newFileName = "Class1Helpers.cs";
            var selectedMembers = ImmutableArray.Create("TestMethod");
            var expectedResult1 = @"
namespace TestNs1
{
    public class Class1
    {
    }
}";
            var expectedResult2 = @"namespace TestNs1
{
    internal static class Class1Helpers
    {
        public static int TestMethod()
        {
            return 0;
        }
    }
}";
            await TestMovementNewFileAsync(initialMarkup, expectedResult1, expectedResult2, newFileName, selectedMembers, selectedDestinationName).ConfigureAwait(false);
        }

        [Fact, Trait(Traits.Feature, Traits.Features.CodeActionsMoveStaticMembers)]
        public async Task TestMoveExtensionMethod()
        {
            var initialMarkup = @"
namespace TestNs1
{
    public static class Class1
    {
        public static int Test[||]Method(this Other other)
        {
            return other.OtherInt + 2;
        }
    }

    public class Other
    {
        public int OtherInt;
        public Other()
        {
            OtherInt = 5;
        }
    }
}";
            var selectedDestinationName = "Class1Helpers";
            var newFileName = "Class1Helpers.cs";
            var selectedMembers = ImmutableArray.Create("TestMethod");
            var expectedResult1 = @"
namespace TestNs1
{
    public static class Class1
    {
    }

    public class Other
    {
        public int OtherInt;
        public Other()
        {
            OtherInt = 5;
        }
    }
}";
            var expectedResult2 = @"namespace TestNs1
{
    internal static class Class1Helpers
    {
        public static int TestMethod(this Other other)
        {
            return other.OtherInt + 2;
        }
    }
}";
            await TestMovementNewFileAsync(initialMarkup, expectedResult1, expectedResult2, newFileName, selectedMembers, selectedDestinationName).ConfigureAwait(false);
        }

        [Fact, Trait(Traits.Feature, Traits.Features.CodeActionsMoveStaticMembers)]
        public async Task TestMoveConstField()
        {
            // const is static so we should work here
            var initialMarkup = @"
namespace TestNs1
{
    public class Class1
    {
        public const int Test[||]Field = 1;
    }
}";
            var selectedDestinationName = "Class1Helpers";
            var newFileName = "Class1Helpers.cs";
            var selectedMembers = ImmutableArray.Create("TestField");
            var expectedResult1 = @"
namespace TestNs1
{
    public class Class1
    {
    }
}";
            var expectedResult2 = @"namespace TestNs1
{
    internal static class Class1Helpers
    {
        public const int TestField = 1;
    }
}";
            await TestMovementNewFileAsync(initialMarkup, expectedResult1, expectedResult2, newFileName, selectedMembers, selectedDestinationName).ConfigureAwait(false);
        }

        [Fact, Trait(Traits.Feature, Traits.Features.CodeActionsMoveStaticMembers)]
        public async Task TestMoveMethodWithTrivia()
        {
            var initialMarkup = @"
namespace TestNs1
{
    // some comment we don't want to move
    public class Class1
    {
        // some comment we want to move
        public static int Test[||]Method()
        {
            return 0;
        }
    }
}";
            var selectedDestinationName = "Class1Helpers";
            var newFileName = "Class1Helpers.cs";
            var selectedMembers = ImmutableArray.Create("TestMethod");
            var expectedResult1 = @"
namespace TestNs1
{
    // some comment we don't want to move
    public class Class1
    {
    }
}";
            var expectedResult2 = @"namespace TestNs1
{
    internal static class Class1Helpers
    {
        // some comment we want to move
        public static int TestMethod()
        {
            return 0;
        }
    }
}";
            await TestMovementNewFileAsync(initialMarkup, expectedResult1, expectedResult2, newFileName, selectedMembers, selectedDestinationName).ConfigureAwait(false);
        }

        [Fact, Trait(Traits.Feature, Traits.Features.CodeActionsMoveStaticMembers)]
        public async Task TestMoveMultipleMethods()
        {
            var initialMarkup = @"
namespace TestNs1
{
    public class Class1
    {
        public static bool TestMethodBool()
        {
            return false;
        }

        public static int Test[||]MethodInt()
        {
            return 0;
        }
    }
}";
            var selectedDestinationName = "Class1Helpers";
            var newFileName = "Class1Helpers.cs";
            var selectedMembers = ImmutableArray.Create("TestMethodInt", "TestMethodBool");
            var expectedResult1 = @"
namespace TestNs1
{
    public class Class1
    {
    }
}";
            var expectedResult2 = @"namespace TestNs1
{
    internal static class Class1Helpers
    {
        public static bool TestMethodBool()
        {
            return false;
        }

        public static int TestMethodInt()
        {
            return 0;
        }
    }
}";
            await TestMovementNewFileAsync(initialMarkup, expectedResult1, expectedResult2, newFileName, selectedMembers, selectedDestinationName).ConfigureAwait(false);
        }

        [Fact, Trait(Traits.Feature, Traits.Features.CodeActionsMoveStaticMembers)]
        public async Task TestMoveSingleMethodFromMultiple()
        {
            // move the method that this was not triggered on
            var initialMarkup = @"
namespace TestNs1
{
    public class Class1
    {
        public static int Test[||]MethodInt()
        {
            return 0;
        }

        public static bool TestMethodBool()
        {
            return false;
        }
    }
}";
            var selectedDestinationName = "Class1Helpers";
            var newFileName = "Class1Helpers.cs";
            var selectedMembers = ImmutableArray.Create("TestMethodBool");
            var expectedResult1 = @"
namespace TestNs1
{
    public class Class1
    {
        public static int TestMethodInt()
        {
            return 0;
        }
    }
}";
            var expectedResult2 = @"namespace TestNs1
{
    internal static class Class1Helpers
    {

        public static bool TestMethodBool()
        {
            return false;
        }
    }
}";
            await TestMovementNewFileAsync(initialMarkup, expectedResult1, expectedResult2, newFileName, selectedMembers, selectedDestinationName).ConfigureAwait(false);
        }

        [Fact, Trait(Traits.Feature, Traits.Features.CodeActionsMoveStaticMembers)]
        public async Task TestMoveOneOfEach()
        {
            var initialMarkup = @"
using System;

namespace TestNs1
{
    public class Class1
    {
        public static int TestField;

        public static bool TestProperty { get; set; }

        public static event EventHandler TestEvent;

        public static int Test[||]Method()
        {
            return 0;
        }
    }
}";
            var selectedDestinationName = "Class1Helpers";
            var newFileName = "Class1Helpers.cs";
            var selectedMembers = ImmutableArray.Create(
                "TestMethod",
                "TestField",
                "TestProperty",
                "TestEvent");
            var expectedResult1 = @"
using System;

namespace TestNs1
{
    public class Class1
    {
    }
}";
            var expectedResult2 = @"using System;

namespace TestNs1
{
    internal static class Class1Helpers
    {
        public static int TestField;

        public static bool TestProperty { get; set; }

        public static event EventHandler TestEvent;

        public static int Test[||]Method()
        {
            return 0;
        }
    }
}";
            await TestMovementNewFileAsync(initialMarkup, expectedResult1, expectedResult2, newFileName, selectedMembers, selectedDestinationName).ConfigureAwait(false);
        }

        [Fact, Trait(Traits.Feature, Traits.Features.CodeActionsMoveStaticMembers)]
        public async Task TestInNestedClass()
        {
            var initialMarkup = @"
namespace TestNs1
{
    public class Class1
    {
        public class NestedClass1
        {
            public static int Test[||]Field = 1;
        }
    }
}";
            var selectedDestinationName = "Class1Helpers";
            var newFileName = "Class1Helpers.cs";
            var selectedMembers = ImmutableArray.Create("TestField");
            var expectedResult1 = @"
namespace TestNs1
{
    public class Class1
    {
        public class NestedClass1
        {
        }
    }
}";
            var expectedResult2 = @"namespace TestNs1
{
    internal static class Class1Helpers
    {
        public static int TestField = 1;
    }
}";
            await TestMovementNewFileAsync(initialMarkup, expectedResult1, expectedResult2, newFileName, selectedMembers, selectedDestinationName).ConfigureAwait(false);
        }

        [Fact, Trait(Traits.Feature, Traits.Features.CodeActionsMoveStaticMembers)]
        public async Task TestInNestedNamespace()
        {
            // collapse the namespaces in the new file
            var initialMarkup = @"
namespace TestNs1
{
    namespace InnerNs
    {
        public class Class1
        {
            public static int Test[||]Field = 1;
        }
    }
}";
            var selectedDestinationName = "Class1Helpers";
            var newFileName = "Class1Helpers.cs";
            var selectedMembers = ImmutableArray.Create("TestField");
            var expectedResult1 = @"
namespace TestNs1
{
    namespace InnerNs
    {
        public class Class1
        {
        }
    }
}";
            var expectedResult2 = @"namespace TestNs1.InnerNs
{
    internal static class Class1Helpers
    {
        public static int TestField = 1;
    }
}";
            await TestMovementNewFileAsync(initialMarkup, expectedResult1, expectedResult2, newFileName, selectedMembers, selectedDestinationName).ConfigureAwait(false);
        }

        [Fact, Trait(Traits.Feature, Traits.Features.CodeActionsMoveStaticMembers)]
        public async Task TestMoveFieldNoNamespace()
        {
            var initialMarkup = @"
public class Class1
{
    public static int Test[||]Field = 1;
}";
            var selectedDestinationName = "Class1Helpers";
            var newFileName = "Class1Helpers.cs";
            var selectedMembers = ImmutableArray.Create("TestField");
            var expectedResult1 = @"
public class Class1
{
}";
            var expectedResult2 = @"internal static class Class1Helpers
{
    public static int TestField = 1;
}";
            await TestMovementNewFileAsync(initialMarkup, expectedResult1, expectedResult2, newFileName, selectedMembers, selectedDestinationName).ConfigureAwait(false);
        }

        [Fact, Trait(Traits.Feature, Traits.Features.CodeActionsMoveStaticMembers)]
        public async Task TestMoveFieldNewNamespace()
        {
            var initialMarkup = @"
public class Class1
{
    public static int Test[||]Field = 1;
}";
            var selectedDestinationName = "NewNs.Class1Helpers";
            var newFileName = "Class1Helpers.cs";
            var selectedMembers = ImmutableArray.Create("TestField");
            var expectedResult1 = @"
public class Class1
{
}";
            var expectedResult2 = @"namespace NewNs
{
    internal static class Class1Helpers
    {
        public static int TestField = 1;
    }
}";
            await TestMovementNewFileAsync(initialMarkup, expectedResult1, expectedResult2, newFileName, selectedMembers, selectedDestinationName).ConfigureAwait(false);
        }

        [Fact, Trait(Traits.Feature, Traits.Features.CodeActionsMoveStaticMembers)]
        public async Task TestMoveMethodWithNamespacedSelectedDestination()
        {
            // in the case that we have an extra namespace in the destination name
            // we append it on to the old type's namespace
            var initialMarkup = @"
namespace TestNs1
{
    public class Class1
    {
        public static int Test[||]Method()
        {
            return 0;
        }
    }
}";
            var selectedDestinationName = "ExtraNs.Class1Helpers";
            var newFileName = "Class1Helpers.cs";
            var selectedMembers = ImmutableArray.Create("TestMethod");
            var expectedResult1 = @"
namespace TestNs1
{
    public class Class1
    {
    }
}";
            var expectedResult2 = @"namespace TestNs1.ExtraNs
{
    internal static class Class1Helpers
    {
        public static int TestMethod()
        {
            return 0;
        }
    }
}";
            await TestMovementNewFileAsync(initialMarkup, expectedResult1, expectedResult2, newFileName, selectedMembers, selectedDestinationName).ConfigureAwait(false);
        }

        [Fact, Trait(Traits.Feature, Traits.Features.CodeActionsMoveStaticMembers)]
        public async Task TestMoveMethodFileScopedNamespace()
        {
            // We still keep normal namespacing rules in the new file
            var initialMarkup = @"
namespace TestNs1;

public class Class1
{
    public static int Test[||]Method()
    {
        return 0;
    }
}";
            var selectedDestinationName = "Class1Helpers";
            var newFileName = "Class1Helpers.cs";
            var selectedMembers = ImmutableArray.Create("TestMethod");
            var expectedResult1 = @"
namespace TestNs1;

public class Class1
{
}";
            var expectedResult2 = @"namespace TestNs1
{
    internal static class Class1Helpers
    {
        public static int TestMethod()
        {
            return 0;
        }
    }
}";
            await new Test(selectedDestinationName, selectedMembers, newFileName)
            {
                TestCode = initialMarkup,
                FixedState =
                {
                    Sources =
                    {
                        expectedResult1,
                        (newFileName, expectedResult2)
                    }
                },
                LanguageVersion = CodeAnalysis.CSharp.LanguageVersion.CSharp10
            }.RunAsync().ConfigureAwait(false);
        }

        [Fact, Trait(Traits.Feature, Traits.Features.CodeActionsMoveStaticMembers)]
        public async Task TestMoveGenericMethod()
        {
            var initialMarkup = @"
namespace TestNs1
{
    public class Class1
    {
        public static T Test[||]Method<T>(T item)
        {
            return item;
        }
    }
}";
            var selectedDestinationName = "Class1Helpers";
            var newFileName = "Class1Helpers.cs";
            var selectedMembers = ImmutableArray.Create("TestMethod");
            var expectedResult1 = @"
namespace TestNs1
{
    public class Class1
    {
    }
}";
            var expectedResult2 = @"namespace TestNs1
{
    internal static class Class1Helpers
    {
        public static T TestMethod<T>(T item)
        {
            return item;
        }
    }
}";
            await TestMovementNewFileAsync(initialMarkup, expectedResult1, expectedResult2, newFileName, selectedMembers, selectedDestinationName).ConfigureAwait(false);
        }

        [Fact, Trait(Traits.Feature, Traits.Features.CodeActionsMoveStaticMembers)]
        public async Task TestMoveMethodWithGenericClass()
        {
            var initialMarkup = @"
namespace TestNs1
{
    public class Class1<T>
    {
        public static T Test[||]Method(T item)
        {
            return item;
        }
    }
}";
            var selectedDestinationName = "Class1Helpers";
            var newFileName = "Class1Helpers.cs";
            var selectedMembers = ImmutableArray.Create("TestMethod");
            var expectedResult1 = @"
namespace TestNs1
{
    public class Class1<T>
    {
    }
}";
            var expectedResult2 = @"namespace TestNs1
{
    internal static class Class1Helpers<T>
    {
        public static T Test[||]Method(T item)
        {
            return item;
        }
    }
}";
            await TestMovementNewFileAsync(initialMarkup, expectedResult1, expectedResult2, newFileName, selectedMembers, selectedDestinationName).ConfigureAwait(false);
        }

        [Fact, Trait(Traits.Feature, Traits.Features.CodeActionsMoveStaticMembers)]
        public async Task TestMoveMethodAndRefactorUsage()
<<<<<<< HEAD
        {
            var initialMarkup = @"
namespace TestNs1
{
    public class Class1
    {
        public static int Test[||]Method()
        {
            return 0;
        }
    }

    public class Class2
    {
        public static int TestMethod2()
        {
            return Class1.TestMethod();
        }
    }
}";
            var selectedDestinationName = "Class1Helpers";
            var newFileName = "Class1Helpers.cs";
            var selectedMembers = ImmutableArray.Create("TestMethod");
            var expectedResult1 = @"
namespace TestNs1
{
    public class Class1
    {
    }

    public class Class2
    {
        public static int TestMethod2()
        {
            return Class1Helpers.TestMethod();
        }
    }
}";
            var expectedResult2 = @"namespace TestNs1
{
    static class Class1Helpers
    {
        public static int TestMethod()
        {
            return 0;
        }
    }
}";
            await TestMovementNewFileAsync(initialMarkup, expectedResult1, expectedResult2, newFileName, selectedMembers, selectedDestinationName).ConfigureAwait(false);
        }

        [Fact, Trait(Traits.Feature, Traits.Features.CodeActionsMoveStaticMembers)]
        public async Task TestMoveMethodAndRefactorSourceUsage()
        {
            var initialMarkup = @"
namespace TestNs1
{
    public class Class1
    {
        public static int Test[||]Method()
        {
            return 0;
        }

        public static int TestMethod2()
        {
            return TestMethod();
        }
    }
}";
            var selectedDestinationName = "Class1Helpers";
            var newFileName = "Class1Helpers.cs";
            var selectedMembers = ImmutableArray.Create("TestMethod");
            var expectedResult1 = @"
namespace TestNs1
{
    public class Class1
    {
        public static int TestMethod2()
        {
            return Class1Helpers.TestMethod();
        }
    }
}";
            var expectedResult2 = @"namespace TestNs1
{
    static class Class1Helpers
    {
        public static int TestMethod()
        {
            return 0;
        }
    }
}";
            await TestMovementNewFileAsync(initialMarkup, expectedResult1, expectedResult2, newFileName, selectedMembers, selectedDestinationName).ConfigureAwait(false);
        }

        [Fact, Trait(Traits.Feature, Traits.Features.CodeActionsMoveStaticMembers)]
        public async Task TestMoveFieldAndRefactorSourceUsage()
        {
            var initialMarkup = @"
namespace TestNs1
{
    public class Class1
    {
        public static int Test[||]Field = 0;

        public static int TestMethod2()
        {
            return TestField;
        }
    }
}";
            var selectedDestinationName = "Class1Helpers";
            var newFileName = "Class1Helpers.cs";
            var selectedMembers = ImmutableArray.Create("TestField");
            var expectedResult1 = @"
namespace TestNs1
{
    public class Class1
    {
        public static int TestMethod2()
        {
            return Class1Helpers.TestField;
        }
    }
}";
            var expectedResult2 = @"namespace TestNs1
{
    static class Class1Helpers
    {
        public static int TestField = 0;
    }
}";
            await TestMovementNewFileAsync(initialMarkup, expectedResult1, expectedResult2, newFileName, selectedMembers, selectedDestinationName).ConfigureAwait(false);
        }

        [Fact, Trait(Traits.Feature, Traits.Features.CodeActionsMoveStaticMembers)]
        public async Task TestMovePropertyAndRefactorSourceUsage()
        {
            var initialMarkup = @"
namespace TestNs1
{
    public class Class1
    {
        private static int _testProperty;

        public static int Test[||]Property
        {
            get => _testProperty;
            set
            {
                _testProperty = value;
            }
        }

        public static int TestMethod2()
        {
            return TestProperty;
        }
    }
}";
            var selectedDestinationName = "Class1Helpers";
            var newFileName = "Class1Helpers.cs";
            var selectedMembers = ImmutableArray.Create("TestProperty", "_testProperty");
            var expectedResult1 = @"
namespace TestNs1
{
    public class Class1
    {
        public static int TestMethod2()
        {
            return Class1Helpers.TestProperty;
        }
    }
}";
            var expectedResult2 = @"namespace TestNs1
{
    static class Class1Helpers
    {
        private static int _testProperty;

        public static int Test[||]Property
        {
            get => _testProperty;
            set
            {
                _testProperty = value;
            }
        }
    }
}";
            await TestMovementNewFileAsync(initialMarkup, expectedResult1, expectedResult2, newFileName, selectedMembers, selectedDestinationName).ConfigureAwait(false);
        }

        [Fact, Trait(Traits.Feature, Traits.Features.CodeActionsMoveStaticMembers)]
        public async Task TestMoveMethodAndRefactorUsageDifferentNamespace()
        {
            var initialMarkup = @"
namespace TestNs1
{
    public class Class1
    {
        public static int Test[||]Method()
        {
            return 0;
        }
    }
}

namespace TestNs2
{
    using TestNs1;

    public class Class2
    {
        public static int TestMethod2()
        {
            return Class1.TestMethod();
        }
    }
}";
            var selectedDestinationName = "Class1Helpers";
            var newFileName = "Class1Helpers.cs";
            var selectedMembers = ImmutableArray.Create("TestMethod");
            var expectedResult1 = @"
namespace TestNs1
{
    public class Class1
    {
    }
}

namespace TestNs2
{
    using TestNs1;

    public class Class2
    {
        public static int TestMethod2()
        {
            return Class1Helpers.TestMethod();
        }
    }
}";
            var expectedResult2 = @"namespace TestNs1
{
    static class Class1Helpers
    {
        public static int TestMethod()
        {
            return 0;
        }
    }
}";
            await TestMovementNewFileAsync(initialMarkup, expectedResult1, expectedResult2, newFileName, selectedMembers, selectedDestinationName).ConfigureAwait(false);
        }

        [Fact, Trait(Traits.Feature, Traits.Features.CodeActionsMoveStaticMembers)]
        public async Task TestMoveMethodAndRefactorUsageNewNamespace()
        {
            var initialMarkup = @"
namespace TestNs1
{
    public class Class1
    {
        public static int Test[||]Method()
        {
            return 0;
        }
    }

    public class Class2
    {
        public static int TestMethod2()
        {
            return Class1.TestMethod();
        }
    }
}";
            var selectedDestinationName = "ExtraNs.Class1Helpers";
            var newFileName = "Class1Helpers.cs";
            var selectedMembers = ImmutableArray.Create("TestMethod");
            var expectedResult1 = @"
using TestNs1.ExtraNs;

namespace TestNs1
{
    public class Class1
    {
    }

    public class Class2
    {
        public static int TestMethod2()
        {
            return Class1Helpers.TestMethod();
        }
    }
}";
            var expectedResult2 = @"namespace TestNs1.ExtraNs
{
    static class Class1Helpers
    {
        public static int TestMethod()
        {
            return 0;
        }
    }
}";
            await TestMovementNewFileAsync(initialMarkup, expectedResult1, expectedResult2, newFileName, selectedMembers, selectedDestinationName).ConfigureAwait(false);
        }

        [Fact, Trait(Traits.Feature, Traits.Features.CodeActionsMoveStaticMembers)]
        public async Task TestMoveMethodAndRefactorUsageSeparateFile()
        {
            var initialMarkup1 = @"
namespace TestNs1
{
    public class Class1
    {
        public static int Test[||]Method()
        {
            return 0;
        }
    }
}";
            var initialMarkup2 = @"
using TestNs1;

public class Class2
{
    public static int TestMethod2()
    {
        return Class1.TestMethod();
    }
}";
            var selectedDestinationName = "Class1Helpers";
            var newFileName = "Class1Helpers.cs";
            var selectedMembers = ImmutableArray.Create("TestMethod");
            var expectedResult1 = @"
namespace TestNs1
{
    public class Class1
    {
    }
}";
            var expectedResult3 = @"
using TestNs1;

public class Class2
{
    public static int TestMethod2()
    {
        return Class1Helpers.TestMethod();
    }
}";
            var expectedResult2 = @"namespace TestNs1
{
    static class Class1Helpers
    {
        public static int TestMethod()
        {
            return 0;
        }
    }
}";
            await new Test(selectedDestinationName, selectedMembers, newFileName)
            {
                TestState =
                {
                    Sources =
                    {
                        initialMarkup1,
                        initialMarkup2
                    }
                },
                FixedState =
                {
                    Sources =
                    {
                        expectedResult1,
                        expectedResult3,
                        (newFileName, expectedResult2)
                    }
                }
            }.RunAsync().ConfigureAwait(false);
        }

        [Fact, Trait(Traits.Feature, Traits.Features.CodeActionsMoveStaticMembers)]
        public async Task TestMoveMethodAndRefactorClassAlias()
        {
            var initialMarkup = @"
namespace TestNs1
{
    public class Class1
    {
        public static int Test[||]Method()
        {
            return 0;
        }
    }
}

namespace TestNs2
{
    using C1 = TestNs1.Class1;

    class Class2
    {
        public static int TestMethod2()
        {
            return C1.TestMethod();
        }
    }
}";
            var selectedDestinationName = "Class1Helpers";
            var newFileName = "Class1Helpers.cs";
            var selectedMembers = ImmutableArray.Create("TestMethod");
            var expectedResult1 = @"
namespace TestNs1
{
    public class Class1
    {
    }
}

namespace TestNs2
{
    using TestNs1;
    using C1 = TestNs1.Class1;

    class Class2
    {
        public static int TestMethod2()
        {
            return Class1Helpers.TestMethod();
        }
    }
}";
            var expectedResult2 = @"namespace TestNs1
{
    static class Class1Helpers
    {
        public static int TestMethod()
        {
            return 0;
        }
    }
}";
            await TestMovementNewFileAsync(initialMarkup, expectedResult1, expectedResult2, newFileName, selectedMembers, selectedDestinationName).ConfigureAwait(false);
        }

        [Fact, Trait(Traits.Feature, Traits.Features.CodeActionsMoveStaticMembers)]
        public async Task TestMoveMethodAndRefactorNamespaceAlias()
        {
            var initialMarkup = @"
namespace TestNs1
{
    public class Class1
    {
        public static int Test[||]Method()
        {
            return 0;
        }
    }
}

namespace TestNs2
{
    using C1 = TestNs1;

    class Class2
    {
        public static int TestMethod2()
        {
            return C1.Class1.TestMethod();
        }
    }
}";
            var selectedDestinationName = "Class1Helpers";
            var newFileName = "Class1Helpers.cs";
            var selectedMembers = ImmutableArray.Create("TestMethod");
            var expectedResult1 = @"
namespace TestNs1
{
    public class Class1
    {
    }
}

namespace TestNs2
{
    using TestNs1;
    using C1 = TestNs1;

    class Class2
    {
        public static int TestMethod2()
        {
            return Class1Helpers.TestMethod();
        }
    }
}";
            var expectedResult2 = @"namespace TestNs1
{
    static class Class1Helpers
    {
        public static int TestMethod()
        {
            return 0;
        }
    }
}";
            await TestMovementNewFileAsync(initialMarkup, expectedResult1, expectedResult2, newFileName, selectedMembers, selectedDestinationName).ConfigureAwait(false);
        }

        [Fact, Trait(Traits.Feature, Traits.Features.CodeActionsMoveStaticMembers)]
        public async Task TestMoveMethodAndRefactorStaticUsing()
        {
            var initialMarkup = @"
namespace TestNs1
{
    public class Class1
    {
        public static int Test[||]Method()
        {
            return 0;
        }
    }
}

namespace TestNs2
{
    using static TestNs1.Class1;

    class Class2
    {
        public static int TestMethod2()
        {
            return TestMethod();
        }
    }
}";
            var selectedDestinationName = "Class1Helpers";
            var newFileName = "Class1Helpers.cs";
            var selectedMembers = ImmutableArray.Create("TestMethod");
            var expectedResult1 = @"
namespace TestNs1
{
    public class Class1
    {
    }
}

namespace TestNs2
{
    using TestNs1;
    using static TestNs1.Class1;

    class Class2
    {
        public static int TestMethod2()
        {
            return Class1Helpers.TestMethod();
        }
    }
}";
            var expectedResult2 = @"namespace TestNs1
{
    static class Class1Helpers
    {
        public static int TestMethod()
        {
            return 0;
        }
    }
}";
            await TestMovementNewFileAsync(initialMarkup, expectedResult1, expectedResult2, newFileName, selectedMembers, selectedDestinationName).ConfigureAwait(false);
        }

        [Fact, Trait(Traits.Feature, Traits.Features.CodeActionsMoveStaticMembers)]
        public async Task TestMoveMethodAndRefactorNamespaceAliasWithExtraNamespace()
        {
            var initialMarkup = @"
namespace TestNs1
{
    public class Class1
    {
        public static int Test[||]Method()
        {
            return 0;
        }
    }
}

namespace TestNs2
{
    using C1 = TestNs1;

    class Class2
    {
        public static int TestMethod2()
        {
            return C1.Class1.TestMethod();
        }
    }
}";
            var selectedDestinationName = "ExtraNs.Class1Helpers";
            var newFileName = "Class1Helpers.cs";
            var selectedMembers = ImmutableArray.Create("TestMethod");
            var expectedResult1 = @"
namespace TestNs1
{
    public class Class1
    {
    }
}

namespace TestNs2
{
    using TestNs1.ExtraNs;
    using C1 = TestNs1;

    class Class2
    {
        public static int TestMethod2()
        {
            return Class1Helpers.TestMethod();
        }
    }
}";
            var expectedResult2 = @"namespace TestNs1.ExtraNs
{
    static class Class1Helpers
    {
        public static int TestMethod()
        {
            return 0;
        }
    }
}";
            await TestMovementNewFileAsync(initialMarkup, expectedResult1, expectedResult2, newFileName, selectedMembers, selectedDestinationName).ConfigureAwait(false);
        }

        [Fact, Trait(Traits.Feature, Traits.Features.CodeActionsMoveStaticMembers)]
        public async Task TestMoveExtensionMethodDontRefactor()
=======
>>>>>>> ec019370
        {
            var initialMarkup = @"
namespace TestNs1
{
    public class Class1
    {
        public static int Test[||]Method()
        {
            return 0;
        }
    }

    public class Class2
    {
        public static int TestMethod2()
        {
            return Class1.TestMethod();
        }
    }
}";
            var selectedDestinationName = "Class1Helpers";
            var newFileName = "Class1Helpers.cs";
            var selectedMembers = ImmutableArray.Create("TestMethod");
            var expectedResult1 = @"
namespace TestNs1
{
    public class Class1
    {
    }

    public class Class2
    {
        public static int TestMethod2()
        {
            return Class1Helpers.TestMethod();
        }
    }
}";
            var expectedResult2 = @"namespace TestNs1
{
    internal static class Class1Helpers
    {
        public static int TestMethod()
        {
            return 0;
        }
    }
}";
            await TestMovementNewFileAsync(initialMarkup, expectedResult1, expectedResult2, newFileName, selectedMembers, selectedDestinationName).ConfigureAwait(false);
        }

        [Fact, Trait(Traits.Feature, Traits.Features.CodeActionsMoveStaticMembers)]
        public async Task TestMoveMethodAndRefactorUsageWithTrivia()
        {
            var initialMarkup = @"
namespace TestNs1
{
    public class Class1
    {
        public static int Test[||]Method()
        {
            return 0;
        }
    }

    public class Class2
    {
        public static int TestMethod2()
        {
            // keep this comment, and the random spaces here
            return Class1. TestMethod( );
        }
    }
}";
            var selectedDestinationName = "Class1Helpers";
            var newFileName = "Class1Helpers.cs";
            var selectedMembers = ImmutableArray.Create("TestMethod");
            var expectedResult1 = @"
namespace TestNs1
{
    public class Class1
    {
    }

    public class Class2
    {
        public static int TestMethod2()
        {
            // keep this comment, and the random spaces here
            return Class1Helpers. TestMethod( );
        }
    }
}";
            var expectedResult2 = @"namespace TestNs1
{
    internal static class Class1Helpers
    {
        public static int TestMethod()
        {
            return 0;
        }
    }
}";
            await TestMovementNewFileAsync(initialMarkup, expectedResult1, expectedResult2, newFileName, selectedMembers, selectedDestinationName).ConfigureAwait(false);
        }

        [Fact, Trait(Traits.Feature, Traits.Features.CodeActionsMoveStaticMembers)]
        public async Task TestMoveMethodAndRefactorSourceUsage()
        {
            var initialMarkup = @"
namespace TestNs1
{
    public class Class1
    {
        public static int Test[||]Method()
        {
            return 0;
        }

        public static int TestMethod2()
        {
            return TestMethod();
        }
    }
}";
            var selectedDestinationName = "Class1Helpers";
            var newFileName = "Class1Helpers.cs";
            var selectedMembers = ImmutableArray.Create("TestMethod");
            var expectedResult1 = @"
namespace TestNs1
{
    public class Class1
    {
        public static int TestMethod2()
        {
            return Class1Helpers.TestMethod();
        }
    }
}";
            var expectedResult2 = @"namespace TestNs1
{
    internal static class Class1Helpers
    {
        public static int TestMethod()
        {
            return 0;
        }
    }
}";
            await TestMovementNewFileAsync(initialMarkup, expectedResult1, expectedResult2, newFileName, selectedMembers, selectedDestinationName).ConfigureAwait(false);
        }

        [Fact, Trait(Traits.Feature, Traits.Features.CodeActionsMoveStaticMembers)]
        public async Task TestMoveFieldAndRefactorSourceUsage()
        {
            var initialMarkup = @"
namespace TestNs1
{
    public class Class1
    {
        public static int Test[||]Field = 0;

        public static int TestMethod2()
        {
            return TestField;
        }
    }
}";
            var selectedDestinationName = "Class1Helpers";
            var newFileName = "Class1Helpers.cs";
            var selectedMembers = ImmutableArray.Create("TestField");
            var expectedResult1 = @"
namespace TestNs1
{
    public class Class1
    {
        public static int TestMethod2()
        {
            return Class1Helpers.TestField;
        }
    }
}";
            var expectedResult2 = @"namespace TestNs1
{
    internal static class Class1Helpers
    {
        public static int TestField = 0;
    }
}";
            await TestMovementNewFileAsync(initialMarkup, expectedResult1, expectedResult2, newFileName, selectedMembers, selectedDestinationName).ConfigureAwait(false);
        }

        [Fact, Trait(Traits.Feature, Traits.Features.CodeActionsMoveStaticMembers)]
        public async Task TestMovePropertyAndRefactorSourceUsage()
        {
            var initialMarkup = @"
namespace TestNs1
{
    public class Class1
    {
        private static int _testProperty;

        public static int Test[||]Property
        {
            get => _testProperty;
            set
            {
                _testProperty = value;
            }
        }

        public static int TestMethod2()
        {
            return TestProperty;
        }
    }
}";
            var selectedDestinationName = "Class1Helpers";
            var newFileName = "Class1Helpers.cs";
            var selectedMembers = ImmutableArray.Create("TestProperty", "_testProperty");
            var expectedResult1 = @"
namespace TestNs1
{
    public class Class1
    {
        public static int TestMethod2()
        {
            return Class1Helpers.TestProperty;
        }
    }
}";
            var expectedResult2 = @"namespace TestNs1
{
    internal static class Class1Helpers
    {
        private static int _testProperty;

        public static int Test[||]Property
        {
            get => _testProperty;
            set
            {
                _testProperty = value;
            }
        }
    }
}";
            await TestMovementNewFileAsync(initialMarkup, expectedResult1, expectedResult2, newFileName, selectedMembers, selectedDestinationName).ConfigureAwait(false);
        }

        [Fact, Trait(Traits.Feature, Traits.Features.CodeActionsMoveStaticMembers)]
        public async Task TestMoveGenericMethodAndRefactorImpliedUsage()
        {
            var initialMarkup = @"
namespace TestNs1
{
    public class Class1
    {
        public static T Test[||]Method<T>(T item)
        {
            return item;
        }
    }

    public class Class2
    {
        public static int TestMethod2()
        {
            return Class1.TestMethod(5);
        }
    }
}";
            var selectedDestinationName = "Class1Helpers";
            var newFileName = "Class1Helpers.cs";
            var selectedMembers = ImmutableArray.Create("TestMethod");
            var expectedResult1 = @"
namespace TestNs1
{
    public class Class1
    {
    }

    public class Class2
    {
        public static int TestMethod2()
        {
            return Class1Helpers.TestMethod(5);
        }
    }
}";
            var expectedResult2 = @"namespace TestNs1
{
    internal static class Class1Helpers
    {
        public static T TestMethod<T>(T item)
        {
            return item;
        }
    }
}";
            await TestMovementNewFileAsync(initialMarkup, expectedResult1, expectedResult2, newFileName, selectedMembers, selectedDestinationName).ConfigureAwait(false);
        }

        [Fact, Trait(Traits.Feature, Traits.Features.CodeActionsMoveStaticMembers)]
        public async Task TestMoveGenericMethodAndRefactorUsage()
        {
            var initialMarkup = @"
using System;

namespace TestNs1
{
    public class Class1
    {
        public static Type Test[||]Method<T>()
        {
            return typeof(T);
        }
    }

    public class Class2
    {
        public static Type TestMethod2()
        {
            return Class1.TestMethod<int>();
        }
    }
}";
            var selectedDestinationName = "Class1Helpers";
            var newFileName = "Class1Helpers.cs";
            var selectedMembers = ImmutableArray.Create("TestMethod");
            var expectedResult1 = @"
using System;

namespace TestNs1
{
    public class Class1
    {
    }

    public class Class2
    {
        public static Type TestMethod2()
        {
            return Class1Helpers.TestMethod<int>();
        }
    }
}";
            var expectedResult2 = @"using System;

namespace TestNs1
{
    internal static class Class1Helpers
    {
        public static Type TestMethod<T>()
        {
            return typeof(T);
        }
    }
}";
            await TestMovementNewFileAsync(initialMarkup, expectedResult1, expectedResult2, newFileName, selectedMembers, selectedDestinationName).ConfigureAwait(false);
        }

        [Fact, Trait(Traits.Feature, Traits.Features.CodeActionsMoveStaticMembers)]
        public async Task TestMoveMethodFromGenericClassAndRefactorUsage()
        {
            var initialMarkup = @"
namespace TestNs1
{
    public class Class1<T>
    {
        public static T TestGeneric { get; set; }    

        public static T Test[||]Method()
        {
            return TestGeneric;
        }
    }

    public class Class2
    {
        public static int TestMethod2()
        {
            return Class1<int>.TestMethod();
        }
    }
}";
            var selectedDestinationName = "Class1Helpers";
            var newFileName = "Class1Helpers.cs";
            var selectedMembers = ImmutableArray.Create("TestMethod", "TestGeneric");
            var expectedResult1 = @"
namespace TestNs1
{
    public class Class1<T>
    {
    }

    public class Class2
    {
        public static int TestMethod2()
        {
            return Class1Helpers<int>.TestMethod();
        }
    }
}";
            var expectedResult2 = @"namespace TestNs1
{
    internal static class Class1Helpers<T>
    {
        public static T TestGeneric { get; set; }

        public static T TestMethod()
        {
            return TestGeneric;
        }
    }
}";
            await TestMovementNewFileAsync(initialMarkup, expectedResult1, expectedResult2, newFileName, selectedMembers, selectedDestinationName).ConfigureAwait(false);
        }

        [Fact, Trait(Traits.Feature, Traits.Features.CodeActionsMoveStaticMembers)]
        public async Task TestMoveMethodFromGenericClassAndRefactorPartialTypeArgUsage()
        {
            var initialMarkup = @"
namespace TestNs1
{
    public class Class1<T1, T2, T3>
        where T1 : new()
    {
        public static T1 Test[||]Method()
        {
            return new T1();
        }

        public static T2 TestGeneric2 { get; set; } 

        public T3 TestGeneric3 { get; set; }
    }

    public class Class2
    {
        public static int TestMethod2()
        {
            return Class1<int, string, double>.TestMethod();
        }
    }
}";
            var selectedDestinationName = "Class1Helpers";
            var newFileName = "Class1Helpers.cs";
            var selectedMembers = ImmutableArray.Create("TestMethod");
            var expectedResult1 = @"
namespace TestNs1
{
    public class Class1<T1, T2, T3>
        where T1 : new()
    {
        public static T2 TestGeneric2 { get; set; } 

        public T3 TestGeneric3 { get; set; }
    }

    public class Class2
    {
        public static int TestMethod2()
        {
            return Class1Helpers<int>.TestMethod();
        }
    }
}";
            var expectedResult2 = @"namespace TestNs1
{
    internal static class Class1Helpers<T1> where T1 : new()
    {
        public static T1 TestMethod()
        {
            return new T1();
        }
    }
}";
            await TestMovementNewFileAsync(initialMarkup, expectedResult1, expectedResult2, newFileName, selectedMembers, selectedDestinationName).ConfigureAwait(false);
        }

        [Fact, Trait(Traits.Feature, Traits.Features.CodeActionsMoveStaticMembers)]
        public async Task TestMoveMethodAndRefactorUsageDifferentNamespace()
        {
            var initialMarkup = @"
namespace TestNs1
{
    public class Class1
    {
        public static int Test[||]Method()
        {
            return 0;
        }
    }
}

namespace TestNs2
{
    using TestNs1;

    public class Class2
    {
        public static int TestMethod2()
        {
            return Class1.TestMethod();
        }
    }
}";
            var selectedDestinationName = "Class1Helpers";
            var newFileName = "Class1Helpers.cs";
            var selectedMembers = ImmutableArray.Create("TestMethod");
            var expectedResult1 = @"
namespace TestNs1
{
    public class Class1
    {
    }
}

namespace TestNs2
{
    using TestNs1;

    public class Class2
    {
        public static int TestMethod2()
        {
            return Class1Helpers.TestMethod();
        }
    }
}";
            var expectedResult2 = @"namespace TestNs1
{
    internal static class Class1Helpers
    {
        public static int TestMethod()
        {
            return 0;
        }
    }
}";
            await TestMovementNewFileAsync(initialMarkup, expectedResult1, expectedResult2, newFileName, selectedMembers, selectedDestinationName).ConfigureAwait(false);
        }

        [Fact, Trait(Traits.Feature, Traits.Features.CodeActionsMoveStaticMembers)]
        public async Task TestMoveMethodAndRefactorUsageNewNamespace()
        {
            var initialMarkup = @"
namespace TestNs1
{
    public class Class1
    {
        public static int Test[||]Method()
        {
            return 0;
        }
    }

    public class Class2
    {
        public static int TestMethod2()
        {
            return Class1.TestMethod();
        }
    }
}";
            var selectedDestinationName = "ExtraNs.Class1Helpers";
            var newFileName = "Class1Helpers.cs";
            var selectedMembers = ImmutableArray.Create("TestMethod");
            var expectedResult1 = @"
using TestNs1.ExtraNs;

namespace TestNs1
{
    public class Class1
    {
    }

    public class Class2
    {
        public static int TestMethod2()
        {
            return Class1Helpers.TestMethod();
        }
    }
}";
            var expectedResult2 = @"namespace TestNs1.ExtraNs
{
    internal static class Class1Helpers
    {
        public static int TestMethod()
        {
            return 0;
        }
    }
}";
            await TestMovementNewFileAsync(initialMarkup, expectedResult1, expectedResult2, newFileName, selectedMembers, selectedDestinationName).ConfigureAwait(false);
        }

        [Fact, Trait(Traits.Feature, Traits.Features.CodeActionsMoveStaticMembers)]
        public async Task TestMoveMethodAndRefactorUsageSeparateFile()
        {
            var initialMarkup1 = @"
namespace TestNs1
{
    public class Class1
    {
        public static int Test[||]Method()
        {
            return 0;
        }
    }
}";
            var initialMarkup2 = @"
using TestNs1;

public class Class2
{
    public static int TestMethod2()
    {
        return Class1.TestMethod();
    }
}";
            var selectedDestinationName = "Class1Helpers";
            var newFileName = "Class1Helpers.cs";
            var selectedMembers = ImmutableArray.Create("TestMethod");
            var expectedResult1 = @"
namespace TestNs1
{
    public class Class1
    {
    }
}";
            var expectedResult3 = @"
using TestNs1;

public class Class2
{
    public static int TestMethod2()
    {
        return Class1Helpers.TestMethod();
    }
}";
            var expectedResult2 = @"namespace TestNs1
{
    internal static class Class1Helpers
    {
        public static int TestMethod()
        {
            return 0;
        }
    }
}";
            await new Test(selectedDestinationName, selectedMembers, newFileName)
            {
                TestState =
                {
                    Sources =
                    {
                        initialMarkup1,
                        initialMarkup2
                    }
                },
                FixedState =
                {
                    Sources =
                    {
                        expectedResult1,
                        expectedResult3,
                        (newFileName, expectedResult2)
                    }
                }
            }.RunAsync().ConfigureAwait(false);
        }

        [Fact, Trait(Traits.Feature, Traits.Features.CodeActionsMoveStaticMembers)]
        public async Task TestMoveMethodAndRefactorClassAlias()
        {
            var initialMarkup = @"
namespace TestNs1
{
    public class Class1
    {
        public static int Test[||]Method()
        {
            return 0;
        }
    }
}

namespace TestNs2
{
    using C1 = TestNs1.Class1;

    class Class2
    {
        public static int TestMethod2()
        {
            return C1.TestMethod();
        }
    }
}";
            var selectedDestinationName = "Class1Helpers";
            var newFileName = "Class1Helpers.cs";
            var selectedMembers = ImmutableArray.Create("TestMethod");
            var expectedResult1 = @"
namespace TestNs1
{
    public class Class1
    {
    }
}

namespace TestNs2
{
    using TestNs1;
    using C1 = TestNs1.Class1;

    class Class2
    {
        public static int TestMethod2()
        {
            return Class1Helpers.TestMethod();
        }
    }
}";
            var expectedResult2 = @"namespace TestNs1
{
    internal static class Class1Helpers
    {
        public static int TestMethod()
        {
            return 0;
        }
    }
}";
            await TestMovementNewFileAsync(initialMarkup, expectedResult1, expectedResult2, newFileName, selectedMembers, selectedDestinationName).ConfigureAwait(false);
        }

        [Fact, Trait(Traits.Feature, Traits.Features.CodeActionsMoveStaticMembers)]
        public async Task TestMoveMethodAndRefactorNamespaceAlias()
        {
            var initialMarkup = @"
namespace TestNs1
{
    public class Class1
    {
        public static int Test[||]Method()
        {
            return 0;
        }
    }
}

namespace TestNs2
{
    using C1 = TestNs1;

    class Class2
    {
        public static int TestMethod2()
        {
            return C1.Class1.TestMethod();
        }
    }
}";
            var selectedDestinationName = "Class1Helpers";
            var newFileName = "Class1Helpers.cs";
            var selectedMembers = ImmutableArray.Create("TestMethod");
            var expectedResult1 = @"
namespace TestNs1
{
    public class Class1
    {
    }
}

namespace TestNs2
{
    using TestNs1;
    using C1 = TestNs1;

    class Class2
    {
        public static int TestMethod2()
        {
            return Class1Helpers.TestMethod();
        }
    }
}";
            var expectedResult2 = @"namespace TestNs1
{
    internal static class Class1Helpers
    {
        public static int TestMethod()
        {
            return 0;
        }
    }
}";
            await TestMovementNewFileAsync(initialMarkup, expectedResult1, expectedResult2, newFileName, selectedMembers, selectedDestinationName).ConfigureAwait(false);
        }

        [Fact, Trait(Traits.Feature, Traits.Features.CodeActionsMoveStaticMembers)]
        public async Task TestMoveMethodAndRefactorConflictingName()
        {
            var initialMarkup = @"
namespace TestNs1
{
    public class Class1
    {
        public static int F[||]oo()
        {
            return 0;
        }
    }
}

namespace TestNs2
{
    using TestNs1;

    class Class2
    {
        class Class1Helpers
        {
            public static int Foo()
            {
                return 1;
            }
        }
        
        public static int TestMethod2()
        {
            return Class1.Foo() + Class1Helpers.Foo();
        }
    }
}";
            var selectedDestinationName = "Class1Helpers";
            var newFileName = "Class1Helpers.cs";
            var selectedMembers = ImmutableArray.Create("Foo");
            var expectedResult1 = @"
namespace TestNs1
{
    public class Class1
    {
    }
}

namespace TestNs2
{
    using TestNs1;

    class Class2
    {
        class Class1Helpers
        {
            public static int Foo()
            {
                return 1;
            }
        }
        
        public static int TestMethod2()
        {
            return TestNs1.Class1Helpers.Foo() + Class1Helpers.Foo();
        }
    }
}";
            var expectedResult2 = @"namespace TestNs1
{
    internal static class Class1Helpers
    {
        public static int Foo()
        {
            return 0;
        }
    }
}";
            await new Test(selectedDestinationName, selectedMembers, newFileName)
            {
                TestCode = initialMarkup,
                FixedState =
                {
                    Sources =
                    {
                        expectedResult1,
                        (newFileName, expectedResult2)
                    }
                },
                // the test parser thinks "TestNs1.Class1Helpers" is a member access expression
                // but we made a qualified name. The text should still be the same
                CodeActionValidationMode = Testing.CodeActionValidationMode.None
            }.RunAsync().ConfigureAwait(false);
        }

        [Fact, Trait(Traits.Feature, Traits.Features.CodeActionsMoveStaticMembers)]
        public async Task TestMoveMethodAndRefactorQualifiedName()
        {
            var initialMarkup = @"
namespace TestNs1
{
    public class Class1
    {
        public static int Test[||]Method()
        {
            return 0;
        }
    }
}

namespace TestNs2
{
    class Class2
    {
        public static int TestMethod2()
        {
            return TestNs1.Class1.TestMethod();
        }
    }
}";
            var selectedDestinationName = "Class1Helpers";
            var newFileName = "Class1Helpers.cs";
            var selectedMembers = ImmutableArray.Create("TestMethod");
            var expectedResult1 = @"
using TestNs1;

namespace TestNs1
{
    public class Class1
    {
    }
}

namespace TestNs2
{
    class Class2
    {
        public static int TestMethod2()
        {
            return Class1Helpers.TestMethod();
        }
    }
}";
            var expectedResult2 = @"namespace TestNs1
{
    internal static class Class1Helpers
    {
        public static int TestMethod()
        {
            return 0;
        }
    }
}";
            await TestMovementNewFileAsync(initialMarkup, expectedResult1, expectedResult2, newFileName, selectedMembers, selectedDestinationName).ConfigureAwait(false);
        }

        [Fact, Trait(Traits.Feature, Traits.Features.CodeActionsMoveStaticMembers)]
        public async Task TestMoveMethodAndRefactorStaticUsing()
        {
            var initialMarkup = @"
namespace TestNs1
{
    public class Class1
    {
        public static int Test[||]Method()
        {
            return 0;
        }
    }
}

namespace TestNs2
{
    using static TestNs1.Class1;

    class Class2
    {
        public static int TestMethod2()
        {
            return TestMethod();
        }
    }
}";
            var selectedDestinationName = "Class1Helpers";
            var newFileName = "Class1Helpers.cs";
            var selectedMembers = ImmutableArray.Create("TestMethod");
            var expectedResult1 = @"
namespace TestNs1
{
    public class Class1
    {
    }
}

namespace TestNs2
{
    using TestNs1;
    using static TestNs1.Class1;

    class Class2
    {
        public static int TestMethod2()
        {
            return Class1Helpers.TestMethod();
        }
    }
}";
            var expectedResult2 = @"namespace TestNs1
{
    internal static class Class1Helpers
    {
        public static int TestMethod()
        {
            return 0;
        }
    }
}";
            await TestMovementNewFileAsync(initialMarkup, expectedResult1, expectedResult2, newFileName, selectedMembers, selectedDestinationName).ConfigureAwait(false);
        }

        [Fact, Trait(Traits.Feature, Traits.Features.CodeActionsMoveStaticMembers)]
        public async Task TestMoveMethodAndRefactorNamespaceAliasWithExtraNamespace()
        {
            var initialMarkup = @"
namespace TestNs1
{
    public class Class1
    {
        public static int Test[||]Method()
        {
            return 0;
        }
    }
}

namespace TestNs2
{
    using C1 = TestNs1;

    class Class2
    {
        public static int TestMethod2()
        {
            return C1.Class1.TestMethod();
        }
    }
}";
            var selectedDestinationName = "ExtraNs.Class1Helpers";
            var newFileName = "Class1Helpers.cs";
            var selectedMembers = ImmutableArray.Create("TestMethod");
            var expectedResult1 = @"
namespace TestNs1
{
    public class Class1
    {
    }
}

namespace TestNs2
{
    using TestNs1.ExtraNs;
    using C1 = TestNs1;

    class Class2
    {
        public static int TestMethod2()
        {
            return Class1Helpers.TestMethod();
        }
    }
}";
            var expectedResult2 = @"namespace TestNs1.ExtraNs
{
    internal static class Class1Helpers
    {
        public static int TestMethod()
        {
            return 0;
        }
    }
}";
            await TestMovementNewFileAsync(initialMarkup, expectedResult1, expectedResult2, newFileName, selectedMembers, selectedDestinationName).ConfigureAwait(false);
        }

        [Fact, Trait(Traits.Feature, Traits.Features.CodeActionsMoveStaticMembers)]
        public async Task TestMoveExtensionMethodDontRefactor()
        {
            var initialMarkup = @"
namespace TestNs1
{
    public static class Class1
    {
        public static int Test[||]Method(this Other other)
        {
            return other.OtherInt + 2;
        }
    }

    public class Class2
    {
        public int GetOtherInt()
        {
            var other = new Other();
            return other.TestMethod();
        }
    }

    public class Other
    {
        public int OtherInt;
        public Other()
        {
            OtherInt = 5;
        }
    }
}";
            var selectedDestinationName = "Class1Helpers";
            var newFileName = "Class1Helpers.cs";
            var selectedMembers = ImmutableArray.Create("TestMethod");
            var expectedResult1 = @"
namespace TestNs1
{
    public static class Class1
    {
    }

    public class Class2
    {
        public int GetOtherInt()
        {
            var other = new Other();
            return other.TestMethod();
        }
    }

    public class Other
    {
        public int OtherInt;
        public Other()
        {
            OtherInt = 5;
        }
    }
}";
            var expectedResult2 = @"namespace TestNs1
{
    internal static class Class1Helpers
    {
        public static int TestMethod(this Other other)
        {
            return other.OtherInt + 2;
        }
    }
}";
            await TestMovementNewFileAsync(initialMarkup, expectedResult1, expectedResult2, newFileName, selectedMembers, selectedDestinationName).ConfigureAwait(false);
        }

        [Fact, Trait(Traits.Feature, Traits.Features.CodeActionsMoveStaticMembers)]
        public async Task TestMoveExtensionMethodRefactorImports()
        {
            var initialMarkup = @"
namespace TestNs1
{
    using TestNs2;

    public static class Class1
    {
        public static int Test[||]Method(this Other other)
        {
            return other.OtherInt + 2;
        }
    }
}

namespace TestNs2
{
    using TestNs1;

    public class Class2
    {
        public int GetOtherInt()
        {
            var other = new Other();
            return other.TestMethod();
        }
    }

    public class Other
    {
        public int OtherInt;
        public Other()
        {
            OtherInt = 5;
        }
    }
}";
            var selectedDestinationName = "ExtraNs.Class1Helpers";
            var newFileName = "Class1Helpers.cs";
            var selectedMembers = ImmutableArray.Create("TestMethod");
            var expectedResult1 = @"
namespace TestNs1
{
    using TestNs2;

    public static class Class1
    {
    }
}

namespace TestNs2
{
    using TestNs1;
    using TestNs1.ExtraNs;

    public class Class2
    {
        public int GetOtherInt()
        {
            var other = new Other();
            return other.TestMethod();
        }
    }

    public class Other
    {
        public int OtherInt;
        public Other()
        {
            OtherInt = 5;
        }
    }
}";
            var expectedResult2 = @"using TestNs2;

namespace TestNs1.ExtraNs
{
    internal static class Class1Helpers
    {
        public static int TestMethod(this Other other)
        {
            return other.OtherInt + 2;
        }
    }
}";
            await TestMovementNewFileAsync(initialMarkup, expectedResult1, expectedResult2, newFileName, selectedMembers, selectedDestinationName).ConfigureAwait(false);
        }

        [Fact, Trait(Traits.Feature, Traits.Features.CodeActionsMoveStaticMembers)]
        public async Task TestMoveExtensionMethodRefactorMultipleImports()
        {
            var initialMarkup = @"
namespace TestNs1
{
    using TestNs2;

    public static class Class1
    {
        public static int Test[||]Method(this Other other)
        {
            return other.OtherInt + 2;
        }
    }
}

namespace TestNs2
{
    using TestNs1;

    public class Class2
    {
        public int GetOtherInt()
        {
            var other = new Other();
            return other.TestMethod();
        }

        public int GetOtherInt2()
        {
            var other = new Other();
            return other.TestMethod();
        }
    }

    public class Other
    {
        public int OtherInt;
        public Other()
        {
            OtherInt = 5;
        }
    }
}";
            var selectedDestinationName = "ExtraNs.Class1Helpers";
            var newFileName = "Class1Helpers.cs";
            var selectedMembers = ImmutableArray.Create("TestMethod");
            var expectedResult1 = @"
namespace TestNs1
{
    using TestNs2;

    public static class Class1
    {
    }
}

namespace TestNs2
{
    using TestNs1;
    using TestNs1.ExtraNs;

    public class Class2
    {
        public int GetOtherInt()
        {
            var other = new Other();
            return other.TestMethod();
        }

        public int GetOtherInt2()
        {
            var other = new Other();
            return other.TestMethod();
        }
    }

    public class Other
    {
        public int OtherInt;
        public Other()
        {
            OtherInt = 5;
        }
    }
}";
            var expectedResult2 = @"using TestNs2;

namespace TestNs1.ExtraNs
{
    internal static class Class1Helpers
    {
        public static int TestMethod(this Other other)
        {
            return other.OtherInt + 2;
        }
    }
}";
            await TestMovementNewFileAsync(initialMarkup, expectedResult1, expectedResult2, newFileName, selectedMembers, selectedDestinationName).ConfigureAwait(false);
        }

        [Fact, Trait(Traits.Feature, Traits.Features.CodeActionsMoveStaticMembers)]
        public async Task TestMoveExtensionMethodRefactorImports()
        {
            var initialMarkup = @"
namespace TestNs1
{
    using TestNs2;

    public static class Class1
    {
        public static int Test[||]Method(this Other other)
        {
            return other.OtherInt + 2;
        }
    }
}

namespace TestNs2
{
    using TestNs1;

    public class Class2
    {
        public int GetOtherInt()
        {
            var other = new Other();
            return other.TestMethod();
        }
    }

    public class Other
    {
        public int OtherInt;
        public Other()
        {
            OtherInt = 5;
        }
    }
}";
            var selectedDestinationName = "ExtraNs.Class1Helpers";
            var newFileName = "Class1Helpers.cs";
            var selectedMembers = ImmutableArray.Create("TestMethod");
            var expectedResult1 = @"
namespace TestNs1
{
    using TestNs2;

    public static class Class1
    {
    }
}

namespace TestNs2
{
    using TestNs1;
    using TestNs1.ExtraNs;

    public class Class2
    {
        public int GetOtherInt()
        {
            var other = new Other();
            return other.TestMethod();
        }
    }

    public class Other
    {
        public int OtherInt;
        public Other()
        {
            OtherInt = 5;
        }
    }
}";
            var expectedResult2 = @"using TestNs2;

namespace TestNs1.ExtraNs
{
    static class Class1Helpers
    {
        public static int TestMethod(this Other other)
        {
            return other.OtherInt + 2;
        }
    }
}";
            await TestMovementNewFileAsync(initialMarkup, expectedResult1, expectedResult2, newFileName, selectedMembers, selectedDestinationName).ConfigureAwait(false);
        }

        [Fact, Trait(Traits.Feature, Traits.Features.CodeActionsMoveStaticMembers)]
        public async Task TestMoveMethodFromStaticClass()
        {
            var initialMarkup = @"
namespace TestNs1
{
    public static class Class1
    {
        public static int Test[||]Method()
        {
            return 0;
        }
    }
}";
            var selectedDestinationName = "Class1Helpers";
            var newFileName = "Class1Helpers.cs";
            var selectedMembers = ImmutableArray.Create("TestMethod");
            var expectedResult1 = @"
namespace TestNs1
{
    public static class Class1
    {
    }
}";
            var expectedResult2 = @"namespace TestNs1
{
    internal static class Class1Helpers
    {
        public static int TestMethod()
        {
            return 0;
        }
    }
}";
            await TestMovementNewFileAsync(initialMarkup, expectedResult1, expectedResult2, newFileName, selectedMembers, selectedDestinationName).ConfigureAwait(false);
        }

        [Fact, Trait(Traits.Feature, Traits.Features.CodeActionsMoveStaticMembers)]
        public async Task TestMoveMethodRetainFileBanner()
        {
            var initialMarkup = @"// Here is an example of a license or something
// we would want to keep at the top of a file

namespace TestNs1
{
    public static class Class1
    {
        public static int Test[||]Method()
        {
            return 0;
        }
    }
}";
            var selectedDestinationName = "Class1Helpers";
            var newFileName = "Class1Helpers.cs";
            var selectedMembers = ImmutableArray.Create("TestMethod");
            var expectedResult1 = @"// Here is an example of a license or something
// we would want to keep at the top of a file

namespace TestNs1
{
    public static class Class1
    {
    }
}";
            var expectedResult2 = @"// Here is an example of a license or something
// we would want to keep at the top of a file

namespace TestNs1
{
    internal static class Class1Helpers
    {
        public static int TestMethod()
        {
            return 0;
        }
    }
}";
            await TestMovementNewFileAsync(initialMarkup, expectedResult1, expectedResult2, newFileName, selectedMembers, selectedDestinationName).ConfigureAwait(false);
        }
        #endregion

        #region Selections and caret position

        [Fact, Trait(Traits.Feature, Traits.Features.CodeActionsMoveStaticMembers)]
        public async Task TestSelectInMethodParens()
        {
            var initialMarkup = @"
namespace TestNs1
{
    public class Class1
    {
        public static int TestMethod([||])
        {
            return 0;
        }
    }
}";
            var selectedDestinationName = "Class1Helpers";
            var newFileName = "Class1Helpers.cs";
            var selectedMembers = ImmutableArray.Create("TestMethod");
            var expectedResult1 = @"
namespace TestNs1
{
    public class Class1
    {
    }
}";
            var expectedResult2 = @"namespace TestNs1
{
    internal static class Class1Helpers
    {
        public static int TestMethod()
        {
            return 0;
        }
    }
}";
            await TestMovementNewFileAsync(initialMarkup, expectedResult1, expectedResult2, newFileName, selectedMembers, selectedDestinationName).ConfigureAwait(false);
        }

        [Fact, Trait(Traits.Feature, Traits.Features.CodeActionsMoveStaticMembers)]
        public async Task TestSelectWholeFieldDeclaration()
        {
            var initialMarkup = @"
namespace TestNs1
{
    public class Class1
    {
        [|public static int TestField = 1;|]
    }
}";
            var selectedDestinationName = "Class1Helpers";
            var newFileName = "Class1Helpers.cs";
            var selectedMembers = ImmutableArray.Create("TestField");
            var expectedResult1 = @"
namespace TestNs1
{
    public class Class1
    {
    }
}";
            var expectedResult2 = @"namespace TestNs1
{
    internal static class Class1Helpers
    {
        public static int TestField = 1;
    }
}";
            await TestMovementNewFileAsync(initialMarkup, expectedResult1, expectedResult2, newFileName, selectedMembers, selectedDestinationName).ConfigureAwait(false);
        }

        [Fact, Trait(Traits.Feature, Traits.Features.CodeActionsMoveStaticMembers)]
        public async Task TestSelectBeforeKeywordOfDeclaration()
        {
            var initialMarkup = @"
namespace TestNs1
{
    public class Class1
    {
        [||]public static int TestField = 1;
    }
}";
            var selectedDestinationName = "Class1Helpers";
            var newFileName = "Class1Helpers.cs";
            var selectedMembers = ImmutableArray.Create("TestField");
            var expectedResult1 = @"
namespace TestNs1
{
    public class Class1
    {
    }
}";
            var expectedResult2 = @"namespace TestNs1
{
    internal static class Class1Helpers
    {
        public static int TestField = 1;
    }
}";
            await TestMovementNewFileAsync(initialMarkup, expectedResult1, expectedResult2, newFileName, selectedMembers, selectedDestinationName).ConfigureAwait(false);
        }

        [Fact, Trait(Traits.Feature, Traits.Features.CodeActionsMoveStaticMembers)]
        public async Task TestSelectInKeyWordOfDeclaration1()
        {
            var initialMarkup = @"
namespace TestNs1
{
    public class Class1
    {
        pub[||]lic static int TestField = 1;
    }
}";
            var selectedDestinationName = "Class1Helpers";
            var newFileName = "Class1Helpers.cs";
            var selectedMembers = ImmutableArray.Create("TestField");
            var expectedResult1 = @"
namespace TestNs1
{
    public class Class1
    {
    }
}";
            var expectedResult2 = @"namespace TestNs1
{
    internal static class Class1Helpers
    {
        public static int TestField = 1;
    }
}";
            await TestMovementNewFileAsync(initialMarkup, expectedResult1, expectedResult2, newFileName, selectedMembers, selectedDestinationName).ConfigureAwait(false);
        }

        [Fact, Trait(Traits.Feature, Traits.Features.CodeActionsMoveStaticMembers)]
        public async Task TestSelectInKeyWordOfDeclaration2()
        {
            var initialMarkup = @"
namespace TestNs1
{
    public class Class1
    {
        public st[||]atic int TestField = 1;
    }
}";
            var selectedDestinationName = "Class1Helpers";
            var newFileName = "Class1Helpers.cs";
            var selectedMembers = ImmutableArray.Create("TestField");
            var expectedResult1 = @"
namespace TestNs1
{
    public class Class1
    {
    }
}";
            var expectedResult2 = @"namespace TestNs1
{
    internal static class Class1Helpers
    {
        public static int TestField = 1;
    }
}";
            await TestMovementNewFileAsync(initialMarkup, expectedResult1, expectedResult2, newFileName, selectedMembers, selectedDestinationName).ConfigureAwait(false);
        }

        [Fact, Trait(Traits.Feature, Traits.Features.CodeActionsMoveStaticMembers)]
        public async Task TestSelectInTypeIdentifierMethodDeclaration()
        {
            var initialMarkup = @"
namespace TestNs1
{
    public class Class1
    {
        public static i[||]nt TestMethod()
        {
            return 0;
        }
    }
}";
            var selectedDestinationName = "Class1Helpers";
            var newFileName = "Class1Helpers.cs";
            var selectedMembers = ImmutableArray.Create("TestMethod");
            var expectedResult1 = @"
namespace TestNs1
{
    public class Class1
    {
    }
}";
            var expectedResult2 = @"namespace TestNs1
{
    internal static class Class1Helpers
    {
        public static int TestMethod()
        {
            return 0;
        }
    }
}";
            await TestMovementNewFileAsync(initialMarkup, expectedResult1, expectedResult2, newFileName, selectedMembers, selectedDestinationName).ConfigureAwait(false);
        }

        [Fact, Trait(Traits.Feature, Traits.Features.CodeActionsMoveStaticMembers)]
        public async Task TestSelectInFieldInitializerAfterSemicolon()
        {
            // However, a semicolon after the initializer is still considered a declaration
            var initialMarkup = @"
namespace TestNs1
{
    public class Class1
    {
        public static int TestField = 1;[||]
    }
}";
            var selectedDestinationName = "Class1Helpers";
            var newFileName = "Class1Helpers.cs";
            var selectedMembers = ImmutableArray.Create("TestField");
            var expectedResult1 = @"
namespace TestNs1
{
    public class Class1
    {
    }
}";
            var expectedResult2 = @"namespace TestNs1
{
    internal static class Class1Helpers
    {
        public static int TestField = 1;
    }
}";

            await TestMovementNewFileAsync(initialMarkup, expectedResult1, expectedResult2, newFileName, selectedMembers, selectedDestinationName).ConfigureAwait(false);
        }

        [Fact, Trait(Traits.Feature, Traits.Features.CodeActionsMoveStaticMembers)]
        public async Task TestSelectInTypeIdentifierOfFieldDeclaration_NoAction()
        {
            var initialMarkup = @"
namespace TestNs1
{
    public class Class1
    {
        public static i[||]nt TestField = 1;
    }
}";
            await TestNoRefactoringAsync(initialMarkup).ConfigureAwait(false);
        }

        [Fact, Trait(Traits.Feature, Traits.Features.CodeActionsMoveStaticMembers)]
        public async Task TestSelectInFieldInitializerEquals_NoAction()
        {
            // The initializer isn't a member declaration
            var initialMarkup = @"
namespace TestNs1
{
    public class Class1
    {
        public static int TestField =[||] 1;
    }
}";
            await TestNoRefactoringAsync(initialMarkup).ConfigureAwait(false);
        }

        [Fact, Trait(Traits.Feature, Traits.Features.CodeActionsMoveStaticMembers)]
        public async Task TestSelectMethodBody_NoAction()
        {
            var initialMarkup = @"
namespace TestNs1
{
    public class Class1
    {
        public static int TestMethod()
        {
            retu[||]rn 0;
        }
    }
}";
            await TestNoRefactoringAsync(initialMarkup).ConfigureAwait(false);
        }

        [Fact, Trait(Traits.Feature, Traits.Features.CodeActionsMoveStaticMembers)]
        public async Task TestSelectMethodBracket_NoAction()
        {
            var initialMarkup = @"
namespace TestNs1
{
    public class Class1
    {
        public static int TestMethod()
        [|{|]
            return 0;
        }
    }
}";
            await TestNoRefactoringAsync(initialMarkup).ConfigureAwait(false);
        }

        [Fact, Trait(Traits.Feature, Traits.Features.CodeActionsMoveStaticMembers)]
        public async Task TestSelectPropertyBody_NoAction()
        {
            var initialMarkup = @"
namespace TestNs1
{
    public class Class1
    {
        public static int TestProperty { get; [||]set; }
    }
}";
            await TestNoRefactoringAsync(initialMarkup).ConfigureAwait(false);
        }

        [Fact, Trait(Traits.Feature, Traits.Features.CodeActionsMoveStaticMembers)]
        public async Task TestSelectNonStaticProperty_NoAction()
        {
            var initialMarkup = @"
namespace TestNs1
{
    public class Class1
    {
        public int Test[||]Property { get; set; }
    }
}";
            await TestNoRefactoringAsync(initialMarkup).ConfigureAwait(false);
        }

        [Fact, Trait(Traits.Feature, Traits.Features.CodeActionsMoveStaticMembers)]
        public async Task TestSelectStaticConstructor1_NoAction()
        {
            var initialMarkup = @"
namespace TestNs1
{
    public class Class1
    {
        [|static Class1()|]
        {
        }
    }
}";
            await TestNoRefactoringAsync(initialMarkup).ConfigureAwait(false);
        }

        [Fact, Trait(Traits.Feature, Traits.Features.CodeActionsMoveStaticMembers)]
        public async Task TestSelectStaticConstructor2_NoAction()
        {
            var initialMarkup = @"
namespace TestNs1
{
    public class Class1
    {
        static Cl[||]ass1()
        {
        }
    }
}";
            await TestNoRefactoringAsync(initialMarkup).ConfigureAwait(false);
        }

        [Fact, Trait(Traits.Feature, Traits.Features.CodeActionsMoveStaticMembers)]
        public async Task TestSelectOperator_NoAction()
        {
            var initialMarkup = @"
namespace TestNs1
{
    public class Class1
    {
        [|public static Class1 operator +(Class1 a, Class1 b)|]
        {
            return new Class1();
        }
    }
}";
            await TestNoRefactoringAsync(initialMarkup).ConfigureAwait(false);
        }
        #endregion

        private class Test : VerifyCS.Test
        {
            public Test(
                string destinationType,
                ImmutableArray<string> selection,
                string destinationName = "a.cs")
            {
                _destinationType = destinationType;
                _selection = selection;
                _destinationName = destinationName;
            }

            private readonly string _destinationType;

            private readonly ImmutableArray<string> _selection;

            private readonly string _destinationName;

            protected override Workspace CreateWorkspaceImpl()
            {
                var hostServices = s_testServices.GetHostServices();

                var workspace = new AdhocWorkspace(hostServices);
                var testOptionsService = (TestMoveStaticMembersService)workspace.Services.GetRequiredService<IMoveStaticMembersOptionsService>();
                testOptionsService.DestinationType = _destinationType;
                testOptionsService.SelectedMembers = _selection;
                testOptionsService.Filename = _destinationName;

                return workspace;
            }
        }

        private static async Task TestMovementNewFileAsync(
            string initialMarkup,
            string expectedSource,
            string expectedNewFile,
            string newFileName,
            ImmutableArray<string> selectedMembers,
            string newTypeName)
            => await new Test(newTypeName, selectedMembers, newFileName)
            {
                TestCode = initialMarkup,
                FixedState =
                {
                    Sources =
                    {
                        expectedSource,
                        (newFileName, expectedNewFile)
                    }
                },
            }.RunAsync().ConfigureAwait(false);

        private static async Task TestNoRefactoringAsync(string initialMarkup)
        {
            await new Test("", ImmutableArray<string>.Empty)
            {
                TestCode = initialMarkup,
                FixedCode = initialMarkup,
            }.RunAsync().ConfigureAwait(false);
        }
    }
}<|MERGE_RESOLUTION|>--- conflicted
+++ resolved
@@ -723,7 +723,6 @@
 
         [Fact, Trait(Traits.Feature, Traits.Features.CodeActionsMoveStaticMembers)]
         public async Task TestMoveMethodAndRefactorUsage()
-<<<<<<< HEAD
         {
             var initialMarkup = @"
 namespace TestNs1
@@ -764,7 +763,7 @@
 }";
             var expectedResult2 = @"namespace TestNs1
 {
-    static class Class1Helpers
+    internal static class Class1Helpers
     {
         public static int TestMethod()
         {
@@ -776,6 +775,61 @@
         }
 
         [Fact, Trait(Traits.Feature, Traits.Features.CodeActionsMoveStaticMembers)]
+        public async Task TestMoveMethodAndRefactorUsageWithTrivia()
+        {
+            var initialMarkup = @"
+namespace TestNs1
+{
+    public class Class1
+    {
+        public static int Test[||]Method()
+        {
+            return 0;
+        }
+    }
+
+    public class Class2
+    {
+        public static int TestMethod2()
+        {
+            // keep this comment, and the random spaces here
+            return Class1. TestMethod( );
+        }
+    }
+}";
+            var selectedDestinationName = "Class1Helpers";
+            var newFileName = "Class1Helpers.cs";
+            var selectedMembers = ImmutableArray.Create("TestMethod");
+            var expectedResult1 = @"
+namespace TestNs1
+{
+    public class Class1
+    {
+    }
+
+    public class Class2
+    {
+        public static int TestMethod2()
+        {
+            // keep this comment, and the random spaces here
+            return Class1Helpers. TestMethod( );
+        }
+    }
+}";
+            var expectedResult2 = @"namespace TestNs1
+{
+    internal static class Class1Helpers
+    {
+        public static int TestMethod()
+        {
+            return 0;
+        }
+    }
+}";
+            await TestMovementNewFileAsync(initialMarkup, expectedResult1, expectedResult2, newFileName, selectedMembers, selectedDestinationName).ConfigureAwait(false);
+        }
+
+        [Fact, Trait(Traits.Feature, Traits.Features.CodeActionsMoveStaticMembers)]
         public async Task TestMoveMethodAndRefactorSourceUsage()
         {
             var initialMarkup = @"
@@ -810,7 +864,7 @@
 }";
             var expectedResult2 = @"namespace TestNs1
 {
-    static class Class1Helpers
+    internal static class Class1Helpers
     {
         public static int TestMethod()
         {
@@ -853,7 +907,7 @@
 }";
             var expectedResult2 = @"namespace TestNs1
 {
-    static class Class1Helpers
+    internal static class Class1Helpers
     {
         public static int TestField = 0;
     }
@@ -902,7 +956,7 @@
 }";
             var expectedResult2 = @"namespace TestNs1
 {
-    static class Class1Helpers
+    internal static class Class1Helpers
     {
         private static int _testProperty;
 
@@ -920,6 +974,237 @@
         }
 
         [Fact, Trait(Traits.Feature, Traits.Features.CodeActionsMoveStaticMembers)]
+        public async Task TestMoveGenericMethodAndRefactorImpliedUsage()
+        {
+            var initialMarkup = @"
+namespace TestNs1
+{
+    public class Class1
+    {
+        public static T Test[||]Method<T>(T item)
+        {
+            return item;
+        }
+    }
+
+    public class Class2
+    {
+        public static int TestMethod2()
+        {
+            return Class1.TestMethod(5);
+        }
+    }
+}";
+            var selectedDestinationName = "Class1Helpers";
+            var newFileName = "Class1Helpers.cs";
+            var selectedMembers = ImmutableArray.Create("TestMethod");
+            var expectedResult1 = @"
+namespace TestNs1
+{
+    public class Class1
+    {
+    }
+
+    public class Class2
+    {
+        public static int TestMethod2()
+        {
+            return Class1Helpers.TestMethod(5);
+        }
+    }
+}";
+            var expectedResult2 = @"namespace TestNs1
+{
+    internal static class Class1Helpers
+    {
+        public static T TestMethod<T>(T item)
+        {
+            return item;
+        }
+    }
+}";
+            await TestMovementNewFileAsync(initialMarkup, expectedResult1, expectedResult2, newFileName, selectedMembers, selectedDestinationName).ConfigureAwait(false);
+        }
+
+        [Fact, Trait(Traits.Feature, Traits.Features.CodeActionsMoveStaticMembers)]
+        public async Task TestMoveGenericMethodAndRefactorUsage()
+        {
+            var initialMarkup = @"
+using System;
+
+namespace TestNs1
+{
+    public class Class1
+    {
+        public static Type Test[||]Method<T>()
+        {
+            return typeof(T);
+        }
+    }
+
+    public class Class2
+    {
+        public static Type TestMethod2()
+        {
+            return Class1.TestMethod<int>();
+        }
+    }
+}";
+            var selectedDestinationName = "Class1Helpers";
+            var newFileName = "Class1Helpers.cs";
+            var selectedMembers = ImmutableArray.Create("TestMethod");
+            var expectedResult1 = @"
+using System;
+
+namespace TestNs1
+{
+    public class Class1
+    {
+    }
+
+    public class Class2
+    {
+        public static Type TestMethod2()
+        {
+            return Class1Helpers.TestMethod<int>();
+        }
+    }
+}";
+            var expectedResult2 = @"using System;
+
+namespace TestNs1
+{
+    internal static class Class1Helpers
+    {
+        public static Type TestMethod<T>()
+        {
+            return typeof(T);
+        }
+    }
+}";
+            await TestMovementNewFileAsync(initialMarkup, expectedResult1, expectedResult2, newFileName, selectedMembers, selectedDestinationName).ConfigureAwait(false);
+        }
+
+        [Fact, Trait(Traits.Feature, Traits.Features.CodeActionsMoveStaticMembers)]
+        public async Task TestMoveMethodFromGenericClassAndRefactorUsage()
+        {
+            var initialMarkup = @"
+namespace TestNs1
+{
+    public class Class1<T>
+    {
+        public static T TestGeneric { get; set; }    
+
+        public static T Test[||]Method()
+        {
+            return TestGeneric;
+        }
+    }
+
+    public class Class2
+    {
+        public static int TestMethod2()
+        {
+            return Class1<int>.TestMethod();
+        }
+    }
+}";
+            var selectedDestinationName = "Class1Helpers";
+            var newFileName = "Class1Helpers.cs";
+            var selectedMembers = ImmutableArray.Create("TestMethod", "TestGeneric");
+            var expectedResult1 = @"
+namespace TestNs1
+{
+    public class Class1<T>
+    {
+    }
+
+    public class Class2
+    {
+        public static int TestMethod2()
+        {
+            return Class1Helpers<int>.TestMethod();
+        }
+    }
+}";
+            var expectedResult2 = @"namespace TestNs1
+{
+    internal static class Class1Helpers<T>
+    {
+        public static T TestGeneric { get; set; }
+
+        public static T TestMethod()
+        {
+            return TestGeneric;
+        }
+    }
+}";
+            await TestMovementNewFileAsync(initialMarkup, expectedResult1, expectedResult2, newFileName, selectedMembers, selectedDestinationName).ConfigureAwait(false);
+        }
+
+        [Fact, Trait(Traits.Feature, Traits.Features.CodeActionsMoveStaticMembers)]
+        public async Task TestMoveMethodFromGenericClassAndRefactorPartialTypeArgUsage()
+        {
+            var initialMarkup = @"
+namespace TestNs1
+{
+    public class Class1<T1, T2, T3>
+        where T1 : new()
+    {
+        public static T1 Test[||]Method()
+        {
+            return new T1();
+        }
+
+        public static T2 TestGeneric2 { get; set; } 
+
+        public T3 TestGeneric3 { get; set; }
+    }
+
+    public class Class2
+    {
+        public static int TestMethod2()
+        {
+            return Class1<int, string, double>.TestMethod();
+        }
+    }
+}";
+            var selectedDestinationName = "Class1Helpers";
+            var newFileName = "Class1Helpers.cs";
+            var selectedMembers = ImmutableArray.Create("TestMethod");
+            var expectedResult1 = @"
+namespace TestNs1
+{
+    public class Class1<T1, T2, T3>
+        where T1 : new()
+    {
+        public static T2 TestGeneric2 { get; set; } 
+
+        public T3 TestGeneric3 { get; set; }
+    }
+
+    public class Class2
+    {
+        public static int TestMethod2()
+        {
+            return Class1Helpers<int>.TestMethod();
+        }
+    }
+}";
+            var expectedResult2 = @"namespace TestNs1
+{
+    internal static class Class1Helpers<T1> where T1 : new()
+    {
+        public static T1 TestMethod()
+        {
+            return new T1();
+        }
+    }
+}";
+            await TestMovementNewFileAsync(initialMarkup, expectedResult1, expectedResult2, newFileName, selectedMembers, selectedDestinationName).ConfigureAwait(false);
+        }
+
+        [Fact, Trait(Traits.Feature, Traits.Features.CodeActionsMoveStaticMembers)]
         public async Task TestMoveMethodAndRefactorUsageDifferentNamespace()
         {
             var initialMarkup = @"
@@ -971,7 +1256,7 @@
 }";
             var expectedResult2 = @"namespace TestNs1
 {
-    static class Class1Helpers
+    internal static class Class1Helpers
     {
         public static int TestMethod()
         {
@@ -1026,7 +1311,7 @@
 }";
             var expectedResult2 = @"namespace TestNs1.ExtraNs
 {
-    static class Class1Helpers
+    internal static class Class1Helpers
     {
         public static int TestMethod()
         {
@@ -1083,7 +1368,7 @@
 }";
             var expectedResult2 = @"namespace TestNs1
 {
-    static class Class1Helpers
+    internal static class Class1Helpers
     {
         public static int TestMethod()
         {
@@ -1166,941 +1451,6 @@
 }";
             var expectedResult2 = @"namespace TestNs1
 {
-    static class Class1Helpers
-    {
-        public static int TestMethod()
-        {
-            return 0;
-        }
-    }
-}";
-            await TestMovementNewFileAsync(initialMarkup, expectedResult1, expectedResult2, newFileName, selectedMembers, selectedDestinationName).ConfigureAwait(false);
-        }
-
-        [Fact, Trait(Traits.Feature, Traits.Features.CodeActionsMoveStaticMembers)]
-        public async Task TestMoveMethodAndRefactorNamespaceAlias()
-        {
-            var initialMarkup = @"
-namespace TestNs1
-{
-    public class Class1
-    {
-        public static int Test[||]Method()
-        {
-            return 0;
-        }
-    }
-}
-
-namespace TestNs2
-{
-    using C1 = TestNs1;
-
-    class Class2
-    {
-        public static int TestMethod2()
-        {
-            return C1.Class1.TestMethod();
-        }
-    }
-}";
-            var selectedDestinationName = "Class1Helpers";
-            var newFileName = "Class1Helpers.cs";
-            var selectedMembers = ImmutableArray.Create("TestMethod");
-            var expectedResult1 = @"
-namespace TestNs1
-{
-    public class Class1
-    {
-    }
-}
-
-namespace TestNs2
-{
-    using TestNs1;
-    using C1 = TestNs1;
-
-    class Class2
-    {
-        public static int TestMethod2()
-        {
-            return Class1Helpers.TestMethod();
-        }
-    }
-}";
-            var expectedResult2 = @"namespace TestNs1
-{
-    static class Class1Helpers
-    {
-        public static int TestMethod()
-        {
-            return 0;
-        }
-    }
-}";
-            await TestMovementNewFileAsync(initialMarkup, expectedResult1, expectedResult2, newFileName, selectedMembers, selectedDestinationName).ConfigureAwait(false);
-        }
-
-        [Fact, Trait(Traits.Feature, Traits.Features.CodeActionsMoveStaticMembers)]
-        public async Task TestMoveMethodAndRefactorStaticUsing()
-        {
-            var initialMarkup = @"
-namespace TestNs1
-{
-    public class Class1
-    {
-        public static int Test[||]Method()
-        {
-            return 0;
-        }
-    }
-}
-
-namespace TestNs2
-{
-    using static TestNs1.Class1;
-
-    class Class2
-    {
-        public static int TestMethod2()
-        {
-            return TestMethod();
-        }
-    }
-}";
-            var selectedDestinationName = "Class1Helpers";
-            var newFileName = "Class1Helpers.cs";
-            var selectedMembers = ImmutableArray.Create("TestMethod");
-            var expectedResult1 = @"
-namespace TestNs1
-{
-    public class Class1
-    {
-    }
-}
-
-namespace TestNs2
-{
-    using TestNs1;
-    using static TestNs1.Class1;
-
-    class Class2
-    {
-        public static int TestMethod2()
-        {
-            return Class1Helpers.TestMethod();
-        }
-    }
-}";
-            var expectedResult2 = @"namespace TestNs1
-{
-    static class Class1Helpers
-    {
-        public static int TestMethod()
-        {
-            return 0;
-        }
-    }
-}";
-            await TestMovementNewFileAsync(initialMarkup, expectedResult1, expectedResult2, newFileName, selectedMembers, selectedDestinationName).ConfigureAwait(false);
-        }
-
-        [Fact, Trait(Traits.Feature, Traits.Features.CodeActionsMoveStaticMembers)]
-        public async Task TestMoveMethodAndRefactorNamespaceAliasWithExtraNamespace()
-        {
-            var initialMarkup = @"
-namespace TestNs1
-{
-    public class Class1
-    {
-        public static int Test[||]Method()
-        {
-            return 0;
-        }
-    }
-}
-
-namespace TestNs2
-{
-    using C1 = TestNs1;
-
-    class Class2
-    {
-        public static int TestMethod2()
-        {
-            return C1.Class1.TestMethod();
-        }
-    }
-}";
-            var selectedDestinationName = "ExtraNs.Class1Helpers";
-            var newFileName = "Class1Helpers.cs";
-            var selectedMembers = ImmutableArray.Create("TestMethod");
-            var expectedResult1 = @"
-namespace TestNs1
-{
-    public class Class1
-    {
-    }
-}
-
-namespace TestNs2
-{
-    using TestNs1.ExtraNs;
-    using C1 = TestNs1;
-
-    class Class2
-    {
-        public static int TestMethod2()
-        {
-            return Class1Helpers.TestMethod();
-        }
-    }
-}";
-            var expectedResult2 = @"namespace TestNs1.ExtraNs
-{
-    static class Class1Helpers
-    {
-        public static int TestMethod()
-        {
-            return 0;
-        }
-    }
-}";
-            await TestMovementNewFileAsync(initialMarkup, expectedResult1, expectedResult2, newFileName, selectedMembers, selectedDestinationName).ConfigureAwait(false);
-        }
-
-        [Fact, Trait(Traits.Feature, Traits.Features.CodeActionsMoveStaticMembers)]
-        public async Task TestMoveExtensionMethodDontRefactor()
-=======
->>>>>>> ec019370
-        {
-            var initialMarkup = @"
-namespace TestNs1
-{
-    public class Class1
-    {
-        public static int Test[||]Method()
-        {
-            return 0;
-        }
-    }
-
-    public class Class2
-    {
-        public static int TestMethod2()
-        {
-            return Class1.TestMethod();
-        }
-    }
-}";
-            var selectedDestinationName = "Class1Helpers";
-            var newFileName = "Class1Helpers.cs";
-            var selectedMembers = ImmutableArray.Create("TestMethod");
-            var expectedResult1 = @"
-namespace TestNs1
-{
-    public class Class1
-    {
-    }
-
-    public class Class2
-    {
-        public static int TestMethod2()
-        {
-            return Class1Helpers.TestMethod();
-        }
-    }
-}";
-            var expectedResult2 = @"namespace TestNs1
-{
-    internal static class Class1Helpers
-    {
-        public static int TestMethod()
-        {
-            return 0;
-        }
-    }
-}";
-            await TestMovementNewFileAsync(initialMarkup, expectedResult1, expectedResult2, newFileName, selectedMembers, selectedDestinationName).ConfigureAwait(false);
-        }
-
-        [Fact, Trait(Traits.Feature, Traits.Features.CodeActionsMoveStaticMembers)]
-        public async Task TestMoveMethodAndRefactorUsageWithTrivia()
-        {
-            var initialMarkup = @"
-namespace TestNs1
-{
-    public class Class1
-    {
-        public static int Test[||]Method()
-        {
-            return 0;
-        }
-    }
-
-    public class Class2
-    {
-        public static int TestMethod2()
-        {
-            // keep this comment, and the random spaces here
-            return Class1. TestMethod( );
-        }
-    }
-}";
-            var selectedDestinationName = "Class1Helpers";
-            var newFileName = "Class1Helpers.cs";
-            var selectedMembers = ImmutableArray.Create("TestMethod");
-            var expectedResult1 = @"
-namespace TestNs1
-{
-    public class Class1
-    {
-    }
-
-    public class Class2
-    {
-        public static int TestMethod2()
-        {
-            // keep this comment, and the random spaces here
-            return Class1Helpers. TestMethod( );
-        }
-    }
-}";
-            var expectedResult2 = @"namespace TestNs1
-{
-    internal static class Class1Helpers
-    {
-        public static int TestMethod()
-        {
-            return 0;
-        }
-    }
-}";
-            await TestMovementNewFileAsync(initialMarkup, expectedResult1, expectedResult2, newFileName, selectedMembers, selectedDestinationName).ConfigureAwait(false);
-        }
-
-        [Fact, Trait(Traits.Feature, Traits.Features.CodeActionsMoveStaticMembers)]
-        public async Task TestMoveMethodAndRefactorSourceUsage()
-        {
-            var initialMarkup = @"
-namespace TestNs1
-{
-    public class Class1
-    {
-        public static int Test[||]Method()
-        {
-            return 0;
-        }
-
-        public static int TestMethod2()
-        {
-            return TestMethod();
-        }
-    }
-}";
-            var selectedDestinationName = "Class1Helpers";
-            var newFileName = "Class1Helpers.cs";
-            var selectedMembers = ImmutableArray.Create("TestMethod");
-            var expectedResult1 = @"
-namespace TestNs1
-{
-    public class Class1
-    {
-        public static int TestMethod2()
-        {
-            return Class1Helpers.TestMethod();
-        }
-    }
-}";
-            var expectedResult2 = @"namespace TestNs1
-{
-    internal static class Class1Helpers
-    {
-        public static int TestMethod()
-        {
-            return 0;
-        }
-    }
-}";
-            await TestMovementNewFileAsync(initialMarkup, expectedResult1, expectedResult2, newFileName, selectedMembers, selectedDestinationName).ConfigureAwait(false);
-        }
-
-        [Fact, Trait(Traits.Feature, Traits.Features.CodeActionsMoveStaticMembers)]
-        public async Task TestMoveFieldAndRefactorSourceUsage()
-        {
-            var initialMarkup = @"
-namespace TestNs1
-{
-    public class Class1
-    {
-        public static int Test[||]Field = 0;
-
-        public static int TestMethod2()
-        {
-            return TestField;
-        }
-    }
-}";
-            var selectedDestinationName = "Class1Helpers";
-            var newFileName = "Class1Helpers.cs";
-            var selectedMembers = ImmutableArray.Create("TestField");
-            var expectedResult1 = @"
-namespace TestNs1
-{
-    public class Class1
-    {
-        public static int TestMethod2()
-        {
-            return Class1Helpers.TestField;
-        }
-    }
-}";
-            var expectedResult2 = @"namespace TestNs1
-{
-    internal static class Class1Helpers
-    {
-        public static int TestField = 0;
-    }
-}";
-            await TestMovementNewFileAsync(initialMarkup, expectedResult1, expectedResult2, newFileName, selectedMembers, selectedDestinationName).ConfigureAwait(false);
-        }
-
-        [Fact, Trait(Traits.Feature, Traits.Features.CodeActionsMoveStaticMembers)]
-        public async Task TestMovePropertyAndRefactorSourceUsage()
-        {
-            var initialMarkup = @"
-namespace TestNs1
-{
-    public class Class1
-    {
-        private static int _testProperty;
-
-        public static int Test[||]Property
-        {
-            get => _testProperty;
-            set
-            {
-                _testProperty = value;
-            }
-        }
-
-        public static int TestMethod2()
-        {
-            return TestProperty;
-        }
-    }
-}";
-            var selectedDestinationName = "Class1Helpers";
-            var newFileName = "Class1Helpers.cs";
-            var selectedMembers = ImmutableArray.Create("TestProperty", "_testProperty");
-            var expectedResult1 = @"
-namespace TestNs1
-{
-    public class Class1
-    {
-        public static int TestMethod2()
-        {
-            return Class1Helpers.TestProperty;
-        }
-    }
-}";
-            var expectedResult2 = @"namespace TestNs1
-{
-    internal static class Class1Helpers
-    {
-        private static int _testProperty;
-
-        public static int Test[||]Property
-        {
-            get => _testProperty;
-            set
-            {
-                _testProperty = value;
-            }
-        }
-    }
-}";
-            await TestMovementNewFileAsync(initialMarkup, expectedResult1, expectedResult2, newFileName, selectedMembers, selectedDestinationName).ConfigureAwait(false);
-        }
-
-        [Fact, Trait(Traits.Feature, Traits.Features.CodeActionsMoveStaticMembers)]
-        public async Task TestMoveGenericMethodAndRefactorImpliedUsage()
-        {
-            var initialMarkup = @"
-namespace TestNs1
-{
-    public class Class1
-    {
-        public static T Test[||]Method<T>(T item)
-        {
-            return item;
-        }
-    }
-
-    public class Class2
-    {
-        public static int TestMethod2()
-        {
-            return Class1.TestMethod(5);
-        }
-    }
-}";
-            var selectedDestinationName = "Class1Helpers";
-            var newFileName = "Class1Helpers.cs";
-            var selectedMembers = ImmutableArray.Create("TestMethod");
-            var expectedResult1 = @"
-namespace TestNs1
-{
-    public class Class1
-    {
-    }
-
-    public class Class2
-    {
-        public static int TestMethod2()
-        {
-            return Class1Helpers.TestMethod(5);
-        }
-    }
-}";
-            var expectedResult2 = @"namespace TestNs1
-{
-    internal static class Class1Helpers
-    {
-        public static T TestMethod<T>(T item)
-        {
-            return item;
-        }
-    }
-}";
-            await TestMovementNewFileAsync(initialMarkup, expectedResult1, expectedResult2, newFileName, selectedMembers, selectedDestinationName).ConfigureAwait(false);
-        }
-
-        [Fact, Trait(Traits.Feature, Traits.Features.CodeActionsMoveStaticMembers)]
-        public async Task TestMoveGenericMethodAndRefactorUsage()
-        {
-            var initialMarkup = @"
-using System;
-
-namespace TestNs1
-{
-    public class Class1
-    {
-        public static Type Test[||]Method<T>()
-        {
-            return typeof(T);
-        }
-    }
-
-    public class Class2
-    {
-        public static Type TestMethod2()
-        {
-            return Class1.TestMethod<int>();
-        }
-    }
-}";
-            var selectedDestinationName = "Class1Helpers";
-            var newFileName = "Class1Helpers.cs";
-            var selectedMembers = ImmutableArray.Create("TestMethod");
-            var expectedResult1 = @"
-using System;
-
-namespace TestNs1
-{
-    public class Class1
-    {
-    }
-
-    public class Class2
-    {
-        public static Type TestMethod2()
-        {
-            return Class1Helpers.TestMethod<int>();
-        }
-    }
-}";
-            var expectedResult2 = @"using System;
-
-namespace TestNs1
-{
-    internal static class Class1Helpers
-    {
-        public static Type TestMethod<T>()
-        {
-            return typeof(T);
-        }
-    }
-}";
-            await TestMovementNewFileAsync(initialMarkup, expectedResult1, expectedResult2, newFileName, selectedMembers, selectedDestinationName).ConfigureAwait(false);
-        }
-
-        [Fact, Trait(Traits.Feature, Traits.Features.CodeActionsMoveStaticMembers)]
-        public async Task TestMoveMethodFromGenericClassAndRefactorUsage()
-        {
-            var initialMarkup = @"
-namespace TestNs1
-{
-    public class Class1<T>
-    {
-        public static T TestGeneric { get; set; }    
-
-        public static T Test[||]Method()
-        {
-            return TestGeneric;
-        }
-    }
-
-    public class Class2
-    {
-        public static int TestMethod2()
-        {
-            return Class1<int>.TestMethod();
-        }
-    }
-}";
-            var selectedDestinationName = "Class1Helpers";
-            var newFileName = "Class1Helpers.cs";
-            var selectedMembers = ImmutableArray.Create("TestMethod", "TestGeneric");
-            var expectedResult1 = @"
-namespace TestNs1
-{
-    public class Class1<T>
-    {
-    }
-
-    public class Class2
-    {
-        public static int TestMethod2()
-        {
-            return Class1Helpers<int>.TestMethod();
-        }
-    }
-}";
-            var expectedResult2 = @"namespace TestNs1
-{
-    internal static class Class1Helpers<T>
-    {
-        public static T TestGeneric { get; set; }
-
-        public static T TestMethod()
-        {
-            return TestGeneric;
-        }
-    }
-}";
-            await TestMovementNewFileAsync(initialMarkup, expectedResult1, expectedResult2, newFileName, selectedMembers, selectedDestinationName).ConfigureAwait(false);
-        }
-
-        [Fact, Trait(Traits.Feature, Traits.Features.CodeActionsMoveStaticMembers)]
-        public async Task TestMoveMethodFromGenericClassAndRefactorPartialTypeArgUsage()
-        {
-            var initialMarkup = @"
-namespace TestNs1
-{
-    public class Class1<T1, T2, T3>
-        where T1 : new()
-    {
-        public static T1 Test[||]Method()
-        {
-            return new T1();
-        }
-
-        public static T2 TestGeneric2 { get; set; } 
-
-        public T3 TestGeneric3 { get; set; }
-    }
-
-    public class Class2
-    {
-        public static int TestMethod2()
-        {
-            return Class1<int, string, double>.TestMethod();
-        }
-    }
-}";
-            var selectedDestinationName = "Class1Helpers";
-            var newFileName = "Class1Helpers.cs";
-            var selectedMembers = ImmutableArray.Create("TestMethod");
-            var expectedResult1 = @"
-namespace TestNs1
-{
-    public class Class1<T1, T2, T3>
-        where T1 : new()
-    {
-        public static T2 TestGeneric2 { get; set; } 
-
-        public T3 TestGeneric3 { get; set; }
-    }
-
-    public class Class2
-    {
-        public static int TestMethod2()
-        {
-            return Class1Helpers<int>.TestMethod();
-        }
-    }
-}";
-            var expectedResult2 = @"namespace TestNs1
-{
-    internal static class Class1Helpers<T1> where T1 : new()
-    {
-        public static T1 TestMethod()
-        {
-            return new T1();
-        }
-    }
-}";
-            await TestMovementNewFileAsync(initialMarkup, expectedResult1, expectedResult2, newFileName, selectedMembers, selectedDestinationName).ConfigureAwait(false);
-        }
-
-        [Fact, Trait(Traits.Feature, Traits.Features.CodeActionsMoveStaticMembers)]
-        public async Task TestMoveMethodAndRefactorUsageDifferentNamespace()
-        {
-            var initialMarkup = @"
-namespace TestNs1
-{
-    public class Class1
-    {
-        public static int Test[||]Method()
-        {
-            return 0;
-        }
-    }
-}
-
-namespace TestNs2
-{
-    using TestNs1;
-
-    public class Class2
-    {
-        public static int TestMethod2()
-        {
-            return Class1.TestMethod();
-        }
-    }
-}";
-            var selectedDestinationName = "Class1Helpers";
-            var newFileName = "Class1Helpers.cs";
-            var selectedMembers = ImmutableArray.Create("TestMethod");
-            var expectedResult1 = @"
-namespace TestNs1
-{
-    public class Class1
-    {
-    }
-}
-
-namespace TestNs2
-{
-    using TestNs1;
-
-    public class Class2
-    {
-        public static int TestMethod2()
-        {
-            return Class1Helpers.TestMethod();
-        }
-    }
-}";
-            var expectedResult2 = @"namespace TestNs1
-{
-    internal static class Class1Helpers
-    {
-        public static int TestMethod()
-        {
-            return 0;
-        }
-    }
-}";
-            await TestMovementNewFileAsync(initialMarkup, expectedResult1, expectedResult2, newFileName, selectedMembers, selectedDestinationName).ConfigureAwait(false);
-        }
-
-        [Fact, Trait(Traits.Feature, Traits.Features.CodeActionsMoveStaticMembers)]
-        public async Task TestMoveMethodAndRefactorUsageNewNamespace()
-        {
-            var initialMarkup = @"
-namespace TestNs1
-{
-    public class Class1
-    {
-        public static int Test[||]Method()
-        {
-            return 0;
-        }
-    }
-
-    public class Class2
-    {
-        public static int TestMethod2()
-        {
-            return Class1.TestMethod();
-        }
-    }
-}";
-            var selectedDestinationName = "ExtraNs.Class1Helpers";
-            var newFileName = "Class1Helpers.cs";
-            var selectedMembers = ImmutableArray.Create("TestMethod");
-            var expectedResult1 = @"
-using TestNs1.ExtraNs;
-
-namespace TestNs1
-{
-    public class Class1
-    {
-    }
-
-    public class Class2
-    {
-        public static int TestMethod2()
-        {
-            return Class1Helpers.TestMethod();
-        }
-    }
-}";
-            var expectedResult2 = @"namespace TestNs1.ExtraNs
-{
-    internal static class Class1Helpers
-    {
-        public static int TestMethod()
-        {
-            return 0;
-        }
-    }
-}";
-            await TestMovementNewFileAsync(initialMarkup, expectedResult1, expectedResult2, newFileName, selectedMembers, selectedDestinationName).ConfigureAwait(false);
-        }
-
-        [Fact, Trait(Traits.Feature, Traits.Features.CodeActionsMoveStaticMembers)]
-        public async Task TestMoveMethodAndRefactorUsageSeparateFile()
-        {
-            var initialMarkup1 = @"
-namespace TestNs1
-{
-    public class Class1
-    {
-        public static int Test[||]Method()
-        {
-            return 0;
-        }
-    }
-}";
-            var initialMarkup2 = @"
-using TestNs1;
-
-public class Class2
-{
-    public static int TestMethod2()
-    {
-        return Class1.TestMethod();
-    }
-}";
-            var selectedDestinationName = "Class1Helpers";
-            var newFileName = "Class1Helpers.cs";
-            var selectedMembers = ImmutableArray.Create("TestMethod");
-            var expectedResult1 = @"
-namespace TestNs1
-{
-    public class Class1
-    {
-    }
-}";
-            var expectedResult3 = @"
-using TestNs1;
-
-public class Class2
-{
-    public static int TestMethod2()
-    {
-        return Class1Helpers.TestMethod();
-    }
-}";
-            var expectedResult2 = @"namespace TestNs1
-{
-    internal static class Class1Helpers
-    {
-        public static int TestMethod()
-        {
-            return 0;
-        }
-    }
-}";
-            await new Test(selectedDestinationName, selectedMembers, newFileName)
-            {
-                TestState =
-                {
-                    Sources =
-                    {
-                        initialMarkup1,
-                        initialMarkup2
-                    }
-                },
-                FixedState =
-                {
-                    Sources =
-                    {
-                        expectedResult1,
-                        expectedResult3,
-                        (newFileName, expectedResult2)
-                    }
-                }
-            }.RunAsync().ConfigureAwait(false);
-        }
-
-        [Fact, Trait(Traits.Feature, Traits.Features.CodeActionsMoveStaticMembers)]
-        public async Task TestMoveMethodAndRefactorClassAlias()
-        {
-            var initialMarkup = @"
-namespace TestNs1
-{
-    public class Class1
-    {
-        public static int Test[||]Method()
-        {
-            return 0;
-        }
-    }
-}
-
-namespace TestNs2
-{
-    using C1 = TestNs1.Class1;
-
-    class Class2
-    {
-        public static int TestMethod2()
-        {
-            return C1.TestMethod();
-        }
-    }
-}";
-            var selectedDestinationName = "Class1Helpers";
-            var newFileName = "Class1Helpers.cs";
-            var selectedMembers = ImmutableArray.Create("TestMethod");
-            var expectedResult1 = @"
-namespace TestNs1
-{
-    public class Class1
-    {
-    }
-}
-
-namespace TestNs2
-{
-    using TestNs1;
-    using C1 = TestNs1.Class1;
-
-    class Class2
-    {
-        public static int TestMethod2()
-        {
-            return Class1Helpers.TestMethod();
-        }
-    }
-}";
-            var expectedResult2 = @"namespace TestNs1
-{
     internal static class Class1Helpers
     {
         public static int TestMethod()
@@ -2713,96 +2063,6 @@
 namespace TestNs1.ExtraNs
 {
     internal static class Class1Helpers
-    {
-        public static int TestMethod(this Other other)
-        {
-            return other.OtherInt + 2;
-        }
-    }
-}";
-            await TestMovementNewFileAsync(initialMarkup, expectedResult1, expectedResult2, newFileName, selectedMembers, selectedDestinationName).ConfigureAwait(false);
-        }
-
-        [Fact, Trait(Traits.Feature, Traits.Features.CodeActionsMoveStaticMembers)]
-        public async Task TestMoveExtensionMethodRefactorImports()
-        {
-            var initialMarkup = @"
-namespace TestNs1
-{
-    using TestNs2;
-
-    public static class Class1
-    {
-        public static int Test[||]Method(this Other other)
-        {
-            return other.OtherInt + 2;
-        }
-    }
-}
-
-namespace TestNs2
-{
-    using TestNs1;
-
-    public class Class2
-    {
-        public int GetOtherInt()
-        {
-            var other = new Other();
-            return other.TestMethod();
-        }
-    }
-
-    public class Other
-    {
-        public int OtherInt;
-        public Other()
-        {
-            OtherInt = 5;
-        }
-    }
-}";
-            var selectedDestinationName = "ExtraNs.Class1Helpers";
-            var newFileName = "Class1Helpers.cs";
-            var selectedMembers = ImmutableArray.Create("TestMethod");
-            var expectedResult1 = @"
-namespace TestNs1
-{
-    using TestNs2;
-
-    public static class Class1
-    {
-    }
-}
-
-namespace TestNs2
-{
-    using TestNs1;
-    using TestNs1.ExtraNs;
-
-    public class Class2
-    {
-        public int GetOtherInt()
-        {
-            var other = new Other();
-            return other.TestMethod();
-        }
-    }
-
-    public class Other
-    {
-        public int OtherInt;
-        public Other()
-        {
-            OtherInt = 5;
-        }
-    }
-}";
-            var expectedResult2 = @"using TestNs2;
-
-namespace TestNs1.ExtraNs
-{
-    static class Class1Helpers
     {
         public static int TestMethod(this Other other)
         {
