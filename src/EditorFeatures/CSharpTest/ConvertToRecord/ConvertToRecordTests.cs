﻿// Licensed to the .NET Foundation under one or more agreements.
// The .NET Foundation licenses this file to you under the MIT license.
// See the LICENSE file in the project root for more information.

using System;
using System.Collections.Generic;
using System.Collections.Immutable;
using System.Threading.Tasks;
using Microsoft.CodeAnalysis.CodeActions;
using Microsoft.CodeAnalysis.CSharp;
using Microsoft.CodeAnalysis.CSharp.ConvertToRecord;
using Microsoft.CodeAnalysis.Diagnostics;
using Microsoft.CodeAnalysis.Editor.UnitTests.CodeActions;
using Microsoft.CodeAnalysis.Test.Utilities;
using Microsoft.CodeAnalysis.Testing;
using Roslyn.Test.Utilities;
using Xunit;

namespace Microsoft.CodeAnalysis.Editor.CSharp.UnitTests.ConvertToRecord
{
    using VerifyCSRefactoring = CSharpCodeRefactoringVerifier<CSharpConvertToRecordRefactoringProvider>;

    [UseExportProvider]
    [Trait(Traits.Feature, Traits.Features.CodeActionsConvertToRecord)]
    public class ConvertToRecordTests
    {
        [Fact]
        public async Task VerifyRefactoringAndFixHaveSameEquivalenceKey()
        {
            var initialMarkupCodeFix = @"
namespace N
{
    public record B
    {
        public int Foo { get; init; }
    }

    public class C : [|B|]
    {
        public int P { get; init; }
    }
}
";
            var initialMarkupRefactoring = @"
namespace N
{
    public record B
    {
        public int Foo { get; init; }
    }

    public class [|C : {|CS8865:B|}|]
    {
        public int P { get; init; }
    }
}
";
            var changedMarkup = @"
namespace N
{
    public record B
    {
        public int Foo { get; init; }
    }

    public record C(int P) : B;
}
";
            CodeAction? codeAction = null;
            var refactoringTest = new RefactoringTest
            {
                TestCode = initialMarkupRefactoring,
                FixedCode = changedMarkup,
                CodeActionVerifier = Verify,
            };
            var codeFixTest = new CodeFixTest
            {
                TestCode = initialMarkupCodeFix,
                FixedCode = changedMarkup,
                CodeActionVerifier = Verify,
            };
            await refactoringTest.RunAsync();
            await codeFixTest.RunAsync();
            Assert.NotNull(codeAction);

            void Verify(CodeAction action, IVerifier _)
            {
                if (codeAction == null)
                {
                    codeAction = action;
                }
                else
                {
                    // verify that the same code actions don't show up twice
                    Assert.Equal(codeAction.EquivalenceKey, action.EquivalenceKey);
                }
            }
        }

        [Fact]
        public async Task TestNoProperties_NoAction()
        {
            var initialMarkup = @"
namespace N
{
    public class [|C|]
    {
        // field, not property
        public int f = 0;
    }
}
";
            await TestNoRefactoringAsync(initialMarkup).ConfigureAwait(false);
        }

        [Fact]
        public async Task TestPartialClass_NoAction()
        {
            var initialMarkup = @"
namespace N
{
    public partial class [|C|]
    {
        public int F { get; init; }
    }

    public partial class C
    {
        public bool B { get; init; }
    }
}
";
            await TestNoRefactoringAsync(initialMarkup).ConfigureAwait(false);
        }

        [Fact]
        public async Task TestExplicitProperty_NoAction1()
        {
            var initialMarkup = @"
namespace N
{
    public class [|C|]
    {
        private int f;

        public int P 
        {
            get => f; 
            init => f = value;
        }
    }
}
";
            await TestNoRefactoringAsync(initialMarkup).ConfigureAwait(false);
        }

        [Fact]
        public async Task TestExplicitProperty_NoAction2()
        {
            var initialMarkup = @"
namespace N
{
    public class [|C|]
    {
        private int f;

        public int P 
        {
            get
            {
                return f;
            }

            init
            {
                f = value;
            }
        }
    }
}
";
            await TestNoRefactoringAsync(initialMarkup).ConfigureAwait(false);
        }

        [Fact]
        public async Task TestExplicitProperty_NoAction3()
        {
            var initialMarkup = @"
namespace N
{
    public class [|C|]
    {
        public int P { get; init; } = 4;
    }
}
";
            await TestNoRefactoringAsync(initialMarkup).ConfigureAwait(false);
        }

        [Fact]
        public async Task TestPrivateGetProperty_NoAction()
        {
            var initialMarkup = @"
namespace N
{
    public class [|C|]
    {
        public int P { private get; init; }
    }
}
";
            await TestNoRefactoringAsync(initialMarkup).ConfigureAwait(false);
        }

        #region positional
        [Fact]
        public async Task TestSetProperty()
        {
            var initialMarkup = @"
namespace N
{
    public class [|C|]
    {
        public int P { get; set; }
    }
}
";
            var fixedMarkup = @"
namespace N
{
    public record [|C|](int P);
}
";
            await TestPositionalRefactoringAsync(initialMarkup, fixedMarkup).ConfigureAwait(false);
        }

        [Fact]
        public async Task TestInitPropertyOnStruct()
        {
            var initialMarkup = @"
namespace N
{
    public struct [|C|]
    {
        public int P { get; init; }
    }
}
";
            var fixedMarkup = @"
namespace N
{
    public record struct [|C|](int P)
    {
        public int P { get; init; } = P;
    }
}
";
            await TestPositionalRefactoringAsync(initialMarkup, fixedMarkup).ConfigureAwait(false);
        }

        [Fact]
        public async Task TestPrivateSetProperty()
        {
            var initialMarkup = @"
namespace N
{
    public class [|C|]
    {
        public int P { get; private set; }
    }
}
";
            var fixedMarkup = @"
namespace N
{
    public record [|C|](int P)
    {
        public int P { get; private set; } = P;
    }
}
";
            await TestPositionalRefactoringAsync(initialMarkup, fixedMarkup).ConfigureAwait(false);
        }

        [Fact]
        public async Task TestMoveSimpleProperty()
        {
            var initialMarkup = @"
namespace N
{
    public class [|C|]
    {
        public int P { get; init; }
    }
}
";
            var changedMarkup = @"
namespace N
{
    public record C(int P);
}
";
            await TestPositionalRefactoringAsync(initialMarkup, changedMarkup).ConfigureAwait(false);
        }

        [Fact]
        public async Task TestMoveTooManyProperties_NoAction()
        {
            var initialMarkup = @"
namespace N
{
    public class [|C|]
    {
        public int P1 { get; init; }
        public int P2 { get; init; }
        public int P3 { get; init; }
        public int P4 { get; init; }
        public int P5 { get; init; }
        public int P6 { get; init; }
        public int P7 { get; init; }
        public int P8 { get; init; }
        public int P9 { get; init; }
        public int P10 { get; init; }
        public int P11 { get; init; }
    }
}
";
            await TestPositionalRefactoringAsync(initialMarkup, initialMarkup).ConfigureAwait(false);
        }

        [Fact]
        public async Task TestMoveTooManyPropertiesWithLargeConstructor()
        {
            var initialMarkup = @"
namespace N
{
    public class [|C|]
    {
        public int P1 { get; init; }
        public int P2 { get; init; }
        public int P3 { get; init; }
        public int P4 { get; init; }
        public int P5 { get; init; }
        public int P6 { get; init; }
        public int P7 { get; init; }
        public int P8 { get; init; }
        public int P9 { get; init; }
        public int P10 { get; init; }
        public int P11 { get; init; }

        public C(int p1, int p2, int p3, int p4, int p5, int p6, int p7, int p8, int p9, int p10, int p11)
        {
            P1 = p1;
            P2 = p2;
            P3 = p3;
            P4 = p4;
            P5 = p5;
            P6 = p6;
            P7 = p7;
            P8 = p8;
            P9 = p9;
            P10 = p10;
            P11 = p11;
        }
    }
}
";
            var changedMarkup = @"
namespace N
{
    public record C(int P1, int P2, int P3, int P4, int P5, int P6, int P7, int P8, int P9, int P10, int P11);
}
";
            await TestPositionalRefactoringAsync(initialMarkup, changedMarkup).ConfigureAwait(false);
        }

        [Fact]
        public async Task TestReadonlyProperty()
        {
            var initialMarkup = @"
namespace N
{
    public class [|C|]
    {
        public int P { get; }
    }
}
";
            var fixedMarkup = @"
namespace N
{
    public record [|C|](int P);
}
";
            await TestPositionalRefactoringAsync(initialMarkup, fixedMarkup).ConfigureAwait(false);
        }

        [Fact]
        public async Task TestInitPropertyOnReadonlyStruct()
        {
            var initialMarkup = @"
namespace N
{
    public readonly struct [|C|]
    {
        public int P { get; init; }
    }
}
";
            var fixedMarkup = @"
namespace N
{
    public readonly record struct [|C|](int P);
}
";
            await TestPositionalRefactoringAsync(initialMarkup, fixedMarkup).ConfigureAwait(false);
        }

        [Fact]
        public async Task TestMovePropertySimpleInheritance()
        {
            var initialMarkup = @"
namespace N
{
    public class B
    {
    }

    public class [|C|] : B
    {
        public int P { get; init; }
    }
}
";
            // three of the same error on C because the generated
            // EqualityConstract, Equals, and PrintMembers are all declared override
            // and there's nothing to override.
            // The other errors are copy constructor expected in B, and the
            // "records can't inherit from class" on B as well
            var changedMarkup = @"
namespace N
{
    public class B
    {
    }

    public record {|CS0115:{|CS0115:{|CS0115:{|CS8867:C|}|}|}|}(int P) : {|CS8864:B|};
}
";
            await TestPositionalRefactoringAsync(initialMarkup, changedMarkup).ConfigureAwait(false);
        }

        [Fact]
        public async Task TestMovePropertySimpleRecordInheritance()
        {
            var initialMarkup = @"
namespace N
{
    public record B
    {
        public int Foo { get; init; }
    }

    public class [|C|] : {|CS8865:B|}
    {
        public int P { get; init; }
    }
}
";
            var changedMarkup = @"
namespace N
{
    public record B
    {
        public int Foo { get; init; }
    }

    public record C(int P) : B;
}
";
            await TestPositionalRefactoringAsync(initialMarkup, changedMarkup).ConfigureAwait(false);
        }

        [Fact]
        public async Task TestMovePropertySimpleRecordInheritance_CodeFix()
        {
            var initialMarkup = @"
namespace N
{
    public record B
    {
        public int Foo { get; init; }
    }

    public class C : [|B|]
    {
        public int P { get; init; }
    }
}
";
            var changedMarkup = @"
namespace N
{
    public record B
    {
        public int Foo { get; init; }
    }

    public record C(int P) : B;
}
";
            await TestPositionalCodeFixAsync(initialMarkup, changedMarkup).ConfigureAwait(false);
        }

        [Fact]
        public async Task TestMovePropertyPositionalParameterRecordInheritance()
        {
            var initialMarkup = @"
namespace N
{
    public record B(int Foo, int Bar);

    public class [|{|CS1729:C|}|] : {|CS8865:B|}
    {
        public int P { get; init; }
    }
}
";
            var changedMarkup = @"
namespace N
{
    public record B(int Foo, int Bar);

    public record C(int Foo, int Bar, int P) : B(Foo, Bar);
}
";
            await TestPositionalRefactoringAsync(initialMarkup, changedMarkup).ConfigureAwait(false);
        }

        [Fact]
        public async Task TestMovePropertyPositionalParameterRecordInheritance_CodeFix()
        {
            var initialMarkup = @"
namespace N
{
    public record B(int Foo, int Bar);

    public class {|CS1729:C|} : [|B|]
    {
        public int P { get; init; }
    }
}
";
            var changedMarkup = @"
namespace N
{
    public record B(int Foo, int Bar);

    public record C(int Foo, int Bar, int P) : B(Foo, Bar);
}
";
            await TestPositionalCodeFixAsync(initialMarkup, changedMarkup).ConfigureAwait(false);
        }

        [Fact]
        public async Task TestMovePropertyPositionalParameterRecordInheritanceWithComments()
        {
            var initialMarkup = @"
namespace N
{
    /// <summary> B </summary>
    /// <param name=""Foo""> Foo is an int </param>
    /// <param name=""Bar""> Bar is an int as well </param>
    public record B(int Foo, int Bar);

    /// <summary> C inherits from B </summary>
    public class [|{|CS1729:C|}|] : {|CS8865:B|}
    {
        /// <summary> P can be initialized </summary>
        public int P { get; init; }
    }
}
";
            var changedMarkup = @"
namespace N
{
    /// <summary> B </summary>
    /// <param name=""Foo""> Foo is an int </param>
    /// <param name=""Bar""> Bar is an int as well </param>
    public record B(int Foo, int Bar);

    /// <summary> C inherits from B </summary>
    /// <param name=""Foo""><inheritdoc/></param>
    /// <param name=""Bar""><inheritdoc/></param>
    /// <param name=""P""> P can be initialized </param>
    public record C(int Foo, int Bar, int P) : B(Foo, Bar);
}
";
            await TestPositionalRefactoringAsync(initialMarkup, changedMarkup).ConfigureAwait(false);
        }

        [Fact]
        public async Task TestMovePropertyPositionalParameterRecordInheritanceWithComments_CodeFix()
        {
            var initialMarkup = @"
namespace N
{
    /// <summary> B </summary>
    /// <param name=""Foo""> Foo is an int </param>
    /// <param name=""Bar""> Bar is an int as well </param>
    public record B(int Foo, int Bar);

    /// <summary> C inherits from B </summary>
    public class {|CS1729:C|} : [|B|]
    {
        /// <summary> P can be initialized </summary>
        public int P { get; init; }
    }
}
";
            var changedMarkup = @"
namespace N
{
    /// <summary> B </summary>
    /// <param name=""Foo""> Foo is an int </param>
    /// <param name=""Bar""> Bar is an int as well </param>
    public record B(int Foo, int Bar);

    /// <summary> C inherits from B </summary>
    /// <param name=""Foo""><inheritdoc/></param>
    /// <param name=""Bar""><inheritdoc/></param>
    /// <param name=""P""> P can be initialized </param>
    public record C(int Foo, int Bar, int P) : B(Foo, Bar);
}
";
            await TestPositionalCodeFixAsync(initialMarkup, changedMarkup).ConfigureAwait(false);
        }

        [Fact]
        public async Task TestMovePropertyAndReorderWithPositionalParameterRecordInheritance()
        {
            var initialMarkup = @"
namespace N
{
    public record B(int Foo, int Bar);

    public class [|C|] : {|CS8865:B|}
    {
        public int P { get; init; }

        public {|CS1729:C|}(int p, int bar, int foo)
        {
            P = p;
            Bar = bar;
            Foo = foo;
        }
    }
}
";
            var changedMarkup = @"
namespace N
{
    public record B(int Foo, int Bar);

    public record C(int P, int Bar, int Foo) : B(Foo, Bar);
}
";
            await TestPositionalRefactoringAsync(initialMarkup, changedMarkup).ConfigureAwait(false);
        }

        [Fact]
        public async Task TestMovePropertyAndReorderWithPositionalParameterRecordInheritance_CodeFix()
        {
            var initialMarkup = @"
namespace N
{
    public record B(int Foo, int Bar);

    public class C : [|B|]
    {
        public int P { get; init; }

        public {|CS1729:C|}(int p, int bar, int foo)
        {
            P = p;
            Bar = bar;
            Foo = foo;
        }
    }
}
";
            var changedMarkup = @"
namespace N
{
    public record B(int Foo, int Bar);

    public record C(int P, int Bar, int Foo) : B(Foo, Bar);
}
";
            await TestPositionalCodeFixAsync(initialMarkup, changedMarkup).ConfigureAwait(false);
        }

        [Fact]
        public async Task TestMovePropertySimpleInterfaceInheritance()
        {
            var initialMarkup = @"
namespace N
{
    public interface IInterface
    {
        public int Foo();
    }

    public class [|C|] : IInterface
    {
        public int P { get; init; }

        public int Foo()
        {
            return P;
        }
    }
}
";
            var changedMarkup = @"
namespace N
{
    public interface IInterface
    {
        public int Foo();
    }

    public record C(int P) : IInterface
    {
        public int Foo()
        {
            return P;
        }
    }
}
";
            await TestPositionalRefactoringAsync(initialMarkup, changedMarkup).ConfigureAwait(false);
        }

        [Fact]
        public async Task TestMoveMultiplePropertiesWithInterfaceImplementation()
        {
            var initialMarkup = @"
using System;

namespace N
{
    public class [|C|] : IComparable
    {
        public int P { get; init; }
        public bool B { get; init; }

        public int CompareTo(object? other) => 0;
    }
}
";
            var changedMarkup = @"
using System;

namespace N
{
    public record C(int P, bool B) : IComparable
    {
        public int CompareTo(object? other) => 0;
    }
}
";
            await TestPositionalRefactoringAsync(initialMarkup, changedMarkup).ConfigureAwait(false);
        }

        [Fact]
        public async Task TestMoveMultipleProperties()
        {
            var initialMarkup = @"
namespace N
{
    public class [|C|]
    {
        public int P { get; init; }
        public bool B { get; init; }
    }
}
";
            var changedMarkup = @"
namespace N
{
    public record C(int P, bool B);
}
";
            await TestPositionalRefactoringAsync(initialMarkup, changedMarkup).ConfigureAwait(false);
        }

        [Fact]
        public async Task TestMoveMultiplePropertiesOnStruct()
        {
            var initialMarkup = @"
namespace N
{
    public struct [|C|]
    {
        public int P { get; set; }
        public bool B { get; set; }
    }
}
";
            var changedMarkup = @"
namespace N
{
    public record struct C(int P, bool B);
}
";
            await TestPositionalRefactoringAsync(initialMarkup, changedMarkup).ConfigureAwait(false);
        }

        [Fact]
        public async Task TestMoveMultiplePropertiesOnReadonlyStruct()
        {
            var initialMarkup = @"
namespace N
{
    public readonly struct [|C|]
    {
        public int P { get; init; }
        public bool B { get; init; }
    }
}
";
            var changedMarkup = @"
namespace N
{
    public readonly record struct C(int P, bool B);
}
";
            await TestPositionalRefactoringAsync(initialMarkup, changedMarkup).ConfigureAwait(false);
        }

        // if there are both init and set properties, convert both but keep set property override
        [Fact]
        public async Task TestSetAndInitProperties()
        {
            var initialMarkup = @"
namespace N
{
    public class [|C|]
    {
        public int P { get; set; }

        public int Q { get; init; }
    }
}
";
            var fixedMarkup = @"
namespace N
{
    public record [|C|](int P, int Q)
    {
        public int P { get; set; } = P;
    }
}
";
            await TestPositionalRefactoringAsync(initialMarkup, fixedMarkup).ConfigureAwait(false);
        }

        [Fact]
        public async Task TestMoveMultiplePropertiesOnGeneric()
        {
            var initialMarkup = @"
namespace N
{
    public class [|C<TA, TB>|]
    {
        public TA? P { get; init; }
        public TB? B { get; init; }
    }
}
";
            var changedMarkup = @"
namespace N
{
    public record C<TA, TB>(TA? P, TB? B);
}
";
            await TestPositionalRefactoringAsync(initialMarkup, changedMarkup).ConfigureAwait(false);
        }

        [Fact]
        public async Task TestMoveMultiplePropertiesOnGenericWithConstraints()
        {
            var initialMarkup = @"
using System;
using System.Collections.Generic;

namespace N
{
    public class [|C|]<TA, TB>
        where TA : Exception
        where TB : IEnumerable<TA>
    {
        public TA? P { get; init; }
        public TB? B { get; init; }
    }
}
";
            var changedMarkup = @"
using System;
using System.Collections.Generic;

namespace N
{
    public record C<TA, TB>(TA? P, TB? B) where TA : Exception
            where TB : IEnumerable<TA>;
}
";
            await TestPositionalRefactoringAsync(initialMarkup, changedMarkup).ConfigureAwait(false);
        }

        [Fact]
        public async Task TestMovePropertiesWithAttributes()
        {
            var initialMarkup = @"
using System;

namespace N
{
    public class [|C|]
    {
        [Obsolete(""P is Obsolete"", error: true)]
        public int P { get; init; }

        [Obsolete(""B will be obsolete, error: false"")]
        public bool B { get; init; }
    }
}
";
            var changedMarkup = @"
using System;

namespace N
{
    public record C([property: Obsolete(""P is Obsolete"", error: true)] int P, [property: Obsolete(""B will be obsolete, error: false"")] bool B);
}
";
            await TestPositionalRefactoringAsync(initialMarkup, changedMarkup).ConfigureAwait(false);
        }

        [Fact]
        public async Task TestMovePropertiesWithAttributesAndComments1()
        {
            var initialMarkup = @"
using System;

namespace N
{
    public class [|C|]
    {
        // comment before
        [Obsolete(""P is Obsolete"", error: true)]
        public int P { get; init; }

        [Obsolete(""B will be obsolete, error: false"")]
        // comment after
        public bool B { get; init; }
    }
}
";
            var changedMarkup = @"
using System;

namespace N
{
    // comment before
    // comment after
    public record C([property: Obsolete(""P is Obsolete"", error: true)] int P, [property: Obsolete(""B will be obsolete, error: false"")] bool B);
}
";
            await TestPositionalRefactoringAsync(initialMarkup, changedMarkup).ConfigureAwait(false);
        }

        [Fact]
        public async Task TestMovePropertiesWithAttributesAndComments2()
        {
            var initialMarkup = @"
using System;

namespace N
{
    public class [|C|]
    {
        [/*comment before*/ Obsolete(""P is Obsolete"", error: true)]
        public int P { get; init; }

        [Obsolete(""B will be obsolete, error: false"") /* comment after*/]
        public bool B { get; init; }
    }
}
";
            var changedMarkup = @"
using System;

namespace N
{
    public record C([/*comment before*/ property: Obsolete(""P is Obsolete"", error: true)] int P, [property: Obsolete(""B will be obsolete, error: false"") /* comment after*/] bool B);
}
";
            await TestPositionalRefactoringAsync(initialMarkup, changedMarkup).ConfigureAwait(false);
        }

        [Fact]
        public async Task TestMovePropertiesAndDeleteSimpleEquals1()
        {
            var initialMarkup = @"
namespace N
{
    public class [|C|]
    {
        public int P { get; init; }
        public bool B { get; init; }

        public override bool Equals(object? other)
        {
            return other is C otherC && otherC.P == P && otherC.B == B;
        }
    }
}
";
            var changedMarkup = @"
namespace N
{
    public record C(int P, bool B);
}
";
            await TestPositionalRefactoringAsync(initialMarkup, changedMarkup).ConfigureAwait(false);
        }

        [Fact]
        public async Task TestMovePropertiesAndDeleteSimpleEqualsWithFields()
        {
            var initialMarkup = @"
namespace N
{
    public class [|C|]
    {
        public int P { get; init; }
        public bool B { get; init; }
        private int num = 10;

        public override bool Equals(object? other)
        {
            return other is C otherC && otherC.P == P && otherC.B == B && num == otherC.num;
        }
    }
}
";
            var changedMarkup = @"
namespace N
{
    public record C(int P, bool B)
    {
        private int num = 10;
    }
}
";
            await TestPositionalRefactoringAsync(initialMarkup, changedMarkup).ConfigureAwait(false);
        }

        [Fact]
        public async Task TestMovePropertiesAndKeepSimpleEqualsWithConstFields()
        {
            // we only want users to compare all instance fields of the type and no more
            // comparing a static/const value, although it's always true, is unexpected here
            var initialMarkup = @"
namespace N
{
    public class [|C|]
    {
        public int P { get; init; }
        public bool B { get; init; }
        private const int num = 10;

        public override bool Equals(object? other)
        {
            return other is C otherC && otherC.P == P && otherC.B == B && num == C.num;
        }
    }
}
";
            var changedMarkup = @"
namespace N
{
    public record C(int P, bool B)
    {
        private const int num = 10;

        public override bool {|CS0111:Equals|}(object? other)
        {
            return other is C otherC && otherC.P == P && otherC.B == B && num == C.num;
        }
    }
}
";
            await TestPositionalRefactoringAsync(initialMarkup, changedMarkup).ConfigureAwait(false);
        }

        [Fact]
        public async Task TestMovePropertiesAndDeleteSimpleEqualsWithConstAndStaticFieldsAndProps()
        {
            var initialMarkup = @"
namespace N
{
    public class [|C|]
    {
        public int P { get; init; }
        public bool B { get; init; }
        private const int num = 10;
        public static int Foo = 100;
        public static bool StaticProp { get; set; } = false;

        public override bool Equals(object? other)
        {
            return other is C otherC && otherC.P == P && otherC.B == B;
        }
    }
}
";
            var changedMarkup = @"
namespace N
{
    public record C(int P, bool B)
    {
        private const int num = 10;
        public static int Foo = 100;
        public static bool StaticProp { get; set; } = false;
    }
}
";
            await TestPositionalRefactoringAsync(initialMarkup, changedMarkup).ConfigureAwait(false);
        }

        [Fact]
        public async Task TestMovePropertiesAndDeleteSimpleEquals2()
        {
            var initialMarkup = @"
namespace N
{
    public class [|C|]
    {
        public int P { get; init; }
        public bool B { get; init; }

        public override bool Equals(object? other)
        {
            return other is C otherC && P == otherC.P && B == otherC.B;
        }
    }
}
";
            var changedMarkup = @"
namespace N
{
    public record C(int P, bool B);
}
";
            await TestPositionalRefactoringAsync(initialMarkup, changedMarkup).ConfigureAwait(false);
        }

        [Fact]
        public async Task TestMovePropertiesAndDeleteInvertedEquals()
        {
            var initialMarkup = @"
namespace N
{
    public class [|C|]
    {
        public int P { get; init; }
        public bool B { get; init; }

        public override bool Equals(object? other)
        {
            return !(other is not C otherC || otherC.P != P || otherC.B != B);
        }
    }
}
";
            var changedMarkup = @"
namespace N
{
    public record C(int P, bool B);
}
";
            await TestPositionalRefactoringAsync(initialMarkup, changedMarkup).ConfigureAwait(false);
        }

        [Fact]
        public async Task TestMovePropertiesAndDeleteEqualsDoubleComparison()
        {
            // comparing the same thing twice shouldn't matter
            var initialMarkup = @"
namespace N
{
    public class [|C|]
    {
        public int P { get; init; }
        public bool B { get; init; }

        public override bool Equals(object? other)
        {
            return other is C otherC && otherC.P == P && otherC.B == B && otherC.P == P;
        }
    }
}
";
            var changedMarkup = @"
namespace N
{
    public record C(int P, bool B);
}
";
            await TestPositionalRefactoringAsync(initialMarkup, changedMarkup).ConfigureAwait(false);
        }

        [Fact]
        public async Task TestMovePropertiesAndKeepEqualsMissingComparison()
        {
            var initialMarkup = @"
namespace N
{
    public class [|C|]
    {
        public int P { get; init; }
        public bool B { get; init; }

        public override bool Equals(object? other)
        {
            return other is C otherC && otherC.P == P;
        }
    }
}
";
            var changedMarkup = @"
namespace N
{
    public record C(int P, bool B)
    {
        public override bool {|CS0111:Equals|}(object? other)
        {
            return other is C otherC && otherC.P == P;
        }
    }
}
";
            await TestPositionalRefactoringAsync(initialMarkup, changedMarkup).ConfigureAwait(false);
        }

        [Fact]
        public async Task TestMovePropertiesAndKeepEqualsSelfComparison1()
        {
            var initialMarkup = @"
namespace N
{
    public class [|C|]
    {
        public int P { get; init; }
        public bool B { get; init; }

        public override bool Equals(object? other)
        {
            return other is C otherC && this.P == P && otherC.B == B;
        }
    }
}
";
            var changedMarkup = @"
namespace N
{
    public record C(int P, bool B)
    {
        public override bool {|CS0111:Equals|}(object? other)
        {
            return other is C otherC && this.P == P && otherC.B == B;
        }
    }
}
";
            await TestPositionalRefactoringAsync(initialMarkup, changedMarkup).ConfigureAwait(false);
        }

        [Fact]
        public async Task TestMovePropertiesAndKeepEqualsSelfComparison2()
        {
            var initialMarkup = @"
namespace N
{
    public class [|C|]
    {
        public int P { get; init; }
        public bool B { get; init; }

        public override bool Equals(object? other)
        {
            return other is C otherC && otherC.P == otherC.P && otherC.B == B;
        }
    }
}
";
            var changedMarkup = @"
namespace N
{
    public record C(int P, bool B)
    {
        public override bool {|CS0111:Equals|}(object? other)
        {
            return other is C otherC && otherC.P == otherC.P && otherC.B == B;
        }
    }
}
";
            await TestPositionalRefactoringAsync(initialMarkup, changedMarkup).ConfigureAwait(false);
        }

        [Fact]
        public async Task TestMovePropertiesAndKeepEqualsWithSideEffect()
        {
            var initialMarkup = @"
using System;

namespace N
{
    public class [|C|]
    {
        public int P { get; init; }
        public bool B { get; init; }

        public override bool Equals(object? other)
        {
            Console.WriteLine(""testing equals..."");
            return other is C otherC && otherC.P == P && otherC.B == B;
        }
    }
}
";
            var changedMarkup = @"
using System;

namespace N
{
    public record C(int P, bool B)
    {
        public override bool {|CS0111:Equals|}(object? other)
        {
            Console.WriteLine(""testing equals..."");
            return other is C otherC && otherC.P == P && otherC.B == B;
        }
    }
}
";
            await TestPositionalRefactoringAsync(initialMarkup, changedMarkup).ConfigureAwait(false);
        }

        [Fact]
        public async Task TestMovePropertiesAndKeepEqualsIncorrectComparison()
        {
            var initialMarkup = @"
namespace N
{
    public class [|C|]
    {
        public int P { get; init; }
        public int B { get; init; }

        public override bool Equals(object? other)
        {
            return other is C otherC && otherC.P == B && otherC.B == P;
        }
    }
}
";
            var changedMarkup = @"
namespace N
{
    public record C(int P, int B)
    {
        public override bool {|CS0111:Equals|}(object? other)
        {
            return other is C otherC && otherC.P == B && otherC.B == P;
        }
    }
}
";
            await TestPositionalRefactoringAsync(initialMarkup, changedMarkup).ConfigureAwait(false);
        }

        [Fact]
        public async Task TestMovePropertiesAndKeepWrongInvertedEquals()
        {
            var initialMarkup = @"
namespace N
{
    public class [|C|]
    {
        public int P { get; init; }
        public bool B { get; init; }

        public override bool Equals(object? other)
        {
            return !(other is C otherC && otherC.P == P && otherC.B == B);
        }
    }
}
";
            var changedMarkup = @"
namespace N
{
    public record C(int P, bool B)
    {
        public override bool {|CS0111:Equals|}(object? other)
        {
            return !(other is C otherC && otherC.P == P && otherC.B == B);
        }
    }
}
";
            await TestPositionalRefactoringAsync(initialMarkup, changedMarkup).ConfigureAwait(false);
        }

        [Fact]
        public async Task TestMovePropertiesAndKeepOrEquals()
        {
            var initialMarkup = @"
namespace N
{
    public class [|C|]
    {
        public int P { get; init; }
        public bool B { get; init; }

        public override bool Equals(object? other)
        {
            if (other is C otherC)
            {
                return otherC.P == P || otherC.B == B;
            }

            return false;
        }
    }
}
";
            var changedMarkup = @"
namespace N
{
    public record C(int P, bool B)
    {
        public override bool {|CS0111:Equals|}(object? other)
        {
            if (other is C otherC)
            {
                return otherC.P == P || otherC.B == B;
            }

            return false;
        }
    }
}
";
            await TestPositionalRefactoringAsync(initialMarkup, changedMarkup).ConfigureAwait(false);
        }

        [Fact]
        public async Task TestMovePropertiesAndDeleteIfCastEquals1()
        {
            var initialMarkup = @"
namespace N
{
    public class [|C|]
    {
        public int P { get; init; }
        public bool B { get; init; }

        public override bool Equals(object? other)
        {
            if (other is C otherC)
            {
                return otherC.P == P && otherC.B == B;
            }

            return false;
        }
    }
}
";
            var changedMarkup = @"
namespace N
{
    public record C(int P, bool B);
}
";
            await TestPositionalRefactoringAsync(initialMarkup, changedMarkup).ConfigureAwait(false);
        }

        [Fact]
        public async Task TestMovePropertiesAndDeleteIfCastEquals2()
        {
            var initialMarkup = @"
namespace N
{
    public class [|C|]
    {
        public int P { get; init; }
        public bool B { get; init; }

        public override bool Equals(object? other)
        {
            if (other is C otherC && otherC.P == P && otherC.B == B)
            {
                return true;
            }

            return false;
        }
    }
}
";
            var changedMarkup = @"
namespace N
{
    public record C(int P, bool B);
}
";
            await TestPositionalRefactoringAsync(initialMarkup, changedMarkup).ConfigureAwait(false);
        }

        [Fact]
        public async Task TestMovePropertiesAndDeleteInvertedIfCastEquals()
        {
            var initialMarkup = @"
namespace N
{
    public class [|C|]
    {
        public int P { get; init; }
        public bool B { get; init; }

        public override bool Equals(object? other)
        {
            if (other is not C otherC)
            {
                return false;
            }

            return otherC.P == P && otherC.B == B;
        }
    }
}
";
            var changedMarkup = @"
namespace N
{
    public record C(int P, bool B);
}
";
            await TestPositionalRefactoringAsync(initialMarkup, changedMarkup).ConfigureAwait(false);
        }

        [Fact]
        public async Task TestMovePropertiesAndKeepWrongInvertedIfCastEquals()
        {
            var initialMarkup = @"
namespace N
{
    public class [|C|]
    {
        public int P { get; init; }
        public bool B { get; init; }

        public override bool Equals(object? other)
        {
            if (other is C)
            {
                return false;
            }

            var otherC = {|CS8600:(C)other|};
            return {|CS8602:otherC|}.P == P && otherC.B == B;
        }
    }
}
";
            var changedMarkup = @"
namespace N
{
    public record C(int P, bool B)
    {
        public override bool {|CS0111:Equals|}(object? other)
        {
            if (other is C)
            {
                return false;
            }

            var otherC = {|CS8600:(C)other|};
            return {|CS8602:otherC|}.P == P && otherC.B == B;
        }
    }
}
";
            await TestPositionalRefactoringAsync(initialMarkup, changedMarkup).ConfigureAwait(false);
        }

        [Fact]
        public async Task TestMovePropertiesAndDeleteIfThenCastEquals()
        {
            var initialMarkup = @"
namespace N
{
    public class [|C|]
    {
        public int P { get; init; }
        public bool B { get; init; }

        public override bool Equals(object? other)
        {
            if (other is C)
            {
                var otherC = (C)other;
                return otherC.P == P && otherC.B == B;
            }

            return false;
        }
    }
}
";
            var changedMarkup = @"
namespace N
{
    public record C(int P, bool B);
}
";
            await TestPositionalRefactoringAsync(initialMarkup, changedMarkup).ConfigureAwait(false);
        }

        [Fact]
        public async Task TestMovePropertiesAndDeleteIfChainEquals()
        {
            var initialMarkup = @"
namespace N
{
    public class [|C|]
    {
        public int P { get; init; }
        public bool B { get; init; }

        public override bool Equals(object? other)
        {
            if (other is not C)
            {
                return false;
            }

            var otherC = (C)other;
            if (P != otherC.P)
            {
                return false;
            }

            if (otherC.B != B)
            {
                return false;
            }

            return true;
        }
    }
}
";
            var changedMarkup = @"
namespace N
{
    public record C(int P, bool B);
}
";
            await TestPositionalRefactoringAsync(initialMarkup, changedMarkup).ConfigureAwait(false);
        }

        [Fact]
        public async Task TestMovePropertiesAndDeleteIfElseChainEquals()
        {
            var initialMarkup = @"
namespace N
{
    public class [|C|]
    {
        public int P { get; init; }
        public bool B { get; init; }

        public override bool Equals(object? other)
        {
            if (other is not C)
            {
                return false;
            }
            else {
                var otherC = (C)other;
                if (P != otherC.P)
                {
                    return false;
                }
                else if (otherC.B != B)
                {
                    return false;
                }

                return true;
            }
        }
    }
}
";
            var changedMarkup = @"
namespace N
{
    public record C(int P, bool B);
}
";
            await TestPositionalRefactoringAsync(initialMarkup, changedMarkup).ConfigureAwait(false);
        }

        [Fact]
        public async Task TestMovePropertiesAndDeleteInvertedIfChainEquals()
        {
            var initialMarkup = @"
namespace N
{
    public class [|C|]
    {
        public int P { get; init; }
        public bool B { get; init; }

        public override bool Equals(object? other)
        {
            if (other is C)
            {
                var otherC = (C)other;
                if (otherC.P == P)
                {
                    if (otherC.B == B)
                    {
                        return true;
                    }
                }
            }

            return false;
        }
    }
}
";
            var changedMarkup = @"
namespace N
{
    public record C(int P, bool B);
}
";
            await TestPositionalRefactoringAsync(initialMarkup, changedMarkup).ConfigureAwait(false);
        }

        [Fact]
        public async Task TestMovePropertiesAndDeleteAsCastEquals()
        {
            var initialMarkup = @"
namespace N
{
    public class [|C|]
    {
        public int P { get; init; }
        public bool B { get; init; }

        public override bool Equals(object? other)
        {
            var otherC = other as C;
            return otherC != null && otherC.P == P && otherC.B == B;
        }
    }
}
";
            var changedMarkup = @"
namespace N
{
    public record C(int P, bool B);
}
";
            await TestPositionalRefactoringAsync(initialMarkup, changedMarkup).ConfigureAwait(false);
        }

        [Fact]
        public async Task TestMovePropertiesAndDeleteAsCastEqualsWithIsNotNull()
        {
            var initialMarkup = @"
namespace N
{
    public class [|C|]
    {
        public int P { get; init; }
        public bool B { get; init; }

        public override bool Equals(object? other)
        {
            var otherC = other as C;
            return otherC is not null && otherC.P == P && otherC.B == B;
        }
    }
}
";
            var changedMarkup = @"
namespace N
{
    public record C(int P, bool B);
}
";
            await TestPositionalRefactoringAsync(initialMarkup, changedMarkup).ConfigureAwait(false);
        }

        [Fact]
        public async Task TestMovePropertiesAndKeepAsCastEqualsWithIncorrectIsNull()
        {
            var initialMarkup = @"
namespace N
{
    public class [|C|]
    {
        public int P { get; init; }
        public bool B { get; init; }

        public override bool Equals(object? other)
        {
            var otherC = other as C;
            return otherC is null && {|CS8602:otherC|}.P == P && otherC.B == B;
        }
    }
}
";
            var changedMarkup = @"
namespace N
{
    public record C(int P, bool B)
    {
        public override bool {|CS0111:Equals|}(object? other)
        {
            var otherC = other as C;
            return otherC is null && {|CS8602:otherC|}.P == P && otherC.B == B;
        }
    }
}
";
            await TestPositionalRefactoringAsync(initialMarkup, changedMarkup).ConfigureAwait(false);
        }

        [Fact]
        public async Task TestMovePropertiesAndDeleteAsCastEqualsWithIsNull()
        {
            var initialMarkup = @"
namespace N
{
    public class [|C|]
    {
        public int P { get; init; }
        public bool B { get; init; }

        public override bool Equals(object? other)
        {
            var otherC = other as C;
            return !(otherC is null || otherC.P != P || otherC.B != B);
        }
    }
}
";
            var changedMarkup = @"
namespace N
{
    public record C(int P, bool B);
}
";
            await TestPositionalRefactoringAsync(initialMarkup, changedMarkup).ConfigureAwait(false);
        }

        [Fact]
        public async Task TestMovePropertiesAndDeleteSimpleTypeEquals()
        {
            var initialMarkup = @"
using System;

namespace N
{
    public class [|C|] : IEquatable<C>
    {
        public int P { get; init; }
        public bool B { get; init; }

        public bool Equals(C? otherC)
        {
            return {|CS8602:otherC|}.P == P && otherC.B == B;
        }
    }
}
";
            var changedMarkup = @"
using System;

namespace N
{
    public record C(int P, bool B);
}
";
            await TestPositionalRefactoringAsync(initialMarkup, changedMarkup).ConfigureAwait(false);
        }

        [Fact]
        public async Task TestMovePropertiesAndDeleteSimpleTypeEqualsWithAdditionalInterface()
        {
            var initialMarkup = @"
using System;

namespace N
{
    public class [|C|] : IEquatable<C>, IComparable
    {
        public int P { get; init; }
        public bool B { get; init; }

        public bool Equals(C? otherC)
        {
            return {|CS8602:otherC|}.P == P && otherC.B == B;
        }

        public int CompareTo(object? other) => 0;
    }
}
";
            var changedMarkup = @"
using System;

namespace N
{
    public record C(int P, bool B) : IComparable
    {
        public int CompareTo(object? other) => 0;
    }
}
";
            await TestPositionalRefactoringAsync(initialMarkup, changedMarkup).ConfigureAwait(false);
        }

        [Fact]
        public async Task TestMovePropertiesAndDeleteSimpleTypeEqualsAndObjectEquals()
        {
            var initialMarkup = @"
using System;

namespace N
{
    public class [|C|] : IEquatable<C>
    {
        public int P { get; init; }
        public bool B { get; init; }

        public bool Equals(C? otherC)
        {
            return {|CS8602:otherC|}.P == P && otherC.B == B;
        }

        public override bool Equals(object? other)
        {
            return Equals(other as C);
        }
    }
}
";
            var changedMarkup = @"
using System;

namespace N
{
    public record C(int P, bool B);
}
";
            await TestPositionalRefactoringAsync(initialMarkup, changedMarkup).ConfigureAwait(false);
        }

        [Fact]
        public async Task TestMovePropertiesAndDeleteTypeEqualsIfChain()
        {
            var initialMarkup = @"
using System;

namespace N
{
    public class [|C|] : IEquatable<C>
    {
        public int P { get; init; }
        public bool B { get; init; }

        public bool Equals(C? otherC)
        {
            if (otherC == null)
            {
                return false;
            }

            if (P != otherC.P)
            {
                return false;
            }

            if (otherC.B != B)
            {
                return false;
            }

            return true;
        }
    }
}
";
            var changedMarkup = @"
using System;

namespace N
{
    public record C(int P, bool B);
}
";
            await TestPositionalRefactoringAsync(initialMarkup, changedMarkup).ConfigureAwait(false);
        }

        [Fact]
        public async Task TestMovePropertiesAndDeleteObjectAndTypeEquals()
        {
            var initialMarkup = @"
using System;

namespace N
{
    public class [|C|] : IEquatable<C>
    {
        public int P { get; init; }
        public bool B { get; init; }

        public override bool Equals(object? other)
        {
            return Equals(other as C);
        }

        public bool Equals(C? otherC)
        {
            return otherC is not null && otherC.P == P && otherC.B == B;
        }
    }
}
";
            var changedMarkup = @"
using System;

namespace N
{
    public record C(int P, bool B);
}
";
            await TestPositionalRefactoringAsync(initialMarkup, changedMarkup).ConfigureAwait(false);
        }

        [Fact]
        public async Task TestMovePropertiesAndKeepIncorrectObjectAndDeleteCorrectTypeEquals()
        {
            var initialMarkup = @"
using System;

namespace N
{
    public class [|C|] : IEquatable<C>
    {
        public int P { get; init; }
        public bool B { get; init; }

        public override bool Equals(object? other)
        {
            return Foo(other as C);
        }

        public bool Foo(C? c)
        {
            return c?.B ?? false;
        }

        public bool Equals(C? otherC)
        {
            return otherC is not null && otherC.P == P && otherC.B == B;
        }
    }
}
";
            var changedMarkup = @"
using System;

namespace N
{
    public record C(int P, bool B)
    {
        public override bool {|CS0111:Equals|}(object? other)
        {
            return Foo(other as C);
        }

        public bool Foo(C? c)
        {
            return c?.B ?? false;
        }
    }
}
";
            await TestPositionalRefactoringAsync(initialMarkup, changedMarkup).ConfigureAwait(false);
        }

        [Fact]
        public async Task TestMovePropertiesAndDeleteHashCode1()
        {
            var initialMarkup = @"
namespace N
{
    public class [|C|]
    {
        public int P { get; init; }
        public bool B { get; init; }

        public override int GetHashCode()
        {
            var hashCode = 339610899;
            hashCode = hashCode * -1521134295 + P.GetHashCode();
            hashCode = hashCode * -1521134295 + B.GetHashCode();
            return hashCode;
        }
    }
}
";
            var changedMarkup = @"
namespace N
{
    public record C(int P, bool B);
}
";
            await TestPositionalRefactoringAsync(initialMarkup, changedMarkup).ConfigureAwait(false);
        }

        [Fact]
        public async Task TestMovePropertiesAndDeleteHashCode2()
        {
            var initialMarkup = @"
using System.Collections.Generic;

namespace N
{
    public class [|C|]
    {
        public int P { get; init; }
        public bool B { get; init; }

        public override int GetHashCode()
        {
            var hashCode = 339610899;
            hashCode = hashCode * -1521134295 + P.GetHashCode();
            hashCode = hashCode * -1521134295 + EqualityComparer<bool>.Default.GetHashCode(B);
            return hashCode;
        }
    }
}
";
            var changedMarkup = @"
using System.Collections.Generic;

namespace N
{
    public record C(int P, bool B);
}
";
            await TestPositionalRefactoringAsync(initialMarkup, changedMarkup).ConfigureAwait(false);
        }

        [Fact]
        public async Task TestMovePropertiesAndKeepComplexHashCode()
        {
            var initialMarkup = @"
using System;
using System.Collections.Generic;

namespace N
{
    public class [|C|]
    {
        public int P { get; init; }
        public bool B { get; init; }

        public override int GetHashCode()
        {
            var hashCode = 339610899;
            Console.WriteLine(""This could potentially be a side effect"");
            hashCode = hashCode * -1521134295 + P.GetHashCode();
            hashCode = hashCode * -1521134295 + EqualityComparer<bool>.Default.GetHashCode(B);
            return hashCode;
        }
    }
}
";
            var changedMarkup = @"
using System;
using System.Collections.Generic;

namespace N
{
    public record C(int P, bool B)
    {
        public override int GetHashCode()
        {
            var hashCode = 339610899;
            Console.WriteLine(""This could potentially be a side effect"");
            hashCode = hashCode * -1521134295 + P.GetHashCode();
            hashCode = hashCode * -1521134295 + EqualityComparer<bool>.Default.GetHashCode(B);
            return hashCode;
        }
    }
}
";
            await TestPositionalRefactoringAsync(initialMarkup, changedMarkup).ConfigureAwait(false);
        }

        [Fact]
        public async Task TestMovePropertiesAndDeleteSimpleEqualOperatorsWithNullableObjectParam1()
        {
            var initialMarkup = @"
namespace N
{
    public class [|C|]
    {
        public int P { get; init; }
        public bool B { get; init; }

        public static bool operator ==(C c1, object? c2) {
            return c1.Equals(c2);
        }

        public static bool operator !=(C c1, object? c2) {
            return !(c1 == c2);
        }
    }
}
";
            var changedMarkup = @"
namespace N
{
    public record C(int P, bool B);
}
";
            await TestPositionalRefactoringAsync(initialMarkup, changedMarkup).ConfigureAwait(false);
        }

        [Fact]
        public async Task TestMovePropertiesAndDeleteSimpleEqualOperatorsWithNullableObjectParam2()
        {
            var initialMarkup = @"
namespace N
{
    public class [|C|]
    {
        public int P { get; init; }
        public bool B { get; init; }

        public static bool operator ==(C c1, object? c2) {
            return c1.Equals(c2);
        }

        public static bool operator !=(C c1, object? c2) {
            return !c1.Equals(c2);
        }
    }
}
";
            var changedMarkup = @"
namespace N
{
    public record C(int P, bool B);
}
";
            await TestPositionalRefactoringAsync(initialMarkup, changedMarkup).ConfigureAwait(false);
        }

        [Fact]
        public async Task TestMovePropertiesAndDeleteSimpleEqualOperatorsWithNullableObjectParam3()
        {
            var initialMarkup = @"
namespace N
{
    public class [|C|]
    {
        public int P { get; init; }
        public bool B { get; init; }

        public static bool operator ==(C c1, object? c2) {
            return c2!.Equals(c1);
        }

        public static bool operator !=(C c1, object? c2) {
            return !(c2 == c1);
        }
    }
}
";
            var changedMarkup = @"
namespace N
{
    public record C(int P, bool B);
}
";
            await TestPositionalRefactoringAsync(initialMarkup, changedMarkup).ConfigureAwait(false);
        }

        [Fact]
        public async Task TestMovePropertiesAndDeleteSimpleEqualOperatorsWithObjectParam()
        {
            var initialMarkup = @"
namespace N
{
    public class [|C|]
    {
        public int P { get; init; }
        public bool B { get; init; }

        public static bool operator ==(C c1, object c2) {
            return c1.Equals(c2);
        }

        public static bool operator !=(C c1, object c2) {
            return !(c1 == c2);
        }
    }
}
";
            var changedMarkup = @"
namespace N
{
    public record C(int P, bool B);
}
";
            await TestPositionalRefactoringAsync(initialMarkup, changedMarkup).ConfigureAwait(false);
        }

        [Fact]
        public async Task TestMovePropertiesAndDeleteEqualOperatorsWithExpressionBodies()
        {
            var initialMarkup = @"
namespace N
{
    public class [|C|]
    {
        public int P { get; init; }
        public bool B { get; init; }

        public static bool operator ==(C c1, object c2)
            => c1.Equals(c2);

        public static bool operator !=(C c1, object c2)
            => !(c1 == c2);
    }
}
";
            var changedMarkup = @"
namespace N
{
    public record C(int P, bool B);
}
";
            await TestPositionalRefactoringAsync(initialMarkup, changedMarkup).ConfigureAwait(false);
        }

        [Fact]
        public async Task TestMovePropertiesAndDeleteSimpleEqualOperatorsWithSameTypeParams()
        {
            var initialMarkup = @"
namespace N
{
    public class [|C|]
    {
        public int P { get; init; }
        public bool B { get; init; }

        public static bool operator ==(C c1, C c2) {
            return c1.Equals(c2);
        }

        public static bool operator !=(C c1, C c2) {
            return !(c1 == c2);
        }
    }
}
";
            var changedMarkup = @"
namespace N
{
    public record C(int P, bool B);
}
";
            await TestPositionalRefactoringAsync(initialMarkup, changedMarkup).ConfigureAwait(false);
        }

        [Fact]
        public async Task TestMovePropertiesAndDeleteSimpleEqualOperatorsWithNullableTypeParams()
        {
            var initialMarkup = @"
namespace N
{
    public class [|C|]
    {
        public int P { get; init; }
        public bool B { get; init; }

        public static bool operator ==(C? c1, C? c2) {
            return c1!.Equals(c2);
        }

        public static bool operator !=(C? c1, C? c2) {
            return !(c1 == c2);
        }
    }
}
";
            var changedMarkup = @"
namespace N
{
    public record C(int P, bool B);
}
";
            await TestPositionalRefactoringAsync(initialMarkup, changedMarkup).ConfigureAwait(false);
        }

        [Fact]
        public async Task TestMovePropertiesAndKeepSideEffectOperator1()
        {
            var initialMarkup = @"
using System;

namespace N
{
    public class [|C|]
    {
        public int P { get; init; }
        public bool B { get; init; }

        public static bool operator ==(C c1, object? c2)
        {
            Console.WriteLine(""checking equality"");
            return c1.Equals(c2);
        }

        public static bool operator !=(C c1, object? c2)
        {
            return !(c1 == c2);
        }
    }
}
";
            var changedMarkup = @"
using System;

namespace N
{
    public record C(int P, bool B)
    {
        public static bool operator ==(C c1, object? c2)
        {
            Console.WriteLine(""checking equality"");
            return c1.Equals(c2);
        }

        public static bool operator !=(C c1, object? c2)
        {
            return !(c1 == c2);
        }
    }
}
";
            await TestPositionalRefactoringAsync(initialMarkup, changedMarkup).ConfigureAwait(false);
        }

        [Fact]
        public async Task TestMovePropertiesAndKeepSideEffectOperator2()
        {
            var initialMarkup = @"
using System;

namespace N
{
    public class [|C|]
    {
        public int P { get; init; }
        public bool B { get; init; }

        public static bool operator ==(C c1, object? c2)
        {
            return c1.Equals(c2);
        }

        public static bool operator !=(C c1, object? c2)
        {
            Console.WriteLine(""checking equality"");
            return !(c1 == c2);
        }
    }
}
";
            var changedMarkup = @"
using System;

namespace N
{
    public record C(int P, bool B)
    {
        public static bool operator ==(C c1, object? c2)
        {
            return c1.Equals(c2);
        }

        public static bool operator !=(C c1, object? c2)
        {
            Console.WriteLine(""checking equality"");
            return !(c1 == c2);
        }
    }
}
";
            await TestPositionalRefactoringAsync(initialMarkup, changedMarkup).ConfigureAwait(false);
        }

        [Fact]
        public async Task TestMovePropertiesAndKeepSideEffectOperator_WhenSameParamUsed1()
        {
            var initialMarkup = @"
using System;

namespace N
{
    public class [|C|]
    {
        public int P { get; init; }
        public bool B { get; init; }

        public static bool operator ==(C c1, object? c2)
        {
            return c1.Equals(c1);
        }

        public static bool operator !=(C c1, object? c2)
        {
            return !(c1 == c2);
        }
    }
}
";
            var changedMarkup = @"
using System;

namespace N
{
    public record C(int P, bool B)
    {
        public static bool operator ==(C c1, object? c2)
        {
            return c1.Equals(c1);
        }

        public static bool operator !=(C c1, object? c2)
        {
            return !(c1 == c2);
        }
    }
}
";
            await TestPositionalRefactoringAsync(initialMarkup, changedMarkup).ConfigureAwait(false);
        }

        [Fact]
        public async Task TestMovePropertiesAndKeepSideEffectOperator_WhenSameParamUsed2()
        {
            var initialMarkup = @"
using System;

namespace N
{
    public class [|C|]
    {
        public int P { get; init; }
        public bool B { get; init; }

        public static bool operator ==(C c1, object? c2)
        {
            return c1.Equals(c2);
        }

        public static bool operator !=(C c1, object? c2)
        {
            return !(c1 == c1);
        }
    }
}
";
            var changedMarkup = @"
using System;

namespace N
{
    public record C(int P, bool B)
    {
        public static bool operator ==(C c1, object? c2)
        {
            return c1.Equals(c2);
        }

        public static bool operator !=(C c1, object? c2)
        {
            return !(c1 == c1);
        }
    }
}
";
            await TestPositionalRefactoringAsync(initialMarkup, changedMarkup).ConfigureAwait(false);
        }

        [Fact]
        public async Task TestMovePropertiesAndDeleteClone()
        {
            var initialMarkup = @"
namespace N
{
    public class [|C|]
    {
        public int P { get; init; }
        public bool B { get; init; }

        public C Clone()
        {
            return this;
        }
    }
}
";
            var changedMarkup = @"
namespace N
{
    public record C(int P, bool B);
}
";
            await TestPositionalRefactoringAsync(initialMarkup, changedMarkup).ConfigureAwait(false);
        }

        [Fact]
        public async Task TestMovePropertiesAndDeleteSimpleCopyConstructor()
        {
            var initialMarkup = @"
namespace N
{
    public class [|C|]
    {
        public int P { get; init; }
        public bool B { get; init; }

        public C(C other)
        {
            P = other.P;
            B = other.B;
        }
    }
}
";
            var changedMarkup = @"
namespace N
{
    public record C(int P, bool B);
}
";
            await TestPositionalRefactoringAsync(initialMarkup, changedMarkup).ConfigureAwait(false);
        }

        [Fact]
        public async Task TestMovePropertiesAndDeleteCopyConstructorWithFields()
        {
            var initialMarkup = @"
namespace N
{
    public class [|C|]
    {
        public int P { get; init; }
        public bool B { get; init; }
        int foo = 0;

        public C(C other)
        {
            P = other.P;
            B = other.B;
            foo = other.foo;
        }
    }
}
";
            var changedMarkup = @"
namespace N
{
    public record C(int P, bool B)
    {
        int foo = 0;
    }
}
";
            await TestPositionalRefactoringAsync(initialMarkup, changedMarkup).ConfigureAwait(false);
        }

        [Fact]
        public async Task TestMovePropertiesAndDeleteCopyConstructorWithConstAndStaticFieldsAndProps()
        {
            var initialMarkup = @"
namespace N
{
    public class [|C|]
    {
        public int P { get; init; }
        public bool B { get; init; }
        const int foo = 0;
        public static int statFoo = 10;
        public static bool StaticProp { get; set; } = false;

        public C(C other)
        {
            P = other.P;
            B = other.B;
        }
    }
}
";
            var changedMarkup = @"
namespace N
{
    public record C(int P, bool B)
    {
        const int foo = 0;
        public static int statFoo = 10;
        public static bool StaticProp { get; set; } = false;
    }
}
";
            await TestPositionalRefactoringAsync(initialMarkup, changedMarkup).ConfigureAwait(false);
        }

        [Fact]
        public async Task TestMovePropertiesAndKeepCopyConstructorWithoutFieldAccess()
        {
            var initialMarkup = @"
namespace N
{
    public class [|C|]
    {
        public int P { get; init; }
        public bool B { get; init; }
        private int foo = 0;

        public C(C other)
        {
            P = other.P;
            B = other.B;
        }
    }
}
";
            var changedMarkup = @"
namespace N
{
    public record C(int P, bool B)
    {
        private int foo = 0;

        public C(C other)
        {
            P = other.P;
            B = other.B;
        }
    }
}
";
            await TestPositionalRefactoringAsync(initialMarkup, changedMarkup).ConfigureAwait(false);
        }

        [Fact]
        public async Task TestMovePropertiesAndDeleteSimplePrimaryConstructor()
        {
            var initialMarkup = @"
namespace N
{
    public class [|C|]
    {
        public int P { get; init; }
        public bool B { get; init; }

        public C(int p, bool b)
        {
            P = p;
            B = b;
        }
    }
}
";
            var changedMarkup = @"
namespace N
{
    public record C(int P, bool B);
}
";
            await TestPositionalRefactoringAsync(initialMarkup, changedMarkup).ConfigureAwait(false);
        }

        [Fact]
        public async Task TestMovePropertiesAndDeleteSimpleExpressionPrimaryConstructor()
        {
            var initialMarkup = @"
namespace N
{
    public class [|C|]
    {
        public int P { get; init; }

        public C(int p)
            => P = p;
    }
}
";
            var changedMarkup = @"
namespace N
{
    public record C(int P);
}
";
            await TestPositionalRefactoringAsync(initialMarkup, changedMarkup).ConfigureAwait(false);
        }

        [Fact]
        public async Task TestMovePropertiesAndModifyOrderFromPrimaryConstructor()
        {
            var initialMarkup = @"
namespace N
{
    public class [|C|]
    {
        public int P { get; init; }
        public bool B { get; init; }

        public C(bool b, int p)
        {
            P = p;
            B = b;
        }
    }
}
";
            var changedMarkup = @"
namespace N
{
    public record C(bool B, int P);
}
";
            await TestPositionalRefactoringAsync(initialMarkup, changedMarkup).ConfigureAwait(false);
        }

        [Fact]
        public async Task TestMovePropertiesAndModifyPrimaryConstructorOrderAndDefaults()
        {
            var initialMarkup = @"
namespace N
{
    public class [|C|]
    {
        public int P { get; init; }
        public bool B { get; init; }

        public C(bool b = false, int p = 0)
        {
            P = p;
            B = b;
        }
    }
}
";
            var changedMarkup = @"
namespace N
{
    public record C(bool B = false, int P = 0);
}
";
            await TestPositionalRefactoringAsync(initialMarkup, changedMarkup).ConfigureAwait(false);
        }

        [Fact]
        public async Task TestMovePropertiesAndProvideThisInitializerValuesWithOperators()
        {
            var initialMarkup = @"
namespace N
{
    public class [|C|]
    {
        public int P { get; init; }
        public bool B { get; init; }

        public C(bool b, int p)
        {
            P = p;
            B = b;
        }

        public C(bool b1, bool b2, bool b3)
        {
            P = b1 ? 1 : 0;
            B = !b2 == b3;
        }
    }
}
";
            var changedMarkup = @"
namespace N
{
    public record C(bool B, int P)
    {
        public C(bool b1, bool b2, bool b3) : this(!b2 == b3, b1 ? 1 : 0)
        {
        }
    }
}
";
            await TestPositionalRefactoringAsync(initialMarkup, changedMarkup).ConfigureAwait(false);
        }

        [Fact]
        public async Task TestMovePropertiesAndProvideThisInitializerValuesWithStaticMemberAndInvocation()
        {
            var initialMarkup = @"
namespace N
{
    public static class Stuff
    {
        public static bool GetB(bool b1, bool b2)
        {
            return b1 || b2;
        }
    }

    public class [|C|]
    {
        public int P { get; init; }
        public bool B { get; init; }
        public static int DefaultP { get; set; } = 10;

        public C(bool b1, bool b2, bool b3)
        {
            P = b3 ? DefaultP : 0;
            B = Stuff.GetB(b1, b2);
        }
    }
}
";
            var changedMarkup = @"
namespace N
{
    public static class Stuff
    {
        public static bool GetB(bool b1, bool b2)
        {
            return b1 || b2;
        }
    }

    public record C(int P, bool B)
    {
        public static int DefaultP { get; set; } = 10;

        public C(bool b1, bool b2, bool b3) : this(b3 ? DefaultP : 0, Stuff.GetB(b1, b2))
        {
        }
    }
}
";
            await TestPositionalRefactoringAsync(initialMarkup, changedMarkup).ConfigureAwait(false);
        }

        [Fact]
        public async Task TestMovePropertiesAndProvideThisInitializerValuesWithReferences()
        {
            var initialMarkup = @"
namespace N
{
    public record R(int Foo, int Bar)
    {
        public int field = 10;

        public bool IsBarNum(int num)
        {
            return Bar == num;
        }
    }

    public class [|C|]
    {
        public int P { get; init; }
        public bool B { get; init; }

        public C(bool b, int p)
        {
            P = p;
            B = b;
        }

        public C(R r)
        {
            P = r.field;
            B = r.IsBarNum(r.Foo);
        }
    }
}
";
            var changedMarkup = @"
namespace N
{
    public record R(int Foo, int Bar)
    {
        public int field = 10;

        public bool IsBarNum(int num)
        {
            return Bar == num;
        }
    }

    public record C(bool B, int P)
    {
        public C(R r) : this(r.IsBarNum(r.Foo), r.field)
        {
        }
    }
}
";
            await TestPositionalRefactoringAsync(initialMarkup, changedMarkup).ConfigureAwait(false);
        }

        [Fact]
        public async Task TestMovePropertiesAndProvideThisInitializerValuesWithNullOperations()
        {
            var initialMarkup = @"
namespace N
{
    public record R(int? Foo, int Bar)
    {
        public int field = 10;

        public bool IsBarNum(int num)
        {
            return Bar == num;
        }
    }

    public class [|C|]
    {
        public int P { get; init; }
        public bool? B { get; init; }

        public C(bool? b, int p)
        {
            P = p;
            B = b;
        }

        public C(R? r, int backup)
        {
            P = r?.Foo ?? 10;
            B = r?.IsBarNum(backup);
        }
    }
}
";
            var changedMarkup = @"
namespace N
{
    public record R(int? Foo, int Bar)
    {
        public int field = 10;

        public bool IsBarNum(int num)
        {
            return Bar == num;
        }
    }

    public record C(bool? B, int P)
    {
        public C(R? r, int backup) : this(r?.IsBarNum(backup), r?.Foo ?? 10)
        {
        }
    }
}
";
            await TestPositionalRefactoringAsync(initialMarkup, changedMarkup).ConfigureAwait(false);
        }

        [Fact]
        public async Task TestMovePropertiesAndProvideThisInitializerValuesWithIsExpressions()
        {
            var initialMarkup = @"
namespace N
{
    public class [|C|]
    {
        public int P { get; init; }
        public bool B { get; init; }

        public C(bool b, int p)
        {
            P = p;
            B = b;
        }

        public C(object b1, bool b2, object b3)
        {
            P = b1 is int ? 1 : 0;
            B = !b2 && b3 is C { P: 10 };
        }
    }
}
";
            var changedMarkup = @"
namespace N
{
    public record C(bool B, int P)
    {
        public C(object b1, bool b2, object b3) : this(!b2 && b3 is C { P: 10 }, b1 is int ? 1 : 0)
        {
        }
    }
}
";
            await TestPositionalRefactoringAsync(initialMarkup, changedMarkup).ConfigureAwait(false);
        }

        [Fact]
        public async Task TestMovePropertiesAndProvideThisInitializerValuesWithSwitchExpressions()
        {
            var initialMarkup = @"
namespace N
{
    public class [|C|]
    {
        public int P { get; init; }
        public bool B { get; init; }

        public C(bool b, int p)
        {
            P = p;
            B = b;
        }

        public C(int f1, bool b2, bool b3)
        {
            P = f1 switch
            {
                1 => 0,
                0 => 1,
                _ => default
            };
            B = !b2 && b3;
        }
    }
}
";
            var changedMarkup = @"
namespace N
{
    public record C(bool B, int P)
    {
        public C(int f1, bool b2, bool b3) : this(!b2 && b3, f1 switch
        {
            1 => 0,
            0 => 1,
            _ => default
        })
        {
        }
    }
}
";
            await TestPositionalRefactoringAsync(initialMarkup, changedMarkup).ConfigureAwait(false);
        }

        [Fact]
        public async Task TestMovePropertiesAndProvideThisInitializerValuesWithSideEffects()
        {
            var initialMarkup = @"
using System;

namespace N
{
    public class [|C|]
    {
        public int P { get; init; }
        public bool B { get; init; }

        public C(bool b, int p)
        {
            P = p;
            B = b;
        }

        public C(bool b1, bool b2)
        {
            P = b1 ? 1 : 0;
            Console.WriteLine(""Side effect"");
            B = !b2;
        }
    }
}
";
            var changedMarkup = @"
using System;

namespace N
{
    public record C(bool B, int P)
    {
        public C(bool b1, bool b2) : this(!b2, b1 ? 1 : 0)
        {
            Console.WriteLine(""Side effect"");
        }
    }
}
";
            await TestPositionalRefactoringAsync(initialMarkup, changedMarkup).ConfigureAwait(false);
        }

        [Fact]
        public async Task TestMovePropertiesAndProvideThisInitializerValuesComplex()
        {
            var initialMarkup = @"
namespace N
{
    public class [|C|]
    {
        public int P { get; init; }
        public bool B { get; init; }

        public C(bool b, int p)
        {
            P = p;
            B = b;
        }

        public C(bool b1, bool b2)
        {
            P = b1 ? 1 : 0;
            var b = !b2;
            B = b;
        }
    }
}
";
            var changedMarkup = @"
namespace N
{
    public record C(bool B, int P)
    {
        public C(bool b1, bool b2) : this(default, b1 ? 1 : 0)
        {
            var b = !b2;
            B = b;
        }
    }
}
";
            await TestPositionalRefactoringAsync(initialMarkup, changedMarkup).ConfigureAwait(false);
        }

        [Fact]
        public async Task TestMovePropertiesAndProvideThisInitializerValuesPatternVariable()
        {
            var initialMarkup = @"
namespace N
{
    public class [|C|]
    {
        public int P { get; init; }
        public bool B { get; init; }

        public C(bool b, int p)
        {
            P = p;
            B = b;
        }

        public C(bool b1, object b2)
        {
            P = b1 ? 1 : 0;
            B = b2 switch
            {
                C cb2 => cb2.B,
                _ => false
            };
        }
    }
}
";
            var changedMarkup = @"
namespace N
{
    public record C(bool B, int P)
    {
        public C(bool b1, object b2) : this(default, b1 ? 1 : 0)
        {
            B = b2 switch
            {
                C cb2 => cb2.B,
                _ => false
            };
        }
    }
}
";
            await TestPositionalRefactoringAsync(initialMarkup, changedMarkup).ConfigureAwait(false);
        }

        [Fact]
        public async Task TestMovePropertiesAndProvideThisInitializerDefaultAndNull()
        {
            var initialMarkup = @"
namespace N
{
    public class [|C|]
    {
        public int? P { get; init; }
        public bool B { get; init; }

        public C(bool b, int? p)
        {
            P = p;
            B = b;
        }

        public C(bool b1, bool b2)
        {
            var b = !b2 || b2;
            B = b;
        }
    }
}
";
            var changedMarkup = @"
namespace N
{
    public record C(bool B, int? P)
    {
        public C(bool b1, bool b2) : this(default, null)
        {
            var b = !b2 || b2;
            B = b;
        }
    }
}
";
            await TestPositionalRefactoringAsync(initialMarkup, changedMarkup).ConfigureAwait(false);
        }

        [Fact]
        public async Task TestMovePropertiesAndKeepComplexPrimaryConstructor1()
        {
            var initialMarkup = @"
using System;

namespace N
{
    public class [|C|]
    {
        public int P { get; init; }
        public bool B { get; init; }

        public C(int p, bool b)
        {
            Console.WriteLine(""Constructing C..."");
            P = p;
            B = b;
        }
    }
}
";
            var changedMarkup = @"
using System;

namespace N
{
    public record C(int P, bool B)
    {
        public {|CS0111:{|CS8862:C|}|}(int p, bool b)
        {
            Console.WriteLine(""Constructing C..."");
            P = p;
            B = b;
        }
    }
}
";
            await TestPositionalRefactoringAsync(initialMarkup, changedMarkup).ConfigureAwait(false);
        }

        [Fact]
        public async Task TestMovePropertiesAndKeepComplexPrimaryConstructor2()
        {
            var initialMarkup = @"
using System;

namespace N
{
    public class [|C|]
    {
        public int P { get; init; }
        public bool B { get; init; }

        public C(int p, bool b)
        {
            P = p + 1;
            B = b;
        }
    }
}
";
            var changedMarkup = @"
using System;

namespace N
{
    public record C(int P, bool B)
    {
        public {|CS0111:{|CS8862:C|}|}(int p, bool b)
        {
            P = p + 1;
            B = b;
        }
    }
}
";
            await TestPositionalRefactoringAsync(initialMarkup, changedMarkup).ConfigureAwait(false);
        }

        [Fact]
        public async Task TestMovePropertiesAndKeepComplexPrimaryConstructor3()
        {
            var initialMarkup = @"
using System;

namespace N
{
    public class [|C|]
    {
        public int P { get; init; }
        public bool B { get; init; }

        public C(int p, bool b)
        {
            B = b;
        }
    }
}
";
            var changedMarkup = @"
using System;

namespace N
{
    public record C(int P, bool B)
    {
        public {|CS0111:{|CS8862:C|}|}(int p, bool b)
        {
            B = b;
        }
    }
}
";
            await TestPositionalRefactoringAsync(initialMarkup, changedMarkup).ConfigureAwait(false);
        }

        [Fact]
        public async Task TestMovePropertiesWithMultiplePotentialPrimaryConstructors()
        {
            var initialMarkup = @"
using System;

namespace N
{
    public class [|C|]
    {
        public int P { get; init; }
        public bool B { get; init; }

        public C(int p, bool b)
        {
            B = b;
        }

        public C(bool b, int p)
        {
            B = b;
            P = p;
        }
    }
}
";
            var changedMarkup = @"
using System;

namespace N
{
    public record C(bool B, int P)
    {
        public C(int p, bool b) : this(b, default)
        {
        }
    }
}
";
            await TestRefactoringAsync(initialMarkup, changedMarkup).ConfigureAwait(false);
        }

        [Fact]
        public async Task TestMovePropertiesWithSimpleDocComments()
        {
            var initialMarkup = @"
namespace N
{

    /// <summary>
    /// some summary
    /// </summary>
    public class [|C|]
    {

        /// <summary>
        /// P is an int
        /// </summary>
        public int P { get; init; }

        /// <summary>
        /// B is a bool
        /// </summary>
        public bool B { get; init; }
    }
}
";
            var changedMarkup = @"
namespace N
{
    /// <summary>
    /// some summary
    /// </summary>
    /// <param name=""P""> P is an int </param>
    /// <param name=""B""> B is a bool </param>
    public record C(int P, bool B);
}
";
            await TestPositionalRefactoringAsync(initialMarkup, changedMarkup).ConfigureAwait(false);
        }

        [Fact]
        public async Task TestMovePropertiesWithMultilineDocComments()
        {
            var initialMarkup = @"
namespace N
{

    /** 
     * <summary>
     * some summary
     * </summary>
     */
    public class [|C|]
    {

        /** 
         * <summary>
         * P is an int
         * </summary>
         */
        public int P { get; init; }

        /** 
         * <summary>
         * B is a bool
         * </summary>
         */
        public bool B { get; init; }
    }
}
";
            // this is what it should be
            //            var changedMarkup = @"
            //namespace N
            //{
            //    /** 
            //     * <summary>
            //     * some summary
            //     * </summary>
            //     * <param name=""P""> P is an int </param>
            //     * <param name=""B""> B is a bool </param>
            //     */
            //    public record C(int P, bool B);
            //}
            //";

            // this is what it is currently
            var changedMarkup = @"
namespace N
{
    /** 
         * <summary>
         * some summary
         * </summary>
         * <param name=""P""> P is an int </param>
         * <param name=""B""> B is a bool </param>
         */
    public record C(int P, bool B);
}
";
            await TestPositionalRefactoringAsync(initialMarkup, changedMarkup).ConfigureAwait(false);
        }

        [Fact]
        public async Task TestMovePropertiesWithMultilineDocComments_NoClassSummary()
        {
            var initialMarkup = @"
namespace N
{

    public class [|C|]
    {

        /** 
         * <summary>
         * P is an int
         * </summary>
         */
        public int P { get; init; }

        /** 
         * <summary>
         * B is a bool
         * </summary>
         */
        public bool B { get; init; }
    }
}
";
            // this is what it should be
            //            var changedMarkup = @"
            //namespace N
            //{
            //    /**
            //     * <param name=""P""> P is an int </param>
            //     * <param name=""B""> B is a bool </param>
            //     */
            //    public record C(int P, bool B);
            //}
            //";
            // this is what it is currently
            var changedMarkup = @"
namespace N
{
    /**
             *<param name=""P""> P is an int </param>
             * <param name=""B""> B is a bool </param>
    */
    public record C(int P, bool B);
}
";
            await TestPositionalRefactoringAsync(initialMarkup, changedMarkup).ConfigureAwait(false);
        }

        [Fact]
        public async Task TestMovePropertiesWithMixedDocComments1()
        {
            // class-level comment should be default
            var initialMarkup = @"
namespace N
{

    /// <summary>
    /// some summary
    /// </summary>
    public class [|C|]
    {

        /** 
         * <summary>
         * P is an int
         * </summary>
         */
        public int P { get; init; }

        /** 
         * <summary>
         * B is a bool
         * </summary>
         */
        public bool B { get; init; }
    }
}
";
            var changedMarkup = @"
namespace N
{
    /// <summary>
    /// some summary
    /// </summary>
    /// <param name=""P""> P is an int </param>
    /// <param name=""B""> B is a bool </param>
    public record C(int P, bool B);
}
";
            await TestPositionalRefactoringAsync(initialMarkup, changedMarkup).ConfigureAwait(false);
        }

        [Fact]
        public async Task TestMovePropertiesWithMixedDocComments2()
        {
            // class-level comment should be default
            var initialMarkup = @"
namespace N
{

    /** 
     * <summary>
     * some summary
     * </summary>
     */
    public class [|C|]
    {

        /// <summary>
        /// P is an int
        /// </summary>
        public int P { get; init; }

        /// <summary>
        /// B is a bool
        /// </summary>
        public bool B { get; init; }
    }
}
";
            // This is what it should be
            //            var changedMarkup = @"
            //namespace N
            //{
            //    /** 
            //     * <summary>
            //     * some summary
            //     * </summary>
            //     * <param name=""P""> P is an int </param>
            //     * <param name=""B""> B is a bool </param>
            //     */
            //    public record C(int P, bool B);
            //}
            //";

            // this is what it is right now
            var changedMarkup = @"
namespace N
{
    /** 
         * <summary>
         * some summary
         * </summary>
         * <param name=""P""> P is an int </param>
         * <param name=""B""> B is a bool </param>
         */
    public record C(int P, bool B);
}
";
            await TestPositionalRefactoringAsync(initialMarkup, changedMarkup).ConfigureAwait(false);
        }

        [Fact]
        public async Task TestMovePropertiesWithMixedDocComments3()
        {
            var initialMarkup = @"
namespace N
{

    /** 
     * <summary>
     * some summary
     * </summary>
     */
    public class [|C|]
    {

        /// <summary>
        /// P is an int
        /// with a multiline comment
        /// </summary>
        public int P { get; init; }

        /// <summary>
        /// B is a bool
        /// </summary>
        public bool B { get; init; }
    }
}
";
            // this is what it should be
            //            var changedMarkup = @"
            //namespace N
            //{
            //    /** 
            //     * <summary>
            //     * some summary
            //     * </summary>
            //     * <param name=""P""> P is an int
            //     * with a multiline comment </param>
            //     * <param name=""B""> B is a bool </param>
            //     */
            //    public record C(int P, bool B);
            //}
            //";

            // this is what it actually is
            var changedMarkup = @"
namespace N
{
    /** 
         * <summary>
         * some summary
         * </summary>
         * <param name=""P""> P is an int
         * with a multiline comment </param>
         * <param name=""B""> B is a bool </param>
         */
    public record C(int P, bool B);
}
";
            await TestPositionalRefactoringAsync(initialMarkup, changedMarkup).ConfigureAwait(false);
        }

        [Fact]
        public async Task TestMovePropertiesWithDocComments_NoClassSummary()
        {
            var initialMarkup = @"
namespace N
{
    public class [|C|]
    {

        /// <summary>
        /// P is an int
        /// </summary>
        public int P { get; init; }

        /// <summary>
        /// B is a bool
        /// </summary>
        public bool B { get; init; }
    }
}
";
            var changedMarkup = @"
namespace N
{
    /// <param name=""P""> P is an int </param>
    /// <param name=""B""> B is a bool </param>
    public record C(int P, bool B);
}
";
            await TestPositionalRefactoringAsync(initialMarkup, changedMarkup).ConfigureAwait(false);
        }

        [Fact]
        public async Task TestMovePropertiesWithDocComments_MissingPropertySummary()
        {
            var initialMarkup = @"
namespace N
{

    /// <summary>
    /// some summary
    /// </summary>
    public class [|C|]
    {
        public int P { get; init; }

        /// <summary>
        /// B is a bool
        /// </summary>
        public bool B { get; init; }
    }
}
";
            var changedMarkup = @"
namespace N
{
    /// <summary>
    /// some summary
    /// </summary>
    /// <param name=""P""></param>
    /// <param name=""B""> B is a bool </param>
    public record C(int P, bool B);
}
";
            await TestPositionalRefactoringAsync(initialMarkup, changedMarkup).ConfigureAwait(false);
        }

        [Fact]
        public async Task TestMovePropertiesWithDocComments_AdditionalClassSection()
        {
            var initialMarkup = @"
namespace N
{

    /// <summary>
    /// some summary
    /// </summary>
    /// <remarks>
    /// Some remarks as well
    /// </reamrks>
    public class [|C|]
    {

        /// <summary>
        /// P is an int
        /// </summary>
        public int P { get; init; }

        /// <summary>
        /// B is a bool
        /// </summary>
        public bool B { get; init; }
    }
}
";
            var changedMarkup = @"
namespace N
{
    /// <summary>
    /// some summary
    /// </summary>
    /// <param name=""P""> P is an int </param>
    /// <param name=""B""> B is a bool </param>
    /// <remarks>
    /// Some remarks as well
    /// </reamrks>
    public record C(int P, bool B);
}
";
            await TestPositionalRefactoringAsync(initialMarkup, changedMarkup).ConfigureAwait(false);
        }

        [Fact]
        public async Task TestMovePropertiesWithDocComments_NestedPropertyElements()
        {
            var initialMarkup = @"
namespace N
{

    /// <summary>
    /// some summary
    /// </summary>
    public class [|C|]
    {

        /// <summary>
        /// P is an int <see cref=""C.B""/>
        /// </summary>
        public int P { get; init; }

        /// <summary>
        /// B is a bool
        /// <c> Some code text </c>
        /// </summary>
        public bool B { get; init; }
    }
}
";
            var changedMarkup = @"
namespace N
{
    /// <summary>
    /// some summary
    /// </summary>
    /// <param name=""P""> P is an int <see cref=""C.B""/> </param>
    /// <param name=""B""> B is a bool
    /// <c> Some code text </c> </param>
    public record C(int P, bool B);
}
";
            await TestPositionalRefactoringAsync(initialMarkup, changedMarkup).ConfigureAwait(false);
        }

        [Fact]
        public async Task TestMovePropertiesWithDocAndNonDocComments1()
        {
            // we should try to keep the order in the same as the order on the class comments
            var initialMarkup = @"
namespace N
{

    // Non-Doc comment before class
    /// <summary>
    /// some summary
    /// </summary>
    public class [|C|]
    {

        // Non-Doc property comment for P
        /// <summary>
        /// P is an int
        /// </summary>
        public int P { get; init; }

        // Non-Doc property comment for B
        /// <summary>
        /// B is a bool
        /// </summary>
        public bool B { get; init; }
    }
}
";
            var changedMarkup = @"
namespace N
{
    // Non-Doc comment before class
    // Non-Doc property comment for P
    // Non-Doc property comment for B
    /// <summary>
    /// some summary
    /// </summary>
    /// <param name=""P""> P is an int </param>
    /// <param name=""B""> B is a bool </param>
    public record C(int P, bool B);
}
";
            await TestPositionalRefactoringAsync(initialMarkup, changedMarkup).ConfigureAwait(false);
        }

        [Fact]
        public async Task TestMovePropertiesWithDocAndNonDocComments2()
        {
            // we should try to keep the order in the same as the order on the class comments
            var initialMarkup = @"
namespace N
{

    /// <summary>
    /// some summary
    /// </summary>
    // Non-Doc comment after class
    public class [|C|]
    {

        // Non-Doc property comment for P
        /// <summary>
        /// P is an int
        /// </summary>
        public int P { get; init; }

        // Non-Doc property comment for B
        /// <summary>
        /// B is a bool
        /// </summary>
        public bool B { get; init; }
    }
}
";
            var changedMarkup = @"
namespace N
{
    /// <summary>
    /// some summary
    /// </summary>
    /// <param name=""P""> P is an int </param>
    /// <param name=""B""> B is a bool </param>
    // Non-Doc comment after class
    // Non-Doc property comment for P
    // Non-Doc property comment for B
    public record C(int P, bool B);
}
";
            await TestPositionalRefactoringAsync(initialMarkup, changedMarkup).ConfigureAwait(false);
        }

        [Fact]
        public async Task TestMovePropertiesAndRefactorInitializer()
        {
            var initialMarkup = @"
namespace N
{
    public class [|C|]
    {
        public int P { get; init; }
        public bool B { get; init; }
    }

    public static class D
    {
        public static C GetC()
        {
            return new C
            {
                P = 0,
                B = false
            };
        }
    }
}
";
            var changedMarkup = @"
namespace N
{
    public record C(int P, bool B);

    public static class D
    {
        public static C GetC()
        {
            return new C(0, false);
        }
    }
}
";
            await TestPositionalRefactoringAsync(initialMarkup, changedMarkup).ConfigureAwait(false);
        }

        [Fact]
        public async Task TestMovePropertiesAndRefactorInitializerKeepSomeProperties()
        {
            var initialMarkup = @"
namespace N
{
    public class [|C|]
    {
        public int P { get; init; }
        public bool B { get; init; }

        public int I { get; set; } = 4;
    }

    public static class D
    {
        public static C GetC()
        {
            return new C
            {
                P = 0,
                B = false,
                I = 10,
            };
        }
    }
}
";
            var changedMarkup = @"
namespace N
{
    public record C(int P, bool B)
    {
        public int I { get; set; } = 4;
    }

    public static class D
    {
        public static C GetC()
        {
            return new C(0, false)
            {
                I = 10,
            };
        }
    }
}
";
            await TestPositionalRefactoringAsync(initialMarkup, changedMarkup).ConfigureAwait(false);
        }

        [Fact]
        public async Task TestMovePropertiesAndRefactorInitializerWithDefault()
        {
            var initialMarkup = @"
namespace N
{
    public class [|C|]
    {
        public int P { get; init; }
        public bool B { get; init; }
    }

    public static class D
    {
        public static C GetC()
        {
            return new C
            {
                P = 0,
            };
        }
    }
}
";
            var changedMarkup = @"
namespace N
{
    public record C(int P, bool B);

    public static class D
    {
        public static C GetC()
        {
            return new C(0, default);
        }
    }
}
";
            await TestPositionalRefactoringAsync(initialMarkup, changedMarkup).ConfigureAwait(false);
        }

        [Fact]
        public async Task TestMovePropertiesAndDontRefactorInitializerWithExistingConstructor()
        {
            var initialMarkup = @"
namespace N
{
    public class [|C|]
    {
        public int P { get; init; }
        public bool B { get; init; }

        public C(int p)
        {
            P = p;
            B = false;
        }
    }

    public static class D
    {
        public static C GetC()
        {
            return new C(0)
            {
                B = true,
            };
        }
    }
}
";
            var changedMarkup = @"
namespace N
{
    public record C(int P, bool B)
    {
        public C(int p) : this(p, false)
        {
        }
    }

    public static class D
    {
        public static C GetC()
        {
            return new C(0)
            {
                B = true,
            };
        }
    }
}
";
            await TestPositionalRefactoringAsync(initialMarkup, changedMarkup).ConfigureAwait(false);
        }

        [Fact]
        public async Task TestMovePropertiesAndRefactorInitializerInSeparateFile()
        {
            var initialMarkup1 = @"
namespace N
{
    public class [|C|]
    {
        public int P { get; init; }
        public bool B { get; init; }
    }
}
";
            var initialMarkup2 = @"
using N;

namespace N2
{
    public static class D
    {
        public static C GetC()
        {
            return new C
            {
                P = 0,
                B = true,
            };
        }
    }
}";
            var changedMarkup1 = @"
namespace N
{
    public record C(int P, bool B);
}
";
            var changedMarkup2 = @"
using N;

namespace N2
{
    public static class D
    {
        public static C GetC()
        {
            return new C(0, true);
        }
    }
}";
            await new RefactoringTest
            {
                TestState =
                {
                    Sources =
                    {
                        initialMarkup1,
                        initialMarkup2
                    }
                },
                FixedState =
                {
                    Sources =
                    {
                        changedMarkup1,
                        changedMarkup2
                    }
                },
                CodeActionEquivalenceKey = nameof(CSharpFeaturesResources.Convert_to_positional_record),
            }.RunAsync().ConfigureAwait(false);
        }
        #endregion

        #region propertied
        [Fact]
        public async Task TestSetPropertyToInit()
        {
            var initialMarkup = @"
namespace N
{
    public class [|C|]
    {
        public int P { get; set; }
    }
}
";
            var fixedMarkup = @"
namespace N
{
    public record C
    {
        public int P { get; init; }
    }
}
";
            await TestPropertiedRefactoringAsync(initialMarkup, fixedMarkup).ConfigureAwait(false);
        }

        [Fact]
        public async Task TestReadonlyPropertyToInit()
        {
            var initialMarkup = @"
namespace N
{
    public class [|C|]
    {
        public int P { get; }
    }
}
";
            var fixedMarkup = @"
namespace N
{
    public record C
    {
        public int P { get; init; }
    }
}
";
            await TestPropertiedRefactoringAsync(initialMarkup, fixedMarkup).ConfigureAwait(false);
        }

        [Fact]
        public async Task TestInitPropertyOnStruct_NonPositional()
        {
            var initialMarkup = @"
namespace N
{
    public struct [|C|]
    {
        public int P { get; set; }
    }
}
";
            var fixedMarkup = @"
namespace N
{
    public record struct C
    {
        public int P { get; set; }
    }
}
";
            await TestPropertiedRefactoringAsync(initialMarkup, fixedMarkup).ConfigureAwait(false);
        }

        [Fact]
        public async Task TestInheritanceFromNormalClass()
        {
            var initialMarkup = @"
namespace N
{
    public class B
    {
        public int Foo { get; init; }
    }

    public class [|C|] : B
    {
        public int P { get; init; }
        public bool B { get; init; }
    }
}
";
            var fixedMarkup = @"
namespace N
{
    public class B
    {
        public int Foo { get; init; }
    }

    public record {|CS8867:{|CS0115:{|CS0115:{|CS0115:C|}|}|}|} : {|CS8864:B|}
    {
        public int P { get; init; }
        public bool B { get; init; }
    }
}
";
            await TestPropertiedRefactoringAsync(initialMarkup, fixedMarkup).ConfigureAwait(false);
        }

        [Fact]
        public async Task TestInheritanceFromNonPositionalRecord()
        {
            var initialMarkup = @"
namespace N
{
    public record B
    {
        public int Foo { get; init; }
    }

    public class [|C|] : {|CS8865:B|}
    {
        public int P { get; init; }
        public bool B { get; init; }
    }
}
";
            var fixedMarkup = @"
namespace N
{
    public record B
    {
        public int Foo { get; init; }
    }

    public record C : B
    {
        public int P { get; init; }
        public bool B { get; init; }
    }
}
";
            await TestPropertiedRefactoringAsync(initialMarkup, fixedMarkup).ConfigureAwait(false);
        }

        [Fact]
        public async Task TestInheritanceFromNonPositionalRecordWithCopyConstructor()
        {
            var initialMarkup = @"
namespace N
{
    public record B
    {
        public int Foo { get; init; }
    }

    public class [|C|] : {|CS8865:B|}
    {
        public int P { get; init; }
        public bool B { get; init; }

        public C(C other)
        {
            Foo = other.Foo;
            P = other.P;
            B = other.B;
        }
    }
}
";
            var fixedMarkup = @"
namespace N
{
    public record B
    {
        public int Foo { get; init; }
    }

    public record C : B
    {
        public int P { get; init; }
        public bool B { get; init; }

        public C(C other) : base(other)
        {
            Foo = other.Foo;
            P = other.P;
            B = other.B;
        }
    }
}
";
            await TestPropertiedRefactoringAsync(initialMarkup, fixedMarkup).ConfigureAwait(false);
        }

        [Fact]
<<<<<<< HEAD
        public async Task TestInheritanceFromPositionalRecordWithoutConstructors_NoAction()
        {
            // if there are no constructors, we don't know what values to use.
            // we can still convert to a positional parameter record
            var initialMarkup = @"
namespace N
{
    public record B(int Foo);

    public class [|{|CS1729:C|}|] : {|CS8865:B|}
    {
        public int P { get; init; }
        public bool B { get; init; }
    }
}
";
            await TestPropertiedRefactoringAsync(initialMarkup, initialMarkup).ConfigureAwait(false);
        }

        [Fact]
        public async Task TestInheritanceFromPositionalRecordWithAdditionalConstructor()
=======
        public async Task TestMovePropertiesAndRefactorInitializer()
        {
            var initialMarkup = @"
namespace N
{
    public class [|C|]
    {
        public int P { get; init; }
        public bool B { get; init; }
    }

    public static class D
    {
        public static C GetC()
        {
            return new C
            {
                P = 0,
                B = false
            };
        }
    }
}
";
            var changedMarkup = @"
namespace N
{
    public record C(int P, bool B);

    public static class D
    {
        public static C GetC()
        {
            return new C(0, false);
        }
    }
}
";
            await TestRefactoringAsync(initialMarkup, changedMarkup).ConfigureAwait(false);
        }

        [Fact]
        public async Task TestMovePropertiesAndRefactorInitializerWithNullableReferenceTypes()
        {
            var initialMarkup = @"
namespace N
{
    public class [|C|]
    {
        public int P { get; init; }
        public C? Node { get; init; }
    }

    public static class D
    {
        public static C GetC()
        {
            return new C
            {
                P = 0
            };
        }
    }
}
";
            var changedMarkup = @"
namespace N
{
    public record C(int P, C? Node);

    public static class D
    {
        public static C GetC()
        {
            return new C(0, null);
        }
    }
}
";
            await TestRefactoringAsync(initialMarkup, changedMarkup).ConfigureAwait(false);
        }

        [Fact]
        public async Task TestMovePropertiesAndRefactorInitializerWithNullableValueTypes()
        {
            var initialMarkup = @"
namespace N
{
    public class [|C|]
    {
        public int P { get; init; }
        public bool? B { get; init; }
    }

    public static class D
    {
        public static C GetC()
        {
            return new C
            {
                P = 0
            };
        }
    }
}
";
            var changedMarkup = @"
namespace N
{
    public record C(int P, bool? B);

    public static class D
    {
        public static C GetC()
        {
            return new C(0, null);
        }
    }
}
";
            await TestRefactoringAsync(initialMarkup, changedMarkup).ConfigureAwait(false);
        }

        [Fact]
        public async Task TestMovePropertiesAndRefactorInitializerInSameClass1()
        {
            var initialMarkup = @"
namespace N
{
    public class [|C|]
    {
        public int P { get; init; }
        public bool B { get; init; }

        public static C GetC()
        {
            return new C
            {
                P = 0,
                B = false
            };
        }
    }
}
";
            var changedMarkup = @"
namespace N
{
    public record C(int P, bool B)
    {
        public static C GetC()
        {
            return new C(0, false);
        }
    }
}
";
            await TestRefactoringAsync(initialMarkup, changedMarkup).ConfigureAwait(false);
        }

        [Fact]
        public async Task TestMovePropertiesAndRefactorInitializerInSameClass2()
>>>>>>> f70266d4
        {
            var initialMarkup = @"
namespace N
{
<<<<<<< HEAD
    public record B(int Foo);

    public class [|C|] : {|CS8865:B|}
=======
    public class [|C|]
    {
        public int P { get; init; }
        public C? Node { get; init; }

        public static C GetC()
        {
            return new C
            {
                P = 0,
                Node = new C
                {
                    P = 1,
                    Node = null,
                }
            };
        }
    }
}
";
            var changedMarkup = @"
namespace N
{
    public record C(int P, C? Node)
    {
        public static C GetC()
        {
            return new C(0, new C(1, null));
        }
    }
}
";
            await TestRefactoringAsync(initialMarkup, changedMarkup).ConfigureAwait(false);
        }

        [Fact]
        public async Task TestMovePropertiesAndRefactorInitializerInSameClass3()
        {
            var initialMarkup = @"
namespace N
{
    public class [|C|]
>>>>>>> f70266d4
    {
        public int P { get; init; }
        public bool B { get; init; }

<<<<<<< HEAD
        public {|CS1729:C|}(int foo, int p, bool b)
        {
            Foo = foo;
            P = p;
            B = b;
        }
    }
}
";
            var fixedMarkup = @"
namespace N
{
    public record B(int Foo);

    public record C : B
=======
        public static C Default = new C
        {
            P = 0,
            B = true,
        };
    }
}
";
            var changedMarkup = @"
namespace N
{
    public record C(int P, bool B)
    {
        public static C Default = new C(0, true);
    }
}
";
            await TestRefactoringAsync(initialMarkup, changedMarkup).ConfigureAwait(false);
        }

        [Fact]
        public async Task TestMovePropertiesAndRefactorInitializerWithNestedInitializers()
        {
            var initialMarkup = @"
namespace N
{
    public record Foo
    {
        public int Bar { get; init; }
    }

    public class [|C|]
    {
        public int P { get; init; }
        public Foo? B { get; init; }

        public static C GetC()
        {
            return new C
            {
                P = 0,
                B = new Foo { Bar = 0 }
            };
        }
    }
}
";
            var changedMarkup = @"
namespace N
{
    public record Foo
    {
        public int Bar { get; init; }
    }

    public record C(int P, Foo? B)
    {
        public static C GetC()
        {
            return new C(0, new Foo { Bar = 0 });
        }
    }
}
";
            await TestRefactoringAsync(initialMarkup, changedMarkup).ConfigureAwait(false);
        }

        [Fact]
        public async Task TestMovePropertiesAndRefactorInitializerKeepSomeProperties()
        {
            var initialMarkup = @"
namespace N
{
    public class [|C|]
    {
        public int P { get; init; }
        public bool B { get; init; }

        public int I { get; set; } = 4;
    }

    public static class D
    {
        public static C GetC()
        {
            return new C
            {
                P = 0,
                B = false,
                I = 10,
            };
        }
    }
}
";
            var changedMarkup = @"
namespace N
{
    public record C(int P, bool B)
    {
        public int I { get; set; } = 4;
    }

    public static class D
    {
        public static C GetC()
        {
            return new C(0, false)
            {
                I = 10,
            };
        }
    }
}
";
            await TestRefactoringAsync(initialMarkup, changedMarkup).ConfigureAwait(false);
        }

        [Fact]
        public async Task TestMovePropertiesAndRefactorInitializerWithDefault()
        {
            var initialMarkup = @"
namespace N
{
    public class [|C|]
    {
        public int P { get; init; }
        public bool B { get; init; }
    }

    public static class D
    {
        public static C GetC()
        {
            return new C
            {
                P = 0,
            };
        }
    }
}
";
            var changedMarkup = @"
namespace N
{
    public record C(int P, bool B);

    public static class D
    {
        public static C GetC()
        {
            return new C(0, default);
        }
    }
}
";
            await TestRefactoringAsync(initialMarkup, changedMarkup).ConfigureAwait(false);
        }

        [Fact]
        public async Task TestMovePropertiesAndDontRefactorInitializerWithExistingConstructor()
        {
            var initialMarkup = @"
namespace N
{
    public class [|C|]
>>>>>>> f70266d4
    {
        public int P { get; init; }
        public bool B { get; init; }

<<<<<<< HEAD
        public C(int foo, int p, bool b) : base(foo)
        {
            P = p;
            B = b;
        }
    }
}
";
            await TestPropertiedRefactoringAsync(initialMarkup, fixedMarkup).ConfigureAwait(false);
        }
        #endregion
=======
        public C(int p)
        {
            P = p;
            B = false;
        }
    }

    public static class D
    {
        public static C GetC()
        {
            return new C(0)
            {
                B = true,
            };
        }
    }
}
";
            var changedMarkup = @"
namespace N
{
    public record C(int P, bool B)
    {
        public C(int p) : this(p, false)
        {
        }
    }

    public static class D
    {
        public static C GetC()
        {
            return new C(0)
            {
                B = true,
            };
        }
    }
}
";
            await TestRefactoringAsync(initialMarkup, changedMarkup).ConfigureAwait(false);
        }

        [Fact]
        public async Task TestMovePropertiesAndRefactorInitializerInSeparateFile()
        {
            var initialMarkup1 = @"
namespace N
{
    public class [|C|]
    {
        public int P { get; init; }
        public bool B { get; init; }
    }
}
";
            var initialMarkup2 = @"
using N;

namespace N2
{
    public static class D
    {
        public static C GetC()
        {
            return new C
            {
                P = 0,
                B = true,
            };
        }
    }
}";
            var changedMarkup1 = @"
namespace N
{
    public record C(int P, bool B);
}
";
            var changedMarkup2 = @"
using N;

namespace N2
{
    public static class D
    {
        public static C GetC()
        {
            return new C(0, true);
        }
    }
}";
            await new RefactoringTest
            {
                TestState =
                {
                    Sources =
                    {
                        initialMarkup1,
                        initialMarkup2
                    }
                },
                FixedState =
                {
                    Sources =
                    {
                        changedMarkup1,
                        changedMarkup2
                    }
                }
            }.RunAsync().ConfigureAwait(false);
        }
>>>>>>> f70266d4

        #region selection

        [Fact]
        public async Task TestSelectOnProperty_NoAction()
        {
            var initialMarkup = @"
namespace N
{
    public class C
    {
        public int [|P|] { get; init; }
    }
}
";
            await TestNoRefactoringAsync(initialMarkup).ConfigureAwait(false);
        }

        [Fact]
        public async Task TestSelectOnNamespace_NoAction()
        {
            var initialMarkup = @"
namespace [|N|]
{
    public class C
    {
        public int P { get; init; }
    }
}
";
            await TestNoRefactoringAsync(initialMarkup).ConfigureAwait(false);
        }

        [Fact]
        public async Task TestSelectLargeRegionIncludingNamespace_NoAction()
        {
            var initialMarkup = @"
namespace [|N
{
    public clas|]s C
    {
        public int P { get; init; }
    }
}
";
            await TestNoRefactoringAsync(initialMarkup).ConfigureAwait(false);
        }

        [Fact]
        public async Task TestSelectMultipleMembersWithinClass()
        {
            var initialMarkup = @"
namespace N
{
    public class C
    {
        [|public int P { get; init; }

        public int Foo()
        {
            return 0;
        }|]
    }
}
";
            var fixedMarkup = @"
namespace N
{
    public record C(int P)
    {
        public int Foo()
        {
            return 0;
        }
    }
}
";
            await TestPositionalRefactoringAsync(initialMarkup, fixedMarkup).ConfigureAwait(false);
        }

        [Fact]
        public async Task TestSelectRegionIncludingClass()
        {
            var initialMarkup = @"
namespace N
{
    public class [|C
    {
        public int P { get; init; }|]
    }
}
";
            var changedMarkup = @"
namespace N
{
    public record C(int P);
}
";
            await TestPositionalRefactoringAsync(initialMarkup, changedMarkup).ConfigureAwait(false);
        }

        [Fact]
        public async Task TestSelectClassKeyword()
        {
            var initialMarkup = @"
namespace N
{
    public cl[||]ass C
    {
        public int P { get; init; }
    }
}
";
            var changedMarkup = @"
namespace N
{
    public record C(int P);
}
";
            await TestPositionalRefactoringAsync(initialMarkup, changedMarkup).ConfigureAwait(false);
        }

        [Fact]
        public async Task TestSelectBaseClassItem_NoAction()
        {
            var initialMarkup = @"
namespace N
{
    public class B {}

    public class C : [|B|]
    {
        public int P { get; init; }
    }
}
";
            await TestNoRefactoringAsync(initialMarkup).ConfigureAwait(false);
        }

        #endregion

        private static void AddSolutionTransform(List<Func<Solution, ProjectId, Solution>> solutionTransforms)
        {
            solutionTransforms.Add((solution, projectId) =>
            {
                var project = solution.GetProject(projectId)!;

                var compilationOptions = (CSharpCompilationOptions)project.CompilationOptions!;
                // enable nullable
                compilationOptions = compilationOptions.WithNullableContextOptions(NullableContextOptions.Enable);
                solution = solution
                    .WithProjectCompilationOptions(projectId, compilationOptions)
                    .WithProjectMetadataReferences(projectId, TargetFrameworkUtil.GetReferences(TargetFramework.Net60));

                return solution;
            });
        }

        private class RefactoringTest : VerifyCSRefactoring.Test
        {
            public RefactoringTest()
            {
                LanguageVersion = LanguageVersion.CSharp10;
                AddSolutionTransform(SolutionTransforms);
                MarkupOptions = Testing.MarkupOptions.UseFirstDescriptor;
            }

            protected override Workspace CreateWorkspaceImpl()
            {
                var workspace = new AdhocWorkspace();

                return workspace;
            }
        }

        private static async Task TestPositionalRefactoringAsync(string initialMarkup, string changedMarkup)
            => await TestRefactoringAsync(initialMarkup, changedMarkup,
                equivalenceKey: nameof(CSharpFeaturesResources.Convert_to_positional_record)).ConfigureAwait(false);

        private static async Task TestPropertiedRefactoringAsync(string initialMarkup, string changedMarkup)
            => await TestRefactoringAsync(initialMarkup, changedMarkup,
                equivalenceKey: nameof(CSharpFeaturesResources.Convert_to_property_record)).ConfigureAwait(false);

        private static async Task TestRefactoringAsync(
            string initialMarkup,
            string changedMarkup,
            string? equivalenceKey = null)
        {
            var test = new RefactoringTest()
            {
                TestCode = initialMarkup,
                FixedCode = changedMarkup,
                CodeActionEquivalenceKey = equivalenceKey,
            };
            await test.RunAsync().ConfigureAwait(false);
        }

        private static Task TestNoRefactoringAsync(
            string initialMarkup) => TestRefactoringAsync(initialMarkup, initialMarkup);

        private class CodeFixTest :
            CSharpCodeFixVerifier<TestAnalyzer, CSharpConvertToRecordCodeFixProvider>.Test
        {
            public CodeFixTest()
            {
                LanguageVersion = LanguageVersion.CSharp10;
                AddSolutionTransform(SolutionTransforms);
            }
        }

        private static async Task TestCodeFixAsync(
            string initialMarkup, string fixedMarkup, string? equivalenceKey)
        {
            var test = new CodeFixTest()
            {
                TestCode = initialMarkup,
                FixedCode = fixedMarkup,
                CodeActionEquivalenceKey = equivalenceKey,
            };
            await test.RunAsync().ConfigureAwait(false);
        }

        private static Task TestPositionalCodeFixAsync(string initialMarkup, string fixedMarkup)
            => TestCodeFixAsync(initialMarkup, fixedMarkup, nameof(CSharpFeaturesResources.Convert_to_positional_record));

        private class TestAnalyzer : DiagnosticAnalyzer
        {
            public override ImmutableArray<DiagnosticDescriptor> SupportedDiagnostics =>
                ImmutableArray.Create(new DiagnosticDescriptor(
                    "CS8865",
                    "Only records may inherit from records.",
                    "Only records may inherit from records.",
                    "Compiler error",
                    DiagnosticSeverity.Error,
                    isEnabledByDefault: true));

            public override void Initialize(AnalysisContext context)
            {
            }
        }
    }
}<|MERGE_RESOLUTION|>--- conflicted
+++ resolved
@@ -25,7 +25,7 @@
     public class ConvertToRecordTests
     {
         [Fact]
-        public async Task VerifyRefactoringAndFixHaveSameEquivalenceKey()
+        public async Task VerifyRefactoringAndFixHaveSameEquivalenceKey_Positional()
         {
             var initialMarkupCodeFix = @"
 namespace N
@@ -66,18 +66,102 @@
     public record C(int P) : B;
 }
 ";
+            // Both positional and propertied are available
+            // but propertied goes first so we select the second one
             CodeAction? codeAction = null;
             var refactoringTest = new RefactoringTest
             {
                 TestCode = initialMarkupRefactoring,
                 FixedCode = changedMarkup,
                 CodeActionVerifier = Verify,
+                CodeActionIndex = 1,
             };
             var codeFixTest = new CodeFixTest
             {
                 TestCode = initialMarkupCodeFix,
                 FixedCode = changedMarkup,
                 CodeActionVerifier = Verify,
+                CodeActionIndex = 1,
+            };
+            await refactoringTest.RunAsync();
+            await codeFixTest.RunAsync();
+            Assert.NotNull(codeAction);
+
+            void Verify(CodeAction action, IVerifier _)
+            {
+                if (codeAction == null)
+                {
+                    codeAction = action;
+                }
+                else
+                {
+                    // verify that the same code actions don't show up twice
+                    Assert.Equal(codeAction.EquivalenceKey, action.EquivalenceKey);
+                }
+            }
+        }
+
+        [Fact]
+        public async Task VerifyRefactoringAndFixHaveSameEquivalenceKey_NonPositional()
+        {
+            var initialMarkupCodeFix = @"
+namespace N
+{
+    public record B
+    {
+        public int Foo { get; init; }
+    }
+
+    public class C : [|B|]
+    {
+        public int P { get; init; }
+    }
+}
+";
+            var initialMarkupRefactoring = @"
+namespace N
+{
+    public record B
+    {
+        public int Foo { get; init; }
+    }
+
+    public class [|C : {|CS8865:B|}|]
+    {
+        public int P { get; init; }
+    }
+}
+";
+            var changedMarkup = @"
+namespace N
+{
+    public record B
+    {
+        public int Foo { get; init; }
+    }
+
+    public record C : B
+    {
+        public int P { get; init; }
+    }
+}
+";
+            // Both positional and propertied are available
+            // but propertied goes first so we select the first one
+            CodeAction? codeAction = null;
+            var refactoringTest = new RefactoringTest
+            {
+                TestCode = initialMarkupRefactoring,
+                FixedCode = changedMarkup,
+                CodeActionVerifier = Verify,
+                CodeActionIndex = 0,
+            };
+            var codeFixTest = new CodeFixTest
+            {
+                TestCode = initialMarkupCodeFix,
+                FixedCode = changedMarkup,
+                CodeActionVerifier = Verify,
+                CodeActionIndex = 0,
             };
             await refactoringTest.RunAsync();
             await codeFixTest.RunAsync();
@@ -3535,7 +3619,7 @@
     }
 }
 ";
-            await TestRefactoringAsync(initialMarkup, changedMarkup).ConfigureAwait(false);
+            await TestPositionalRefactoringAsync(initialMarkup, changedMarkup).ConfigureAwait(false);
         }
 
         [Fact]
@@ -4137,6 +4221,244 @@
         public static C GetC()
         {
             return new C(0, false);
+        }
+    }
+}
+";
+            await TestPositionalRefactoringAsync(initialMarkup, changedMarkup).ConfigureAwait(false);
+        }
+
+        [Fact]
+        public async Task TestMovePropertiesAndRefactorInitializerWithNullableReferenceTypes()
+        {
+            var initialMarkup = @"
+namespace N
+{
+    public class [|C|]
+    {
+        public int P { get; init; }
+        public C? Node { get; init; }
+    }
+
+    public static class D
+    {
+        public static C GetC()
+        {
+            return new C
+            {
+                P = 0
+            };
+        }
+    }
+}
+";
+            var changedMarkup = @"
+namespace N
+{
+    public record C(int P, C? Node);
+
+    public static class D
+    {
+        public static C GetC()
+        {
+            return new C(0, null);
+        }
+    }
+}
+";
+            await TestPositionalRefactoringAsync(initialMarkup, changedMarkup).ConfigureAwait(false);
+        }
+
+        [Fact]
+        public async Task TestMovePropertiesAndRefactorInitializerWithNullableValueTypes()
+        {
+            var initialMarkup = @"
+namespace N
+{
+    public class [|C|]
+    {
+        public int P { get; init; }
+        public bool? B { get; init; }
+    }
+
+    public static class D
+    {
+        public static C GetC()
+        {
+            return new C
+            {
+                P = 0
+            };
+        }
+    }
+}
+";
+            var changedMarkup = @"
+namespace N
+{
+    public record C(int P, bool? B);
+
+    public static class D
+    {
+        public static C GetC()
+        {
+            return new C(0, null);
+        }
+    }
+}
+";
+            await TestPositionalRefactoringAsync(initialMarkup, changedMarkup).ConfigureAwait(false);
+        }
+
+        [Fact]
+        public async Task TestMovePropertiesAndRefactorInitializerInSameClass1()
+        {
+            var initialMarkup = @"
+namespace N
+{
+    public class [|C|]
+    {
+        public int P { get; init; }
+        public bool B { get; init; }
+
+        public static C GetC()
+        {
+            return new C
+            {
+                P = 0,
+                B = false
+            };
+        }
+    }
+}
+";
+            var changedMarkup = @"
+namespace N
+{
+    public record C(int P, bool B)
+    {
+        public static C GetC()
+        {
+            return new C(0, false);
+        }
+    }
+}
+";
+            await TestPositionalRefactoringAsync(initialMarkup, changedMarkup).ConfigureAwait(false);
+        }
+
+        [Fact]
+        public async Task TestMovePropertiesAndRefactorInitializerInSameClass2()
+        {
+            var initialMarkup = @"
+namespace N
+{
+    public class [|C|]
+    {
+        public int P { get; init; }
+        public C? Node { get; init; }
+
+        public static C GetC()
+        {
+            return new C
+            {
+                P = 0,
+                Node = new C
+                {
+                    P = 1,
+                    Node = null,
+                }
+            };
+        }
+    }
+}
+";
+            var changedMarkup = @"
+namespace N
+{
+    public record C(int P, C? Node)
+    {
+        public static C GetC()
+        {
+            return new C(0, new C(1, null));
+        }
+    }
+}
+";
+            await TestPositionalRefactoringAsync(initialMarkup, changedMarkup).ConfigureAwait(false);
+        }
+
+        [Fact]
+        public async Task TestMovePropertiesAndRefactorInitializerInSameClass3()
+        {
+            var initialMarkup = @"
+namespace N
+{
+    public class [|C|]
+    {
+        public int P { get; init; }
+        public bool B { get; init; }
+
+        public static C Default = new C
+        {
+            P = 0,
+            B = true,
+        };
+    }
+}
+";
+            var changedMarkup = @"
+namespace N
+{
+    public record C(int P, bool B)
+    {
+        public static C Default = new C(0, true);
+    }
+}
+";
+            await TestPositionalRefactoringAsync(initialMarkup, changedMarkup).ConfigureAwait(false);
+        }
+
+        [Fact]
+        public async Task TestMovePropertiesAndRefactorInitializerWithNestedInitializers()
+        {
+            var initialMarkup = @"
+namespace N
+{
+    public record Foo
+    {
+        public int Bar { get; init; }
+    }
+
+    public class [|C|]
+    {
+        public int P { get; init; }
+        public Foo? B { get; init; }
+
+        public static C GetC()
+        {
+            return new C
+            {
+                P = 0,
+                B = new Foo { Bar = 0 }
+            };
+        }
+    }
+}
+";
+            var changedMarkup = @"
+namespace N
+{
+    public record Foo
+    {
+        public int Bar { get; init; }
+    }
+
+    public record C(int P, Foo? B)
+    {
+        public static C GetC()
+        {
+            return new C(0, new Foo { Bar = 0 });
         }
     }
 }
@@ -4559,7 +4881,6 @@
         }
 
         [Fact]
-<<<<<<< HEAD
         public async Task TestInheritanceFromPositionalRecordWithoutConstructors_NoAction()
         {
             // if there are no constructors, we don't know what values to use.
@@ -4581,227 +4902,17 @@
 
         [Fact]
         public async Task TestInheritanceFromPositionalRecordWithAdditionalConstructor()
-=======
-        public async Task TestMovePropertiesAndRefactorInitializer()
-        {
-            var initialMarkup = @"
-namespace N
-{
-    public class [|C|]
-    {
-        public int P { get; init; }
-        public bool B { get; init; }
-    }
-
-    public static class D
-    {
-        public static C GetC()
-        {
-            return new C
-            {
-                P = 0,
-                B = false
-            };
-        }
-    }
-}
-";
-            var changedMarkup = @"
-namespace N
-{
-    public record C(int P, bool B);
-
-    public static class D
-    {
-        public static C GetC()
-        {
-            return new C(0, false);
-        }
-    }
-}
-";
-            await TestRefactoringAsync(initialMarkup, changedMarkup).ConfigureAwait(false);
-        }
-
-        [Fact]
-        public async Task TestMovePropertiesAndRefactorInitializerWithNullableReferenceTypes()
-        {
-            var initialMarkup = @"
-namespace N
-{
-    public class [|C|]
-    {
-        public int P { get; init; }
-        public C? Node { get; init; }
-    }
-
-    public static class D
-    {
-        public static C GetC()
-        {
-            return new C
-            {
-                P = 0
-            };
-        }
-    }
-}
-";
-            var changedMarkup = @"
-namespace N
-{
-    public record C(int P, C? Node);
-
-    public static class D
-    {
-        public static C GetC()
-        {
-            return new C(0, null);
-        }
-    }
-}
-";
-            await TestRefactoringAsync(initialMarkup, changedMarkup).ConfigureAwait(false);
-        }
-
-        [Fact]
-        public async Task TestMovePropertiesAndRefactorInitializerWithNullableValueTypes()
-        {
-            var initialMarkup = @"
-namespace N
-{
-    public class [|C|]
-    {
-        public int P { get; init; }
-        public bool? B { get; init; }
-    }
-
-    public static class D
-    {
-        public static C GetC()
-        {
-            return new C
-            {
-                P = 0
-            };
-        }
-    }
-}
-";
-            var changedMarkup = @"
-namespace N
-{
-    public record C(int P, bool? B);
-
-    public static class D
-    {
-        public static C GetC()
-        {
-            return new C(0, null);
-        }
-    }
-}
-";
-            await TestRefactoringAsync(initialMarkup, changedMarkup).ConfigureAwait(false);
-        }
-
-        [Fact]
-        public async Task TestMovePropertiesAndRefactorInitializerInSameClass1()
-        {
-            var initialMarkup = @"
-namespace N
-{
-    public class [|C|]
-    {
-        public int P { get; init; }
-        public bool B { get; init; }
-
-        public static C GetC()
-        {
-            return new C
-            {
-                P = 0,
-                B = false
-            };
-        }
-    }
-}
-";
-            var changedMarkup = @"
-namespace N
-{
-    public record C(int P, bool B)
-    {
-        public static C GetC()
-        {
-            return new C(0, false);
-        }
-    }
-}
-";
-            await TestRefactoringAsync(initialMarkup, changedMarkup).ConfigureAwait(false);
-        }
-
-        [Fact]
-        public async Task TestMovePropertiesAndRefactorInitializerInSameClass2()
->>>>>>> f70266d4
-        {
-            var initialMarkup = @"
-namespace N
-{
-<<<<<<< HEAD
+        {
+            var initialMarkup = @"
+namespace N
+{
     public record B(int Foo);
 
     public class [|C|] : {|CS8865:B|}
-=======
-    public class [|C|]
-    {
-        public int P { get; init; }
-        public C? Node { get; init; }
-
-        public static C GetC()
-        {
-            return new C
-            {
-                P = 0,
-                Node = new C
-                {
-                    P = 1,
-                    Node = null,
-                }
-            };
-        }
-    }
-}
-";
-            var changedMarkup = @"
-namespace N
-{
-    public record C(int P, C? Node)
-    {
-        public static C GetC()
-        {
-            return new C(0, new C(1, null));
-        }
-    }
-}
-";
-            await TestRefactoringAsync(initialMarkup, changedMarkup).ConfigureAwait(false);
-        }
-
-        [Fact]
-        public async Task TestMovePropertiesAndRefactorInitializerInSameClass3()
-        {
-            var initialMarkup = @"
-namespace N
-{
-    public class [|C|]
->>>>>>> f70266d4
-    {
-        public int P { get; init; }
-        public bool B { get; init; }
-
-<<<<<<< HEAD
+    {
+        public int P { get; init; }
+        public bool B { get; init; }
+
         public {|CS1729:C|}(int foo, int p, bool b)
         {
             Foo = foo;
@@ -4817,179 +4928,10 @@
     public record B(int Foo);
 
     public record C : B
-=======
-        public static C Default = new C
-        {
-            P = 0,
-            B = true,
-        };
-    }
-}
-";
-            var changedMarkup = @"
-namespace N
-{
-    public record C(int P, bool B)
-    {
-        public static C Default = new C(0, true);
-    }
-}
-";
-            await TestRefactoringAsync(initialMarkup, changedMarkup).ConfigureAwait(false);
-        }
-
-        [Fact]
-        public async Task TestMovePropertiesAndRefactorInitializerWithNestedInitializers()
-        {
-            var initialMarkup = @"
-namespace N
-{
-    public record Foo
-    {
-        public int Bar { get; init; }
-    }
-
-    public class [|C|]
-    {
-        public int P { get; init; }
-        public Foo? B { get; init; }
-
-        public static C GetC()
-        {
-            return new C
-            {
-                P = 0,
-                B = new Foo { Bar = 0 }
-            };
-        }
-    }
-}
-";
-            var changedMarkup = @"
-namespace N
-{
-    public record Foo
-    {
-        public int Bar { get; init; }
-    }
-
-    public record C(int P, Foo? B)
-    {
-        public static C GetC()
-        {
-            return new C(0, new Foo { Bar = 0 });
-        }
-    }
-}
-";
-            await TestRefactoringAsync(initialMarkup, changedMarkup).ConfigureAwait(false);
-        }
-
-        [Fact]
-        public async Task TestMovePropertiesAndRefactorInitializerKeepSomeProperties()
-        {
-            var initialMarkup = @"
-namespace N
-{
-    public class [|C|]
-    {
-        public int P { get; init; }
-        public bool B { get; init; }
-
-        public int I { get; set; } = 4;
-    }
-
-    public static class D
-    {
-        public static C GetC()
-        {
-            return new C
-            {
-                P = 0,
-                B = false,
-                I = 10,
-            };
-        }
-    }
-}
-";
-            var changedMarkup = @"
-namespace N
-{
-    public record C(int P, bool B)
-    {
-        public int I { get; set; } = 4;
-    }
-
-    public static class D
-    {
-        public static C GetC()
-        {
-            return new C(0, false)
-            {
-                I = 10,
-            };
-        }
-    }
-}
-";
-            await TestRefactoringAsync(initialMarkup, changedMarkup).ConfigureAwait(false);
-        }
-
-        [Fact]
-        public async Task TestMovePropertiesAndRefactorInitializerWithDefault()
-        {
-            var initialMarkup = @"
-namespace N
-{
-    public class [|C|]
-    {
-        public int P { get; init; }
-        public bool B { get; init; }
-    }
-
-    public static class D
-    {
-        public static C GetC()
-        {
-            return new C
-            {
-                P = 0,
-            };
-        }
-    }
-}
-";
-            var changedMarkup = @"
-namespace N
-{
-    public record C(int P, bool B);
-
-    public static class D
-    {
-        public static C GetC()
-        {
-            return new C(0, default);
-        }
-    }
-}
-";
-            await TestRefactoringAsync(initialMarkup, changedMarkup).ConfigureAwait(false);
-        }
-
-        [Fact]
-        public async Task TestMovePropertiesAndDontRefactorInitializerWithExistingConstructor()
-        {
-            var initialMarkup = @"
-namespace N
-{
-    public class [|C|]
->>>>>>> f70266d4
-    {
-        public int P { get; init; }
-        public bool B { get; init; }
-
-<<<<<<< HEAD
+    {
+        public int P { get; init; }
+        public bool B { get; init; }
+
         public C(int foo, int p, bool b) : base(foo)
         {
             P = p;
@@ -5001,121 +4943,6 @@
             await TestPropertiedRefactoringAsync(initialMarkup, fixedMarkup).ConfigureAwait(false);
         }
         #endregion
-=======
-        public C(int p)
-        {
-            P = p;
-            B = false;
-        }
-    }
-
-    public static class D
-    {
-        public static C GetC()
-        {
-            return new C(0)
-            {
-                B = true,
-            };
-        }
-    }
-}
-";
-            var changedMarkup = @"
-namespace N
-{
-    public record C(int P, bool B)
-    {
-        public C(int p) : this(p, false)
-        {
-        }
-    }
-
-    public static class D
-    {
-        public static C GetC()
-        {
-            return new C(0)
-            {
-                B = true,
-            };
-        }
-    }
-}
-";
-            await TestRefactoringAsync(initialMarkup, changedMarkup).ConfigureAwait(false);
-        }
-
-        [Fact]
-        public async Task TestMovePropertiesAndRefactorInitializerInSeparateFile()
-        {
-            var initialMarkup1 = @"
-namespace N
-{
-    public class [|C|]
-    {
-        public int P { get; init; }
-        public bool B { get; init; }
-    }
-}
-";
-            var initialMarkup2 = @"
-using N;
-
-namespace N2
-{
-    public static class D
-    {
-        public static C GetC()
-        {
-            return new C
-            {
-                P = 0,
-                B = true,
-            };
-        }
-    }
-}";
-            var changedMarkup1 = @"
-namespace N
-{
-    public record C(int P, bool B);
-}
-";
-            var changedMarkup2 = @"
-using N;
-
-namespace N2
-{
-    public static class D
-    {
-        public static C GetC()
-        {
-            return new C(0, true);
-        }
-    }
-}";
-            await new RefactoringTest
-            {
-                TestState =
-                {
-                    Sources =
-                    {
-                        initialMarkup1,
-                        initialMarkup2
-                    }
-                },
-                FixedState =
-                {
-                    Sources =
-                    {
-                        changedMarkup1,
-                        changedMarkup2
-                    }
-                }
-            }.RunAsync().ConfigureAwait(false);
-        }
->>>>>>> f70266d4
 
         #region selection
 
