--- conflicted
+++ resolved
@@ -434,7 +434,7 @@
     public record C(int P) : B;
 }
 ";
-            await TestCodeFixAsync(initialMarkup, changedMarkup).ConfigureAwait(false);
+            await TestPositionalCodeFixAsync(initialMarkup, changedMarkup).ConfigureAwait(false);
         }
 
         [Fact]
@@ -484,7 +484,7 @@
     public record C(int Foo, int Bar, int P) : B(Foo, Bar);
 }
 ";
-            await TestCodeFixAsync(initialMarkup, changedMarkup).ConfigureAwait(false);
+            await TestPositionalCodeFixAsync(initialMarkup, changedMarkup).ConfigureAwait(false);
         }
 
         [Fact]
@@ -558,7 +558,7 @@
     public record C(int Foo, int Bar, int P) : B(Foo, Bar);
 }
 ";
-            await TestCodeFixAsync(initialMarkup, changedMarkup).ConfigureAwait(false);
+            await TestPositionalCodeFixAsync(initialMarkup, changedMarkup).ConfigureAwait(false);
         }
 
         [Fact]
@@ -622,7 +622,7 @@
     public record C(int P, int Bar, int Foo) : B(Foo, Bar);
 }
 ";
-            await TestCodeFixAsync(initialMarkup, changedMarkup).ConfigureAwait(false);
+            await TestPositionalCodeFixAsync(initialMarkup, changedMarkup).ConfigureAwait(false);
         }
 
         [Fact]
@@ -4223,7 +4223,7 @@
         }
     }
 }";
-            await new Test
+            await new RefactoringTest
             {
                 TestState =
                 {
@@ -4647,24 +4647,6 @@
 
         private static void AddSolutionTransform(List<Func<Solution, ProjectId, Solution>> solutionTransforms)
         {
-<<<<<<< HEAD
-            public Test()
-            {
-                LanguageVersion = CodeAnalysis.CSharp.LanguageVersion.CSharp10;
-                SolutionTransforms.Add((solution, projectId) =>
-                {
-                    var project = solution.GetProject(projectId)!;
-
-                    var compilationOptions = (CSharpCompilationOptions)project.CompilationOptions!;
-                    // enable nullable
-                    compilationOptions = compilationOptions.WithNullableContextOptions(NullableContextOptions.Enable);
-                    solution = solution
-                        .WithProjectCompilationOptions(projectId, compilationOptions)
-                        .WithProjectMetadataReferences(projectId, TargetFrameworkUtil.GetReferences(TargetFramework.Net60));
-
-                    return solution;
-                });
-=======
             solutionTransforms.Add((solution, projectId) =>
             {
                 var project = solution.GetProject(projectId)!;
@@ -4687,7 +4669,6 @@
                 LanguageVersion = LanguageVersion.CSharp10;
                 AddSolutionTransform(SolutionTransforms);
                 MarkupOptions = Testing.MarkupOptions.UseFirstDescriptor;
->>>>>>> 6bf76764
             }
 
             protected override Workspace CreateWorkspaceImpl()
@@ -4715,18 +4696,11 @@
             {
                 TestCode = initialMarkup,
                 FixedCode = changedMarkup,
-<<<<<<< HEAD
                 CodeActionEquivalenceKey = equivalenceKey,
-=======
->>>>>>> 6bf76764
             };
             await test.RunAsync().ConfigureAwait(false);
         }
 
-<<<<<<< HEAD
-        private static Task TestNoRefactoringAsync(string initialMarkup)
-            => TestRefactoringAsync(initialMarkup, initialMarkup);
-=======
         private static Task TestNoRefactoringAsync(
             string initialMarkup) => TestRefactoringAsync(initialMarkup, initialMarkup);
 
@@ -4740,15 +4714,20 @@
             }
         }
 
-        private static async Task TestCodeFixAsync(string initialMarkup, string fixedMarkup)
+        private static async Task TestCodeFixAsync(
+            string initialMarkup, string fixedMarkup, string? equivalenceKey)
         {
             var test = new CodeFixTest()
             {
                 TestCode = initialMarkup,
                 FixedCode = fixedMarkup,
+                CodeActionEquivalenceKey = equivalenceKey,
             };
             await test.RunAsync().ConfigureAwait(false);
         }
+
+        private static Task TestPositionalCodeFixAsync(string initialMarkup, string fixedMarkup)
+            => TestCodeFixAsync(initialMarkup, fixedMarkup, nameof(CSharpFeaturesResources.Convert_to_positional_record));
 
         private class TestAnalyzer : DiagnosticAnalyzer
         {
@@ -4765,6 +4744,5 @@
             {
             }
         }
->>>>>>> 6bf76764
     }
 }