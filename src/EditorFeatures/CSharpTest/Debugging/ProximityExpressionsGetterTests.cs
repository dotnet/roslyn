﻿// Licensed to the .NET Foundation under one or more agreements.
// The .NET Foundation licenses this file to you under the MIT license.
// See the LICENSE file in the project root for more information.

#nullable disable

using System;
using System.IO;
using System.Linq;
using System.Text;
using System.Threading;
using System.Threading.Tasks;
using Microsoft.CodeAnalysis.CSharp.Debugging;
using Microsoft.CodeAnalysis.Test.Utilities;
using Roslyn.Test.Utilities;
using Xunit;

namespace Microsoft.CodeAnalysis.CSharp.UnitTests.Debugging;

[UseExportProvider]
[Trait(Traits.Feature, Traits.Features.DebuggingProximityExpressions)]
public partial class ProximityExpressionsGetterTests
{
    private static string s_lazyTestFileContent;

    private static string GetTestFileContent()
    {
        if (s_lazyTestFileContent == null)
        {
            using var stream = typeof(ProximityExpressionsGetterTests).Assembly.GetManifestResourceStream("Debugging/ProximityExpressionsGetterTestFile.cs");
            using var reader = new StreamReader(stream, Encoding.UTF8);
            s_lazyTestFileContent = reader.ReadToEnd();
        }

        return s_lazyTestFileContent;
    }

    private static SyntaxTree GetTree()
        => SyntaxFactory.ParseSyntaxTree(GetTestFileContent());

    private static SyntaxTree GetTreeFromCode(string code)
        => SyntaxFactory.ParseSyntaxTree(code);

    [Fact]
    public void TestWithinStatement_1()
    {
        var tree = GetTreeFromCode(@"using System;
using System.Collections.Generic;

namespace ConsoleApplication1
{
    class Program
    {
        static void Main(string[] args)
        {
            var xx = true;
            var yy = new List<bool>();
            yy.Add(xx?true:false);
        }
    }
}");
        var terms = CSharpProximityExpressionsService.GetProximityExpressions(tree, 245, cancellationToken: default);
        Assert.NotNull(terms);
<<<<<<< HEAD
        AssertEx.Equal(["yy", "xx"], terms);
=======
        AssertEx.Equal((string[])["yy", "xx"], terms);
>>>>>>> a573b409
    }

    private static async Task TestProximityExpressionGetterAsync(
        string markup,
        Func<CSharpProximityExpressionsService, Document, int, Task> continuation)
    {
        using var workspace = EditorTestWorkspace.CreateCSharp(markup);
        var testDocument = workspace.Documents.Single();
        var caretPosition = testDocument.CursorPosition.Value;
        var snapshot = testDocument.GetTextBuffer().CurrentSnapshot;
        var languageDebugInfo = new CSharpLanguageDebugInfoService();
        var document = workspace.CurrentSolution.GetDocument(testDocument.Id);

        var proximityExpressionsGetter = new CSharpProximityExpressionsService();

        await continuation(proximityExpressionsGetter, document, caretPosition);
    }

    private static async Task TestTryDoInMainAsync(string body, bool topLevelStatement, params string[] expectedTerms)
    {
        string input;
        if (topLevelStatement)
        {
            input = body;
        }
        else
        {
            input = $@"class Program
{{
    static void Main(string[] args)
    {{
{string.Join(Environment.NewLine, body.ReplaceLineEndings("\n").Split('\n').Select(line => line == "" ? line : $"        {line}"))}
    }}
}}";
        }

        await TestTryDoAsync(input, expectedTerms);
    }

    private static async Task TestTryDoAsync(string input, params string[] expectedTerms)
    {
        await TestProximityExpressionGetterAsync(input, async (getter, document, position) =>
        {
            var actualTerms = await getter.GetProximityExpressionsAsync(document, position, CancellationToken.None);
            Assert.True(actualTerms is null or { Count: > 0 });
            AssertEx.Equal(expectedTerms, actualTerms ?? Array.Empty<string>());
        });
    }

    private static async Task TestIsValidAsync(string input, string expression, bool expectedValid)
    {
        await TestProximityExpressionGetterAsync(input, async (getter, semanticSnapshot, position) =>
        {
            var actualValid = await getter.IsValidAsync(semanticSnapshot, position, expression, CancellationToken.None);
            Assert.Equal(expectedValid, actualValid);
        });
    }

    [Fact]
    public async Task TestTryDo1()
        => await TestTryDoAsync("class Class { void Method() { string local;$$ } }", "local", "this");

    [Fact]
    public async Task TestNoParentToken()
        => await TestTryDoAsync("$$");

    [Fact]
    public async Task TestIsValid1()
        => await TestIsValidAsync("class Class { void Method() { string local;$$ } }", "local", true);

    [Fact]
    public async Task TestIsValidWithDiagnostics()
    {
        // local doesn't exist in this context
        await TestIsValidAsync("class Class { void Method() { string local; } $$}", "local", false);
    }

    [Fact]
    public async Task TestIsValidReferencingLocalBeforeDeclaration()
        => await TestIsValidAsync("class Class { void Method() { $$int i; int j; } }", "j", false);

    [Fact]
    public async Task TestIsValidReferencingUndefinedVariable()
        => await TestIsValidAsync("class Class { void Method() { $$int i; int j; } }", "k", false);

    [Fact]
    public async Task TestIsValidNoTypeSymbol()
        => await TestIsValidAsync("namespace Namespace$$ { }", "goo", false);

    [Fact]
    public async Task TestIsValidLocalAfterPosition()
        => await TestIsValidAsync("class Class { void Method() { $$ int i; string local; } }", "local", false);

    [Fact]
    public async Task TestThis()
    {
        await TestTryDoAsync(@"
class Class 
{
    public Class() : this(true) 
    {
        base.ToString();
        this.ToString()$$;
    }
}", "this");
    }

    [Theory, CombinatorialData]
    public async Task TestArrayCreationExpression(bool topLevelStatement)
    {
        if (!topLevelStatement)
        {
            await TestTryDoAsync(@"
class Class 
{
    void Method()
    {
        int[] i = new int[] { 3 }$$;
    }
}", "i", "this");
        }

        await TestTryDoInMainAsync(@"
int[] i = new int[] { 3 }$$;
", topLevelStatement, "i", "args");
    }

    [Theory, CombinatorialData]
    public async Task TestPostfixUnaryExpressionSyntax(bool topLevelStatement)
    {
        if (!topLevelStatement)
        {
            await TestTryDoAsync(@"
class Class 
{
    void Method()
    {
        int i = 3;
        i++$$;
    }
}", "i", "this");
        }

        await TestTryDoInMainAsync(@"int i = 3;
i++$$;
", topLevelStatement, "i");
    }

    [Theory, CombinatorialData]
    public async Task TestLabeledStatement(bool topLevelStatement)
    {
        if (!topLevelStatement)
        {
            await TestTryDoAsync(@"
class Class 
{
    void Method()
    {
        label: int i = 3;
        label2$$: i++;
    }
}", "i", "this");
        }

        await TestTryDoInMainAsync(@"label: int i = 3;
label2$$: i++;
", topLevelStatement, "i");
    }

    [Theory, CombinatorialData]
    public async Task TestThrowStatement(bool topLevelStatement)
    {
        await TestTryDoInMainAsync(@"e = new Exception();
thr$$ow e;
", topLevelStatement, "e");
    }

    [Theory, CombinatorialData]
    public async Task TestDoStatement(bool topLevelStatement)
    {
        await TestTryDoInMainAsync(@"do$$ { } while (true);
", topLevelStatement, "args");
    }

    [Theory, CombinatorialData]
    public async Task TestLockStatement(bool topLevelStatement)
    {
        await TestTryDoInMainAsync(@"lock(typeof(Cl$$ass)) { };
", topLevelStatement, "args");
    }

    [Theory, CombinatorialData]
    public async Task TestWhileStatement(bool topLevelStatement)
    {
        await TestTryDoInMainAsync(@"while(DateTime.Now <$$ DateTime.Now) { };
", topLevelStatement, "DateTime", "DateTime.Now", "args");
    }

    [Theory, CombinatorialData]
    public async Task TestForStatementWithDeclarators(bool topLevelStatement)
    {
        await TestTryDoInMainAsync(@"for(int i = 0; i < 10; i$$++) { }
", topLevelStatement, "i", "args");
    }

    [Theory, CombinatorialData]
    public async Task TestForStatementWithInitializers(bool topLevelStatement)
    {
        await TestTryDoInMainAsync(@"int i = 0;
for(i = 1; i < 10; i$$++) { }
", topLevelStatement, "i");
    }

    [Theory, CombinatorialData]
    public async Task TestUsingStatement(bool topLevelStatement)
    {
        if (!topLevelStatement)
        {
            await TestTryDoAsync(@"
class Class 
{
    void Method()
    {
        using (FileStream fs = new FileStream($$)) { }
    }
}", "this");
        }

        await TestTryDoInMainAsync(@"using (FileStream fs = new FileStream($$)) { }
", topLevelStatement, "args");
    }

    [Fact, WorkItem("http://vstfdevdiv:8080/DevDiv2/DevDiv/_workitems/edit/538879")]
    public async Task TestValueInPropertySetter()
    {
        await TestTryDoAsync(@"
class Class 
{
    string Name
    {
        get { return """"; }
        set { $$ }
    }
}", "this", "value");
    }

    [Fact, WorkItem("https://github.com/dotnet/roslyn/issues/48504")]
    public async Task TestValueInPropertyInit()
    {
        await TestTryDoAsync(@"
class Class
{
    string Name
    {
        get { return """"; }
        init { $$ }
    }
}", "this", "value");
    }

    [Fact]
    public async Task TestValueInEventAdd()
    {
        await TestTryDoAsync(@"
class Class 
{
    event Action Event
    {
        add { $$ }
        set { }
    }
}", "this", "value");
    }

    [Fact]
    public async Task TestValueInEventRemove()
    {
        await TestTryDoAsync(@"
class Class 
{
    event Action Event
    {
        add { }
        remove { $$ }
    }
}", "this", "value");
    }

    [Fact, WorkItem("http://vstfdevdiv:8080/DevDiv2/DevDiv/_workitems/edit/538880")]
    public async Task TestValueInIndexerSetter()
    {
        await TestTryDoAsync(@"
class Class 
{
    string this[int index]
    {
        get { return """"; }
        set { $$ }
    }
}", "index", "this", "value");
    }

    [Theory, CombinatorialData]
    [WorkItem("http://vstfdevdiv:8080/DevDiv2/DevDiv/_workitems/edit/538881")]
    public async Task TestCatchBlock(bool topLevelStatement)
    {
        if (!topLevelStatement)
        {
            await TestTryDoAsync(@"
class Class 
{
    void Method()
    {
        try { }
        catch(Exception ex) { int $$ }
    }
}", "ex", "this");
        }

        await TestTryDoInMainAsync(@"try { }
catch(Exception ex) { int $$ }
", topLevelStatement, "ex");
    }

    [Theory, CombinatorialData]
    [WorkItem("http://vstfdevdiv:8080/DevDiv2/DevDiv/_workitems/edit/538881")]
    public async Task TestCatchBlockEmpty_OpenBrace(bool topLevelStatement)
    {
        if (!topLevelStatement)
        {
            await TestTryDoAsync(@"
class Class 
{
    void Method()
    {
        try { }
        catch(Exception ex) { $$ }
    }
}", "ex", "this");
        }

        await TestTryDoInMainAsync(@"try { }
catch(Exception ex) { $$ }
", topLevelStatement, "ex");
    }

    [Theory, CombinatorialData]
    public async Task TestCatchBlockEmpty_CloseBrace(bool topLevelStatement)
    {
        if (!topLevelStatement)
        {
            await TestTryDoAsync(@"
class Class 
{
    void Method()
    {
        try { }
        catch(Exception ex) { } $$ 
    }
}", "this");
        }

        await TestTryDoInMainAsync(@"try { }
catch(Exception ex) { } $$ 
", topLevelStatement);
    }

    [Theory, CombinatorialData]
    [WorkItem("http://vstfdevdiv:8080/DevDiv2/DevDiv/_workitems/edit/538874")]
    public async Task TestObjectCreation(bool topLevelStatement)
    {
        if (!topLevelStatement)
        {
            await TestTryDoAsync(@"
class Class 
{
    void Method()
    {
        $$Goo(new Bar(a).Baz);
    }
}", "a", "new Bar(a).Baz", "Goo", "this");
        }

        await TestTryDoInMainAsync(@"$$Goo(new Bar(a).Baz);
", topLevelStatement, "a", "new Bar(a).Baz", "Goo", "args");
    }

    [Fact, WorkItem("http://vstfdevdiv:8080/DevDiv2/DevDiv/_workitems/edit/538874")]
    public async Task Test2()
    {
        await TestIsValidAsync(@"
class D
{
   private static int x;
}

class Class 
{
    void Method()
    {
        $$Goo(D.x);
    }
}", "D.x", false);
    }

    [Fact, WorkItem("http://vstfdevdiv:8080/DevDiv2/DevDiv/_workitems/edit/538890")]
    public async Task TestArrayCreation()
    {
        await TestTryDoAsync(@"
class Class 
{
    int a;
    void Method()
    {
        $$new int[] { a };
    }
}", "this");
    }

    [Fact, WorkItem("http://vstfdevdiv:8080/DevDiv2/DevDiv/_workitems/edit/751141")]
    public async Task Bug751141()
    {
        await TestTryDoAsync(@"
class Program
{
    double m_double = 1.1;
    static void Main(string[] args)
    {
        new Program().M();
    }
    void M()
    {
        int local_int = (int)m_double;
        $$System.Diagnostics.Debugger.Break();
    }
}
", "System.Diagnostics.Debugger", "local_int", "m_double", "(int)m_double", "this");
    }

    [Theory, WorkItem("http://vstfdevdiv:8080/DevDiv2/DevDiv/_workitems/edit/775161"), CombinatorialData]
    public async Task ForLoopExpressionsInFirstStatementOfLoop1(bool topLevelStatement)
    {
        await TestTryDoInMainAsync(@"for(int i = 0; i < 5; i++)
{
    $$var x = 8;
}
", topLevelStatement, "i", "x");
    }

    [Theory, WorkItem("http://vstfdevdiv:8080/DevDiv2/DevDiv/_workitems/edit/775161"), CombinatorialData]
    public async Task ForLoopExpressionsInFirstStatementOfLoop2(bool topLevelStatement)
    {
        await TestTryDoInMainAsync(@"int i = 0, j = 0, k = 0, m = 0, n = 0;

for(i = 0; j < 5; k++)
{
    $$m = 8;
    n = 7;
}
", topLevelStatement, "m", "i", "j", "k");
    }

    [Theory, WorkItem("http://vstfdevdiv:8080/DevDiv2/DevDiv/_workitems/edit/775161"), CombinatorialData]
    public async Task ForLoopExpressionsInFirstStatementOfLoop3(bool topLevelStatement)
    {
        await TestTryDoInMainAsync(@"int i = 0, j = 0, k = 0, m = 0;

for(i = 0; j < 5; k++)
{
    var m = 8;
    $$var n = 7;
}
", topLevelStatement, "m", "n");
    }

    [Theory, WorkItem("http://vstfdevdiv:8080/DevDiv2/DevDiv/_workitems/edit/775161"), CombinatorialData]
    public async Task ForLoopExpressionsInFirstStatementOfLoop4(bool topLevelStatement)
    {
        await TestTryDoInMainAsync(@"int i = 0, j = 0, k = 0, m = 0;

for(i = 0; j < 5; k++)
    $$m = 8;
", topLevelStatement, "m", "i", "j", "k");
    }

    [Theory, WorkItem("http://vstfdevdiv:8080/DevDiv2/DevDiv/_workitems/edit/775161"), CombinatorialData]
    public async Task ForEachLoopExpressionsInFirstStatementOfLoop1(bool topLevelStatement)
    {
        await TestTryDoInMainAsync(@"foreach (var x in new int[] { 1, 2, 3 })
{
    $$var z = 0;
}
", topLevelStatement, "x", "z");
    }

    [Theory, WorkItem("http://vstfdevdiv:8080/DevDiv2/DevDiv/_workitems/edit/775161"), CombinatorialData]
    public async Task ForEachLoopExpressionsInFirstStatementOfLoop2(bool topLevelStatement)
    {
        await TestTryDoInMainAsync(@"foreach (var x in new int[] { 1, 2, 3 })
    $$var z = 0;
", topLevelStatement, "x", "z");
    }

    [Theory, WorkItem("http://vstfdevdiv:8080/DevDiv2/DevDiv/_workitems/edit/775161"), CombinatorialData]
    public async Task ExpressionsAfterForLoop1(bool topLevelStatement)
    {
        await TestTryDoInMainAsync(@"int a = 0, b = 0, c = 0, d = 0;

for (a = 5; b < 1; b++)
{
    c = 8;
    d = 9; // included
}
        
$$var z = 0;
", topLevelStatement, "a", "b", "d", "z");
    }

    [Theory, WorkItem("http://vstfdevdiv:8080/DevDiv2/DevDiv/_workitems/edit/775161"), CombinatorialData]
    public async Task ExpressionsAfterForLoop2(bool topLevelStatement)
    {
        await TestTryDoInMainAsync(@"int a = 0, b = 0, c = 0;

for (a = 5; b < 1; b++)
{
    c = 8;
    int d = 9; // not included
}
        
$$var z = 0;
", topLevelStatement, "a", "b", "z");
    }

    [Theory, WorkItem("http://vstfdevdiv:8080/DevDiv2/DevDiv/_workitems/edit/775161"), CombinatorialData]
    public async Task ExpressionsAfterForEachLoop(bool topLevelStatement)
    {
        await TestTryDoInMainAsync(@"int a = 0, b = 0, c = 0, d = 0;

foreach (var q in new int[] {1, 2, 3})
{
    c = 8;
    d = 9; // included
}
        
$$var z = 0;
", topLevelStatement, "q", "d", "z");
    }

    [Theory, WorkItem("http://vstfdevdiv:8080/DevDiv2/DevDiv/_workitems/edit/775161"), CombinatorialData]
    public async Task ExpressionsAfterNestedForLoop(bool topLevelStatement)
    {
        await TestTryDoInMainAsync(@"int a = 0, b = 0, c = 0, d = 0, e = 0, f = 0;

for (a = 5; b < 1; b++)
{
    c = 8;
    d = 9;
    for (a = 7; b < 9; b--)
    {
        e = 8;
        f = 10; // included
    }
}
        
$$var z = 0;
", topLevelStatement, "a", "b", "f", "z");
    }

    [Theory, WorkItem("http://vstfdevdiv:8080/DevDiv2/DevDiv/_workitems/edit/775161"), CombinatorialData]
    public async Task ExpressionsAfterCheckedStatement(bool topLevelStatement)
    {
        await TestTryDoInMainAsync(@"int a = 0, b = 0, c = 0, d = 0, e = 0, f = 0;

checked
{
    a = 7;
    b = 0; // included
}
        
$$var z = 0;
", topLevelStatement, "b", "z");
    }

    [Theory, WorkItem("http://vstfdevdiv:8080/DevDiv2/DevDiv/_workitems/edit/775161"), CombinatorialData]
    public async Task ExpressionsAfterUncheckedStatement(bool topLevelStatement)
    {
        await TestTryDoInMainAsync(@"int a = 0, b = 0, c = 0, d = 0, e = 0, f = 0;

unchecked
{
    a = 7;
    b = 0; // included
}
        
$$var z = 0;
", topLevelStatement, "b", "z");
    }

    [Theory, WorkItem("http://vstfdevdiv:8080/DevDiv2/DevDiv/_workitems/edit/775161"), CombinatorialData]
    public async Task ExpressionsAfterIfStatement(bool topLevelStatement)
    {
        await TestTryDoInMainAsync(@"int a = 0, b = 0, c = 0, d = 0, e = 0, f = 0;

if (a == 0)
{
    c = 8; 
    d = 9; // included
}

$$var z = 0;
", topLevelStatement, "a", "d", "z");
    }

    [Theory, WorkItem("http://vstfdevdiv:8080/DevDiv2/DevDiv/_workitems/edit/775161"), CombinatorialData]
    public async Task ExpressionsAfterIfStatementWithElse(bool topLevelStatement)
    {
        await TestTryDoInMainAsync(@"int a = 0, b = 0, c = 0, d = 0, e = 0, f = 0;

if (a == 0)
{
    c = 8; 
    d = 9; // included
}
else
{
    e = 1;
    f = 2; // included
}

$$var z = 0;
", topLevelStatement, "a", "d", "f", "z");
    }

    [Theory, WorkItem("http://vstfdevdiv:8080/DevDiv2/DevDiv/_workitems/edit/775161"), CombinatorialData]
    public async Task ExpressionsAfterLockStatement(bool topLevelStatement)
    {
        await TestTryDoInMainAsync(@"int a = 0, b = 0, c = 0, d = 0, e = 0, f = 0;

lock (new object())
{
    a = 2;
    b = 3; // included
}

$$var z = 0;
", topLevelStatement, "b", "z");
    }

    [Theory, WorkItem("http://vstfdevdiv:8080/DevDiv2/DevDiv/_workitems/edit/775161"), CombinatorialData]
    public async Task ExpressionsAfterSwitchStatement(bool topLevelStatement)
    {
        await TestTryDoInMainAsync(@"int a = 0, b = 0, c = 0, d = 0, e = 0, f = 0, g = 0;

switch(a)
{
    case 1:
        b = 7;
        c = 8; // included
        break;
    case 2:
        d = 9;
        e = 10; // included
        break;
    default:
        f = 1;
        g = 2; // included
        break;
}

$$var z = 0;
", topLevelStatement, "a", "c", "e", "g", "z");
    }

    [Theory, WorkItem("http://vstfdevdiv:8080/DevDiv2/DevDiv/_workitems/edit/775161"), CombinatorialData]
    public async Task ExpressionsAfterTryStatement(bool topLevelStatement)
    {
        await TestTryDoInMainAsync(@"int a = 0, b = 0, c = 0, d = 0, e = 0, f = 0, g = 0;

try
{
    a = 2;
    b = 3; // included
}
catch (System.DivideByZeroException)
{
    c = 2;
    d = 5; // included
}
catch (System.EntryPointNotFoundException)
{
    e = 8;
    f = 9; // included
}

$$var z = 0;
", topLevelStatement, "b", "d", "f", "z");
    }

    [Theory, WorkItem("http://vstfdevdiv:8080/DevDiv2/DevDiv/_workitems/edit/775161"), CombinatorialData]
    public async Task ExpressionsAfterTryStatementWithFinally(bool topLevelStatement)
    {
        await TestTryDoInMainAsync(@"int a = 0, b = 0, c = 0, d = 0, e = 0, f = 0, g = 0;

try
{
    a = 2;
    b = 3;
}
catch (System.DivideByZeroException)
{
    c = 2;
    d = 5;
}
catch (System.EntryPointNotFoundException)
{
    e = 8;
    f = 9;
}
finally
{
    g = 2; // included
}

$$var z = 0;
", topLevelStatement, "g", "z");
    }

    [Theory, WorkItem("http://vstfdevdiv:8080/DevDiv2/DevDiv/_workitems/edit/775161"), CombinatorialData]
    public async Task ExpressionsAfterUsingStatement(bool topLevelStatement)
    {
        await TestTryDoInMainAsync(@"int a = 0, b = 0, c = 0, d = 0, e = 0, f = 0, g = 0;

using (null as System.IDisposable)
{
    a = 4;
    b = 8; // Included
}

$$var z = 0;
", topLevelStatement, "b", "z");
    }

    [Theory, WorkItem("http://vstfdevdiv:8080/DevDiv2/DevDiv/_workitems/edit/775161"), CombinatorialData]
    public async Task ExpressionsAfterWhileStatement(bool topLevelStatement)
    {
        await TestTryDoInMainAsync(@"int a = 0, b = 0, c = 0, d = 0, e = 0, f = 0, g = 0;

while (a < 5)
{
    a++;
    b = 8; // Included
}

$$var z = 0;
", topLevelStatement, "a", "b", "z");
    }

    [Theory, WorkItem("http://vstfdevdiv:8080/DevDiv2/DevDiv/_workitems/edit/778215"), CombinatorialData]
    public async Task ExpressionsInParenthesizedExpressions(bool topLevelStatement)
    {
        await TestTryDoInMainAsync(@"int i = 0, j = 0, k = 0, m = 0;
int flags = 7;

if((flags & i) == k)
{
    $$ m = 8;
}
", topLevelStatement, "m", "flags", "i", "k");
    }

    [Theory, WorkItem("https://github.com/dotnet/roslyn/issues/58337"), CombinatorialData]
    public async Task ExpressionsInTopLevelStatement(bool topLevelStatement)
    {
        await TestTryDoInMainAsync(@"int a = 1;
int b = 2;
$$ Console.WriteLine(""Hello, World!"");
", topLevelStatement, "Console", "b");
    }
}<|MERGE_RESOLUTION|>--- conflicted
+++ resolved
@@ -61,11 +61,7 @@
 }");
         var terms = CSharpProximityExpressionsService.GetProximityExpressions(tree, 245, cancellationToken: default);
         Assert.NotNull(terms);
-<<<<<<< HEAD
-        AssertEx.Equal(["yy", "xx"], terms);
-=======
         AssertEx.Equal((string[])["yy", "xx"], terms);
->>>>>>> a573b409
     }
 
     private static async Task TestProximityExpressionGetterAsync(
