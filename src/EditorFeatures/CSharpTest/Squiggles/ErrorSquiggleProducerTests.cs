﻿// Licensed to the .NET Foundation under one or more agreements.
// The .NET Foundation licenses this file to you under the MIT license.
// See the LICENSE file in the project root for more information.

#nullable enable

using System;
using System.Collections.Generic;
using System.Collections.Immutable;
using System.Linq;
using System.Threading.Tasks;
using Microsoft.CodeAnalysis;
using Microsoft.CodeAnalysis.Classification;
using Microsoft.CodeAnalysis.CodeStyle;
using Microsoft.CodeAnalysis.CSharp;
using Microsoft.CodeAnalysis.CSharp.Diagnostics.SimplifyTypeNames;
using Microsoft.CodeAnalysis.CSharp.RemoveUnnecessaryImports;
using Microsoft.CodeAnalysis.Diagnostics;
using Microsoft.CodeAnalysis.Editor.Implementation.Diagnostics;
using Microsoft.CodeAnalysis.Editor.Implementation.IntelliSense.QuickInfo;
using Microsoft.CodeAnalysis.Editor.UnitTests.Diagnostics;
using Microsoft.CodeAnalysis.Editor.UnitTests.Extensions;
using Microsoft.CodeAnalysis.Editor.UnitTests.Squiggles;
using Microsoft.CodeAnalysis.Editor.UnitTests.Workspaces;
using Microsoft.CodeAnalysis.Options;
using Microsoft.CodeAnalysis.Test.Utilities;
using Microsoft.CodeAnalysis.Test.Utilities.QuickInfo;
using Microsoft.CodeAnalysis.Text;
using Microsoft.CodeAnalysis.Text.Shared.Extensions;
using Microsoft.VisualStudio.Text.Adornments;
using Microsoft.VisualStudio.Text.Tagging;
using Roslyn.Test.Utilities;
using Roslyn.Utilities;
using Xunit;

namespace Microsoft.CodeAnalysis.Editor.CSharp.UnitTests.Squiggles
{
    [UseExportProvider]
    public class ErrorSquiggleProducerTests
    {
        private readonly DiagnosticTagProducer<DiagnosticsSquiggleTaggerProvider> _producer = new DiagnosticTagProducer<DiagnosticsSquiggleTaggerProvider>();

        [WpfFact, Trait(Traits.Feature, Traits.Features.ErrorSquiggles)]
        public async Task ErrorTagGeneratedForError()
        {
            var spans = await GetTagSpansAsync("class C {");
            Assert.Equal(1, spans.Count());

            var firstSpan = spans.First();
            Assert.Equal(PredefinedErrorTypeNames.SyntaxError, firstSpan.Tag.ErrorType);
        }

        [WpfFact, Trait(Traits.Feature, Traits.Features.ErrorSquiggles)]
        public async Task ErrorTagGeneratedForWarning()
        {
            var spans = await GetTagSpansAsync("class C { long x = 5l; }");
            Assert.Equal(1, spans.Count());
            Assert.Equal(PredefinedErrorTypeNames.Warning, spans.First().Tag.ErrorType);
        }

        [WpfFact, Trait(Traits.Feature, Traits.Features.ErrorSquiggles)]
        public async Task ErrorTagGeneratedForWarningAsError()
        {
            var workspaceXml =
@"<Workspace>
    <Project Language=""C#"" CommonReferences=""true"">
        <CompilationOptions ReportDiagnostic = ""Error"" />
            <Document FilePath = ""Test.cs"" >
                class Program
                {
                    void Test()
                    {
                        int a = 5;
                    }
                }
        </Document>
    </Project>
</Workspace>";

            using var workspace = TestWorkspace.Create(workspaceXml);
            var spans = (await _producer.GetDiagnosticsAndErrorSpansAsync(workspace)).Item2;

            Assert.Equal(1, spans.Count());
            Assert.Equal(PredefinedErrorTypeNames.SyntaxError, spans.First().Tag.ErrorType);
        }

        [WpfFact, Trait(Traits.Feature, Traits.Features.ErrorSquiggles)]
        public async Task CustomizableTagsForUnnecessaryCode()
        {
            var workspaceXml =
@"<Workspace>
    <Project Language=""C#"" CommonReferences=""true"">
        <Document FilePath = ""Test.cs"" >
// System is used - rest are unused.
using System.Collections;
using System;
using System.Diagnostics;
using System.Collections.Generic;

class Program
{
    void Test()
    {
        Int32 x = 2; // Int32 can be simplified.
        x += 1;
    }
}
        </Document>
    </Project>
</Workspace>";

            using var workspace = TestWorkspace.Create(workspaceXml);
            var options = new Dictionary<OptionKey2, object>();
            var language = workspace.Projects.Single().Language;
            var preferIntrinsicPredefinedTypeOption = new OptionKey2(CodeStyleOptions2.PreferIntrinsicPredefinedTypeKeywordInDeclaration, language);
            var preferIntrinsicPredefinedTypeOptionValue = new CodeStyleOption2<bool>(value: true, notification: NotificationOption2.Error);
            options.Add(preferIntrinsicPredefinedTypeOption, preferIntrinsicPredefinedTypeOptionValue);

            workspace.ApplyOptions(options);

            var analyzerMap = new Dictionary<string, ImmutableArray<DiagnosticAnalyzer>>
                {
                    {
                        LanguageNames.CSharp,
                        ImmutableArray.Create<DiagnosticAnalyzer>(
                            new CSharpSimplifyTypeNamesDiagnosticAnalyzer(),
                            new CSharpRemoveUnnecessaryImportsDiagnosticAnalyzer(),
                            new ReportOnClassWithLink())
                    }
                };

<<<<<<< HEAD
            var spans =
                (await _producer.GetDiagnosticsAndErrorSpansAsync(workspace, analyzerMap)).Item2
                    .OrderBy(s => s.Span.Span.Start).ToImmutableArray();
=======
            var diagnosticsAndSpans = await _producer.GetDiagnosticsAndErrorSpans(workspace, analyzerMap);
>>>>>>> f7ca4ebf

            var spans =
                diagnosticsAndSpans.Item1
                    .Zip(diagnosticsAndSpans.Item2, (diagnostic, span) => (diagnostic, span))
                    .OrderBy(s => s.span.Span.Span.Start).ToImmutableArray();

            Assert.Equal(4, spans.Length);
            var first = spans[0].span;
            var second = spans[1].span;
            var third = spans[2].span;
            var fourth = spans[3].span;

            var expectedToolTip = new ContainerElement(
                ContainerElementStyle.Wrapped,
                new ClassifiedTextElement(
                    new ClassifiedTextRun(ClassificationTypeNames.Text, "IDE0005"),
                    new ClassifiedTextRun(ClassificationTypeNames.Punctuation, ":"),
                    new ClassifiedTextRun(ClassificationTypeNames.WhiteSpace, " "),
                    new ClassifiedTextRun(ClassificationTypeNames.Text, CSharpAnalyzersResources.Using_directive_is_unnecessary)));

            Assert.Equal(PredefinedErrorTypeNames.Suggestion, first.Tag.ErrorType);
            ToolTipAssert.EqualContent(expectedToolTip, first.Tag.ToolTipContent);
            Assert.Equal(40, first.Span.Start);
            Assert.Equal(25, first.Span.Length);

            expectedToolTip = new ContainerElement(
                ContainerElementStyle.Wrapped,
                new ClassifiedTextElement(
                    new ClassifiedTextRun(ClassificationTypeNames.Text, "IDE0005"),
                    new ClassifiedTextRun(ClassificationTypeNames.Punctuation, ":"),
                    new ClassifiedTextRun(ClassificationTypeNames.WhiteSpace, " "),
                    new ClassifiedTextRun(ClassificationTypeNames.Text, CSharpAnalyzersResources.Using_directive_is_unnecessary)));

            Assert.Equal(PredefinedErrorTypeNames.Suggestion, second.Tag.ErrorType);
            ToolTipAssert.EqualContent(expectedToolTip, second.Tag.ToolTipContent);
            Assert.Equal(82, second.Span.Start);
            Assert.Equal(60, second.Span.Length);

            expectedToolTip = new ContainerElement(
                ContainerElementStyle.Wrapped,
                new ClassifiedTextElement(
                    new ClassifiedTextRun(ClassificationTypeNames.Text, "id", QuickInfoHyperLink.TestAccessor.CreateNavigationAction(new Uri("https://github.com/dotnet/roslyn", UriKind.Absolute)), "https://github.com/dotnet/roslyn"),
                    new ClassifiedTextRun(ClassificationTypeNames.Punctuation, ":"),
                    new ClassifiedTextRun(ClassificationTypeNames.WhiteSpace, " "),
                    new ClassifiedTextRun(ClassificationTypeNames.Text, "messageFormat")));

            Assert.Equal(PredefinedErrorTypeNames.Warning, third.Tag.ErrorType);
            ToolTipAssert.EqualContent(expectedToolTip, third.Tag.ToolTipContent);
            Assert.Equal(152, third.Span.Start);
            Assert.Equal(7, third.Span.Length);

            expectedToolTip = new ContainerElement(
                ContainerElementStyle.Wrapped,
                new ClassifiedTextElement(
                    new ClassifiedTextRun(ClassificationTypeNames.Text, "IDE0049"),
                    new ClassifiedTextRun(ClassificationTypeNames.Punctuation, ":"),
                    new ClassifiedTextRun(ClassificationTypeNames.WhiteSpace, " "),
                    new ClassifiedTextRun(ClassificationTypeNames.Text, WorkspacesResources.Name_can_be_simplified)));

            Assert.Equal(PredefinedErrorTypeNames.SyntaxError, fourth.Tag.ErrorType);
            ToolTipAssert.EqualContent(expectedToolTip, fourth.Tag.ToolTipContent);
            Assert.Equal(196, fourth.Span.Start);
            Assert.Equal(5, fourth.Span.Length);
        }

        [WpfFact, Trait(Traits.Feature, Traits.Features.ErrorSquiggles)]
        public async Task ErrorDoesNotCrashPastEOF()
        {
            var spans = await GetTagSpansAsync("class C { int x =");
            Assert.Equal(3, spans.Count());
        }

        [WpfFact, Trait(Traits.Feature, Traits.Features.ErrorSquiggles)]
        public async Task SemanticErrorReported()
        {
            using var workspace = TestWorkspace.CreateCSharp("class C : Bar { }");

            var spans = await _producer.GetDiagnosticsAndErrorSpans(workspace);

            Assert.Equal(1, spans.Item2.Count());

            var firstDiagnostic = spans.Item1.First();
            var firstSpan = spans.Item2.First();
            Assert.Equal(PredefinedErrorTypeNames.SyntaxError, firstSpan.Tag.ErrorType);

            var expectedToolTip = new ContainerElement(
                ContainerElementStyle.Wrapped,
                new ClassifiedTextElement(
                    new ClassifiedTextRun(ClassificationTypeNames.Text, "CS0246"),
                    new ClassifiedTextRun(ClassificationTypeNames.Punctuation, ":"),
                    new ClassifiedTextRun(ClassificationTypeNames.WhiteSpace, " "),
                    new ClassifiedTextRun(ClassificationTypeNames.Text, firstDiagnostic.Message)));

            ToolTipAssert.EqualContent(expectedToolTip, firstSpan.Tag.ToolTipContent);
        }

        [WpfFact, Trait(Traits.Feature, Traits.Features.ErrorSquiggles)]
        public async Task TestNoErrorsAfterDocumentRemoved()
        {
            using var workspace = TestWorkspace.CreateCSharp("class");
            using var wrapper = new DiagnosticTaggerWrapper<DiagnosticsSquiggleTaggerProvider>(workspace);
            var tagger = wrapper.TaggerProvider.CreateTagger<IErrorTag>(workspace.Documents.First().GetTextBuffer());
            using var disposable = tagger as IDisposable;
            await wrapper.WaitForTagsAsync();

            var snapshot = workspace.Documents.First().GetTextBuffer().CurrentSnapshot;
            var spans = tagger.GetTags(snapshot.GetSnapshotSpanCollection()).ToList();

            // Initially, while the buffer is associated with a Document, we should get
            // error squiggles.
            Assert.True(spans.Count > 0);

            // Now remove the document.
            workspace.CloseDocument(workspace.Documents.First().Id);
            workspace.OnDocumentRemoved(workspace.Documents.First().Id);
            await wrapper.WaitForTagsAsync();
            spans = tagger.GetTags(snapshot.GetSnapshotSpanCollection()).ToList();

            // And we should have no errors for this document.
            Assert.True(spans.Count == 0);
        }

        [WpfFact, Trait(Traits.Feature, Traits.Features.ErrorSquiggles)]
        public async Task TestNoErrorsAfterProjectRemoved()
        {
            using var workspace = TestWorkspace.CreateCSharp("class");
            using var wrapper = new DiagnosticTaggerWrapper<DiagnosticsSquiggleTaggerProvider>(workspace);
            var tagger = wrapper.TaggerProvider.CreateTagger<IErrorTag>(workspace.Documents.First().GetTextBuffer());
            using var disposable = tagger as IDisposable;
            await wrapper.WaitForTagsAsync();

            var snapshot = workspace.Documents.First().GetTextBuffer().CurrentSnapshot;
            var spans = tagger.GetTags(snapshot.GetSnapshotSpanCollection()).ToList();

            // Initially, while the buffer is associated with a Document, we should get
            // error squiggles.
            Assert.True(spans.Count > 0);

            // Now remove the project.
            workspace.CloseDocument(workspace.Documents.First().Id);
            workspace.OnDocumentRemoved(workspace.Documents.First().Id);
            workspace.OnProjectRemoved(workspace.Projects.First().Id);
            await wrapper.WaitForTagsAsync();
            spans = tagger.GetTags(snapshot.GetSnapshotSpanCollection()).ToList();

            // And we should have no errors for this document.
            Assert.True(spans.Count == 0);
        }

        [WpfFact, Trait(Traits.Feature, Traits.Features.ErrorSquiggles)]
        public async Task BuildErrorZeroLengthSpan()
        {
            var workspaceXml =
@"<Workspace>
    <Project Language=""C#"" CommonReferences=""true"">
        <Document FilePath = ""Test.cs"" >
            class Test
{
}
        </Document>
    </Project>
</Workspace>";

            using var workspace = TestWorkspace.Create(workspaceXml);
            var document = workspace.Documents.First();

            var updateArgs = DiagnosticsUpdatedArgs.DiagnosticsCreated(
                    new object(), workspace, workspace.CurrentSolution, document.Project.Id, document.Id,
                    ImmutableArray.Create(
                        _producer.CreateDiagnosticData(document, new TextSpan(0, 0)),
                        _producer.CreateDiagnosticData(document, new TextSpan(0, 1))));

<<<<<<< HEAD
            var spans = await _producer.GetErrorsFromUpdateSourceAsync(workspace, document, updateArgs);
=======
            var spans = await _producer.GetErrorsFromUpdateSource(workspace, updateArgs);
>>>>>>> f7ca4ebf

            Assert.Equal(1, spans.Count());
            var first = spans.First();

            Assert.Equal(1, first.Span.Span.Length);
        }

        [WpfFact, Trait(Traits.Feature, Traits.Features.ErrorSquiggles)]
        public async Task LiveErrorZeroLengthSpan()
        {
            var workspaceXml =
@"<Workspace>
    <Project Language=""C#"" CommonReferences=""true"">
        <Document FilePath = ""Test.cs"" >
            class Test
{
}
        </Document>
    </Project>
</Workspace>";

            using var workspace = TestWorkspace.Create(workspaceXml);
            var document = workspace.Documents.First();

            var updateArgs = DiagnosticsUpdatedArgs.DiagnosticsCreated(
                    new LiveId(), workspace, workspace.CurrentSolution, document.Project.Id, document.Id,
                    ImmutableArray.Create(
                        _producer.CreateDiagnosticData(document, new TextSpan(0, 0)),
                        _producer.CreateDiagnosticData(document, new TextSpan(0, 1))));

<<<<<<< HEAD
            var spans = await _producer.GetErrorsFromUpdateSourceAsync(workspace, document, updateArgs);
=======
            var spans = await _producer.GetErrorsFromUpdateSource(workspace, updateArgs);
>>>>>>> f7ca4ebf

            Assert.Equal(2, spans.Count());
            var first = spans.First();
            var second = spans.Last();

            Assert.Equal(1, first.Span.Span.Length);
            Assert.Equal(1, second.Span.Span.Length);
        }

        private class LiveId : ISupportLiveUpdate
        {
            public LiveId()
            {
            }
        }

        private async Task<ImmutableArray<ITagSpan<IErrorTag>>> GetTagSpansAsync(string content)
        {
            using var workspace = TestWorkspace.CreateCSharp(content);
            return (await _producer.GetDiagnosticsAndErrorSpansAsync(workspace)).Item2;
        }

        private sealed class ReportOnClassWithLink : DiagnosticAnalyzer
        {
            public static readonly DiagnosticDescriptor Rule = new DiagnosticDescriptor(
                "id",
                "title",
                "messageFormat",
                "category",
                DiagnosticSeverity.Warning,
                isEnabledByDefault: true,
                "description",
                "https://github.com/dotnet/roslyn");

            public override ImmutableArray<DiagnosticDescriptor> SupportedDiagnostics => ImmutableArray.Create(Rule);

            public override void Initialize(AnalysisContext context)
            {
                context.EnableConcurrentExecution();
                context.ConfigureGeneratedCodeAnalysis(GeneratedCodeAnalysisFlags.None);

                context.RegisterSymbolAction(
                    context =>
                    {
                        if (!context.Symbol.IsImplicitlyDeclared && context.Symbol.Locations.First().IsInSource)
                        {
                            context.ReportDiagnostic(Diagnostic.Create(Rule, context.Symbol.Locations.First()));
                        }
                    },
                    SymbolKind.NamedType);
                throw new NotImplementedException();
            }
        }
    }
}<|MERGE_RESOLUTION|>--- conflicted
+++ resolved
@@ -129,13 +129,7 @@
                     }
                 };
 
-<<<<<<< HEAD
-            var spans =
-                (await _producer.GetDiagnosticsAndErrorSpansAsync(workspace, analyzerMap)).Item2
-                    .OrderBy(s => s.Span.Span.Start).ToImmutableArray();
-=======
-            var diagnosticsAndSpans = await _producer.GetDiagnosticsAndErrorSpans(workspace, analyzerMap);
->>>>>>> f7ca4ebf
+            var diagnosticsAndSpans = await _producer.GetDiagnosticsAndErrorSpansAsync(workspace, analyzerMap);
 
             var spans =
                 diagnosticsAndSpans.Item1
@@ -213,7 +207,7 @@
         {
             using var workspace = TestWorkspace.CreateCSharp("class C : Bar { }");
 
-            var spans = await _producer.GetDiagnosticsAndErrorSpans(workspace);
+            var spans = await _producer.GetDiagnosticsAndErrorSpansAsync(workspace);
 
             Assert.Equal(1, spans.Item2.Count());
 
@@ -308,11 +302,7 @@
                         _producer.CreateDiagnosticData(document, new TextSpan(0, 0)),
                         _producer.CreateDiagnosticData(document, new TextSpan(0, 1))));
 
-<<<<<<< HEAD
-            var spans = await _producer.GetErrorsFromUpdateSourceAsync(workspace, document, updateArgs);
-=======
-            var spans = await _producer.GetErrorsFromUpdateSource(workspace, updateArgs);
->>>>>>> f7ca4ebf
+            var spans = await _producer.GetErrorsFromUpdateSourceAsync(workspace, updateArgs);
 
             Assert.Equal(1, spans.Count());
             var first = spans.First();
@@ -343,11 +333,7 @@
                         _producer.CreateDiagnosticData(document, new TextSpan(0, 0)),
                         _producer.CreateDiagnosticData(document, new TextSpan(0, 1))));
 
-<<<<<<< HEAD
-            var spans = await _producer.GetErrorsFromUpdateSourceAsync(workspace, document, updateArgs);
-=======
-            var spans = await _producer.GetErrorsFromUpdateSource(workspace, updateArgs);
->>>>>>> f7ca4ebf
+            var spans = await _producer.GetErrorsFromUpdateSourceAsync(workspace, updateArgs);
 
             Assert.Equal(2, spans.Count());
             var first = spans.First();
