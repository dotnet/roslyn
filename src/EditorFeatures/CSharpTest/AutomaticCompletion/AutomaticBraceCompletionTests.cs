--- conflicted
+++ resolved
@@ -1117,16 +1117,7 @@
     }
 }";
 
-<<<<<<< HEAD
-            var optionSet = new Dictionary<OptionKey2, object>
-                            {
-                                { new OptionKey2(AutoFormattingOptions.Metadata.AutoFormattingOnCloseBrace, LanguageNames.CSharp), false },
-                                { new OptionKey2(AutoFormattingOptions.Metadata.SmartIndent, LanguageNames.CSharp), FormattingOptions.IndentStyle.Block }
-                            };
-            using var session = CreateSession(code, optionSet);
-=======
-            using var session = CreateSession(code);
->>>>>>> 80a8ce8d
+            using var session = CreateSession(code);
             Assert.NotNull(session);
 
             session.Workspace.GlobalOptions.SetGlobalOption(new OptionKey(AutoFormattingOptionsStorage.FormatOnCloseBrace, LanguageNames.CSharp), false);
@@ -1154,15 +1145,7 @@
 { }
 }";
 
-<<<<<<< HEAD
-            var optionSet = new Dictionary<OptionKey2, object>
-                            {
-                                { new OptionKey2(AutoFormattingOptions.Metadata.SmartIndent, LanguageNames.CSharp), FormattingOptions.IndentStyle.None }
-                            };
-            using var session = CreateSession(code, optionSet);
-=======
-            using var session = CreateSession(code);
->>>>>>> 80a8ce8d
+            using var session = CreateSession(code);
             Assert.NotNull(session);
 
             session.Workspace.GlobalOptions.SetGlobalOption(new OptionKey(FormattingOptions.SmartIndent, LanguageNames.CSharp), FormattingOptions.IndentStyle.None);
@@ -1195,15 +1178,7 @@
         }
 }";
 
-<<<<<<< HEAD
-            var optionSet = new Dictionary<OptionKey2, object>
-                            {
-                                { new OptionKey2(AutoFormattingOptions.Metadata.SmartIndent, LanguageNames.CSharp), FormattingOptions.IndentStyle.Block }
-                            };
-            using var session = CreateSession(code, optionSet);
-=======
-            using var session = CreateSession(code);
->>>>>>> 80a8ce8d
+            using var session = CreateSession(code);
             Assert.NotNull(session);
 
             session.Workspace.GlobalOptions.SetGlobalOption(new OptionKey(FormattingOptions.SmartIndent, LanguageNames.CSharp), FormattingOptions.IndentStyle.Block);
@@ -1244,15 +1219,7 @@
         }
 }";
 
-<<<<<<< HEAD
-            var optionSet = new Dictionary<OptionKey2, object>
-                            {
-                                { new OptionKey2(AutoFormattingOptions.Metadata.SmartIndent, LanguageNames.CSharp), FormattingOptions.IndentStyle.Block }
-                            };
-            using var session = CreateSession(code, optionSet);
-=======
-            using var session = CreateSession(code);
->>>>>>> 80a8ce8d
+            using var session = CreateSession(code);
             Assert.NotNull(session);
 
             session.Workspace.GlobalOptions.SetGlobalOption(new OptionKey(FormattingOptions.SmartIndent, LanguageNames.CSharp), FormattingOptions.IndentStyle.Block);
