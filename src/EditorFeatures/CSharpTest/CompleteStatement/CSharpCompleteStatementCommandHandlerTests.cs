﻿// Copyright (c) Microsoft.  All Rights Reserved.  Licensed under the Apache License, Version 2.0.  See License.txt in the project root for license information.

using System.Linq;
using Microsoft.CodeAnalysis.Editor.CSharp.CompleteStatement;
using Microsoft.CodeAnalysis.Editor.UnitTests.CompleteStatement;
using Microsoft.CodeAnalysis.Editor.UnitTests.Workspaces;
using Microsoft.CodeAnalysis.Test.Utilities;
using Roslyn.Test.Utilities;
using Xunit;
using VSCommanding = Microsoft.VisualStudio.Commanding;

namespace Microsoft.CodeAnalysis.Editor.CSharp.UnitTests.CompleteStatement
{
    public class CSharpCompleteStatementCommandHandlerTests : AbstractCompleteStatementTests
    {
        private string CreateTestWithMethodCall(string code)
        {
            return
@"class C
    {
        static void Main(string[] args)
        {
            int x = 1;
            int y = 2;
            int[] a = { 1,2 }
            " + code + @"

            int z = 4;
        }
    }

    static class ClassC
    {
        internal static int MethodM(int a, int b)
            => a * b;
    }
}";
        }

        #region ArgumentListOfMethodInvocation

        [WpfFact, Trait(Traits.Feature, Traits.Features.CompleteStatement)]
        public void ArgumentListOfMethodInvocation1()
        {
            var code = CreateTestWithMethodCall(@"var test = ClassC.MethodM($$x, y)");

            var expected = CreateTestWithMethodCall(@"var test = ClassC.MethodM(x, y);$$");

            VerifyTypingSemicolon(code, expected);
        }

        [WpfFact, Trait(Traits.Feature, Traits.Features.CompleteStatement)]
        public void ArgumentListOfMethodInvocation2()
        {
            var code = CreateTestWithMethodCall(@"var test = ClassC.MethodM(x$$, y)");

            var expected = CreateTestWithMethodCall(@"var test = ClassC.MethodM(x, y);$$");

            VerifyTypingSemicolon(code, expected);
        }

        [WpfFact, Trait(Traits.Feature, Traits.Features.CompleteStatement)]
        public void ArgumentListOfMethodInvocation3()
        {
            var code = CreateTestWithMethodCall(@"var test = ClassC.MethodM(x,$$ y)");

            var expected = CreateTestWithMethodCall(@"var test = ClassC.MethodM(x, y);$$");

            VerifyTypingSemicolon(code, expected);
        }

        [WpfFact, Trait(Traits.Feature, Traits.Features.CompleteStatement)]
        public void ArgumentListOfMethodInvocation4()
        {
            var code = CreateTestWithMethodCall(@"var test = ClassC.MethodM(x, $$y)");

            var expected = CreateTestWithMethodCall(@"var test = ClassC.MethodM(x, y);$$");

            VerifyTypingSemicolon(code, expected);
        }

        [WpfFact, Trait(Traits.Feature, Traits.Features.CompleteStatement)]
        public void ArgumentListOfMethodInvocation5()
        {
            var code = CreateTestWithMethodCall(@"var test = ClassC.MethodM(x, y$$)");

            var expected = CreateTestWithMethodCall(@"var test = ClassC.MethodM(x, y);$$");

            VerifyTypingSemicolon(code, expected);
        }

        [WpfFact, Trait(Traits.Feature, Traits.Features.CompleteStatement)]
        public void ArgumentListOfMethodInvocation6()
        {
            var code = CreateTestWithMethodCall(@"var test = ClassC.MethodM(x, y)$$");

            VerifyNoSpecialSemicolonHandling(code);
        }

        [WpfFact, Trait(Traits.Feature, Traits.Features.CompleteStatement)]
        public void ArgumentListOfMethodInvocation7()
        {
            var code = CreateTestWithMethodCall(@"var test = ClassC.MethodM(x, ""y""$$)");
            var expected = CreateTestWithMethodCall(@"var test = ClassC.MethodM(x, ""y"");$$");

            VerifyTypingSemicolon(code, expected);
        }

        [WpfFact, Trait(Traits.Feature, Traits.Features.CompleteStatement)]
        public void ArgumentListOfMethodInvocation_MissingParen()
        {
            var code = CreateTestWithMethodCall(@"var test = ClassC.MethodM(x, ""y"");$$");

            VerifyNoSpecialSemicolonHandling(code);
        }

        [WpfFact, Trait(Traits.Feature, Traits.Features.CompleteStatement)]
        public void ArgumentListOfMethodInvocation_CommentsAfter()
        {
            var code = CreateTestWithMethodCall(@"var test = ClassC.MethodM(x$$, y) //Comments");

            var expected = CreateTestWithMethodCall(@"var test = ClassC.MethodM(x, y);$$ //Comments");

            VerifyTypingSemicolon(code, expected);
        }

        [WpfFact, Trait(Traits.Feature, Traits.Features.CompleteStatement)]
        public void ArgumentListOfMethodInvocation_SemicolonAlreadyExists()
        {
            var code = CreateTestWithMethodCall(@"var test = ClassC.MethodM(x$$, y);");

            var expected = CreateTestWithMethodCall(@"var test = ClassC.MethodM(x, y);$$;");

            VerifyTypingSemicolon(code, expected);
        }

        [WorkItem(34176, "https://github.com/dotnet/roslyn/pull/34177")]
        [WpfFact, Trait(Traits.Feature, Traits.Features.CompleteStatement)]
        public void ArgumentListOfMethodInvocation_StringAsMethodArgument()
        {
            var code = CreateTestWithMethodCall(@"var test = Console.WriteLine( $$""Test"")");

            var expected = CreateTestWithMethodCall(@"var test = Console.WriteLine( ""Test"");$$");

            VerifyTypingSemicolon(code, expected);
        }

        [WorkItem(34176, "https://github.com/dotnet/roslyn/pull/34177")]
        [WpfFact, Trait(Traits.Feature, Traits.Features.CompleteStatement)]
        public void ArgumentListOfMethodInvocation_StringAsMethodArgument2()
        {
            var code = CreateTestWithMethodCall(@"var test = Console.WriteLine( ""Test""$$ )");

            var expected = CreateTestWithMethodCall(@"var test = Console.WriteLine( ""Test"" );$$");

            VerifyTypingSemicolon(code, expected);
        }

        [WpfFact, Trait(Traits.Feature, Traits.Features.CompleteStatement)]
        public void ArgumentListOfMethodInvocation_MultiLine()
        {
            var code = CreateTestWithMethodCall(@"
var test = ClassC.MethodM(
    x$$, 
    y)");

            var expected = CreateTestWithMethodCall(@"
var test = ClassC.MethodM(
    x, 
    y);$$");

            VerifyTypingSemicolon(code, expected);
        }

        [WpfFact, Trait(Traits.Feature, Traits.Features.CompleteStatement)]
        public void ArgumentListOfMethodInvocation_MultiLine3()
        {
            var code = CreateTestWithMethodCall(@"
var test = ClassC.MethodM(
    x$$, 
    y
    )");

            var expected = CreateTestWithMethodCall(@"
var test = ClassC.MethodM(
    x, 
    y
    );$$");

            VerifyTypingSemicolon(code, expected);
        }

        #endregion

        #region ArgumentListOfNestedMethodInvocation

        [WpfFact, Trait(Traits.Feature, Traits.Features.CompleteStatement)]
        public void ArgumentListOfNestedMethodInvocation1()
        {
            var code = CreateTestWithMethodCall(@"var test = ClassC.MethodM($$x, y.ToString())");

            var expected = CreateTestWithMethodCall(@"var test = ClassC.MethodM(x, y.ToString());$$");

            VerifyTypingSemicolon(code, expected);
        }

        [WpfFact, Trait(Traits.Feature, Traits.Features.CompleteStatement)]
        public void ArgumentListOfNestedMethodInvocation2()
        {
            var code = CreateTestWithMethodCall(@"var test = ClassC.MethodM(x$$, y.ToString())");

            var expected = CreateTestWithMethodCall(@"var test = ClassC.MethodM(x, y.ToString());$$");

            VerifyTypingSemicolon(code, expected);
        }

        [WpfFact, Trait(Traits.Feature, Traits.Features.CompleteStatement)]
        public void ArgumentListOfNestedMethodInvocation3()
        {
            var code = CreateTestWithMethodCall(@"var test = ClassC.MethodM(x, $$y.ToString())");

            var expected = CreateTestWithMethodCall(@"var test = ClassC.MethodM(x, y.ToString());$$");

            VerifyTypingSemicolon(code, expected);
        }

        [WpfFact, Trait(Traits.Feature, Traits.Features.CompleteStatement)]
        public void ArgumentListOfNestedMethodInvocation4()
        {
            var code = CreateTestWithMethodCall(@"var test = ClassC.MethodM(x, y.ToS$$tring())");

            var expected = CreateTestWithMethodCall(@"var test = ClassC.MethodM(x, y.ToString());$$");

            VerifyTypingSemicolon(code, expected);
        }

        [WpfFact, Trait(Traits.Feature, Traits.Features.CompleteStatement)]
        public void ArgumentListOfNestedMethodInvocation5()
        {
            var code = CreateTestWithMethodCall(@"var test = ClassC.MethodM(x, y.ToString$$())");

            var expected = CreateTestWithMethodCall(@"var test = ClassC.MethodM(x, y.ToString());$$");

            VerifyTypingSemicolon(code, expected);
        }

        [WpfFact, Trait(Traits.Feature, Traits.Features.CompleteStatement)]
        public void ArgumentListOfNestedMethodInvocation6()
        {
            var code = CreateTestWithMethodCall(@"var test = ClassC.MethodM(x, y.ToString($$))");

            var expected = CreateTestWithMethodCall(@"var test = ClassC.MethodM(x, y.ToString());$$");

            VerifyTypingSemicolon(code, expected);
        }

        [WpfFact, Trait(Traits.Feature, Traits.Features.CompleteStatement)]
        public void ArgumentListOfNestedMethodInvocation7()
        {
            var code = CreateTestWithMethodCall(@"var test = ClassC.MethodM(x, y.ToString()$$)");

            var expected = CreateTestWithMethodCall(@"var test = ClassC.MethodM(x, y.ToString());$$");

            VerifyTypingSemicolon(code, expected);
        }

        [WpfFact, Trait(Traits.Feature, Traits.Features.CompleteStatement)]
        public void ArgumentListOfNestedMethodInvocation8()
        {

            var code = CreateTestWithMethodCall(@"var test = ClassC.MethodM(x, y.ToString())$$");

            VerifyNoSpecialSemicolonHandling(code);
        }

        [WpfFact, Trait(Traits.Feature, Traits.Features.CompleteStatement)]
        public void ArgumentListOfNestedMethodInvocation9()
        {

            var code = CreateTestWithMethodCall(@"var test = ClassC.MethodM(x, ClassC.MethodM(4,ClassC.MethodM(5,ClassC.MethodM(6,7$$))))");

            var expected = CreateTestWithMethodCall(@"var test = ClassC.MethodM(x, ClassC.MethodM(4,ClassC.MethodM(5,ClassC.MethodM(6,7))));$$");

            VerifyTypingSemicolon(code, expected);
        }

        [WpfFact, Trait(Traits.Feature, Traits.Features.CompleteStatement)]
        public void ArgumentListOfNestedMethodInvocation8_SemicolonAlreadyExists()
        {
            var code = CreateTestWithMethodCall(@"var test = ClassC.MethodM(x, y.ToString($$));");

            var expected = CreateTestWithMethodCall(@"var test = ClassC.MethodM(x, y.ToString());$$;");

            VerifyTypingSemicolon(code, expected);
        }

        [WpfFact, Trait(Traits.Feature, Traits.Features.CompleteStatement)]
        public void ArgumentListOfNestedMethodInvocation_DualPosition1()
        {
            var code = CreateTestWithMethodCall(@"var test = ClassC.MethodM(x.ToString($$), y)");

            var expected = CreateTestWithMethodCall(@"var test = ClassC.MethodM(x.ToString(), y);$$");

            VerifyTypingSemicolon(code, expected);
        }

        [WpfFact, Trait(Traits.Feature, Traits.Features.CompleteStatement)]
        public void ArgumentListOfNestedMethodInvocation_DualPosition2()
        {
            var code = CreateTestWithMethodCall(@"var test = ClassC.MethodM($$x.ToString(), y)");

            var expected = CreateTestWithMethodCall(@"var test = ClassC.MethodM(x.ToString(), y);$$");

            VerifyTypingSemicolon(code, expected);
        }

        [WpfFact, Trait(Traits.Feature, Traits.Features.CompleteStatement)]
        public void ArgumentListOfNestedMethodInvocation_DualPosition3()
        {
            var code = CreateTestWithMethodCall(@"var test = ClassC.MethodM(x.ToString($$), y)");

            var expected = CreateTestWithMethodCall(@"var test = ClassC.MethodM(x.ToString(), y);$$");

            VerifyTypingSemicolon(code, expected);
        }

        [WpfFact, Trait(Traits.Feature, Traits.Features.CompleteStatement)]
        public void ArgumentListOfNestedMethodInvocation_DualPosition4()
        {
            var code = CreateTestWithMethodCall(@"var test = ClassC.MethodM(x.ToString()$$, y)");

            var expected = CreateTestWithMethodCall(@"var test = ClassC.MethodM(x.ToString(), y);$$");

            VerifyTypingSemicolon(code, expected);
        }

        [WpfFact, Trait(Traits.Feature, Traits.Features.CompleteStatement)]
        public void ArgumentListOfNestedMethodInvocation_DualPosition5()
        {
            var code = CreateTestWithMethodCall(@"var test = ClassC.MethodM(x.ToString(), y$$)");

            var expected = CreateTestWithMethodCall(@"var test = ClassC.MethodM(x.ToString(), y);$$");

            VerifyTypingSemicolon(code, expected);
        }

        [WpfFact, Trait(Traits.Feature, Traits.Features.CompleteStatement)]
        public void ArgumentListOfNestedMethodInvocation_DualPosition_SemicolonAlreadyExists()
        {
            var code = CreateTestWithMethodCall(@"var test = ClassC.MethodM(x.ToString($$), y);");

            var expected = CreateTestWithMethodCall(@"var test = ClassC.MethodM(x.ToString(), y);$$;");

            VerifyTypingSemicolon(code, expected);
        }

        [WpfFact, Trait(Traits.Feature, Traits.Features.CompleteStatement)]
        public void ArgumentListOfNestedMethodInvocation_MultiLine()
        {
            var code = CreateTestWithMethodCall(@"
var test = ClassC.MethodM(
                x.ToString(), 
                y$$)");

            var expected = CreateTestWithMethodCall(@"
var test = ClassC.MethodM(
                x.ToString(), 
                y);$$");

            VerifyTypingSemicolon(code, expected);
        }

        [WpfFact, Trait(Traits.Feature, Traits.Features.CompleteStatement)]
        public void ArgumentListOfNestedMethodInvocation_MultiLine2()
        {
            var code = CreateTestWithMethodCall(@"
var test = ClassC.MethodM(
                x.ToString(), 
                y$$
                )");

            var expected = CreateTestWithMethodCall(@"
var test = ClassC.MethodM(
                x.ToString(), 
                y
                );$$");

            VerifyTypingSemicolon(code, expected);
        }

        [WpfFact, Trait(Traits.Feature, Traits.Features.CompleteStatement)]
        public void ArgumentListOfNestedMethodInvocation_MultiLine3()
        {
            var code = CreateTestWithMethodCall(@"
var test = ClassC.MethodM(
                x.ToString(), 
                ""y""$$
                )");

            var expected = CreateTestWithMethodCall(@"
var test = ClassC.MethodM(
                x.ToString(), 
                ""y""
                );$$");

            VerifyTypingSemicolon(code, expected);
        }

        [WpfFact, Trait(Traits.Feature, Traits.Features.CompleteStatement)]
        public void ArgumentListOfNestedMethodInvocation_MissingBothParens()
        {
            var code = CreateTestWithMethodCall(@"var test = ClassC.MethodM(x.ToString($$, y");

            VerifyNoSpecialSemicolonHandling(code);
        }

        [WpfFact, Trait(Traits.Feature, Traits.Features.CompleteStatement)]
        public void ArgumentListOfNestedMethodInvocation_MissingInnerParen()
        {
            var code = CreateTestWithMethodCall(@"var test = ClassC.MethodM(x.ToString($$, y)");

            VerifyNoSpecialSemicolonHandling(code);
        }

        [WpfFact, Trait(Traits.Feature, Traits.Features.CompleteStatement)]
        public void ArgumentListOfNestedMethodInvocation_MissingOuterParen()
        {
            var code = CreateTestWithMethodCall(@"var test = ClassC.MethodM(x.ToString($$), y");

            VerifyNoSpecialSemicolonHandling(code);
        }

        #endregion

        #region ArgumentList_Array

        [WpfFact, Trait(Traits.Feature, Traits.Features.CompleteStatement)]
        public void ArgumentList_Array1()
        {
            var code = CreateTestWithMethodCall(@"var test = ClassC.MethodM($$x[0], x[1])");

            var expected = CreateTestWithMethodCall(@"var test = ClassC.MethodM(x[0], x[1]);$$");

            VerifyTypingSemicolon(code, expected);
        }

        [WpfFact, Trait(Traits.Feature, Traits.Features.CompleteStatement)]
        public void ArgumentList_Array2()
        {
            var code = CreateTestWithMethodCall(@"var test = ClassC.MethodM(x$$[0], x[1])");

            var expected = CreateTestWithMethodCall(@"var test = ClassC.MethodM(x[0], x[1]);$$");

            VerifyTypingSemicolon(code, expected);
        }

        [WpfFact, Trait(Traits.Feature, Traits.Features.CompleteStatement)]
        public void ArgumentList_Array3()
        {
            var code = CreateTestWithMethodCall(@"var test = ClassC.MethodM(x[$$0], x[1])");

            var expected = CreateTestWithMethodCall(@"var test = ClassC.MethodM(x[0], x[1]);$$");

            VerifyTypingSemicolon(code, expected);
        }

        [WpfFact, Trait(Traits.Feature, Traits.Features.CompleteStatement)]
        public void ArgumentList_Array4()
        {
            var code = CreateTestWithMethodCall(@"var test = ClassC.MethodM(x[0$$], x[1])");

            var expected = CreateTestWithMethodCall(@"var test = ClassC.MethodM(x[0], x[1]);$$");

            VerifyTypingSemicolon(code, expected);
        }

        [WpfFact, Trait(Traits.Feature, Traits.Features.CompleteStatement)]
        public void ArgumentList_Array5()
        {
            var code = CreateTestWithMethodCall(@"var test = ClassC.MethodM(x[0]$$, x[1])");

            var expected = CreateTestWithMethodCall(@"var test = ClassC.MethodM(x[0], x[1]);$$");

            VerifyTypingSemicolon(code, expected);
        }

        [WpfFact, Trait(Traits.Feature, Traits.Features.CompleteStatement)]
        public void ArgumentList_Array6()
        {
            var code = CreateTestWithMethodCall(@"var test = ClassC.MethodM(x[0],$$ x[1])");

            var expected = CreateTestWithMethodCall(@"var test = ClassC.MethodM(x[0], x[1]);$$");

            VerifyTypingSemicolon(code, expected);
        }

        [WpfFact, Trait(Traits.Feature, Traits.Features.CompleteStatement)]
        public void ArgumentList_Array7()
        {
            var code = CreateTestWithMethodCall(@"var test = ClassC.MethodM(x[0], $$x[1])");

            var expected = CreateTestWithMethodCall(@"var test = ClassC.MethodM(x[0], x[1]);$$");

            VerifyTypingSemicolon(code, expected);
        }

        [WpfFact, Trait(Traits.Feature, Traits.Features.CompleteStatement)]
        public void ArgumentList_Array8()
        {
            var code = CreateTestWithMethodCall(@"var test = ClassC.MethodM(x[0], x[$$1])");

            var expected = CreateTestWithMethodCall(@"var test = ClassC.MethodM(x[0], x[1]);$$");

            VerifyTypingSemicolon(code, expected);
        }

        [WpfFact, Trait(Traits.Feature, Traits.Features.CompleteStatement)]
        public void ArgumentList_Array9()
        {
            var code = CreateTestWithMethodCall(@"var test = ClassC.MethodM(x[0], x[1$$])");

            var expected = CreateTestWithMethodCall(@"var test = ClassC.MethodM(x[0], x[1]);$$");

            VerifyTypingSemicolon(code, expected);
        }

        [WpfFact, Trait(Traits.Feature, Traits.Features.CompleteStatement)]
        public void ArgumentList_Array10()
        {
            var code = CreateTestWithMethodCall(@"var test = ClassC.MethodM(x[0], x[1]$$)");

            var expected = CreateTestWithMethodCall(@"var test = ClassC.MethodM(x[0], x[1]);$$");

            VerifyTypingSemicolon(code, expected);
        }

        [WpfFact, Trait(Traits.Feature, Traits.Features.CompleteStatement)]
        public void ArgumentList_Array11()
        {
            var code = CreateTestWithMethodCall(@"var test = ClassC.MethodM(x[0], x[1])$$");

            var expected = CreateTestWithMethodCall(@"var test = ClassC.MethodM(x[0], x[1]);$$");

            VerifyTypingSemicolon(code, expected);
        }

        [WpfFact, Trait(Traits.Feature, Traits.Features.CompleteStatement)]
        public void ArgumentList_Array_MissingBoth()
        {
            var code = CreateTestWithMethodCall(@"var test = ClassC.MethodM(x[0], x[1$$");

            VerifyNoSpecialSemicolonHandling(code);
        }

        [WpfFact, Trait(Traits.Feature, Traits.Features.CompleteStatement)]
        public void ArgumentList_Array_MissingOuter()
        {

            var code = CreateTestWithMethodCall(@"var test = ClassC.MethodM(x[0], x[1]$$");

            VerifyNoSpecialSemicolonHandling(code);
        }

        [WpfFact, Trait(Traits.Feature, Traits.Features.CompleteStatement)]
        public void ArgumentList_Array_MissingInner()
        {

            var code = CreateTestWithMethodCall(@"var test = ClassC.MethodM(x[0], x[1)$$");

            VerifyNoSpecialSemicolonHandling(code);
        }

        #endregion

        #region FieldInitializer

        [WpfFact, Trait(Traits.Feature, Traits.Features.CompleteStatement)]
        public void FieldInitializer_NoParens()
        {
            var code =
@"
class C
{
    int i = 4$$
    int j = 5;
";

            VerifyNoSpecialSemicolonHandling(code);
        }

        [WpfFact, Trait(Traits.Feature, Traits.Features.CompleteStatement)]
        public void FieldInitializer2()
        {
            var code =
@"
class C
{
    int i = Min(2$$,3)
    int j = 5;
";

            var expected =
@"
class C
{
    int i = Min(2,3);$$
    int j = 5;
";

            VerifyTypingSemicolon(code, expected);
        }

        [WpfFact, Trait(Traits.Feature, Traits.Features.CompleteStatement)]
        public void FieldInitializer2b_MissingParen()
        {
            var code =
@"
class C
{
    int i = Min(2$$,3
    int j = 5;
";

            VerifyNoSpecialSemicolonHandling(code);
        }

        [WpfFact, Trait(Traits.Feature, Traits.Features.CompleteStatement)]
        public void FieldInitializer3()
        {
            var code =
@"
class C
{
    int i = Min(Max(4,5$$),3)
    int j = 5;
";

            var expected =
@"
class C
{
    int i = Min(Max(4,5),3);$$
    int j = 5;
";

            VerifyTypingSemicolon(code, expected);
        }

        [WpfFact, Trait(Traits.Feature, Traits.Features.CompleteStatement)]
        public void FieldInitializer3b_MissingInner()
        {
            var code =
@"
class C
{
    int i = Min(Max(4,5$$,3)
    int j = 5;
";

            VerifyNoSpecialSemicolonHandling(code);
        }

        #endregion

        #region ForLoop

        [WpfFact, Trait(Traits.Feature, Traits.Features.CompleteStatement)]
        public void ForLoopSingleInitializer1()
        {
            var code =
@"
class C
{
    static void Main()
    {
        for (int i = 0$$ )
        int j;
";

            VerifyNoSpecialSemicolonHandling(code);
        }

        [WpfFact, Trait(Traits.Feature, Traits.Features.CompleteStatement)]
        public void ForLoopSingleInitializer2()
        {
            var code =
@"
class C
{
    static void Main()
    {
        for (int i = 0$$ i < 5; i++)
        int j;
";

            VerifyNoSpecialSemicolonHandling(code);
        }

        [WpfFact, Trait(Traits.Feature, Traits.Features.CompleteStatement)]
        public void ForLoopSingleInitializer3()
        {
            var code =
@"
class C
{
    static void Main()
    {
        for (int i = 0$$; i < 3; i = i + 1)
       {
            x = x * 3;
        }
        System.Console.Write(""{0}"", x);
    }
}
";

            VerifyNoSpecialSemicolonHandling(code);
        }

        [WpfFact, Trait(Traits.Feature, Traits.Features.CompleteStatement)]
        public void ForLoopSingleInitializer_MissingParen()
        {
            var code =
@"
class C
{
    static void Main()
    {
        for (int i = 0$$
        int j;
";

            VerifyNoSpecialSemicolonHandling(code);
        }

        [WpfFact, Trait(Traits.Feature, Traits.Features.CompleteStatement)]
        public void ForLoopNoStatements()
        {
            var code =
@"
class C
{
    static void Main()
    {
        for ($$
        int j;
";

            VerifyNoSpecialSemicolonHandling(code);
        }

        [WpfFact, Trait(Traits.Feature, Traits.Features.CompleteStatement)]
        public void ForLoopNoStatements2()
        {
            var code =
@"
class C
{
    static void Main()
    {
        for ( $$
        int j;
";

            VerifyNoSpecialSemicolonHandling(code);
        }

        [WpfFact, Trait(Traits.Feature, Traits.Features.CompleteStatement)]
        public void ForLoopNoStatements3()
        {
            var code =
@"
class C
{
    static void Main()
    {
        for ( ; $$
        int j;
";

            VerifyNoSpecialSemicolonHandling(code);
        }

        [WpfFact, Trait(Traits.Feature, Traits.Features.CompleteStatement)]
        public void ForLoopNoStatements4()
        {
            var code =
@"
class C
{
    static void Main()
    {
        for ( ; ;$$
        int j;
";

            VerifyNoSpecialSemicolonHandling(code);
        }

        [WpfFact, Trait(Traits.Feature, Traits.Features.CompleteStatement)]
        public void ForLoopNoStatements5()
        {
            var code =
@"
class C
{
    static void Main()
    {
        for ( $$ ;)
        int j;
";

            VerifyNoSpecialSemicolonHandling(code);
        }

        [WpfFact, Trait(Traits.Feature, Traits.Features.CompleteStatement)]
        public void ForLoopMultistatementInitializer1()
        {
            var code =
@"
class C
{
    static void Main()
    {
        for ( $$int i = 0, int j = 0)
        int j;
";

            VerifyNoSpecialSemicolonHandling(code);
        }

        [WpfFact, Trait(Traits.Feature, Traits.Features.CompleteStatement)]
        public void ForLoopMultistatementInitializer2()
        {
            var code =
@"
class C
{
    static void Main()
    {
        for ( int$$ i = 0, int j = 0)
        int j;
";

            VerifyNoSpecialSemicolonHandling(code);
        }

        [WpfFact, Trait(Traits.Feature, Traits.Features.CompleteStatement)]
        public void ForLoopMultistatementInitializer3()
        {
            var code =
@"
class C
{
    static void Main()
    {
        for ( int i$$ = 0, int j = 0)
        int j;
";

            VerifyNoSpecialSemicolonHandling(code);
        }

        [WpfFact, Trait(Traits.Feature, Traits.Features.CompleteStatement)]
        public void ForLoopMultistatementInitializer4()
        {
            var code =
@"
class C
{
    static void Main()
    {
        for ( int i = 0, $$int j = 0)
        int j;
";

            VerifyNoSpecialSemicolonHandling(code);
        }

        [WpfFact, Trait(Traits.Feature, Traits.Features.CompleteStatement)]
        public void ForLoopMultistatementInitializer5()
        {
            var code =
@"
class C
{
    static void Main()
    {
        for ( int i = 0, int j =$$ 0)
        int j;
";

            VerifyNoSpecialSemicolonHandling(code);
        }

        [WpfFact, Trait(Traits.Feature, Traits.Features.CompleteStatement)]
        public void ForLoopMultistatementInitializer6()
        {
            var code =
@"
class C
{
    static void Main()
    {
        for ( int i = 0, int j = 0$$)
        int j;
";

            VerifyNoSpecialSemicolonHandling(code);
        }

        [WpfFact, Trait(Traits.Feature, Traits.Features.CompleteStatement)]
        public void ForLoopMultistatementInitializer7()
        {
            var code =
@"
class C
{
    static void Main()
    {
        for ( int i = 0, int j = 0$$)
        int j;
";

            VerifyNoSpecialSemicolonHandling(code);
        }

        [WpfFact, Trait(Traits.Feature, Traits.Features.CompleteStatement)]
        public void ForLoopNewInInitializer1()
        {
            var code =
@"
class C
{
    static void Main(string[] args)
    {
        for (C1 i = new C1($$))
        int j;
    }
}
public class C1
{
    public static C1 operator ++(C1 obj)
    {
        return obj;
    }
}
";

            var expected =
@"
class C
{
    static void Main(string[] args)
    {
        for (C1 i = new C1();$$)
        int j;
    }
}
public class C1
{
    public static C1 operator ++(C1 obj)
    {
        return obj;
    }
}
";

            VerifyTypingSemicolon(code, expected);
        }

        [WpfFact, Trait(Traits.Feature, Traits.Features.CompleteStatement)]
        public void ForLoopNewInInitializer_MissingOneParen()
        {
            var code =
@"
class C
{
    static void Main(string[] args)
    {
        for (C1 i = new C1()$$
        int j;
    }
}
public class C1
{
    public static C1 operator ++(C1 obj)
    {
        return obj;
    }
}
";

            VerifyNoSpecialSemicolonHandling(code);
        }

        [WpfFact, Trait(Traits.Feature, Traits.Features.CompleteStatement)]
        public void ForLoopNewInInitializer2_MissingBothParens()
        {
            // only adding one closing paren
            var code =
@"
class C
{
    static void Main(string[] args)
    {
        for (C1 i = new C1($$
        int j;
    }
}
public class C1
{
    public static C1 operator ++(C1 obj)
    {
        return obj;
    }
}
";

            VerifyNoSpecialSemicolonHandling(code);
        }

        [WpfFact, Trait(Traits.Feature, Traits.Features.CompleteStatement)]
        public void ForLoopDeclaration()
        {
            var code =
@"
class C
{
    static void Main(string[] args)
    {
        string s = ""abcdefghij"";
        for (int i = s.IndexOf(""bcd""$$) i < 10; i++)
";

            var expected =
@"
class C
{
    static void Main(string[] args)
    {
        string s = ""abcdefghij"";
        for (int i = s.IndexOf(""bcd"");$$ i < 10; i++)
";

            VerifyTypingSemicolon(code, expected);
        }

        [WpfFact, Trait(Traits.Feature, Traits.Features.CompleteStatement)]
        public void ForLoopDeclaration2()
        {
            var code =
@"
class C
{
    static void Main(string[] args)
    {
        string s = ""abcdefghij"";
        for (int i = s.IndexOf(""bcd""$$), j=1 i < 10; i++)
";

            var expected =
@"
class C
{
    static void Main(string[] args)
    {
        string s = ""abcdefghij"";
        for (int i = s.IndexOf(""bcd""), j=1;$$ i < 10; i++)
";

            VerifyTypingSemicolon(code, expected);
        }

        [WpfFact, Trait(Traits.Feature, Traits.Features.CompleteStatement)]
        public void ForLoopDeclaration3()
        {
            var code =
@"
class C
{
    static void Main(string[] args)
    {
        string s = ""abcdefghij"";
        for (int i = s.IndexOf(""bcd""$$); i < 10; i++)
";

            var expected =
@"
class C
{
    static void Main(string[] args)
    {
        string s = ""abcdefghij"";
        for (int i = s.IndexOf(""bcd"");$$; i < 10; i++)
";

            VerifyTypingSemicolon(code, expected);
        }

        [WpfFact, Trait(Traits.Feature, Traits.Features.CompleteStatement)]
        public void ForLoopDeclaration4()
        {
            var code =
@"
class C
{
    static void Main(string[] args)
    {
        string s = ""abcdefghij"";
        for (int i = s.IndexOf(""bcd""$$), j=1; i < 10; i++)
";

            var expected =
@"
class C
{
    static void Main(string[] args)
    {
        string s = ""abcdefghij"";
        for (int i = s.IndexOf(""bcd""), j=1;$$; i < 10; i++)
";

            VerifyTypingSemicolon(code, expected);
        }

        [WpfFact, Trait(Traits.Feature, Traits.Features.CompleteStatement)]
        public void ForLoopDeclaration_MissingParen()
        {
            var code =
@"
class C
{
    static void Main(string[] args)
    {
        string s = ""abcdefghij"";
        for (int i = s.IndexOf(""bcd""$$ i < 10; i++)
";

            var expected =
@"
class C
{
    static void Main(string[] args)
    {
        string s = ""abcdefghij"";
        for (int i = s.IndexOf(""bcd"";$$ i < 10; i++)
";

            VerifyTypingSemicolon(code, expected);
        }

        [WpfFact, Trait(Traits.Feature, Traits.Features.CompleteStatement)]
        public void ForLoopInitializers()
        {
            // Semicolon location is incorrect https://github.com/dotnet/roslyn/issues/32250
            var code =
@"
class C
{
    static void Main(string[] args)
    {
        string s = ""abcdefghij"";
        int i;
        for (i = s.IndexOf(""bcd""$$) i < 10; i++)
";

            var expected =
@"
class C
{
    static void Main(string[] args)
    {
        string s = ""abcdefghij"";
        int i;
        for (i = s.IndexOf(""bcd"") i < 10;$$; i++)
";

            VerifyTypingSemicolon(code, expected);
        }

        [WpfFact, Trait(Traits.Feature, Traits.Features.CompleteStatement)]
        public void ForLoopInitializers2()
        {
            // Semicolon location is incorrect https://github.com/dotnet/roslyn/issues/32250
            var code =
@"
class C
{
    static void Main(string[] args)
    {
        string s = ""abcdefghij"";
        int i;
        int j;
        for (i = s.IndexOf(""bcd""$$), j=1 i < 10; i++)
";

            var expected =
@"
class C
{
    static void Main(string[] args)
    {
        string s = ""abcdefghij"";
        int i;
        int j;
        for (i = s.IndexOf(""bcd""), j=1 i < 10;$$; i++)
";

            VerifyTypingSemicolon(code, expected);
        }

        [WpfFact, Trait(Traits.Feature, Traits.Features.CompleteStatement)]
        public void ForLoopInitializers3()
        {
            // Semicolon location is incorrect https://github.com/dotnet/roslyn/issues/32250
            var code =
@"
class C
{
    static void Main(string[] args)
    {
        string s = ""abcdefghij"";
        int i;
        for (i = s.IndexOf(""bcd""$$); i < 10; i++)
";

            var expected =
@"
class C
{
    static void Main(string[] args)
    {
        string s = ""abcdefghij"";
        int i;
        for (i = s.IndexOf(""bcd"");$$; i < 10; i++)
";

            VerifyTypingSemicolon(code, expected);
        }

        [WpfFact, Trait(Traits.Feature, Traits.Features.CompleteStatement)]
        public void ForLoopInitializers4()
        {
            // Semicolon location is incorrect https://github.com/dotnet/roslyn/issues/32250
            var code =
@"
class C
{
    static void Main(string[] args)
    {
        string s = ""abcdefghij"";
        int i;
        int j;
        for (i = s.IndexOf(""bcd""$$), j=1; i < 10; i++)
";

            var expected =
@"
class C
{
    static void Main(string[] args)
    {
        string s = ""abcdefghij"";
        int i;
        int j;
        for (i = s.IndexOf(""bcd""), j=1;$$; i < 10; i++)
";

            VerifyTypingSemicolon(code, expected);
        }
        [WpfFact, Trait(Traits.Feature, Traits.Features.CompleteStatement)]
        public void ForLoopInitializers_MissingParen()
        {
            var code =
@"
class C
{
    static void Main(string[] args)
    {
        string s = ""abcdefghij"";
        int i;
        for (i = s.IndexOf(""bcd""$$ i < 10; i++)
";

            var expected =
@"
class C
{
    static void Main(string[] args)
    {
        string s = ""abcdefghij"";
        int i;
        for (i = s.IndexOf(""bcd"";$$ i < 10; i++)
";

            VerifyTypingSemicolon(code, expected);
        }

        [WpfFact, Trait(Traits.Feature, Traits.Features.CompleteStatement)]
        public void ForLoopCondition()
        {
            var code =
@"
class C
{
    static void Main(string[] args)
    {
        string s = ""abcdefghij"";
        for (int i = s.IndexOf(""bcd""); i < s.IndexOf(""x""$$) i++)
";

            var expected =
@"
class C
{
    static void Main(string[] args)
    {
        string s = ""abcdefghij"";
        for (int i = s.IndexOf(""bcd""); i < s.IndexOf(""x"");$$ i++)
";

            VerifyTypingSemicolon(code, expected);
        }

        [WpfFact, Trait(Traits.Feature, Traits.Features.CompleteStatement)]
        public void ForLoopConditionIsNull()
        {
            var code =
@"
class C
{
    static void Main(string[] args)
    {
        for (int i = 0; $$ ; i++)
        {
            Console.WriteLine(""test"");
        }
";

            VerifyNoSpecialSemicolonHandling(code);
        }

        [WpfFact, Trait(Traits.Feature, Traits.Features.CompleteStatement)]
        public void ForLoopConditionIsNull2()
        {
            var code =
@"
class C
{
    static void Main(string[] args)
    {
        for (int i = Math.Min(3,4$$);  ; i++)
        {
            Console.WriteLine(""test"");
        }
";
            var expected =
@"
class C
{
    static void Main(string[] args)
    {
        for (int i = Math.Min(3,4);$$;  ; i++)
        {
            Console.WriteLine(""test"");
        }
";
            VerifyTypingSemicolon(code, expected);
        }

        [WpfFact, Trait(Traits.Feature, Traits.Features.CompleteStatement)]
        public void ForLoopIncrement()
        {
            var code =
@"
class C
{
    static void Main(string[] args)
    {
        string s = ""abcdefghij"";
        for (int i = s.IndexOf(""bcd""); i < s.IndexOf(""x""); i = i.IndexOf(""x""$$))
";

            var expected =
@"
class C
{
    static void Main(string[] args)
    {
        string s = ""abcdefghij"";
        for (int i = s.IndexOf(""bcd""); i < s.IndexOf(""x""); i = i.IndexOf(""x"";$$))
";

            VerifyTypingSemicolon(code, expected);
        }

        [WpfFact, Trait(Traits.Feature, Traits.Features.CompleteStatement)]
        public void ForLoopBody()
        {
            var code =
@"
class C
{
    static void Main(string[] args)
    {
        string s = ""abcdefghij"";
        for (int i = s.IndexOf(""bcd""); i < 10; i++)
        {
            i.ToString($$)
        }
";

            var expected =
@"
class C
{
    static void Main(string[] args)
    {
        string s = ""abcdefghij"";
        for (int i = s.IndexOf(""bcd""); i < 10; i++)
        {
            i.ToString();$$
        }
";

            VerifyTypingSemicolon(code, expected);
        }

        [WpfFact, Trait(Traits.Feature, Traits.Features.CompleteStatement)]
        public void ForLoopObjectInitializer_MissingParen()
        {
            var code =
@"
class C
{
    static void Main(string[] args)
    {
        for (Goo f = new Goo { i = 0, s = ""abc""$$ }
    }
}
public class Goo
{
    public int i;
    public string s;
}
";

            VerifyNoSpecialSemicolonHandling(code);
        }

        [WpfFact, Trait(Traits.Feature, Traits.Features.CompleteStatement)]
        public void ForLoopObjectInitializer()
        {
            var code =
@"
class C
{
    static void Main(string[] args)
    {
        for (Goo f = new Goo { i = 0, s = ""abc""$$ } )
    }
}
public class Goo
{
    public int i;
    public string s;
}
";

            VerifyNoSpecialSemicolonHandling(code);
        }

        [WpfFact, Trait(Traits.Feature, Traits.Features.CompleteStatement)]
        public void ForLoopObjectInitializer_MissingBrace()
        {
            var code =
@"
class C
{
    static void Main(string[] args)
    {
        for (Goo f = new Goo { i = 0, s = ""abc""$$
    }
}
public class Goo
{
    public int i;
    public string s;
}
";

            VerifyNoSpecialSemicolonHandling(code);
        }

        #endregion

        #region Indexer

        [WpfFact, Trait(Traits.Feature, Traits.Features.CompleteStatement)]
        public void Indexer()
        {
            var code =
@"
class SampleCollection<T>
{
    private T[] arr = new T[100];
    private int i;
    public int Property
    {
        get { return arr[i$$] }
        set { arr[i] = value; }
    }
}";
            var expected =
@"
class SampleCollection<T>
{
    private T[] arr = new T[100];
    private int i;
    public int Property
    {
        get { return arr[i];$$ }
        set { arr[i] = value; }
    }
}";

            VerifyTypingSemicolon(code, expected);
        }

        [WpfFact, Trait(Traits.Feature, Traits.Features.CompleteStatement)]
        public void Indexer2()
        {
            var code =
@"
class test
{
    int[] array = { 1, 2, 3 };

    void M()
    {
        var i = array[1$$]
    }
}
";
            var expected =
@"
class test
{
    int[] array = { 1, 2, 3 };

    void M()
    {
        var i = array[1];$$
    }
}
";

            VerifyTypingSemicolon(code, expected);
        }

        [WpfFact, Trait(Traits.Feature, Traits.Features.CompleteStatement)]
        public void Indexer3()
        {
            var code =
@"
class C
{
    int[] array = { 1, 2, 3 };

    void M()
    {
        var i = array[Math.Min(2,3$$)]
    }
}
";
            var expected =
@"
class C
{
    int[] array = { 1, 2, 3 };

    void M()
    {
        var i = array[Math.Min(2,3)];$$
    }
}
";

            VerifyTypingSemicolon(code, expected);
        }

        [WpfFact, Trait(Traits.Feature, Traits.Features.CompleteStatement)]
        public void Indexer4()
        {
            var code =
@"
class C
{
    int[] array = { 1, 2, 3 };

    void M()
    {
        var i = array[Math.Min(2,3$$)
    }
}
";
            var expected =
@"
class C
{
    int[] array = { 1, 2, 3 };

    void M()
    {
        var i = array[Math.Min(2,3;$$)
    }
}
";

            VerifyTypingSemicolon(code, expected);
        }

        #endregion

        #region ObjectInitializer

        [WpfFact, Trait(Traits.Feature, Traits.Features.CompleteStatement)]
        public void ObjectInitializer()
        {
            var code =
@"
class C
{
    static void Main(string[] args)
    {
        Goo f = new Goo { i = 0, s = ""abc"" }$$
    }
}

public class Goo
{
    public int i;
    public string s;
}
";

            VerifyNoSpecialSemicolonHandling(code);
        }

        [WpfFact, Trait(Traits.Feature, Traits.Features.CompleteStatement)]
        public void ObjectInitializer2()
        {
            var code =
@"
class C
{
    static void Main(string[] args)
    {
        Goo f = new Goo { i = 0, s = ""abc""$$ }
    }
}

public class Goo
{
    public int i;
    public string s;
}
";

            VerifyNoSpecialSemicolonHandling(code);
        }

        [WpfFact, Trait(Traits.Feature, Traits.Features.CompleteStatement)]
        public void ObjectInitializer3()
        {
            var code =
@"
class C
{
    static void Main(string[] args)
    {
        Goo f = new Goo { i = 0$$, s = ""abc"" }
    }
}

public class Goo
{
    public int i;
    public string s;
}
";

            VerifyNoSpecialSemicolonHandling(code);
        }

        [WpfFact, Trait(Traits.Feature, Traits.Features.CompleteStatement)]
        public void ObjectInitializer4()
        {
            var code =
@"
class C
{
    static void Main(string[] args)
    {
        Goo f = new Goo { i =$$ 0, s = ""abc"" }
    }
}

public class Goo
{
    public int i;
    public string s;
}
";

            VerifyNoSpecialSemicolonHandling(code);
        }

        [WpfFact, Trait(Traits.Feature, Traits.Features.CompleteStatement)]
        public void ObjectInitializer_MissingBrace()
        {
            var code =
@"
class C
{
    static void Main(string[] args)
    {
        Goo f = new Goo { i = 0, s = ""abc""$$
    }
}

public class Goo
{
    public int i;
    public string s;
}
";
            var expected =
@"
class C
{
    static void Main(string[] args)
    {
        Goo f = new Goo { i = 0, s = ""abc"";$$
    }
}

public class Goo
{
    public int i;
    public string s;
}
";

            VerifyTypingSemicolon(code, expected);
        }

        #endregion

        #region Accessors

        [WpfFact, Trait(Traits.Feature, Traits.Features.CompleteStatement)]
        public void PropertyAccessors1()
        {
            var code = @"
public class ClassC
{
    private int xValue = 7;
    public int XValue
    {
        get
        {
            return Math.Min(xValue$$, 1)
        } 
    }
}";

            var expected = @"
public class ClassC
{
    private int xValue = 7;
    public int XValue
    {
        get
        {
            return Math.Min(xValue, 1);$$
        } 
    }
}";

            VerifyTypingSemicolon(code, expected);
        }

        [WpfFact, Trait(Traits.Feature, Traits.Features.CompleteStatement)]
        public void PropertyAccessors2()
        {
            var code = @"
public class ClassC
{
    private int xValue = 7;
    public int XValue
    {
        get
        {
            return Math.Min(Math.Max(xValue,0$$), 1)
        } 
    }
}";

            var expected = @"
public class ClassC
{
    private int xValue = 7;
    public int XValue
    {
        get
        {
            return Math.Min(Math.Max(xValue,0), 1);$$
        } 
    }
}";

            VerifyTypingSemicolon(code, expected);
        }

        [WpfFact, Trait(Traits.Feature, Traits.Features.CompleteStatement)]
        public void PropertyAccessors3()
        {
            var code = @"
public class Person
{
   private string firstName;
   private string lastName;
   
   public Person(string first, string last)
   {
      firstName = first;
      lastName = last;
   }

   public string Name => $""{firstName} {lastName}""$$   
}";

            VerifyNoSpecialSemicolonHandling(code);
        }

        [WpfFact, Trait(Traits.Feature, Traits.Features.CompleteStatement)]
        public void PropertyAccessors4()
        {
            var code = @"
public class SaleItem
{
   string name;
   public string Name 
   {
      get => name;
      set => name = value$$
   }
}";

            VerifyNoSpecialSemicolonHandling(code);
        }

        [WpfFact, Trait(Traits.Feature, Traits.Features.CompleteStatement)]
        public void PropertyAccessors5()
        {
            var code = @"
public class SaleItem
{
   string name;
   public string Name 
   {
      get => name$$
      set => name = value;
   }
}";

            VerifyNoSpecialSemicolonHandling(code);
        }

        [WpfFact, Trait(Traits.Feature, Traits.Features.CompleteStatement)]
        public void PropertyAccessors6()
        {
            var code = @"
public class SaleItem
{
   string name;
   public string Name 
   {
      get => name.ToUpper($$)
      set => name = value;
   }
}";

            VerifyNoSpecialSemicolonHandling(code);
        }

        [WpfFact, Trait(Traits.Feature, Traits.Features.CompleteStatement)]
        public void PropertyAccessors7()
        {
            var code = @"
public class SaleItem
{
   public string Name 
   { get$$ set; }
}";

            VerifyNoSpecialSemicolonHandling(code);
        }

        #endregion

        #region ParenthesizeExpression

        [WpfFact, Trait(Traits.Feature, Traits.Features.CompleteStatement)]
        public void ParenthesizedExpression_Assignment1()
        {
            var code = @"
public class Class1
{
    void M()
    {
        int i = (6*5$$)
    }
}";

            var expected = @"
public class Class1
{
    void M()
    {
        int i = (6*5);$$
    }
}";

            VerifyTypingSemicolon(code, expected);
        }

        [WpfFact, Trait(Traits.Feature, Traits.Features.CompleteStatement)]
        public void ParenthesizedExpression_Assignment2()
        {
            var code = @"
public class Class1
{
    void M()
    {
        int i = (6*Math.Min(4,5$$))
    }
}";

            var expected = @"
public class Class1
{
    void M()
    {
        int i = (6*Math.Min(4,5));$$
    }
}";

            VerifyTypingSemicolon(code, expected);
        }

        [WpfFact, Trait(Traits.Feature, Traits.Features.CompleteStatement)]
        public void ParenthesizedExpression_Assignment3()
        {
            var code = @"
public class Class1
{
    void M()
    {
        int[] array = { 2, 3, 4 };
        int i = (6*array[2$$])
    }
}";

            var expected = @"
public class Class1
{
    void M()
    {
        int[] array = { 2, 3, 4 };
        int i = (6*array[2]);$$
    }
}";

            VerifyTypingSemicolon(code, expected);
        }

        [WpfFact, Trait(Traits.Feature, Traits.Features.CompleteStatement)]
        public void ParenthesizedExpression_ForLoop()
        {
            var code = @"
public class Class1
{
    void M()
    {
        for (int i = 0; i < 10; i++)
        {
            int j = (i+i$$)
        }
    }
}";

            var expected = @"
public class Class1
{
    void M()
    {
        for (int i = 0; i < 10; i++)
        {
            int j = (i+i);$$
        }
    }
}";

            VerifyTypingSemicolon(code, expected);
        }

        [WpfFact, Trait(Traits.Feature, Traits.Features.CompleteStatement)]
        public void ParenthesizedExpression_ForLoop2()
        {
            var code = @"
public class Class1
{
    void M()
    {
        for (int i = ((3+2)*4$$); i < 10; i++)
        {
            int j = (i+i);
        }
    }
}";

            var expected = @"
public class Class1
{
    void M()
    {
        for (int i = ((3+2)*4);$$; i < 10; i++)
        {
            int j = (i+i);
        }
    }
}";

            VerifyTypingSemicolon(code, expected);
        }

        [WpfFact, Trait(Traits.Feature, Traits.Features.CompleteStatement)]
        public void ParenthesizedExpression_ForLoop3()
        {
            var code = @"
public class Class1
{
    void M()
    {
        for (int i = 0; i < ((3+2)*4$$); i++)
        {
            int j = (i+i);
        }
    }
}";

            var expected = @"
public class Class1
{
    void M()
    {
        for (int i = 0; i < ((3+2)*4);$$; i++)
        {
            int j = (i+i);
        }
    }
}";

            VerifyTypingSemicolon(code, expected);
        }

        [WpfFact, Trait(Traits.Feature, Traits.Features.CompleteStatement)]
        public void ParenthesizedExpression_ForEach()
        {
            var code = @"
    public class Class1
    {
        static void Main(string[] args)
        {
            foreach (int i in M((2*3)+4$$))
            {

            }
        }

        private static int[] M(int i)
        {
            int[] value = { 2, 3, 4 };
            return value;
        }
    } 
";
            VerifyNoSpecialSemicolonHandling(code);
        }

        [WpfFact, Trait(Traits.Feature, Traits.Features.CompleteStatement)]
        public void ParenthesizedExpression_GoTo2()
        {
            var code =
@"
static void Main()
{
    int n = 1;
    switch (n)
    {
        case 1:
            goto case (2+1$$)
        case 3:
            break
        default:
            break;
    }
}
";

            var expected =
@"
static void Main()
{
    int n = 1;
    switch (n)
    {
        case 1:
            goto case (2+1);$$
        case 3:
            break
        default:
            break;
    }
}
";
            VerifyTypingSemicolon(code, expected);
        }

        [WpfFact, Trait(Traits.Feature, Traits.Features.CompleteStatement)]
        public void ParenthesizedExpression_Switch()
        {
            var code =
@"
class Program
{
    static void Main()
    {
        int i = 3;
        switch (i$$)
        {
            case 1:
            case 2:
            case 3:
                break;
        }
    }
}
";

            VerifyNoSpecialSemicolonHandling(code);
        }

        [WpfFact, Trait(Traits.Feature, Traits.Features.CompleteStatement)]
        public void ParenthesizedExpression_Switch2()
        {
            var code =
@"
class Program
{
    static void Main()
    {
        int i = 3;
        switch (4*(i+2$$))
        {
            case 1:
            case 2:
            case 3:
                break;
        }
    }
}
";

            VerifyNoSpecialSemicolonHandling(code);
        }

        [WpfFact, Trait(Traits.Feature, Traits.Features.CompleteStatement)]
        public void ParenthesizedExpression_Switch3()
        {
            var code =
@"
class Program
{
    static void Main()
    {
        int i = 3;
        switch (i)
        {
            case 1:
                Console.WriteLine(4*(i+2$$))
            case 2:
            case 3:
                break;
        }
    }
}
";
            var expected =
@"
class Program
{
    static void Main()
    {
        int i = 3;
        switch (i)
        {
            case 1:
                Console.WriteLine(4*(i+2));$$
            case 2:
            case 3:
                break;
        }
    }
}
";

            VerifyTypingSemicolon(code, expected);
        }

        [WpfFact, Trait(Traits.Feature, Traits.Features.CompleteStatement)]
        public void ParenthesizedExpression_While()
        {
            var code =
@"
using System;
class Program
{
    static void Main()
    {
        int i = 3;
        while (i<4$$)
        {
            Console.WriteLine(i);
        }
    }
}
";

            VerifyNoSpecialSemicolonHandling(code);
        }

        [WpfFact, Trait(Traits.Feature, Traits.Features.CompleteStatement)]
        public void ParenthesizedExpression_While2()
        {
            var code =
@"
using System;
class Program
{
    static void Main()
    {
        int i = 3;
        while (i<Math.Max(4,5$$))
        {
            Console.WriteLine(i);
        }
    }
}
";

            VerifyNoSpecialSemicolonHandling(code);
        }

        [WpfFact, Trait(Traits.Feature, Traits.Features.CompleteStatement)]
        public void ParenthesizedExpression_While3()
        {
            var code =
@"
using System;
class Program
{
    static void Main()
    {
        int i = 3;
        while (i<Math.Max(4,5))
        {
            Console.WriteLine(i$$)
        }
    }
}
";
            var expected =
@"
using System;
class Program
{
    static void Main()
    {
        int i = 3;
        while (i<Math.Max(4,5))
        {
            Console.WriteLine(i);$$
        }
    }
}
";

            VerifyTypingSemicolon(code, expected);
        }

        #endregion

        [WpfFact, Trait(Traits.Feature, Traits.Features.CompleteStatement)]
        public void ThrowStatement_MissingBoth()
        {
            var code = @"
public class Class1
{
    void M()
    {
        string s = ""Test"";
        throw new Exception(s.ToUpper($$

    }
}";

            VerifyNoSpecialSemicolonHandling(code);
        }

        [WpfFact, Trait(Traits.Feature, Traits.Features.CompleteStatement)]
        public void ThrowStatement()
        {
            var code = @"
public class Class1
{
    void M()
    {
        string s = ""Test"";
        throw new Exception(s.ToUpper($$))

    }
}";

            var expected = @"
public class Class1
{
    void M()
    {
        string s = ""Test"";
        throw new Exception(s.ToUpper());$$

    }
}";

            VerifyTypingSemicolon(code, expected);
        }

        [WpfFact, Trait(Traits.Feature, Traits.Features.CompleteStatement)]
        public void DontComplete_SemicolonBeforeClassDeclaration()
        {
            var code =
@"$$
class C
{
}";

            VerifyNoSpecialSemicolonHandling(code);
        }

        [WpfFact, Trait(Traits.Feature, Traits.Features.CompleteStatement)]
        public void DontCompleteStatment_DocComments()
        {
            var code =
@"
/// Testing $$
class C
{
}";

            VerifyNoSpecialSemicolonHandling(code);
        }

        [WpfFact, Trait(Traits.Feature, Traits.Features.CompleteStatement)]
        public void DontComplete_FormatString()
        {
            var code =
@"
class C
{
    void Main()
    {
        Console.WriteLine(String.Format(""{0:##;(##)$$**Zero**}"", 0));
    }
}";

            VerifyNoSpecialSemicolonHandling(code);
        }

        [WpfFact, Trait(Traits.Feature, Traits.Features.CompleteStatement)]
        public void DontComplete_EmptyStatement()
        {
            var code =
@"
class C
{
    void Main()
    {
        ;$$
    }
}";

            VerifyNoSpecialSemicolonHandling(code);
        }

        [WpfFact, Trait(Traits.Feature, Traits.Features.CompleteStatement)]
        public void DontComplete_EmptyStatement2()
        {
            var code =
@"
class C
{
    void Main()
    {
        ; $$
    }
}";

            VerifyNoSpecialSemicolonHandling(code);
        }

        [WpfFact, Trait(Traits.Feature, Traits.Features.CompleteStatement)]
        public void DoWhile()
        {
            var code =
@"
public class C
{
    void M()
    {
        int n = 0;
        do
        {
            Console.WriteLine(n);
            n++;
        } while (n$$ < 5)
    }
}";
            var expected =
 @"
public class C
{
    void M()
    {
        int n = 0;
        do
        {
            Console.WriteLine(n);
            n++;
        } while (n < 5);$$
    }
}";
            VerifyTypingSemicolon(code, expected);
        }

        [WpfFact, Trait(Traits.Feature, Traits.Features.CompleteStatement)]
        public void DoWhile2()
        {
            var code =
@"
public class C
{
    void M()
    {
        int n = 0;
        do
        {
            Console.WriteLine(n);
            n++;
        } while (n < 5)$$
    }
}";

            VerifyNoSpecialSemicolonHandling(code);
        }

        [WpfFact, Trait(Traits.Feature, Traits.Features.CompleteStatement)]
        public void DoWhile3()
        {
            var code =
@"
public class C
{
    void M()
    {
        int n = 0;
        do
        {
            Console.WriteLine(n);
            n++;
        } while $$(n < 5)
    }
}";

            VerifyNoSpecialSemicolonHandling(code);
        }

        [WpfFact, Trait(Traits.Feature, Traits.Features.CompleteStatement)]
        public void DoWhile4()
        {
            var code =
@"
public class C
{
    void M()
    {
        int n = 0;
        do
        {
            Console.WriteLine(n);
            n++;
        } while (n < Min(4,$$5))
    }
}";

            var expected =
@"
public class C
{
    void M()
    {
        int n = 0;
        do
        {
            Console.WriteLine(n);
            n++;
        } while (n < Min(4,5));$$
    }
}";

            VerifyTypingSemicolon(code, expected);
        }

        [WorkItem(35260, "https://github.com/dotnet/roslyn/issues/35260")]
        [WpfFact, Trait(Traits.Feature, Traits.Features.CompleteStatement)]
        public void DoWhile5()
        {
            var code =
@"
public class C
{
    void M()
    {
        int n = 0;
        do
        {
            Console.WriteLine(n);
            n++;
        } while ($$n < Min(4,5))
    }
}";

            var expected =
@"
public class C
{
    void M()
    {
        int n = 0;
        do
        {
            Console.WriteLine(n);
            n++;
        } while (n < Min(4,5));$$
    }
}";

            VerifyTypingSemicolon(code, expected);
        }

        [WorkItem(35260, "https://github.com/dotnet/roslyn/issues/35260")]
        [WpfFact, Trait(Traits.Feature, Traits.Features.CompleteStatement)]
        public void DoWhile6()
        {
            var code =
@"
public class C
{
    void M()
    {
        int n = 0;
        do
        {
            Console.WriteLine(n);
            n++;
        } while (n < Min(4,5)$$)
    }
}";

            var expected =
@"
public class C
{
    void M()
    {
        int n = 0;
        do
        {
            Console.WriteLine(n);
            n++;
        } while (n < Min(4,5));$$
    }
}";

            VerifyTypingSemicolon(code, expected);
        }

        [WpfFact, Trait(Traits.Feature, Traits.Features.CompleteStatement)]
        public void DoWhile_MissingParen()
        {
            var code =
@"
public class C
{
    void M()
    {
        int n = 0;
        do
        {
            Console.WriteLine(n);
            n++;
        } while (n < Min(4,$$5)
    }
}";

            var expected =
@"
public class C
{
    void M()
    {
        int n = 0;
        do
        {
            Console.WriteLine(n);
            n++;
        } while (n < Min(4,;$$5)
    }
}";

            VerifyTypingSemicolon(code, expected);
        }

        [WpfFact, Trait(Traits.Feature, Traits.Features.CompleteStatement)]
        public void DontComplete_Break()
        {
            var code =
@"
public class C
{
    void M()
    {
        int n = 0;
        do
        {
            Console.WriteLine(n);
            n++;
            break$$
        } while (n < 5);
    }
}";

            VerifyNoSpecialSemicolonHandling(code);
        }

        [WpfFact, Trait(Traits.Feature, Traits.Features.CompleteStatement)]
        public void DontComplete_Break2()
        {
            var code =
@"
public class C
{
    void M()
    {
        int n = 0;
        do
        {
            Console.WriteLine(n);
            n++;
            bre$$ak
        } while (n < 5);
    }
}";

            VerifyNoSpecialSemicolonHandling(code);
        }

        [WpfFact, Trait(Traits.Feature, Traits.Features.CompleteStatement)]
        public void DontComplete_Break3()
        {
            var code =
@"
public class C
{
    void M()
    {
        int n = 0;
        do
        {
            Console.WriteLine(n);
            n++;
            $$break
        } while (n < 5);
    }
}";

            VerifyNoSpecialSemicolonHandling(code);
        }

        [WpfFact, Trait(Traits.Feature, Traits.Features.CompleteStatement)]
        public void DontComplete_Checked()
        {
            var code =
@"
 class Program
    {
        static void Main(string[] args)
        {
            int num;
            // assign maximum value
            num = int.MaxValue;
            try
            {
                checked$$
                {
                    num = num + 1;
                    Console.WriteLine(num);
                }
            }
            catch (Exception e)
            {
                Console.WriteLine(e.ToString());
            }
            Console.ReadLine();
        }
    }";

            VerifyNoSpecialSemicolonHandling(code);
        }

        [WpfFact, Trait(Traits.Feature, Traits.Features.CompleteStatement)]
        public void DontComplete_Unchecked()
        {
            var code =
@"
 class Program
    {
        static void Main(string[] args)
        {
            int num;
            // assign maximum value
            num = int.MaxValue;
            try
            {
                unchecked$$
                {
                    num = num + 1;
                    Console.WriteLine(num);
                }
            }
            catch (Exception e)
            {
                Console.WriteLine(e.ToString());
            }
            Console.ReadLine();
        }
    }";

            VerifyNoSpecialSemicolonHandling(code);
        }

        [WpfFact, Trait(Traits.Feature, Traits.Features.CompleteStatement)]
        public void DontComplete_Fixed()
        {
            var code =
@"
class Program
{
    static void Main()
    {
        Console.WriteLine(Transform());
    }

    unsafe static string Transform()
    {
        string value = System.IO.Path.GetRandomFileName();
        fixed$$ (char* pointer = value)
        {
            for (int i = 0; pointer[i] != '\0'; ++i)
            {
                pointer[i]++;
            }
            return new string(pointer);
        }
    }
}";

            VerifyNoSpecialSemicolonHandling(code);
        }

        [WpfFact, Trait(Traits.Feature, Traits.Features.CompleteStatement)]
        public void DontComplete_Continue()
        {
            var code =
@"
class ContinueTest
{
    static void Main()
    {
        for (int i = 1; i <= 10; i++)
        {
            if (i < 9)
            {
                continue$$
            }
            Console.WriteLine(i);
        }
    }
}";

            VerifyNoSpecialSemicolonHandling(code);
        }

        [WpfFact, Trait(Traits.Feature, Traits.Features.CompleteStatement)]
        public void DontComplete_Continue2()
        {
            var code =
@"
class ContinueTest
{
    static void Main()
    {
        for (int i = 1; i <= 10; i++)
        {
            if (i < 9)
            {
                cont$$inue
            }
            Console.WriteLine(i);
        }
    }
}";

            VerifyNoSpecialSemicolonHandling(code);
        }

        [WpfFact, Trait(Traits.Feature, Traits.Features.CompleteStatement)]
        public void DontComplete_Continue3()
        {
            var code =
@"
class ContinueTest
{
    static void Main()
    {
        for (int i = 1; i <= 10; i++)
        {
            if (i < 9)
            {
                $$continue
            }
            Console.WriteLine(i);
        }
    }
}";

            VerifyNoSpecialSemicolonHandling(code);
        }

        [WpfFact, Trait(Traits.Feature, Traits.Features.CompleteStatement)]
        public void DontComplete_GoTo()
        {
            var code =
@"
static void Main()
{
    int n = 1;
    switch (n)
    {
        case 1:
            goto $$case 3;                
            break;
        case 3:
            break
        default:
            break;
    }
}
";

            VerifyNoSpecialSemicolonHandling(code);
        }

        [WpfFact, Trait(Traits.Feature, Traits.Features.CompleteStatement)]
        public void DontComplete_IfStatement()
        {
            var code =
@"
class Program
{
    void M()
    {
        int x = 0;
        if (x == 0$$)
        {
            return;
        }
    }
}
";

            VerifyNoSpecialSemicolonHandling(code);
        }

        [WpfFact, Trait(Traits.Feature, Traits.Features.CompleteStatement)]
        public void DontComplete_Labeled()
        {
            var code =
@"
class Program
{
    static void Main()
    {
        if (true)
            goto labeled;
        labeled$$: return;
    }
}
";

            VerifyNoSpecialSemicolonHandling(code);
        }

        [WpfFact, Trait(Traits.Feature, Traits.Features.CompleteStatement)]
        public void DontComplete_IfStatement2()
        {
            var code =
@"
class Program
{
    void M()
    {
        int x = 0;
        if (x == Math.Min(4,5$$))
        {
            return;
        }
    }
}
";

            VerifyNoSpecialSemicolonHandling(code);
        }

        [WpfFact, Trait(Traits.Feature, Traits.Features.CompleteStatement)]
        public void DontComplete_ClassNameOfMethodInvocation1()
        {
            var code = CreateTestWithMethodCall(@"var test = $$ClassC.MethodM(x,y)");

            VerifyNoSpecialSemicolonHandling(code);
        }

        [WpfFact, Trait(Traits.Feature, Traits.Features.CompleteStatement)]
        public void DontComplete_ClassNameOfMethodInvocation2()
        {
            var code = CreateTestWithMethodCall(@"var test = C$$lassC.MethodM(x,y)");

            VerifyNoSpecialSemicolonHandling(code);
        }

        [WpfFact, Trait(Traits.Feature, Traits.Features.CompleteStatement)]
        public void DontComplete_ClassNameOfMethodInvocation3()
        {
            var code = CreateTestWithMethodCall(@"var test = Class$$C.MethodM(x,y)");

            VerifyNoSpecialSemicolonHandling(code);
        }

        [WpfFact, Trait(Traits.Feature, Traits.Features.CompleteStatement)]
        public void DontComplete_ClassNameOfMethodInvocation4()
        {
            var code = CreateTestWithMethodCall(@"var test = ClassC$$.MethodM(x,y)");

            VerifyNoSpecialSemicolonHandling(code);
        }

        [WpfFact, Trait(Traits.Feature, Traits.Features.CompleteStatement)]
        public void DontComplete_MethodNameOfMethodInvocation1()
        {
            var code = CreateTestWithMethodCall(@"var test = ClassC.Meth$$odM(x,y)");

            VerifyNoSpecialSemicolonHandling(code);
        }

        [WpfFact, Trait(Traits.Feature, Traits.Features.CompleteStatement)]
        public void DontComplete_MethodNameOfMethodInvocation2()
        {
            var code = CreateTestWithMethodCall(@"var test = ClassC.$$MethodM(x,y)");

            VerifyNoSpecialSemicolonHandling(code);
        }

        [WpfFact, Trait(Traits.Feature, Traits.Features.CompleteStatement)]
        public void DontComplete_MethodNameOfMethodInvocation3()
        {
            var code = CreateTestWithMethodCall(@"var test = ClassC.MethodM$$(x,y)");

            VerifyNoSpecialSemicolonHandling(code);
        }

        [WpfFact, Trait(Traits.Feature, Traits.Features.CompleteStatement)]
        public void DontComplete_SemicolonBeforeEquals()
        {
            var code = CreateTestWithMethodCall(@"var test $$= ClassC.MethodM(x,y)");

            VerifyNoSpecialSemicolonHandling(code);
        }

        [WpfFact, Trait(Traits.Feature, Traits.Features.CompleteStatement)]
        public void DontComplete_SemicolonAfterEquals()
        {
            var code = CreateTestWithMethodCall(@"var test =$$ ClassC.MethodM(x,y)");

            VerifyNoSpecialSemicolonHandling(code);
        }

        [WpfFact, Trait(Traits.Feature, Traits.Features.CompleteStatement)]
        public void DontComplete_String()
        {
            var code = CreateTestWithMethodCall(@"var s=""Test $$Test""");

            VerifyNoSpecialSemicolonHandling(code);
        }

        [WpfFact, Trait(Traits.Feature, Traits.Features.CompleteStatement)]
        public void DontComplete_String2()
        {
            var code = CreateTestWithMethodCall(@"var s=""Test Test$$""");

            VerifyNoSpecialSemicolonHandling(code);
        }

        [WpfFact, Trait(Traits.Feature, Traits.Features.CompleteStatement)]
        public void DontComplete_String3()
        {
            var code = CreateTestWithMethodCall(@"var s=""Test Test""$$");

            VerifyNoSpecialSemicolonHandling(code);
        }

        [WorkItem(34176, "https://github.com/dotnet/roslyn/issues/34176")]
        [WpfFact, Trait(Traits.Feature, Traits.Features.CompleteStatement)]
        public void DontComplete_VerbatimStringAsMethodArgument_EndOfLine_NotEndOfString()
        {
            var code = @"
            var code = Foo(@""$$
"") ;
";
            VerifyNoSpecialSemicolonHandling(code);
        }

        [WorkItem(34176, "https://github.com/dotnet/roslyn/issues/34176")]
        [WpfFact, Trait(Traits.Feature, Traits.Features.CompleteStatement)]
        public void DontComplete_VerbatimStringAsMethodArgument_EndOfString_NotEndOfLine()
        {

            var code = @"
            var code = Foo(@""  $$"" //comments
);
";
            VerifyNoSpecialSemicolonHandling(code);
        }

        [WpfFact, Trait(Traits.Feature, Traits.Features.CompleteStatement)]
        public void DontComplete_InterpolatedString()
        {
            var code = CreateTestWithMethodCall(@"var s=$""{obj.ToString($$)}""");

            VerifyNoSpecialSemicolonHandling(code);
        }

        [WpfFact, Trait(Traits.Feature, Traits.Features.CompleteStatement)]
        public void DontComplete_Attribute()
        {
            var code = @"
using System;

class Program
{
    static void Main()
    {
        // Warning: 'Program.Test()' is obsolete
        Test();
    }

    [Obsolete$$]
    static void Test()
    {
    }
}";
            VerifyNoSpecialSemicolonHandling(code);
        }

        [WpfFact, Trait(Traits.Feature, Traits.Features.CompleteStatement)]
        public void DontComplete_Attribute2()
        {
            var code = @"
[assembly: System.Reflection.AssemblyVersionAttribute(null$$)]
class Program
{
}";
            VerifyNoSpecialSemicolonHandling(code);
        }

        [WpfFact, Trait(Traits.Feature, Traits.Features.CompleteStatement)]
        public void DontComplete_Attribute3()
        {
            var code = @"
using System.Runtime.CompilerServices;
using System;

class DummyAttribute : Attribute
{
    public DummyAttribute([CallerMemberName$$] string callerName = """")
    {
        Console.WriteLine(""name: "" + callerName);
    }
}

class A
{
    [Dummy]
    public void MyMethod() {
    }
}";
            VerifyNoSpecialSemicolonHandling(code);
        }

        [WpfFact, Trait(Traits.Feature, Traits.Features.CompleteStatement)]
        public void DontComplete_Attribute4()
        {
            var code = @"
using System;
using System.Reflection;

sealed class MarkAttribute : Attribute
{
    public MarkAttribute(bool a, params object[] b)
    {
        B = b;
    }
    public object[] B { get; }
}

[Mark(a: true, b: new object[$$] { ""Hello"", ""World"" })]
static class Program
{
    public static void Main()
    {
        var attr = typeof(Program).GetCustomAttribute<MarkAttribute>();
        Console.Write($""B.Length={attr.B.Length}, B[0]={attr.B[0]}, B[1]={attr.B[1]}"");
    }
}";
            VerifyNoSpecialSemicolonHandling(code);
        }

        [WpfFact, Trait(Traits.Feature, Traits.Features.CompleteStatement)]
        public void DontComplete_Attribute5()
        {
            var code = @"
using System;
using System.Reflection;

sealed class MarkAttribute : Attribute
{
    public MarkAttribute(bool a, params object[] b)
    {
        B = b;
    }
    public object[] B { get; }
}

[Mark(a: true, b: new object[] { ""Hello"", ""World""$$ })]
static class Program
{
    public static void Main()
    {
        var attr = typeof(Program).GetCustomAttribute<MarkAttribute>();
        Console.Write($""B.Length={attr.B.Length}, B[0]={attr.B[0]}, B[1]={attr.B[1]}"");
    }
}";
            VerifyNoSpecialSemicolonHandling(code);
        }

        [WpfFact, Trait(Traits.Feature, Traits.Features.CompleteStatement)]
        public void DontComplete_Attribute6()
        {
            var code = @"
using System;

class Program
{
    static void Main()
    {
        // Warning: 'Program.Test()' is obsolete
        Test();
    }

    [Obsolete$$
    static void Test()
    {
    }
}";
            VerifyNoSpecialSemicolonHandling(code);
        }

        [WpfFact, Trait(Traits.Feature, Traits.Features.CompleteStatement)]
        public void DontComplete_Using()
        {
            var code = @"
using System.Linq$$
";
            VerifyNoSpecialSemicolonHandling(code);
        }

        [WpfFact, Trait(Traits.Feature, Traits.Features.CompleteStatement)]
        public void DontComplete_Using2()
        {
            var code = @"
using System.Linq$$;
";
            VerifyNoSpecialSemicolonHandling(code);
        }

        [WpfFact, Trait(Traits.Feature, Traits.Features.CompleteStatement)]
        public void DontComplete_Using3()
        {
            var code = @"
using System.$$Linq
";
            VerifyNoSpecialSemicolonHandling(code);
        }

        [WorkItem(33851, "https://github.com/dotnet/roslyn/issues/33851")]
        [WpfFact, Trait(Traits.Feature, Traits.Features.CompleteStatement)]
        public void AtEndOfLineOutsideParens()
        {
            var code = @"
public class Class1
{
    void M()
    {
        string s = ""Test"";
        string t = s.Replace(""T"", ""t"")$$
            .Trim();

    }
}
";
            VerifyNoSpecialSemicolonHandling(code);
        }

        [WorkItem(33851, "https://github.com/dotnet/roslyn/issues/33851")]
        [WpfFact, Trait(Traits.Feature, Traits.Features.CompleteStatement)]
        public void OutsideParensBeforeSpaceDot()
        {
            var code = @"
public class Class1
{
    void M()
    {
        string s = ""Test"";
        string t = s.Replace(""T"", ""t"")$$ .Trim();

    }
}
";
            VerifyNoSpecialSemicolonHandling(code);
        }

        [WorkItem(34666, "https://github.com/dotnet/roslyn/issues/34666")]
        [WpfFact, Trait(Traits.Feature, Traits.Features.CompleteStatement)]
        public void BeforeAttribute()
        {
            var code = @"
public class C
{
private const string s = 
        @""test""$$

    [Fact]
    public void M()
            {
            }
        }";
            VerifyNoSpecialSemicolonHandling(code);
        }

        [WorkItem(34666, "https://github.com/dotnet/roslyn/issues/34666")]
        [WpfFact, Trait(Traits.Feature, Traits.Features.CompleteStatement)]
        public void ElementBindingExpression()
        {
            var code = @"
class C
{
    void M()
    {
        var data = new int[3];
        var value = data?[0$$]
    }
}";
            var expected = @"
class C
{
    void M()
    {
        var data = new int[3];
        var value = data?[0];$$
    }
}";
            VerifyTypingSemicolon(code, expected);
        }

        [WorkItem(34666, "https://github.com/dotnet/roslyn/issues/34666")]
        [WpfFact, Trait(Traits.Feature, Traits.Features.CompleteStatement)]
        public void BeforeElementBindingExpression()
        {
            var code = @"
class C
{
    void M()
    {
        var data = new int[3];
        var value = data?$$[0]
    }
}";
            VerifyNoSpecialSemicolonHandling(code);
        }


        [WorkItem(34666, "https://github.com/dotnet/roslyn/issues/34666")]
        [WpfFact, Trait(Traits.Feature, Traits.Features.CompleteStatement)]
        public void AfterElementBindingExpression()
        {
            var code = @"
class C
{
    void M()
    {
        var data = new int[3];
        var value = data?[0]$$
    }
}";
            VerifyNoSpecialSemicolonHandling(code);
        }

        [WorkItem(34666, "https://github.com/dotnet/roslyn/issues/34666")]
        [WorkItem(34983, "https://github.com/dotnet/roslyn/issues/34983")]
        [WpfFact, Trait(Traits.Feature, Traits.Features.CompleteStatement)]
        public void ImplicitElementAccessSyntax()
        {
            var code = @"
class C
{
    void M()
    {
        var d = new Dictionary<int, int>
        {
            [1$$] = 4,
        }
    }
}";
            var expected = @"
class C
{
    void M()
    {
        var d = new Dictionary<int, int>
        {
            [1];$$ = 4,
        }
    }
}";
            VerifyTypingSemicolon(code, expected);
        }

        [WorkItem(34666, "https://github.com/dotnet/roslyn/issues/34666")]
        [WpfFact, Trait(Traits.Feature, Traits.Features.CompleteStatement)]
        public void BeforeImplicitElementAccessSyntax()
        {
            var code = @"
class C
{
    void M()
    {
        var d = new Dictionary<int, int>
        {
            $$[1] = 4,
        }
    }
}";
            VerifyNoSpecialSemicolonHandling(code);
        }

        [WorkItem(34666, "https://github.com/dotnet/roslyn/issues/34666")]
        [WpfFact, Trait(Traits.Feature, Traits.Features.CompleteStatement)]
        public void AfterImplicitElementAccessSyntax()
        {
            var code = @"
class C
{
    void M()
    {
        var d = new Dictionary<int, int>
        {
            [1]$$ = 4,
        }
    }
}";
            VerifyNoSpecialSemicolonHandling(code);
        }

        [WorkItem(34983, "https://github.com/dotnet/roslyn/issues/34983")]
        [WpfFact, Trait(Traits.Feature, Traits.Features.CompleteStatement)]
        public void AttributeParsedAsElementAccessExpression()
        {
            var code = @"
using System;
internal class TestMethodAttribute : Attribute
{
    readonly int i = Foo(3,4$$)

    [Test]
}";
            var expected = @"
using System;
internal class TestMethodAttribute : Attribute
{
    readonly int i = Foo(3,4);$$

    [Test]
}";
            VerifyTypingSemicolon(code, expected);
        }

        [WorkItem(34983, "https://github.com/dotnet/roslyn/issues/34983")]
        [WpfFact, Trait(Traits.Feature, Traits.Features.CompleteStatement)]
        public void MemberAccessOffOfMethod()
        {
            var code = @"
class Program
{
    static void Main(string[] args)
    {
        var s = ""Hello"";
        var t = s.ToLower($$).Substring(1);
    }
}";
            var expected = @"
class Program
{
    static void Main(string[] args)
    {
        var s = ""Hello"";
        var t = s.ToLower();$$.Substring(1);
    }
}";
            VerifyTypingSemicolon(code, expected);
        }

        [WorkItem(34983, "https://github.com/dotnet/roslyn/issues/34983")]
        [WpfFact, Trait(Traits.Feature, Traits.Features.CompleteStatement)]
        public void LinqQuery()
        {
            var code = @"
using System.Collections.Generic;
using System.Linq;
class Query
{
    void Main(string[] args)
    {
        List<int> c1 = new List<int> { 1, 2, 3, 4, 5, 7 };
        List<int> c2 = new List<int> { 10, 30, 40, 50, 60, 70 };
        var c3 = c1.SelectMany(x1 => c2
            .Where(x2 => object.Equals(x1, x2 / 10$$))
            .Select(x2 => x1 + x2));
    }
}";
            var expected = @"
using System.Collections.Generic;
using System.Linq;
class Query
{
    void Main(string[] args)
    {
        List<int> c1 = new List<int> { 1, 2, 3, 4, 5, 7 };
        List<int> c2 = new List<int> { 10, 30, 40, 50, 60, 70 };
        var c3 = c1.SelectMany(x1 => c2
            .Where(x2 => object.Equals(x1, x2 / 10))
            .Select(x2 => x1 + x2));$$;
    }
}";
            VerifyTypingSemicolon(code, expected);
        }

        [WorkItem(34983, "https://github.com/dotnet/roslyn/issues/34983")]
        [WpfFact, Trait(Traits.Feature, Traits.Features.CompleteStatement)]
        public void LinqQuery2()
        {
            var code = @"
using System.Collections.Generic;
using System.Linq;
class Query
{
    void Main(string[] args)
    {
        List<int> c = new List<int> { 1, 2, 3, 4, 5, 7 };
        var d = c
            .Where(x => x == 4$$)
            .Select(x => x + x);
    }
}";
            var expected = @"
using System.Collections.Generic;
using System.Linq;
class Query
{
    void Main(string[] args)
    {
        List<int> c = new List<int> { 1, 2, 3, 4, 5, 7 };
        var d = c
            .Where(x => x == 4);$$
            .Select(x => x + x);
    }
}";
            VerifyTypingSemicolon(code, expected);
        }

        [WorkItem(34983, "https://github.com/dotnet/roslyn/issues/34983")]
        [WpfFact, Trait(Traits.Feature, Traits.Features.CompleteStatement)]
        public void BinaryExpression()
        {
            var code = @"
class D
{
    void M()
    {
        int i = Foo(4$$) + 1
    }

    private int Foo(int v)
    {
        return v;
    }
}";
            var expected = @"
class D
{
    void M()
    {
        int i = Foo(4);$$ + 1
    }

    private int Foo(int v)
    {
        return v;
    }
}";
            VerifyTypingSemicolon(code, expected);
        }

        [WorkItem(34983, "https://github.com/dotnet/roslyn/issues/34983")]
        [WpfFact, Trait(Traits.Feature, Traits.Features.CompleteStatement)]
        public void BinaryExpression2()
        {
            var code = @"
class D
{
    void M()
    {
        int i = Foo(Foo(4$$) + 1) + 2
    }

    private int Foo(int v)
    {
        return v;
    }
}";
            var expected = @"
class D
{
    void M()
    {
        int i = Foo(Foo(4) + 1);$$ + 2
    }

    private int Foo(int v)
    {
        return v;
    }
}";
            VerifyTypingSemicolon(code, expected);
        }

        [WorkItem(34983, "https://github.com/dotnet/roslyn/issues/34983")]
        [WpfFact, Trait(Traits.Feature, Traits.Features.CompleteStatement)]
        public void AsOperator()
        {
            var code = @"
class D
{
    void M()
    {
        string i = Foo(4$$) as string
    }

    object Foo(int v)
    {
        return v.ToString();
    }
}";
            var expected = @"
class D
{
    void M()
    {
        string i = Foo(4);$$ as string
    }

    object Foo(int v)
    {
        return v.ToString();
    }
}";
            VerifyTypingSemicolon(code, expected);
        }

        [WorkItem(34983, "https://github.com/dotnet/roslyn/issues/34983")]
        [WpfFact, Trait(Traits.Feature, Traits.Features.CompleteStatement)]
        public void TernaryOperator()
        {
            var code = @"
class Query
{
    void Main(string[] args)
    {
        int j = 0;
        int k = 0;
        int i = j < k ? Foo(j$$) : Foo(3)
    }

    private int Foo(int j)
    {
        return j;
    }
";
            var expected = @"
class Query
{
    void Main(string[] args)
    {
        int j = 0;
        int k = 0;
        int i = j < k ? Foo(j);$$ : Foo(3)
    }

    private int Foo(int j)
    {
        return j;
    }
";
            VerifyTypingSemicolon(code, expected);
        }

        [WorkItem(34983, "https://github.com/dotnet/roslyn/issues/34983")]
        [WpfFact, Trait(Traits.Feature, Traits.Features.CompleteStatement)]
        public void SemicolonInCharacterLiteral()
        {
            var code = @"
class D
{
    void Main(string[]args)
    {
        M('$$')
    }

    void M(char c)
    {
    }
}
";
            var expected = @"
class D
{
    void Main(string[]args)
    {
        M(';$$')
    }

    void M(char c)
    {
    }
}
";
            VerifyTypingSemicolon(code, expected);
        }

        [WorkItem(35260, "https://github.com/dotnet/roslyn/issues/35260")]
        [WpfFact, Trait(Traits.Feature, Traits.Features.CompleteStatement)]
        public void IncompleteLambda()
        {
            var code = @"
using System;

class C
{
    public void Test()
    {
        C c = new C();
        c.M(z =>
        {
        return 0$$)
        }

    private void M(Func<object, int> p) { }
}
";
            var expected = @"
using System;

class C
{
    public void Test()
    {
        C c = new C();
        c.M(z =>
        {
        return 0;$$)
        }

    private void M(Func<object, int> p) { }
}
";
            VerifyTypingSemicolon(code, expected);
        }

        internal override VSCommanding.ICommandHandler GetCommandHandler(TestWorkspace workspace)
        {
            return workspace.ExportProvider.GetExportedValues<VSCommanding.ICommandHandler>().OfType<CompleteStatementCommandHandler>().Single();
        }

        [WorkItem(32337, "https://github.com/dotnet/roslyn/issues/32337")]
        [WpfFact, Trait(Traits.Feature, Traits.Features.CompleteStatement)]
        public void ArgumentList_MultipleCharsSelected()
        {
            var code = CreateTestWithMethodCall(@"var test = ClassC.MethodM([|x[0]|], x[1])");

            VerifyNoSpecialSemicolonHandling(code);
        }

        [WorkItem(34051, "https://github.com/dotnet/roslyn/issues/34051")]
        [WpfFact, Trait(Traits.Feature, Traits.Features.CompleteStatement)]
        public void ParameterList_DelegateDeclaration()
        {
            var code = @"
class C
{
    delegate void Del(string str$$)
}";
            var expected = @"
class C
{
    delegate void Del(string str);$$
}";
            VerifyTypingSemicolon(code, expected);
        }

        [WorkItem(34051, "https://github.com/dotnet/roslyn/issues/34051")]
        [WpfFact, Trait(Traits.Feature, Traits.Features.CompleteStatement)]
        public void ParameterList_DelegateDeclaration2()
        {
            var code = @"
class C
{
    public delegate TResult Blah<in T, out TResult$$>(T arg)
}";
            VerifyNoSpecialSemicolonHandling(code);
        }

        [WorkItem(34051, "https://github.com/dotnet/roslyn/issues/34051")]
        [WpfFact, Trait(Traits.Feature, Traits.Features.CompleteStatement)]
        public void ParameterList_DelegateDeclaration3()
        {
            var code = @"
class C
{
    public delegate TResult Blah<in T, out TResult>(T arg$$)
}";
            var expected = @"
class C
{
    public delegate TResult Blah<in T, out TResult>(T arg);$$
}";
            VerifyTypingSemicolon(code, expected);
        }

        [WorkItem(34051, "https://github.com/dotnet/roslyn/issues/34051")]
        [WpfFact, Trait(Traits.Feature, Traits.Features.CompleteStatement)]
        public void ParameterList_MultilineDelegateDeclaration()
        {
            var code = @"
class C
{
    delegate void Del(string str$$,
        int i,
        string str2)
}";
            var expected = @"
class C
{
    delegate void Del(string str,
        int i,
        string str2);$$
}";
            VerifyTypingSemicolon(code, expected);
        }

        [WorkItem(34051, "https://github.com/dotnet/roslyn/issues/34051")]
        [WpfFact, Trait(Traits.Feature, Traits.Features.CompleteStatement)]
        public void ParameterList_Constructor()
        {
            var code = @"
class D
{
    public D($$)
    {
    }
}";
            VerifyNoSpecialSemicolonHandling(code);
        }

        [WorkItem(34051, "https://github.com/dotnet/roslyn/issues/34051")]
        [WpfFact, Trait(Traits.Feature, Traits.Features.CompleteStatement)]
        public void ParameterList_Destructor()
        {
            var code = @"
class D
{
    public D()
    {
    }

    ~D($$)
    {
    }
}";
            VerifyNoSpecialSemicolonHandling(code);
        }

        [WorkItem(34051, "https://github.com/dotnet/roslyn/issues/34051")]
        [WpfFact, Trait(Traits.Feature, Traits.Features.CompleteStatement)]
        public void ParameterList_MethodDeclaration()
        {
            var code = @"
class D
{
   void M($$)
    {
    }
}";
            VerifyNoSpecialSemicolonHandling(code);
        }

<<<<<<< HEAD
        [WorkItem(917499, "https://devdiv.visualstudio.com/DefaultCollection/DevDiv/_workitems/edit/917499")]
        [WpfTheory, Trait(Traits.Feature, Traits.Features.CompleteStatement)]
        [InlineData("/$$* comments */")]
        [InlineData("/*$$ comments */")]
        [InlineData("/* comments $$*/")]
        [InlineData("/* comments *$$/")]
        [InlineData("3, /* comments$$ */")]
        [InlineData("/$$/ comments ")]
        [InlineData("//$$ comments ")]
        [InlineData("// comments $$")]
        public void InsideComments(string argument)
        {
            var code = CreateTestWithMethodCall(@"var test = ClassC.MethodM(" + argument + ")");

            VerifyNoSpecialSemicolonHandling(code);
        }

        [WorkItem(917499, "https://devdiv.visualstudio.com/DefaultCollection/DevDiv/_workitems/edit/917499")]
        [WpfTheory, Trait(Traits.Feature, Traits.Features.CompleteStatement)]
        [InlineData("$$/* comments */")]
        [InlineData("/* comments */$$")]
        [InlineData("3$$, /* comments */")]
        [InlineData("3, $$/* comments */")]
        [InlineData("// comments \r\n$$")]
        public void NearComments(string argument)
        {
            var code = CreateTestWithMethodCall(@"var test = ClassC.MethodM(" + argument + ")");

            var expected = CreateTestWithMethodCall(
                @"var test = ClassC.MethodM(" + argument.Remove(argument.IndexOf("$$"), 2) + ");$$");

            VerifyTypingSemicolon(code, expected);
        }

=======
        [WorkItem(923157, "https://devdiv.visualstudio.com/DevDiv/_workitems/edit/923157")]
        [WpfFact, Trait(Traits.Feature, Traits.Features.CompleteStatement)]
        public void BrokenCode_ReturnIfCaretDoesNotMove()
        {
            var code = @"
class D
{
  public Delegate Task<int> Handles(int num)$$
}";
            VerifyNoSpecialSemicolonHandling(code);
        }

>>>>>>> 0c2ad8a0
        protected override TestWorkspace CreateTestWorkspace(string code)
            => TestWorkspace.CreateCSharp(code);
    }
}<|MERGE_RESOLUTION|>--- conflicted
+++ resolved
@@ -3884,7 +3884,6 @@
             VerifyNoSpecialSemicolonHandling(code);
         }
 
-<<<<<<< HEAD
         [WorkItem(917499, "https://devdiv.visualstudio.com/DefaultCollection/DevDiv/_workitems/edit/917499")]
         [WpfTheory, Trait(Traits.Feature, Traits.Features.CompleteStatement)]
         [InlineData("/$$* comments */")]
@@ -3919,7 +3918,6 @@
             VerifyTypingSemicolon(code, expected);
         }
 
-=======
         [WorkItem(923157, "https://devdiv.visualstudio.com/DevDiv/_workitems/edit/923157")]
         [WpfFact, Trait(Traits.Feature, Traits.Features.CompleteStatement)]
         public void BrokenCode_ReturnIfCaretDoesNotMove()
@@ -3932,7 +3930,6 @@
             VerifyNoSpecialSemicolonHandling(code);
         }
 
->>>>>>> 0c2ad8a0
         protected override TestWorkspace CreateTestWorkspace(string code)
             => TestWorkspace.CreateCSharp(code);
     }
