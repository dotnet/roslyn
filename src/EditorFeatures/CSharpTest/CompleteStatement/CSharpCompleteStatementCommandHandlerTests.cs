﻿// Copyright (c) Microsoft.  All Rights Reserved.  Licensed under the Apache License, Version 2.0.  See License.txt in the project root for license information.

using System.Linq;
using Microsoft.CodeAnalysis.Editor.CSharp.CompleteStatement;
using Microsoft.CodeAnalysis.Editor.UnitTests.CompleteStatement;
using Microsoft.CodeAnalysis.Editor.UnitTests.Workspaces;
using Microsoft.CodeAnalysis.Test.Utilities;
using Roslyn.Test.Utilities;
using Xunit;
using VSCommanding = Microsoft.VisualStudio.Commanding;

namespace Microsoft.CodeAnalysis.Editor.CSharp.UnitTests.CompleteStatement
{
    public class CSharpCompleteStatementCommandHandlerTests : AbstractCompleteStatementTests
    {
        private string CreateTestWithMethodCall(string code)
        {
            return
@"class C
    {
        static void Main(string[] args)
        {
            int x = 1;
            int y = 2;
            int[] a = { 1,2 }
            " + code + @"

            int z = 4;
        }
    }

    static class ClassC
    {
        internal static int MethodM(int a, int b)
            => a * b;
    }
}";
        }

        #region ArgumentListOfMethodInvocation

        [WpfFact, Trait(Traits.Feature, Traits.Features.CompleteStatement)]
        public void ArgumentListOfMethodInvocation1()
        {
            var code = CreateTestWithMethodCall(@"var test = ClassC.MethodM($$x, y)");

            var expected = CreateTestWithMethodCall(@"var test = ClassC.MethodM(x, y);$$");

            VerifyTypingSemicolon(code, expected);
        }

        [WpfFact, Trait(Traits.Feature, Traits.Features.CompleteStatement)]
        public void ArgumentListOfMethodInvocation2()
        {
            var code = CreateTestWithMethodCall(@"var test = ClassC.MethodM(x$$, y)");

            var expected = CreateTestWithMethodCall(@"var test = ClassC.MethodM(x, y);$$");

            VerifyTypingSemicolon(code, expected);
        }

        [WpfFact, Trait(Traits.Feature, Traits.Features.CompleteStatement)]
        public void ArgumentListOfMethodInvocation3()
        {
            var code = CreateTestWithMethodCall(@"var test = ClassC.MethodM(x,$$ y)");

            var expected = CreateTestWithMethodCall(@"var test = ClassC.MethodM(x, y);$$");

            VerifyTypingSemicolon(code, expected);
        }

        [WpfFact, Trait(Traits.Feature, Traits.Features.CompleteStatement)]
        public void ArgumentListOfMethodInvocation4()
        {
            var code = CreateTestWithMethodCall(@"var test = ClassC.MethodM(x, $$y)");

            var expected = CreateTestWithMethodCall(@"var test = ClassC.MethodM(x, y);$$");

            VerifyTypingSemicolon(code, expected);
        }

        [WpfFact, Trait(Traits.Feature, Traits.Features.CompleteStatement)]
        public void ArgumentListOfMethodInvocation5()
        {
            var code = CreateTestWithMethodCall(@"var test = ClassC.MethodM(x, y$$)");

            var expected = CreateTestWithMethodCall(@"var test = ClassC.MethodM(x, y);$$");

            VerifyTypingSemicolon(code, expected);
        }

        [WpfFact, Trait(Traits.Feature, Traits.Features.CompleteStatement)]
        public void ArgumentListOfMethodInvocation6()
        {
            var code = CreateTestWithMethodCall(@"var test = ClassC.MethodM(x, y)$$");

            VerifyNoSpecialSemicolonHandling(code);
        }

        [WpfFact, Trait(Traits.Feature, Traits.Features.CompleteStatement)]
        public void ArgumentListOfMethodInvocation7()
        {
            var code = CreateTestWithMethodCall(@"var test = ClassC.MethodM(x, ""y""$$)");
            var expected = CreateTestWithMethodCall(@"var test = ClassC.MethodM(x, ""y"");$$");

            VerifyTypingSemicolon(code, expected);
        }

        [WpfFact, Trait(Traits.Feature, Traits.Features.CompleteStatement)]
        public void ArgumentListOfMethodInvocation_MissingParen()
        {
            var code = CreateTestWithMethodCall(@"var test = ClassC.MethodM(x, ""y"");$$");

            VerifyNoSpecialSemicolonHandling(code);
        }

        [WpfFact, Trait(Traits.Feature, Traits.Features.CompleteStatement)]
        public void ArgumentListOfMethodInvocation_CommentsAfter()
        {
            var code = CreateTestWithMethodCall(@"var test = ClassC.MethodM(x$$, y) //Comments");

            var expected = CreateTestWithMethodCall(@"var test = ClassC.MethodM(x, y);$$ //Comments");

            VerifyTypingSemicolon(code, expected);
        }

        [WpfFact, Trait(Traits.Feature, Traits.Features.CompleteStatement)]
        public void ArgumentListOfMethodInvocation_SemicolonAlreadyExists()
        {
            var code = CreateTestWithMethodCall(@"var test = ClassC.MethodM(x$$, y);");

            var expected = CreateTestWithMethodCall(@"var test = ClassC.MethodM(x, y);$$;");

            VerifyTypingSemicolon(code, expected);
        }

        [WorkItem(34176, "https://github.com/dotnet/roslyn/pull/34177")]
        [WpfFact, Trait(Traits.Feature, Traits.Features.CompleteStatement)]
        public void ArgumentListOfMethodInvocation_StringAsMethodArgument()
        {
            var code = CreateTestWithMethodCall(@"var test = Console.WriteLine( $$""Test"")");

            var expected = CreateTestWithMethodCall(@"var test = Console.WriteLine( ""Test"");$$");

            VerifyTypingSemicolon(code, expected);
        }

        [WorkItem(34176, "https://github.com/dotnet/roslyn/pull/34177")]
        [WpfFact, Trait(Traits.Feature, Traits.Features.CompleteStatement)]
        public void ArgumentListOfMethodInvocation_StringAsMethodArgument2()
        {
            var code = CreateTestWithMethodCall(@"var test = Console.WriteLine( ""Test""$$ )");

            var expected = CreateTestWithMethodCall(@"var test = Console.WriteLine( ""Test"" );$$");

            VerifyTypingSemicolon(code, expected);
        }

        [WpfFact, Trait(Traits.Feature, Traits.Features.CompleteStatement)]
        public void ArgumentListOfMethodInvocation_MultiLine()
        {
            var code = CreateTestWithMethodCall(@"
var test = ClassC.MethodM(
    x$$, 
    y)");

            var expected = CreateTestWithMethodCall(@"
var test = ClassC.MethodM(
    x, 
    y);$$");

            VerifyTypingSemicolon(code, expected);
        }

        [WpfFact, Trait(Traits.Feature, Traits.Features.CompleteStatement)]
        public void ArgumentListOfMethodInvocation_MultiLine3()
        {
            var code = CreateTestWithMethodCall(@"
var test = ClassC.MethodM(
    x$$, 
    y
    )");

            var expected = CreateTestWithMethodCall(@"
var test = ClassC.MethodM(
    x, 
    y
    );$$");

            VerifyTypingSemicolon(code, expected);
        }

        #endregion

        #region ArgumentListOfNestedMethodInvocation

        [WpfFact, Trait(Traits.Feature, Traits.Features.CompleteStatement)]
        public void ArgumentListOfNestedMethodInvocation1()
        {
            var code = CreateTestWithMethodCall(@"var test = ClassC.MethodM($$x, y.ToString())");

            var expected = CreateTestWithMethodCall(@"var test = ClassC.MethodM(x, y.ToString());$$");

            VerifyTypingSemicolon(code, expected);
        }

        [WpfFact, Trait(Traits.Feature, Traits.Features.CompleteStatement)]
        public void ArgumentListOfNestedMethodInvocation2()
        {
            var code = CreateTestWithMethodCall(@"var test = ClassC.MethodM(x$$, y.ToString())");

            var expected = CreateTestWithMethodCall(@"var test = ClassC.MethodM(x, y.ToString());$$");

            VerifyTypingSemicolon(code, expected);
        }

        [WpfFact, Trait(Traits.Feature, Traits.Features.CompleteStatement)]
        public void ArgumentListOfNestedMethodInvocation3()
        {
            var code = CreateTestWithMethodCall(@"var test = ClassC.MethodM(x, $$y.ToString())");

            var expected = CreateTestWithMethodCall(@"var test = ClassC.MethodM(x, y.ToString());$$");

            VerifyTypingSemicolon(code, expected);
        }

        [WpfFact, Trait(Traits.Feature, Traits.Features.CompleteStatement)]
        public void ArgumentListOfNestedMethodInvocation4()
        {
            var code = CreateTestWithMethodCall(@"var test = ClassC.MethodM(x, y.ToS$$tring())");

            var expected = CreateTestWithMethodCall(@"var test = ClassC.MethodM(x, y.ToString());$$");

            VerifyTypingSemicolon(code, expected);
        }

        [WpfFact, Trait(Traits.Feature, Traits.Features.CompleteStatement)]
        public void ArgumentListOfNestedMethodInvocation5()
        {
            var code = CreateTestWithMethodCall(@"var test = ClassC.MethodM(x, y.ToString$$())");

            var expected = CreateTestWithMethodCall(@"var test = ClassC.MethodM(x, y.ToString());$$");

            VerifyTypingSemicolon(code, expected);
        }

        [WpfFact, Trait(Traits.Feature, Traits.Features.CompleteStatement)]
        public void ArgumentListOfNestedMethodInvocation6()
        {
            var code = CreateTestWithMethodCall(@"var test = ClassC.MethodM(x, y.ToString($$))");

            var expected = CreateTestWithMethodCall(@"var test = ClassC.MethodM(x, y.ToString());$$");

            VerifyTypingSemicolon(code, expected);
        }

        [WpfFact, Trait(Traits.Feature, Traits.Features.CompleteStatement)]
        public void ArgumentListOfNestedMethodInvocation7()
        {
            var code = CreateTestWithMethodCall(@"var test = ClassC.MethodM(x, y.ToString()$$)");

            var expected = CreateTestWithMethodCall(@"var test = ClassC.MethodM(x, y.ToString());$$");

            VerifyTypingSemicolon(code, expected);
        }

        [WpfFact, Trait(Traits.Feature, Traits.Features.CompleteStatement)]
        public void ArgumentListOfNestedMethodInvocation8()
        {

            var code = CreateTestWithMethodCall(@"var test = ClassC.MethodM(x, y.ToString())$$");

            VerifyNoSpecialSemicolonHandling(code);
        }

        [WpfFact, Trait(Traits.Feature, Traits.Features.CompleteStatement)]
        public void ArgumentListOfNestedMethodInvocation9()
        {

            var code = CreateTestWithMethodCall(@"var test = ClassC.MethodM(x, ClassC.MethodM(4,ClassC.MethodM(5,ClassC.MethodM(6,7$$))))");

            var expected = CreateTestWithMethodCall(@"var test = ClassC.MethodM(x, ClassC.MethodM(4,ClassC.MethodM(5,ClassC.MethodM(6,7))));$$");

            VerifyTypingSemicolon(code, expected);
        }

        [WpfFact, Trait(Traits.Feature, Traits.Features.CompleteStatement)]
        public void ArgumentListOfNestedMethodInvocation8_SemicolonAlreadyExists()
        {
            var code = CreateTestWithMethodCall(@"var test = ClassC.MethodM(x, y.ToString($$));");

            var expected = CreateTestWithMethodCall(@"var test = ClassC.MethodM(x, y.ToString());$$;");

            VerifyTypingSemicolon(code, expected);
        }

        [WpfFact, Trait(Traits.Feature, Traits.Features.CompleteStatement)]
        public void ArgumentListOfNestedMethodInvocation_DualPosition1()
        {
            var code = CreateTestWithMethodCall(@"var test = ClassC.MethodM(x.ToString($$), y)");

            var expected = CreateTestWithMethodCall(@"var test = ClassC.MethodM(x.ToString(), y);$$");

            VerifyTypingSemicolon(code, expected);
        }

        [WpfFact, Trait(Traits.Feature, Traits.Features.CompleteStatement)]
        public void ArgumentListOfNestedMethodInvocation_DualPosition2()
        {
            var code = CreateTestWithMethodCall(@"var test = ClassC.MethodM($$x.ToString(), y)");

            var expected = CreateTestWithMethodCall(@"var test = ClassC.MethodM(x.ToString(), y);$$");

            VerifyTypingSemicolon(code, expected);
        }

        [WpfFact, Trait(Traits.Feature, Traits.Features.CompleteStatement)]
        public void ArgumentListOfNestedMethodInvocation_DualPosition3()
        {
            var code = CreateTestWithMethodCall(@"var test = ClassC.MethodM(x.ToString($$), y)");

            var expected = CreateTestWithMethodCall(@"var test = ClassC.MethodM(x.ToString(), y);$$");

            VerifyTypingSemicolon(code, expected);
        }

        [WpfFact, Trait(Traits.Feature, Traits.Features.CompleteStatement)]
        public void ArgumentListOfNestedMethodInvocation_DualPosition4()
        {
            var code = CreateTestWithMethodCall(@"var test = ClassC.MethodM(x.ToString()$$, y)");

            var expected = CreateTestWithMethodCall(@"var test = ClassC.MethodM(x.ToString(), y);$$");

            VerifyTypingSemicolon(code, expected);
        }

        [WpfFact, Trait(Traits.Feature, Traits.Features.CompleteStatement)]
        public void ArgumentListOfNestedMethodInvocation_DualPosition5()
        {
            var code = CreateTestWithMethodCall(@"var test = ClassC.MethodM(x.ToString(), y$$)");

            var expected = CreateTestWithMethodCall(@"var test = ClassC.MethodM(x.ToString(), y);$$");

            VerifyTypingSemicolon(code, expected);
        }

        [WpfFact, Trait(Traits.Feature, Traits.Features.CompleteStatement)]
        public void ArgumentListOfNestedMethodInvocation_DualPosition_SemicolonAlreadyExists()
        {
            var code = CreateTestWithMethodCall(@"var test = ClassC.MethodM(x.ToString($$), y);");

            var expected = CreateTestWithMethodCall(@"var test = ClassC.MethodM(x.ToString(), y);$$;");

            VerifyTypingSemicolon(code, expected);
        }

        [WpfFact, Trait(Traits.Feature, Traits.Features.CompleteStatement)]
        public void ArgumentListOfNestedMethodInvocation_MultiLine()
        {
            var code = CreateTestWithMethodCall(@"
var test = ClassC.MethodM(
                x.ToString(), 
                y$$)");

            var expected = CreateTestWithMethodCall(@"
var test = ClassC.MethodM(
                x.ToString(), 
                y);$$");

            VerifyTypingSemicolon(code, expected);
        }

        [WpfFact, Trait(Traits.Feature, Traits.Features.CompleteStatement)]
        public void ArgumentListOfNestedMethodInvocation_MultiLine2()
        {
            var code = CreateTestWithMethodCall(@"
var test = ClassC.MethodM(
                x.ToString(), 
                y$$
                )");

            var expected = CreateTestWithMethodCall(@"
var test = ClassC.MethodM(
                x.ToString(), 
                y
                );$$");

            VerifyTypingSemicolon(code, expected);
        }

        [WpfFact, Trait(Traits.Feature, Traits.Features.CompleteStatement)]
        public void ArgumentListOfNestedMethodInvocation_MultiLine3()
        {
            var code = CreateTestWithMethodCall(@"
var test = ClassC.MethodM(
                x.ToString(), 
                ""y""$$
                )");

            var expected = CreateTestWithMethodCall(@"
var test = ClassC.MethodM(
                x.ToString(), 
                ""y""
                );$$");

            VerifyTypingSemicolon(code, expected);
        }

        [WpfFact, Trait(Traits.Feature, Traits.Features.CompleteStatement)]
        public void ArgumentListOfNestedMethodInvocation_MissingBothParens()
        {
            var code = CreateTestWithMethodCall(@"var test = ClassC.MethodM(x.ToString($$, y");

            VerifyNoSpecialSemicolonHandling(code);
        }

        [WpfFact, Trait(Traits.Feature, Traits.Features.CompleteStatement)]
        public void ArgumentListOfNestedMethodInvocation_MissingInnerParen()
        {
            var code = CreateTestWithMethodCall(@"var test = ClassC.MethodM(x.ToString($$, y)");

            VerifyNoSpecialSemicolonHandling(code);
        }

        [WpfFact, Trait(Traits.Feature, Traits.Features.CompleteStatement)]
        public void ArgumentListOfNestedMethodInvocation_MissingOuterParen()
        {
            var code = CreateTestWithMethodCall(@"var test = ClassC.MethodM(x.ToString($$), y");

            VerifyNoSpecialSemicolonHandling(code);
        }

        #endregion

        #region ArgumentList_Array

        [WpfFact, Trait(Traits.Feature, Traits.Features.CompleteStatement)]
        public void ArgumentList_Array1()
        {
            var code = CreateTestWithMethodCall(@"var test = ClassC.MethodM($$x[0], x[1])");

            var expected = CreateTestWithMethodCall(@"var test = ClassC.MethodM(x[0], x[1]);$$");

            VerifyTypingSemicolon(code, expected);
        }

        [WpfFact, Trait(Traits.Feature, Traits.Features.CompleteStatement)]
        public void ArgumentList_Array2()
        {
            var code = CreateTestWithMethodCall(@"var test = ClassC.MethodM(x$$[0], x[1])");

            var expected = CreateTestWithMethodCall(@"var test = ClassC.MethodM(x[0], x[1]);$$");

            VerifyTypingSemicolon(code, expected);
        }

        [WpfFact, Trait(Traits.Feature, Traits.Features.CompleteStatement)]
        public void ArgumentList_Array3()
        {
            var code = CreateTestWithMethodCall(@"var test = ClassC.MethodM(x[$$0], x[1])");

            var expected = CreateTestWithMethodCall(@"var test = ClassC.MethodM(x[0], x[1]);$$");

            VerifyTypingSemicolon(code, expected);
        }

        [WpfFact, Trait(Traits.Feature, Traits.Features.CompleteStatement)]
        public void ArgumentList_Array4()
        {
            var code = CreateTestWithMethodCall(@"var test = ClassC.MethodM(x[0$$], x[1])");

            var expected = CreateTestWithMethodCall(@"var test = ClassC.MethodM(x[0], x[1]);$$");

            VerifyTypingSemicolon(code, expected);
        }

        [WpfFact, Trait(Traits.Feature, Traits.Features.CompleteStatement)]
        public void ArgumentList_Array5()
        {
            var code = CreateTestWithMethodCall(@"var test = ClassC.MethodM(x[0]$$, x[1])");

            var expected = CreateTestWithMethodCall(@"var test = ClassC.MethodM(x[0], x[1]);$$");

            VerifyTypingSemicolon(code, expected);
        }

        [WpfFact, Trait(Traits.Feature, Traits.Features.CompleteStatement)]
        public void ArgumentList_Array6()
        {
            var code = CreateTestWithMethodCall(@"var test = ClassC.MethodM(x[0],$$ x[1])");

            var expected = CreateTestWithMethodCall(@"var test = ClassC.MethodM(x[0], x[1]);$$");

            VerifyTypingSemicolon(code, expected);
        }

        [WpfFact, Trait(Traits.Feature, Traits.Features.CompleteStatement)]
        public void ArgumentList_Array7()
        {
            var code = CreateTestWithMethodCall(@"var test = ClassC.MethodM(x[0], $$x[1])");

            var expected = CreateTestWithMethodCall(@"var test = ClassC.MethodM(x[0], x[1]);$$");

            VerifyTypingSemicolon(code, expected);
        }

        [WpfFact, Trait(Traits.Feature, Traits.Features.CompleteStatement)]
        public void ArgumentList_Array8()
        {
            var code = CreateTestWithMethodCall(@"var test = ClassC.MethodM(x[0], x[$$1])");

            var expected = CreateTestWithMethodCall(@"var test = ClassC.MethodM(x[0], x[1]);$$");

            VerifyTypingSemicolon(code, expected);
        }

        [WpfFact, Trait(Traits.Feature, Traits.Features.CompleteStatement)]
        public void ArgumentList_Array9()
        {
            var code = CreateTestWithMethodCall(@"var test = ClassC.MethodM(x[0], x[1$$])");

            var expected = CreateTestWithMethodCall(@"var test = ClassC.MethodM(x[0], x[1]);$$");

            VerifyTypingSemicolon(code, expected);
        }

        [WpfFact, Trait(Traits.Feature, Traits.Features.CompleteStatement)]
        public void ArgumentList_Array10()
        {
            var code = CreateTestWithMethodCall(@"var test = ClassC.MethodM(x[0], x[1]$$)");

            var expected = CreateTestWithMethodCall(@"var test = ClassC.MethodM(x[0], x[1]);$$");

            VerifyTypingSemicolon(code, expected);
        }

        [WpfFact, Trait(Traits.Feature, Traits.Features.CompleteStatement)]
        public void ArgumentList_Array11()
        {
            var code = CreateTestWithMethodCall(@"var test = ClassC.MethodM(x[0], x[1])$$");

            var expected = CreateTestWithMethodCall(@"var test = ClassC.MethodM(x[0], x[1]);$$");

            VerifyTypingSemicolon(code, expected);
        }

        [WpfFact, Trait(Traits.Feature, Traits.Features.CompleteStatement)]
        public void ArgumentList_Array_MissingBoth()
        {
            var code = CreateTestWithMethodCall(@"var test = ClassC.MethodM(x[0], x[1$$");

            VerifyNoSpecialSemicolonHandling(code);
        }

        [WpfFact, Trait(Traits.Feature, Traits.Features.CompleteStatement)]
        public void ArgumentList_Array_MissingOuter()
        {

            var code = CreateTestWithMethodCall(@"var test = ClassC.MethodM(x[0], x[1]$$");

            VerifyNoSpecialSemicolonHandling(code);
        }

        [WpfFact, Trait(Traits.Feature, Traits.Features.CompleteStatement)]
        public void ArgumentList_Array_MissingInner()
        {

            var code = CreateTestWithMethodCall(@"var test = ClassC.MethodM(x[0], x[1)$$");

            VerifyNoSpecialSemicolonHandling(code);
        }

        #endregion

        #region FieldInitializer

        [WpfFact, Trait(Traits.Feature, Traits.Features.CompleteStatement)]
        public void FieldInitializer_NoParens()
        {
            var code =
@"
class C
{
    int i = 4$$
    int j = 5;
";

            VerifyNoSpecialSemicolonHandling(code);
        }

        [WpfFact, Trait(Traits.Feature, Traits.Features.CompleteStatement)]
        public void FieldInitializer2()
        {
            var code =
@"
class C
{
    int i = Min(2$$,3)
    int j = 5;
";

            var expected =
@"
class C
{
    int i = Min(2,3);$$
    int j = 5;
";

            VerifyTypingSemicolon(code, expected);
        }

        [WpfFact, Trait(Traits.Feature, Traits.Features.CompleteStatement)]
        public void FieldInitializer2b_MissingParen()
        {
            var code =
@"
class C
{
    int i = Min(2$$,3
    int j = 5;
";

            VerifyNoSpecialSemicolonHandling(code);
        }

        [WpfFact, Trait(Traits.Feature, Traits.Features.CompleteStatement)]
        public void FieldInitializer3()
        {
            var code =
@"
class C
{
    int i = Min(Max(4,5$$),3)
    int j = 5;
";

            var expected =
@"
class C
{
    int i = Min(Max(4,5),3);$$
    int j = 5;
";

            VerifyTypingSemicolon(code, expected);
        }

        [WpfFact, Trait(Traits.Feature, Traits.Features.CompleteStatement)]
        public void FieldInitializer3b_MissingInner()
        {
            var code =
@"
class C
{
    int i = Min(Max(4,5$$,3)
    int j = 5;
";

            VerifyNoSpecialSemicolonHandling(code);
        }

        #endregion

        #region ForLoop

        [WpfFact, Trait(Traits.Feature, Traits.Features.CompleteStatement)]
        public void ForLoopSingleInitializer1()
        {
            var code =
@"
class C
{
    static void Main()
    {
        for (int i = 0$$ )
        int j;
";

            VerifyNoSpecialSemicolonHandling(code);
        }

        [WpfFact, Trait(Traits.Feature, Traits.Features.CompleteStatement)]
        public void ForLoopSingleInitializer2()
        {
            var code =
@"
class C
{
    static void Main()
    {
        for (int i = 0$$ i < 5; i++)
        int j;
";

            VerifyNoSpecialSemicolonHandling(code);
        }

        [WpfFact, Trait(Traits.Feature, Traits.Features.CompleteStatement)]
        public void ForLoopSingleInitializer3()
        {
            var code =
@"
class C
{
    static void Main()
    {
        for (int i = 0$$; i < 3; i = i + 1)
       {
            x = x * 3;
        }
        System.Console.Write(""{0}"", x);
    }
}
";

            VerifyNoSpecialSemicolonHandling(code);
        }

        [WpfFact, Trait(Traits.Feature, Traits.Features.CompleteStatement)]
        public void ForLoopSingleInitializer_MissingParen()
        {
            var code =
@"
class C
{
    static void Main()
    {
        for (int i = 0$$
        int j;
";

            VerifyNoSpecialSemicolonHandling(code);
        }

        [WpfFact, Trait(Traits.Feature, Traits.Features.CompleteStatement)]
        public void ForLoopNoStatements()
        {
            var code =
@"
class C
{
    static void Main()
    {
        for ($$
        int j;
";

            VerifyNoSpecialSemicolonHandling(code);
        }

        [WpfFact, Trait(Traits.Feature, Traits.Features.CompleteStatement)]
        public void ForLoopNoStatements2()
        {
            var code =
@"
class C
{
    static void Main()
    {
        for ( $$
        int j;
";

            VerifyNoSpecialSemicolonHandling(code);
        }

        [WpfFact, Trait(Traits.Feature, Traits.Features.CompleteStatement)]
        public void ForLoopNoStatements3()
        {
            var code =
@"
class C
{
    static void Main()
    {
        for ( ; $$
        int j;
";

            VerifyNoSpecialSemicolonHandling(code);
        }

        [WpfFact, Trait(Traits.Feature, Traits.Features.CompleteStatement)]
        public void ForLoopNoStatements4()
        {
            var code =
@"
class C
{
    static void Main()
    {
        for ( ; ;$$
        int j;
";

            VerifyNoSpecialSemicolonHandling(code);
        }

        [WpfFact, Trait(Traits.Feature, Traits.Features.CompleteStatement)]
        public void ForLoopNoStatements5()
        {
            var code =
@"
class C
{
    static void Main()
    {
        for ( $$ ;)
        int j;
";

            VerifyNoSpecialSemicolonHandling(code);
        }

        [WpfFact, Trait(Traits.Feature, Traits.Features.CompleteStatement)]
        public void ForLoopMultistatementInitializer1()
        {
            var code =
@"
class C
{
    static void Main()
    {
        for ( $$int i = 0, int j = 0)
        int j;
";

            VerifyNoSpecialSemicolonHandling(code);
        }

        [WpfFact, Trait(Traits.Feature, Traits.Features.CompleteStatement)]
        public void ForLoopMultistatementInitializer2()
        {
            var code =
@"
class C
{
    static void Main()
    {
        for ( int$$ i = 0, int j = 0)
        int j;
";

            VerifyNoSpecialSemicolonHandling(code);
        }

        [WpfFact, Trait(Traits.Feature, Traits.Features.CompleteStatement)]
        public void ForLoopMultistatementInitializer3()
        {
            var code =
@"
class C
{
    static void Main()
    {
        for ( int i$$ = 0, int j = 0)
        int j;
";

            VerifyNoSpecialSemicolonHandling(code);
        }

        [WpfFact, Trait(Traits.Feature, Traits.Features.CompleteStatement)]
        public void ForLoopMultistatementInitializer4()
        {
            var code =
@"
class C
{
    static void Main()
    {
        for ( int i = 0, $$int j = 0)
        int j;
";

            VerifyNoSpecialSemicolonHandling(code);
        }

        [WpfFact, Trait(Traits.Feature, Traits.Features.CompleteStatement)]
        public void ForLoopMultistatementInitializer5()
        {
            var code =
@"
class C
{
    static void Main()
    {
        for ( int i = 0, int j =$$ 0)
        int j;
";

            VerifyNoSpecialSemicolonHandling(code);
        }

        [WpfFact, Trait(Traits.Feature, Traits.Features.CompleteStatement)]
        public void ForLoopMultistatementInitializer6()
        {
            var code =
@"
class C
{
    static void Main()
    {
        for ( int i = 0, int j = 0$$)
        int j;
";

            VerifyNoSpecialSemicolonHandling(code);
        }

        [WpfFact, Trait(Traits.Feature, Traits.Features.CompleteStatement)]
        public void ForLoopMultistatementInitializer7()
        {
            var code =
@"
class C
{
    static void Main()
    {
        for ( int i = 0, int j = 0$$)
        int j;
";

            VerifyNoSpecialSemicolonHandling(code);
        }

        [WpfFact, Trait(Traits.Feature, Traits.Features.CompleteStatement)]
        public void ForLoopNewInInitializer1()
        {
            var code =
@"
class C
{
    static void Main(string[] args)
    {
        for (C1 i = new C1($$))
        int j;
    }
}
public class C1
{
    public static C1 operator ++(C1 obj)
    {
        return obj;
    }
}
";

            var expected =
@"
class C
{
    static void Main(string[] args)
    {
        for (C1 i = new C1();$$)
        int j;
    }
}
public class C1
{
    public static C1 operator ++(C1 obj)
    {
        return obj;
    }
}
";

            VerifyTypingSemicolon(code, expected);
        }

        [WpfFact, Trait(Traits.Feature, Traits.Features.CompleteStatement)]
        public void ForLoopNewInInitializer_MissingOneParen()
        {
            var code =
@"
class C
{
    static void Main(string[] args)
    {
        for (C1 i = new C1()$$
        int j;
    }
}
public class C1
{
    public static C1 operator ++(C1 obj)
    {
        return obj;
    }
}
";

            VerifyNoSpecialSemicolonHandling(code);
        }

        [WpfFact, Trait(Traits.Feature, Traits.Features.CompleteStatement)]
        public void ForLoopNewInInitializer2_MissingBothParens()
        {
            // only adding one closing paren
            var code =
@"
class C
{
    static void Main(string[] args)
    {
        for (C1 i = new C1($$
        int j;
    }
}
public class C1
{
    public static C1 operator ++(C1 obj)
    {
        return obj;
    }
}
";

            VerifyNoSpecialSemicolonHandling(code);
        }

        [WpfFact, Trait(Traits.Feature, Traits.Features.CompleteStatement)]
        public void ForLoopDeclaration()
        {
            var code =
@"
class C
{
    static void Main(string[] args)
    {
        string s = ""abcdefghij"";
        for (int i = s.IndexOf(""bcd""$$) i < 10; i++)
";

            var expected =
@"
class C
{
    static void Main(string[] args)
    {
        string s = ""abcdefghij"";
        for (int i = s.IndexOf(""bcd"");$$ i < 10; i++)
";

            VerifyTypingSemicolon(code, expected);
        }

        [WpfFact, Trait(Traits.Feature, Traits.Features.CompleteStatement)]
        public void ForLoopDeclaration2()
        {
            var code =
@"
class C
{
    static void Main(string[] args)
    {
        string s = ""abcdefghij"";
        for (int i = s.IndexOf(""bcd""$$), j=1 i < 10; i++)
";

            var expected =
@"
class C
{
    static void Main(string[] args)
    {
        string s = ""abcdefghij"";
        for (int i = s.IndexOf(""bcd""), j=1;$$ i < 10; i++)
";

            VerifyTypingSemicolon(code, expected);
        }

        [WpfFact, Trait(Traits.Feature, Traits.Features.CompleteStatement)]
        public void ForLoopDeclaration3()
        {
            var code =
@"
class C
{
    static void Main(string[] args)
    {
        string s = ""abcdefghij"";
        for (int i = s.IndexOf(""bcd""$$); i < 10; i++)
";

            var expected =
@"
class C
{
    static void Main(string[] args)
    {
        string s = ""abcdefghij"";
        for (int i = s.IndexOf(""bcd"");$$; i < 10; i++)
";

            VerifyTypingSemicolon(code, expected);
        }

        [WpfFact, Trait(Traits.Feature, Traits.Features.CompleteStatement)]
        public void ForLoopDeclaration4()
        {
            var code =
@"
class C
{
    static void Main(string[] args)
    {
        string s = ""abcdefghij"";
        for (int i = s.IndexOf(""bcd""$$), j=1; i < 10; i++)
";

            var expected =
@"
class C
{
    static void Main(string[] args)
    {
        string s = ""abcdefghij"";
        for (int i = s.IndexOf(""bcd""), j=1;$$; i < 10; i++)
";

            VerifyTypingSemicolon(code, expected);
        }

        [WpfFact, Trait(Traits.Feature, Traits.Features.CompleteStatement)]
        public void ForLoopDeclaration_MissingParen()
        {
            var code =
@"
class C
{
    static void Main(string[] args)
    {
        string s = ""abcdefghij"";
        for (int i = s.IndexOf(""bcd""$$ i < 10; i++)
";

            var expected =
@"
class C
{
    static void Main(string[] args)
    {
        string s = ""abcdefghij"";
        for (int i = s.IndexOf(""bcd"";$$ i < 10; i++)
";

            VerifyTypingSemicolon(code, expected);
        }

        [WpfFact, Trait(Traits.Feature, Traits.Features.CompleteStatement)]
        public void ForLoopInitializers()
        {
            // Semicolon location is incorrect https://github.com/dotnet/roslyn/issues/32250
            var code =
@"
class C
{
    static void Main(string[] args)
    {
        string s = ""abcdefghij"";
        int i;
        for (i = s.IndexOf(""bcd""$$) i < 10; i++)
";

            var expected =
@"
class C
{
    static void Main(string[] args)
    {
        string s = ""abcdefghij"";
        int i;
        for (i = s.IndexOf(""bcd"") i < 10;$$; i++)
";

            VerifyTypingSemicolon(code, expected);
        }

        [WpfFact, Trait(Traits.Feature, Traits.Features.CompleteStatement)]
        public void ForLoopInitializers2()
        {
            // Semicolon location is incorrect https://github.com/dotnet/roslyn/issues/32250
            var code =
@"
class C
{
    static void Main(string[] args)
    {
        string s = ""abcdefghij"";
        int i;
        int j;
        for (i = s.IndexOf(""bcd""$$), j=1 i < 10; i++)
";

            var expected =
@"
class C
{
    static void Main(string[] args)
    {
        string s = ""abcdefghij"";
        int i;
        int j;
        for (i = s.IndexOf(""bcd""), j=1 i < 10;$$; i++)
";

            VerifyTypingSemicolon(code, expected);
        }

        [WpfFact, Trait(Traits.Feature, Traits.Features.CompleteStatement)]
        public void ForLoopInitializers3()
        {
            // Semicolon location is incorrect https://github.com/dotnet/roslyn/issues/32250
            var code =
@"
class C
{
    static void Main(string[] args)
    {
        string s = ""abcdefghij"";
        int i;
        for (i = s.IndexOf(""bcd""$$); i < 10; i++)
";

            var expected =
@"
class C
{
    static void Main(string[] args)
    {
        string s = ""abcdefghij"";
        int i;
        for (i = s.IndexOf(""bcd"");$$; i < 10; i++)
";

            VerifyTypingSemicolon(code, expected);
        }

        [WpfFact, Trait(Traits.Feature, Traits.Features.CompleteStatement)]
        public void ForLoopInitializers4()
        {
            // Semicolon location is incorrect https://github.com/dotnet/roslyn/issues/32250
            var code =
@"
class C
{
    static void Main(string[] args)
    {
        string s = ""abcdefghij"";
        int i;
        int j;
        for (i = s.IndexOf(""bcd""$$), j=1; i < 10; i++)
";

            var expected =
@"
class C
{
    static void Main(string[] args)
    {
        string s = ""abcdefghij"";
        int i;
        int j;
        for (i = s.IndexOf(""bcd""), j=1;$$; i < 10; i++)
";

            VerifyTypingSemicolon(code, expected);
        }
        [WpfFact, Trait(Traits.Feature, Traits.Features.CompleteStatement)]
        public void ForLoopInitializers_MissingParen()
        {
            var code =
@"
class C
{
    static void Main(string[] args)
    {
        string s = ""abcdefghij"";
        int i;
        for (i = s.IndexOf(""bcd""$$ i < 10; i++)
";

            var expected =
@"
class C
{
    static void Main(string[] args)
    {
        string s = ""abcdefghij"";
        int i;
        for (i = s.IndexOf(""bcd"";$$ i < 10; i++)
";

            VerifyTypingSemicolon(code, expected);
        }

        [WpfFact, Trait(Traits.Feature, Traits.Features.CompleteStatement)]
        public void ForLoopCondition()
        {
            var code =
@"
class C
{
    static void Main(string[] args)
    {
        string s = ""abcdefghij"";
        for (int i = s.IndexOf(""bcd""); i < s.IndexOf(""x""$$) i++)
";

            var expected =
@"
class C
{
    static void Main(string[] args)
    {
        string s = ""abcdefghij"";
        for (int i = s.IndexOf(""bcd""); i < s.IndexOf(""x"");$$ i++)
";

            VerifyTypingSemicolon(code, expected);
        }

        [WpfFact, Trait(Traits.Feature, Traits.Features.CompleteStatement)]
        public void ForLoopConditionIsNull()
        {
            var code =
@"
class C
{
    static void Main(string[] args)
    {
        for (int i = 0; $$ ; i++)
        {
            Console.WriteLine(""test"");
        }
";

            VerifyNoSpecialSemicolonHandling(code);
        }

        [WpfFact, Trait(Traits.Feature, Traits.Features.CompleteStatement)]
        public void ForLoopConditionIsNull2()
        {
            var code =
@"
class C
{
    static void Main(string[] args)
    {
        for (int i = Math.Min(3,4$$);  ; i++)
        {
            Console.WriteLine(""test"");
        }
";
            var expected =
@"
class C
{
    static void Main(string[] args)
    {
        for (int i = Math.Min(3,4);$$;  ; i++)
        {
            Console.WriteLine(""test"");
        }
";
            VerifyTypingSemicolon(code, expected);
        }

        [WpfFact, Trait(Traits.Feature, Traits.Features.CompleteStatement)]
        public void ForLoopIncrement()
        {
            var code =
@"
class C
{
    static void Main(string[] args)
    {
        string s = ""abcdefghij"";
        for (int i = s.IndexOf(""bcd""); i < s.IndexOf(""x""); i = i.IndexOf(""x""$$))
";

            var expected =
@"
class C
{
    static void Main(string[] args)
    {
        string s = ""abcdefghij"";
        for (int i = s.IndexOf(""bcd""); i < s.IndexOf(""x""); i = i.IndexOf(""x"";$$))
";

            VerifyTypingSemicolon(code, expected);
        }

        [WpfFact, Trait(Traits.Feature, Traits.Features.CompleteStatement)]
        public void ForLoopBody()
        {
            var code =
@"
class C
{
    static void Main(string[] args)
    {
        string s = ""abcdefghij"";
        for (int i = s.IndexOf(""bcd""); i < 10; i++)
        {
            i.ToString($$)
        }
";

            var expected =
@"
class C
{
    static void Main(string[] args)
    {
        string s = ""abcdefghij"";
        for (int i = s.IndexOf(""bcd""); i < 10; i++)
        {
            i.ToString();$$
        }
";

            VerifyTypingSemicolon(code, expected);
        }

        [WpfFact, Trait(Traits.Feature, Traits.Features.CompleteStatement)]
        public void ForLoopObjectInitializer_MissingParen()
        {
            var code =
@"
class C
{
    static void Main(string[] args)
    {
        for (Goo f = new Goo { i = 0, s = ""abc""$$ }
    }
}
public class Goo
{
    public int i;
    public string s;
}
";

            VerifyNoSpecialSemicolonHandling(code);
        }

        [WpfFact, Trait(Traits.Feature, Traits.Features.CompleteStatement)]
        public void ForLoopObjectInitializer()
        {
            var code =
@"
class C
{
    static void Main(string[] args)
    {
        for (Goo f = new Goo { i = 0, s = ""abc""$$ } )
    }
}
public class Goo
{
    public int i;
    public string s;
}
";

            VerifyNoSpecialSemicolonHandling(code);
        }

        [WpfFact, Trait(Traits.Feature, Traits.Features.CompleteStatement)]
        public void ForLoopObjectInitializer_MissingBrace()
        {
            var code =
@"
class C
{
    static void Main(string[] args)
    {
        for (Goo f = new Goo { i = 0, s = ""abc""$$
    }
}
public class Goo
{
    public int i;
    public string s;
}
";

            VerifyNoSpecialSemicolonHandling(code);
        }

        #endregion

        #region Indexer

        [WpfFact, Trait(Traits.Feature, Traits.Features.CompleteStatement)]
        public void Indexer()
        {
            var code =
@"
class SampleCollection<T>
{
    private T[] arr = new T[100];
    private int i;
    public int Property
    {
        get { return arr[i$$] }
        set { arr[i] = value; }
    }
}";
            var expected =
@"
class SampleCollection<T>
{
    private T[] arr = new T[100];
    private int i;
    public int Property
    {
        get { return arr[i];$$ }
        set { arr[i] = value; }
    }
}";

            VerifyTypingSemicolon(code, expected);
        }

        [WpfFact, Trait(Traits.Feature, Traits.Features.CompleteStatement)]
        public void Indexer2()
        {
            var code =
@"
class test
{
    int[] array = { 1, 2, 3 };

    void M()
    {
        var i = array[1$$]
    }
}
";
            var expected =
@"
class test
{
    int[] array = { 1, 2, 3 };

    void M()
    {
        var i = array[1];$$
    }
}
";

            VerifyTypingSemicolon(code, expected);
        }

        [WpfFact, Trait(Traits.Feature, Traits.Features.CompleteStatement)]
        public void Indexer3()
        {
            var code =
@"
class C
{
    int[] array = { 1, 2, 3 };

    void M()
    {
        var i = array[Math.Min(2,3$$)]
    }
}
";
            var expected =
@"
class C
{
    int[] array = { 1, 2, 3 };

    void M()
    {
        var i = array[Math.Min(2,3)];$$
    }
}
";

            VerifyTypingSemicolon(code, expected);
        }

        [WpfFact, Trait(Traits.Feature, Traits.Features.CompleteStatement)]
        public void Indexer4()
        {
            var code =
@"
class C
{
    int[] array = { 1, 2, 3 };

    void M()
    {
        var i = array[Math.Min(2,3$$)
    }
}
";
            var expected =
@"
class C
{
    int[] array = { 1, 2, 3 };

    void M()
    {
        var i = array[Math.Min(2,3;$$)
    }
}
";

            VerifyTypingSemicolon(code, expected);
        }

        #endregion

        #region ObjectInitializer

        [WpfFact, Trait(Traits.Feature, Traits.Features.CompleteStatement)]
        public void ObjectInitializer()
        {
            var code =
@"
class C
{
    static void Main(string[] args)
    {
        Goo f = new Goo { i = 0, s = ""abc"" }$$
    }
}

public class Goo
{
    public int i;
    public string s;
}
";

            VerifyNoSpecialSemicolonHandling(code);
        }

        [WpfFact, Trait(Traits.Feature, Traits.Features.CompleteStatement)]
        public void ObjectInitializer2()
        {
            var code =
@"
class C
{
    static void Main(string[] args)
    {
        Goo f = new Goo { i = 0, s = ""abc""$$ }
    }
}

public class Goo
{
    public int i;
    public string s;
}
";

            VerifyNoSpecialSemicolonHandling(code);
        }

        [WpfFact, Trait(Traits.Feature, Traits.Features.CompleteStatement)]
        public void ObjectInitializer3()
        {
            var code =
@"
class C
{
    static void Main(string[] args)
    {
        Goo f = new Goo { i = 0$$, s = ""abc"" }
    }
}

public class Goo
{
    public int i;
    public string s;
}
";

            VerifyNoSpecialSemicolonHandling(code);
        }

        [WpfFact, Trait(Traits.Feature, Traits.Features.CompleteStatement)]
        public void ObjectInitializer4()
        {
            var code =
@"
class C
{
    static void Main(string[] args)
    {
        Goo f = new Goo { i =$$ 0, s = ""abc"" }
    }
}

public class Goo
{
    public int i;
    public string s;
}
";

            VerifyNoSpecialSemicolonHandling(code);
        }

        [WpfFact, Trait(Traits.Feature, Traits.Features.CompleteStatement)]
        public void ObjectInitializer_MissingBrace()
        {
            var code =
@"
class C
{
    static void Main(string[] args)
    {
        Goo f = new Goo { i = 0, s = ""abc""$$
    }
}

public class Goo
{
    public int i;
    public string s;
}
";
            var expected =
@"
class C
{
    static void Main(string[] args)
    {
        Goo f = new Goo { i = 0, s = ""abc"";$$
    }
}

public class Goo
{
    public int i;
    public string s;
}
";

            VerifyTypingSemicolon(code, expected);
        }

        #endregion

        #region Accessors

        [WpfFact, Trait(Traits.Feature, Traits.Features.CompleteStatement)]
        public void PropertyAccessors1()
        {
            var code = @"
public class ClassC
{
    private int xValue = 7;
    public int XValue
    {
        get
        {
            return Math.Min(xValue$$, 1)
        } 
    }
}";

            var expected = @"
public class ClassC
{
    private int xValue = 7;
    public int XValue
    {
        get
        {
            return Math.Min(xValue, 1);$$
        } 
    }
}";

            VerifyTypingSemicolon(code, expected);
        }

        [WpfFact, Trait(Traits.Feature, Traits.Features.CompleteStatement)]
        public void PropertyAccessors2()
        {
            var code = @"
public class ClassC
{
    private int xValue = 7;
    public int XValue
    {
        get
        {
            return Math.Min(Math.Max(xValue,0$$), 1)
        } 
    }
}";

            var expected = @"
public class ClassC
{
    private int xValue = 7;
    public int XValue
    {
        get
        {
            return Math.Min(Math.Max(xValue,0), 1);$$
        } 
    }
}";

            VerifyTypingSemicolon(code, expected);
        }

        [WpfFact, Trait(Traits.Feature, Traits.Features.CompleteStatement)]
        public void PropertyAccessors3()
        {
            var code = @"
public class Person
{
   private string firstName;
   private string lastName;
   
   public Person(string first, string last)
   {
      firstName = first;
      lastName = last;
   }

   public string Name => $""{firstName} {lastName}""$$   
}";

            VerifyNoSpecialSemicolonHandling(code);
        }

        [WpfFact, Trait(Traits.Feature, Traits.Features.CompleteStatement)]
        public void PropertyAccessors4()
        {
            var code = @"
public class SaleItem
{
   string name;
   public string Name 
   {
      get => name;
      set => name = value$$
   }
}";

            VerifyNoSpecialSemicolonHandling(code);
        }

        [WpfFact, Trait(Traits.Feature, Traits.Features.CompleteStatement)]
        public void PropertyAccessors5()
        {
            var code = @"
public class SaleItem
{
   string name;
   public string Name 
   {
      get => name$$
      set => name = value;
   }
}";

            VerifyNoSpecialSemicolonHandling(code);
        }

        [WpfFact, Trait(Traits.Feature, Traits.Features.CompleteStatement)]
        public void PropertyAccessors6()
        {
            var code = @"
public class SaleItem
{
   string name;
   public string Name 
   {
      get => name.ToUpper($$)
      set => name = value;
   }
}";

            VerifyNoSpecialSemicolonHandling(code);
        }

        [WpfFact, Trait(Traits.Feature, Traits.Features.CompleteStatement)]
        public void PropertyAccessors7()
        {
            var code = @"
public class SaleItem
{
   public string Name 
   { get$$ set; }
}";

            VerifyNoSpecialSemicolonHandling(code);
        }

        #endregion

        #region ParenthesizeExpression

        [WpfFact, Trait(Traits.Feature, Traits.Features.CompleteStatement)]
        public void ParenthesizedExpression_Assignment1()
        {
            var code = @"
public class Class1
{
    void M()
    {
        int i = (6*5$$)
    }
}";

            var expected = @"
public class Class1
{
    void M()
    {
        int i = (6*5);$$
    }
}";

            VerifyTypingSemicolon(code, expected);
        }

        [WpfFact, Trait(Traits.Feature, Traits.Features.CompleteStatement)]
        public void ParenthesizedExpression_Assignment2()
        {
            var code = @"
public class Class1
{
    void M()
    {
        int i = (6*Math.Min(4,5$$))
    }
}";

            var expected = @"
public class Class1
{
    void M()
    {
        int i = (6*Math.Min(4,5));$$
    }
}";

            VerifyTypingSemicolon(code, expected);
        }

        [WpfFact, Trait(Traits.Feature, Traits.Features.CompleteStatement)]
        public void ParenthesizedExpression_Assignment3()
        {
            var code = @"
public class Class1
{
    void M()
    {
        int[] array = { 2, 3, 4 };
        int i = (6*array[2$$])
    }
}";

            var expected = @"
public class Class1
{
    void M()
    {
        int[] array = { 2, 3, 4 };
        int i = (6*array[2]);$$
    }
}";

            VerifyTypingSemicolon(code, expected);
        }

        [WpfFact, Trait(Traits.Feature, Traits.Features.CompleteStatement)]
        public void ParenthesizedExpression_ForLoop()
        {
            var code = @"
public class Class1
{
    void M()
    {
        for (int i = 0; i < 10; i++)
        {
            int j = (i+i$$)
        }
    }
}";

            var expected = @"
public class Class1
{
    void M()
    {
        for (int i = 0; i < 10; i++)
        {
            int j = (i+i);$$
        }
    }
}";

            VerifyTypingSemicolon(code, expected);
        }

        [WpfFact, Trait(Traits.Feature, Traits.Features.CompleteStatement)]
        public void ParenthesizedExpression_ForLoop2()
        {
            var code = @"
public class Class1
{
    void M()
    {
        for (int i = ((3+2)*4$$); i < 10; i++)
        {
            int j = (i+i);
        }
    }
}";

            var expected = @"
public class Class1
{
    void M()
    {
        for (int i = ((3+2)*4);$$; i < 10; i++)
        {
            int j = (i+i);
        }
    }
}";

            VerifyTypingSemicolon(code, expected);
        }

        [WpfFact, Trait(Traits.Feature, Traits.Features.CompleteStatement)]
        public void ParenthesizedExpression_ForLoop3()
        {
            var code = @"
public class Class1
{
    void M()
    {
        for (int i = 0; i < ((3+2)*4$$); i++)
        {
            int j = (i+i);
        }
    }
}";

            var expected = @"
public class Class1
{
    void M()
    {
        for (int i = 0; i < ((3+2)*4);$$; i++)
        {
            int j = (i+i);
        }
    }
}";

            VerifyTypingSemicolon(code, expected);
        }

        [WpfFact, Trait(Traits.Feature, Traits.Features.CompleteStatement)]
        public void ParenthesizedExpression_ForEach()
        {
            var code = @"
    public class Class1
    {
        static void Main(string[] args)
        {
            foreach (int i in M((2*3)+4$$))
            {

            }
        }

        private static int[] M(int i)
        {
            int[] value = { 2, 3, 4 };
            return value;
        }
    } 
";
            VerifyNoSpecialSemicolonHandling(code);
        }

        [WpfFact, Trait(Traits.Feature, Traits.Features.CompleteStatement)]
        public void ParenthesizedExpression_GoTo2()
        {
            var code =
@"
static void Main()
{
    int n = 1;
    switch (n)
    {
        case 1:
            goto case (2+1$$)
        case 3:
            break
        default:
            break;
    }
}
";

            var expected =
@"
static void Main()
{
    int n = 1;
    switch (n)
    {
        case 1:
            goto case (2+1);$$
        case 3:
            break
        default:
            break;
    }
}
";
            VerifyTypingSemicolon(code, expected);
        }

        [WpfFact, Trait(Traits.Feature, Traits.Features.CompleteStatement)]
        public void ParenthesizedExpression_Switch()
        {
            var code =
@"
class Program
{
    static void Main()
    {
        int i = 3;
        switch (i$$)
        {
            case 1:
            case 2:
            case 3:
                break;
        }
    }
}
";

            VerifyNoSpecialSemicolonHandling(code);
        }

        [WpfFact, Trait(Traits.Feature, Traits.Features.CompleteStatement)]
        public void ParenthesizedExpression_Switch2()
        {
            var code =
@"
class Program
{
    static void Main()
    {
        int i = 3;
        switch (4*(i+2$$))
        {
            case 1:
            case 2:
            case 3:
                break;
        }
    }
}
";

            VerifyNoSpecialSemicolonHandling(code);
        }

        [WpfFact, Trait(Traits.Feature, Traits.Features.CompleteStatement)]
        public void ParenthesizedExpression_Switch3()
        {
            var code =
@"
class Program
{
    static void Main()
    {
        int i = 3;
        switch (i)
        {
            case 1:
                Console.WriteLine(4*(i+2$$))
            case 2:
            case 3:
                break;
        }
    }
}
";
            var expected =
@"
class Program
{
    static void Main()
    {
        int i = 3;
        switch (i)
        {
            case 1:
                Console.WriteLine(4*(i+2));$$
            case 2:
            case 3:
                break;
        }
    }
}
";

            VerifyTypingSemicolon(code, expected);
        }

        [WpfFact, Trait(Traits.Feature, Traits.Features.CompleteStatement)]
        public void ParenthesizedExpression_While()
        {
            var code =
@"
using System;
class Program
{
    static void Main()
    {
        int i = 3;
        while (i<4$$)
        {
            Console.WriteLine(i);
        }
    }
}
";

            VerifyNoSpecialSemicolonHandling(code);
        }

        [WpfFact, Trait(Traits.Feature, Traits.Features.CompleteStatement)]
        public void ParenthesizedExpression_While2()
        {
            var code =
@"
using System;
class Program
{
    static void Main()
    {
        int i = 3;
        while (i<Math.Max(4,5$$))
        {
            Console.WriteLine(i);
        }
    }
}
";

            VerifyNoSpecialSemicolonHandling(code);
        }

        [WpfFact, Trait(Traits.Feature, Traits.Features.CompleteStatement)]
        public void ParenthesizedExpression_While3()
        {
            var code =
@"
using System;
class Program
{
    static void Main()
    {
        int i = 3;
        while (i<Math.Max(4,5))
        {
            Console.WriteLine(i$$)
        }
    }
}
";
            var expected =
@"
using System;
class Program
{
    static void Main()
    {
        int i = 3;
        while (i<Math.Max(4,5))
        {
            Console.WriteLine(i);$$
        }
    }
}
";

            VerifyTypingSemicolon(code, expected);
        }

        #endregion

        [WpfFact, Trait(Traits.Feature, Traits.Features.CompleteStatement)]
        public void ThrowStatement_MissingBoth()
        {
            var code = @"
public class Class1
{
    void M()
    {
        string s = ""Test"";
        throw new Exception(s.ToUpper($$

    }
}";

            VerifyNoSpecialSemicolonHandling(code);
        }

        [WpfFact, Trait(Traits.Feature, Traits.Features.CompleteStatement)]
        public void ThrowStatement()
        {
            var code = @"
public class Class1
{
    void M()
    {
        string s = ""Test"";
        throw new Exception(s.ToUpper($$))

    }
}";

            var expected = @"
public class Class1
{
    void M()
    {
        string s = ""Test"";
        throw new Exception(s.ToUpper());$$

    }
}";

            VerifyTypingSemicolon(code, expected);
        }

        [WpfFact, Trait(Traits.Feature, Traits.Features.CompleteStatement)]
        public void DontComplete_SemicolonBeforeClassDeclaration()
        {
            var code =
@"$$
class C
{
}";

            VerifyNoSpecialSemicolonHandling(code);
        }

        [WpfFact, Trait(Traits.Feature, Traits.Features.CompleteStatement)]
        public void DontCompleteStatment_DocComments()
        {
            var code =
@"
/// Testing $$
class C
{
}";

            VerifyNoSpecialSemicolonHandling(code);
        }

        [WpfFact, Trait(Traits.Feature, Traits.Features.CompleteStatement)]
        public void DontComplete_FormatString()
        {
            var code =
@"
class C
{
    void Main()
    {
        Console.WriteLine(String.Format(""{0:##;(##)$$**Zero**}"", 0));
    }
}";

            VerifyNoSpecialSemicolonHandling(code);
        }

        [WpfFact, Trait(Traits.Feature, Traits.Features.CompleteStatement)]
        public void DontComplete_EmptyStatement()
        {
            var code =
@"
class C
{
    void Main()
    {
        ;$$
    }
}";

            VerifyNoSpecialSemicolonHandling(code);
        }

        [WpfFact, Trait(Traits.Feature, Traits.Features.CompleteStatement)]
        public void DontComplete_EmptyStatement2()
        {
            var code =
@"
class C
{
    void Main()
    {
        ; $$
    }
}";

            VerifyNoSpecialSemicolonHandling(code);
        }

        [WpfFact, Trait(Traits.Feature, Traits.Features.CompleteStatement)]
        public void DoWhile()
        {
            var code =
@"
public class C
{
    void M()
    {
        int n = 0;
        do
        {
            Console.WriteLine(n);
            n++;
        } while (n$$ < 5)
    }
}";
            var expected =
 @"
public class C
{
    void M()
    {
        int n = 0;
        do
        {
            Console.WriteLine(n);
            n++;
        } while (n < 5);$$
    }
}";
            VerifyTypingSemicolon(code, expected);
        }

        [WpfFact, Trait(Traits.Feature, Traits.Features.CompleteStatement)]
        public void DoWhile2()
        {
            var code =
@"
public class C
{
    void M()
    {
        int n = 0;
        do
        {
            Console.WriteLine(n);
            n++;
        } while (n < 5)$$
    }
}";

            VerifyNoSpecialSemicolonHandling(code);
        }

        [WpfFact, Trait(Traits.Feature, Traits.Features.CompleteStatement)]
        public void DoWhile3()
        {
            var code =
@"
public class C
{
    void M()
    {
        int n = 0;
        do
        {
            Console.WriteLine(n);
            n++;
        } while $$(n < 5)
    }
}";

            VerifyNoSpecialSemicolonHandling(code);
        }

        [WpfFact, Trait(Traits.Feature, Traits.Features.CompleteStatement)]
        public void DoWhile4()
        {
            var code =
@"
public class C
{
    void M()
    {
        int n = 0;
        do
        {
            Console.WriteLine(n);
            n++;
        } while (n < Min(4,$$5))
    }
}";

            var expected =
@"
public class C
{
    void M()
    {
        int n = 0;
        do
        {
            Console.WriteLine(n);
            n++;
        } while (n < Min(4,5));$$
    }
}";

            VerifyTypingSemicolon(code, expected);
        }

        [WpfFact, Trait(Traits.Feature, Traits.Features.CompleteStatement)]
        public void DoWhile_MissingParen()
        {
            var code =
@"
public class C
{
    void M()
    {
        int n = 0;
        do
        {
            Console.WriteLine(n);
            n++;
        } while (n < Min(4,$$5)
    }
}";

            var expected =
@"
public class C
{
    void M()
    {
        int n = 0;
        do
        {
            Console.WriteLine(n);
            n++;
        } while (n < Min(4,;$$5)
    }
}";

            VerifyTypingSemicolon(code, expected);
        }

        [WpfFact, Trait(Traits.Feature, Traits.Features.CompleteStatement)]
        public void DontComplete_Break()
        {
            var code =
@"
public class C
{
    void M()
    {
        int n = 0;
        do
        {
            Console.WriteLine(n);
            n++;
            break$$
        } while (n < 5);
    }
}";

            VerifyNoSpecialSemicolonHandling(code);
        }

        [WpfFact, Trait(Traits.Feature, Traits.Features.CompleteStatement)]
        public void DontComplete_Break2()
        {
            var code =
@"
public class C
{
    void M()
    {
        int n = 0;
        do
        {
            Console.WriteLine(n);
            n++;
            bre$$ak
        } while (n < 5);
    }
}";

            VerifyNoSpecialSemicolonHandling(code);
        }

        [WpfFact, Trait(Traits.Feature, Traits.Features.CompleteStatement)]
        public void DontComplete_Break3()
        {
            var code =
@"
public class C
{
    void M()
    {
        int n = 0;
        do
        {
            Console.WriteLine(n);
            n++;
            $$break
        } while (n < 5);
    }
}";

            VerifyNoSpecialSemicolonHandling(code);
        }

        [WpfFact, Trait(Traits.Feature, Traits.Features.CompleteStatement)]
        public void DontComplete_Checked()
        {
            var code =
@"
 class Program
    {
        static void Main(string[] args)
        {
            int num;
            // assign maximum value
            num = int.MaxValue;
            try
            {
                checked$$
                {
                    num = num + 1;
                    Console.WriteLine(num);
                }
            }
            catch (Exception e)
            {
                Console.WriteLine(e.ToString());
            }
            Console.ReadLine();
        }
    }";

            VerifyNoSpecialSemicolonHandling(code);
        }

        [WpfFact, Trait(Traits.Feature, Traits.Features.CompleteStatement)]
        public void DontComplete_Unchecked()
        {
            var code =
@"
 class Program
    {
        static void Main(string[] args)
        {
            int num;
            // assign maximum value
            num = int.MaxValue;
            try
            {
                unchecked$$
                {
                    num = num + 1;
                    Console.WriteLine(num);
                }
            }
            catch (Exception e)
            {
                Console.WriteLine(e.ToString());
            }
            Console.ReadLine();
        }
    }";

            VerifyNoSpecialSemicolonHandling(code);
        }

        [WpfFact, Trait(Traits.Feature, Traits.Features.CompleteStatement)]
        public void DontComplete_Fixed()
        {
            var code =
@"
class Program
{
    static void Main()
    {
        Console.WriteLine(Transform());
    }

    unsafe static string Transform()
    {
        string value = System.IO.Path.GetRandomFileName();
        fixed$$ (char* pointer = value)
        {
            for (int i = 0; pointer[i] != '\0'; ++i)
            {
                pointer[i]++;
            }
            return new string(pointer);
        }
    }
}";

            VerifyNoSpecialSemicolonHandling(code);
        }

        [WpfFact, Trait(Traits.Feature, Traits.Features.CompleteStatement)]
        public void DontComplete_Continue()
        {
            var code =
@"
class ContinueTest
{
    static void Main()
    {
        for (int i = 1; i <= 10; i++)
        {
            if (i < 9)
            {
                continue$$
            }
            Console.WriteLine(i);
        }
    }
}";

            VerifyNoSpecialSemicolonHandling(code);
        }

        [WpfFact, Trait(Traits.Feature, Traits.Features.CompleteStatement)]
        public void DontComplete_Continue2()
        {
            var code =
@"
class ContinueTest
{
    static void Main()
    {
        for (int i = 1; i <= 10; i++)
        {
            if (i < 9)
            {
                cont$$inue
            }
            Console.WriteLine(i);
        }
    }
}";

            VerifyNoSpecialSemicolonHandling(code);
        }

        [WpfFact, Trait(Traits.Feature, Traits.Features.CompleteStatement)]
        public void DontComplete_Continue3()
        {
            var code =
@"
class ContinueTest
{
    static void Main()
    {
        for (int i = 1; i <= 10; i++)
        {
            if (i < 9)
            {
                $$continue
            }
            Console.WriteLine(i);
        }
    }
}";

            VerifyNoSpecialSemicolonHandling(code);
        }

        [WpfFact, Trait(Traits.Feature, Traits.Features.CompleteStatement)]
        public void DontComplete_GoTo()
        {
            var code =
@"
static void Main()
{
    int n = 1;
    switch (n)
    {
        case 1:
            goto $$case 3;                
            break;
        case 3:
            break
        default:
            break;
    }
}
";

            VerifyNoSpecialSemicolonHandling(code);
        }

        [WpfFact, Trait(Traits.Feature, Traits.Features.CompleteStatement)]
        public void DontComplete_IfStatement()
        {
            var code =
@"
class Program
{
    void M()
    {
        int x = 0;
        if (x == 0$$)
        {
            return;
        }
    }
}
";

            VerifyNoSpecialSemicolonHandling(code);
        }

        [WpfFact, Trait(Traits.Feature, Traits.Features.CompleteStatement)]
        public void DontComplete_Labeled()
        {
            var code =
@"
class Program
{
    static void Main()
    {
        if (true)
            goto labeled;
        labeled$$: return;
    }
}
";

            VerifyNoSpecialSemicolonHandling(code);
        }

        [WpfFact, Trait(Traits.Feature, Traits.Features.CompleteStatement)]
        public void DontComplete_IfStatement2()
        {
            var code =
@"
class Program
{
    void M()
    {
        int x = 0;
        if (x == Math.Min(4,5$$))
        {
            return;
        }
    }
}
";

            VerifyNoSpecialSemicolonHandling(code);
        }

        [WpfFact, Trait(Traits.Feature, Traits.Features.CompleteStatement)]
        public void DontComplete_ClassNameOfMethodInvocation1()
        {
            var code = CreateTestWithMethodCall(@"var test = $$ClassC.MethodM(x,y)");

            VerifyNoSpecialSemicolonHandling(code);
        }

        [WpfFact, Trait(Traits.Feature, Traits.Features.CompleteStatement)]
        public void DontComplete_ClassNameOfMethodInvocation2()
        {
            var code = CreateTestWithMethodCall(@"var test = C$$lassC.MethodM(x,y)");

            VerifyNoSpecialSemicolonHandling(code);
        }

        [WpfFact, Trait(Traits.Feature, Traits.Features.CompleteStatement)]
        public void DontComplete_ClassNameOfMethodInvocation3()
        {
            var code = CreateTestWithMethodCall(@"var test = Class$$C.MethodM(x,y)");

            VerifyNoSpecialSemicolonHandling(code);
        }

        [WpfFact, Trait(Traits.Feature, Traits.Features.CompleteStatement)]
        public void DontComplete_ClassNameOfMethodInvocation4()
        {
            var code = CreateTestWithMethodCall(@"var test = ClassC$$.MethodM(x,y)");

            VerifyNoSpecialSemicolonHandling(code);
        }

        [WpfFact, Trait(Traits.Feature, Traits.Features.CompleteStatement)]
        public void DontComplete_MethodNameOfMethodInvocation1()
        {
            var code = CreateTestWithMethodCall(@"var test = ClassC.Meth$$odM(x,y)");

            VerifyNoSpecialSemicolonHandling(code);
        }

        [WpfFact, Trait(Traits.Feature, Traits.Features.CompleteStatement)]
        public void DontComplete_MethodNameOfMethodInvocation2()
        {
            var code = CreateTestWithMethodCall(@"var test = ClassC.$$MethodM(x,y)");

            VerifyNoSpecialSemicolonHandling(code);
        }

        [WpfFact, Trait(Traits.Feature, Traits.Features.CompleteStatement)]
        public void DontComplete_MethodNameOfMethodInvocation3()
        {
            var code = CreateTestWithMethodCall(@"var test = ClassC.MethodM$$(x,y)");

            VerifyNoSpecialSemicolonHandling(code);
        }

        [WpfFact, Trait(Traits.Feature, Traits.Features.CompleteStatement)]
        public void DontComplete_SemicolonBeforeEquals()
        {
            var code = CreateTestWithMethodCall(@"var test $$= ClassC.MethodM(x,y)");

            VerifyNoSpecialSemicolonHandling(code);
        }

        [WpfFact, Trait(Traits.Feature, Traits.Features.CompleteStatement)]
        public void DontComplete_SemicolonAfterEquals()
        {
            var code = CreateTestWithMethodCall(@"var test =$$ ClassC.MethodM(x,y)");

            VerifyNoSpecialSemicolonHandling(code);
        }

        [WpfFact, Trait(Traits.Feature, Traits.Features.CompleteStatement)]
        public void DontComplete_String()
        {
            var code = CreateTestWithMethodCall(@"var s=""Test $$Test""");

            VerifyNoSpecialSemicolonHandling(code);
        }

        [WpfFact, Trait(Traits.Feature, Traits.Features.CompleteStatement)]
        public void DontComplete_String2()
        {
            var code = CreateTestWithMethodCall(@"var s=""Test Test$$""");

            VerifyNoSpecialSemicolonHandling(code);
        }

        [WpfFact, Trait(Traits.Feature, Traits.Features.CompleteStatement)]
        public void DontComplete_String3()
        {
            var code = CreateTestWithMethodCall(@"var s=""Test Test""$$");

            VerifyNoSpecialSemicolonHandling(code);
        }

        [WorkItem(34176, "https://github.com/dotnet/roslyn/issues/34176")]
        [WpfFact, Trait(Traits.Feature, Traits.Features.CompleteStatement)]
        public void DontComplete_VerbatimStringAsMethodArgument_EndOfLine_NotEndOfString()
        {
            var code = @"
            var code = Foo(@""$$
"") ;
";
            VerifyNoSpecialSemicolonHandling(code);
        }

        [WorkItem(34176, "https://github.com/dotnet/roslyn/issues/34176")]
        [WpfFact, Trait(Traits.Feature, Traits.Features.CompleteStatement)]
        public void DontComplete_VerbatimStringAsMethodArgument_EndOfString_NotEndOfLine()
        {

            var code = @"
            var code = Foo(@""  $$"" //comments
);
";
            VerifyNoSpecialSemicolonHandling(code);
        }

        [WpfFact, Trait(Traits.Feature, Traits.Features.CompleteStatement)]
        public void DontComplete_InterpolatedString()
        {
            var code = CreateTestWithMethodCall(@"var s=$""{obj.ToString($$)}""");

            VerifyNoSpecialSemicolonHandling(code);
        }

        [WpfFact, Trait(Traits.Feature, Traits.Features.CompleteStatement)]
        public void DontComplete_Attribute()
        {
            var code = @"
using System;

class Program
{
    static void Main()
    {
        // Warning: 'Program.Test()' is obsolete
        Test();
    }

    [Obsolete$$]
    static void Test()
    {
    }
}";
            VerifyNoSpecialSemicolonHandling(code);
        }

        [WpfFact, Trait(Traits.Feature, Traits.Features.CompleteStatement)]
        public void DontComplete_Attribute2()
        {
            var code = @"
[assembly: System.Reflection.AssemblyVersionAttribute(null$$)]
class Program
{
}";
            VerifyNoSpecialSemicolonHandling(code);
        }

        [WpfFact, Trait(Traits.Feature, Traits.Features.CompleteStatement)]
        public void DontComplete_Attribute3()
        {
            var code = @"
using System.Runtime.CompilerServices;
using System;

class DummyAttribute : Attribute
{
    public DummyAttribute([CallerMemberName$$] string callerName = """")
    {
        Console.WriteLine(""name: "" + callerName);
    }
}

class A
{
    [Dummy]
    public void MyMethod() {
    }
}";
            VerifyNoSpecialSemicolonHandling(code);
        }

        [WpfFact, Trait(Traits.Feature, Traits.Features.CompleteStatement)]
        public void DontComplete_Attribute4()
        {
            var code = @"
using System;
using System.Reflection;

sealed class MarkAttribute : Attribute
{
    public MarkAttribute(bool a, params object[] b)
    {
        B = b;
    }
    public object[] B { get; }
}

[Mark(a: true, b: new object[$$] { ""Hello"", ""World"" })]
static class Program
{
    public static void Main()
    {
        var attr = typeof(Program).GetCustomAttribute<MarkAttribute>();
        Console.Write($""B.Length={attr.B.Length}, B[0]={attr.B[0]}, B[1]={attr.B[1]}"");
    }
}";
            VerifyNoSpecialSemicolonHandling(code);
        }

        [WpfFact, Trait(Traits.Feature, Traits.Features.CompleteStatement)]
        public void DontComplete_Attribute5()
        {
            var code = @"
using System;
using System.Reflection;

sealed class MarkAttribute : Attribute
{
    public MarkAttribute(bool a, params object[] b)
    {
        B = b;
    }
    public object[] B { get; }
}

[Mark(a: true, b: new object[] { ""Hello"", ""World""$$ })]
static class Program
{
    public static void Main()
    {
        var attr = typeof(Program).GetCustomAttribute<MarkAttribute>();
        Console.Write($""B.Length={attr.B.Length}, B[0]={attr.B[0]}, B[1]={attr.B[1]}"");
    }
}";
            VerifyNoSpecialSemicolonHandling(code);
        }

        [WpfFact, Trait(Traits.Feature, Traits.Features.CompleteStatement)]
        public void DontComplete_Attribute6()
        {
            var code = @"
using System;

class Program
{
    static void Main()
    {
        // Warning: 'Program.Test()' is obsolete
        Test();
    }

    [Obsolete$$
    static void Test()
    {
    }
}";
            VerifyNoSpecialSemicolonHandling(code);
        }

        [WpfFact, Trait(Traits.Feature, Traits.Features.CompleteStatement)]
        public void DontComplete_Using()
        {
            var code = @"
using System.Linq$$
";
            VerifyNoSpecialSemicolonHandling(code);
        }

        [WpfFact, Trait(Traits.Feature, Traits.Features.CompleteStatement)]
        public void DontComplete_Using2()
        {
            var code = @"
using System.Linq$$;
";
            VerifyNoSpecialSemicolonHandling(code);
        }

        [WpfFact, Trait(Traits.Feature, Traits.Features.CompleteStatement)]
        public void DontComplete_Using3()
        {
            var code = @"
using System.$$Linq
";
            VerifyNoSpecialSemicolonHandling(code);
        }

        [WorkItem(33851, "https://github.com/dotnet/roslyn/issues/33851")]
        [WpfFact, Trait(Traits.Feature, Traits.Features.CompleteStatement)]
        public void AtEndOfLineOutsideParens()
        {
            var code = @"
public class Class1
{
    void M()
    {
        string s = ""Test"";
        string t = s.Replace(""T"", ""t"")$$
            .Trim();

    }
}
";
            VerifyNoSpecialSemicolonHandling(code);
        }

        [WorkItem(33851, "https://github.com/dotnet/roslyn/issues/33851")]
        [WpfFact, Trait(Traits.Feature, Traits.Features.CompleteStatement)]
        public void OutsideParensBeforeSpaceDot()
        {
            var code = @"
public class Class1
{
    void M()
    {
        string s = ""Test"";
        string t = s.Replace(""T"", ""t"")$$ .Trim();

    }
}
";
            VerifyNoSpecialSemicolonHandling(code);
        }

        [WorkItem(34666, "https://github.com/dotnet/roslyn/issues/34666")]
        [WpfFact, Trait(Traits.Feature, Traits.Features.CompleteStatement)]
        public void BeforeAttribute()
        {
            var code = @"
public class C
{
private const string s = 
        @""test""$$

    [Fact]
    public void M()
            {
            }
        }";
            VerifyNoSpecialSemicolonHandling(code);
        }

        [WorkItem(34666, "https://github.com/dotnet/roslyn/issues/34666")]
        [WpfFact, Trait(Traits.Feature, Traits.Features.CompleteStatement)]
        public void ElementBindingExpression()
        {
            var code = @"
class C
{
    void M()
    {
        var data = new int[3];
        var value = data?[0$$]
    }
}";
            var expected = @"
class C
{
    void M()
    {
        var data = new int[3];
        var value = data?[0];$$
    }
}";
            VerifyTypingSemicolon(code, expected);
        }

        [WorkItem(34666, "https://github.com/dotnet/roslyn/issues/34666")]
        [WpfFact, Trait(Traits.Feature, Traits.Features.CompleteStatement)]
        public void BeforeElementBindingExpression()
        {
            var code = @"
class C
{
    void M()
    {
        var data = new int[3];
        var value = data?$$[0]
    }
}";
            VerifyNoSpecialSemicolonHandling(code);
        }


        [WorkItem(34666, "https://github.com/dotnet/roslyn/issues/34666")]
        [WpfFact, Trait(Traits.Feature, Traits.Features.CompleteStatement)]
        public void AfterElementBindingExpression()
        {
            var code = @"
class C
{
    void M()
    {
        var data = new int[3];
        var value = data?[0]$$
    }
}";
            VerifyNoSpecialSemicolonHandling(code);
        }

        [WorkItem(34666, "https://github.com/dotnet/roslyn/issues/34666")]
        [WorkItem(34983, "https://github.com/dotnet/roslyn/issues/34983")]
        [WpfFact, Trait(Traits.Feature, Traits.Features.CompleteStatement)]
        public void ImplicitElementAccessSyntax()
        {
            var code = @"
class C
{
    void M()
    {
        var d = new Dictionary<int, int>
        {
            [1$$] = 4,
        }
    }
}";
            var expected = @"
class C
{
    void M()
    {
        var d = new Dictionary<int, int>
        {
            [1];$$ = 4,
        }
    }
}";
            VerifyTypingSemicolon(code, expected);
        }

        [WorkItem(34666, "https://github.com/dotnet/roslyn/issues/34666")]
        [WpfFact, Trait(Traits.Feature, Traits.Features.CompleteStatement)]
        public void BeforeImplicitElementAccessSyntax()
        {
            var code = @"
class C
{
    void M()
    {
        var d = new Dictionary<int, int>
        {
            $$[1] = 4,
        }
    }
}";
            VerifyNoSpecialSemicolonHandling(code);
        }

        [WorkItem(34666, "https://github.com/dotnet/roslyn/issues/34666")]
        [WpfFact, Trait(Traits.Feature, Traits.Features.CompleteStatement)]
        public void AfterImplicitElementAccessSyntax()
        {
            var code = @"
class C
{
    void M()
    {
        var d = new Dictionary<int, int>
        {
            [1]$$ = 4,
        }
    }
}";
            VerifyNoSpecialSemicolonHandling(code);
        }

<<<<<<< HEAD
        [WorkItem(34983, "https://github.com/dotnet/roslyn/issues/34983")]
        [WpfFact, Trait(Traits.Feature, Traits.Features.CompleteStatement)]
        public void AttributeParsedAsElementAccessExpression()
        {
            var code = @"
using System;
internal class TestMethodAttribute : Attribute
{
    readonly int i = Foo(3,4$$)

    [Test]
}";
            var expected = @"
using System;
internal class TestMethodAttribute : Attribute
{
    readonly int i = Foo(3,4);$$

    [Test]
}";
            VerifyTypingSemicolon(code, expected);
        }

        [WorkItem(34983, "https://github.com/dotnet/roslyn/issues/34983")]
        [WpfFact, Trait(Traits.Feature, Traits.Features.CompleteStatement)]
        public void MemberAccessOffOfMethod()
        {
            var code = @"
class Program
{
    static void Main(string[] args)
    {
        var s = ""Hello"";
        var t = s.ToLower($$).Substring(1);
    }
}";
            var expected = @"
class Program
{
    static void Main(string[] args)
    {
        var s = ""Hello"";
        var t = s.ToLower();$$.Substring(1);
    }
}";
            VerifyTypingSemicolon(code, expected);
        }

        [WorkItem(34983, "https://github.com/dotnet/roslyn/issues/34983")]
        [WpfFact, Trait(Traits.Feature, Traits.Features.CompleteStatement)]
        public void LinqQuery()
        {
            var code = @"
using System.Collections.Generic;
using System.Linq;
class Query
{
    void Main(string[] args)
    {
        List<int> c1 = new List<int> { 1, 2, 3, 4, 5, 7 };
        List<int> c2 = new List<int> { 10, 30, 40, 50, 60, 70 };
        var c3 = c1.SelectMany(x1 => c2
            .Where(x2 => object.Equals(x1, x2 / 10$$))
            .Select(x2 => x1 + x2));
    }
}";
            var expected = @"
using System.Collections.Generic;
using System.Linq;
class Query
{
    void Main(string[] args)
    {
        List<int> c1 = new List<int> { 1, 2, 3, 4, 5, 7 };
        List<int> c2 = new List<int> { 10, 30, 40, 50, 60, 70 };
        var c3 = c1.SelectMany(x1 => c2
            .Where(x2 => object.Equals(x1, x2 / 10))
            .Select(x2 => x1 + x2));$$;
    }
}";
            VerifyTypingSemicolon(code, expected);
        }

        [WorkItem(34983, "https://github.com/dotnet/roslyn/issues/34983")]
        [WpfFact, Trait(Traits.Feature, Traits.Features.CompleteStatement)]
        public void LinqQuery2()
        {
            var code = @"
using System.Collections.Generic;
using System.Linq;
class Query
{
    void Main(string[] args)
    {
        List<int> c = new List<int> { 1, 2, 3, 4, 5, 7 };
        var d = c
            .Where(x => x == 4$$)
            .Select(x => x + x);
    }
}";
            var expected = @"
using System.Collections.Generic;
using System.Linq;
class Query
{
    void Main(string[] args)
    {
        List<int> c = new List<int> { 1, 2, 3, 4, 5, 7 };
        var d = c
            .Where(x => x == 4);$$
            .Select(x => x + x);
    }
}";
            VerifyTypingSemicolon(code, expected);
        }

        [WorkItem(34983, "https://github.com/dotnet/roslyn/issues/34983")]
        [WpfFact, Trait(Traits.Feature, Traits.Features.CompleteStatement)]
        public void BinaryExpression()
        {
            var code = @"
class D
{
    void M()
    {
        int i = Foo(4$$) + 1
    }

    private int Foo(int v)
    {
        return v;
    }
}";
            var expected = @"
class D
{
    void M()
    {
        int i = Foo(4);$$ + 1
    }

    private int Foo(int v)
    {
        return v;
    }
}";
            VerifyTypingSemicolon(code, expected);
        }

        [WorkItem(34983, "https://github.com/dotnet/roslyn/issues/34983")]
        [WpfFact, Trait(Traits.Feature, Traits.Features.CompleteStatement)]
        public void BinaryExpression2()
        {
            var code = @"
class D
{
    void M()
    {
        int i = Foo(Foo(4$$) + 1) + 2
    }

    private int Foo(int v)
    {
        return v;
    }
}";
            var expected = @"
class D
{
    void M()
    {
        int i = Foo(Foo(4) + 1);$$ + 2
    }

    private int Foo(int v)
    {
        return v;
    }
}";
            VerifyTypingSemicolon(code, expected);
        }

        [WorkItem(34983, "https://github.com/dotnet/roslyn/issues/34983")]
        [WpfFact, Trait(Traits.Feature, Traits.Features.CompleteStatement)]
        public void AsOperator()
        {
            var code = @"
class D
{
    void M()
    {
        string i = Foo(4$$) as string
    }

    object Foo(int v)
    {
        return v.ToString();
    }
}";
            var expected = @"
class D
{
    void M()
    {
        string i = Foo(4);$$ as string
    }

    object Foo(int v)
    {
        return v.ToString();
    }
}";
            VerifyTypingSemicolon(code, expected);
        }

        [WorkItem(34983, "https://github.com/dotnet/roslyn/issues/34983")]
        [WpfFact, Trait(Traits.Feature, Traits.Features.CompleteStatement)]
        public void TernaryOperator()
        {
            var code = @"
class Query
{
    void Main(string[] args)
    {
        int j = 0;
        int k = 0;
        int i = j < k ? Foo(j$$) : Foo(3)
    }

    private int Foo(int j)
    {
        return j;
    }
";
            var expected = @"
class Query
{
    void Main(string[] args)
    {
        int j = 0;
        int k = 0;
        int i = j < k ? Foo(j);$$ : Foo(3)
    }

    private int Foo(int j)
    {
        return j;
    }
";
            VerifyTypingSemicolon(code, expected);
        }

        [WorkItem(34983, "https://github.com/dotnet/roslyn/issues/34983")]
        [WpfFact, Trait(Traits.Feature, Traits.Features.CompleteStatement)]
        public void SemicolonInCharacterLiteral()
        {
            var code = @"
class D
{
    void Main(string[]args)
    {
        M('$$')
    }

    void M(char c)
    {
    }
}
";
            var expected = @"
class D
{
    void Main(string[]args)
    {
        M(';$$')
    }

    void M(char c)
    {
    }
}
";
            VerifyTypingSemicolon(code, expected);
        }

=======
>>>>>>> 967bbc8a
        internal override VSCommanding.ICommandHandler GetCommandHandler(TestWorkspace workspace)
        {
            return workspace.ExportProvider.GetExportedValues<VSCommanding.ICommandHandler>().OfType<CompleteStatementCommandHandler>().Single();
        }

        [WorkItem(32337, "https://github.com/dotnet/roslyn/issues/32337")]
        [WpfFact, Trait(Traits.Feature, Traits.Features.CompleteStatement)]
        public void ArgumentList_MultipleCharsSelected()
        {
            var code = CreateTestWithMethodCall(@"var test = ClassC.MethodM([|x[0]|], x[1])");

            VerifyNoSpecialSemicolonHandling(code);
        }

        protected override TestWorkspace CreateTestWorkspace(string code)
            => TestWorkspace.CreateCSharp(code);
    }
}<|MERGE_RESOLUTION|>--- conflicted
+++ resolved
@@ -3359,7 +3359,6 @@
             VerifyNoSpecialSemicolonHandling(code);
         }
 
-<<<<<<< HEAD
         [WorkItem(34983, "https://github.com/dotnet/roslyn/issues/34983")]
         [WpfFact, Trait(Traits.Feature, Traits.Features.CompleteStatement)]
         public void AttributeParsedAsElementAccessExpression()
@@ -3645,8 +3644,6 @@
             VerifyTypingSemicolon(code, expected);
         }
 
-=======
->>>>>>> 967bbc8a
         internal override VSCommanding.ICommandHandler GetCommandHandler(TestWorkspace workspace)
         {
             return workspace.ExportProvider.GetExportedValues<VSCommanding.ICommandHandler>().OfType<CompleteStatementCommandHandler>().Single();
