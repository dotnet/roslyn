--- conflicted
+++ resolved
@@ -1697,74 +1697,6 @@
 }");
         }
 
-<<<<<<< HEAD
-        [Fact, Trait(Traits.Feature, Traits.Features.CodeActionsUseLocalFunction)]
-        [WorkItem(23149, "https://github.com/dotnet/roslyn/issues/23149")]
-        public async Task TestNotAvaliableIfTypeParameterChanged1()
-        {
-            await TestMissingAsync(
-@"using System;
-
-class Enclosing<T>
-{
-    delegate T MyDelegate(T t);
-    static void Callee(MyDelegate d) => d(default);
-
-    public class Class<T>
-    {
-        public void Caller()
-        {
-            MyDelegate [||]local = x => x;
-            Callee(local);
-        }
-    }
-}");
-        }
-
-        [Fact, Trait(Traits.Feature, Traits.Features.CodeActionsUseLocalFunction)]
-        [WorkItem(23149, "https://github.com/dotnet/roslyn/issues/23149")]
-        public async Task TestNotAvaliableIfTypeParameterChanged2()
-        {
-            await TestMissingAsync(
-@"using System;
-
-class Enclosing<T>
-{
-    delegate T MyDelegate(T t);
-    static void Callee(MyDelegate d) => d(default);
-
-    public class Foo<T>
-    {
-        public class Class
-        {
-            public void Caller()
-            {
-                MyDelegate [||]local = x => x;
-                Callee(local);
-            }
-        }
-    }
-}");
-        }
-
-        [Fact, Trait(Traits.Feature, Traits.Features.CodeActionsUseLocalFunction)]
-        [WorkItem(23149, "https://github.com/dotnet/roslyn/issues/23149")]
-        public async Task TestNotAvaliableIfTypeParameterChanged3()
-        {
-            await TestMissingAsync(
-@"public class Class<T>
-{
-    delegate T MyDelegate(T t);
-    static void Callee(MyDelegate d) => d(default);
-
-    public void Caller()
-    {
-        void Some<T>(T t)
-        {
-            MyDelegate [||]local = x => x;
-            Callee(local);
-        }
-=======
         [WorkItem(23872, "https://github.com/dotnet/roslyn/issues/23872")]
         [Fact, Trait(Traits.Feature, Traits.Features.CodeActionsUseLocalFunction)]
         public async Task TestSimpleInitialization_SingleLine1()
@@ -2060,7 +1992,76 @@
     {
         var buildCancelled = false;
         void onUpdateSolutionCancel(int a) { buildCancelled = true; }
->>>>>>> be56d9ef
+    }
+}");
+        }
+
+        [Fact, Trait(Traits.Feature, Traits.Features.CodeActionsUseLocalFunction)]
+        [WorkItem(23149, "https://github.com/dotnet/roslyn/issues/23149")]
+        public async Task TestNotAvaliableIfTypeParameterChanged1()
+        {
+            await TestMissingAsync(
+@"using System;
+
+class Enclosing<T>
+{
+    delegate T MyDelegate(T t);
+    static void Callee(MyDelegate d) => d(default);
+
+    public class Class<T>
+    {
+        public void Caller()
+        {
+            MyDelegate [||]local = x => x;
+            Callee(local);
+        }
+    }
+}");
+        }
+
+        [Fact, Trait(Traits.Feature, Traits.Features.CodeActionsUseLocalFunction)]
+        [WorkItem(23149, "https://github.com/dotnet/roslyn/issues/23149")]
+        public async Task TestNotAvaliableIfTypeParameterChanged2()
+        {
+            await TestMissingAsync(
+@"using System;
+
+class Enclosing<T>
+{
+    delegate T MyDelegate(T t);
+    static void Callee(MyDelegate d) => d(default);
+
+    public class Foo<T>
+    {
+        public class Class
+        {
+            public void Caller()
+            {
+                MyDelegate [||]local = x => x;
+                Callee(local);
+            }
+        }
+    }
+}");
+        }
+
+        [Fact, Trait(Traits.Feature, Traits.Features.CodeActionsUseLocalFunction)]
+        [WorkItem(23149, "https://github.com/dotnet/roslyn/issues/23149")]
+        public async Task TestNotAvaliableIfTypeParameterChanged3()
+        {
+            await TestMissingAsync(
+@"public class Class<T>
+{
+    delegate T MyDelegate(T t);
+    static void Callee(MyDelegate d) => d(default);
+
+    public void Caller()
+    {
+        void Some<T>(T t)
+        {
+            MyDelegate [||]local = x => x;
+            Callee(local);
+        }
     }
 }");
         }
