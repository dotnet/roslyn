--- conflicted
+++ resolved
@@ -38,38 +38,9 @@
         // AllInOneCSharpCode has no properties with initializers or named types with primary constructors.
         var symbolKindsWithNoCodeBlocks = new HashSet<SymbolKind>
         {
-<<<<<<< HEAD
-            var source = TestResource.AllInOneCSharpCode;
-
-            // AllInOneCSharpCode has no properties with initializers or named types with primary constructors.
-            var symbolKindsWithNoCodeBlocks = new HashSet<SymbolKind>
-            {
-                SymbolKind.Property,
-                SymbolKind.NamedType
-            };
-
-            var missingSyntaxNodes = new HashSet<SyntaxKind>
-            {
-                // https://github.com/dotnet/roslyn/issues/44682 - Add to all in one
-                SyntaxKind.WithExpression,
-                SyntaxKind.RecordDeclaration,
-                SyntaxKind.CollectionExpression,
-                SyntaxKind.ExpressionElement,
-                SyntaxKind.SpreadElement,
-            };
-
-            var analyzer = new CSharpTrackingDiagnosticAnalyzer();
-            using var workspace = EditorTestWorkspace.CreateCSharp(source, TestOptions.Regular, composition: s_compositionWithMockDiagnosticUpdateSourceRegistrationService);
-
-            var analyzerReference = new AnalyzerImageReference(ImmutableArray.Create<DiagnosticAnalyzer>(analyzer));
-            var newSolution = workspace.CurrentSolution.WithAnalyzerReferences(new[] { analyzerReference })
-                .Projects.Single().AddAdditionalDocument(name: "dummy.txt", text: "", filePath: "dummy.txt").Project.Solution;
-            workspace.TryApplyChanges(newSolution);
-=======
             SymbolKind.Property,
             SymbolKind.NamedType
         };
->>>>>>> 7fa3cde1
 
         var missingSyntaxNodes = new HashSet<SyntaxKind>
         {
