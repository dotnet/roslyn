﻿// Licensed to the .NET Foundation under one or more agreements.
// The .NET Foundation licenses this file to you under the MIT license.
// See the LICENSE file in the project root for more information.

using System;
using System.Collections.Generic;
using System.Collections.Immutable;
using System.Linq;
using System.Threading;
using System.Threading.Tasks;
using Microsoft.CodeAnalysis.CodeActions;
using Microsoft.CodeAnalysis.CSharp;
using Microsoft.CodeAnalysis.CSharp.Test.Utilities;
using Microsoft.CodeAnalysis.Diagnostics;
using Microsoft.CodeAnalysis.Editor.UnitTests;
using Microsoft.CodeAnalysis.Editor.UnitTests.Diagnostics;
using Microsoft.CodeAnalysis.Editor.UnitTests.Workspaces;
using Microsoft.CodeAnalysis.Options;
using Microsoft.CodeAnalysis.PooledObjects;
using Microsoft.CodeAnalysis.Shared.Extensions;
using Microsoft.CodeAnalysis.Simplification;
using Microsoft.CodeAnalysis.Test.Utilities;
using Microsoft.CodeAnalysis.Text;
using Microsoft.CodeAnalysis.UnitTests.Diagnostics;
using Roslyn.Test.Utilities;
using Roslyn.Utilities;
using Xunit;
using static Roslyn.Test.Utilities.TestBase;

namespace Microsoft.CodeAnalysis.Editor.CSharp.UnitTests.Diagnostics.UserDiagnosticProviderEngine
{
    [UseExportProvider]
    public class DiagnosticAnalyzerDriverTests
    {
        private static readonly TestComposition s_compositionWithMockDiagnosticUpdateSourceRegistrationService = EditorTestCompositions.EditorFeatures
            .AddExcludedPartTypes(typeof(IDiagnosticUpdateSourceRegistrationService))
            .AddParts(typeof(MockDiagnosticUpdateSourceRegistrationService));

        [Fact]
        public async Task DiagnosticAnalyzerDriverAllInOne()
        {
            var source = TestResource.AllInOneCSharpCode;

            // AllInOneCSharpCode has no properties with initializers or named types with primary constructors.
<<<<<<< HEAD
            var symbolKindsWithNoCodeBlocks = new HashSet<SymbolKind>();
            symbolKindsWithNoCodeBlocks.Add(SymbolKind.Property);
            symbolKindsWithNoCodeBlocks.Add(SymbolKind.NamedType);

            var missingSyntaxNodes = new HashSet<SyntaxKind>();
            // https://github.com/dotnet/roslyn/issues/44682 - Add to all in one
            missingSyntaxNodes.Add(SyntaxKind.WithExpression);
            missingSyntaxNodes.Add(SyntaxKind.RecordDeclaration);
            missingSyntaxNodes.Add(SyntaxKind.CollectionExpression);
            missingSyntaxNodes.Add(SyntaxKind.ExpressionElement);
            missingSyntaxNodes.Add(SyntaxKind.SpreadElement);
            // PROTOTYPE
            missingSyntaxNodes.Add(SyntaxKind.ExtensionDeclaration);
            missingSyntaxNodes.Add(SyntaxKind.ForType);
=======
            var symbolKindsWithNoCodeBlocks = new HashSet<SymbolKind>
            {
                SymbolKind.Property,
                SymbolKind.NamedType
            };

            var missingSyntaxNodes = new HashSet<SyntaxKind>
            {
                // https://github.com/dotnet/roslyn/issues/44682 - Add to all in one
                SyntaxKind.WithExpression,
                SyntaxKind.RecordDeclaration,
                SyntaxKind.CollectionExpression,
                SyntaxKind.ExpressionElement,
                SyntaxKind.SpreadElement
            };
>>>>>>> 1c8a8663

            var analyzer = new CSharpTrackingDiagnosticAnalyzer();
            using var workspace = EditorTestWorkspace.CreateCSharp(source, TestOptions.Regular, composition: s_compositionWithMockDiagnosticUpdateSourceRegistrationService);

            var analyzerReference = new AnalyzerImageReference(ImmutableArray.Create<DiagnosticAnalyzer>(analyzer));
            var newSolution = workspace.CurrentSolution.WithAnalyzerReferences(new[] { analyzerReference })
                .Projects.Single().AddAdditionalDocument(name: "dummy.txt", text: "", filePath: "dummy.txt").Project.Solution;
            workspace.TryApplyChanges(newSolution);

            var document = workspace.CurrentSolution.Projects.Single().Documents.Single();
            AccessSupportedDiagnostics(analyzer);
            await DiagnosticProviderTestUtilities.GetAllDiagnosticsAsync(workspace, document, new TextSpan(0, document.GetTextAsync().Result.Length));
            analyzer.VerifyAllAnalyzerMembersWereCalled();
            analyzer.VerifyAnalyzeSymbolCalledForAllSymbolKinds();
            analyzer.VerifyAnalyzeNodeCalledForAllSyntaxKinds(missingSyntaxNodes);
            analyzer.VerifyOnCodeBlockCalledForAllSymbolAndMethodKinds(symbolKindsWithNoCodeBlocks, true);
        }

        [Fact, WorkItem("http://vstfdevdiv:8080/DevDiv2/DevDiv/_workitems/edit/908658")]
        public async Task DiagnosticAnalyzerDriverVsAnalyzerDriverOnCodeBlock()
        {
            var methodNames = new string[] { "Initialize", "AnalyzeCodeBlock" };
            var source = """
                [System.Obsolete]
                class C
                {
                    int P { get; set; }
                    delegate void A();
                    delegate string F();
                }
                """;

            var ideEngineAnalyzer = new CSharpTrackingDiagnosticAnalyzer();
            using (var ideEngineWorkspace = EditorTestWorkspace.CreateCSharp(source, composition: s_compositionWithMockDiagnosticUpdateSourceRegistrationService))
            {
                var analyzerReference = new AnalyzerImageReference(ImmutableArray.Create<DiagnosticAnalyzer>(ideEngineAnalyzer));
                ideEngineWorkspace.TryApplyChanges(ideEngineWorkspace.CurrentSolution.WithAnalyzerReferences(new[] { analyzerReference }));

                var ideEngineDocument = ideEngineWorkspace.CurrentSolution.Projects.Single().Documents.Single();
                await DiagnosticProviderTestUtilities.GetAllDiagnosticsAsync(ideEngineWorkspace, ideEngineDocument, new TextSpan(0, ideEngineDocument.GetTextAsync().Result.Length));
                foreach (var method in methodNames)
                {
                    Assert.False(ideEngineAnalyzer.CallLog.Any(e => e.CallerName == method && e.MethodKind == MethodKind.DelegateInvoke && e.ReturnsVoid));
                    Assert.False(ideEngineAnalyzer.CallLog.Any(e => e.CallerName == method && e.MethodKind == MethodKind.DelegateInvoke && !e.ReturnsVoid));
                    Assert.True(ideEngineAnalyzer.CallLog.Any(e => e.CallerName == method && e.SymbolKind == SymbolKind.NamedType));
                    Assert.False(ideEngineAnalyzer.CallLog.Any(e => e.CallerName == method && e.SymbolKind == SymbolKind.Property));
                }
            }

            var compilerEngineAnalyzer = new CSharpTrackingDiagnosticAnalyzer();
            using var compilerEngineWorkspace = EditorTestWorkspace.CreateCSharp(source, composition: s_compositionWithMockDiagnosticUpdateSourceRegistrationService);
            var compilerEngineCompilation = (CSharpCompilation)compilerEngineWorkspace.CurrentSolution.Projects.Single().GetRequiredCompilationAsync(CancellationToken.None).Result;
            compilerEngineCompilation.GetAnalyzerDiagnostics(new[] { compilerEngineAnalyzer });
            foreach (var method in methodNames)
            {
                Assert.False(compilerEngineAnalyzer.CallLog.Any(e => e.CallerName == method && e.MethodKind == MethodKind.DelegateInvoke && e.ReturnsVoid));
                Assert.False(compilerEngineAnalyzer.CallLog.Any(e => e.CallerName == method && e.MethodKind == MethodKind.DelegateInvoke && !e.ReturnsVoid));
                Assert.True(compilerEngineAnalyzer.CallLog.Any(e => e.CallerName == method && e.SymbolKind == SymbolKind.NamedType));
                Assert.False(compilerEngineAnalyzer.CallLog.Any(e => e.CallerName == method && e.SymbolKind == SymbolKind.Property));
            }
        }

        [Fact, WorkItem("https://github.com/dotnet/roslyn/issues/759")]
        public async Task DiagnosticAnalyzerDriverIsSafeAgainstAnalyzerExceptions()
        {
            var source = TestResource.AllInOneCSharpCode;

            await ThrowingDiagnosticAnalyzer<SyntaxKind>.VerifyAnalyzerEngineIsSafeAgainstExceptionsAsync(async analyzer =>
            {
                using var workspace = EditorTestWorkspace.CreateCSharp(source, TestOptions.Regular, composition: s_compositionWithMockDiagnosticUpdateSourceRegistrationService);

                var analyzerReference = new AnalyzerImageReference(ImmutableArray.Create(analyzer));
                workspace.TryApplyChanges(workspace.CurrentSolution.WithAnalyzerReferences(new[] { analyzerReference }));

                var document = workspace.CurrentSolution.Projects.Single().Documents.Single();
                return await DiagnosticProviderTestUtilities.GetAllDiagnosticsAsync(workspace, document, new TextSpan(0, document.GetTextAsync().Result.Length));
            });
        }

        [Fact, WorkItem("http://vstfdevdiv:8080/DevDiv2/DevDiv/_workitems/edit/908621")]
        public void DiagnosticServiceIsSafeAgainstAnalyzerExceptions_1()
        {
            var analyzer = new ThrowingDiagnosticAnalyzer<SyntaxKind>();
            analyzer.ThrowOn(typeof(DiagnosticAnalyzer).GetProperties().Single().Name);
            AccessSupportedDiagnostics(analyzer);
        }

        [Fact, WorkItem("http://vstfdevdiv:8080/DevDiv2/DevDiv/_workitems/edit/908621")]
        public void DiagnosticServiceIsSafeAgainstAnalyzerExceptions_2()
        {
            var analyzer = new ThrowingDoNotCatchDiagnosticAnalyzer<SyntaxKind>();
            analyzer.ThrowOn(typeof(DiagnosticAnalyzer).GetProperties().Single().Name);
            var exceptions = new List<Exception>();
            try
            {
                AccessSupportedDiagnostics(analyzer);
            }
            catch (Exception e)
            {
                exceptions.Add(e);
            }

            Assert.Empty(exceptions);
        }

        [Fact]
        public async Task AnalyzerOptionsArePassedToAllAnalyzers()
        {
            using var workspace = EditorTestWorkspace.CreateCSharp(TestResource.AllInOneCSharpCode, TestOptions.Regular, composition: s_compositionWithMockDiagnosticUpdateSourceRegistrationService);

            var additionalDocId = DocumentId.CreateNewId(workspace.CurrentSolution.Projects.Single().Id);
            var additionalText = new TestAdditionalText("add.config", SourceText.From("random text"));
            var options = new AnalyzerOptions(ImmutableArray.Create<AdditionalText>(additionalText));
            var analyzer = new OptionsDiagnosticAnalyzer<SyntaxKind>(expectedOptions: options);
            var analyzerReference = new AnalyzerImageReference(ImmutableArray.Create<DiagnosticAnalyzer>(analyzer));

            workspace.TryApplyChanges(workspace.CurrentSolution
                .WithAnalyzerReferences(new[] { analyzerReference })
                .AddAdditionalDocument(additionalDocId, "add.config", additionalText.GetText()!));

            var sourceDocument = workspace.CurrentSolution.Projects.Single().Documents.Single();
            await DiagnosticProviderTestUtilities.GetAllDiagnosticsAsync(workspace, sourceDocument, new TextSpan(0, sourceDocument.GetTextAsync().Result.Length));
            analyzer.VerifyAnalyzerOptions();
        }

        private static void AccessSupportedDiagnostics(DiagnosticAnalyzer analyzer)
        {
            var diagnosticService = new HostDiagnosticAnalyzers(new[] { new AnalyzerImageReference(ImmutableArray.Create(analyzer)) });
            diagnosticService.GetDiagnosticDescriptorsPerReference(new DiagnosticAnalyzerInfoCache());
        }

        private class ThrowingDoNotCatchDiagnosticAnalyzer<TLanguageKindEnum> : ThrowingDiagnosticAnalyzer<TLanguageKindEnum>, IBuiltInAnalyzer where TLanguageKindEnum : struct
        {
            public bool IsHighPriority => false;

            public bool OpenFileOnly(SimplifierOptions? options) => false;

            public DiagnosticAnalyzerCategory GetAnalyzerCategory()
                => DiagnosticAnalyzerCategory.SyntaxTreeWithoutSemanticsAnalysis | DiagnosticAnalyzerCategory.SemanticDocumentAnalysis | DiagnosticAnalyzerCategory.ProjectAnalysis;
        }

        [Fact]
        public async Task AnalyzerCreatedAtCompilationLevelNeedNotBeCompilationAnalyzer()
        {
            var source = @"x";

            using var workspace = EditorTestWorkspace.CreateCSharp(source, composition: s_compositionWithMockDiagnosticUpdateSourceRegistrationService);

            var analyzer = new CompilationAnalyzerWithSyntaxTreeAnalyzer();
            var analyzerReference = new AnalyzerImageReference(ImmutableArray.Create<DiagnosticAnalyzer>(analyzer));
            workspace.TryApplyChanges(workspace.CurrentSolution.WithAnalyzerReferences(new[] { analyzerReference }));

            var ideEngineDocument = workspace.CurrentSolution.Projects.Single().Documents.Single();
            var diagnostics = await DiagnosticProviderTestUtilities.GetAllDiagnosticsAsync(workspace, ideEngineDocument, new TextSpan(0, ideEngineDocument.GetTextAsync().Result.Length));

            var diagnosticsFromAnalyzer = diagnostics.Where(d => d.Id == "SyntaxDiagnostic");

            Assert.Equal(1, diagnosticsFromAnalyzer.Count());
        }

        private class CompilationAnalyzerWithSyntaxTreeAnalyzer : DiagnosticAnalyzer
        {
            private const string ID = "SyntaxDiagnostic";

            private static readonly DiagnosticDescriptor s_syntaxDiagnosticDescriptor =
                new DiagnosticDescriptor(ID, title: "Syntax", messageFormat: "Syntax", category: "Test", defaultSeverity: DiagnosticSeverity.Warning, isEnabledByDefault: true);

            public override ImmutableArray<DiagnosticDescriptor> SupportedDiagnostics
            {
                get
                {
                    return ImmutableArray.Create(s_syntaxDiagnosticDescriptor);
                }
            }

            public override void Initialize(AnalysisContext context)
                => context.RegisterCompilationStartAction(CreateAnalyzerWithinCompilation);

            public void CreateAnalyzerWithinCompilation(CompilationStartAnalysisContext context)
                => context.RegisterSyntaxTreeAction(SyntaxTreeAnalyzer.AnalyzeSyntaxTree);

            private class SyntaxTreeAnalyzer
            {
                public static void AnalyzeSyntaxTree(SyntaxTreeAnalysisContext context)
                    => context.ReportDiagnostic(Diagnostic.Create(s_syntaxDiagnosticDescriptor, context.Tree.GetRoot().GetFirstToken().GetLocation()));
            }
        }

        [Fact]
        public async Task CodeBlockAnalyzersOnlyAnalyzeExecutableCode()
        {
            var source = """
                using System;
                class C
                {
                    void F(int x = 0)
                    {
                        Console.WriteLine(0);
                    }
                }
                """;

            var analyzer = new CodeBlockAnalyzerFactory();
            using (var ideEngineWorkspace = EditorTestWorkspace.CreateCSharp(source, composition: s_compositionWithMockDiagnosticUpdateSourceRegistrationService))
            {
                var analyzerReference = new AnalyzerImageReference(ImmutableArray.Create<DiagnosticAnalyzer>(analyzer));
                ideEngineWorkspace.TryApplyChanges(ideEngineWorkspace.CurrentSolution.WithAnalyzerReferences(new[] { analyzerReference }));

                var ideEngineDocument = ideEngineWorkspace.CurrentSolution.Projects.Single().Documents.Single();
                var diagnostics = await DiagnosticProviderTestUtilities.GetAllDiagnosticsAsync(ideEngineWorkspace, ideEngineDocument, new TextSpan(0, ideEngineDocument.GetTextAsync().Result.Length));
                var diagnosticsFromAnalyzer = diagnostics.Where(d => d.Id == CodeBlockAnalyzerFactory.Descriptor.Id);
                Assert.Equal(2, diagnosticsFromAnalyzer.Count());
            }

            source = """
                using System;
                class C
                {
                    void F(int x = 0, int y = 1, int z = 2)
                    {
                        Console.WriteLine(0);
                    }
                }
                """;

            using (var compilerEngineWorkspace = EditorTestWorkspace.CreateCSharp(source, composition: s_compositionWithMockDiagnosticUpdateSourceRegistrationService))
            {
                var compilerEngineCompilation = (CSharpCompilation)compilerEngineWorkspace.CurrentSolution.Projects.Single().GetRequiredCompilationAsync(CancellationToken.None).Result;
                var diagnostics = compilerEngineCompilation.GetAnalyzerDiagnostics(new[] { analyzer });
                var diagnosticsFromAnalyzer = diagnostics.Where(d => d.Id == CodeBlockAnalyzerFactory.Descriptor.Id);
                Assert.Equal(4, diagnosticsFromAnalyzer.Count());
            }
        }

        private class CodeBlockAnalyzerFactory : DiagnosticAnalyzer
        {
            public static DiagnosticDescriptor Descriptor = DescriptorFactory.CreateSimpleDescriptor("DummyDiagnostic");

            public override ImmutableArray<DiagnosticDescriptor> SupportedDiagnostics
            {
                get
                {
                    return ImmutableArray.Create(Descriptor);
                }
            }

            public override void Initialize(AnalysisContext context)
                => context.RegisterCodeBlockStartAction<SyntaxKind>(CreateAnalyzerWithinCodeBlock);

            public void CreateAnalyzerWithinCodeBlock(CodeBlockStartAnalysisContext<SyntaxKind> context)
            {
                var blockAnalyzer = new CodeBlockAnalyzer();
                context.RegisterCodeBlockEndAction(CodeBlockAnalyzer.AnalyzeCodeBlock);
                context.RegisterSyntaxNodeAction(CodeBlockAnalyzer.AnalyzeNode, CodeBlockAnalyzer.SyntaxKindsOfInterest.ToArray());
            }

            private class CodeBlockAnalyzer
            {
                public static ImmutableArray<SyntaxKind> SyntaxKindsOfInterest
                {
                    get
                    {
                        return ImmutableArray.Create(SyntaxKind.MethodDeclaration, SyntaxKind.ExpressionStatement, SyntaxKind.EqualsValueClause);
                    }
                }

                public static void AnalyzeCodeBlock(CodeBlockAnalysisContext _)
                {
                }

                public static void AnalyzeNode(SyntaxNodeAnalysisContext context)
                {
                    // Ensure only executable nodes are analyzed.
                    Assert.NotEqual(SyntaxKind.MethodDeclaration, context.Node.Kind());
                    context.ReportDiagnostic(Diagnostic.Create(Descriptor, context.Node.GetLocation()));
                }
            }
        }

        [Fact]
        public async Task TestDiagnosticSpan()
        {
            var source = @"// empty code";

            var analyzer = new InvalidSpanAnalyzer();
            using var compilerEngineWorkspace = EditorTestWorkspace.CreateCSharp(source);
            var compilerEngineCompilation = (CSharpCompilation)(await compilerEngineWorkspace.CurrentSolution.Projects.Single().GetRequiredCompilationAsync(CancellationToken.None));

            var diagnostics = compilerEngineCompilation.GetAnalyzerDiagnostics(new[] { analyzer });
            AssertEx.Any(diagnostics, d => d.Id == DocumentAnalysisExecutor.AnalyzerExceptionDiagnosticId);
        }

        private class InvalidSpanAnalyzer : DiagnosticAnalyzer
        {
            public static DiagnosticDescriptor Descriptor = DescriptorFactory.CreateSimpleDescriptor("DummyDiagnostic");

            public override ImmutableArray<DiagnosticDescriptor> SupportedDiagnostics
                => ImmutableArray.Create(Descriptor);

            public override void Initialize(AnalysisContext context)
                => context.RegisterSyntaxTreeAction(Analyze);

            private void Analyze(SyntaxTreeAnalysisContext context)
                => context.ReportDiagnostic(Diagnostic.Create(Descriptor, Location.Create(context.Tree, TextSpan.FromBounds(1000, 2000))));
        }

        [Fact, WorkItem("https://github.com/dotnet/roslyn/issues/18818")]
        public async Task TestNuGetAndVsixAnalyzer_ReportsSameId()
        {
            // NuGet and VSIX analyzer reporting same diagnostic IDs.
            var reportedDiagnosticIds = new[] { "A", "B", "C" };
            var nugetAnalyzer = new NuGetAnalyzer(reportedDiagnosticIds);
            var vsixAnalyzer = new VsixAnalyzer(reportedDiagnosticIds);
            Assert.Equal(reportedDiagnosticIds, nugetAnalyzer.SupportedDiagnostics.Select(d => d.Id).Order());
            Assert.Equal(reportedDiagnosticIds, vsixAnalyzer.SupportedDiagnostics.Select(d => d.Id).Order());

            // No NuGet or VSIX analyzer - no diagnostics.
            await TestNuGetAndVsixAnalyzerCoreAsync(
                nugetAnalyzer: null,
                expectedNugetAnalyzerExecuted: false,
                vsixAnalyzer: null,
                expectedVsixAnalyzerExecuted: false);

            // Only NuGet analyzer - verify diagnostics.
            await TestNuGetAndVsixAnalyzerCoreAsync(
                nugetAnalyzer,
                expectedNugetAnalyzerExecuted: true,
                vsixAnalyzer: null,
                expectedVsixAnalyzerExecuted: false,
                new[]
                {
                    (Diagnostic("A", "Class").WithLocation(1, 7), nameof(NuGetAnalyzer)),
                    (Diagnostic("B", "Class").WithLocation(1, 7), nameof(NuGetAnalyzer)),
                    (Diagnostic("C", "Class").WithLocation(1, 7), nameof(NuGetAnalyzer)),
                });

            // Only VSIX analyzer - verify diagnostics.
            await TestNuGetAndVsixAnalyzerCoreAsync(
                nugetAnalyzer: null,
                expectedNugetAnalyzerExecuted: false,
                vsixAnalyzer,
                expectedVsixAnalyzerExecuted: true,
                new[]
                {
                    (Diagnostic("A", "Class").WithLocation(1, 7), nameof(VsixAnalyzer)),
                    (Diagnostic("B", "Class").WithLocation(1, 7), nameof(VsixAnalyzer)),
                    (Diagnostic("C", "Class").WithLocation(1, 7), nameof(VsixAnalyzer)),
                });

            // Both NuGet and VSIX analyzer, verify the following:
            //   1) No duplicate diagnostics
            //   2) Only NuGet analyzer executes
            await TestNuGetAndVsixAnalyzerCoreAsync(
                nugetAnalyzer,
                expectedNugetAnalyzerExecuted: true,
                vsixAnalyzer,
                expectedVsixAnalyzerExecuted: false,
                new[]
                {
                    (Diagnostic("A", "Class").WithLocation(1, 7), nameof(NuGetAnalyzer)),
                    (Diagnostic("B", "Class").WithLocation(1, 7), nameof(NuGetAnalyzer)),
                    (Diagnostic("C", "Class").WithLocation(1, 7), nameof(NuGetAnalyzer)),
                });
        }

        [Fact, WorkItem("https://github.com/dotnet/roslyn/issues/18818")]
        public async Task TestNuGetAndVsixAnalyzer_NuGetAnalyzerReportsSubsetOfVsixAnalyzerIds()
        {
            // NuGet analyzer reports subset of diagnostic IDs reported by VSIX analyzer.
            var nugetAnalyzerDiagnosticIds = new[] { "B" };
            var vsixAnalyzerDiagnosticIds = new[] { "A", "B", "C" };
            var nugetAnalyzer = new NuGetAnalyzer(nugetAnalyzerDiagnosticIds);
            var vsixAnalyzer = new VsixAnalyzer(vsixAnalyzerDiagnosticIds);
            Assert.Equal(nugetAnalyzerDiagnosticIds, nugetAnalyzer.SupportedDiagnostics.Select(d => d.Id).Order());
            Assert.Equal(vsixAnalyzerDiagnosticIds, vsixAnalyzer.SupportedDiagnostics.Select(d => d.Id).Order());

            // Only NuGet analyzer - verify diagnostics.
            await TestNuGetAndVsixAnalyzerCoreAsync(
                nugetAnalyzer,
                expectedNugetAnalyzerExecuted: true,
                vsixAnalyzer: null,
                expectedVsixAnalyzerExecuted: false,
                new[]
                {
                    (Diagnostic("B", "Class").WithLocation(1, 7), nameof(NuGetAnalyzer))
                });

            // Only VSIX analyzer - verify diagnostics.
            await TestNuGetAndVsixAnalyzerCoreAsync(
                nugetAnalyzer: null,
                expectedNugetAnalyzerExecuted: false,
                vsixAnalyzer,
                expectedVsixAnalyzerExecuted: true,
                new[]
                {
                    (Diagnostic("A", "Class").WithLocation(1, 7), nameof(VsixAnalyzer)),
                    (Diagnostic("B", "Class").WithLocation(1, 7), nameof(VsixAnalyzer)),
                    (Diagnostic("C", "Class").WithLocation(1, 7), nameof(VsixAnalyzer)),
                });

            // Both NuGet and VSIX analyzer, verify the following:
            //   1) No duplicate diagnostics
            //   2) Both NuGet and Vsix analyzers execute
            //   3) Appropriate diagnostic filtering is done - NuGet analyzer reported diagnostic IDs are filtered from Vsix analyzer execution.
            await TestNuGetAndVsixAnalyzerCoreAsync(
                nugetAnalyzer,
                expectedNugetAnalyzerExecuted: true,
                vsixAnalyzer,
                expectedVsixAnalyzerExecuted: true,
                new[]
                {
                    (Diagnostic("A", "Class").WithLocation(1, 7), nameof(VsixAnalyzer)),
                    (Diagnostic("B", "Class").WithLocation(1, 7), nameof(NuGetAnalyzer)),
                    (Diagnostic("C", "Class").WithLocation(1, 7), nameof(VsixAnalyzer)),
                });
        }

        [Fact, WorkItem("https://github.com/dotnet/roslyn/issues/18818")]
        public async Task TestNuGetAndVsixAnalyzer_VsixAnalyzerReportsSubsetOfNuGetAnalyzerIds()
        {
            // VSIX analyzer reports subset of diagnostic IDs reported by NuGet analyzer.
            var nugetAnalyzerDiagnosticIds = new[] { "A", "B", "C" };
            var vsixAnalyzerDiagnosticIds = new[] { "B" };
            var nugetAnalyzer = new NuGetAnalyzer(nugetAnalyzerDiagnosticIds);
            var vsixAnalyzer = new VsixAnalyzer(vsixAnalyzerDiagnosticIds);
            Assert.Equal(nugetAnalyzerDiagnosticIds, nugetAnalyzer.SupportedDiagnostics.Select(d => d.Id).Order());
            Assert.Equal(vsixAnalyzerDiagnosticIds, vsixAnalyzer.SupportedDiagnostics.Select(d => d.Id).Order());

            // Only NuGet analyzer - verify diagnostics.
            await TestNuGetAndVsixAnalyzerCoreAsync(
                nugetAnalyzer,
                expectedNugetAnalyzerExecuted: true,
                vsixAnalyzer: null,
                expectedVsixAnalyzerExecuted: false,
                new[]
                {
                    (Diagnostic("A", "Class").WithLocation(1, 7), nameof(NuGetAnalyzer)),
                    (Diagnostic("B", "Class").WithLocation(1, 7), nameof(NuGetAnalyzer)),
                    (Diagnostic("C", "Class").WithLocation(1, 7), nameof(NuGetAnalyzer))
                });

            // Only VSIX analyzer - verify diagnostics.
            await TestNuGetAndVsixAnalyzerCoreAsync(
                nugetAnalyzer: null,
                expectedNugetAnalyzerExecuted: false,
                vsixAnalyzer,
                expectedVsixAnalyzerExecuted: true,
                new[]
                {
                    (Diagnostic("B", "Class").WithLocation(1, 7), nameof(VsixAnalyzer))
                });

            // Both NuGet and VSIX analyzer, verify the following:
            //   1) No duplicate diagnostics
            //   2) Only NuGet analyzer executes
            await TestNuGetAndVsixAnalyzerCoreAsync(
                nugetAnalyzer,
                expectedNugetAnalyzerExecuted: true,
                vsixAnalyzer,
                expectedVsixAnalyzerExecuted: false,
                new[]
                {
                    (Diagnostic("A", "Class").WithLocation(1, 7), nameof(NuGetAnalyzer)),
                    (Diagnostic("B", "Class").WithLocation(1, 7), nameof(NuGetAnalyzer)),
                    (Diagnostic("C", "Class").WithLocation(1, 7), nameof(NuGetAnalyzer)),
                });
        }

        [Fact, WorkItem("https://github.com/dotnet/roslyn/issues/18818")]
        public async Task TestNuGetAndVsixAnalyzer_MultipleNuGetAnalyzersCollectivelyReportSameIds()
        {
            // Multiple NuGet analyzers collectively report same diagnostic IDs reported by Vsix analyzer.
            var firstNugetAnalyzerDiagnosticIds = new[] { "B" };
            var secondNugetAnalyzerDiagnosticIds = new[] { "A", "C" };
            var vsixAnalyzerDiagnosticIds = new[] { "A", "B", "C" };
            var firstNugetAnalyzer = new NuGetAnalyzer(firstNugetAnalyzerDiagnosticIds);
            var secondNugetAnalyzer = new NuGetAnalyzer(secondNugetAnalyzerDiagnosticIds);
            var vsixAnalyzer = new VsixAnalyzer(vsixAnalyzerDiagnosticIds);
            Assert.Equal(firstNugetAnalyzerDiagnosticIds, firstNugetAnalyzer.SupportedDiagnostics.Select(d => d.Id).Order());
            Assert.Equal(secondNugetAnalyzerDiagnosticIds, secondNugetAnalyzer.SupportedDiagnostics.Select(d => d.Id).Order());
            Assert.Equal(vsixAnalyzerDiagnosticIds, vsixAnalyzer.SupportedDiagnostics.Select(d => d.Id).Order());

            // All NuGet analyzers and no Vsix analyzer, verify the following:
            //   1) No duplicate diagnostics
            //   2) Only NuGet analyzers execute
            await TestNuGetAndVsixAnalyzerCoreAsync(
                nugetAnalyzers: ImmutableArray.Create(firstNugetAnalyzer, secondNugetAnalyzer),
                expectedNugetAnalyzersExecuted: true,
                vsixAnalyzers: ImmutableArray<VsixAnalyzer>.Empty,
                expectedVsixAnalyzersExecuted: false,
                nugetSuppressors: ImmutableArray<NuGetSuppressor>.Empty,
                expectedNugetSuppressorsExecuted: false,
                vsixSuppressors: ImmutableArray<VsixSuppressor>.Empty,
                expectedVsixSuppressorsExecuted: false,
                new[]
                {
                    (Diagnostic("A", "Class").WithLocation(1, 7), nameof(NuGetAnalyzer)),
                    (Diagnostic("B", "Class").WithLocation(1, 7), nameof(NuGetAnalyzer)),
                    (Diagnostic("C", "Class").WithLocation(1, 7), nameof(NuGetAnalyzer))
                });

            // All NuGet analyzers and Vsix analyzer, verify the following:
            //   1) No duplicate diagnostics
            //   2) Only NuGet analyzers execute
            await TestNuGetAndVsixAnalyzerCoreAsync(
                nugetAnalyzers: ImmutableArray.Create(firstNugetAnalyzer, secondNugetAnalyzer),
                expectedNugetAnalyzersExecuted: true,
                vsixAnalyzers: ImmutableArray.Create(vsixAnalyzer),
                expectedVsixAnalyzersExecuted: false,
                nugetSuppressors: ImmutableArray<NuGetSuppressor>.Empty,
                expectedNugetSuppressorsExecuted: false,
                vsixSuppressors: ImmutableArray<VsixSuppressor>.Empty,
                expectedVsixSuppressorsExecuted: false,
                new[]
                {
                    (Diagnostic("A", "Class").WithLocation(1, 7), nameof(NuGetAnalyzer)),
                    (Diagnostic("B", "Class").WithLocation(1, 7), nameof(NuGetAnalyzer)),
                    (Diagnostic("C", "Class").WithLocation(1, 7), nameof(NuGetAnalyzer))
                });

            // Subset of NuGet analyzers and Vsix analyzer, verify the following:
            //   1) No duplicate diagnostics
            //   2) Both NuGet and Vsix analyzers execute
            //   3) Appropriate diagnostic filtering is done - NuGet analyzer reported diagnostic IDs are filtered from Vsix analyzer execution.
            await TestNuGetAndVsixAnalyzerCoreAsync(
                nugetAnalyzers: ImmutableArray.Create(firstNugetAnalyzer),
                expectedNugetAnalyzersExecuted: true,
                vsixAnalyzers: ImmutableArray.Create(vsixAnalyzer),
                expectedVsixAnalyzersExecuted: true,
                nugetSuppressors: ImmutableArray<NuGetSuppressor>.Empty,
                expectedNugetSuppressorsExecuted: false,
                vsixSuppressors: ImmutableArray<VsixSuppressor>.Empty,
                expectedVsixSuppressorsExecuted: false,
                new[]
                {
                    (Diagnostic("A", "Class").WithLocation(1, 7), nameof(VsixAnalyzer)),
                    (Diagnostic("B", "Class").WithLocation(1, 7), nameof(NuGetAnalyzer)),
                    (Diagnostic("C", "Class").WithLocation(1, 7), nameof(VsixAnalyzer))
                });
        }

        [Fact, WorkItem("https://github.com/dotnet/roslyn/issues/46942")]
        public async Task TestNuGetAndVsixAnalyzer_SuppressorSuppressesVsixAnalyzer()
        {
            // Multiple NuGet analyzers do not overlap with the VSIX analyzer or suppressor
            var firstNugetAnalyzerDiagnosticIds = new[] { "A" };
            var secondNugetAnalyzerDiagnosticIds = new[] { "B", "C" };
            var vsixAnalyzerDiagnosticIds = new[] { "X", "Y", "Z" };
            var firstNugetAnalyzer = new NuGetAnalyzer(firstNugetAnalyzerDiagnosticIds);
            var secondNugetAnalyzer = new NuGetAnalyzer(secondNugetAnalyzerDiagnosticIds);
            var vsixAnalyzer = new VsixAnalyzer(vsixAnalyzerDiagnosticIds);
            var vsixSuppressor = new VsixSuppressor(vsixAnalyzerDiagnosticIds);
            var nugetSuppressor = new NuGetSuppressor(vsixAnalyzerDiagnosticIds);
            var partialNugetSuppressor = new NuGetSuppressor(["Y", "Z"]);

            Assert.Equal(firstNugetAnalyzerDiagnosticIds, firstNugetAnalyzer.SupportedDiagnostics.Select(d => d.Id).Order());
            Assert.Equal(secondNugetAnalyzerDiagnosticIds, secondNugetAnalyzer.SupportedDiagnostics.Select(d => d.Id).Order());
            Assert.Equal(vsixAnalyzerDiagnosticIds, vsixAnalyzer.SupportedDiagnostics.Select(d => d.Id).Order());
            Assert.Equal(vsixAnalyzerDiagnosticIds, vsixSuppressor.SupportedSuppressions.Select(s => s.SuppressedDiagnosticId).Order());
            Assert.Equal(vsixAnalyzerDiagnosticIds, nugetSuppressor.SupportedSuppressions.Select(s => s.SuppressedDiagnosticId).Order());

            // Verify the following:
            //   1) No duplicate diagnostics
            //   2) The VSIX diagnostics are suppressed by the VSIX suppressor
            await TestNuGetAndVsixAnalyzerCoreAsync(
                nugetAnalyzers: ImmutableArray<NuGetAnalyzer>.Empty,
                expectedNugetAnalyzersExecuted: false,
                vsixAnalyzers: ImmutableArray.Create(vsixAnalyzer),
                expectedVsixAnalyzersExecuted: true,
                nugetSuppressors: ImmutableArray<NuGetSuppressor>.Empty,
                expectedNugetSuppressorsExecuted: false,
                vsixSuppressors: ImmutableArray.Create(vsixSuppressor),
                expectedVsixSuppressorsExecuted: true,
                new[]
                {
                    (Diagnostic("X", "Class", isSuppressed: true).WithLocation(1, 7), nameof(VsixAnalyzer)),
                    (Diagnostic("Y", "Class", isSuppressed: true).WithLocation(1, 7), nameof(VsixAnalyzer)),
                    (Diagnostic("Z", "Class", isSuppressed: true).WithLocation(1, 7), nameof(VsixAnalyzer))
                });

            // All without overlap, the VSIX analyzer and suppressor still work when nuget analyzers are present:
            //   1) No duplicate diagnostics
            //   2) All analyzers execute
            //   3) VSIX diagnostics are suppressed.
            await TestNuGetAndVsixAnalyzerCoreAsync(
                nugetAnalyzers: ImmutableArray.Create(firstNugetAnalyzer, secondNugetAnalyzer),
                expectedNugetAnalyzersExecuted: true,
                vsixAnalyzers: ImmutableArray.Create(vsixAnalyzer),
                expectedVsixAnalyzersExecuted: true,
                nugetSuppressors: ImmutableArray<NuGetSuppressor>.Empty,
                expectedNugetSuppressorsExecuted: false,
                vsixSuppressors: ImmutableArray.Create(vsixSuppressor),
                expectedVsixSuppressorsExecuted: true,
                new[]
                {
                    (Diagnostic("A", "Class").WithLocation(1, 7), nameof(NuGetAnalyzer)),
                    (Diagnostic("B", "Class").WithLocation(1, 7), nameof(NuGetAnalyzer)),
                    (Diagnostic("C", "Class").WithLocation(1, 7), nameof(NuGetAnalyzer)),
                    (Diagnostic("X", "Class", isSuppressed: true).WithLocation(1, 7), nameof(VsixAnalyzer)),
                    (Diagnostic("Y", "Class", isSuppressed: true).WithLocation(1, 7), nameof(VsixAnalyzer)),
                    (Diagnostic("Z", "Class", isSuppressed: true).WithLocation(1, 7), nameof(VsixAnalyzer))
                });

            // All without overlap, verify the following:
            //   1) No duplicate diagnostics
            //   2) Both NuGet and Vsix analyzers execute
            //   3) Appropriate diagnostic filtering is done - Nuget suppressor suppresses VSIX analyzer.
            await TestNuGetAndVsixAnalyzerCoreAsync(
                nugetAnalyzers: ImmutableArray.Create(firstNugetAnalyzer),
                expectedNugetAnalyzersExecuted: true,
                vsixAnalyzers: ImmutableArray.Create(vsixAnalyzer),
                expectedVsixAnalyzersExecuted: true,
                nugetSuppressors: ImmutableArray.Create(nugetSuppressor),
                expectedNugetSuppressorsExecuted: true,
                vsixSuppressors: ImmutableArray<VsixSuppressor>.Empty,
                expectedVsixSuppressorsExecuted: false,
                new[]
                {
                    (Diagnostic("A", "Class").WithLocation(1, 7), nameof(NuGetAnalyzer)),
                    (Diagnostic("X", "Class", isSuppressed: true).WithLocation(1, 7), nameof(VsixAnalyzer)),
                    (Diagnostic("Y", "Class", isSuppressed: true).WithLocation(1, 7), nameof(VsixAnalyzer)),
                    (Diagnostic("Z", "Class", isSuppressed: true).WithLocation(1, 7), nameof(VsixAnalyzer))
                });

            // Suppressors with duplicate support for VsixAnalyzer, but not 100% overlap. Verify the following:
            //   1) No duplicate diagnostics
            //   2) Both NuGet and Vsix analyzers execute
            //   3) Only Nuget suppressor executes
            //   4) Appropriate diagnostic filtering is done - Nuget suppressor suppresses VSIX analyzer.
            await TestNuGetAndVsixAnalyzerCoreAsync(
                nugetAnalyzers: ImmutableArray.Create(firstNugetAnalyzer),
                expectedNugetAnalyzersExecuted: true,
                vsixAnalyzers: ImmutableArray.Create(vsixAnalyzer),
                expectedVsixAnalyzersExecuted: true,
                nugetSuppressors: ImmutableArray.Create(partialNugetSuppressor),
                expectedNugetSuppressorsExecuted: true,
                vsixSuppressors: ImmutableArray.Create(vsixSuppressor),
                expectedVsixSuppressorsExecuted: false,
                new[]
                {
                    (Diagnostic("A", "Class").WithLocation(1, 7), nameof(NuGetAnalyzer)),
                    (Diagnostic("X", "Class", isSuppressed: false).WithLocation(1, 7), nameof(VsixAnalyzer)),
                    (Diagnostic("Y", "Class", isSuppressed: true).WithLocation(1, 7), nameof(VsixAnalyzer)),
                    (Diagnostic("Z", "Class", isSuppressed: true).WithLocation(1, 7), nameof(VsixAnalyzer))
                });

            // Suppressors with duplicate support for VsixAnalyzer, with 100% overlap. Verify the following:
            //   1) No duplicate diagnostics
            //   2) Both NuGet and Vsix analyzers execute
            //   3) Only Nuget suppressor executes
            //   4) Appropriate diagnostic filtering is done - Nuget suppressor suppresses VSIX analyzer.
            await TestNuGetAndVsixAnalyzerCoreAsync(
                nugetAnalyzers: ImmutableArray.Create(firstNugetAnalyzer),
                expectedNugetAnalyzersExecuted: true,
                vsixAnalyzers: ImmutableArray.Create(vsixAnalyzer),
                expectedVsixAnalyzersExecuted: true,
                nugetSuppressors: ImmutableArray.Create(nugetSuppressor),
                expectedNugetSuppressorsExecuted: true,
                vsixSuppressors: ImmutableArray.Create(vsixSuppressor),
                expectedVsixSuppressorsExecuted: false,
                new[]
                {
                    (Diagnostic("A", "Class").WithLocation(1, 7), nameof(NuGetAnalyzer)),
                    (Diagnostic("X", "Class", isSuppressed: true).WithLocation(1, 7), nameof(VsixAnalyzer)),
                    (Diagnostic("Y", "Class", isSuppressed: true).WithLocation(1, 7), nameof(VsixAnalyzer)),
                    (Diagnostic("Z", "Class", isSuppressed: true).WithLocation(1, 7), nameof(VsixAnalyzer))
                });
        }

        private static Task TestNuGetAndVsixAnalyzerCoreAsync(
            NuGetAnalyzer? nugetAnalyzer,
            bool expectedNugetAnalyzerExecuted,
            VsixAnalyzer? vsixAnalyzer,
            bool expectedVsixAnalyzerExecuted,
            params (DiagnosticDescription diagnostic, string message)[] expectedDiagnostics)
            => TestNuGetAndVsixAnalyzerCoreAsync(
                nugetAnalyzer != null ? ImmutableArray.Create(nugetAnalyzer) : ImmutableArray<NuGetAnalyzer>.Empty,
                expectedNugetAnalyzerExecuted,
                vsixAnalyzer != null ? ImmutableArray.Create(vsixAnalyzer) : ImmutableArray<VsixAnalyzer>.Empty,
                expectedVsixAnalyzerExecuted,
                ImmutableArray<NuGetSuppressor>.Empty,
                false,
                ImmutableArray<VsixSuppressor>.Empty,
                false,
                expectedDiagnostics);

        private static async Task TestNuGetAndVsixAnalyzerCoreAsync(
            ImmutableArray<NuGetAnalyzer> nugetAnalyzers,
            bool expectedNugetAnalyzersExecuted,
            ImmutableArray<VsixAnalyzer> vsixAnalyzers,
            bool expectedVsixAnalyzersExecuted,
            ImmutableArray<NuGetSuppressor> nugetSuppressors,
            bool expectedNugetSuppressorsExecuted,
            ImmutableArray<VsixSuppressor> vsixSuppressors,
            bool expectedVsixSuppressorsExecuted,
            params (DiagnosticDescription diagnostic, string message)[] expectedDiagnostics)
        {
            // First clear out the analyzer state for all analyzers.
            foreach (var nugetAnalyzer in nugetAnalyzers)
            {
                nugetAnalyzer.SymbolActionInvoked = false;
            }

            foreach (var vsixAnalyzer in vsixAnalyzers)
            {
                vsixAnalyzer.SymbolActionInvoked = false;
            }

            foreach (var nugetSuppressor in nugetSuppressors)
            {
                nugetSuppressor.SuppressorInvoked = false;
            }

            foreach (var vsixSuppressor in vsixSuppressors)
            {
                vsixSuppressor.SuppressorInvoked = false;
            }

            using var workspace = EditorTestWorkspace.CreateCSharp("class Class { }", TestOptions.Regular, composition: s_compositionWithMockDiagnosticUpdateSourceRegistrationService);
            var vsixAnalyzerReferences = new List<DiagnosticAnalyzer>(vsixAnalyzers.CastArray<DiagnosticAnalyzer>());
            vsixAnalyzerReferences.AddRange(vsixSuppressors.CastArray<DiagnosticAnalyzer>());

            Assert.True(workspace.TryApplyChanges(workspace.CurrentSolution.WithAnalyzerReferences(new[]
            {
                new AnalyzerImageReference(vsixAnalyzerReferences.ToImmutableArray())
            })));

            var project = workspace.CurrentSolution.Projects.Single();

            var nugetAnalyzerReferences = new List<DiagnosticAnalyzer>();
            if (!nugetAnalyzers.IsEmpty)
            {
                nugetAnalyzerReferences.AddRange(nugetAnalyzers.As<DiagnosticAnalyzer>());
            }

            if (!nugetSuppressors.IsEmpty)
            {
                nugetAnalyzerReferences.AddRange(nugetSuppressors.As<DiagnosticAnalyzer>());
            }

            if (nugetAnalyzerReferences.Count > 0)
            {
                project = project.WithAnalyzerReferences(new[] { new AnalyzerImageReference(nugetAnalyzerReferences.ToImmutableArray()) });
            }

            var document = project.Documents.Single();
            var root = await document.GetRequiredSyntaxRootAsync(CancellationToken.None);

            var diagnostics = (await DiagnosticProviderTestUtilities.GetAllDiagnosticsAsync(workspace, document, root.FullSpan, includeSuppressedDiagnostics: true))
                .OrderBy(d => d.Id).ToImmutableArray();

            diagnostics.Verify(expectedDiagnostics.Select(d => d.diagnostic).ToArray());

            var index = 0;
            foreach (var (d, expectedMessage) in expectedDiagnostics)
            {
                Assert.Equal(expectedMessage, diagnostics[index].GetMessage());
                Assert.Equal(d.IsSuppressed, diagnostics[index].IsSuppressed);
                index++;
            }

            foreach (var nugetAnalyzer in nugetAnalyzers)
            {
                Assert.Equal(expectedNugetAnalyzersExecuted, nugetAnalyzer.SymbolActionInvoked);
            }

            foreach (var vsixAnalyzer in vsixAnalyzers)
            {
                Assert.Equal(expectedVsixAnalyzersExecuted, vsixAnalyzer.SymbolActionInvoked);
            }

            foreach (var nugetSuppressor in nugetSuppressors)
            {
                Assert.Equal(expectedNugetSuppressorsExecuted, nugetSuppressor.SuppressorInvoked);
            }

            foreach (var vsixSuppressor in vsixSuppressors)
            {
                Assert.Equal(expectedVsixSuppressorsExecuted, vsixSuppressor.SuppressorInvoked);
            }
        }

        [DiagnosticAnalyzer(LanguageNames.CSharp, LanguageNames.VisualBasic)]
        private sealed class NuGetAnalyzer : AbstractNuGetOrVsixAnalyzer
        {
            public NuGetAnalyzer(string[] reportedIds)
                : base(nameof(NuGetAnalyzer), reportedIds)
            {
            }
        }

        [DiagnosticAnalyzer(LanguageNames.CSharp, LanguageNames.VisualBasic)]
        private sealed class VsixAnalyzer : AbstractNuGetOrVsixAnalyzer
        {
            public VsixAnalyzer(string[] reportedIds)
                : base(nameof(VsixAnalyzer), reportedIds)
            {
            }
        }

        private abstract class AbstractNuGetOrVsixAnalyzer : DiagnosticAnalyzer
        {
            protected AbstractNuGetOrVsixAnalyzer(string analyzerName, params string[] reportedIds)
                => SupportedDiagnostics = CreateSupportedDiagnostics(analyzerName, reportedIds);

            private static ImmutableArray<DiagnosticDescriptor> CreateSupportedDiagnostics(string analyzerName, string[] reportedIds)
            {
                var builder = ArrayBuilder<DiagnosticDescriptor>.GetInstance(reportedIds.Length);
                foreach (var id in reportedIds)
                {
                    var descriptor = new DiagnosticDescriptor(id, "Title", messageFormat: analyzerName, "Category", DiagnosticSeverity.Warning, isEnabledByDefault: true);
                    builder.Add(descriptor);
                }

                return builder.ToImmutableAndFree();
            }

            public bool SymbolActionInvoked { get; set; }
            public sealed override ImmutableArray<DiagnosticDescriptor> SupportedDiagnostics { get; }
            public sealed override void Initialize(AnalysisContext context)
                => context.RegisterSymbolAction(OnSymbol, SymbolKind.NamedType);

            private void OnSymbol(SymbolAnalysisContext context)
            {
                SymbolActionInvoked = true;
                foreach (var descriptor in SupportedDiagnostics)
                {
                    var diagnostic = Diagnostic.Create(descriptor, context.Symbol.Locations[0]);
                    context.ReportDiagnostic(diagnostic);
                }
            }
        }

        private sealed class NuGetSuppressor : AbstractNugetOrVsixSuppressor
        {
            public NuGetSuppressor(string[] reportIds)
                : base(nameof(NuGetSuppressor), reportIds)
            {
            }
        }

        private sealed class VsixSuppressor : AbstractNugetOrVsixSuppressor
        {
            public VsixSuppressor(string[] reportIds)
                : base(nameof(VsixSuppressor), reportIds)
            {
            }
        }

        private abstract class AbstractNugetOrVsixSuppressor : DiagnosticSuppressor
        {
            private readonly Dictionary<string, SuppressionDescriptor> mapping = [];

            protected AbstractNugetOrVsixSuppressor(string analyzerName, params string[] reportedIds)
                => SupportedSuppressions = CreateSupportedSuppressions(analyzerName, this.mapping, reportedIds);

            private static ImmutableArray<SuppressionDescriptor> CreateSupportedSuppressions(
                string analyzerName,
                Dictionary<string, SuppressionDescriptor> mapping,
                string[] reportedIds)
            {
                var builder = ArrayBuilder<SuppressionDescriptor>.GetInstance(reportedIds.Length);
                foreach (var id in reportedIds)
                {
                    var descriptor = new SuppressionDescriptor("SPR" + id, id, justification: analyzerName);
                    mapping.Add(descriptor.SuppressedDiagnosticId, descriptor);
                    builder.Add(descriptor);
                }

                return builder.ToImmutableAndFree();
            }

            public bool SuppressorInvoked { get; set; }

            public sealed override ImmutableArray<SuppressionDescriptor> SupportedSuppressions { get; }

            public override void ReportSuppressions(SuppressionAnalysisContext context)
            {
                SuppressorInvoked = true;

                foreach (var diagnostic in context.ReportedDiagnostics)
                {
                    if (this.mapping.TryGetValue(diagnostic.Id, out var descriptor))
                    {
                        context.ReportSuppression(
                            Microsoft.CodeAnalysis.Diagnostics.Suppression.Create(descriptor, diagnostic));
                    }
                }
            }
        }
    }
}<|MERGE_RESOLUTION|>--- conflicted
+++ resolved
@@ -42,22 +42,6 @@
             var source = TestResource.AllInOneCSharpCode;
 
             // AllInOneCSharpCode has no properties with initializers or named types with primary constructors.
-<<<<<<< HEAD
-            var symbolKindsWithNoCodeBlocks = new HashSet<SymbolKind>();
-            symbolKindsWithNoCodeBlocks.Add(SymbolKind.Property);
-            symbolKindsWithNoCodeBlocks.Add(SymbolKind.NamedType);
-
-            var missingSyntaxNodes = new HashSet<SyntaxKind>();
-            // https://github.com/dotnet/roslyn/issues/44682 - Add to all in one
-            missingSyntaxNodes.Add(SyntaxKind.WithExpression);
-            missingSyntaxNodes.Add(SyntaxKind.RecordDeclaration);
-            missingSyntaxNodes.Add(SyntaxKind.CollectionExpression);
-            missingSyntaxNodes.Add(SyntaxKind.ExpressionElement);
-            missingSyntaxNodes.Add(SyntaxKind.SpreadElement);
-            // PROTOTYPE
-            missingSyntaxNodes.Add(SyntaxKind.ExtensionDeclaration);
-            missingSyntaxNodes.Add(SyntaxKind.ForType);
-=======
             var symbolKindsWithNoCodeBlocks = new HashSet<SymbolKind>
             {
                 SymbolKind.Property,
@@ -72,8 +56,10 @@
                 SyntaxKind.CollectionExpression,
                 SyntaxKind.ExpressionElement,
                 SyntaxKind.SpreadElement
+                // PROTOTYPE
+                SyntaxKind.ExtensionDeclaration,
+                SyntaxKind.ForType,
             };
->>>>>>> 1c8a8663
 
             var analyzer = new CSharpTrackingDiagnosticAnalyzer();
             using var workspace = EditorTestWorkspace.CreateCSharp(source, TestOptions.Regular, composition: s_compositionWithMockDiagnosticUpdateSourceRegistrationService);
