﻿// Licensed to the .NET Foundation under one or more agreements.
// The .NET Foundation licenses this file to you under the MIT license.
// See the LICENSE file in the project root for more information.

using System;
using System.Collections.Generic;
using System.Collections.Immutable;
using System.Linq;
using System.Threading;
using System.Threading.Tasks;
using Microsoft.CodeAnalysis.CSharp;
using Microsoft.CodeAnalysis.CSharp.Test.Utilities;
using Microsoft.CodeAnalysis.Diagnostics;
using Microsoft.CodeAnalysis.Editor.UnitTests;
using Microsoft.CodeAnalysis.PooledObjects;
using Microsoft.CodeAnalysis.Serialization;
using Microsoft.CodeAnalysis.Shared.Extensions;
using Microsoft.CodeAnalysis.Test.Utilities;
using Microsoft.CodeAnalysis.Text;
using Microsoft.CodeAnalysis.UnitTests.Diagnostics;
using Roslyn.Test.Utilities;
using Roslyn.Utilities;
using Xunit;
using static Roslyn.Test.Utilities.TestBase;

namespace Microsoft.CodeAnalysis.Editor.CSharp.UnitTests.Diagnostics.UserDiagnosticProviderEngine;

[UseExportProvider]
public class DiagnosticAnalyzerDriverTests
{
    private static readonly TestComposition s_compositionWithMockDiagnosticUpdateSourceRegistrationService = EditorTestCompositions.EditorFeatures;

    [Fact]
    public async Task DiagnosticAnalyzerDriverAllInOne()
    {
        var source = TestResource.AllInOneCSharpCode;

        // AllInOneCSharpCode has no properties with initializers or named types with primary constructors.
        var symbolKindsWithNoCodeBlocks = new HashSet<SymbolKind>
        {
            SymbolKind.Property,
            SymbolKind.NamedType
        };

        var missingSyntaxNodes = new HashSet<SyntaxKind>
        {
            // https://github.com/dotnet/roslyn/issues/44682 - Add to all in one
            SyntaxKind.WithExpression,
            SyntaxKind.RecordDeclaration,
<<<<<<< HEAD
            SyntaxKind.WithElement, // Needed when language version is updated.
=======
            SyntaxKind.CollectionExpression,
            SyntaxKind.ExpressionElement,
            SyntaxKind.SpreadElement,
            // Tracked by https://github.com/dotnet/roslyn/issues/76130 Add to all-in-one
            SyntaxKind.ExtensionDeclaration,
>>>>>>> cdcc3c40
        };

        var analyzer = new CSharpTrackingDiagnosticAnalyzer();
        using var workspace = EditorTestWorkspace.CreateCSharp(source, TestOptions.Regular, composition: s_compositionWithMockDiagnosticUpdateSourceRegistrationService);

        var analyzerReference = new AnalyzerImageReference([analyzer]);
        var newSolution = workspace.CurrentSolution.WithAnalyzerReferences([analyzerReference])
            .Projects.Single().AddAdditionalDocument(name: "dummy.txt", text: "", filePath: "dummy.txt").Project.Solution;
        workspace.TryApplyChanges(newSolution);

        var document = workspace.CurrentSolution.Projects.Single().Documents.Single();
        AccessSupportedDiagnostics(analyzer);
        await DiagnosticProviderTestUtilities.GetAllDiagnosticsAsync(workspace, document, new TextSpan(0, document.GetTextAsync().Result.Length));
        analyzer.VerifyAllAnalyzerMembersWereCalled();
        analyzer.VerifyAnalyzeSymbolCalledForAllSymbolKinds();
        analyzer.VerifyAnalyzeNodeCalledForAllSyntaxKinds(missingSyntaxNodes);
        analyzer.VerifyOnCodeBlockCalledForAllSymbolAndMethodKinds(symbolKindsWithNoCodeBlocks, true);
    }

    [Fact, WorkItem("http://vstfdevdiv:8080/DevDiv2/DevDiv/_workitems/edit/908658")]
    public async Task DiagnosticAnalyzerDriverVsAnalyzerDriverOnCodeBlock()
    {
        var methodNames = new string[] { "Initialize", "AnalyzeCodeBlock" };
        var source = """
            [System.Obsolete]
            class C
            {
                int P { get; set; }
                delegate void A();
                delegate string F();
            }
            """;

        var ideEngineAnalyzer = new CSharpTrackingDiagnosticAnalyzer();
        using (var ideEngineWorkspace = EditorTestWorkspace.CreateCSharp(source, composition: s_compositionWithMockDiagnosticUpdateSourceRegistrationService))
        {
            var analyzerReference = new AnalyzerImageReference([ideEngineAnalyzer]);
            ideEngineWorkspace.TryApplyChanges(ideEngineWorkspace.CurrentSolution.WithAnalyzerReferences([analyzerReference]));

            var ideEngineDocument = ideEngineWorkspace.CurrentSolution.Projects.Single().Documents.Single();
            await DiagnosticProviderTestUtilities.GetAllDiagnosticsAsync(ideEngineWorkspace, ideEngineDocument, new TextSpan(0, ideEngineDocument.GetTextAsync().Result.Length));
            foreach (var method in methodNames)
            {
                Assert.False(ideEngineAnalyzer.CallLog.Any(e => e.CallerName == method && e.MethodKind == MethodKind.DelegateInvoke && e.ReturnsVoid));
                Assert.False(ideEngineAnalyzer.CallLog.Any(e => e.CallerName == method && e.MethodKind == MethodKind.DelegateInvoke && !e.ReturnsVoid));
                Assert.True(ideEngineAnalyzer.CallLog.Any(e => e.CallerName == method && e.SymbolKind == SymbolKind.NamedType));
                Assert.False(ideEngineAnalyzer.CallLog.Any(e => e.CallerName == method && e.SymbolKind == SymbolKind.Property));
            }
        }

        var compilerEngineAnalyzer = new CSharpTrackingDiagnosticAnalyzer();
        using var compilerEngineWorkspace = EditorTestWorkspace.CreateCSharp(source, composition: s_compositionWithMockDiagnosticUpdateSourceRegistrationService);
        var compilerEngineCompilation = (CSharpCompilation)compilerEngineWorkspace.CurrentSolution.Projects.Single().GetRequiredCompilationAsync(CancellationToken.None).Result;
        compilerEngineCompilation.GetAnalyzerDiagnostics([compilerEngineAnalyzer]);
        foreach (var method in methodNames)
        {
            Assert.False(compilerEngineAnalyzer.CallLog.Any(e => e.CallerName == method && e.MethodKind == MethodKind.DelegateInvoke && e.ReturnsVoid));
            Assert.False(compilerEngineAnalyzer.CallLog.Any(e => e.CallerName == method && e.MethodKind == MethodKind.DelegateInvoke && !e.ReturnsVoid));
            Assert.True(compilerEngineAnalyzer.CallLog.Any(e => e.CallerName == method && e.SymbolKind == SymbolKind.NamedType));
            Assert.False(compilerEngineAnalyzer.CallLog.Any(e => e.CallerName == method && e.SymbolKind == SymbolKind.Property));
        }
    }

    [Fact, WorkItem("https://github.com/dotnet/roslyn/issues/759")]
    public async Task DiagnosticAnalyzerDriverIsSafeAgainstAnalyzerExceptions()
    {
        var source = TestResource.AllInOneCSharpCode;

        await ThrowingDiagnosticAnalyzer<SyntaxKind>.VerifyAnalyzerEngineIsSafeAgainstExceptionsAsync(async analyzer =>
        {
            using var workspace = EditorTestWorkspace.CreateCSharp(source, TestOptions.Regular, composition: s_compositionWithMockDiagnosticUpdateSourceRegistrationService);

            var analyzerReference = new AnalyzerImageReference([analyzer]);
            workspace.TryApplyChanges(workspace.CurrentSolution.WithAnalyzerReferences([analyzerReference]));

            var document = workspace.CurrentSolution.Projects.Single().Documents.Single();
            return await DiagnosticProviderTestUtilities.GetAllDiagnosticsAsync(workspace, document, new TextSpan(0, document.GetTextAsync().Result.Length));
        });
    }

    [Fact, WorkItem("http://vstfdevdiv:8080/DevDiv2/DevDiv/_workitems/edit/908621")]
    public void DiagnosticServiceIsSafeAgainstAnalyzerExceptions_1()
    {
        var analyzer = new ThrowingDiagnosticAnalyzer<SyntaxKind>();
        analyzer.ThrowOn(typeof(DiagnosticAnalyzer).GetProperties().Single().Name);
        AccessSupportedDiagnostics(analyzer);
    }

    [Fact, WorkItem("http://vstfdevdiv:8080/DevDiv2/DevDiv/_workitems/edit/908621")]
    public void DiagnosticServiceIsSafeAgainstAnalyzerExceptions_2()
    {
        var analyzer = new ThrowingDoNotCatchDiagnosticAnalyzer<SyntaxKind>();
        analyzer.ThrowOn(typeof(DiagnosticAnalyzer).GetProperties().Single().Name);
        var exceptions = new List<Exception>();
        try
        {
            AccessSupportedDiagnostics(analyzer);
        }
        catch (Exception e)
        {
            exceptions.Add(e);
        }

        Assert.Empty(exceptions);
    }

    [Fact]
    public async Task AnalyzerOptionsArePassedToAllAnalyzers()
    {
        using var workspace = EditorTestWorkspace.CreateCSharp(TestResource.AllInOneCSharpCode, TestOptions.Regular, composition: s_compositionWithMockDiagnosticUpdateSourceRegistrationService);

        var additionalDocId = DocumentId.CreateNewId(workspace.CurrentSolution.Projects.Single().Id);
        var additionalText = new TestAdditionalText("add.config", SourceText.From("random text"));
        var options = new AnalyzerOptions([additionalText]);
        var analyzer = new OptionsDiagnosticAnalyzer<SyntaxKind>(expectedOptions: options);
        var analyzerReference = new AnalyzerImageReference([analyzer]);

        workspace.TryApplyChanges(workspace.CurrentSolution
            .WithAnalyzerReferences([analyzerReference])
            .AddAdditionalDocument(additionalDocId, "add.config", additionalText.GetText()!));

        var sourceDocument = workspace.CurrentSolution.Projects.Single().Documents.Single();
        await DiagnosticProviderTestUtilities.GetAllDiagnosticsAsync(workspace, sourceDocument, new TextSpan(0, sourceDocument.GetTextAsync().Result.Length));
        analyzer.VerifyAnalyzerOptions();
    }

    private static void AccessSupportedDiagnostics(DiagnosticAnalyzer analyzer)
    {
        var diagnosticService = new HostDiagnosticAnalyzers([new AnalyzerImageReference([analyzer])]);
        diagnosticService.GetDiagnosticDescriptorsPerReference(new DiagnosticAnalyzerInfoCache());
    }

    private class ThrowingDoNotCatchDiagnosticAnalyzer<TLanguageKindEnum> : ThrowingDiagnosticAnalyzer<TLanguageKindEnum>, IBuiltInAnalyzer where TLanguageKindEnum : struct
    {
        public bool IsHighPriority => false;

        public DiagnosticAnalyzerCategory GetAnalyzerCategory()
            => DiagnosticAnalyzerCategory.SyntaxTreeWithoutSemanticsAnalysis | DiagnosticAnalyzerCategory.SemanticDocumentAnalysis;
    }

    [Fact]
    public async Task AnalyzerCreatedAtCompilationLevelNeedNotBeCompilationAnalyzer()
    {
        var source = @"x";

        using var workspace = EditorTestWorkspace.CreateCSharp(source, composition: s_compositionWithMockDiagnosticUpdateSourceRegistrationService);

        var analyzer = new CompilationAnalyzerWithSyntaxTreeAnalyzer();
        var analyzerReference = new AnalyzerImageReference([analyzer]);
        workspace.TryApplyChanges(workspace.CurrentSolution.WithAnalyzerReferences([analyzerReference]));

        var ideEngineDocument = workspace.CurrentSolution.Projects.Single().Documents.Single();
        var diagnostics = await DiagnosticProviderTestUtilities.GetAllDiagnosticsAsync(workspace, ideEngineDocument, new TextSpan(0, ideEngineDocument.GetTextAsync().Result.Length));

        var diagnosticsFromAnalyzer = diagnostics.Where(d => d.Id == "SyntaxDiagnostic");

        Assert.Equal(1, diagnosticsFromAnalyzer.Count());
    }

    private class CompilationAnalyzerWithSyntaxTreeAnalyzer : DiagnosticAnalyzer
    {
        private const string ID = "SyntaxDiagnostic";

        private static readonly DiagnosticDescriptor s_syntaxDiagnosticDescriptor =
            new DiagnosticDescriptor(ID, title: "Syntax", messageFormat: "Syntax", category: "Test", defaultSeverity: DiagnosticSeverity.Warning, isEnabledByDefault: true);

        public override ImmutableArray<DiagnosticDescriptor> SupportedDiagnostics
        {
            get
            {
                return [s_syntaxDiagnosticDescriptor];
            }
        }

        public override void Initialize(AnalysisContext context)
            => context.RegisterCompilationStartAction(CreateAnalyzerWithinCompilation);

        public void CreateAnalyzerWithinCompilation(CompilationStartAnalysisContext context)
            => context.RegisterSyntaxTreeAction(SyntaxTreeAnalyzer.AnalyzeSyntaxTree);

        private class SyntaxTreeAnalyzer
        {
            public static void AnalyzeSyntaxTree(SyntaxTreeAnalysisContext context)
                => context.ReportDiagnostic(Diagnostic.Create(s_syntaxDiagnosticDescriptor, context.Tree.GetRoot().GetFirstToken().GetLocation()));
        }
    }

    [Fact]
    public async Task CodeBlockAnalyzersOnlyAnalyzeExecutableCode()
    {
        var source = """
            using System;
            class C
            {
                void F(int x = 0)
                {
                    Console.WriteLine(0);
                }
            }
            """;

        var analyzer = new CodeBlockAnalyzerFactory();
        using (var ideEngineWorkspace = EditorTestWorkspace.CreateCSharp(source, composition: s_compositionWithMockDiagnosticUpdateSourceRegistrationService))
        {
            var analyzerReference = new AnalyzerImageReference([analyzer]);
            ideEngineWorkspace.TryApplyChanges(ideEngineWorkspace.CurrentSolution.WithAnalyzerReferences([analyzerReference]));

            var ideEngineDocument = ideEngineWorkspace.CurrentSolution.Projects.Single().Documents.Single();
            var diagnostics = await DiagnosticProviderTestUtilities.GetAllDiagnosticsAsync(ideEngineWorkspace, ideEngineDocument, new TextSpan(0, ideEngineDocument.GetTextAsync().Result.Length));
            var diagnosticsFromAnalyzer = diagnostics.Where(d => d.Id == CodeBlockAnalyzerFactory.Descriptor.Id);
            Assert.Equal(2, diagnosticsFromAnalyzer.Count());
        }

        source = """
            using System;
            class C
            {
                void F(int x = 0, int y = 1, int z = 2)
                {
                    Console.WriteLine(0);
                }
            }
            """;

        using (var compilerEngineWorkspace = EditorTestWorkspace.CreateCSharp(source, composition: s_compositionWithMockDiagnosticUpdateSourceRegistrationService))
        {
            var compilerEngineCompilation = (CSharpCompilation)compilerEngineWorkspace.CurrentSolution.Projects.Single().GetRequiredCompilationAsync(CancellationToken.None).Result;
            var diagnostics = compilerEngineCompilation.GetAnalyzerDiagnostics([analyzer]);
            var diagnosticsFromAnalyzer = diagnostics.Where(d => d.Id == CodeBlockAnalyzerFactory.Descriptor.Id);
            Assert.Equal(4, diagnosticsFromAnalyzer.Count());
        }
    }

    private class CodeBlockAnalyzerFactory : DiagnosticAnalyzer
    {
        public static DiagnosticDescriptor Descriptor = DescriptorFactory.CreateSimpleDescriptor("DummyDiagnostic");

        public override ImmutableArray<DiagnosticDescriptor> SupportedDiagnostics
        {
            get
            {
                return [Descriptor];
            }
        }

        public override void Initialize(AnalysisContext context)
            => context.RegisterCodeBlockStartAction<SyntaxKind>(CreateAnalyzerWithinCodeBlock);

        public void CreateAnalyzerWithinCodeBlock(CodeBlockStartAnalysisContext<SyntaxKind> context)
        {
            var blockAnalyzer = new CodeBlockAnalyzer();
            context.RegisterCodeBlockEndAction(CodeBlockAnalyzer.AnalyzeCodeBlock);
            context.RegisterSyntaxNodeAction(CodeBlockAnalyzer.AnalyzeNode, CodeBlockAnalyzer.SyntaxKindsOfInterest.ToArray());
        }

        private class CodeBlockAnalyzer
        {
            public static ImmutableArray<SyntaxKind> SyntaxKindsOfInterest
            {
                get
                {
                    return [SyntaxKind.MethodDeclaration, SyntaxKind.ExpressionStatement, SyntaxKind.EqualsValueClause];
                }
            }

            public static void AnalyzeCodeBlock(CodeBlockAnalysisContext _)
            {
            }

            public static void AnalyzeNode(SyntaxNodeAnalysisContext context)
            {
                // Ensure only executable nodes are analyzed.
                Assert.NotEqual(SyntaxKind.MethodDeclaration, context.Node.Kind());
                context.ReportDiagnostic(Diagnostic.Create(Descriptor, context.Node.GetLocation()));
            }
        }
    }

    [Fact]
    public async Task TestDiagnosticSpan()
    {
        var source = @"// empty code";

        var analyzer = new InvalidSpanAnalyzer();
        using var compilerEngineWorkspace = EditorTestWorkspace.CreateCSharp(source);
        var compilerEngineCompilation = (CSharpCompilation)(await compilerEngineWorkspace.CurrentSolution.Projects.Single().GetRequiredCompilationAsync(CancellationToken.None));

        var diagnostics = compilerEngineCompilation.GetAnalyzerDiagnostics([analyzer]);
        AssertEx.Any(diagnostics, d => d.Id == DocumentAnalysisExecutor.AnalyzerExceptionDiagnosticId);
    }

    private class InvalidSpanAnalyzer : DiagnosticAnalyzer
    {
        public static DiagnosticDescriptor Descriptor = DescriptorFactory.CreateSimpleDescriptor("DummyDiagnostic");

        public override ImmutableArray<DiagnosticDescriptor> SupportedDiagnostics
            => [Descriptor];

        public override void Initialize(AnalysisContext context)
            => context.RegisterSyntaxTreeAction(Analyze);

        private void Analyze(SyntaxTreeAnalysisContext context)
            => context.ReportDiagnostic(Diagnostic.Create(Descriptor, Location.Create(context.Tree, TextSpan.FromBounds(1000, 2000))));
    }

    [Fact, WorkItem("https://github.com/dotnet/roslyn/issues/18818")]
    public async Task TestNuGetAndVsixAnalyzer_ReportsSameId()
    {
        // NuGet and VSIX analyzer reporting same diagnostic IDs.
        var reportedDiagnosticIds = new[] { "A", "B", "C" };
        var nugetAnalyzer = new NuGetAnalyzer(reportedDiagnosticIds);
        var vsixAnalyzer = new VsixAnalyzer(reportedDiagnosticIds);
        Assert.Equal(reportedDiagnosticIds, nugetAnalyzer.SupportedDiagnostics.Select(d => d.Id).Order());
        Assert.Equal(reportedDiagnosticIds, vsixAnalyzer.SupportedDiagnostics.Select(d => d.Id).Order());

        // No NuGet or VSIX analyzer - no diagnostics.
        await TestNuGetAndVsixAnalyzerCoreAsync(
            nugetAnalyzer: null,
            expectedNugetAnalyzerExecuted: false,
            vsixAnalyzer: null,
            expectedVsixAnalyzerExecuted: false);

        // Only NuGet analyzer - verify diagnostics.
        await TestNuGetAndVsixAnalyzerCoreAsync(
            nugetAnalyzer,
            expectedNugetAnalyzerExecuted: true,
            vsixAnalyzer: null,
            expectedVsixAnalyzerExecuted: false,
            [
                (Diagnostic("A", "Class").WithLocation(1, 7), nameof(NuGetAnalyzer)),
                (Diagnostic("B", "Class").WithLocation(1, 7), nameof(NuGetAnalyzer)),
                (Diagnostic("C", "Class").WithLocation(1, 7), nameof(NuGetAnalyzer)),
            ]);

        // Only VSIX analyzer - verify diagnostics.
        await TestNuGetAndVsixAnalyzerCoreAsync(
            nugetAnalyzer: null,
            expectedNugetAnalyzerExecuted: false,
            vsixAnalyzer,
            expectedVsixAnalyzerExecuted: true,
            [
                (Diagnostic("A", "Class").WithLocation(1, 7), nameof(VsixAnalyzer)),
                (Diagnostic("B", "Class").WithLocation(1, 7), nameof(VsixAnalyzer)),
                (Diagnostic("C", "Class").WithLocation(1, 7), nameof(VsixAnalyzer)),
            ]);

        // Both NuGet and VSIX analyzer, verify the following:
        //   1) No duplicate diagnostics
        //   2) Only NuGet analyzer executes
        await TestNuGetAndVsixAnalyzerCoreAsync(
            nugetAnalyzer,
            expectedNugetAnalyzerExecuted: true,
            vsixAnalyzer,
            expectedVsixAnalyzerExecuted: false,
            [
                (Diagnostic("A", "Class").WithLocation(1, 7), nameof(NuGetAnalyzer)),
                (Diagnostic("B", "Class").WithLocation(1, 7), nameof(NuGetAnalyzer)),
                (Diagnostic("C", "Class").WithLocation(1, 7), nameof(NuGetAnalyzer)),
            ]);
    }

    [Fact, WorkItem("https://github.com/dotnet/roslyn/issues/18818")]
    public async Task TestNuGetAndVsixAnalyzer_NuGetAnalyzerReportsSubsetOfVsixAnalyzerIds()
    {
        // NuGet analyzer reports subset of diagnostic IDs reported by VSIX analyzer.
        var nugetAnalyzerDiagnosticIds = new[] { "B" };
        var vsixAnalyzerDiagnosticIds = new[] { "A", "B", "C" };
        var nugetAnalyzer = new NuGetAnalyzer(nugetAnalyzerDiagnosticIds);
        var vsixAnalyzer = new VsixAnalyzer(vsixAnalyzerDiagnosticIds);
        Assert.Equal(nugetAnalyzerDiagnosticIds, nugetAnalyzer.SupportedDiagnostics.Select(d => d.Id).Order());
        Assert.Equal(vsixAnalyzerDiagnosticIds, vsixAnalyzer.SupportedDiagnostics.Select(d => d.Id).Order());

        // Only NuGet analyzer - verify diagnostics.
        await TestNuGetAndVsixAnalyzerCoreAsync(
            nugetAnalyzer,
            expectedNugetAnalyzerExecuted: true,
            vsixAnalyzer: null,
            expectedVsixAnalyzerExecuted: false,
            [
                (Diagnostic("B", "Class").WithLocation(1, 7), nameof(NuGetAnalyzer))
            ]);

        // Only VSIX analyzer - verify diagnostics.
        await TestNuGetAndVsixAnalyzerCoreAsync(
            nugetAnalyzer: null,
            expectedNugetAnalyzerExecuted: false,
            vsixAnalyzer,
            expectedVsixAnalyzerExecuted: true,
            [
                (Diagnostic("A", "Class").WithLocation(1, 7), nameof(VsixAnalyzer)),
                (Diagnostic("B", "Class").WithLocation(1, 7), nameof(VsixAnalyzer)),
                (Diagnostic("C", "Class").WithLocation(1, 7), nameof(VsixAnalyzer)),
            ]);

        // Both NuGet and VSIX analyzer, verify the following:
        //   1) No duplicate diagnostics
        //   2) Both NuGet and Vsix analyzers execute
        //   3) Appropriate diagnostic filtering is done - NuGet analyzer reported diagnostic IDs are filtered from Vsix analyzer execution.
        await TestNuGetAndVsixAnalyzerCoreAsync(
            nugetAnalyzer,
            expectedNugetAnalyzerExecuted: true,
            vsixAnalyzer,
            expectedVsixAnalyzerExecuted: true,
            [
                (Diagnostic("A", "Class").WithLocation(1, 7), nameof(VsixAnalyzer)),
                (Diagnostic("B", "Class").WithLocation(1, 7), nameof(NuGetAnalyzer)),
                (Diagnostic("C", "Class").WithLocation(1, 7), nameof(VsixAnalyzer)),
            ]);
    }

    [Fact, WorkItem("https://github.com/dotnet/roslyn/issues/18818")]
    public async Task TestNuGetAndVsixAnalyzer_VsixAnalyzerReportsSubsetOfNuGetAnalyzerIds()
    {
        // VSIX analyzer reports subset of diagnostic IDs reported by NuGet analyzer.
        var nugetAnalyzerDiagnosticIds = new[] { "A", "B", "C" };
        var vsixAnalyzerDiagnosticIds = new[] { "B" };
        var nugetAnalyzer = new NuGetAnalyzer(nugetAnalyzerDiagnosticIds);
        var vsixAnalyzer = new VsixAnalyzer(vsixAnalyzerDiagnosticIds);
        Assert.Equal(nugetAnalyzerDiagnosticIds, nugetAnalyzer.SupportedDiagnostics.Select(d => d.Id).Order());
        Assert.Equal(vsixAnalyzerDiagnosticIds, vsixAnalyzer.SupportedDiagnostics.Select(d => d.Id).Order());

        // Only NuGet analyzer - verify diagnostics.
        await TestNuGetAndVsixAnalyzerCoreAsync(
            nugetAnalyzer,
            expectedNugetAnalyzerExecuted: true,
            vsixAnalyzer: null,
            expectedVsixAnalyzerExecuted: false,
            [
                (Diagnostic("A", "Class").WithLocation(1, 7), nameof(NuGetAnalyzer)),
                (Diagnostic("B", "Class").WithLocation(1, 7), nameof(NuGetAnalyzer)),
                (Diagnostic("C", "Class").WithLocation(1, 7), nameof(NuGetAnalyzer))
            ]);

        // Only VSIX analyzer - verify diagnostics.
        await TestNuGetAndVsixAnalyzerCoreAsync(
            nugetAnalyzer: null,
            expectedNugetAnalyzerExecuted: false,
            vsixAnalyzer,
            expectedVsixAnalyzerExecuted: true,
            [
                (Diagnostic("B", "Class").WithLocation(1, 7), nameof(VsixAnalyzer))
            ]);

        // Both NuGet and VSIX analyzer, verify the following:
        //   1) No duplicate diagnostics
        //   2) Only NuGet analyzer executes
        await TestNuGetAndVsixAnalyzerCoreAsync(
            nugetAnalyzer,
            expectedNugetAnalyzerExecuted: true,
            vsixAnalyzer,
            expectedVsixAnalyzerExecuted: false,
            [
                (Diagnostic("A", "Class").WithLocation(1, 7), nameof(NuGetAnalyzer)),
                (Diagnostic("B", "Class").WithLocation(1, 7), nameof(NuGetAnalyzer)),
                (Diagnostic("C", "Class").WithLocation(1, 7), nameof(NuGetAnalyzer)),
            ]);
    }

    [Fact, WorkItem("https://github.com/dotnet/roslyn/issues/18818")]
    public async Task TestNuGetAndVsixAnalyzer_MultipleNuGetAnalyzersCollectivelyReportSameIds()
    {
        // Multiple NuGet analyzers collectively report same diagnostic IDs reported by Vsix analyzer.
        var firstNugetAnalyzerDiagnosticIds = new[] { "B" };
        var secondNugetAnalyzerDiagnosticIds = new[] { "A", "C" };
        var vsixAnalyzerDiagnosticIds = new[] { "A", "B", "C" };
        var firstNugetAnalyzer = new NuGetAnalyzer(firstNugetAnalyzerDiagnosticIds);
        var secondNugetAnalyzer = new NuGetAnalyzer(secondNugetAnalyzerDiagnosticIds);
        var vsixAnalyzer = new VsixAnalyzer(vsixAnalyzerDiagnosticIds);
        Assert.Equal(firstNugetAnalyzerDiagnosticIds, firstNugetAnalyzer.SupportedDiagnostics.Select(d => d.Id).Order());
        Assert.Equal(secondNugetAnalyzerDiagnosticIds, secondNugetAnalyzer.SupportedDiagnostics.Select(d => d.Id).Order());
        Assert.Equal(vsixAnalyzerDiagnosticIds, vsixAnalyzer.SupportedDiagnostics.Select(d => d.Id).Order());

        // All NuGet analyzers and no Vsix analyzer, verify the following:
        //   1) No duplicate diagnostics
        //   2) Only NuGet analyzers execute
        await TestNuGetAndVsixAnalyzerCoreAsync(
            nugetAnalyzers: [firstNugetAnalyzer, secondNugetAnalyzer],
            expectedNugetAnalyzersExecuted: true,
            vsixAnalyzers: [],
            expectedVsixAnalyzersExecuted: false,
            nugetSuppressors: [],
            expectedNugetSuppressorsExecuted: false,
            vsixSuppressors: [],
            expectedVsixSuppressorsExecuted: false,
            [
                (Diagnostic("A", "Class").WithLocation(1, 7), nameof(NuGetAnalyzer)),
                (Diagnostic("B", "Class").WithLocation(1, 7), nameof(NuGetAnalyzer)),
                (Diagnostic("C", "Class").WithLocation(1, 7), nameof(NuGetAnalyzer))
            ]);

        // All NuGet analyzers and Vsix analyzer, verify the following:
        //   1) No duplicate diagnostics
        //   2) Only NuGet analyzers execute
        await TestNuGetAndVsixAnalyzerCoreAsync(
            nugetAnalyzers: [firstNugetAnalyzer, secondNugetAnalyzer],
            expectedNugetAnalyzersExecuted: true,
            vsixAnalyzers: [vsixAnalyzer],
            expectedVsixAnalyzersExecuted: false,
            nugetSuppressors: [],
            expectedNugetSuppressorsExecuted: false,
            vsixSuppressors: [],
            expectedVsixSuppressorsExecuted: false,
            [
                (Diagnostic("A", "Class").WithLocation(1, 7), nameof(NuGetAnalyzer)),
                (Diagnostic("B", "Class").WithLocation(1, 7), nameof(NuGetAnalyzer)),
                (Diagnostic("C", "Class").WithLocation(1, 7), nameof(NuGetAnalyzer))
            ]);

        // Subset of NuGet analyzers and Vsix analyzer, verify the following:
        //   1) No duplicate diagnostics
        //   2) Both NuGet and Vsix analyzers execute
        //   3) Appropriate diagnostic filtering is done - NuGet analyzer reported diagnostic IDs are filtered from Vsix analyzer execution.
        await TestNuGetAndVsixAnalyzerCoreAsync(
            nugetAnalyzers: [firstNugetAnalyzer],
            expectedNugetAnalyzersExecuted: true,
            vsixAnalyzers: [vsixAnalyzer],
            expectedVsixAnalyzersExecuted: true,
            nugetSuppressors: [],
            expectedNugetSuppressorsExecuted: false,
            vsixSuppressors: [],
            expectedVsixSuppressorsExecuted: false,
            [
                (Diagnostic("A", "Class").WithLocation(1, 7), nameof(VsixAnalyzer)),
                (Diagnostic("B", "Class").WithLocation(1, 7), nameof(NuGetAnalyzer)),
                (Diagnostic("C", "Class").WithLocation(1, 7), nameof(VsixAnalyzer))
            ]);
    }

    [Fact, WorkItem("https://github.com/dotnet/roslyn/issues/46942")]
    public async Task TestNuGetAndVsixAnalyzer_SuppressorSuppressesVsixAnalyzer()
    {
        // Multiple NuGet analyzers do not overlap with the VSIX analyzer or suppressor
        var firstNugetAnalyzerDiagnosticIds = new[] { "A" };
        var secondNugetAnalyzerDiagnosticIds = new[] { "B", "C" };
        var vsixAnalyzerDiagnosticIds = new[] { "X", "Y", "Z" };
        var firstNugetAnalyzer = new NuGetAnalyzer(firstNugetAnalyzerDiagnosticIds);
        var secondNugetAnalyzer = new NuGetAnalyzer(secondNugetAnalyzerDiagnosticIds);
        var vsixAnalyzer = new VsixAnalyzer(vsixAnalyzerDiagnosticIds);
        var vsixSuppressor = new VsixSuppressor(vsixAnalyzerDiagnosticIds);
        var nugetSuppressor = new NuGetSuppressor(vsixAnalyzerDiagnosticIds);
        var partialNugetSuppressor = new NuGetSuppressor(["Y", "Z"]);

        Assert.Equal(firstNugetAnalyzerDiagnosticIds, firstNugetAnalyzer.SupportedDiagnostics.Select(d => d.Id).Order());
        Assert.Equal(secondNugetAnalyzerDiagnosticIds, secondNugetAnalyzer.SupportedDiagnostics.Select(d => d.Id).Order());
        Assert.Equal(vsixAnalyzerDiagnosticIds, vsixAnalyzer.SupportedDiagnostics.Select(d => d.Id).Order());
        Assert.Equal(vsixAnalyzerDiagnosticIds, vsixSuppressor.SupportedSuppressions.Select(s => s.SuppressedDiagnosticId).Order());
        Assert.Equal(vsixAnalyzerDiagnosticIds, nugetSuppressor.SupportedSuppressions.Select(s => s.SuppressedDiagnosticId).Order());

        // Verify the following:
        //   1) No duplicate diagnostics
        //   2) The VSIX diagnostics are suppressed by the VSIX suppressor
        await TestNuGetAndVsixAnalyzerCoreAsync(
            nugetAnalyzers: [],
            expectedNugetAnalyzersExecuted: false,
            vsixAnalyzers: [vsixAnalyzer],
            expectedVsixAnalyzersExecuted: true,
            nugetSuppressors: [],
            expectedNugetSuppressorsExecuted: false,
            vsixSuppressors: [vsixSuppressor],
            expectedVsixSuppressorsExecuted: true,
            [
                (Diagnostic("X", "Class", isSuppressed: true).WithLocation(1, 7), nameof(VsixAnalyzer)),
                (Diagnostic("Y", "Class", isSuppressed: true).WithLocation(1, 7), nameof(VsixAnalyzer)),
                (Diagnostic("Z", "Class", isSuppressed: true).WithLocation(1, 7), nameof(VsixAnalyzer))
            ]);

        // All without overlap, the VSIX analyzer and suppressor still work when nuget analyzers are present:
        //   1) No duplicate diagnostics
        //   2) All analyzers execute
        //   3) VSIX diagnostics are suppressed.
        await TestNuGetAndVsixAnalyzerCoreAsync(
            nugetAnalyzers: [firstNugetAnalyzer, secondNugetAnalyzer],
            expectedNugetAnalyzersExecuted: true,
            vsixAnalyzers: [vsixAnalyzer],
            expectedVsixAnalyzersExecuted: true,
            nugetSuppressors: [],
            expectedNugetSuppressorsExecuted: false,
            vsixSuppressors: [vsixSuppressor],
            expectedVsixSuppressorsExecuted: true,
            [
                (Diagnostic("A", "Class").WithLocation(1, 7), nameof(NuGetAnalyzer)),
                (Diagnostic("B", "Class").WithLocation(1, 7), nameof(NuGetAnalyzer)),
                (Diagnostic("C", "Class").WithLocation(1, 7), nameof(NuGetAnalyzer)),
                (Diagnostic("X", "Class", isSuppressed: true).WithLocation(1, 7), nameof(VsixAnalyzer)),
                (Diagnostic("Y", "Class", isSuppressed: true).WithLocation(1, 7), nameof(VsixAnalyzer)),
                (Diagnostic("Z", "Class", isSuppressed: true).WithLocation(1, 7), nameof(VsixAnalyzer))
            ]);

        // All without overlap, verify the following:
        //   1) No duplicate diagnostics
        //   2) Both NuGet and Vsix analyzers execute
        //   3) Appropriate diagnostic filtering is done - Nuget suppressor suppresses VSIX analyzer.
        await TestNuGetAndVsixAnalyzerCoreAsync(
            nugetAnalyzers: [firstNugetAnalyzer],
            expectedNugetAnalyzersExecuted: true,
            vsixAnalyzers: [vsixAnalyzer],
            expectedVsixAnalyzersExecuted: true,
            nugetSuppressors: [nugetSuppressor],
            expectedNugetSuppressorsExecuted: true,
            vsixSuppressors: [],
            expectedVsixSuppressorsExecuted: false,
            [
                (Diagnostic("A", "Class").WithLocation(1, 7), nameof(NuGetAnalyzer)),
                (Diagnostic("X", "Class", isSuppressed: true).WithLocation(1, 7), nameof(VsixAnalyzer)),
                (Diagnostic("Y", "Class", isSuppressed: true).WithLocation(1, 7), nameof(VsixAnalyzer)),
                (Diagnostic("Z", "Class", isSuppressed: true).WithLocation(1, 7), nameof(VsixAnalyzer))
            ]);

        // Suppressors with duplicate support for VsixAnalyzer, but not 100% overlap. Verify the following:
        //   1) No duplicate diagnostics
        //   2) Both NuGet and Vsix analyzers execute
        //   3) Only Nuget suppressor executes
        //   4) Appropriate diagnostic filtering is done - Nuget suppressor suppresses VSIX analyzer.
        await TestNuGetAndVsixAnalyzerCoreAsync(
            nugetAnalyzers: [firstNugetAnalyzer],
            expectedNugetAnalyzersExecuted: true,
            vsixAnalyzers: [vsixAnalyzer],
            expectedVsixAnalyzersExecuted: true,
            nugetSuppressors: [partialNugetSuppressor],
            expectedNugetSuppressorsExecuted: true,
            vsixSuppressors: [vsixSuppressor],
            expectedVsixSuppressorsExecuted: false,
            [
                (Diagnostic("A", "Class").WithLocation(1, 7), nameof(NuGetAnalyzer)),
                (Diagnostic("X", "Class", isSuppressed: false).WithLocation(1, 7), nameof(VsixAnalyzer)),
                (Diagnostic("Y", "Class", isSuppressed: true).WithLocation(1, 7), nameof(VsixAnalyzer)),
                (Diagnostic("Z", "Class", isSuppressed: true).WithLocation(1, 7), nameof(VsixAnalyzer))
            ]);

        // Suppressors with duplicate support for VsixAnalyzer, with 100% overlap. Verify the following:
        //   1) No duplicate diagnostics
        //   2) Both NuGet and Vsix analyzers execute
        //   3) Only Nuget suppressor executes
        //   4) Appropriate diagnostic filtering is done - Nuget suppressor suppresses VSIX analyzer.
        await TestNuGetAndVsixAnalyzerCoreAsync(
            nugetAnalyzers: [firstNugetAnalyzer],
            expectedNugetAnalyzersExecuted: true,
            vsixAnalyzers: [vsixAnalyzer],
            expectedVsixAnalyzersExecuted: true,
            nugetSuppressors: [nugetSuppressor],
            expectedNugetSuppressorsExecuted: true,
            vsixSuppressors: [vsixSuppressor],
            expectedVsixSuppressorsExecuted: false,
            [
                (Diagnostic("A", "Class").WithLocation(1, 7), nameof(NuGetAnalyzer)),
                (Diagnostic("X", "Class", isSuppressed: true).WithLocation(1, 7), nameof(VsixAnalyzer)),
                (Diagnostic("Y", "Class", isSuppressed: true).WithLocation(1, 7), nameof(VsixAnalyzer)),
                (Diagnostic("Z", "Class", isSuppressed: true).WithLocation(1, 7), nameof(VsixAnalyzer))
            ]);
    }

    private static Task TestNuGetAndVsixAnalyzerCoreAsync(
        NuGetAnalyzer? nugetAnalyzer,
        bool expectedNugetAnalyzerExecuted,
        VsixAnalyzer? vsixAnalyzer,
        bool expectedVsixAnalyzerExecuted,
        params (DiagnosticDescription diagnostic, string message)[] expectedDiagnostics)
        => TestNuGetAndVsixAnalyzerCoreAsync(
            nugetAnalyzer != null ? [nugetAnalyzer] : [],
            expectedNugetAnalyzerExecuted,
            vsixAnalyzer != null ? [vsixAnalyzer] : [],
            expectedVsixAnalyzerExecuted,
            [],
            false,
            [],
            false,
            expectedDiagnostics);

    private static async Task TestNuGetAndVsixAnalyzerCoreAsync(
        ImmutableArray<NuGetAnalyzer> nugetAnalyzers,
        bool expectedNugetAnalyzersExecuted,
        ImmutableArray<VsixAnalyzer> vsixAnalyzers,
        bool expectedVsixAnalyzersExecuted,
        ImmutableArray<NuGetSuppressor> nugetSuppressors,
        bool expectedNugetSuppressorsExecuted,
        ImmutableArray<VsixSuppressor> vsixSuppressors,
        bool expectedVsixSuppressorsExecuted,
        params (DiagnosticDescription diagnostic, string message)[] expectedDiagnostics)
    {
        // First clear out the analyzer state for all analyzers.
        foreach (var nugetAnalyzer in nugetAnalyzers)
        {
            nugetAnalyzer.SymbolActionInvoked = false;
        }

        foreach (var vsixAnalyzer in vsixAnalyzers)
        {
            vsixAnalyzer.SymbolActionInvoked = false;
        }

        foreach (var nugetSuppressor in nugetSuppressors)
        {
            nugetSuppressor.SuppressorInvoked = false;
        }

        foreach (var vsixSuppressor in vsixSuppressors)
        {
            vsixSuppressor.SuppressorInvoked = false;
        }

        using var workspace = EditorTestWorkspace.CreateCSharp("class Class { }", TestOptions.Regular, composition: s_compositionWithMockDiagnosticUpdateSourceRegistrationService);
        var vsixAnalyzerReferences = new List<DiagnosticAnalyzer>(vsixAnalyzers.CastArray<DiagnosticAnalyzer>());
        vsixAnalyzerReferences.AddRange(vsixSuppressors.CastArray<DiagnosticAnalyzer>());

        Assert.True(workspace.TryApplyChanges(workspace.CurrentSolution.WithAnalyzerReferences(
        [
            new AnalyzerImageReference([.. vsixAnalyzerReferences])
        ])));

        var project = workspace.CurrentSolution.Projects.Single();

        var nugetAnalyzerReferences = new List<DiagnosticAnalyzer>();
        if (!nugetAnalyzers.IsEmpty)
        {
            nugetAnalyzerReferences.AddRange(nugetAnalyzers.As<DiagnosticAnalyzer>());
        }

        if (!nugetSuppressors.IsEmpty)
        {
            nugetAnalyzerReferences.AddRange(nugetSuppressors.As<DiagnosticAnalyzer>());
        }

        if (nugetAnalyzerReferences.Count > 0)
        {
            project = project.WithAnalyzerReferences([new AnalyzerImageReference([.. nugetAnalyzerReferences])]);
            SerializerService.TestAccessor.AddAnalyzerImageReferences(project.AnalyzerReferences);
        }

        var document = project.Documents.Single();
        var root = await document.GetRequiredSyntaxRootAsync(CancellationToken.None);

        var diagnostics = (await DiagnosticProviderTestUtilities.GetAllDiagnosticsAsync(workspace, document, root.FullSpan, includeSuppressedDiagnostics: true))
            .OrderBy(d => d.Id).ToImmutableArray();

        diagnostics.Verify([.. expectedDiagnostics.Select(d => d.diagnostic)]);

        var index = 0;
        foreach (var (d, expectedMessage) in expectedDiagnostics)
        {
            Assert.Equal(expectedMessage, diagnostics[index].GetMessage());
            Assert.Equal(d.IsSuppressed, diagnostics[index].IsSuppressed);
            index++;
        }

        foreach (var nugetAnalyzer in nugetAnalyzers)
        {
            Assert.Equal(expectedNugetAnalyzersExecuted, nugetAnalyzer.SymbolActionInvoked);
        }

        foreach (var vsixAnalyzer in vsixAnalyzers)
        {
            Assert.Equal(expectedVsixAnalyzersExecuted, vsixAnalyzer.SymbolActionInvoked);
        }

        foreach (var nugetSuppressor in nugetSuppressors)
        {
            Assert.Equal(expectedNugetSuppressorsExecuted, nugetSuppressor.SuppressorInvoked);
        }

        foreach (var vsixSuppressor in vsixSuppressors)
        {
            Assert.Equal(expectedVsixSuppressorsExecuted, vsixSuppressor.SuppressorInvoked);
        }
    }

    [DiagnosticAnalyzer(LanguageNames.CSharp, LanguageNames.VisualBasic)]
    private sealed class NuGetAnalyzer : AbstractNuGetOrVsixAnalyzer
    {
        public NuGetAnalyzer(string[] reportedIds)
            : base(nameof(NuGetAnalyzer), reportedIds)
        {
        }
    }

    [DiagnosticAnalyzer(LanguageNames.CSharp, LanguageNames.VisualBasic)]
    private sealed class VsixAnalyzer : AbstractNuGetOrVsixAnalyzer
    {
        public VsixAnalyzer(string[] reportedIds)
            : base(nameof(VsixAnalyzer), reportedIds)
        {
        }
    }

    private abstract class AbstractNuGetOrVsixAnalyzer : DiagnosticAnalyzer
    {
        protected AbstractNuGetOrVsixAnalyzer(string analyzerName, params string[] reportedIds)
            => SupportedDiagnostics = CreateSupportedDiagnostics(analyzerName, reportedIds);

        private static ImmutableArray<DiagnosticDescriptor> CreateSupportedDiagnostics(string analyzerName, string[] reportedIds)
        {
            var builder = ArrayBuilder<DiagnosticDescriptor>.GetInstance(reportedIds.Length);
            foreach (var id in reportedIds)
            {
                var descriptor = new DiagnosticDescriptor(id, "Title", messageFormat: analyzerName, "Category", DiagnosticSeverity.Warning, isEnabledByDefault: true);
                builder.Add(descriptor);
            }

            return builder.ToImmutableAndFree();
        }

        public bool SymbolActionInvoked { get; set; }
        public sealed override ImmutableArray<DiagnosticDescriptor> SupportedDiagnostics { get; }
        public sealed override void Initialize(AnalysisContext context)
            => context.RegisterSymbolAction(OnSymbol, SymbolKind.NamedType);

        private void OnSymbol(SymbolAnalysisContext context)
        {
            SymbolActionInvoked = true;
            foreach (var descriptor in SupportedDiagnostics)
            {
                var diagnostic = Diagnostic.Create(descriptor, context.Symbol.Locations[0]);
                context.ReportDiagnostic(diagnostic);
            }
        }
    }

    private sealed class NuGetSuppressor : AbstractNugetOrVsixSuppressor
    {
        public NuGetSuppressor(string[] reportIds)
            : base(nameof(NuGetSuppressor), reportIds)
        {
        }
    }

    private sealed class VsixSuppressor : AbstractNugetOrVsixSuppressor
    {
        public VsixSuppressor(string[] reportIds)
            : base(nameof(VsixSuppressor), reportIds)
        {
        }
    }

    private abstract class AbstractNugetOrVsixSuppressor : DiagnosticSuppressor
    {
        private readonly Dictionary<string, SuppressionDescriptor> mapping = [];

        protected AbstractNugetOrVsixSuppressor(string analyzerName, params string[] reportedIds)
            => SupportedSuppressions = CreateSupportedSuppressions(analyzerName, this.mapping, reportedIds);

        private static ImmutableArray<SuppressionDescriptor> CreateSupportedSuppressions(
            string analyzerName,
            Dictionary<string, SuppressionDescriptor> mapping,
            string[] reportedIds)
        {
            var builder = ArrayBuilder<SuppressionDescriptor>.GetInstance(reportedIds.Length);
            foreach (var id in reportedIds)
            {
                var descriptor = new SuppressionDescriptor("SPR" + id, id, justification: analyzerName);
                mapping.Add(descriptor.SuppressedDiagnosticId, descriptor);
                builder.Add(descriptor);
            }

            return builder.ToImmutableAndFree();
        }

        public bool SuppressorInvoked { get; set; }

        public sealed override ImmutableArray<SuppressionDescriptor> SupportedSuppressions { get; }

        public override void ReportSuppressions(SuppressionAnalysisContext context)
        {
            SuppressorInvoked = true;

            foreach (var diagnostic in context.ReportedDiagnostics)
            {
                if (this.mapping.TryGetValue(diagnostic.Id, out var descriptor))
                {
                    context.ReportSuppression(
                        Microsoft.CodeAnalysis.Diagnostics.Suppression.Create(descriptor, diagnostic));
                }
            }
        }
    }
}<|MERGE_RESOLUTION|>--- conflicted
+++ resolved
@@ -47,15 +47,9 @@
             // https://github.com/dotnet/roslyn/issues/44682 - Add to all in one
             SyntaxKind.WithExpression,
             SyntaxKind.RecordDeclaration,
-<<<<<<< HEAD
-            SyntaxKind.WithElement, // Needed when language version is updated.
-=======
-            SyntaxKind.CollectionExpression,
-            SyntaxKind.ExpressionElement,
-            SyntaxKind.SpreadElement,
             // Tracked by https://github.com/dotnet/roslyn/issues/76130 Add to all-in-one
             SyntaxKind.ExtensionDeclaration,
->>>>>>> cdcc3c40
+            SyntaxKind.WithElement, // Needed when language version is updated.
         };
 
         var analyzer = new CSharpTrackingDiagnosticAnalyzer();
