﻿// Licensed to the .NET Foundation under one or more agreements.
// The .NET Foundation licenses this file to you under the MIT license.
// See the LICENSE file in the project root for more information.

using System.Threading.Tasks;
using Microsoft.CodeAnalysis.Test.Utilities;
using Microsoft.CodeAnalysis.Testing;
using Roslyn.Test.Utilities;
using Xunit;

namespace Microsoft.CodeAnalysis.Editor.CSharp.UnitTests.Diagnostics.RemoveAsyncModifier
{
    using VerifyCS = Editor.UnitTests.CodeActions.CSharpCodeFixVerifier<
        EmptyDiagnosticAnalyzer,
        CodeAnalysis.CSharp.RemoveAsyncModifier.CSharpRemoveAsyncModifierCodeFixProvider>;

    [Trait(Traits.Feature, Traits.Features.CodeActionsRemoveAsyncModifier)]
    public class RemoveAsyncModifierTests : CodeAnalysis.CSharp.Test.Utilities.CSharpTestBase
    {
        [Fact]
        public async Task Method_Task_MultipleAndNested()
        {
            await VerifyCS.VerifyCodeFixAsync(
@"
using System;
using System.Threading.Tasks;

class C
{
    async Task {|CS1998:Goo|}()
    {
        if (DateTime.Now.Ticks > 0)
        {
            return;
        }
    }

    async Task {|CS1998:Foo|}()
    {
        Console.WriteLine(1);
    }

    async Task {|CS1998:Bar|}()
    {
        async Task {|CS1998:Baz|}()
        {
            Func<Task<int>> g = async () {|CS1998:=>|} 5;
        }
    }

    async Task<string> {|CS1998:Tur|}()
    {
        async Task<string> {|CS1998:Duck|}()
        {
            async Task<string> {|CS1998:En|}()
            {
                return ""Developers!"";
            }

            return ""Developers! Developers!"";
        }

        return ""Developers! Developers! Developers!"";
    }

    async Task {|CS1998:Nurk|}()
    {
        Func<Task<int>> f = async () {|CS1998:=>|} 4;

        if (DateTime.Now.Ticks > f().Result)
        {
        }
    }
}",
@"
using System;
using System.Threading.Tasks;

class C
{
    Task Goo()
    {
        if (DateTime.Now.Ticks > 0)
        {
            return Task.CompletedTask;
        }

        return Task.CompletedTask;
    }

    Task Foo()
    {
        Console.WriteLine(1);
        return Task.CompletedTask;
    }

    Task Bar()
    {
        Task Baz()
        {
            Func<Task<int>> g = () => Task.FromResult(5);
            return Task.CompletedTask;
        }

        return Task.CompletedTask;
    }

    Task<string> Tur()
    {
        Task<string> Duck()
        {
            Task<string> En()
            {
                return Task.FromResult(""Developers!"");
            }

            return Task.FromResult(""Developers! Developers!"");
        }

        return Task.FromResult(""Developers! Developers! Developers!"");
    }

    Task Nurk()
    {
        Func<Task<int>> f = () => Task.FromResult(4);

        if (DateTime.Now.Ticks > f().Result)
        {
        }

        return Task.CompletedTask;
    }
}");
        }

        [Fact]
        public async Task Method_Task_EmptyBlockBody()
        {
            await VerifyCS.VerifyCodeFixAsync(
@"
using System.Threading.Tasks;

class C
{
    async Task {|CS1998:Goo|}(){}
}",
@"
using System.Threading.Tasks;

class C
{
    Task Goo()
    {
        return Task.CompletedTask;
    }
}");
        }

        [Fact]
        public async Task Method_Task_BlockBody()
        {
            await VerifyCS.VerifyCodeFixAsync(
@"
using System.Threading.Tasks;

class C
{
    async Task {|CS1998:Goo|}()
    {
        if (System.DateTime.Now.Ticks > 0)
        {
            return;
        }
    }
}",
@"
using System.Threading.Tasks;

class C
{
    Task Goo()
    {
        if (System.DateTime.Now.Ticks > 0)
        {
            return Task.CompletedTask;
        }

        return Task.CompletedTask;
    }
}");
        }

        [Fact(Skip = "Metalama: tests fails on assembly loading of NewtonSoft.Json. The same failure is on release/dev17.4 branch.")]
        public async Task Method_ValueTask_BlockBody()
        {
            var source = @"
using System.Threading.Tasks;

class C
{
    async ValueTask {|CS1998:Goo|}()
    {
        if (System.DateTime.Now.Ticks > 0)
        {
            return;
        }
    }
}";

            var expected = @"
using System.Threading.Tasks;

class C
{
    ValueTask Goo()
    {
        if (System.DateTime.Now.Ticks > 0)
        {
            return new ValueTask();
        }

        return new ValueTask();
    }
}";

            await new VerifyCS.Test
            {
                ReferenceAssemblies = ReferenceAssemblies.NetStandard.NetStandard21,
                TestCode = source,
                FixedCode = expected,
            }.RunAsync();
        }

        [Fact(Skip = "Metalama: tests fails on assembly loading of NewtonSoft.Json. The same failure is on release/dev17.4 branch.")]
        public async Task Method_ValueTaskOfT_BlockBody()
        {
            var source = @"
using System.Threading.Tasks;

class C
{
    async ValueTask<int> {|CS1998:Goo|}()
    {
        if (System.DateTime.Now.Ticks > 0)
        {
            return 2;
        }

        return 3;
    }
}";
            var expected = @"
using System.Threading.Tasks;

class C
{
    ValueTask<int> Goo()
    {
        if (System.DateTime.Now.Ticks > 0)
        {
            return new ValueTask<int>(2);
        }

        return new ValueTask<int>(3);
    }
}";

            await new VerifyCS.Test
            {
                ReferenceAssemblies = ReferenceAssemblies.NetStandard.NetStandard21,
                TestCode = source,
                FixedCode = expected,
            }.RunAsync();
        }

        [Fact(Skip = "Metalama: tests fails on assembly loading of NewtonSoft.Json. The same failure is on release/dev17.4 branch.")]
        public async Task Method_ValueTask_ExpressionBody()
        {
            var source = @"
using System.Threading.Tasks;

class C
{
    async ValueTask {|CS1998:Goo|}() => System.Console.WriteLine(1);
}";

            var expected = @"
using System.Threading.Tasks;

class C
{
    ValueTask Goo()
    {
        System.Console.WriteLine(1);
        return new ValueTask();
    }
}";

            await new VerifyCS.Test
            {
                ReferenceAssemblies = ReferenceAssemblies.NetStandard.NetStandard21,
                TestCode = source,
                FixedCode = expected,
            }.RunAsync();
        }

        [Fact(Skip = "Metalama: tests fails on assembly loading of NewtonSoft.Json. The same failure is on release/dev17.4 branch.")]
        public async Task Method_ValueTaskOfT_ExpressionBody()
        {
            var source = @"
using System.Threading.Tasks;

class C
{
    async ValueTask<int> {|CS1998:Goo|}() => 3;
}";

            var expected = @"
using System.Threading.Tasks;

class C
{
    ValueTask<int> Goo() => new ValueTask<int>(3);
}";

            await new VerifyCS.Test
            {
                ReferenceAssemblies = ReferenceAssemblies.NetStandard.NetStandard21,
                TestCode = source,
                FixedCode = expected,
            }.RunAsync();
        }

        [Fact]
        public async Task Method_Task_BlockBody_Throws()
        {
            await VerifyCS.VerifyCodeFixAsync(
@"
using System.Threading.Tasks;

class C
{
    async Task {|CS1998:Goo|}()
    {
        if (System.DateTime.Now.Ticks > 0)
        {
            return;
        }

        throw new System.ApplicationException();
    }
}",
@"
using System.Threading.Tasks;

class C
{
    Task Goo()
    {
        if (System.DateTime.Now.Ticks > 0)
        {
            return Task.CompletedTask;
        }

        throw new System.ApplicationException();
    }
}");
        }

        [Fact]
        public async Task Method_Task_BlockBody_WithLocalFunction()
        {
            await VerifyCS.VerifyCodeFixAsync(
@"
using System.Threading.Tasks;

class C
{
    async Task {|CS1998:Goo|}()
    {
        if (GetTicks() > 0)
        {
            return;
        }

        long GetTicks()
        {
            return System.DateTime.Now.Ticks;
        }
    }
}",
@"
using System.Threading.Tasks;

class C
{
    Task Goo()
    {
        if (GetTicks() > 0)
        {
            return Task.CompletedTask;
        }

        long GetTicks()
        {
            return System.DateTime.Now.Ticks;
        }

        return Task.CompletedTask;
    }
}");
        }

        [Fact]
        public async Task Method_Task_BlockBody_WithLambda()
        {
            await VerifyCS.VerifyCodeFixAsync(
@"
using System.Threading.Tasks;

class C
{
    async Task {|CS1998:Goo|}()
    {
        System.Func<long> getTicks = () => {
            return System.DateTime.Now.Ticks;
        };

        if (getTicks() > 0)
        {
            return;
        }

    }
}",
@"
using System.Threading.Tasks;

class C
{
    Task Goo()
    {
        System.Func<long> getTicks = () => {
            return System.DateTime.Now.Ticks;
        };

        if (getTicks() > 0)
        {
            return Task.CompletedTask;
        }

        return Task.CompletedTask;
    }
}");
        }

        [Fact]
        public async Task Method_TaskOfT_BlockBody()
        {
            await VerifyCS.VerifyCodeFixAsync(
@"
using System.Threading.Tasks;

class C
{
    async Task<int> {|CS1998:Goo|}()
    {
        if (System.DateTime.Now.Ticks > 0)
        {
            return 2;
        }

        return 3;
    }
}",
@"
using System.Threading.Tasks;

class C
{
    Task<int> Goo()
    {
        if (System.DateTime.Now.Ticks > 0)
        {
            return Task.FromResult(2);
        }

        return Task.FromResult(3);
    }
}");
        }

        [Fact]
        public async Task Method_TaskOfT_ExpressionBody()
        {
            await VerifyCS.VerifyCodeFixAsync(
@"
using System.Threading.Tasks;

class C
{
    async Task<int> {|CS1998:Goo|}() => 2;
}",
@"
using System.Threading.Tasks;

class C
{
    Task<int> Goo() => Task.FromResult(2);
}");
        }

        [Fact]
        public async Task Method_Task_ExpressionBody()
        {
            await VerifyCS.VerifyCodeFixAsync(
@"
using System;
using System.Threading.Tasks;

class C
{
    async Task {|CS1998:Goo|}() => Console.WriteLine(""Hello"");
}",
@"
using System;
using System.Threading.Tasks;

class C
{
    Task Goo()
    {
        Console.WriteLine(""Hello"");
        return Task.CompletedTask;
    }
}");
        }

        [Fact]
        public async Task LocalFunction_Task_BlockBody()
        {
            await VerifyCS.VerifyCodeFixAsync(
@"using System.Threading.Tasks;

class C
{
    public void M1()
    {
        async Task {|CS1998:Goo|}()
        {
            if (System.DateTime.Now.Ticks > 0)
            {
                return;
            }
        }
    }
}",
@"using System.Threading.Tasks;

class C
{
    public void M1()
    {
        Task Goo()
        {
            if (System.DateTime.Now.Ticks > 0)
            {
                return Task.CompletedTask;
            }

            return Task.CompletedTask;
        }
    }
}");
        }

        [Fact]
        public async Task LocalFunction_Task_ExpressionBody()
        {
            await VerifyCS.VerifyCodeFixAsync(
@"using System;
using System.Threading.Tasks;

class C
{
    public void M1()
    {
        async Task {|CS1998:Goo|}() => Console.WriteLine(1);
    }
}",
@"using System;
using System.Threading.Tasks;

class C
{
    public void M1()
    {
        Task Goo() { Console.WriteLine(1); return Task.CompletedTask; }
    }
}");
        }

        [Fact]
        public async Task LocalFunction_TaskOfT_BlockBody()
        {
            await VerifyCS.VerifyCodeFixAsync(
@"using System.Threading.Tasks;

class C
{
    public void M1()
    {
        async Task<int> {|CS1998:Goo|}()
        {
            return 1;
        }
    }
}",
@"using System.Threading.Tasks;

class C
{
    public void M1()
    {
        Task<int> Goo()
        {
            return Task.FromResult(1);
        }
    }
}");
        }

        [Fact]
        public async Task LocalFunction_TaskOfT_ExpressionBody()
        {
            await VerifyCS.VerifyCodeFixAsync(
@"using System.Threading.Tasks;

class C
{
    public void M1()
    {
        async Task<int> {|CS1998:Goo|}() => 1;
    }
}",
@"using System.Threading.Tasks;

class C
{
    public void M1()
    {
        Task<int> Goo() => Task.FromResult(1);
    }
}");
        }

        [Fact]
        public async Task AnonymousFunction_Task_BlockBody()
        {
            await VerifyCS.VerifyCodeFixAsync(
@"using System;
using System.Threading.Tasks;

class C
{
    public void M1()
    {
        Func<Task> foo = (Func<Task>)async {|CS1998:delegate|} {
            if (System.DateTime.Now.Ticks > 0)
            {
                return;
            }
        };
    }
}",
@"using System;
using System.Threading.Tasks;

class C
{
    public void M1()
    {
        Func<Task> foo = (Func<Task>)delegate
        {
            if (System.DateTime.Now.Ticks > 0)
            {
                return Task.CompletedTask;
            }

            return Task.CompletedTask;
        };
    }
}");
        }

        [Fact]
        public async Task AnonymousFunction_TaskOfT_BlockBody()
        {
            await VerifyCS.VerifyCodeFixAsync(
@"using System;
using System.Threading.Tasks;

class C
{
    public void M1()
    {
        Func<Task<int>> foo = (Func<Task<int>>)async {|CS1998:delegate|}
        {
            return 1;
        };
    }
}",
@"using System;
using System.Threading.Tasks;

class C
{
    public void M1()
    {
        Func<Task<int>> foo = (Func<Task<int>>)delegate
        {
            return Task.FromResult(1);
        };
    }
}");
        }

        [Fact]
        public async Task SimpleLambda_TaskOfT_ExpressionBody()
        {
            await VerifyCS.VerifyCodeFixAsync(
@"using System;
using System.Threading.Tasks;

class C
{
    public void M1()
    {
        Func<int, Task<int>> foo = async x {|CS1998:=>|} 1;
    }
}",
@"using System;
using System.Threading.Tasks;

class C
{
    public void M1()
    {
        Func<int, Task<int>> foo = x => Task.FromResult(1);
    }
}");
        }

        [Fact]
        public async Task SimpleLambda_TaskOfT_BlockBody()
        {
            await VerifyCS.VerifyCodeFixAsync(
@"using System;
using System.Threading.Tasks;

class C
{
    public void M1()
    {
        Func<int, Task<int>> foo = async x {|CS1998:=>|} {
            return 1;
        };
    }
}",
@"using System;
using System.Threading.Tasks;

class C
{
    public void M1()
    {
        Func<int, Task<int>> foo = x =>
        {
            return Task.FromResult(1);
        };
    }
}");
        }

        [Fact]
        public async Task SimpleLambda_Task_ExpressionBody()
        {
            await VerifyCS.VerifyCodeFixAsync(
@"using System;
using System.Threading.Tasks;

class C
{
    public void M1()
    {
        Func<int, Task> foo = async x {|CS1998:=>|} Console.WriteLine(1);
    }
}",
@"using System;
using System.Threading.Tasks;

class C
{
    public void M1()
    {
        Func<int, Task> foo = x => { Console.WriteLine(1); return Task.CompletedTask; };
    }
}");
        }

        [Fact]
        public async Task SimpleLambda_Task_BlockBody()
        {
            await VerifyCS.VerifyCodeFixAsync(
@"using System;
using System.Threading.Tasks;

class C
{
    public void M1()
    {
        Func<int, Task> foo = async x {|CS1998:=>|}
        {
            if (System.DateTime.Now.Ticks > 0)
            {
                return;
            }
        };
    }
}",
@"using System;
using System.Threading.Tasks;

class C
{
    public void M1()
    {
        Func<int, Task> foo = x => {
            if (System.DateTime.Now.Ticks > 0)
            {
                return Task.CompletedTask;
            }

            return Task.CompletedTask;
        };
    }
}");
        }

        [Fact]
        public async Task ParenthesisedLambda_TaskOfT_ExpressionBody()
        {
            await VerifyCS.VerifyCodeFixAsync(
@"using System;
using System.Threading.Tasks;

class C
{
    public void M1()
    {
        Func<Task<int>> foo = async () {|CS1998:=>|} 1;
    }
}",
@"using System;
using System.Threading.Tasks;

class C
{
    public void M1()
    {
        Func<Task<int>> foo = () => Task.FromResult(1);
    }
}");
        }

        [Fact]
        public async Task ParenthesisedLambda_TaskOfT_BlockBody()
        {
            await VerifyCS.VerifyCodeFixAsync(
@"using System;
using System.Threading.Tasks;

class C
{
    public void M1()
    {
        Func<Task<int>> foo = async () {|CS1998:=>|} {
            return 1;
        };
    }
}",
@"using System;
using System.Threading.Tasks;

class C
{
    public void M1()
    {
        Func<Task<int>> foo = () =>
        {
            return Task.FromResult(1);
        };
    }
}");
        }

        [Fact]
        public async Task ParenthesisedLambda_Task_ExpressionBody()
        {
            await VerifyCS.VerifyCodeFixAsync(
@"using System;
using System.Threading.Tasks;

class C
{
    public void M1()
    {
        Func<Task> foo = async () {|CS1998:=>|} Console.WriteLine(1);
    }
}",
@"using System;
using System.Threading.Tasks;

class C
{
    public void M1()
    {
        Func<Task> foo = () => { Console.WriteLine(1); return Task.CompletedTask; };
    }
}");
        }

        [Fact]
        public async Task ParenthesisedLambda_Task_BlockBody()
        {
            await VerifyCS.VerifyCodeFixAsync(
@"using System;
using System.Threading.Tasks;

class C
{
    public void M1()
    {
        Func<Task> foo = async () {|CS1998:=>|}
        {
            if (System.DateTime.Now.Ticks > 0)
            {
                return;
            }
        };
    }
}",
@"using System;
using System.Threading.Tasks;

class C
{
    public void M1()
    {
        Func<Task> foo = () => {
            if (System.DateTime.Now.Ticks > 0)
            {
                return Task.CompletedTask;
            }

            return Task.CompletedTask;
        };
    }
}");
        }

        [Fact]
        public async Task Method_Task_BlockBody_FullyQualified()
        {
            await VerifyCS.VerifyCodeFixAsync(
@"
class C
{
    async System.Threading.Tasks.Task {|CS1998:Goo|}()
    {
        if (System.DateTime.Now.Ticks > 0)
        {
            return;
        }
    }
}",
@"
class C
{
    System.Threading.Tasks.Task Goo()
    {
        if (System.DateTime.Now.Ticks > 0)
        {
            return System.Threading.Tasks.Task.CompletedTask;
        }

        return System.Threading.Tasks.Task.CompletedTask;
    }
}");
        }

        [Fact]
        public async Task Method_TaskOfT_BlockBody_FullyQualified()
        {
            await VerifyCS.VerifyCodeFixAsync(
@"
class C
{
    async System.Threading.Tasks.Task<int> {|CS1998:Goo|}()
    {
        if (System.DateTime.Now.Ticks > 0)
        {
            return 1;
        }

        return 2;
    }
}",
    @"
class C
{
    System.Threading.Tasks.Task<int> Goo()
    {
        if (System.DateTime.Now.Ticks > 0)
        {
            return System.Threading.Tasks.Task.FromResult(1);
        }

        return System.Threading.Tasks.Task.FromResult(2);
    }
}");
        }

<<<<<<< HEAD
        [Fact(Skip = "Metalama: tests fails on assembly loading of NewtonSoft.Json. The same failure is on release/dev17.4 branch.")]
=======
        [Fact, WorkItem(65536, "https://github.com/dotnet/roslyn/issues/65536")]
        public async Task Method_TaskOfT_BlockBody_QualifyTaskFromResultType()
        {
            await VerifyCS.VerifyCodeFixAsync("""
                using System.Threading.Tasks;
                using System.Collections.Generic;

                class C
                {
                    public async Task<IReadOnlyCollection<int>> {|CS1998:M|}()
                    {
                        return new int[0];
                    }
                }
                """, """
                using System.Threading.Tasks;
                using System.Collections.Generic;
                
                class C
                {
                    public Task<IReadOnlyCollection<int>> M()
                    {
                        return Task.FromResult<IReadOnlyCollection<int>>(new int[0]);
                    }
                }
                """);
        }

        [Fact]
>>>>>>> 651d32d8
        public async Task IAsyncEnumerable_Missing()
        {
            var source = @"
using System.Threading.Tasks;
using System.Collections.Generic;

class C
{
    async IAsyncEnumerable<int> M()
    {
        yield return 1;
    }
}" + AsyncStreamsTypes;

            await new VerifyCS.Test
            {
                ReferenceAssemblies = ReferenceAssemblies.NetStandard.NetStandard21,
                TestCode = source,
                ExpectedDiagnostics =
                {
                    // /0/Test0.cs(7,33): warning CS1998: This async method lacks 'await' operators and will run synchronously. Consider using the 'await' operator to await non-blocking API calls, or 'await Task.Run(...)' to do CPU-bound work on a background thread.
                    DiagnosticResult.CompilerWarning("CS1998").WithSpan(7, 33, 7, 34),
                },
                FixedCode = source,
            }.RunAsync();
        }

        [Fact(Skip = "Metalama: tests fails on assembly loading of NewtonSoft.Json. The same failure is on release/dev17.4 branch.")]
        public async Task Method_AsyncVoid_Missing()
        {
            var source = @"
using System.Threading.Tasks;

class C
{
    async void M()
    {
        System.Console.WriteLine(1);
    }
}";

            await new VerifyCS.Test
            {
                ReferenceAssemblies = ReferenceAssemblies.NetStandard.NetStandard21,
                TestCode = source,
                ExpectedDiagnostics =
                {
                    // /0/Test0.cs(6,16): warning CS1998: This async method lacks 'await' operators and will run synchronously. Consider using the 'await' operator to await non-blocking API calls, or 'await Task.Run(...)' to do CPU-bound work on a background thread.
                    DiagnosticResult.CompilerWarning("CS1998").WithSpan(6, 16, 6, 17),
                },
                FixedCode = source,
            }.RunAsync();
        }

        [Fact(Skip = "Metalama: tests fails on assembly loading of NewtonSoft.Json. The same failure is on release/dev17.4 branch.")]
        public async Task ParenthesisedLambda_AsyncVoid_Missing()
        {
            var source = @"
using System;
using System.Threading.Tasks;

class C
{
    void M()
    {
        Action a = async () => Console.WriteLine(1);
    }
}";

            await new VerifyCS.Test
            {
                ReferenceAssemblies = ReferenceAssemblies.NetStandard.NetStandard21,
                TestCode = source,
                ExpectedDiagnostics =
                {
                     // /0/Test0.cs(9,29): warning CS1998: This async method lacks 'await' operators and will run synchronously. Consider using the 'await' operator to await non-blocking API calls, or 'await Task.Run(...)' to do CPU-bound work on a background thread.
                    DiagnosticResult.CompilerWarning("CS1998").WithSpan(9, 29, 9, 31),
                },
                FixedCode = source,
            }.RunAsync();
        }

        [Fact(Skip = "Metalama: tests fails on assembly loading of NewtonSoft.Json. The same failure is on release/dev17.4 branch.")]
        public async Task SimpleLambda_AsyncVoid_Missing()
        {
            var source = @"
using System;
using System.Threading.Tasks;

class C
{
    void M()
    {
        Action<int> a = async x => Console.WriteLine(x);
    }
}";

            await new VerifyCS.Test
            {
                ReferenceAssemblies = ReferenceAssemblies.NetStandard.NetStandard21,
                TestCode = source,
                ExpectedDiagnostics =
                {
                    // /0/Test0.cs(9,33): warning CS1998: This async method lacks 'await' operators and will run synchronously. Consider using the 'await' operator to await non-blocking API calls, or 'await Task.Run(...)' to do CPU-bound work on a background thread.
                    DiagnosticResult.CompilerWarning("CS1998").WithSpan(9, 33, 9, 35),
                },
                FixedCode = source,
            }.RunAsync();
        }
    }
}<|MERGE_RESOLUTION|>--- conflicted
+++ resolved
@@ -1031,9 +1031,6 @@
 }");
         }
 
-<<<<<<< HEAD
-        [Fact(Skip = "Metalama: tests fails on assembly loading of NewtonSoft.Json. The same failure is on release/dev17.4 branch.")]
-=======
         [Fact, WorkItem(65536, "https://github.com/dotnet/roslyn/issues/65536")]
         public async Task Method_TaskOfT_BlockBody_QualifyTaskFromResultType()
         {
@@ -1063,7 +1060,6 @@
         }
 
         [Fact]
->>>>>>> 651d32d8
         public async Task IAsyncEnumerable_Missing()
         {
             var source = @"
