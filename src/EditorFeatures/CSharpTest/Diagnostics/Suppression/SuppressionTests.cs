﻿// Copyright (c) Microsoft.  All Rights Reserved.  Licensed under the Apache License, Version 2.0.  See License.txt in the project root for license information.

using System;
using System.Collections.Immutable;
using System.Linq;
using System.Threading;
using System.Threading.Tasks;
using Microsoft.CodeAnalysis.CodeFixes;
using Microsoft.CodeAnalysis.CodeFixes.Suppression;
using Microsoft.CodeAnalysis.CSharp;
using Microsoft.CodeAnalysis.CSharp.CodeFixes.Suppression;
using Microsoft.CodeAnalysis.CSharp.Diagnostics.SimplifyTypeNames;
using Microsoft.CodeAnalysis.CSharp.Syntax;
using Microsoft.CodeAnalysis.Diagnostics;
using Microsoft.CodeAnalysis.Diagnostics.CSharp;
using Microsoft.CodeAnalysis.Editor.UnitTests.Diagnostics;
using Microsoft.CodeAnalysis.Editor.UnitTests.Workspaces;
using Microsoft.CodeAnalysis.ErrorLogger;
using Microsoft.CodeAnalysis.Host.Mef;
using Microsoft.CodeAnalysis.Text;
using Roslyn.Test.Utilities;
using Roslyn.Utilities;
using Xunit;

namespace Microsoft.CodeAnalysis.Editor.CSharp.UnitTests.Diagnostics.Suppression
{
    public abstract partial class CSharpSuppressionTests : AbstractSuppressionDiagnosticTest
    {
        protected override ParseOptions GetScriptOptions()
        {
            return Options.Script;
        }

        protected override Task<TestWorkspace> CreateWorkspaceFromFileAsync(string definition, ParseOptions parseOptions, CompilationOptions compilationOptions)
        {
            return CSharpWorkspaceFactory.CreateWorkspaceFromFileAsync(definition, (CSharpParseOptions)parseOptions, (CSharpCompilationOptions)compilationOptions);
        }

        protected override string GetLanguage()
        {
            return LanguageNames.CSharp;
        }

        #region "Pragma disable tests"

        public abstract partial class CSharpPragmaWarningDisableSuppressionTests : CSharpSuppressionTests
        {
            protected sealed override int CodeActionIndex
            {
                get { return 0; }
            }

            public class CompilerDiagnosticSuppressionTests : CSharpPragmaWarningDisableSuppressionTests
            {
                internal override Tuple<DiagnosticAnalyzer, ISuppressionFixProvider> CreateDiagnosticProviderAndFixer(Workspace workspace)
                {
                    return Tuple.Create<DiagnosticAnalyzer, ISuppressionFixProvider>(null, new CSharpSuppressionCodeFixProvider());
                }

                [WpfFact, Trait(Traits.Feature, Traits.Features.CodeActionsSuppression)]
                public async Task TestPragmaWarningDirective()
                {
                    await TestAsync(
        @"
class Class
{
    void Method()
    {
        [|int x = 0;|]
    }
}",
        $@"
class Class
{{
    void Method()
    {{
#pragma warning disable CS0219 // {CSharpResources.WRN_UnreferencedVarAssg_Title}
        int x = 0;
#pragma warning restore CS0219 // {CSharpResources.WRN_UnreferencedVarAssg_Title}
    }}
}}");
                }

                [WpfFact, Trait(Traits.Feature, Traits.Features.CodeActionsSuppression)]
                public async Task TestMultilineStatementPragmaWarningDirective()
                {
                    await TestAsync(
        @"
class Class
{
    void Method()
    {
        [|int x = 0
              + 1;|]
    }
}",
        $@"
class Class
{{
    void Method()
    {{
#pragma warning disable CS0219 // {CSharpResources.WRN_UnreferencedVarAssg_Title}
        int x = 0
#pragma warning restore CS0219 // {CSharpResources.WRN_UnreferencedVarAssg_Title}
              + 1;
    }}
}}");
                }

                [WpfFact, Trait(Traits.Feature, Traits.Features.CodeActionsSuppression)]
                public async Task TestPragmaWarningDirectiveWithExistingTrivia()
                {
                    await TestAsync(
        @"
class Class
{
    void Method()
    {
        // Start comment previous line
        /* Start comment same line */ [|int x = 0;|] // End comment same line
        /* End comment next line */
    }
}",
        $@"
class Class
{{
    void Method()
    {{
        // Start comment previous line
#pragma warning disable CS0219 // {CSharpResources.WRN_UnreferencedVarAssg_Title}
                              /* Start comment same line */
        int x = 0; // End comment same line
#pragma warning restore CS0219 // {CSharpResources.WRN_UnreferencedVarAssg_Title}
                              /* End comment next line */
    }}
}}");
                }

                [WpfFact, Trait(Traits.Feature, Traits.Features.CodeActionsSuppression)]
                public async Task TestMultipleInstancesOfPragmaWarningDirective()
                {
                    await TestAsync(
        @"
class Class
{
    void Method()
    {
        [|int x = 0, y = 0;|]
    }
}",
        $@"
class Class
{{
    void Method()
    {{
#pragma warning disable CS0219 // {CSharpResources.WRN_UnreferencedVarAssg_Title}
        int x = 0, y = 0;
#pragma warning restore CS0219 // {CSharpResources.WRN_UnreferencedVarAssg_Title}
    }}
}}");
                }

                [WpfFact, Trait(Traits.Feature, Traits.Features.CodeActionsSuppression)]
                [WorkItem(3311, "https://github.com/dotnet/roslyn/issues/3311")]
                public async Task TestNoDuplicateSuppressionCodeFixes()
                {
                    var source = @"
class Class
{
    void Method()
    {
        [|int x = 0, y = 0; string s;|]
    }
}";
                    using (var workspace = await CreateWorkspaceFromFileAsync(source, parseOptions: null, compilationOptions: null))
                    {
                        var diagnosticService = new TestDiagnosticAnalyzerService(LanguageNames.CSharp, new CSharpCompilerDiagnosticAnalyzer());
                        var incrementalAnalyzer = diagnosticService.CreateIncrementalAnalyzer(workspace);
                        var suppressionProvider = CreateDiagnosticProviderAndFixer(workspace).Item2;
                        var suppressionProviderFactory = new Lazy<ISuppressionFixProvider, CodeChangeProviderMetadata>(() => suppressionProvider,
                            new CodeChangeProviderMetadata("SuppressionProvider", languages: new[] { LanguageNames.CSharp }));
                        var fixService = new CodeFixService(diagnosticService,
                            SpecializedCollections.EmptyEnumerable<Lazy<IErrorLoggerService>>(),
                            SpecializedCollections.EmptyEnumerable<Lazy<CodeFixProvider, CodeChangeProviderMetadata>>(),
                            SpecializedCollections.SingletonEnumerable(suppressionProviderFactory));

                        TextSpan span;
                        var document = GetDocumentAndSelectSpan(workspace, out span);
                        var diagnostics = diagnosticService.GetDiagnosticsForSpanAsync(document, span)
                            .WaitAndGetResult(CancellationToken.None);
                        Assert.Equal(2, diagnostics.Where(d => d.Id == "CS0219").Count());

                        var allFixes = fixService.GetFixesAsync(document, span, includeSuppressionFixes: true, cancellationToken: CancellationToken.None)
                            .WaitAndGetResult(CancellationToken.None)
                            .SelectMany(fixCollection => fixCollection.Fixes);

                        var cs0219Fixes = allFixes.Where(fix => fix.PrimaryDiagnostic.Id == "CS0219");

                        // Ensure that both the fixes have identical equivalence key, and hence get de-duplicated in LB menu.
                        Assert.Equal(2, cs0219Fixes.Count());
                        var cs0219EquivalenceKey = cs0219Fixes.First().Action.EquivalenceKey;
                        Assert.NotNull(cs0219EquivalenceKey);
                        Assert.Equal(cs0219EquivalenceKey, cs0219Fixes.Last().Action.EquivalenceKey);

                        // Ensure that there *is* a fix for the other warning and that it has a *different*
                        // equivalence key so that it *doesn't* get de-duplicated
                        Assert.Equal(1, diagnostics.Where(d => d.Id == "CS0168").Count());
                        var cs0168Fixes = allFixes.Where(fix => fix.PrimaryDiagnostic.Id == "CS0168");
                        var cs0168EquivalenceKey = cs0168Fixes.Single().Action.EquivalenceKey;
                        Assert.NotNull(cs0168EquivalenceKey);
                        Assert.NotEqual(cs0219EquivalenceKey, cs0168EquivalenceKey);
                    }
                }

                [WpfFact, Trait(Traits.Feature, Traits.Features.CodeActionsSuppression)]
                public async Task TestErrorAndWarningScenario()
                {
                    await TestAsync(
        @"
class Class
{
    void Method()
    {
        return 0;
        [|int x = ""0"";|]
    }
}",
        $@"
class Class
{{
    void Method()
    {{
        return 0;
#pragma warning disable CS0162 // {CSharpResources.WRN_UnreachableCode_Title}
        int x = ""0"";
#pragma warning restore CS0162 // {CSharpResources.WRN_UnreachableCode_Title}
    }}
}}");
                }

                [WorkItem(956453)]
                [WpfFact, Trait(Traits.Feature, Traits.Features.CodeActionsSuppression)]
                public async Task TestWholeFilePragmaWarningDirective()
                {
                    await TestAsync(
        @"class Class { void Method() { [|int x = 0;|] } }",
        $@"#pragma warning disable CS0219 // {CSharpResources.WRN_UnreferencedVarAssg_Title}
class Class {{ void Method() {{ int x = 0; }} }}
#pragma warning restore CS0219 // {CSharpResources.WRN_UnreferencedVarAssg_Title}");
                }

                [WorkItem(970129)]
                [WpfFact, Trait(Traits.Feature, Traits.Features.CodeActionsSuppression)]
                public async Task TestSuppressionAroundSingleToken()
                {
                    await TestAsync(
        @"
using System;
[Obsolete]
class Session { }
class Program
{
    static void Main()
    {
      [|Session|]
    }
}",
        $@"
using System;
[Obsolete]
class Session {{ }}
class Program
{{
    static void Main()
    {{
#pragma warning disable CS0612 // {CSharpResources.WRN_DeprecatedSymbol_Title}
        Session
#pragma warning restore CS0612 // {CSharpResources.WRN_DeprecatedSymbol_Title}
    }}
}}");
                }

                [WorkItem(1066576)]
                [WpfFact, Trait(Traits.Feature, Traits.Features.CodeActionsSuppression)]
                public async Task TestPragmaWarningDirectiveAroundTrivia1()
                {
                    await TestAsync(
        @"
class Class
{
    void Method()
    {

// Comment
// Comment
[|#pragma abcde|]

    }    // Comment   



}",
        $@"
class Class
{{
    void Method()
    {{

        // Comment
        // Comment
#pragma warning disable CS1633 // {CSharpResources.WRN_IllegalPragma_Title}
#pragma abcde

    }}    // Comment   
#pragma warning restore CS1633 // {CSharpResources.WRN_IllegalPragma_Title}



}}");
                }

                [WorkItem(1066576)]
                [WpfFact, Trait(Traits.Feature, Traits.Features.CodeActionsSuppression)]
                public async Task TestPragmaWarningDirectiveAroundTrivia2()
                {
                    await TestAsync(
        @"[|#pragma abcde|]",
        $@"#pragma warning disable CS1633 // {CSharpResources.WRN_IllegalPragma_Title}
#pragma abcde
#pragma warning restore CS1633 // {CSharpResources.WRN_IllegalPragma_Title}");
                }

                [WorkItem(1066576)]
                [WpfFact, Trait(Traits.Feature, Traits.Features.CodeActionsSuppression)]
                public async Task TestPragmaWarningDirectiveAroundTrivia3()
                {
                    await TestAsync(
        @"[|#pragma abcde|]  ",
        $@"#pragma warning disable CS1633 // {CSharpResources.WRN_IllegalPragma_Title}
#pragma abcde  
#pragma warning restore CS1633 // {CSharpResources.WRN_IllegalPragma_Title}");
                }

                [WorkItem(1066576)]
                [WpfFact, Trait(Traits.Feature, Traits.Features.CodeActionsSuppression)]
                public async Task TestPragmaWarningDirectiveAroundTrivia4()
                {
                    await TestAsync(
        @"

[|#pragma abc|]
class C { }

",
        $@"

#pragma warning disable CS1633 // {CSharpResources.WRN_IllegalPragma_Title}
#pragma abc
class C {{ }}
#pragma warning restore CS1633 // {CSharpResources.WRN_IllegalPragma_Title}

");
                }

                [WorkItem(1066576)]
                [WpfFact, Trait(Traits.Feature, Traits.Features.CodeActionsSuppression)]
                public async Task TestPragmaWarningDirectiveAroundTrivia5()
                {
                    await TestAsync(
        @"class C1 { }
[|#pragma abc|]
class C2 { }
class C3 { }",
        $@"class C1 {{ }}
#pragma warning disable CS1633 // {CSharpResources.WRN_IllegalPragma_Title}
#pragma abc
class C2 {{ }}
#pragma warning restore CS1633 // {CSharpResources.WRN_IllegalPragma_Title}
class C3 {{ }}");
                }

                [WorkItem(1066576)]
                [WpfFact, Trait(Traits.Feature, Traits.Features.CodeActionsSuppression)]
                public async Task TestPragmaWarningDirectiveAroundTrivia6()
                {
                    await TestAsync(
        @"class C1 { }
class C2 { } /// <summary><see [|cref=""abc""|]/></summary>
class C3 { } // comment
  // comment
// comment",
        @"class C1 { }
class C2 { }
#pragma warning disable CS1574
/// <summary><see cref=""abc""/></summary>
class C3 { } // comment
#pragma warning enable CS1574
// comment
// comment", CSharpParseOptions.Default.WithDocumentationMode(DocumentationMode.Diagnose));
                }
            }

            public class UserHiddenDiagnosticSuppressionTests : CSharpPragmaWarningDisableSuppressionTests
            {
                internal override Tuple<DiagnosticAnalyzer, ISuppressionFixProvider> CreateDiagnosticProviderAndFixer(Workspace workspace)
                {
                    return new Tuple<DiagnosticAnalyzer, ISuppressionFixProvider>(
                        new CSharpSimplifyTypeNamesDiagnosticAnalyzer(), new CSharpSuppressionCodeFixProvider());
                }

                [WpfFact, Trait(Traits.Feature, Traits.Features.CodeActionsSuppression)]
                public async Task TestHiddenDiagnosticCannotBeSuppressed()
                {
                    await TestMissingAsync(
        @"
using System;

class Class
{
int Method()
{
    [|System.Int32 x = 0;|]
    return x;
}
}");
                }
            }

            public partial class UserInfoDiagnosticSuppressionTests : CSharpPragmaWarningDisableSuppressionTests
            {
                private class UserDiagnosticAnalyzer : DiagnosticAnalyzer
                {
                    public static readonly DiagnosticDescriptor Decsciptor =
                        new DiagnosticDescriptor("InfoDiagnostic", "InfoDiagnostic Title", "InfoDiagnostic", "InfoDiagnostic", DiagnosticSeverity.Info, isEnabledByDefault: true);

                    public override ImmutableArray<DiagnosticDescriptor> SupportedDiagnostics
                    {
                        get
                        {
                            return ImmutableArray.Create(Decsciptor);
                        }
                    }

                    public override void Initialize(AnalysisContext context)
                    {
                        context.RegisterSyntaxNodeAction(AnalyzeNode, SyntaxKind.ClassDeclaration);
                    }

                    public void AnalyzeNode(SyntaxNodeAnalysisContext context)
                    {
                        var classDecl = (ClassDeclarationSyntax)context.Node;
                        context.ReportDiagnostic(Diagnostic.Create(Decsciptor, classDecl.Identifier.GetLocation()));
                    }
                }

                internal override Tuple<DiagnosticAnalyzer, ISuppressionFixProvider> CreateDiagnosticProviderAndFixer(Workspace workspace)
                {
                    return new Tuple<DiagnosticAnalyzer, ISuppressionFixProvider>(
                        new UserDiagnosticAnalyzer(), new CSharpSuppressionCodeFixProvider());
                }

                [WpfFact, Trait(Traits.Feature, Traits.Features.CodeActionsSuppression)]
                public async Task TestInfoDiagnosticSuppressed()
                {
                    await TestAsync(
            @"
using System;

[|class Class|]
{
    int Method()
    {
        int x = 0;
    }
}",
            @"
using System;

#pragma warning disable InfoDiagnostic // InfoDiagnostic Title
class Class
#pragma warning restore InfoDiagnostic // InfoDiagnostic Title
{
    int Method()
    {
        int x = 0;
    }
}");
                }
            }

            public class UserErrorDiagnosticSuppressionTests : CSharpPragmaWarningDisableSuppressionTests
            {
                private class UserDiagnosticAnalyzer : DiagnosticAnalyzer
                {
                    private DiagnosticDescriptor _descriptor =
                        new DiagnosticDescriptor("ErrorDiagnostic", "ErrorDiagnostic", "ErrorDiagnostic", "ErrorDiagnostic", DiagnosticSeverity.Error, isEnabledByDefault: true);

                    public override ImmutableArray<DiagnosticDescriptor> SupportedDiagnostics
                    {
                        get
                        {
                            return ImmutableArray.Create(_descriptor);
                        }
                    }

                    public override void Initialize(AnalysisContext context)
                    {
                        context.RegisterSyntaxNodeAction(AnalyzeNode, SyntaxKind.ClassDeclaration);
                    }

                    public void AnalyzeNode(SyntaxNodeAnalysisContext context)
                    {
                        var classDecl = (ClassDeclarationSyntax)context.Node;
                        context.ReportDiagnostic(Diagnostic.Create(_descriptor, classDecl.Identifier.GetLocation()));
                    }
                }

                internal override Tuple<DiagnosticAnalyzer, ISuppressionFixProvider> CreateDiagnosticProviderAndFixer(Workspace workspace)
                {
                    return new Tuple<DiagnosticAnalyzer, ISuppressionFixProvider>(
                        new UserDiagnosticAnalyzer(), new CSharpSuppressionCodeFixProvider());
                }

                [WpfFact, Trait(Traits.Feature, Traits.Features.CodeActionsSuppression)]
                public async Task TestErrorDiagnosticCanBeSuppressed()
                {
                    await TestAsync(
            @"
using System;

[|class Class|]
{
    int Method()
    {
        int x = 0;
    }
}",
            @"
using System;

#pragma warning disable ErrorDiagnostic // ErrorDiagnostic
class Class
#pragma warning restore ErrorDiagnostic // ErrorDiagnostic
{
    int Method()
    {
        int x = 0;
    }
}");
                }
            }

            public class DiagnosticWithBadIdSuppressionTests : CSharpPragmaWarningDisableSuppressionTests
            {
                // Analyzer driver generates a no-location analyzer exception diagnostic, which we don't intend to test here.
                protected override bool IncludeNoLocationDiagnostics => false;

                private class UserDiagnosticAnalyzer : DiagnosticAnalyzer
                {
                    private DiagnosticDescriptor _descriptor =
                        new DiagnosticDescriptor("@~DiagnosticWithBadId", "DiagnosticWithBadId", "DiagnosticWithBadId", "DiagnosticWithBadId", DiagnosticSeverity.Info, isEnabledByDefault: true);

                    public override ImmutableArray<DiagnosticDescriptor> SupportedDiagnostics
                    {
                        get
                        {
                            return ImmutableArray.Create(_descriptor);
                        }
                    }

                    public override void Initialize(AnalysisContext context)
                    {
                        context.RegisterSyntaxNodeAction(AnalyzeNode, SyntaxKind.ClassDeclaration);
                    }

                    public void AnalyzeNode(SyntaxNodeAnalysisContext context)
                    {
                        var classDecl = (ClassDeclarationSyntax)context.Node;
                        context.ReportDiagnostic(Diagnostic.Create(_descriptor, classDecl.Identifier.GetLocation()));
                    }
                }

                internal override Tuple<DiagnosticAnalyzer, ISuppressionFixProvider> CreateDiagnosticProviderAndFixer(Workspace workspace)
                {
                    return new Tuple<DiagnosticAnalyzer, ISuppressionFixProvider>(
                        new UserDiagnosticAnalyzer(), new CSharpSuppressionCodeFixProvider());
                }

                [WpfFact, Trait(Traits.Feature, Traits.Features.CodeActionsSuppression)]
                public async Task TestDiagnosticWithBadIdSuppressed()
                {
                    // Diagnostics with bad/invalid ID are not reported.
                    await TestMissingAsync(
            @"
using System;

[|class Class|]
{
    int Method()
    {
        int x = 0;
    }
}");
                }
            }
        }

        public partial class MultilineDiagnosticSuppressionTests : CSharpPragmaWarningDisableSuppressionTests
        {
            private class UserDiagnosticAnalyzer : DiagnosticAnalyzer
            {
                public static readonly DiagnosticDescriptor Decsciptor =
                    new DiagnosticDescriptor("InfoDiagnostic", "InfoDiagnostic Title", "InfoDiagnostic", "InfoDiagnostic", DiagnosticSeverity.Info, isEnabledByDefault: true);

                public override ImmutableArray<DiagnosticDescriptor> SupportedDiagnostics
                {
                    get
                    {
                        return ImmutableArray.Create(Decsciptor);
                    }
                }

                public override void Initialize(AnalysisContext context)
                {
                    context.RegisterSyntaxNodeAction(AnalyzeNode, SyntaxKind.ClassDeclaration);
                }

                public void AnalyzeNode(SyntaxNodeAnalysisContext context)
                {
                    var classDecl = (ClassDeclarationSyntax)context.Node;
                    context.ReportDiagnostic(Diagnostic.Create(Decsciptor, classDecl.GetLocation()));
                }
            }

            internal override Tuple<DiagnosticAnalyzer, ISuppressionFixProvider> CreateDiagnosticProviderAndFixer(Workspace workspace)
            {
                return new Tuple<DiagnosticAnalyzer, ISuppressionFixProvider>(
                    new UserDiagnosticAnalyzer(), new CSharpSuppressionCodeFixProvider());
            }

            [WorkItem(2764, "https://github.com/dotnet/roslyn/issues/2764")]
            [Fact, Trait(Traits.Feature, Traits.Features.CodeActionsSuppression)]
            public async Task TestPragmaWarningDirectiveAroundMultilineDiagnostic()
            {
                await TestAsync(
    @"
[|class Class
{
}|]
",
    $@"
#pragma warning disable {UserDiagnosticAnalyzer.Decsciptor.Id} // {UserDiagnosticAnalyzer.Decsciptor.Title}
class Class
{{
}}
#pragma warning restore {UserDiagnosticAnalyzer.Decsciptor.Id} // {UserDiagnosticAnalyzer.Decsciptor.Title}
");
            }
        }
        #endregion

        #region "SuppressMessageAttribute tests"

        public abstract partial class CSharpGlobalSuppressMessageSuppressionTests : CSharpSuppressionTests
        {
            protected sealed override int CodeActionIndex
            {
                get { return 1; }
            }

            public class CompilerDiagnosticSuppressionTests : CSharpGlobalSuppressMessageSuppressionTests
            {
                internal override Tuple<DiagnosticAnalyzer, ISuppressionFixProvider> CreateDiagnosticProviderAndFixer(Workspace workspace)
                {
                    return Tuple.Create<DiagnosticAnalyzer, ISuppressionFixProvider>(null, new CSharpSuppressionCodeFixProvider());
                }

                [WpfFact, Trait(Traits.Feature, Traits.Features.CodeActionsSuppression)]
                public async Task TestCompilerDiagnosticsCannotBeSuppressed()
                {
                    // Another test verifies we have a pragma warning action for this source, this verifies there are no other suppression actions.
                    await TestActionCountAsync(
        @"
class Class
{
    void Method()
    {
        [|int x = 0;|]
    }
}", 1);
                }
            }

            public class UserHiddenDiagnosticSuppressionTests : CSharpGlobalSuppressMessageSuppressionTests
            {
                internal override Tuple<DiagnosticAnalyzer, ISuppressionFixProvider> CreateDiagnosticProviderAndFixer(Workspace workspace)
                {
                    return new Tuple<DiagnosticAnalyzer, ISuppressionFixProvider>(
                        new CSharpSimplifyTypeNamesDiagnosticAnalyzer(), new CSharpSuppressionCodeFixProvider());
                }

                [WpfFact, Trait(Traits.Feature, Traits.Features.CodeActionsSuppression)]
                public async Task TestHiddenDiagnosticsCannotBeSuppressed()
                {
                    await TestMissingAsync(
        @"
using System;
class Class
{
    void Method()
    {
        [|System.Int32 x = 0;|]
    }
}");
                }
            }

            public partial class UserInfoDiagnosticSuppressionTests : CSharpGlobalSuppressMessageSuppressionTests
            {
                private class UserDiagnosticAnalyzer : DiagnosticAnalyzer
                {
                    public static readonly DiagnosticDescriptor Descriptor =
                        new DiagnosticDescriptor("InfoDiagnostic", "InfoDiagnostic", "InfoDiagnostic", "InfoDiagnostic", DiagnosticSeverity.Info, isEnabledByDefault: true);

                    public override ImmutableArray<DiagnosticDescriptor> SupportedDiagnostics
                    {
                        get
                        {
                            return ImmutableArray.Create(Descriptor);
                        }
                    }

                    public override void Initialize(AnalysisContext context)
                    {
                        context.RegisterSyntaxNodeAction(AnalyzeNode, SyntaxKind.ClassDeclaration, SyntaxKind.EnumDeclaration, SyntaxKind.NamespaceDeclaration, SyntaxKind.MethodDeclaration, SyntaxKind.PropertyDeclaration, SyntaxKind.FieldDeclaration, SyntaxKind.EventDeclaration);
                    }

                    public void AnalyzeNode(SyntaxNodeAnalysisContext context)
                    {
                        switch (context.Node.Kind())
                        {
                            case SyntaxKind.ClassDeclaration:
                                var classDecl = (ClassDeclarationSyntax)context.Node;
                                context.ReportDiagnostic(Diagnostic.Create(Descriptor, classDecl.Identifier.GetLocation()));
                                break;

                            case SyntaxKind.NamespaceDeclaration:
                                var ns = (NamespaceDeclarationSyntax)context.Node;
                                context.ReportDiagnostic(Diagnostic.Create(Descriptor, ns.Name.GetLocation()));
                                break;

                            case SyntaxKind.MethodDeclaration:
                                var method = (MethodDeclarationSyntax)context.Node;
                                context.ReportDiagnostic(Diagnostic.Create(Descriptor, method.Identifier.GetLocation()));
                                break;

                            case SyntaxKind.PropertyDeclaration:
                                var property = (PropertyDeclarationSyntax)context.Node;
                                context.ReportDiagnostic(Diagnostic.Create(Descriptor, property.Identifier.GetLocation()));
                                break;

                            case SyntaxKind.FieldDeclaration:
                                var field = (FieldDeclarationSyntax)context.Node;
                                context.ReportDiagnostic(Diagnostic.Create(Descriptor, field.Declaration.Variables.First().Identifier.GetLocation()));
                                break;

                            case SyntaxKind.EventDeclaration:
                                var e = (EventDeclarationSyntax)context.Node;
                                context.ReportDiagnostic(Diagnostic.Create(Descriptor, e.Identifier.GetLocation()));
                                break;

                            case SyntaxKind.EnumDeclaration:
                                // Report diagnostic on each descendant comment trivia
                                foreach (var trivia in context.Node.DescendantTrivia().Where(t => t.Kind() == SyntaxKind.SingleLineCommentTrivia || t.Kind() == SyntaxKind.MultiLineCommentTrivia))
                                {
                                    context.ReportDiagnostic(Diagnostic.Create(Descriptor, trivia.GetLocation()));
                                }
                                break;
                        }

                                                   
                    }
                }

                internal override Tuple<DiagnosticAnalyzer, ISuppressionFixProvider> CreateDiagnosticProviderAndFixer(Workspace workspace)
                {
                    return new Tuple<DiagnosticAnalyzer, ISuppressionFixProvider>(
                        new UserDiagnosticAnalyzer(), new CSharpSuppressionCodeFixProvider());
                }

                [WpfFact, Trait(Traits.Feature, Traits.Features.CodeActionsSuppression)]
                public async Task TestSuppressionOnSimpleType()
                {
                    await TestAsync(
            @"
using System;

[|class Class|]
{
    int Method()
    {
        int x = 0;
    }
}",
            $@"
// This file is used by Code Analysis to maintain SuppressMessage 
// attributes that are applied to this project.
// Project-level suppressions either have no target or are given 
// a specific target and scoped to a namespace, type, member, etc.

[assembly: System.Diagnostics.CodeAnalysis.SuppressMessage(""InfoDiagnostic"", ""InfoDiagnostic:InfoDiagnostic"", Justification = ""{FeaturesResources.SuppressionPendingJustification}"", Scope = ""type"", Target = ""~T:Class"")]

");

                    // Also verify that the added attribute does indeed suppress the diagnostic.
                    await TestMissingAsync(
            @"
using System;

[assembly: System.Diagnostics.CodeAnalysis.SuppressMessage(""InfoDiagnostic"", ""InfoDiagnostic:InfoDiagnostic"", Justification = ""<Pending>"", Scope = ""type"", Target = ""~T:Class"")]

[|class Class|]
{
    int Method()
    {
        int x = 0;
    }
}");
                }

                [WpfFact, Trait(Traits.Feature, Traits.Features.CodeActionsSuppression)]
                public async Task TestSuppressionOnNamespace()
                {
                    await TestAsync(
            @"
using System;

[|namespace N|]
{
    class Class
    {
        int Method()
        {
            int x = 0;
        }
    }
}",
            $@"
// This file is used by Code Analysis to maintain SuppressMessage 
// attributes that are applied to this project.
// Project-level suppressions either have no target or are given 
// a specific target and scoped to a namespace, type, member, etc.

[assembly: System.Diagnostics.CodeAnalysis.SuppressMessage(""InfoDiagnostic"", ""InfoDiagnostic:InfoDiagnostic"", Justification = ""{FeaturesResources.SuppressionPendingJustification}"", Scope = ""namespace"", Target = ""~N:N"")]

", index: 1);

                    // Also verify that the added attribute does indeed suppress the diagnostic.
                    await TestMissingAsync(
            @"
using System;

[assembly: System.Diagnostics.CodeAnalysis.SuppressMessage(""InfoDiagnostic"", ""InfoDiagnostic:InfoDiagnostic"", Justification = ""<Pending>"", Scope = ""namespace"", Target = ""~N:N"")]

[|namespace N|]
{
    class Class
    {
        int Method()
        {
            int x = 0;
        }
    }
}");
                }

                [WpfFact, Trait(Traits.Feature, Traits.Features.CodeActionsSuppression)]
                public async Task TestSuppressionOnTypeInsideNamespace()
                {
                    await TestAsync(
            @"
using System;

namespace N1
{
    namespace N2
    {
        [|class Class|]
        {
            int Method()
            {
                int x = 0;
            }
        }
    }
}",
            $@"
// This file is used by Code Analysis to maintain SuppressMessage 
// attributes that are applied to this project.
// Project-level suppressions either have no target or are given 
// a specific target and scoped to a namespace, type, member, etc.

[assembly: System.Diagnostics.CodeAnalysis.SuppressMessage(""InfoDiagnostic"", ""InfoDiagnostic:InfoDiagnostic"", Justification = ""{FeaturesResources.SuppressionPendingJustification}"", Scope = ""type"", Target = ""~T:N1.N2.Class"")]

");

                    // Also verify that the added attribute does indeed suppress the diagnostic.
                    await TestMissingAsync(
            @"
using System;

[assembly: System.Diagnostics.CodeAnalysis.SuppressMessage(""InfoDiagnostic"", ""InfoDiagnostic:InfoDiagnostic"", Justification = ""<Pending>"", Scope = ""type"", Target = ""~T:N1.N2.Class"")]

namespace N1
{
    namespace N2
    {
        [|class Class|]
        {
            int Method()
            {
                int x = 0;
            }
        }
    }
}");
                }

                [WpfFact, Trait(Traits.Feature, Traits.Features.CodeActionsSuppression)]
                public async Task TestSuppressionOnNestedType()
                {
                    await TestAsync(
            @"
using System;

namespace N
{
    class Generic<T>
    {
        [|class Class|]
        {
            int Method()
            {
                int x = 0;
            }
        }
    }
}",
            $@"
// This file is used by Code Analysis to maintain SuppressMessage 
// attributes that are applied to this project.
// Project-level suppressions either have no target or are given 
// a specific target and scoped to a namespace, type, member, etc.

[assembly: System.Diagnostics.CodeAnalysis.SuppressMessage(""InfoDiagnostic"", ""InfoDiagnostic:InfoDiagnostic"", Justification = ""{FeaturesResources.SuppressionPendingJustification}"", Scope = ""type"", Target = ""~T:N.Generic`1.Class"")]

");

                    // Also verify that the added attribute does indeed suppress the diagnostic.
                    await TestMissingAsync(
            @"
using System;

[assembly: System.Diagnostics.CodeAnalysis.SuppressMessage(""InfoDiagnostic"", ""InfoDiagnostic:InfoDiagnostic"", Justification = ""<Pending>"", Scope = ""type"", Target = ""~T:N.Generic`1.Class"")]

namespace N
{
    class Generic<T>
    {
        [|class Class|]
        {
            int Method()
            {
                int x = 0;
            }
        }
    }
}");
                }

                [WpfFact, Trait(Traits.Feature, Traits.Features.CodeActionsSuppression)]
                public async Task TestSuppressionOnMethod()
                {
                    await TestAsync(
            @"
using System;

namespace N
{
    class Generic<T>
    {
        class Class
        {
            [|int Method()
            {
                int x = 0;
            }|]
        }
    }
}",
            $@"
// This file is used by Code Analysis to maintain SuppressMessage 
// attributes that are applied to this project.
// Project-level suppressions either have no target or are given 
// a specific target and scoped to a namespace, type, member, etc.

[assembly: System.Diagnostics.CodeAnalysis.SuppressMessage(""InfoDiagnostic"", ""InfoDiagnostic:InfoDiagnostic"", Justification = ""{FeaturesResources.SuppressionPendingJustification}"", Scope = ""member"", Target = ""~M:N.Generic`1.Class.Method~System.Int32"")]

");

                    // Also verify that the added attribute does indeed suppress the diagnostic.
                    await TestMissingAsync(
            @"
using System;

[assembly: System.Diagnostics.CodeAnalysis.SuppressMessage(""InfoDiagnostic"", ""InfoDiagnostic:InfoDiagnostic"", Justification = ""<Pending>"", Scope = ""member"", Target = ""~M:N.Generic`1.Class.Method~System.Int32"")]

namespace N
{
    class Generic<T>
    {
        class Class
        {
            [|int Method()|]
            {
                int x = 0;
            }
        }
    }
}");
                }

                [WpfFact, Trait(Traits.Feature, Traits.Features.CodeActionsSuppression)]
                public async Task TestSuppressionOnOverloadedMethod()
                {
                    await TestAsync(
            @"
using System;

namespace N
{
    class Generic<T>
    {
        class Class
        {
            [|int Method(int y, ref char z)
            {
                int x = 0;
            }|]

            int Method()
            {
                int x = 0;
            }
        }
    }
}",
            $@"
// This file is used by Code Analysis to maintain SuppressMessage 
// attributes that are applied to this project.
// Project-level suppressions either have no target or are given 
// a specific target and scoped to a namespace, type, member, etc.

[assembly: System.Diagnostics.CodeAnalysis.SuppressMessage(""InfoDiagnostic"", ""InfoDiagnostic:InfoDiagnostic"", Justification = ""{FeaturesResources.SuppressionPendingJustification}"", Scope = ""member"", Target = ""~M:N.Generic`1.Class.Method(System.Int32,System.Char@)~System.Int32"")]

");

                    // Also verify that the added attribute does indeed suppress the diagnostic.
                    await TestMissingAsync(
            @"
using System;

[assembly: System.Diagnostics.CodeAnalysis.SuppressMessage(""InfoDiagnostic"", ""InfoDiagnostic:InfoDiagnostic"", Justification = ""<Pending>"", Scope = ""member"", Target = ""~M:N.Generic`1.Class.Method(System.Int32,System.Char@)~System.Int32"")]

namespace N
{
    class Generic<T>
    {
        class Class
        {
            [|int Method(int y, ref char z)|]
            {
                int x = 0;
            }

            int Method()
            {
                int x = 0;
            }
        }
    }
}");

                    await TestAsync(
        @"
using System;

[assembly: System.Diagnostics.CodeAnalysis.SuppressMessage(""InfoDiagnostic"", ""InfoDiagnostic:InfoDiagnostic"", Justification = ""<Pending>"", Scope = ""member"", Target = ""~M:N.Generic`1.Class.Method(System.Int32,System.Char@)~System.Int32"")]

namespace N
{
    class Generic<T>
    {
        class Class
        {
            [|int Method(int y, ref char z)
            {
                int x = 0;
            }

            int Method()
            {
                int x = 0;
            }|]
        }
    }
}",
            $@"
// This file is used by Code Analysis to maintain SuppressMessage 
// attributes that are applied to this project.
// Project-level suppressions either have no target or are given 
// a specific target and scoped to a namespace, type, member, etc.

[assembly: System.Diagnostics.CodeAnalysis.SuppressMessage(""InfoDiagnostic"", ""InfoDiagnostic:InfoDiagnostic"", Justification = ""{FeaturesResources.SuppressionPendingJustification}"", Scope = ""member"", Target = ""~M:N.Generic`1.Class.Method~System.Int32"")]

");
                }

                [WpfFact, Trait(Traits.Feature, Traits.Features.CodeActionsSuppression)]
                public async Task TestSuppressionOnGenericMethod()
                {
                    await TestAsync(
            @"
using System;

namespace N
{
    class Generic<T>
    {
        class Class
        {
            [|int Method<U>(U u)
            {
                int x = 0;
            }|]
        }
    }
}",
            $@"
// This file is used by Code Analysis to maintain SuppressMessage 
// attributes that are applied to this project.
// Project-level suppressions either have no target or are given 
// a specific target and scoped to a namespace, type, member, etc.

[assembly: System.Diagnostics.CodeAnalysis.SuppressMessage(""InfoDiagnostic"", ""InfoDiagnostic:InfoDiagnostic"", Justification = ""{FeaturesResources.SuppressionPendingJustification}"", Scope = ""member"", Target = ""~M:N.Generic`1.Class.Method``1(``0)~System.Int32"")]

");

                    // Also verify that the added attribute does indeed suppress the diagnostic.
                    await TestMissingAsync(
            @"
using System;

[assembly: System.Diagnostics.CodeAnalysis.SuppressMessage(""InfoDiagnostic"", ""InfoDiagnostic:InfoDiagnostic"", Justification = ""<Pending>"", Scope = ""member"", Target = ""~M:N.Generic`1.Class.Method``1(``0)~System.Int32"")]

namespace N
{
    class Generic<T>
    {
        class Class
        {
            [|int Method<U>(U u)|]
            {
                int x = 0;
            }
        }
    }
}");
                }

                [WpfFact, Trait(Traits.Feature, Traits.Features.CodeActionsSuppression)]
                public async Task TestSuppressionOnProperty()
                {
                    await TestAsync(
            @"
using System;

namespace N
{
    class Generic
    {
        class Class
        {
            [|int Property|]
            {
                get { int x = 0; }
            }
        }
    }
}",
            $@"
// This file is used by Code Analysis to maintain SuppressMessage 
// attributes that are applied to this project.
// Project-level suppressions either have no target or are given 
// a specific target and scoped to a namespace, type, member, etc.

[assembly: System.Diagnostics.CodeAnalysis.SuppressMessage(""InfoDiagnostic"", ""InfoDiagnostic:InfoDiagnostic"", Justification = ""{FeaturesResources.SuppressionPendingJustification}"", Scope = ""member"", Target = ""~P:N.Generic.Class.Property"")]

");

                    // Also verify that the added attribute does indeed suppress the diagnostic.
                    await TestMissingAsync(
            @"
using System;

[assembly: System.Diagnostics.CodeAnalysis.SuppressMessage(""InfoDiagnostic"", ""InfoDiagnostic:InfoDiagnostic"", Justification = ""<Pending>"", Scope = ""member"", Target = ""~P:N.Generic.Class.Property"")]

namespace N
{
    class Generic
    {
        class Class
        {
            [|int Property|]
            {
                get { int x = 0; }
            }
        }
    }
}");
                }

                [WpfFact, Trait(Traits.Feature, Traits.Features.CodeActionsSuppression)]
                public async Task TestSuppressionOnField()
                {
                    await TestAsync(
            @"
using System;

class Class
{
    [|int field = 0;|]
}",
            $@"
// This file is used by Code Analysis to maintain SuppressMessage 
// attributes that are applied to this project.
// Project-level suppressions either have no target or are given 
// a specific target and scoped to a namespace, type, member, etc.

[assembly: System.Diagnostics.CodeAnalysis.SuppressMessage(""InfoDiagnostic"", ""InfoDiagnostic:InfoDiagnostic"", Justification = ""{FeaturesResources.SuppressionPendingJustification}"", Scope = ""member"", Target = ""~F:Class.field"")]

");

                    // Also verify that the added attribute does indeed suppress the diagnostic.
                    await TestMissingAsync(
            @"
using System;

[assembly: System.Diagnostics.CodeAnalysis.SuppressMessage(""InfoDiagnostic"", ""InfoDiagnostic:InfoDiagnostic"", Justification = ""<Pending>"", Scope = ""member"", Target = ""~F:Class.field"")]

class Class
{
    [|int field = 0;|]
}");
                }

                [WpfFact, Trait(Traits.Feature, Traits.Features.CodeActionsSuppression)]
<<<<<<< HEAD
                public async Task TestSuppressionOnField2()
=======
                [WorkItem(6379, "https://github.com/dotnet/roslyn/issues/6379")]
                public void TestSuppressionOnTriviaBetweenFields()
                {
                    Test(
            @"
using System;

// suppressions on field are not relevant.
[assembly: System.Diagnostics.CodeAnalysis.SuppressMessage(""InfoDiagnostic"", ""InfoDiagnostic:InfoDiagnostic"", Justification = ""{FeaturesResources.SuppressionPendingJustification}"", Scope = ""member"", Target = ""~F:E.Field1"")]
[assembly: System.Diagnostics.CodeAnalysis.SuppressMessage(""InfoDiagnostic"", ""InfoDiagnostic:InfoDiagnostic"", Justification = ""{FeaturesResources.SuppressionPendingJustification}"", Scope = ""member"", Target = ""~F:E.Field2"")]

enum E
{
    [|
    Field1, // trailing trivia for comma token which doesn't belong to span of any of the fields
    Field2
    |]
}",
            $@"
// This file is used by Code Analysis to maintain SuppressMessage 
// attributes that are applied to this project.
// Project-level suppressions either have no target or are given 
// a specific target and scoped to a namespace, type, member, etc.

[assembly: System.Diagnostics.CodeAnalysis.SuppressMessage(""InfoDiagnostic"", ""InfoDiagnostic:InfoDiagnostic"", Justification = ""{FeaturesResources.SuppressionPendingJustification}"", Scope = ""type"", Target = ""~T:E"")]

");

                    // Also verify that the added attribute does indeed suppress the diagnostic.
                    TestMissing(
            @"
using System;

[assembly: System.Diagnostics.CodeAnalysis.SuppressMessage(""InfoDiagnostic"", ""InfoDiagnostic:InfoDiagnostic"", Justification = ""{FeaturesResources.SuppressionPendingJustification}"", Scope = ""type"", Target = ""~T:E"")]

enum E
{
    [|
    Field1, // trailing trivia for comma token which doesn't belong to span of any of the fields
    Field2
    |]
}");
                }

                [WpfFact, Trait(Traits.Feature, Traits.Features.CodeActionsSuppression)]
                public void TestSuppressionOnField2()
>>>>>>> 262b37bf
                {
                    await TestAsync(
            @"
using System;

class Class
{
    int [|field = 0|], field2 = 1;
}",
            $@"
// This file is used by Code Analysis to maintain SuppressMessage 
// attributes that are applied to this project.
// Project-level suppressions either have no target or are given 
// a specific target and scoped to a namespace, type, member, etc.

[assembly: System.Diagnostics.CodeAnalysis.SuppressMessage(""InfoDiagnostic"", ""InfoDiagnostic:InfoDiagnostic"", Justification = ""{FeaturesResources.SuppressionPendingJustification}"", Scope = ""member"", Target = ""~F:Class.field"")]

");

                    // Also verify that the added attribute does indeed suppress the diagnostic.
                    await TestMissingAsync(
            @"
using System;

[assembly: System.Diagnostics.CodeAnalysis.SuppressMessage(""InfoDiagnostic"", ""InfoDiagnostic:InfoDiagnostic"", Justification = ""<Pending>"", Scope = ""member"", Target = ""~F:Class.field"")]

class Class
{
    int [|field|] = 0, field2 = 1;
}");
                }

                [WpfFact, Trait(Traits.Feature, Traits.Features.CodeActionsSuppression)]
                public async Task TestSuppressionOnEvent()
                {
                    await TestAsync(
            @"
using System;

public class SampleEventArgs
{
    public SampleEventArgs(string s) { Text = s; }
    public String Text {get; private set;} // readonly
        }

class Class
{
    // Declare the delegate (if using non-generic pattern). 
    public delegate void SampleEventHandler(object sender, SampleEventArgs e);

    // Declare the event. 
    [|public event SampleEventHandler SampleEvent
    {
        add { }
        remove { }
    }|]
}",
            $@"
// This file is used by Code Analysis to maintain SuppressMessage 
// attributes that are applied to this project.
// Project-level suppressions either have no target or are given 
// a specific target and scoped to a namespace, type, member, etc.

[assembly: System.Diagnostics.CodeAnalysis.SuppressMessage(""InfoDiagnostic"", ""InfoDiagnostic:InfoDiagnostic"", Justification = ""{FeaturesResources.SuppressionPendingJustification}"", Scope = ""member"", Target = ""~E:Class.SampleEvent"")]

");

                    // Also verify that the added attribute does indeed suppress the diagnostic.
                    await TestMissingAsync(
            @"
using System;

[assembly: System.Diagnostics.CodeAnalysis.SuppressMessage(""InfoDiagnostic"", ""InfoDiagnostic:InfoDiagnostic"", Justification = ""<Pending>"", Scope = ""member"", Target = ""~E:Class.SampleEvent"")]

public class SampleEventArgs
{
    public SampleEventArgs(string s) { Text = s; }
    public String Text {get; private set;} // readonly
}

class Class
{
    // Declare the delegate (if using non-generic pattern). 
    public delegate void SampleEventHandler(object sender, SampleEventArgs e);

    // Declare the event. 
    [|public event SampleEventHandler SampleEvent|]
    {
        add { }
        remove { }
    }
}");
                }

                [WpfFact, Trait(Traits.Feature, Traits.Features.CodeActionsSuppression)]
                public async Task TestSuppressionWithExistingGlobalSuppressionsDocument()
                {
                    var initialMarkup = @"<Workspace>
    <Project Language=""C#"" CommonReferences=""true"" AssemblyName=""Proj1"">
        <Document FilePath=""CurrentDocument.cs""><![CDATA[
using System;

class Class { }

[|class Class2|] { }
]]>
        </Document>
        <Document FilePath=""GlobalSuppressions.cs""><![CDATA[
// This file is used by Code Analysis to maintain SuppressMessage 
// attributes that are applied to this project.
// Project-level suppressions either have no target or are given 
// a specific target and scoped to a namespace, type, member, etc.

[assembly: System.Diagnostics.CodeAnalysis.SuppressMessage(""InfoDiagnostic"", ""InfoDiagnostic:InfoDiagnostic"", Justification = ""<Pending>"", Scope = ""type"", Target = ""Class"")]
]]>
        </Document>
    </Project>
</Workspace>";
                    var expectedText =
                        $@"
// This file is used by Code Analysis to maintain SuppressMessage 
// attributes that are applied to this project.
// Project-level suppressions either have no target or are given 
// a specific target and scoped to a namespace, type, member, etc.

[assembly: System.Diagnostics.CodeAnalysis.SuppressMessage(""InfoDiagnostic"", ""InfoDiagnostic:InfoDiagnostic"", Justification = ""<Pending>"", Scope = ""type"", Target = ""Class"")]
[assembly: System.Diagnostics.CodeAnalysis.SuppressMessage(""InfoDiagnostic"", ""InfoDiagnostic:InfoDiagnostic"", Justification = ""{FeaturesResources.SuppressionPendingJustification}"", Scope = ""type"", Target = ""~T:Class2"")]

";

                    await TestAsync(initialMarkup, expectedText);
                }

                [WpfFact, Trait(Traits.Feature, Traits.Features.CodeActionsSuppression)]
                public async Task TestSuppressionWithExistingGlobalSuppressionsDocument2()
                {
                    // Own custom file named GlobalSuppressions.cs
                    var initialMarkup = @"<Workspace>
    <Project Language=""C#"" CommonReferences=""true"" AssemblyName=""Proj1"">
        <Document FilePath=""CurrentDocument.cs""><![CDATA[
using System;

class Class { }

[|class Class2|] { }
]]>
        </Document>
        <Document FilePath=""GlobalSuppressions.cs""><![CDATA[
// My own file named GlobalSuppressions.cs.
using System;
class Class { }
]]>
        </Document>
    </Project>
</Workspace>";
                    var expectedText =
                        $@"
// This file is used by Code Analysis to maintain SuppressMessage 
// attributes that are applied to this project.
// Project-level suppressions either have no target or are given 
// a specific target and scoped to a namespace, type, member, etc.

[assembly: System.Diagnostics.CodeAnalysis.SuppressMessage(""InfoDiagnostic"", ""InfoDiagnostic:InfoDiagnostic"", Justification = ""{FeaturesResources.SuppressionPendingJustification}"", Scope = ""type"", Target = ""~T:Class2"")]

";

                    await TestAsync(initialMarkup, expectedText);
                }

                [WpfFact, Trait(Traits.Feature, Traits.Features.CodeActionsSuppression)]
                public async Task TestSuppressionWithExistingGlobalSuppressionsDocument3()
                {
                    // Own custom file named GlobalSuppressions.cs + existing GlobalSuppressions2.cs with global suppressions
                    var initialMarkup = @"<Workspace>
    <Project Language=""C#"" CommonReferences=""true"" AssemblyName=""Proj1"">
        <Document FilePath=""CurrentDocument.cs""><![CDATA[
using System;

class Class { }

[|class Class2|] { }
]]>
        </Document>
        <Document FilePath=""GlobalSuppressions.cs""><![CDATA[
// My own file named GlobalSuppressions.cs.
using System;
class Class { }
]]>
        </Document>
         <Document FilePath=""GlobalSuppressions2.cs""><![CDATA[
// This file is used by Code Analysis to maintain SuppressMessage 
// attributes that are applied to this project.
// Project-level suppressions either have no target or are given 
// a specific target and scoped to a namespace, type, member, etc.

[assembly: System.Diagnostics.CodeAnalysis.SuppressMessage(""InfoDiagnostic"", ""InfoDiagnostic:InfoDiagnostic"", Justification = ""<Pending>"", Scope = ""type"", Target = ""Class"")]
]]>
        </Document>
    </Project>
</Workspace>";
                    var expectedText =
                        $@"
// This file is used by Code Analysis to maintain SuppressMessage 
// attributes that are applied to this project.
// Project-level suppressions either have no target or are given 
// a specific target and scoped to a namespace, type, member, etc.

[assembly: System.Diagnostics.CodeAnalysis.SuppressMessage(""InfoDiagnostic"", ""InfoDiagnostic:InfoDiagnostic"", Justification = ""<Pending>"", Scope = ""type"", Target = ""Class"")]
[assembly: System.Diagnostics.CodeAnalysis.SuppressMessage(""InfoDiagnostic"", ""InfoDiagnostic:InfoDiagnostic"", Justification = ""{FeaturesResources.SuppressionPendingJustification}"", Scope = ""type"", Target = ""~T:Class2"")]

";

                    await TestAsync(initialMarkup, expectedText);
                }
            }
        }

        #endregion

        #region NoLocation Diagnostics tests

        public partial class CSharpDiagnosticWithoutLocationSuppressionTests : CSharpSuppressionTests
        {
            private class UserDiagnosticAnalyzer : DiagnosticAnalyzer
            {
                public static readonly DiagnosticDescriptor Descriptor =
                    new DiagnosticDescriptor("NoLocationDiagnostic", "NoLocationDiagnostic", "NoLocationDiagnostic", "NoLocationDiagnostic", DiagnosticSeverity.Info, isEnabledByDefault: true);

                public override ImmutableArray<DiagnosticDescriptor> SupportedDiagnostics
                {
                    get
                    {
                        return ImmutableArray.Create(Descriptor);
                    }
                }

                public override void Initialize(AnalysisContext context)
                {
                    context.RegisterSyntaxNodeAction(AnalyzeNode, SyntaxKind.ClassDeclaration);
                }

                public void AnalyzeNode(SyntaxNodeAnalysisContext context)
                {
                    context.ReportDiagnostic(Diagnostic.Create(Descriptor, Location.None));
                }
            }

            internal override Tuple<DiagnosticAnalyzer, ISuppressionFixProvider> CreateDiagnosticProviderAndFixer(Workspace workspace)
            {
                return new Tuple<DiagnosticAnalyzer, ISuppressionFixProvider>(
                    new UserDiagnosticAnalyzer(), new CSharpSuppressionCodeFixProvider());
            }

            protected override int CodeActionIndex
            {
                get
                {
                    return 0;
                }
            }

            [WpfFact, Trait(Traits.Feature, Traits.Features.CodeActionsSuppression)]
            [WorkItem(1073825)]
            public async Task TestDiagnosticWithoutLocationCanBeSuppressed()
            {
                await TestAsync(
        @"[||]
using System;

class Class
{
    int Method()
    {
        int x = 0;
    }
}",
            $@"
// This file is used by Code Analysis to maintain SuppressMessage 
// attributes that are applied to this project.
// Project-level suppressions either have no target or are given 
// a specific target and scoped to a namespace, type, member, etc.

[assembly: System.Diagnostics.CodeAnalysis.SuppressMessage(""NoLocationDiagnostic"", ""NoLocationDiagnostic:NoLocationDiagnostic"", Justification = ""{FeaturesResources.SuppressionPendingJustification}"")]

");
            }
        }

        #endregion
    }
}<|MERGE_RESOLUTION|>--- conflicted
+++ resolved
@@ -1265,13 +1265,10 @@
                 }
 
                 [WpfFact, Trait(Traits.Feature, Traits.Features.CodeActionsSuppression)]
-<<<<<<< HEAD
-                public async Task TestSuppressionOnField2()
-=======
                 [WorkItem(6379, "https://github.com/dotnet/roslyn/issues/6379")]
-                public void TestSuppressionOnTriviaBetweenFields()
-                {
-                    Test(
+                public async Task TestSuppressionOnTriviaBetweenFields()
+                {
+                    await TestAsync(
             @"
 using System;
 
@@ -1297,7 +1294,7 @@
 ");
 
                     // Also verify that the added attribute does indeed suppress the diagnostic.
-                    TestMissing(
+                    await TestMissingAsync(
             @"
 using System;
 
@@ -1313,8 +1310,7 @@
                 }
 
                 [WpfFact, Trait(Traits.Feature, Traits.Features.CodeActionsSuppression)]
-                public void TestSuppressionOnField2()
->>>>>>> 262b37bf
+                public async Task TestSuppressionOnField2()
                 {
                     await TestAsync(
             @"
