--- conflicted
+++ resolved
@@ -467,12 +467,7 @@
                     var diagnostics = await diagnosticService.GetDiagnosticsForSpanAsync(document, span);
                     Assert.Equal(2, diagnostics.Where(d => d.Id == "CS0219").Count());
 
-<<<<<<< HEAD
-                    var options = CodeActionOptions.Default;
-                    var allFixes = (await fixService.GetFixesAsync(document, span, options, CancellationToken.None))
-=======
                     var allFixes = (await fixService.GetFixesAsync(document, span, CodeActionOptions.DefaultProvider, isBlocking: false, CancellationToken.None))
->>>>>>> 80a8ce8d
                         .SelectMany(fixCollection => fixCollection.Fixes);
 
                     var cs0219Fixes = allFixes.Where(fix => fix.PrimaryDiagnostic.Id == "CS0219").ToArray();
