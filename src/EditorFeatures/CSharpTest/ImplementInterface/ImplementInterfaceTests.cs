﻿// Licensed to the .NET Foundation under one or more agreements.
// The .NET Foundation licenses this file to you under the MIT license.
// See the LICENSE file in the project root for more information.

using System.Threading.Tasks;
using Microsoft.CodeAnalysis.CodeActions;
using Microsoft.CodeAnalysis.CSharp;
using Microsoft.CodeAnalysis.CSharp.CodeStyle;
using Microsoft.CodeAnalysis.Editor.UnitTests.CodeActions;
using Microsoft.CodeAnalysis.Editor.UnitTests.Diagnostics.NamingStyles;
using Microsoft.CodeAnalysis.ImplementType;
using Microsoft.CodeAnalysis.Test.Utilities;
using Microsoft.CodeAnalysis.Testing;
using Roslyn.Test.Utilities;
using Xunit;
using VerifyCS = Microsoft.CodeAnalysis.Editor.UnitTests.CodeActions.CSharpCodeFixVerifier<
    Microsoft.CodeAnalysis.Testing.EmptyDiagnosticAnalyzer,
    Microsoft.CodeAnalysis.CSharp.ImplementInterface.CSharpImplementInterfaceCodeFixProvider>;

namespace Microsoft.CodeAnalysis.Editor.CSharp.UnitTests.ImplementInterface
{
    public class ImplementInterfaceTests
    {
        private readonly NamingStylesTestOptionSets _options = new NamingStylesTestOptionSets(LanguageNames.CSharp);

        private static OptionsCollection AllOptionsOff
            => new OptionsCollection(LanguageNames.CSharp)
            {
                 { CSharpCodeStyleOptions.PreferExpressionBodiedMethods, CSharpCodeStyleOptions.NeverWithSilentEnforcement },
                 { CSharpCodeStyleOptions.PreferExpressionBodiedConstructors, CSharpCodeStyleOptions.NeverWithSilentEnforcement },
                 { CSharpCodeStyleOptions.PreferExpressionBodiedOperators, CSharpCodeStyleOptions.NeverWithSilentEnforcement },
                 { CSharpCodeStyleOptions.PreferExpressionBodiedAccessors, CSharpCodeStyleOptions.NeverWithSilentEnforcement },
                 { CSharpCodeStyleOptions.PreferExpressionBodiedProperties, CSharpCodeStyleOptions.NeverWithSilentEnforcement },
                 { CSharpCodeStyleOptions.PreferExpressionBodiedIndexers, CSharpCodeStyleOptions.NeverWithSilentEnforcement },
            };

        private static OptionsCollection AllOptionsOn
            => new OptionsCollection(LanguageNames.CSharp)
            {
                 { CSharpCodeStyleOptions.PreferExpressionBodiedMethods, CSharpCodeStyleOptions.WhenPossibleWithSilentEnforcement },
                 { CSharpCodeStyleOptions.PreferExpressionBodiedConstructors, CSharpCodeStyleOptions.WhenPossibleWithSilentEnforcement },
                 { CSharpCodeStyleOptions.PreferExpressionBodiedOperators, CSharpCodeStyleOptions.WhenPossibleWithSilentEnforcement },
                 { CSharpCodeStyleOptions.PreferExpressionBodiedAccessors, CSharpCodeStyleOptions.WhenPossibleWithSilentEnforcement },
                 { CSharpCodeStyleOptions.PreferExpressionBodiedProperties, CSharpCodeStyleOptions.WhenPossibleWithSilentEnforcement },
                 { CSharpCodeStyleOptions.PreferExpressionBodiedIndexers, CSharpCodeStyleOptions.WhenPossibleWithSilentEnforcement },
            };

        private static OptionsCollection AccessorOptionsOn
            => new OptionsCollection(LanguageNames.CSharp)
            {
                 { CSharpCodeStyleOptions.PreferExpressionBodiedMethods, CSharpCodeStyleOptions.NeverWithSilentEnforcement },
                 { CSharpCodeStyleOptions.PreferExpressionBodiedConstructors, CSharpCodeStyleOptions.NeverWithSilentEnforcement },
                 { CSharpCodeStyleOptions.PreferExpressionBodiedOperators, CSharpCodeStyleOptions.NeverWithSilentEnforcement },
                 { CSharpCodeStyleOptions.PreferExpressionBodiedAccessors, CSharpCodeStyleOptions.WhenPossibleWithSilentEnforcement },
                 { CSharpCodeStyleOptions.PreferExpressionBodiedProperties, CSharpCodeStyleOptions.NeverWithSilentEnforcement },
                 { CSharpCodeStyleOptions.PreferExpressionBodiedIndexers, CSharpCodeStyleOptions.NeverWithSilentEnforcement },
            };

        internal static async Task TestWithAllCodeStyleOptionsOffAsync(
            string initialMarkup, string expectedMarkup,
            (string equivalenceKey, int index)? codeAction = null)
        {
            await new VerifyCS.Test
            {
                TestCode = initialMarkup,
                FixedCode = expectedMarkup,
                Options = { AllOptionsOff },
                CodeActionEquivalenceKey = codeAction?.equivalenceKey,
                CodeActionIndex = codeAction?.index,
            }.RunAsync();
        }

        internal static async Task TestWithAllCodeStyleOptionsOnAsync(string initialMarkup, string expectedMarkup)
        {
            await new VerifyCS.Test
            {
                TestCode = initialMarkup,
                FixedCode = expectedMarkup,
                Options = { AllOptionsOn },
            }.RunAsync();
        }

        internal static async Task TestWithAccessorCodeStyleOptionsOnAsync(string initialMarkup, string expectedMarkup)
        {
            await new VerifyCS.Test
            {
                TestCode = initialMarkup,
                FixedCode = expectedMarkup,
                Options = { AccessorOptionsOn },
            }.RunAsync();
        }

        private static async Task TestInRegularAndScriptAsync(
            string initialMarkup,
            string expectedMarkup,
            (string equivalenceKey, int index)? codeAction = null)
        {
            await new VerifyCS.Test
            {
                TestCode = initialMarkup,
                FixedCode = expectedMarkup,
                CodeActionEquivalenceKey = codeAction?.equivalenceKey,
                CodeActionIndex = codeAction?.index,
                LanguageVersion = LanguageVersion.CSharp10,
            }.RunAsync();
        }

        [Fact, Trait(Traits.Feature, Traits.Features.CodeActionsImplementInterface)]
        public async Task TestMethod()
        {
            await TestWithAllCodeStyleOptionsOffAsync(
@"interface IInterface
{
    void Method1();
}

class Class : {|CS0535:IInterface|}
{
}",
@"interface IInterface
{
    void Method1();
}

class Class : IInterface
{
    public void Method1()
    {
        throw new System.NotImplementedException();
    }
}");
        }

        [Fact, Trait(Traits.Feature, Traits.Features.CodeActionsImplementInterface)]
        public async Task TestMethodInRecord()
        {
            await new VerifyCS.Test
            {
                LanguageVersion = LanguageVersion.Preview,
                TestCode = @"interface IInterface
{
    void Method1();
}

record Record : {|CS0535:IInterface|}
{
}",
                FixedCode = @"interface IInterface
{
    void Method1();
}

record Record : IInterface
{
    public void Method1()
    {
        throw new System.NotImplementedException();
    }
}",
            }.RunAsync();
        }

        [Fact, Trait(Traits.Feature, Traits.Features.CodeActionsImplementInterface)]
        [WorkItem(42986, "https://github.com/dotnet/roslyn/issues/42986")]
        public async Task TestMethodWithNativeIntegers()
        {
            var nativeIntegerAttributeDefinition = @"
namespace System.Runtime.CompilerServices
{
    [System.AttributeUsage(AttributeTargets.All)]
    public sealed class NativeIntegerAttribute : System.Attribute
    {
        public NativeIntegerAttribute()
        {
        }
        public NativeIntegerAttribute(bool[] flags)
        {
        }
    }
}";

            // Note: we're putting the attribute by hand to simulate metadata
            await new VerifyCS.Test
            {
                LanguageVersion = LanguageVersion.CSharp9,
                TestCode = @"interface IInterface
{
    [return: {|CS8335:System.Runtime.CompilerServices.NativeInteger(new[] { true, true })|}]
    (nint, nuint) Method(nint x, nuint x2);
}

class Class : {|CS0535:IInterface|}
{
}" + nativeIntegerAttributeDefinition,
                FixedCode = @"interface IInterface
{
    [return: {|CS8335:System.Runtime.CompilerServices.NativeInteger(new[] { true, true })|}]
    (nint, nuint) Method(nint x, nuint x2);
}

class Class : IInterface
{
    public (nint, nuint) Method(nint x, nuint x2)
    {
        throw new System.NotImplementedException();
    }
}" + nativeIntegerAttributeDefinition,
                Options = { AllOptionsOff },
            }.RunAsync();
        }

        [Fact, Trait(Traits.Feature, Traits.Features.CodeActionsImplementInterface)]
        public async Task TestMethodWithTuple()
        {
            await TestWithAllCodeStyleOptionsOffAsync(
@"interface IInterface
{
    (int, int) Method((string, string) x);
}

class Class : {|CS0535:IInterface|}
{
}",
@"interface IInterface
{
    (int, int) Method((string, string) x);
}

class Class : IInterface
{
    public (int, int) Method((string, string) x)
    {
        throw new System.NotImplementedException();
    }
}");
        }

        [WorkItem(16793, "https://github.com/dotnet/roslyn/issues/16793")]
        [Fact, Trait(Traits.Feature, Traits.Features.CodeActionsImplementInterface)]
        public async Task TestMethodWithValueTupleArity1()
        {
            await TestWithAllCodeStyleOptionsOffAsync(
@"
using System;
interface I
{
    ValueTuple<object> F();
}
class C : {|CS0535:I|}
{
}",
@"
using System;
interface I
{
    ValueTuple<object> F();
}
class C : I
{
    public ValueTuple<object> F()
    {
        throw new NotImplementedException();
    }
}");
        }

        [Fact, Trait(Traits.Feature, Traits.Features.CodeActionsImplementInterface)]
        public async Task TestExpressionBodiedMethod1()
        {
            await TestWithAllCodeStyleOptionsOnAsync(
@"interface IInterface
{
    void Method1();
}

class Class : {|CS0535:IInterface|}
{
}",
@"interface IInterface
{
    void Method1();
}

class Class : IInterface
{
    public void Method1() => throw new System.NotImplementedException();
}");
        }

        [Fact, Trait(Traits.Feature, Traits.Features.CodeActionsImplementInterface), CompilerTrait(CompilerFeature.Tuples)]
        public async Task TupleWithNamesInMethod()
        {
            // Note: we're putting the attribute by hand to simulate metadata
            await TestWithAllCodeStyleOptionsOffAsync(
@"interface IInterface
{
    [return: {|CS8138:System.Runtime.CompilerServices.TupleElementNames(new[] { ""a"", ""b"" })|}]
    (int a, int b)[] Method1((int c, string) x);
}

class Class : {|CS0535:IInterface|}
{
}",
@"interface IInterface
{
    [return: {|CS8138:System.Runtime.CompilerServices.TupleElementNames(new[] { ""a"", ""b"" })|}]
    (int a, int b)[] Method1((int c, string) x);
}

class Class : IInterface
{
    public (int a, int b)[] Method1((int c, string) x)
    {
        throw new System.NotImplementedException();
    }
}");
        }

        [Fact, Trait(Traits.Feature, Traits.Features.CodeActionsImplementInterface), CompilerTrait(CompilerFeature.Tuples)]
        public async Task TupleWithNamesInMethod_Explicitly()
        {
            await TestWithAllCodeStyleOptionsOffAsync(
@"interface IInterface
{
    [return: {|CS8138:System.Runtime.CompilerServices.TupleElementNames(new[] { ""a"", ""b"" })|}]
    (int a, int b)[] Method1((int c, string) x);
}

class Class : {|CS0535:IInterface|}
{
}",
@"interface IInterface
{
    [return: {|CS8138:System.Runtime.CompilerServices.TupleElementNames(new[] { ""a"", ""b"" })|}]
    (int a, int b)[] Method1((int c, string) x);
}

class Class : IInterface
{
    (int a, int b)[] IInterface.Method1((int c, string) x)
    {
        throw new System.NotImplementedException();
    }
}",
codeAction: ("True;False;False:global::IInterface;TestProject;Microsoft.CodeAnalysis.ImplementInterface.AbstractImplementInterfaceService+ImplementInterfaceCodeAction;", 1));
        }

        [Fact, Trait(Traits.Feature, Traits.Features.CodeActionsImplementInterface), CompilerTrait(CompilerFeature.Tuples)]
        public async Task TupleWithNamesInProperty()
        {
            await TestWithAllCodeStyleOptionsOffAsync(
@"interface IInterface
{
    [{|CS8138:System.Runtime.CompilerServices.TupleElementNames(new[] { ""a"", ""b"" })|}]
    (int a, int b)[] Property1 { [return: {|CS8138:System.Runtime.CompilerServices.TupleElementNames(new[] { ""a"", ""b"" })|}] get; [param: {|CS8138:System.Runtime.CompilerServices.TupleElementNames(new[] { ""a"", ""b"" })|}] set; }
}

class Class : {|CS0535:IInterface|}
{
}",
@"interface IInterface
{
    [{|CS8138:System.Runtime.CompilerServices.TupleElementNames(new[] { ""a"", ""b"" })|}]
    (int a, int b)[] Property1 { [return: {|CS8138:System.Runtime.CompilerServices.TupleElementNames(new[] { ""a"", ""b"" })|}] get; [param: {|CS8138:System.Runtime.CompilerServices.TupleElementNames(new[] { ""a"", ""b"" })|}] set; }
}

class Class : IInterface
{
    public (int a, int b)[] Property1
    {
        get
        {
            throw new System.NotImplementedException();
        }

        set
        {
            throw new System.NotImplementedException();
        }
    }
}");
        }

        [Fact, Trait(Traits.Feature, Traits.Features.CodeActionsImplementInterface), CompilerTrait(CompilerFeature.Tuples)]
        public async Task TupleWithNamesInEvent()
        {
            await new VerifyCS.Test
            {
                TestCode = @"interface IInterface
{
    [{|CS8138:System.Runtime.CompilerServices.TupleElementNames(new[] { ""a"", ""b"" })|}]
    event System.Func<(int a, int b)> Event1;
}

class Class : {|CS0535:IInterface|}
{
}",
                FixedCode = @"using System;

interface IInterface
{
    [{|CS8138:System.Runtime.CompilerServices.TupleElementNames(new[] { ""a"", ""b"" })|}]
    event System.Func<(int a, int b)> Event1;
}

class Class : IInterface
{
    public event Func<(int a, int b)> Event1;
}",
                Options = { AllOptionsOff },
            }.RunAsync();
        }

        [Fact, Trait(Traits.Feature, Traits.Features.CodeActionsImplementInterface)]
        public async Task NoDynamicAttributeInMethod()
        {
            await TestWithAllCodeStyleOptionsOffAsync(
@"interface IInterface
{
    [return: {|CS1970:System.Runtime.CompilerServices.DynamicAttribute()|}]
    object Method1();
}

class Class : {|CS0535:IInterface|}
{
}",
@"interface IInterface
{
    [return: {|CS1970:System.Runtime.CompilerServices.DynamicAttribute()|}]
    object Method1();
}

class Class : IInterface
{
    public object Method1()
    {
        throw new System.NotImplementedException();
    }
}");
        }

        [Fact, Trait(Traits.Feature, Traits.Features.CodeActionsImplementInterface)]
        public async Task NoNullableAttributesInMethodFromMetadata()
        {
            var test = new VerifyCS.Test
            {
                TestState =
                {
                    Sources =
                    {
                        @"
#nullable enable

using System;

class C : {|CS0535:{|CS0535:IInterface|}|}
{
}",
                    },
                    AdditionalProjects =
                    {
                        ["Assembly1"] =
                        {
                            Sources =
                            {
                                @"
#nullable enable

public interface IInterface
{
    void M(string? s1, string s2);
    string this[string? s1, string s2] { get; set; }
}"
                            },
                        },
                    },
                    AdditionalProjectReferences =
                    {
                        "Assembly1",
                    },
                },
                FixedState =
                {
                    Sources =
                    {
                        @"
#nullable enable

using System;

class C : IInterface
{
    public string this[string? s1, string s2]
    {
        get
        {
            throw new NotImplementedException();
        }

        set
        {
            throw new NotImplementedException();
        }
    }

    public void M(string? s1, string s2)
    {
        throw new NotImplementedException();
    }
}",
                    },
                },
                CodeActionEquivalenceKey = "False;False;True:global::IInterface;Assembly1;Microsoft.CodeAnalysis.ImplementInterface.AbstractImplementInterfaceService+ImplementInterfaceCodeAction;",
                CodeActionIndex = 0,
            };

            test.Options.AddRange(AllOptionsOff);
            await test.RunAsync();
        }

        [Fact, Trait(Traits.Feature, Traits.Features.CodeActionsImplementInterface)]
        public async Task TestMethodWhenClassBracesAreMissing()
        {
            await TestWithAllCodeStyleOptionsOffAsync(
@"interface IInterface
{
    void Method1();
}

class Class : {|CS0535:IInterface|}{|CS1513:|}{|CS1514:|}",
@"interface IInterface
{
    void Method1();
}

class Class : IInterface
{
    public void Method1()
    {
        throw new System.NotImplementedException();
    }
}
");
        }

        [Fact, Trait(Traits.Feature, Traits.Features.CodeActionsImplementInterface)]
        public async Task TestInheritance1()
        {
            await TestWithAllCodeStyleOptionsOffAsync(
@"interface IInterface1
{
    void Method1();
}

interface IInterface2 : IInterface1
{
}

class Class : {|CS0535:IInterface2|}
{
}",
@"interface IInterface1
{
    void Method1();
}

interface IInterface2 : IInterface1
{
}

class Class : IInterface2
{
    public void Method1()
    {
        throw new System.NotImplementedException();
    }
}");
        }

        [Fact, Trait(Traits.Feature, Traits.Features.CodeActionsImplementInterface)]
        public async Task TestInheritance2()
        {
            await TestWithAllCodeStyleOptionsOffAsync(
@"interface IInterface1
{
}

interface IInterface2 : IInterface1
{
    void Method1();
}

class Class : {|CS0535:IInterface2|}
{
}",
@"interface IInterface1
{
}

interface IInterface2 : IInterface1
{
    void Method1();
}

class Class : IInterface2
{
    public void Method1()
    {
        throw new System.NotImplementedException();
    }
}");
        }

        [Fact, Trait(Traits.Feature, Traits.Features.CodeActionsImplementInterface)]
        public async Task TestInheritance3()
        {
            await TestWithAllCodeStyleOptionsOffAsync(
@"interface IInterface1
{
    void Method1();
}

interface IInterface2 : IInterface1
{
    void Method2();
}

class Class : {|CS0535:{|CS0535:IInterface2|}|}
{
}",
@"interface IInterface1
{
    void Method1();
}

interface IInterface2 : IInterface1
{
    void Method2();
}

class Class : IInterface2
{
    public void Method1()
    {
        throw new System.NotImplementedException();
    }

    public void Method2()
    {
        throw new System.NotImplementedException();
    }
}");
        }

        [Fact, Trait(Traits.Feature, Traits.Features.CodeActionsImplementInterface)]
        public async Task TestInheritanceMatchingMethod()
        {
            await TestWithAllCodeStyleOptionsOffAsync(
@"interface IInterface1
{
    void Method1();
}

interface IInterface2 : IInterface1
{
    void Method1();
}

class Class : {|CS0535:{|CS0535:IInterface2|}|}
{
}",
@"interface IInterface1
{
    void Method1();
}

interface IInterface2 : IInterface1
{
    void Method1();
}

class Class : IInterface2
{
    public void Method1()
    {
        throw new System.NotImplementedException();
    }
}");
        }

        [Fact, Trait(Traits.Feature, Traits.Features.CodeActionsImplementInterface)]
        public async Task TestExistingConflictingMethodReturnType()
        {
            await TestWithAllCodeStyleOptionsOffAsync(
@"interface IInterface1
{
    void Method1();
}

class Class : {|CS0738:IInterface1|}
{
    public int Method1()
    {
        return 0;
    }
}",
@"interface IInterface1
{
    void Method1();
}

class Class : IInterface1
{
    public int Method1()
    {
        return 0;
    }

    void IInterface1.Method1()
    {
        throw new System.NotImplementedException();
    }
}");
        }

        [Fact, Trait(Traits.Feature, Traits.Features.CodeActionsImplementInterface)]
        public async Task TestExistingConflictingMethodParameters()
        {
            await TestWithAllCodeStyleOptionsOffAsync(
@"interface IInterface1
{
    void Method1(int i);
}

class Class : {|CS0535:IInterface1|}
{
    public void Method1(string i)
    {
    }
}",
@"interface IInterface1
{
    void Method1(int i);
}

class Class : IInterface1
{
    public void Method1(string i)
    {
    }

    public void Method1(int i)
    {
        throw new System.NotImplementedException();
    }
}");
        }

        [Fact, Trait(Traits.Feature, Traits.Features.CodeActionsImplementInterface)]
        public async Task TestImplementGenericType()
        {
            await TestWithAllCodeStyleOptionsOffAsync(
@"interface IInterface1<T>
{
    void Method1(T t);
}

class Class : {|CS0535:IInterface1<int>|}
{
}",
@"interface IInterface1<T>
{
    void Method1(T t);
}

class Class : IInterface1<int>
{
    public void Method1(int t)
    {
        throw new System.NotImplementedException();
    }
}");
        }

        [Fact, Trait(Traits.Feature, Traits.Features.CodeActionsImplementInterface)]
        public async Task TestImplementGenericTypeWithGenericMethod()
        {
            await TestWithAllCodeStyleOptionsOffAsync(
@"interface IInterface1<T>
{
    void Method1<U>(T t, U u);
}

class Class : {|CS0535:IInterface1<int>|}
{
}",
@"interface IInterface1<T>
{
    void Method1<U>(T t, U u);
}

class Class : IInterface1<int>
{
    public void Method1<U>(int t, U u)
    {
        throw new System.NotImplementedException();
    }
}");
        }

        [Fact, Trait(Traits.Feature, Traits.Features.CodeActionsImplementInterface)]
        public async Task TestImplementGenericTypeWithGenericMethodWithNaturalConstraint()
        {
            await TestWithAllCodeStyleOptionsOffAsync(
@"using System.Collections.Generic;
interface IInterface1<T>
{
    void Method1<U>(T t, U u) where U : IList<T>;
}

class Class : {|CS0535:IInterface1<int>|}
{
}",
@"using System.Collections.Generic;
interface IInterface1<T>
{
    void Method1<U>(T t, U u) where U : IList<T>;
}

class Class : IInterface1<int>
{
    public void Method1<U>(int t, U u) where U : IList<int>
    {
        throw new System.NotImplementedException();
    }
}");
        }

        [Fact, Trait(Traits.Feature, Traits.Features.CodeActionsImplementInterface)]
        public async Task TestImplementGenericTypeWithGenericMethodWithUnexpressibleConstraint()
        {
            await TestWithAllCodeStyleOptionsOffAsync(
@"interface IInterface1<T>
{
    void Method1<U>(T t, U u) where U : T;
}

class Class : {|CS0535:IInterface1<int>|}
{
}",
@"interface IInterface1<T>
{
    void Method1<U>(T t, U u) where U : T;
}

class Class : IInterface1<int>
{
    void IInterface1<int>.Method1<U>(int t, U u)
    {
        throw new System.NotImplementedException();
    }
}");
        }

        [Fact, Trait(Traits.Feature, Traits.Features.CodeActionsImplementInterface)]
        public async Task TestArrayType()
        {
            await TestWithAllCodeStyleOptionsOffAsync(
@"interface I
{
    string[] M();
}

class C : {|CS0535:I|}
{
}",
@"interface I
{
    string[] M();
}

class C : I
{
    public string[] M()
    {
        throw new System.NotImplementedException();
    }
}");
        }

        [Fact, Trait(Traits.Feature, Traits.Features.CodeActionsImplementInterface)]
        public async Task TestImplementThroughFieldMember()
        {
            await TestWithAllCodeStyleOptionsOffAsync(
@"interface I
{
    void Method1();
}

class C : {|CS0535:I|}
{
    I i;
}",
@"interface I
{
    void Method1();
}

class C : I
{
    I i;

    public void Method1()
    {
        i.Method1();
    }
}",
codeAction: ("False;False;False:global::I;TestProject;Microsoft.CodeAnalysis.ImplementInterface.AbstractImplementInterfaceService+ImplementInterfaceCodeAction;i", 1));
        }

        [Fact, Trait(Traits.Feature, Traits.Features.CodeActionsImplementInterface)]
        public async Task TestImplementThroughFieldMember_FixAll_SameMemberInDifferentType()
        {
            await TestWithAllCodeStyleOptionsOffAsync(
@"interface I
{
    void Method1();
}

class C : {|CS0535:I|}
{
    I i;
}

class D : {|CS0535:I|}
{
    I i;
}",
@"interface I
{
    void Method1();
}

class C : I
{
    I i;

    public void Method1()
    {
        i.Method1();
    }
}

class D : I
{
    I i;

    public void Method1()
    {
        i.Method1();
    }
}",
codeAction: ("False;False;False:global::I;TestProject;Microsoft.CodeAnalysis.ImplementInterface.AbstractImplementInterfaceService+ImplementInterfaceCodeAction;i", 1));
        }

        [Fact, Trait(Traits.Feature, Traits.Features.CodeActionsImplementInterface)]
        public async Task TestImplementThroughFieldMember_FixAll_FieldInOnePropInAnother()
        {
            await TestWithAllCodeStyleOptionsOffAsync(
@"interface I
{
    void Method1();
}

class C : {|CS0535:I|}
{
    I i;
}

class D : {|CS0535:I|}
{
    I i { get; }
}",
@"interface I
{
    void Method1();
}

class C : I
{
    I i;

    public void Method1()
    {
        i.Method1();
    }
}

class D : I
{
    I i { get; }

    public void Method1()
    {
        i.Method1();
    }
}",
codeAction: ("False;False;False:global::I;TestProject;Microsoft.CodeAnalysis.ImplementInterface.AbstractImplementInterfaceService+ImplementInterfaceCodeAction;i", 1));
        }

        [Fact, Trait(Traits.Feature, Traits.Features.CodeActionsImplementInterface)]
        public async Task TestImplementThroughFieldMember_FixAll_FieldInOneNonViableInAnother()
        {
            var test = new VerifyCS.Test
            {
                TestCode = @"interface I
{
    void Method1();
}

class C : {|CS0535:I|}
{
    I i;
}

class D : {|CS0535:I|}
{
    int i;
}",
                FixedState =
                {
                    Sources =
                    {
                        @"interface I
{
    void Method1();
}

class C : I
{
    I i;

    public void Method1()
    {
        i.Method1();
    }
}

class D : {|CS0535:I|}
{
    int i;
}",
                    },
                    MarkupHandling = MarkupMode.Allow,
                },
                CodeFixTestBehaviors = CodeFixTestBehaviors.FixOne,
                CodeActionEquivalenceKey = "False;False;False:global::I;TestProject;Microsoft.CodeAnalysis.ImplementInterface.AbstractImplementInterfaceService+ImplementInterfaceCodeAction;i",
                CodeActionIndex = 1,
            };

            test.Options.AddRange(AllOptionsOff);
            await test.RunAsync();
        }

        [Fact, Trait(Traits.Feature, Traits.Features.CodeActionsImplementInterface)]
        public async Task TestImplementThroughFieldMemberInterfaceWithIndexer()
        {
            await TestWithAllCodeStyleOptionsOffAsync(
@"interface IGoo
{
    int this[int x] { get; set; }
}

class Goo : {|CS0535:IGoo|}
{
    IGoo f;
}",
@"interface IGoo
{
    int this[int x] { get; set; }
}

class Goo : IGoo
{
    IGoo f;

    public int this[int x]
    {
        get
        {
            return f[x];
        }

        set
        {
            f[x] = value;
        }
    }
}",
codeAction: ("False;False;False:global::IGoo;TestProject;Microsoft.CodeAnalysis.ImplementInterface.AbstractImplementInterfaceService+ImplementInterfaceCodeAction;f", 1));
        }

        [WorkItem(472, "https://github.com/dotnet/roslyn/issues/472")]
        [Fact, Trait(Traits.Feature, Traits.Features.CodeActionsImplementInterface)]
        public async Task TestImplementThroughFieldMemberRemoveUnnecessaryCast()
        {
            await TestWithAllCodeStyleOptionsOffAsync(
@"using System.Collections;

sealed class X : {|CS0535:IComparer|}
{
    X x;
}",
@"using System.Collections;

sealed class X : IComparer
{
    X x;

    public int Compare(object x, object y)
    {
        return this.x.Compare(x, y);
    }
}",
codeAction: ("False;False;False:global::System.Collections.IComparer;mscorlib;Microsoft.CodeAnalysis.ImplementInterface.AbstractImplementInterfaceService+ImplementInterfaceCodeAction;x", 1));
        }

        [WorkItem(472, "https://github.com/dotnet/roslyn/issues/472")]
        [Fact, Trait(Traits.Feature, Traits.Features.CodeActionsImplementInterface)]
        public async Task TestImplementThroughFieldMemberRemoveUnnecessaryCastAndThis()
        {
            await TestWithAllCodeStyleOptionsOffAsync(
@"using System.Collections;

sealed class X : {|CS0535:IComparer|}
{
    X a;
}",
@"using System.Collections;

sealed class X : IComparer
{
    X a;

    public int Compare(object x, object y)
    {
        return a.Compare(x, y);
    }
}",
codeAction: ("False;False;False:global::System.Collections.IComparer;mscorlib;Microsoft.CodeAnalysis.ImplementInterface.AbstractImplementInterfaceService+ImplementInterfaceCodeAction;a", 1));
        }

        [Fact, Trait(Traits.Feature, Traits.Features.CodeActionsImplementInterface)]
        public async Task TestImplementAbstract()
        {
            await TestWithAllCodeStyleOptionsOffAsync(
@"interface I
{
    void Method1();
}

abstract class C : {|CS0535:I|}
{
}",
@"interface I
{
    void Method1();
}

abstract class C : I
{
    public abstract void Method1();
}",
codeAction: ("False;True;True:global::I;TestProject;Microsoft.CodeAnalysis.ImplementInterface.AbstractImplementInterfaceService+ImplementInterfaceCodeAction;", 1));
        }

        [Fact, Trait(Traits.Feature, Traits.Features.CodeActionsImplementInterface)]
        public async Task TestImplementInterfaceWithRefOutParameters()
        {
            await TestWithAllCodeStyleOptionsOffAsync(
@"class C : {|CS0535:{|CS0535:I|}|}
{
    I goo;
}

interface I
{
    void Method1(ref int x, out int y, int z);
    int Method2();
}",
@"class C : I
{
    I goo;

    public void Method1(ref int x, out int y, int z)
    {
        goo.Method1(ref x, out y, z);
    }

    public int Method2()
    {
        return goo.Method2();
    }
}

interface I
{
    void Method1(ref int x, out int y, int z);
    int Method2();
}",
codeAction: ("False;False;False:global::I;TestProject;Microsoft.CodeAnalysis.ImplementInterface.AbstractImplementInterfaceService+ImplementInterfaceCodeAction;goo", 1));
        }

        [Fact, Trait(Traits.Feature, Traits.Features.CodeActionsImplementInterface)]
        public async Task TestConflictingMethods1()
        {
            await TestWithAllCodeStyleOptionsOffAsync(
@"class B
{
    public int Method1()
    {
        return 0;
    }
}

class C : B, {|CS0738:I|}
{
}

interface I
{
    void Method1();
}",
@"class B
{
    public int Method1()
    {
        return 0;
    }
}

class C : B, I
{
    void I.Method1()
    {
        throw new System.NotImplementedException();
    }
}

interface I
{
    void Method1();
}");
        }

        [Fact, Trait(Traits.Feature, Traits.Features.CodeActionsImplementInterface)]
        public async Task TestConflictingProperties()
        {
            await TestWithAllCodeStyleOptionsOffAsync(
@"class Test : {|CS0737:I1|}
{
    int Prop { get; set; }
}

interface I1
{
    int Prop { get; set; }
}",
@"class Test : I1
{
    int Prop { get; set; }

    int I1.Prop
    {
        get
        {
            throw new System.NotImplementedException();
        }

        set
        {
            throw new System.NotImplementedException();
        }
    }
}

interface I1
{
    int Prop { get; set; }
}");
        }

        [WorkItem(539043, "http://vstfdevdiv:8080/DevDiv2/DevDiv/_workitems/edit/539043")]
        [Fact, Trait(Traits.Feature, Traits.Features.CodeActionsImplementInterface)]
        public async Task TestExplicitProperties()
        {
            var code =
@"interface I2
{
    decimal Calc { get; }
}

class C : I2
{
    protected decimal pay;

    decimal I2.Calc
    {
        get
        {
            return pay;
        }
    }
}";

            await VerifyCS.VerifyCodeFixAsync(code, code);
        }

        [WorkItem(539489, "http://vstfdevdiv:8080/DevDiv2/DevDiv/_workitems/edit/539489")]
        [Fact, Trait(Traits.Feature, Traits.Features.CodeActionsImplementInterface)]
        public async Task TestEscapedMethodName()
        {
            await TestWithAllCodeStyleOptionsOffAsync(
@"interface IInterface
{
    void @M();
}

class Class : {|CS0535:IInterface|}
{
}",
@"interface IInterface
{
    void @M();
}

class Class : IInterface
{
    public void M()
    {
        throw new System.NotImplementedException();
    }
}");
        }

        [WorkItem(539489, "http://vstfdevdiv:8080/DevDiv2/DevDiv/_workitems/edit/539489")]
        [Fact, Trait(Traits.Feature, Traits.Features.CodeActionsImplementInterface)]
        public async Task TestEscapedMethodKeyword()
        {
            await TestWithAllCodeStyleOptionsOffAsync(
@"interface IInterface
{
    void @int();
}

class Class : {|CS0535:IInterface|}
{
}",
@"interface IInterface
{
    void @int();
}

class Class : IInterface
{
    public void @int()
    {
        throw new System.NotImplementedException();
    }
}");
        }

        [WorkItem(539489, "http://vstfdevdiv:8080/DevDiv2/DevDiv/_workitems/edit/539489")]
        [Fact, Trait(Traits.Feature, Traits.Features.CodeActionsImplementInterface)]
        public async Task TestEscapedInterfaceName1()
        {
            await TestWithAllCodeStyleOptionsOffAsync(
@"interface @IInterface
{
    void M();
}

class Class : {|CS0737:@IInterface|}
{
    string M() => """";
}",
@"interface @IInterface
{
    void M();
}

class Class : @IInterface
{
    string M() => """";

    void IInterface.M()
    {
        throw new System.NotImplementedException();
    }
}");
        }

        [WorkItem(539489, "http://vstfdevdiv:8080/DevDiv2/DevDiv/_workitems/edit/539489")]
        [Fact, Trait(Traits.Feature, Traits.Features.CodeActionsImplementInterface)]
        public async Task TestEscapedInterfaceName2()
        {
            await TestWithAllCodeStyleOptionsOffAsync(
@"interface @IInterface
{
    void @M();
}

class Class : {|CS0737:@IInterface|}
{
    string M() => """";
}",
@"interface @IInterface
{
    void @M();
}

class Class : @IInterface
{
    string M() => """";

    void IInterface.M()
    {
        throw new System.NotImplementedException();
    }
}");
        }

        [WorkItem(539489, "http://vstfdevdiv:8080/DevDiv2/DevDiv/_workitems/edit/539489")]
        [Fact, Trait(Traits.Feature, Traits.Features.CodeActionsImplementInterface)]
        public async Task TestEscapedInterfaceKeyword1()
        {
            await TestWithAllCodeStyleOptionsOffAsync(
@"interface @int
{
    void M();
}

class Class : {|CS0737:@int|}
{
    string M() => """";
}",
@"interface @int
{
    void M();
}

class Class : @int
{
    string M() => """";

    void @int.M()
    {
        throw new System.NotImplementedException();
    }
}");
        }

        [WorkItem(539489, "http://vstfdevdiv:8080/DevDiv2/DevDiv/_workitems/edit/539489")]
        [Fact, Trait(Traits.Feature, Traits.Features.CodeActionsImplementInterface)]
        public async Task TestEscapedInterfaceKeyword2()
        {
            await TestWithAllCodeStyleOptionsOffAsync(
@"interface @int
{
    void @bool();
}

class Class : {|CS0737:@int|}
{
    string @bool() => """";
}",
@"interface @int
{
    void @bool();
}

class Class : @int
{
    string @bool() => """";

    void @int.@bool()
    {
        throw new System.NotImplementedException();
    }
}");
        }

        [WorkItem(539522, "http://vstfdevdiv:8080/DevDiv2/DevDiv/_workitems/edit/539522")]
        [Fact, Trait(Traits.Feature, Traits.Features.CodeActionsImplementInterface)]
        public async Task TestPropertyFormatting()
        {
            await TestWithAllCodeStyleOptionsOffAsync(
@"public interface DD
{
    int Prop { get; set; }
}
public class A : {|CS0535:DD|}
{
}",
@"public interface DD
{
    int Prop { get; set; }
}
public class A : DD
{
    public int Prop
    {
        get
        {
            throw new System.NotImplementedException();
        }

        set
        {
            throw new System.NotImplementedException();
        }
    }
}");
        }

        [Fact, Trait(Traits.Feature, Traits.Features.CodeActionsImplementInterface)]
        public async Task TestProperty_PropertyCodeStyleOn1()
        {
            await TestWithAllCodeStyleOptionsOnAsync(
@"public interface DD
{
    int Prop { get; }
}

public class A : {|CS0535:DD|}
{
}",
@"public interface DD
{
    int Prop { get; }
}

public class A : DD
{
    public int Prop => throw new System.NotImplementedException();
}");
        }

        [Fact, Trait(Traits.Feature, Traits.Features.CodeActionsImplementInterface)]
        public async Task TestProperty_AccessorCodeStyleOn1()
        {
            await TestWithAccessorCodeStyleOptionsOnAsync(
@"public interface DD
{
    int Prop { get; }
}

public class A : {|CS0535:DD|}
{
}",
@"public interface DD
{
    int Prop { get; }
}

public class A : DD
{
    public int Prop { get => throw new System.NotImplementedException(); }
}");
        }

        [Fact, Trait(Traits.Feature, Traits.Features.CodeActionsImplementInterface)]
        public async Task TestIndexer_IndexerCodeStyleOn1()
        {
            await TestWithAllCodeStyleOptionsOnAsync(
@"public interface DD
{
    int this[int i] { get; }
}

public class A : {|CS0535:DD|}
{
}",
@"public interface DD
{
    int this[int i] { get; }
}

public class A : DD
{
    public int this[int i] => throw new System.NotImplementedException();
}");
        }

        [Fact, Trait(Traits.Feature, Traits.Features.CodeActionsImplementInterface)]
        public async Task TestIndexer_AccessorCodeStyleOn1()
        {
            await TestWithAccessorCodeStyleOptionsOnAsync(
@"public interface DD
{
    int this[int i] { get; }
}

public class A : {|CS0535:DD|}
{
}",
@"public interface DD
{
    int this[int i] { get; }
}

public class A : DD
{
    public int this[int i] { get => throw new System.NotImplementedException(); }
}");
        }

        [Fact, Trait(Traits.Feature, Traits.Features.CodeActionsImplementInterface)]
        public async Task TestMethod_AllCodeStyleOn1()
        {
            await TestWithAllCodeStyleOptionsOnAsync(
@"public interface DD
{
    int M();
}

public class A : {|CS0535:DD|}
{
}",
@"public interface DD
{
    int M();
}

public class A : DD
{
    public int M() => throw new System.NotImplementedException();
}");
        }

        [WorkItem(539522, "http://vstfdevdiv:8080/DevDiv2/DevDiv/_workitems/edit/539522")]
        [Fact, Trait(Traits.Feature, Traits.Features.CodeActionsImplementInterface)]
        public async Task TestReadonlyPropertyExpressionBodyYes1()
        {
            await TestWithAllCodeStyleOptionsOnAsync(
@"public interface DD
{
    int Prop { get; }
}
public class A : {|CS0535:DD|}
{
}",
@"public interface DD
{
    int Prop { get; }
}
public class A : DD
{
    public int Prop => throw new System.NotImplementedException();
}");
        }

        [WorkItem(539522, "http://vstfdevdiv:8080/DevDiv2/DevDiv/_workitems/edit/539522")]
        [Fact, Trait(Traits.Feature, Traits.Features.CodeActionsImplementInterface)]
        public async Task TestReadonlyPropertyAccessorBodyYes1()
        {
            await TestWithAccessorCodeStyleOptionsOnAsync(
@"public interface DD
{
    int Prop { get; }
}

public class A : {|CS0535:DD|}
{
}",
@"public interface DD
{
    int Prop { get; }
}

public class A : DD
{
    public int Prop { get => throw new System.NotImplementedException(); }
}");
        }

        [WorkItem(539522, "http://vstfdevdiv:8080/DevDiv2/DevDiv/_workitems/edit/539522")]
        [Fact, Trait(Traits.Feature, Traits.Features.CodeActionsImplementInterface)]
        public async Task TestReadonlyPropertyAccessorBodyYes2()
        {
            await TestWithAccessorCodeStyleOptionsOnAsync(
@"public interface DD
{
    int Prop { get; set; }
}

public class A : {|CS0535:DD|}
{
}",
@"public interface DD
{
    int Prop { get; set; }
}

public class A : DD
{
    public int Prop { get => throw new System.NotImplementedException(); set => throw new System.NotImplementedException(); }
}");
        }

        [WorkItem(539522, "http://vstfdevdiv:8080/DevDiv2/DevDiv/_workitems/edit/539522")]
        [Fact, Trait(Traits.Feature, Traits.Features.CodeActionsImplementInterface)]
        public async Task TestReadonlyPropertyExpressionBodyNo1()
        {
            await TestWithAllCodeStyleOptionsOffAsync(
@"public interface DD
{
    int Prop { get; }
}

public class A : {|CS0535:DD|}
{
}",
@"public interface DD
{
    int Prop { get; }
}

public class A : DD
{
    public int Prop
    {
        get
        {
            throw new System.NotImplementedException();
        }
    }
}");
        }

        [Fact, Trait(Traits.Feature, Traits.Features.CodeActionsImplementInterface)]
        public async Task TestIndexerExpressionBodyYes1()
        {
            await TestWithAllCodeStyleOptionsOnAsync(
@"public interface DD
{
    int this[int i] { get; }
}

public class A : {|CS0535:DD|}
{
}",
@"public interface DD
{
    int this[int i] { get; }
}

public class A : DD
{
    public int this[int i] => throw new System.NotImplementedException();
}");
        }

        [Fact, Trait(Traits.Feature, Traits.Features.CodeActionsImplementInterface)]
        public async Task TestIndexerExpressionBodyNo1()
        {
            await TestWithAllCodeStyleOptionsOnAsync(
@"public interface DD
{
    int this[int i] { get; set; }
}

public class A : {|CS0535:DD|}
{
}",
@"public interface DD
{
    int this[int i] { get; set; }
}

public class A : DD
{
    public int this[int i] { get => throw new System.NotImplementedException(); set => throw new System.NotImplementedException(); }
}");
        }

        [Fact, Trait(Traits.Feature, Traits.Features.CodeActionsImplementInterface)]
        public async Task TestIndexerAccessorExpressionBodyYes1()
        {
            await TestWithAccessorCodeStyleOptionsOnAsync(
@"public interface DD
{
    int this[int i] { get; }
}

public class A : {|CS0535:DD|}
{
}",
@"public interface DD
{
    int this[int i] { get; }
}

public class A : DD
{
    public int this[int i] { get => throw new System.NotImplementedException(); }
}");
        }

        [Fact, Trait(Traits.Feature, Traits.Features.CodeActionsImplementInterface)]
        public async Task TestIndexerAccessorExpressionBodyYes2()
        {
            await TestWithAllCodeStyleOptionsOnAsync(
@"public interface DD
{
    int this[int i] { get; set; }
}

public class A : {|CS0535:DD|}
{
}",
@"public interface DD
{
    int this[int i] { get; set; }
}

public class A : DD
{
    public int this[int i] { get => throw new System.NotImplementedException(); set => throw new System.NotImplementedException(); }
}");
        }

        [Fact, Trait(Traits.Feature, Traits.Features.CodeActionsImplementInterface)]
        public async Task TestCommentPlacement()
        {
            await TestWithAllCodeStyleOptionsOffAsync(
@"public interface DD
{
    void Goo();
}
public class A : {|CS0535:DD|}
{
    //comments
}",
@"public interface DD
{
    void Goo();
}
public class A : DD
{
    //comments
    public void Goo()
    {
        throw new System.NotImplementedException();
    }
}");
        }

        [WorkItem(539991, "http://vstfdevdiv:8080/DevDiv2/DevDiv/_workitems/edit/539991")]
        [Fact, Trait(Traits.Feature, Traits.Features.CodeActionsImplementInterface)]
        public async Task TestBracePlacement()
        {
            await TestWithAllCodeStyleOptionsOffAsync(
@"using System;
class C : {|CS0535:IServiceProvider|}{|CS1513:|}{|CS1514:|}",
@"using System;
class C : IServiceProvider
{
    public object GetService(Type serviceType)
    {
        throw new NotImplementedException();
    }
}
");
        }

        [WorkItem(540318, "http://vstfdevdiv:8080/DevDiv2/DevDiv/_workitems/edit/540318")]
        [Fact, Trait(Traits.Feature, Traits.Features.CodeActionsImplementInterface)]
        public async Task TestMissingWithIncompleteMember()
        {
            var code =
@"interface ITest
{
    void Method();
}

class Test : ITest
{
    p {|CS1585:public|} void Method()
    {
        throw new System.NotImplementedException();
    }
}";

            await VerifyCS.VerifyCodeFixAsync(code, code);
        }

        [WorkItem(541380, "http://vstfdevdiv:8080/DevDiv2/DevDiv/_workitems/edit/541380")]
        [Fact, Trait(Traits.Feature, Traits.Features.CodeActionsImplementInterface)]
        public async Task TestExplicitProperty()
        {
            await TestWithAllCodeStyleOptionsOffAsync(
@"interface i1
{
    int p { get; set; }
}

class c1 : {|CS0535:i1|}
{
}",
@"interface i1
{
    int p { get; set; }
}

class c1 : i1
{
    int i1.p
    {
        get
        {
            throw new System.NotImplementedException();
        }

        set
        {
            throw new System.NotImplementedException();
        }
    }
}",
codeAction: ("True;False;False:global::i1;TestProject;Microsoft.CodeAnalysis.ImplementInterface.AbstractImplementInterfaceService+ImplementInterfaceCodeAction;", 1));
        }

        [WorkItem(541981, "http://vstfdevdiv:8080/DevDiv2/DevDiv/_workitems/edit/541981")]
        [Fact, Trait(Traits.Feature, Traits.Features.CodeActionsImplementInterface)]
        public async Task TestNoDelegateThroughField1()
        {
            var code =
@"interface I
{
    void Method1();
}

class C : {|CS0535:I|}
{
    I i { get; set; }
}";

            await new VerifyCS.Test
            {
                TestCode = code,
                FixedCode = @"interface I
{
    void Method1();
}

class C : I
{
    I i { get; set; }

    public void Method1()
    {
        throw new System.NotImplementedException();
    }
}",
                Options = { AllOptionsOff },
                CodeActionsVerifier = codeActions => Assert.Equal(3, codeActions.Length),
                CodeActionEquivalenceKey = "False;False;True:global::I;TestProject;Microsoft.CodeAnalysis.ImplementInterface.AbstractImplementInterfaceService+ImplementInterfaceCodeAction;",
                CodeActionIndex = 0,
            }.RunAsync();

            await new VerifyCS.Test
            {
                TestCode = code,
                FixedCode = @"interface I
{
    void Method1();
}

class C : I
{
    I i { get; set; }

    public void Method1()
    {
        i.Method1();
    }
}",
                Options = { AllOptionsOff },
                CodeActionsVerifier = codeActions => Assert.Equal(3, codeActions.Length),
                CodeActionEquivalenceKey = "False;False;False:global::I;TestProject;Microsoft.CodeAnalysis.ImplementInterface.AbstractImplementInterfaceService+ImplementInterfaceCodeAction;i",
                CodeActionIndex = 1,
            }.RunAsync();

            await new VerifyCS.Test
            {
                TestCode = code,
                FixedCode = @"interface I
{
    void Method1();
}

class C : I
{
    I i { get; set; }

    void I.Method1()
    {
        throw new System.NotImplementedException();
    }
}",
                Options = { AllOptionsOff },
                CodeActionsVerifier = codeActions => Assert.Equal(3, codeActions.Length),
                CodeActionEquivalenceKey = "True;False;False:global::I;TestProject;Microsoft.CodeAnalysis.ImplementInterface.AbstractImplementInterfaceService+ImplementInterfaceCodeAction;",
                CodeActionIndex = 2,
            }.RunAsync();
        }

        [WorkItem(768799, "http://vstfdevdiv:8080/DevDiv2/DevDiv/_workitems/edit/768799")]
        [Fact, Trait(Traits.Feature, Traits.Features.CodeActionsImplementInterface)]
        public async Task TestImplementIReadOnlyListThroughField()
        {
            await TestWithAllCodeStyleOptionsOffAsync(
@"using System.Collections.Generic;

class A : {|CS0535:{|CS0535:{|CS0535:{|CS0535:IReadOnlyList<int>|}|}|}|}
{
    int[] field;
}",
@"using System.Collections;
using System.Collections.Generic;

class A : IReadOnlyList<int>
{
    int[] field;

    public int this[int index]
    {
        get
        {
            return ((IReadOnlyList<int>)field)[index];
        }
    }

    public int Count
    {
        get
        {
            return ((IReadOnlyCollection<int>)field).Count;
        }
    }

    public IEnumerator<int> GetEnumerator()
    {
        return ((IEnumerable<int>)field).GetEnumerator();
    }

    IEnumerator IEnumerable.GetEnumerator()
    {
        return field.GetEnumerator();
    }
}",
codeAction: ("False;False;False:global::System.Collections.Generic.IReadOnlyList<int>;mscorlib;Microsoft.CodeAnalysis.ImplementInterface.AbstractImplementInterfaceService+ImplementInterfaceCodeAction;field", 1));
        }

        [WorkItem(768799, "http://vstfdevdiv:8080/DevDiv2/DevDiv/_workitems/edit/768799")]
        [Fact, Trait(Traits.Feature, Traits.Features.CodeActionsImplementInterface)]
        public async Task TestImplementIReadOnlyListThroughProperty()
        {
            await TestWithAllCodeStyleOptionsOffAsync(
@"using System.Collections.Generic;

class A : {|CS0535:{|CS0535:{|CS0535:{|CS0535:IReadOnlyList<int>|}|}|}|}
{
    int[] field { get; set; }
}",
@"using System.Collections;
using System.Collections.Generic;

class A : IReadOnlyList<int>
{
    public int this[int index]
    {
        get
        {
            return ((IReadOnlyList<int>)field)[index];
        }
    }

    public int Count
    {
        get
        {
            return ((IReadOnlyCollection<int>)field).Count;
        }
    }

    int[] field { get; set; }

    public IEnumerator<int> GetEnumerator()
    {
        return ((IEnumerable<int>)field).GetEnumerator();
    }

    IEnumerator IEnumerable.GetEnumerator()
    {
        return field.GetEnumerator();
    }
}",
codeAction: ("False;False;False:global::System.Collections.Generic.IReadOnlyList<int>;mscorlib;Microsoft.CodeAnalysis.ImplementInterface.AbstractImplementInterfaceService+ImplementInterfaceCodeAction;field", 1));
        }

        [WorkItem(768799, "http://vstfdevdiv:8080/DevDiv2/DevDiv/_workitems/edit/768799")]
        [Fact, Trait(Traits.Feature, Traits.Features.CodeActionsImplementInterface)]
        public async Task TestImplementInterfaceThroughField()
        {
            await TestWithAllCodeStyleOptionsOffAsync(
@"interface I
{
    int M();
}

class A : I
{
    int I.M()
    {
        return 0;
    }
}

class B : {|CS0535:I|}
{
    A a;
}",
@"interface I
{
    int M();
}

class A : I
{
    int I.M()
    {
        return 0;
    }
}

class B : I
{
    A a;

    public int M()
    {
        return ((I)a).M();
    }
}",
codeAction: ("False;False;False:global::I;TestProject;Microsoft.CodeAnalysis.ImplementInterface.AbstractImplementInterfaceService+ImplementInterfaceCodeAction;a", 1));
        }

        [WorkItem(768799, "http://vstfdevdiv:8080/DevDiv2/DevDiv/_workitems/edit/768799")]
        [Fact, Trait(Traits.Feature, Traits.Features.CodeActionsImplementInterface)]
        public async Task TestImplementInterfaceThroughField_FieldImplementsMultipleInterfaces()
        {
            await new VerifyCS.Test
            {
                TestCode = @"interface I
{
    int M();
}

interface I2
{
    int M2();
}

class A : I, I2
{
    int I.M()
    {
        return 0;
    }

    int I2.M2()
    {
        return 0;
    }
}

class B : {|CS0535:I|}, {|CS0535:I2|}
{
    A a;
}",
                FixedState =
                {
                    Sources =
                    {
                        @"interface I
{
    int M();
}

interface I2
{
    int M2();
}

class A : I, I2
{
    int I.M()
    {
        return 0;
    }

    int I2.M2()
    {
        return 0;
    }
}

class B : I, {|CS0535:I2|}
{
    A a;

    public int M()
    {
        return ((I)a).M();
    }
}",
                    },
                    MarkupHandling = MarkupMode.Allow,
                },
                Options = { AllOptionsOff },
                CodeActionsVerifier = codeActions => Assert.Equal(3, codeActions.Length),
                DiagnosticSelector = diagnostics => diagnostics[0],
                CodeFixTestBehaviors = CodeFixTestBehaviors.FixOne,
                CodeActionEquivalenceKey = "False;False;False:global::I;TestProject;Microsoft.CodeAnalysis.ImplementInterface.AbstractImplementInterfaceService+ImplementInterfaceCodeAction;a",
                CodeActionIndex = 1,
            }.RunAsync();

            await new VerifyCS.Test
            {
                TestCode = @"interface I
{
    int M();
}

interface I2
{
    int M2();
}

class A : I, I2
{
    int I.M()
    {
        return 0;
    }

    int I2.M2()
    {
        return 0;
    }
}

class B : {|CS0535:I|}, {|CS0535:I2|}
{
    A a;
}",
                FixedState =
                {
                    Sources =
                    {
                        @"interface I
{
    int M();
}

interface I2
{
    int M2();
}

class A : I, I2
{
    int I.M()
    {
        return 0;
    }

    int I2.M2()
    {
        return 0;
    }
}

class B : {|CS0535:I|}, I2
{
    A a;

    public int M2()
    {
        return ((I2)a).M2();
    }
}",
                    },
                    MarkupHandling = MarkupMode.Allow,
                },
                Options = { AllOptionsOff },
                CodeActionsVerifier = codeActions => Assert.Equal(3, codeActions.Length),
                DiagnosticSelector = diagnostics => diagnostics[1],
                CodeFixTestBehaviors = CodeFixTestBehaviors.FixOne,
                CodeActionEquivalenceKey = "False;False;False:global::I2;TestProject;Microsoft.CodeAnalysis.ImplementInterface.AbstractImplementInterfaceService+ImplementInterfaceCodeAction;a",
                CodeActionIndex = 1,
            }.RunAsync();
        }

        [WorkItem(768799, "http://vstfdevdiv:8080/DevDiv2/DevDiv/_workitems/edit/768799")]
        [Fact, Trait(Traits.Feature, Traits.Features.CodeActionsImplementInterface)]
        public async Task TestImplementInterfaceThroughField_MultipleFieldsCanImplementInterface()
        {
            await new VerifyCS.Test
            {
                TestCode = @"interface I
{
    int M();
}

class A : I
{
    int I.M()
    {
        return 0;
    }
}

class B : {|CS0535:I|}
{
    A a;
    A aa;
}",
                FixedState =
                {
                    Sources =
                    {
                        @"interface I
{
    int M();
}

class A : I
{
    int I.M()
    {
        return 0;
    }
}

class B : I
{
    A a;
    A aa;

    public int M()
    {
        return ((I)a).M();
    }
}",
                    },
                    MarkupHandling = MarkupMode.Allow,
                },
                Options = { AllOptionsOff },
                CodeActionsVerifier = codeActions => Assert.Equal(4, codeActions.Length),
                CodeActionEquivalenceKey = "False;False;False:global::I;TestProject;Microsoft.CodeAnalysis.ImplementInterface.AbstractImplementInterfaceService+ImplementInterfaceCodeAction;a",
                CodeActionIndex = 1,
            }.RunAsync();

            await new VerifyCS.Test
            {
                TestCode = @"interface I
{
    int M();
}

class A : I
{
    int I.M()
    {
        return 0;
    }
}

class B : {|CS0535:I|}
{
    A a;
    A aa;
}",
                FixedState =
                {
                    Sources =
                    {
                        @"interface I
{
    int M();
}

class A : I
{
    int I.M()
    {
        return 0;
    }
}

class B : I
{
    A a;
    A aa;

    public int M()
    {
        return ((I)aa).M();
    }
}",
                    },
                    MarkupHandling = MarkupMode.Allow,
                },
                Options = { AllOptionsOff },
                CodeActionsVerifier = codeActions => Assert.Equal(4, codeActions.Length),
                CodeActionEquivalenceKey = "False;False;False:global::I;TestProject;Microsoft.CodeAnalysis.ImplementInterface.AbstractImplementInterfaceService+ImplementInterfaceCodeAction;aa",
                CodeActionIndex = 2,
            }.RunAsync();
        }

        [WorkItem(768799, "http://vstfdevdiv:8080/DevDiv2/DevDiv/_workitems/edit/768799")]
        [Fact, Trait(Traits.Feature, Traits.Features.CodeActionsImplementInterface)]
        public async Task TestImplementInterfaceThroughField_MultipleFieldsForMultipleInterfaces()
        {
            await new VerifyCS.Test
            {
                TestCode = @"interface I
{
    int M();
}

interface I2
{
    int M2();
}

class A : I
{
    int I.M()
    {
        return 0;
    }
}

class B : I2
{
    int I2.M2()
    {
        return 0;
    }
}

class C : {|CS0535:I|}, {|CS0535:I2|}
{
    A a;
    B b;
}",
                FixedState =
                {
                    Sources =
                    {
                        @"interface I
{
    int M();
}

interface I2
{
    int M2();
}

class A : I
{
    int I.M()
    {
        return 0;
    }
}

class B : I2
{
    int I2.M2()
    {
        return 0;
    }
}

class C : I, {|CS0535:I2|}
{
    A a;
    B b;

    public int M()
    {
        return ((I)a).M();
    }
}",
                    },
                    MarkupHandling = MarkupMode.Allow,
                },
                Options = { AllOptionsOff },
                CodeActionsVerifier = codeActions => Assert.Equal(3, codeActions.Length),
                DiagnosticSelector = diagnostics => diagnostics[0],
                CodeFixTestBehaviors = CodeFixTestBehaviors.FixOne,
                CodeActionEquivalenceKey = "False;False;False:global::I;TestProject;Microsoft.CodeAnalysis.ImplementInterface.AbstractImplementInterfaceService+ImplementInterfaceCodeAction;a",
                CodeActionIndex = 1,
            }.RunAsync();

            await new VerifyCS.Test
            {
                TestCode = @"interface I
{
    int M();
}

interface I2
{
    int M2();
}

class A : I
{
    int I.M()
    {
        return 0;
    }
}

class B : I2
{
    int I2.M2()
    {
        return 0;
    }
}

class C : {|CS0535:I|}, {|CS0535:I2|}
{
    A a;
    B b;
}",
                FixedState =
                {
                    Sources =
                    {
                        @"interface I
{
    int M();
}

interface I2
{
    int M2();
}

class A : I
{
    int I.M()
    {
        return 0;
    }
}

class B : I2
{
    int I2.M2()
    {
        return 0;
    }
}

class C : {|CS0535:I|}, I2
{
    A a;
    B b;

    public int M2()
    {
        return ((I2)b).M2();
    }
}",
                    },
                    MarkupHandling = MarkupMode.Allow,
                },
                Options = { AllOptionsOff },
                CodeActionsVerifier = codeActions => Assert.Equal(3, codeActions.Length),
                DiagnosticSelector = diagnostics => diagnostics[1],
                CodeFixTestBehaviors = CodeFixTestBehaviors.FixOne,
                CodeActionEquivalenceKey = "False;False;False:global::I2;TestProject;Microsoft.CodeAnalysis.ImplementInterface.AbstractImplementInterfaceService+ImplementInterfaceCodeAction;b",
                CodeActionIndex = 1,
            }.RunAsync();
        }

        [WorkItem(18556, "https://github.com/dotnet/roslyn/issues/18556")]
        [Fact, Trait(Traits.Feature, Traits.Features.CodeActionsImplementInterface)]
        public async Task TestImplementInterfaceThroughExplicitProperty()
        {
            await new VerifyCS.Test
            {
                TestCode = @"interface IA
{
    IB B { get; }
}
interface IB
{
    int M();
}
class AB : IA, {|CS0535:IB|}
{
    IB IA.B => null;
}",
                FixedCode = @"interface IA
{
    IB B { get; }
}
interface IB
{
    int M();
}
class AB : IA, IB
{
    IB IA.B => null;

    public int M()
    {
        return ((IA)this).B.M();
    }
}",
                Options = { AllOptionsOff },
                CodeActionsVerifier = codeActions => Assert.Equal(3, codeActions.Length),
                CodeActionEquivalenceKey = "False;False;False:global::IB;TestProject;Microsoft.CodeAnalysis.ImplementInterface.AbstractImplementInterfaceService+ImplementInterfaceCodeAction;IA.B",
                CodeActionIndex = 1,
            }.RunAsync();
        }

        [WorkItem(768799, "http://vstfdevdiv:8080/DevDiv2/DevDiv/_workitems/edit/768799")]
        [Fact, Trait(Traits.Feature, Traits.Features.CodeActionsImplementInterface)]
        public async Task TestNoImplementThroughIndexer()
        {
            await new VerifyCS.Test
            {
                TestCode = @"interface I
{
    int M();
}

class A : I
{
    int I.M()
    {
        return 0;
    }
}

class B : {|CS0535:I|}
{
    A this[int index]
    {
        get
        {
            return null;
        }
    }
}",
                FixedCode = @"interface I
{
    int M();
}

class A : I
{
    int I.M()
    {
        return 0;
    }
}

class B : I
{
    A this[int index]
    {
        get
        {
            return null;
        }
    }

    public int M()
    {
        throw new System.NotImplementedException();
    }
}",
                CodeActionsVerifier = codeActions => Assert.Equal(2, codeActions.Length),
            }.RunAsync();
        }

        [WorkItem(768799, "http://vstfdevdiv:8080/DevDiv2/DevDiv/_workitems/edit/768799")]
        [Fact, Trait(Traits.Feature, Traits.Features.CodeActionsImplementInterface)]
        public async Task TestNoImplementThroughWriteOnlyProperty()
        {
            await new VerifyCS.Test
            {
                TestCode = @"interface I
{
    int M();
}

class A : I
{
    int I.M()
    {
        return 0;
    }
}

class B : {|CS0535:I|}
{
    A a
    {
        set
        {
        }
    }
}",
                FixedCode = @"interface I
{
    int M();
}

class A : I
{
    int I.M()
    {
        return 0;
    }
}

class B : {|CS0535:I|}
{
    A a
    {
        set
        {
        }
    }

    public int M()
    {
        throw new System.NotImplementedException();
    }
}",
                CodeActionsVerifier = codeActions => Assert.Equal(2, codeActions.Length),
            }.RunAsync();
        }

        [Fact, Trait(Traits.Feature, Traits.Features.CodeActionsImplementInterface)]
        public async Task TestImplementEventThroughMember()
        {
            await TestInRegularAndScriptAsync(@"
interface IGoo
{
    event System.EventHandler E;
}

class CanGoo : IGoo
{
    public event System.EventHandler E;
}

class HasCanGoo : {|CS0535:IGoo|}
{
    CanGoo canGoo;
}",
@"
using System;

interface IGoo
{
    event System.EventHandler E;
}

class CanGoo : IGoo
{
    public event System.EventHandler E;
}

class HasCanGoo : IGoo
{
    CanGoo canGoo;

    public event EventHandler E
    {
        add
        {
            ((IGoo)canGoo).E += value;
        }

        remove
        {
            ((IGoo)canGoo).E -= value;
        }
    }
}", codeAction: ("False;False;False:global::IGoo;TestProject;Microsoft.CodeAnalysis.ImplementInterface.AbstractImplementInterfaceService+ImplementInterfaceCodeAction;canGoo", 1));
        }

        [Fact, Trait(Traits.Feature, Traits.Features.CodeActionsImplementInterface)]
        public async Task TestImplementEventThroughExplicitMember()
        {
            await TestInRegularAndScriptAsync(
@"interface IGoo { event System . EventHandler E ; } class CanGoo : IGoo { event System.EventHandler IGoo.E { add { } remove { } } } class HasCanGoo : {|CS0535:IGoo|} { CanGoo canGoo; } ",
@"using System;

interface IGoo { event System . EventHandler E ; } class CanGoo : IGoo { event System.EventHandler IGoo.E { add { } remove { } } } class HasCanGoo : IGoo { CanGoo canGoo;

    public event EventHandler E
    {
        add
        {
            ((IGoo)canGoo).E += value;
        }

        remove
        {
            ((IGoo)canGoo).E -= value;
        }
    }
} ",
codeAction: ("False;False;False:global::IGoo;TestProject;Microsoft.CodeAnalysis.ImplementInterface.AbstractImplementInterfaceService+ImplementInterfaceCodeAction;canGoo", 1));
        }

        [Fact, Trait(Traits.Feature, Traits.Features.CodeActionsImplementInterface)]
        public async Task TestImplementEvent()
        {
            await TestWithAllCodeStyleOptionsOffAsync(
@"interface IGoo
{
    event System.EventHandler E;
}

abstract class Goo : {|CS0535:IGoo|}
{
}",
@"using System;

interface IGoo
{
    event System.EventHandler E;
}

abstract class Goo : IGoo
{
    public event EventHandler E;
}",
codeAction: ("False;False;True:global::IGoo;TestProject;Microsoft.CodeAnalysis.ImplementInterface.AbstractImplementInterfaceService+ImplementInterfaceCodeAction;", 0));
        }

        [Fact, Trait(Traits.Feature, Traits.Features.CodeActionsImplementInterface)]
        public async Task TestImplementEventAbstractly()
        {
            await TestWithAllCodeStyleOptionsOffAsync(
@"interface IGoo
{
    event System.EventHandler E;
}

abstract class Goo : {|CS0535:IGoo|}
{
}",
@"using System;

interface IGoo
{
    event System.EventHandler E;
}

abstract class Goo : IGoo
{
    public abstract event EventHandler E;
}",
codeAction: ("False;True;True:global::IGoo;TestProject;Microsoft.CodeAnalysis.ImplementInterface.AbstractImplementInterfaceService+ImplementInterfaceCodeAction;", 1));
        }

        [Fact, Trait(Traits.Feature, Traits.Features.CodeActionsImplementInterface)]
        public async Task TestImplementEventExplicitly()
        {
            await TestWithAllCodeStyleOptionsOffAsync(
@"interface IGoo
{
    event System.EventHandler E;
}

abstract class Goo : {|CS0535:IGoo|}
{
}",
@"using System;

interface IGoo
{
    event System.EventHandler E;
}

abstract class Goo : IGoo
{
    event EventHandler IGoo.E
    {
        add
        {
            throw new NotImplementedException();
        }

        remove
        {
            throw new NotImplementedException();
        }
    }
}",
codeAction: ("True;False;False:global::IGoo;TestProject;Microsoft.CodeAnalysis.ImplementInterface.AbstractImplementInterfaceService+ImplementInterfaceCodeAction;", 2));
        }

        [Fact, Trait(Traits.Feature, Traits.Features.CodeActionsImplementInterface)]
        public async Task TestFaultToleranceInStaticMembers_01()
        {
            await new VerifyCS.Test
            {
                ReferenceAssemblies = ReferenceAssemblies.Net.Net50,
                TestCode = @"interface IFoo
{
    static string Name { set; get; }

    static int {|CS0501:Foo|}(string s);
}

class Program : IFoo
{
}",
            }.RunAsync();
        }

        [Fact, Trait(Traits.Feature, Traits.Features.CodeActionsImplementInterface)]
        public async Task TestFaultToleranceInStaticMembers_02()
        {
            var test = new VerifyCS.Test
            {
                ReferenceAssemblies = ReferenceAssemblies.Net.Net50,
                TestCode = @"interface IFoo
{
    string Name { set; get; }

    static int {|CS0501:Foo|}(string s);
}

class Program : {|CS0535:IFoo|}
{
}",
                FixedCode = @"interface IFoo
{
    string Name { set; get; }

    static int {|CS0501:Foo|}(string s);
}

class Program : IFoo
{
    public string Name
    {
        get
        {
            throw new System.NotImplementedException();
        }

        set
        {
            throw new System.NotImplementedException();
        }
    }
}",
            };

            test.Options.AddRange(AllOptionsOff);
            await test.RunAsync();
        }

        [Fact, Trait(Traits.Feature, Traits.Features.CodeActionsImplementInterface)]
        public async Task TestFaultToleranceInStaticMembers_03()
        {
            var test = new VerifyCS.Test
            {
                ReferenceAssemblies = ReferenceAssemblies.Net.Net50,
                TestCode = @"interface IGoo
{
    static string Name { set; get; }

    int Goo(string s);
}

class Program : {|CS0535:IGoo|}
{
}",
                FixedCode = @"interface IGoo
{
    static string Name { set; get; }

    int Goo(string s);
}

class Program : IGoo
{
    public int Goo(string s)
    {
        throw new System.NotImplementedException();
    }
}",
            };

            test.Options.AddRange(AllOptionsOff);
            await test.RunAsync();
        }

        [Fact, Trait(Traits.Feature, Traits.Features.CodeActionsImplementInterface)]
        public async Task TestIndexers()
        {
            await TestWithAllCodeStyleOptionsOffAsync(
@"public interface ISomeInterface
{
    int this[int index] { get; set; }
}

class IndexerClass : {|CS0535:ISomeInterface|}
{
}",
@"public interface ISomeInterface
{
    int this[int index] { get; set; }
}

class IndexerClass : ISomeInterface
{
    public int this[int index]
    {
        get
        {
            throw new System.NotImplementedException();
        }

        set
        {
            throw new System.NotImplementedException();
        }
    }
}");
        }

        [Fact, Trait(Traits.Feature, Traits.Features.CodeActionsImplementInterface)]
        public async Task TestIndexersExplicit()
        {
            await TestWithAllCodeStyleOptionsOffAsync(
@"public interface ISomeInterface
{
    int this[int index] { get; set; }
}

class IndexerClass : {|CS0535:ISomeInterface|}
{
}",
@"public interface ISomeInterface
{
    int this[int index] { get; set; }
}

class IndexerClass : ISomeInterface
{
    int ISomeInterface.this[int index]
    {
        get
        {
            throw new System.NotImplementedException();
        }

        set
        {
            throw new System.NotImplementedException();
        }
    }
}",
codeAction: ("True;False;False:global::ISomeInterface;TestProject;Microsoft.CodeAnalysis.ImplementInterface.AbstractImplementInterfaceService+ImplementInterfaceCodeAction;", 1));
        }

        [Fact, Trait(Traits.Feature, Traits.Features.CodeActionsImplementInterface)]
        public async Task TestIndexersWithASingleAccessor()
        {
            await TestWithAllCodeStyleOptionsOffAsync(
@"public interface ISomeInterface
{
    int this[int index] { get; }
}

class IndexerClass : {|CS0535:ISomeInterface|}
{
}",
@"public interface ISomeInterface
{
    int this[int index] { get; }
}

class IndexerClass : ISomeInterface
{
    public int this[int index]
    {
        get
        {
            throw new System.NotImplementedException();
        }
    }
}");
        }

        [WorkItem(542357, "http://vstfdevdiv:8080/DevDiv2/DevDiv/_workitems/edit/542357")]
        [Fact, Trait(Traits.Feature, Traits.Features.CodeActionsImplementInterface)]
        public async Task TestConstraints1()
        {
            await TestWithAllCodeStyleOptionsOffAsync(
@"interface I
{
    void Goo<T>() where T : class;
}

class A : {|CS0535:I|}
{
}",
@"interface I
{
    void Goo<T>() where T : class;
}

class A : I
{
    public void Goo<T>() where T : class
    {
        throw new System.NotImplementedException();
    }
}");
        }

        [WorkItem(542357, "http://vstfdevdiv:8080/DevDiv2/DevDiv/_workitems/edit/542357")]
        [Fact, Trait(Traits.Feature, Traits.Features.CodeActionsImplementInterface)]
        public async Task TestConstraintsExplicit()
        {
            await TestWithAllCodeStyleOptionsOffAsync(
@"interface I
{
    void Goo<T>() where T : class;
}

class A : {|CS0535:I|}
{
}",
@"interface I
{
    void Goo<T>() where T : class;
}

class A : I
{
    void I.Goo<T>()
    {
        throw new System.NotImplementedException();
    }
}",
codeAction: ("True;False;False:global::I;TestProject;Microsoft.CodeAnalysis.ImplementInterface.AbstractImplementInterfaceService+ImplementInterfaceCodeAction;", 1));
        }

        [WorkItem(542357, "http://vstfdevdiv:8080/DevDiv2/DevDiv/_workitems/edit/542357")]
        [Fact, Trait(Traits.Feature, Traits.Features.CodeActionsImplementInterface)]
        public async Task TestUsingAddedForConstraint()
        {
            await TestWithAllCodeStyleOptionsOffAsync(
@"interface I
{
    void Goo<T>() where T : System.Attribute;
}

class A : {|CS0535:I|}
{
}",
@"using System;

interface I
{
    void Goo<T>() where T : System.Attribute;
}

class A : I
{
    public void Goo<T>() where T : Attribute
    {
        throw new NotImplementedException();
    }
}");
        }

        [WorkItem(542379, "http://vstfdevdiv:8080/DevDiv2/DevDiv/_workitems/edit/542379")]
        [Fact, Trait(Traits.Feature, Traits.Features.CodeActionsImplementInterface)]
        public async Task TestIndexer()
        {
            await TestWithAllCodeStyleOptionsOffAsync(
@"interface I
{
    int this[int x] { get; set; }
}

class C : {|CS0535:I|}
{
}",
@"interface I
{
    int this[int x] { get; set; }
}

class C : I
{
    public int this[int x]
    {
        get
        {
            throw new System.NotImplementedException();
        }

        set
        {
            throw new System.NotImplementedException();
        }
    }
}");
        }

        [WorkItem(542588, "http://vstfdevdiv:8080/DevDiv2/DevDiv/_workitems/edit/542588")]
        [Fact, Trait(Traits.Feature, Traits.Features.CodeActionsImplementInterface)]
        public async Task TestRecursiveConstraint1()
        {
            await TestWithAllCodeStyleOptionsOffAsync(
@"using System;

interface I
{
    void Goo<T>() where T : IComparable<T>;
}

class C : {|CS0535:I|}
{
}",
@"using System;

interface I
{
    void Goo<T>() where T : IComparable<T>;
}

class C : I
{
    public void Goo<T>() where T : IComparable<T>
    {
        throw new NotImplementedException();
    }
}");
        }

        [WorkItem(542588, "http://vstfdevdiv:8080/DevDiv2/DevDiv/_workitems/edit/542588")]
        [Fact, Trait(Traits.Feature, Traits.Features.CodeActionsImplementInterface)]
        public async Task TestRecursiveConstraint2()
        {
            await TestWithAllCodeStyleOptionsOffAsync(
@"using System;

interface I
{
    void Goo<T>() where T : IComparable<T>;
}

class C : {|CS0535:I|}
{
}",
@"using System;

interface I
{
    void Goo<T>() where T : IComparable<T>;
}

class C : I
{
    void I.Goo<T>()
    {
        throw new NotImplementedException();
    }
}",
codeAction: ("True;False;False:global::I;TestProject;Microsoft.CodeAnalysis.ImplementInterface.AbstractImplementInterfaceService+ImplementInterfaceCodeAction;", 1));
        }

        [WorkItem(542587, "http://vstfdevdiv:8080/DevDiv2/DevDiv/_workitems/edit/542587")]
        [Fact, Trait(Traits.Feature, Traits.Features.CodeActionsImplementInterface)]
        public async Task TestUnexpressibleConstraint1()
        {
            await TestWithAllCodeStyleOptionsOffAsync(
@"interface I<S>
{
    void Goo<T>() where T : class, S;
}

class A : {|CS0535:I<string>|}
{
}",
@"interface I<S>
{
    void Goo<T>() where T : class, S;
}

class A : I<string>
{
    void I<string>.Goo<T>()
    {
        throw new System.NotImplementedException();
    }
}");
        }

        [WorkItem(542587, "http://vstfdevdiv:8080/DevDiv2/DevDiv/_workitems/edit/542587")]
        [Fact, Trait(Traits.Feature, Traits.Features.CodeActionsImplementInterface)]
        public async Task TestUnexpressibleConstraint2()
        {
            await TestWithAllCodeStyleOptionsOffAsync(
@"interface I<S>
{
    void Goo<T>() where T : class, S;
}

class A : {|CS0535:I<object>|}
{
}",
@"interface I<S>
{
    void Goo<T>() where T : class, S;
}

class A : I<object>
{
    public void Goo<T>() where T : class
    {
        throw new System.NotImplementedException();
    }
}");
        }

        [WorkItem(542587, "http://vstfdevdiv:8080/DevDiv2/DevDiv/_workitems/edit/542587")]
        [Fact, Trait(Traits.Feature, Traits.Features.CodeActionsImplementInterface)]
        public async Task TestUnexpressibleConstraint3()
        {
            await TestWithAllCodeStyleOptionsOffAsync(
@"interface I<S>
{
    void Goo<T>() where T : class, S;
}

class A : {|CS0535:I<object>|}
{
}",
@"interface I<S>
{
    void Goo<T>() where T : class, S;
}

class A : I<object>
{
    void I<object>.Goo<T>()
    {
        throw new System.NotImplementedException();
    }
}",
codeAction: ("True;False;False:global::I<object>;TestProject;Microsoft.CodeAnalysis.ImplementInterface.AbstractImplementInterfaceService+ImplementInterfaceCodeAction;", 1));
        }

        [WorkItem(542587, "http://vstfdevdiv:8080/DevDiv2/DevDiv/_workitems/edit/542587")]
        [Fact, Trait(Traits.Feature, Traits.Features.CodeActionsImplementInterface)]
        public async Task TestUnexpressibleConstraint4()
        {
            await TestWithAllCodeStyleOptionsOffAsync(
@"using System;

interface I<S>
{
    void Goo<T>() where T : class, S;
}

class A : {|CS0535:I<Delegate>|}
{
}",
@"using System;

interface I<S>
{
    void Goo<T>() where T : class, S;
}

class A : I<Delegate>
{
    void I<Delegate>.Goo<T>()
    {
        throw new NotImplementedException();
    }
}");
        }

        [WorkItem(542587, "http://vstfdevdiv:8080/DevDiv2/DevDiv/_workitems/edit/542587")]
        [Fact, Trait(Traits.Feature, Traits.Features.CodeActionsImplementInterface)]
        public async Task TestUnexpressibleConstraint5()
        {
            await TestWithAllCodeStyleOptionsOffAsync(
@"using System;

interface I<S>
{
    void Goo<T>() where T : class, S;
}

class A : {|CS0535:I<MulticastDelegate>|}
{
}",
@"using System;

interface I<S>
{
    void Goo<T>() where T : class, S;
}

class A : I<MulticastDelegate>
{
    void I<MulticastDelegate>.Goo<T>()
    {
        throw new NotImplementedException();
    }
}");
        }

        [WorkItem(542587, "http://vstfdevdiv:8080/DevDiv2/DevDiv/_workitems/edit/542587")]
        [Fact, Trait(Traits.Feature, Traits.Features.CodeActionsImplementInterface)]
        public async Task TestUnexpressibleConstraint6()
        {
            await TestWithAllCodeStyleOptionsOffAsync(
@"using System;

interface I<S>
{
    void Goo<T>() where T : class, S;
}

delegate void Bar();

class A : {|CS0535:I<Bar>|}
{
}",
@"using System;

interface I<S>
{
    void Goo<T>() where T : class, S;
}

delegate void Bar();

class A : I<Bar>
{
    void I<Bar>.Goo<T>()
    {
        throw new NotImplementedException();
    }
}");
        }

        [WorkItem(542587, "http://vstfdevdiv:8080/DevDiv2/DevDiv/_workitems/edit/542587")]
        [Fact, Trait(Traits.Feature, Traits.Features.CodeActionsImplementInterface)]
        public async Task TestUnexpressibleConstraint7()
        {
            await TestWithAllCodeStyleOptionsOffAsync(
@"using System;

interface I<S>
{
    void Goo<T>() where T : class, S;
}

class A : {|CS0535:I<Enum>|}
{
}",
@"using System;

interface I<S>
{
    void Goo<T>() where T : class, S;
}

class A : I<Enum>
{
    void I<Enum>.Goo<T>()
    {
        throw new NotImplementedException();
    }
}");
        }

        [WorkItem(542587, "http://vstfdevdiv:8080/DevDiv2/DevDiv/_workitems/edit/542587")]
        [Fact, Trait(Traits.Feature, Traits.Features.CodeActionsImplementInterface)]
        public async Task TestUnexpressibleConstraint8()
        {
            await TestWithAllCodeStyleOptionsOffAsync(
@"using System;

interface I<S>
{
    void Goo<T>() where T : class, S;
}

class A : {|CS0535:I<int[]>|}
{
}",
@"using System;

interface I<S>
{
    void Goo<T>() where T : class, S;
}

class A : I<int[]>
{
    void I<int[]>.Goo<T>()
    {
        throw new NotImplementedException();
    }
}");
        }

        [WorkItem(542587, "http://vstfdevdiv:8080/DevDiv2/DevDiv/_workitems/edit/542587")]
        [Fact, Trait(Traits.Feature, Traits.Features.CodeActionsImplementInterface)]
        public async Task TestUnexpressibleConstraint9()
        {
            await TestWithAllCodeStyleOptionsOffAsync(
@"using System;

interface I<S>
{
    void Goo<T>() where T : class, S;
}

enum E
{
}

class A : {|CS0535:I<E>|}
{
}",
@"using System;

interface I<S>
{
    void Goo<T>() where T : class, S;
}

enum E
{
}

class A : I<E>
{
    void I<E>.Goo<{|CS0455:T|}>()
    {
        throw new NotImplementedException();
    }
}");
        }

        [WorkItem(542621, "http://vstfdevdiv:8080/DevDiv2/DevDiv/_workitems/edit/542621")]
        [Fact, Trait(Traits.Feature, Traits.Features.CodeActionsImplementInterface)]
        public async Task TestUnexpressibleConstraint10()
        {
            await TestWithAllCodeStyleOptionsOffAsync(
@"using System;

interface I<S>
{
    void Goo<T>() where T : S;
}

class A : {|CS0535:I<ValueType>|}
{
}",
@"using System;

interface I<S>
{
    void Goo<T>() where T : S;
}

class A : I<ValueType>
{
    void I<ValueType>.Goo<T>()
    {
        throw new NotImplementedException();
    }
}");
        }

        [WorkItem(542669, "http://vstfdevdiv:8080/DevDiv2/DevDiv/_workitems/edit/542669")]
        [Fact, Trait(Traits.Feature, Traits.Features.CodeActionsImplementInterface)]
        public async Task TestArrayConstraint()
        {
            await TestWithAllCodeStyleOptionsOffAsync(
@"using System;

interface I<S>
{
    void Goo<T>() where T : S;
}

class C : {|CS0535:I<Array>|}
{
}",
@"using System;

interface I<S>
{
    void Goo<T>() where T : S;
}

class C : I<Array>
{
    void I<Array>.Goo<T>()
    {
        throw new NotImplementedException();
    }
}");
        }

        [WorkItem(542743, "http://vstfdevdiv:8080/DevDiv2/DevDiv/_workitems/edit/542743")]
        [Fact, Trait(Traits.Feature, Traits.Features.CodeActionsImplementInterface)]
        public async Task TestMultipleClassConstraints()
        {
            await TestWithAllCodeStyleOptionsOffAsync(
@"using System;

interface I<S>
{
    void Goo<T>() where T : Exception, S;
}

class C : {|CS0535:I<Attribute>|}
{
}",
@"using System;

interface I<S>
{
    void Goo<T>() where T : Exception, S;
}

class C : I<Attribute>
{
    void I<Attribute>.Goo<{|CS0455:T|}>()
    {
        throw new NotImplementedException();
    }
}");
        }

        [WorkItem(542751, "http://vstfdevdiv:8080/DevDiv2/DevDiv/_workitems/edit/542751")]
        [Fact, Trait(Traits.Feature, Traits.Features.CodeActionsImplementInterface)]
        public async Task TestClassConstraintAndRefConstraint()
        {
            await TestWithAllCodeStyleOptionsOffAsync(
@"using System;

interface I<S>
{
    void Goo<T>() where T : class, S;
}

class C : {|CS0535:I<Exception>|}
{
}",
@"using System;

interface I<S>
{
    void Goo<T>() where T : class, S;
}

class C : I<Exception>
{
    void I<Exception>.Goo<T>()
    {
        throw new NotImplementedException();
    }
}");
        }

        [WorkItem(542505, "http://vstfdevdiv:8080/DevDiv2/DevDiv/_workitems/edit/542505")]
        [Fact, Trait(Traits.Feature, Traits.Features.CodeActionsImplementInterface)]
        public async Task TestRenameConflictingTypeParameters1()
        {
            await TestWithAllCodeStyleOptionsOffAsync(
@"using System;
using System.Collections.Generic;

interface I<T>
{
    void Goo<S>(T x, IList<S> list) where S : T;
}

class A<S> : {|CS0535:I<S>|}
{
}",
@"using System;
using System.Collections.Generic;

interface I<T>
{
    void Goo<S>(T x, IList<S> list) where S : T;
}

class A<S> : I<S>
{
    public void Goo<S1>(S x, IList<S1> list) where S1 : S
    {
        throw new NotImplementedException();
    }
}");
        }

        [WorkItem(542505, "http://vstfdevdiv:8080/DevDiv2/DevDiv/_workitems/edit/542505")]
        [Fact, Trait(Traits.Feature, Traits.Features.CodeActionsImplementInterface)]
        public async Task TestRenameConflictingTypeParameters2()
        {
            await TestWithAllCodeStyleOptionsOffAsync(
@"using System;
using System.Collections.Generic;

interface I<T>
{
    void Goo<S>(T x, IList<S> list) where S : T;
}

class A<S> : {|CS0535:I<S>|}
{
}",
@"using System;
using System.Collections.Generic;

interface I<T>
{
    void Goo<S>(T x, IList<S> list) where S : T;
}

class A<S> : I<S>
{
    void I<S>.Goo<S1>(S x, IList<S1> list)
    {
        throw new NotImplementedException();
    }
}",
codeAction: ("True;False;False:global::I<S>;TestProject;Microsoft.CodeAnalysis.ImplementInterface.AbstractImplementInterfaceService+ImplementInterfaceCodeAction;", 1));
        }

        [WorkItem(542505, "http://vstfdevdiv:8080/DevDiv2/DevDiv/_workitems/edit/542505")]
        [Fact, Trait(Traits.Feature, Traits.Features.CodeActionsImplementInterface)]
        public async Task TestRenameConflictingTypeParameters3()
        {
            await TestWithAllCodeStyleOptionsOffAsync(
@"using System;
using System.Collections.Generic;

interface I<X, Y>
{
    void Goo<A, B>(X x, Y y, IList<A> list1, IList<B> list2)
        where A : IList<B>
        where B : IList<A>;
}

class C<A, B> : {|CS0535:I<A, B>|}
{
}",
@"using System;
using System.Collections.Generic;

interface I<X, Y>
{
    void Goo<A, B>(X x, Y y, IList<A> list1, IList<B> list2)
        where A : IList<B>
        where B : IList<A>;
}

class C<A, B> : I<A, B>
{
    public void Goo<A1, B1>(A x, B y, IList<A1> list1, IList<B1> list2)
        where A1 : IList<B1>
        where B1 : IList<A1>
    {
        throw new NotImplementedException();
    }
}");
        }

        [WorkItem(542505, "http://vstfdevdiv:8080/DevDiv2/DevDiv/_workitems/edit/542505")]
        [Fact, Trait(Traits.Feature, Traits.Features.CodeActionsImplementInterface)]
        public async Task TestRenameConflictingTypeParameters4()
        {
            await TestWithAllCodeStyleOptionsOffAsync(
@"using System;
using System.Collections.Generic;

interface I<X, Y>
{
    void Goo<A, B>(X x, Y y, IList<A> list1, IList<B> list2)
        where A : IList<B>
        where B : IList<A>;
}

class C<A, B> : {|CS0535:I<A, B>|}
{
}",
@"using System;
using System.Collections.Generic;

interface I<X, Y>
{
    void Goo<A, B>(X x, Y y, IList<A> list1, IList<B> list2)
        where A : IList<B>
        where B : IList<A>;
}

class C<A, B> : I<A, B>
{
    void I<A, B>.Goo<A1, B1>(A x, B y, IList<A1> list1, IList<B1> list2)
    {
        throw new NotImplementedException();
    }
}",
codeAction: ("True;False;False:global::I<A, B>;TestProject;Microsoft.CodeAnalysis.ImplementInterface.AbstractImplementInterfaceService+ImplementInterfaceCodeAction;", 1));
        }

        [WorkItem(542506, "http://vstfdevdiv:8080/DevDiv2/DevDiv/_workitems/edit/542506")]
        [Fact, Trait(Traits.Feature, Traits.Features.CodeActionsImplementInterface)]
        public async Task TestNameSimplification()
        {
            await TestWithAllCodeStyleOptionsOffAsync(
@"using System;

class A<T>
{
    class B
    {
    }

    interface I
    {
        void Goo(B x);
    }

    class C<U> : {|CS0535:I|}
    {
    }
}",
@"using System;

class A<T>
{
    class B
    {
    }

    interface I
    {
        void Goo(B x);
    }

    class C<U> : I
    {
        public void Goo(B x)
        {
            throw new NotImplementedException();
        }
    }
}");
        }

        [WorkItem(542506, "http://vstfdevdiv:8080/DevDiv2/DevDiv/_workitems/edit/542506")]
        [Fact, Trait(Traits.Feature, Traits.Features.CodeActionsImplementInterface)]
        public async Task TestNameSimplification2()
        {
            await TestWithAllCodeStyleOptionsOffAsync(
@"class A<T>
{
    class B
    {
    }

    interface I
    {
        void Goo(B[] x);
    }

    class C<U> : {|CS0535:I|}
    {
    }
}",
@"class A<T>
{
    class B
    {
    }

    interface I
    {
        void Goo(B[] x);
    }

    class C<U> : I
    {
        public void Goo(B[] x)
        {
            throw new System.NotImplementedException();
        }
    }
}");
        }

        [WorkItem(542506, "http://vstfdevdiv:8080/DevDiv2/DevDiv/_workitems/edit/542506")]
        [Fact, Trait(Traits.Feature, Traits.Features.CodeActionsImplementInterface)]
        public async Task TestNameSimplification3()
        {
            await TestWithAllCodeStyleOptionsOffAsync(
@"class A<T>
{
    class B
    {
    }

    interface I
    {
        void Goo(B[][,][,,][,,,] x);
    }

    class C<U> : {|CS0535:I|}
    {
    }
}",
@"class A<T>
{
    class B
    {
    }

    interface I
    {
        void Goo(B[][,][,,][,,,] x);
    }

    class C<U> : I
    {
        public void Goo(B[][,][,,][,,,] x)
        {
            throw new System.NotImplementedException();
        }
    }
}");
        }

        [WorkItem(544166, "http://vstfdevdiv:8080/DevDiv2/DevDiv/_workitems/edit/544166")]
        [Fact, Trait(Traits.Feature, Traits.Features.CodeActionsImplementInterface)]
        public async Task TestImplementAbstractProperty()
        {
            await TestWithAllCodeStyleOptionsOffAsync(
@"interface IGoo
{
    int Gibberish { get; set; }
}

abstract class Goo : {|CS0535:IGoo|}
{
}",
@"interface IGoo
{
    int Gibberish { get; set; }
}

abstract class Goo : IGoo
{
    public abstract int Gibberish { get; set; }
}",
codeAction: ("False;True;True:global::IGoo;TestProject;Microsoft.CodeAnalysis.ImplementInterface.AbstractImplementInterfaceService+ImplementInterfaceCodeAction;", 1));
        }

        [WorkItem(544210, "http://vstfdevdiv:8080/DevDiv2/DevDiv/_workitems/edit/544210")]
        [Fact, Trait(Traits.Feature, Traits.Features.CodeActionsImplementInterface)]
        public async Task TestMissingOnWrongArity()
        {
            var code =
@"interface I1<T>
{
    int X { get; set; }
}

class C : {|CS0305:I1|}
{
}";

            await VerifyCS.VerifyCodeFixAsync(code, code);
        }

        [WorkItem(544281, "http://vstfdevdiv:8080/DevDiv2/DevDiv/_workitems/edit/544281")]
        [Fact, Trait(Traits.Feature, Traits.Features.CodeActionsImplementInterface)]
        public async Task TestImplicitDefaultValue()
        {
            await TestWithAllCodeStyleOptionsOffAsync(
@"interface IOptional
{
    int Goo(int g = 0);
}

class Opt : {|CS0535:IOptional|}
{
}",
@"interface IOptional
{
    int Goo(int g = 0);
}

class Opt : IOptional
{
    public int Goo(int g = 0)
    {
        throw new System.NotImplementedException();
    }
}");
        }

        [WorkItem(544281, "http://vstfdevdiv:8080/DevDiv2/DevDiv/_workitems/edit/544281")]
        [Fact, Trait(Traits.Feature, Traits.Features.CodeActionsImplementInterface)]
        public async Task TestExplicitDefaultValue()
        {
            await TestWithAllCodeStyleOptionsOffAsync(
@"interface IOptional
{
    int Goo(int g = 0);
}

class Opt : {|CS0535:IOptional|}
{
}",
@"interface IOptional
{
    int Goo(int g = 0);
}

class Opt : IOptional
{
    int IOptional.Goo(int g)
    {
        throw new System.NotImplementedException();
    }
}",
codeAction: ("True;False;False:global::IOptional;TestProject;Microsoft.CodeAnalysis.ImplementInterface.AbstractImplementInterfaceService+ImplementInterfaceCodeAction;", 1));
        }

        [Fact, Trait(Traits.Feature, Traits.Features.CodeActionsImplementInterface)]
        public async Task TestMissingInHiddenType()
        {
            var code =
@"using System;

class Program : {|CS0535:IComparable|}
{
#line hidden
}
#line default";

            await VerifyCS.VerifyCodeFixAsync(code, code);
        }

        [Fact, Trait(Traits.Feature, Traits.Features.CodeActionsImplementInterface)]
        public async Task TestGenerateIntoVisiblePart()
        {
            await TestWithAllCodeStyleOptionsOffAsync(
@"#line default
using System;

partial class Program : {|CS0535:IComparable|}
{
    void Goo()
    {
#line hidden
    }
}
#line default",
@"#line default
using System;

partial class Program : IComparable
{
    public int CompareTo(object obj)
    {
        throw new NotImplementedException();
    }

    void Goo()
    {
#line hidden
    }
}
#line default");
        }

        [Fact, Trait(Traits.Feature, Traits.Features.CodeActionsImplementInterface)]
        public async Task TestGenerateIfAvailableRegionExists()
        {
            await TestWithAllCodeStyleOptionsOffAsync(
@"using System;

partial class Program : {|CS0535:IComparable|}
{
#line hidden
}
#line default

partial class Program
{
}",
@"using System;

partial class Program : IComparable
{
#line hidden
}
#line default

partial class Program
{
    public int CompareTo(object obj)
    {
        throw new NotImplementedException();
    }
}");
        }

        [WorkItem(545334, "http://vstfdevdiv:8080/DevDiv2/DevDiv/_workitems/edit/545334")]
        [Fact, Trait(Traits.Feature, Traits.Features.CodeActionsImplementInterface)]
        public async Task TestNoGenerateInVenusCase1()
        {
            var code =
@"using System;
#line 1 ""Bar""
class Goo : {|CS0535:IComparable|}{|CS1513:|}{|CS1514:|}


#line default
#line hidden
// stuff";

            await VerifyCS.VerifyCodeFixAsync(code, code);
        }

        [WorkItem(545476, "http://vstfdevdiv:8080/DevDiv2/DevDiv/_workitems/edit/545476")]
        [Fact, Trait(Traits.Feature, Traits.Features.CodeActionsImplementInterface)]
        public async Task TestOptionalDateTime1()
        {
            await new VerifyCS.Test
            {
                TestCode = @"using System;
using System.Runtime.CompilerServices;
using System.Runtime.InteropServices;

interface IGoo
{
    void Goo([Optional][DateTimeConstant(100)] DateTime x);
}

public class C : {|CS0535:IGoo|}
{
}",
                FixedCode = @"using System;
using System.Runtime.CompilerServices;
using System.Runtime.InteropServices;

interface IGoo
{
    void Goo([Optional][DateTimeConstant(100)] DateTime x);
}

public class C : IGoo
{
    public void Goo([DateTimeConstant(100), Optional] DateTime x)
    {
        throw new NotImplementedException();
    }
}",
                Options = { AllOptionsOff },

                // 🐛 one value is generated with 0L instead of 0
                CodeActionValidationMode = CodeActionValidationMode.None,
            }.RunAsync();
        }

        [WorkItem(545476, "http://vstfdevdiv:8080/DevDiv2/DevDiv/_workitems/edit/545476")]
        [Fact, Trait(Traits.Feature, Traits.Features.CodeActionsImplementInterface)]
        public async Task TestOptionalDateTime2()
        {
            await TestWithAllCodeStyleOptionsOffAsync(
@"using System;
using System.Runtime.CompilerServices;
using System.Runtime.InteropServices;

interface IGoo
{
    void Goo([Optional][DateTimeConstant(100)] DateTime x);
}

public class C : {|CS0535:IGoo|}
{
}",
@"using System;
using System.Runtime.CompilerServices;
using System.Runtime.InteropServices;

interface IGoo
{
    void Goo([Optional][DateTimeConstant(100)] DateTime x);
}

public class C : IGoo
{
    void IGoo.Goo(DateTime x)
    {
        throw new NotImplementedException();
    }
}",
codeAction: ("True;False;False:global::IGoo;TestProject;Microsoft.CodeAnalysis.ImplementInterface.AbstractImplementInterfaceService+ImplementInterfaceCodeAction;", 1));
        }

        [WorkItem(545477, "http://vstfdevdiv:8080/DevDiv2/DevDiv/_workitems/edit/545477")]
        [Fact, Trait(Traits.Feature, Traits.Features.CodeActionsImplementInterface)]
        public async Task TestIUnknownIDispatchAttributes1()
        {
            await TestWithAllCodeStyleOptionsOffAsync(
@"using System.Runtime.CompilerServices;
using System.Runtime.InteropServices;

interface IGoo
{
    void Goo1([Optional][IUnknownConstant] object x);
    void Goo2([Optional][IDispatchConstant] object x);
}

public class C : {|CS0535:{|CS0535:IGoo|}|}
{
}",
@"using System.Runtime.CompilerServices;
using System.Runtime.InteropServices;

interface IGoo
{
    void Goo1([Optional][IUnknownConstant] object x);
    void Goo2([Optional][IDispatchConstant] object x);
}

public class C : IGoo
{
    public void Goo1([IUnknownConstant, Optional] object x)
    {
        throw new System.NotImplementedException();
    }

    public void Goo2([IDispatchConstant, Optional] object x)
    {
        throw new System.NotImplementedException();
    }
}");
        }

        [WorkItem(545477, "http://vstfdevdiv:8080/DevDiv2/DevDiv/_workitems/edit/545477")]
        [Fact, Trait(Traits.Feature, Traits.Features.CodeActionsImplementInterface)]
        public async Task TestIUnknownIDispatchAttributes2()
        {
            await TestWithAllCodeStyleOptionsOffAsync(
@"using System.Runtime.CompilerServices;
using System.Runtime.InteropServices;

interface IGoo
{
    void Goo1([Optional][IUnknownConstant] object x);
    void Goo2([Optional][IDispatchConstant] object x);
}

public class C : {|CS0535:{|CS0535:IGoo|}|}
{
}",
@"using System.Runtime.CompilerServices;
using System.Runtime.InteropServices;

interface IGoo
{
    void Goo1([Optional][IUnknownConstant] object x);
    void Goo2([Optional][IDispatchConstant] object x);
}

public class C : IGoo
{
    void IGoo.Goo1(object x)
    {
        throw new System.NotImplementedException();
    }

    void IGoo.Goo2(object x)
    {
        throw new System.NotImplementedException();
    }
}",
codeAction: ("True;False;False:global::IGoo;TestProject;Microsoft.CodeAnalysis.ImplementInterface.AbstractImplementInterfaceService+ImplementInterfaceCodeAction;", 1));
        }

        [WorkItem(545464, "http://vstfdevdiv:8080/DevDiv2/DevDiv/_workitems/edit/545464")]
        [Fact, Trait(Traits.Feature, Traits.Features.CodeActionsImplementInterface)]
        public async Task TestTypeNameConflict()
        {
            await TestWithAllCodeStyleOptionsOffAsync(
@"interface IGoo
{
    void Goo();
}

public class Goo : {|CS0535:IGoo|}
{
}",
@"interface IGoo
{
    void Goo();
}

public class Goo : IGoo
{
    void IGoo.Goo()
    {
        throw new System.NotImplementedException();
    }
}");
        }

        [Fact, Trait(Traits.Feature, Traits.Features.CodeActionsImplementInterface)]
        public async Task TestStringLiteral()
        {
            await TestWithAllCodeStyleOptionsOffAsync(
@"interface IGoo { void Goo ( string s = ""\"""" ) ; } class B : {|CS0535:IGoo|} { } ",
@"interface IGoo { void Goo ( string s = ""\"""" ) ; }
class B : IGoo
{
    public void Goo(string s = ""\"""")
    {
        throw new System.NotImplementedException();
    }
} ");
        }

        [WorkItem(916114, "http://vstfdevdiv:8080/DevDiv2/DevDiv/_workitems/edit/916114")]
        [Fact, Trait(Traits.Feature, Traits.Features.CodeActionsImplementInterface)]
        public async Task TestOptionalNullableStructParameter1()
        {
            await TestWithAllCodeStyleOptionsOffAsync(
@"struct b
{
}

interface d
{
    void m(b? x = null, b? y = default(b?));
}

class c : {|CS0535:d|}
{
}",
@"struct b
{
}

interface d
{
    void m(b? x = null, b? y = default(b?));
}

class c : d
{
    public void m(b? x = null, b? y = null)
    {
        throw new System.NotImplementedException();
    }
}");
        }

        [WorkItem(916114, "http://vstfdevdiv:8080/DevDiv2/DevDiv/_workitems/edit/916114")]
        [Fact, Trait(Traits.Feature, Traits.Features.CodeActionsImplementInterface)]
        public async Task TestOptionalNullableStructParameter2()
        {
            await TestWithAllCodeStyleOptionsOffAsync(
@"struct b
{
}

interface d
{
    void m(b? x = null, b? y = default(b?));
}

class c : {|CS0535:d|}
{
}",
@"struct b
{
}

interface d
{
    void m(b? x = null, b? y = default(b?));
}

class c : d
{
    void d.m(b? x, b? y)
    {
        throw new System.NotImplementedException();
    }
}", codeAction: ("True;False;False:global::d;TestProject;Microsoft.CodeAnalysis.ImplementInterface.AbstractImplementInterfaceService+ImplementInterfaceCodeAction;", 1));
        }

        [WorkItem(916114, "http://vstfdevdiv:8080/DevDiv2/DevDiv/_workitems/edit/916114")]
        [Fact, Trait(Traits.Feature, Traits.Features.CodeActionsImplementInterface)]
        public async Task TestOptionalNullableIntParameter()
        {
            await TestWithAllCodeStyleOptionsOffAsync(
@"interface d
{
    void m(int? x = 5, int? y = null);
}

class c : {|CS0535:d|}
{
}",
@"interface d
{
    void m(int? x = 5, int? y = null);
}

class c : d
{
    public void m(int? x = 5, int? y = null)
    {
        throw new System.NotImplementedException();
    }
}");
        }

        [WorkItem(545613, "http://vstfdevdiv:8080/DevDiv2/DevDiv/_workitems/edit/545613")]
        [Fact, Trait(Traits.Feature, Traits.Features.CodeActionsImplementInterface)]
        public async Task TestOptionalWithNoDefaultValue()
        {
            await TestWithAllCodeStyleOptionsOffAsync(
@"using System.Runtime.InteropServices;

interface I
{
    void Goo([Optional] I o);
}

class C : {|CS0535:I|}
{
}",
@"using System.Runtime.InteropServices;

interface I
{
    void Goo([Optional] I o);
}

class C : I
{
    public void Goo([Optional] I o)
    {
        throw new System.NotImplementedException();
    }
}");
        }

        [Fact, Trait(Traits.Feature, Traits.Features.CodeActionsImplementInterface)]
        public async Task TestIntegralAndFloatLiterals()
        {
            await new VerifyCS.Test
            {
                TestCode = @"interface I
{
    void M01(short s = short.MinValue);
    void M02(short s = -1);
    void M03(short s = short.MaxValue);
    void M04(ushort s = ushort.MinValue);
    void M05(ushort s = 1);
    void M06(ushort s = ushort.MaxValue);
    void M07(int s = int.MinValue);
    void M08(int s = -1);
    void M09(int s = int.MaxValue);
    void M10(uint s = uint.MinValue);
    void M11(uint s = 1);
    void M12(uint s = uint.MaxValue);
    void M13(long s = long.MinValue);
    void M14(long s = -1);
    void M15(long s = long.MaxValue);
    void M16(ulong s = ulong.MinValue);
    void M17(ulong s = 1);
    void M18(ulong s = ulong.MaxValue);
    void M19(float s = float.MinValue);
    void M20(float s = 1);
    void M21(float s = float.MaxValue);
    void M22(double s = double.MinValue);
    void M23(double s = 1);
    void M24(double s = double.MaxValue);
}

class C : {|CS0535:{|CS0535:{|CS0535:{|CS0535:{|CS0535:{|CS0535:{|CS0535:{|CS0535:{|CS0535:{|CS0535:{|CS0535:{|CS0535:{|CS0535:{|CS0535:{|CS0535:{|CS0535:{|CS0535:{|CS0535:{|CS0535:{|CS0535:{|CS0535:{|CS0535:{|CS0535:{|CS0535:I|}|}|}|}|}|}|}|}|}|}|}|}|}|}|}|}|}|}|}|}|}|}|}|}
{
}",
                FixedCode = @"interface I
{
    void M01(short s = short.MinValue);
    void M02(short s = -1);
    void M03(short s = short.MaxValue);
    void M04(ushort s = ushort.MinValue);
    void M05(ushort s = 1);
    void M06(ushort s = ushort.MaxValue);
    void M07(int s = int.MinValue);
    void M08(int s = -1);
    void M09(int s = int.MaxValue);
    void M10(uint s = uint.MinValue);
    void M11(uint s = 1);
    void M12(uint s = uint.MaxValue);
    void M13(long s = long.MinValue);
    void M14(long s = -1);
    void M15(long s = long.MaxValue);
    void M16(ulong s = ulong.MinValue);
    void M17(ulong s = 1);
    void M18(ulong s = ulong.MaxValue);
    void M19(float s = float.MinValue);
    void M20(float s = 1);
    void M21(float s = float.MaxValue);
    void M22(double s = double.MinValue);
    void M23(double s = 1);
    void M24(double s = double.MaxValue);
}

class C : I
{
    public void M01(short s = short.MinValue)
    {
        throw new System.NotImplementedException();
    }

    public void M02(short s = -1)
    {
        throw new System.NotImplementedException();
    }

    public void M03(short s = short.MaxValue)
    {
        throw new System.NotImplementedException();
    }

    public void M04(ushort s = 0)
    {
        throw new System.NotImplementedException();
    }

    public void M05(ushort s = 1)
    {
        throw new System.NotImplementedException();
    }

    public void M06(ushort s = ushort.MaxValue)
    {
        throw new System.NotImplementedException();
    }

    public void M07(int s = int.MinValue)
    {
        throw new System.NotImplementedException();
    }

    public void M08(int s = -1)
    {
        throw new System.NotImplementedException();
    }

    public void M09(int s = int.MaxValue)
    {
        throw new System.NotImplementedException();
    }

    public void M10(uint s = 0)
    {
        throw new System.NotImplementedException();
    }

    public void M11(uint s = 1)
    {
        throw new System.NotImplementedException();
    }

    public void M12(uint s = uint.MaxValue)
    {
        throw new System.NotImplementedException();
    }

    public void M13(long s = long.MinValue)
    {
        throw new System.NotImplementedException();
    }

    public void M14(long s = -1)
    {
        throw new System.NotImplementedException();
    }

    public void M15(long s = long.MaxValue)
    {
        throw new System.NotImplementedException();
    }

    public void M16(ulong s = 0)
    {
        throw new System.NotImplementedException();
    }

    public void M17(ulong s = 1)
    {
        throw new System.NotImplementedException();
    }

    public void M18(ulong s = ulong.MaxValue)
    {
        throw new System.NotImplementedException();
    }

    public void M19(float s = float.MinValue)
    {
        throw new System.NotImplementedException();
    }

    public void M20(float s = 1)
    {
        throw new System.NotImplementedException();
    }

    public void M21(float s = float.MaxValue)
    {
        throw new System.NotImplementedException();
    }

    public void M22(double s = double.MinValue)
    {
        throw new System.NotImplementedException();
    }

    public void M23(double s = 1)
    {
        throw new System.NotImplementedException();
    }

    public void M24(double s = double.MaxValue)
    {
        throw new System.NotImplementedException();
    }
}",
                Options = { AllOptionsOff },

                // 🐛 one value is generated with 0U instead of 0
                CodeActionValidationMode = CodeActionValidationMode.None,
            }.RunAsync();
        }

        [Fact, Trait(Traits.Feature, Traits.Features.CodeActionsImplementInterface)]
        public async Task TestEnumLiterals()
        {
            await TestWithAllCodeStyleOptionsOffAsync(
@"using System;

enum E
{
   A = 1,
   B = 2  
}

[FlagsAttribute]
enum FlagE
{
   A = 1,
   B = 2
}

interface I
{
    void M1(E e = E.A | E.B);
    void M2(FlagE e = FlagE.A | FlagE.B);
}

class C : {|CS0535:{|CS0535:I|}|}
{
}",
@"using System;

enum E
{
   A = 1,
   B = 2  
}

[FlagsAttribute]
enum FlagE
{
   A = 1,
   B = 2
}

interface I
{
    void M1(E e = E.A | E.B);
    void M2(FlagE e = FlagE.A | FlagE.B);
}

class C : I
{
    public void M1(E e = (E)3)
    {
        throw new NotImplementedException();
    }

    public void M2(FlagE e = FlagE.A | FlagE.B)
    {
        throw new NotImplementedException();
    }
}");
        }

        [Fact, Trait(Traits.Feature, Traits.Features.CodeActionsImplementInterface)]
        public async Task TestCharLiterals()
        {
            await TestWithAllCodeStyleOptionsOffAsync(
@"using System;

interface I
{
    void M01(char c = '\0');
    void M02(char c = '\r');
    void M03(char c = '\n');
    void M04(char c = '\t');
    void M05(char c = '\b');
    void M06(char c = '\v');
    void M07(char c = '\'');
    void M08(char c = '“');
    void M09(char c = 'a');
    void M10(char c = '""');
    void M11(char c = '\u2029');
}

class C : {|CS0535:{|CS0535:{|CS0535:{|CS0535:{|CS0535:{|CS0535:{|CS0535:{|CS0535:{|CS0535:{|CS0535:{|CS0535:I|}|}|}|}|}|}|}|}|}|}|}
{
}",
@"using System;

interface I
{
    void M01(char c = '\0');
    void M02(char c = '\r');
    void M03(char c = '\n');
    void M04(char c = '\t');
    void M05(char c = '\b');
    void M06(char c = '\v');
    void M07(char c = '\'');
    void M08(char c = '“');
    void M09(char c = 'a');
    void M10(char c = '""');
    void M11(char c = '\u2029');
}

class C : I
{
    public void M01(char c = '\0')
    {
        throw new NotImplementedException();
    }

    public void M02(char c = '\r')
    {
        throw new NotImplementedException();
    }

    public void M03(char c = '\n')
    {
        throw new NotImplementedException();
    }

    public void M04(char c = '\t')
    {
        throw new NotImplementedException();
    }

    public void M05(char c = '\b')
    {
        throw new NotImplementedException();
    }

    public void M06(char c = '\v')
    {
        throw new NotImplementedException();
    }

    public void M07(char c = '\'')
    {
        throw new NotImplementedException();
    }

    public void M08(char c = '“')
    {
        throw new NotImplementedException();
    }

    public void M09(char c = 'a')
    {
        throw new NotImplementedException();
    }

    public void M10(char c = '""')
    {
        throw new NotImplementedException();
    }

    public void M11(char c = '\u2029')
    {
        throw new NotImplementedException();
    }
}");
        }

        [WorkItem(545695, "http://vstfdevdiv:8080/DevDiv2/DevDiv/_workitems/edit/545695")]
        [Fact, Trait(Traits.Feature, Traits.Features.CodeActionsImplementInterface)]
        public async Task TestRemoveParenthesesAroundTypeReference1()
        {
            await TestWithAllCodeStyleOptionsOffAsync(
@"using System;

interface I
{
    void Goo(DayOfWeek x = DayOfWeek.Friday);
}

class C : {|CS0535:I|}
{
    DayOfWeek DayOfWeek { get; set; }
}",
@"using System;

interface I
{
    void Goo(DayOfWeek x = DayOfWeek.Friday);
}

class C : I
{
    DayOfWeek DayOfWeek { get; set; }

    public void Goo(DayOfWeek x = DayOfWeek.Friday)
    {
        throw new NotImplementedException();
    }
}");
        }

        [WorkItem(545696, "http://vstfdevdiv:8080/DevDiv2/DevDiv/_workitems/edit/545696")]
        [Fact, Trait(Traits.Feature, Traits.Features.CodeActionsImplementInterface)]
        public async Task TestDecimalConstants1()
        {
            await TestWithAllCodeStyleOptionsOffAsync(
@"interface I
{
    void Goo(decimal x = decimal.MaxValue);
}

class C : {|CS0535:I|}
{
}",
@"interface I
{
    void Goo(decimal x = decimal.MaxValue);
}

class C : I
{
    public void Goo(decimal x = decimal.MaxValue)
    {
        throw new System.NotImplementedException();
    }
}");
        }

        [WorkItem(545711, "http://vstfdevdiv:8080/DevDiv2/DevDiv/_workitems/edit/545711")]
        [Fact, Trait(Traits.Feature, Traits.Features.CodeActionsImplementInterface)]
        public async Task TestNullablePrimitiveLiteral()
        {
            await TestWithAllCodeStyleOptionsOffAsync(
@"interface I
{
    void Goo(decimal? x = decimal.MaxValue);
}

class C : {|CS0535:I|}
{
}",
@"interface I
{
    void Goo(decimal? x = decimal.MaxValue);
}

class C : I
{
    public void Goo(decimal? x = decimal.MaxValue)
    {
        throw new System.NotImplementedException();
    }
}");
        }

        [WorkItem(545715, "http://vstfdevdiv:8080/DevDiv2/DevDiv/_workitems/edit/545715")]
        [Fact, Trait(Traits.Feature, Traits.Features.CodeActionsImplementInterface)]
        public async Task TestNullableEnumType()
        {
            await TestWithAllCodeStyleOptionsOffAsync(
@"using System;

interface I
{
    void Goo(DayOfWeek? x = DayOfWeek.Friday);
}

class C : {|CS0535:I|}
{
}",
@"using System;

interface I
{
    void Goo(DayOfWeek? x = DayOfWeek.Friday);
}

class C : I
{
    public void Goo(DayOfWeek? x = DayOfWeek.Friday)
    {
        throw new NotImplementedException();
    }
}");
        }

        [WorkItem(545752, "http://vstfdevdiv:8080/DevDiv2/DevDiv/_workitems/edit/545752")]
        [Fact, Trait(Traits.Feature, Traits.Features.CodeActionsImplementInterface)]
        public async Task TestByteLiterals()
        {
            await TestWithAllCodeStyleOptionsOffAsync(
@"interface I
{
    void Goo(byte x = 1);
}

class C : {|CS0535:I|}
{
}",
@"interface I
{
    void Goo(byte x = 1);
}

class C : I
{
    public void Goo(byte x = 1)
    {
        throw new System.NotImplementedException();
    }
}");
        }

        [WorkItem(545736, "http://vstfdevdiv:8080/DevDiv2/DevDiv/_workitems/edit/545736")]
        [Fact, Trait(Traits.Feature, Traits.Features.CodeActionsImplementInterface)]
        public async Task TestCastedOptionalParameter1()
        {
            const string code = @"
using System;
interface I
{
    void Goo(ConsoleColor x = (ConsoleColor)(-1));
}

class C : {|CS0535:I|}
{
}";

            const string expected = @"
using System;
interface I
{
    void Goo(ConsoleColor x = (ConsoleColor)(-1));
}

class C : I
{
    public void Goo(ConsoleColor x = (ConsoleColor)(-1))
    {
        throw new NotImplementedException();
    }
}";

            await TestWithAllCodeStyleOptionsOffAsync(code, expected);
        }

        [WorkItem(545737, "http://vstfdevdiv:8080/DevDiv2/DevDiv/_workitems/edit/545737")]
        [Fact, Trait(Traits.Feature, Traits.Features.CodeActionsImplementInterface)]
        public async Task TestCastedEnumValue()
        {
            await TestWithAllCodeStyleOptionsOffAsync(
@"using System;

interface I
{
    void Goo(ConsoleColor x = (ConsoleColor)int.MaxValue);
}

class C : {|CS0535:I|}
{
}",
@"using System;

interface I
{
    void Goo(ConsoleColor x = (ConsoleColor)int.MaxValue);
}

class C : I
{
    public void Goo(ConsoleColor x = (ConsoleColor)int.MaxValue)
    {
        throw new NotImplementedException();
    }
}");
        }

        [WorkItem(545785, "http://vstfdevdiv:8080/DevDiv2/DevDiv/_workitems/edit/545785")]
        [Fact, Trait(Traits.Feature, Traits.Features.CodeActionsImplementInterface)]
        public async Task TestNoCastFromZeroToEnum()
        {
            await TestWithAllCodeStyleOptionsOffAsync(
@"enum E
{
    A = 1,
}

interface I
{
    void Goo(E x = 0);
}

class C : {|CS0535:I|}
{
}",
@"enum E
{
    A = 1,
}

interface I
{
    void Goo(E x = 0);
}

class C : I
{
    public void Goo(E x = 0)
    {
        throw new System.NotImplementedException();
    }
}");
        }

        [WorkItem(545793, "http://vstfdevdiv:8080/DevDiv2/DevDiv/_workitems/edit/545793")]
        [Fact, Trait(Traits.Feature, Traits.Features.CodeActionsImplementInterface)]
        public async Task TestMultiDimArray()
        {
            await TestWithAllCodeStyleOptionsOffAsync(
@"using System.Runtime.InteropServices;

interface I
{
    void Goo([Optional][DefaultParameterValue(1)] int x, int[,] y);
}

class C : {|CS0535:I|}
{
}",
@"using System.Runtime.InteropServices;

interface I
{
    void Goo([Optional][DefaultParameterValue(1)] int x, int[,] y);
}

class C : I
{
    public void Goo([{|CS1745:DefaultParameterValue|}(1), {|CS1745:Optional|}] int x = {|CS8017:1|}, int[,] y = null)
    {
        throw new System.NotImplementedException();
    }
}");
        }

        [WorkItem(545794, "http://vstfdevdiv:8080/DevDiv2/DevDiv/_workitems/edit/545794")]
        [Fact, Trait(Traits.Feature, Traits.Features.CodeActionsImplementInterface)]
        public async Task TestParametersAfterOptionalParameter()
        {
            await TestWithAllCodeStyleOptionsOffAsync(
@"using System.Runtime.InteropServices;

interface I
{
    void Goo([Optional, DefaultParameterValue(1)] int x, int[] y, int[] z);
}

class C : {|CS0535:I|}
{
}",
@"using System.Runtime.InteropServices;

interface I
{
    void Goo([Optional, DefaultParameterValue(1)] int x, int[] y, int[] z);
}

class C : I
{
    public void Goo([{|CS1745:DefaultParameterValue|}(1), {|CS1745:Optional|}] int x = {|CS8017:1|}, int[] y = null, int[] z = null)
    {
        throw new System.NotImplementedException();
    }
}");
        }

        [WorkItem(545605, "http://vstfdevdiv:8080/DevDiv2/DevDiv/_workitems/edit/545605")]
        [Fact, Trait(Traits.Feature, Traits.Features.CodeActionsImplementInterface)]
        public async Task TestAttributeInParameter()
        {
            var test = new VerifyCS.Test
            {
                TestCode =
@"using System;
using System.Runtime.CompilerServices;
using System.Runtime.InteropServices;

interface I
{
    void Goo([Optional][DateTimeConstant(100)] DateTime d1, [Optional][IUnknownConstant] object d2);
}
class C : {|CS0535:I|}
{
}
",
                FixedCode =
@"using System;
using System.Runtime.CompilerServices;
using System.Runtime.InteropServices;

interface I
{
    void Goo([Optional][DateTimeConstant(100)] DateTime d1, [Optional][IUnknownConstant] object d2);
}
class C : I
{
    public void Goo([DateTimeConstant(100), Optional] DateTime d1, [IUnknownConstant, Optional] object d2)
    {
        throw new NotImplementedException();
    }
}
",
                // 🐛 the DateTimeConstant attribute is generated with 100L instead of 100
                CodeActionValidationMode = CodeActionValidationMode.None,
            };

            test.Options.AddRange(AllOptionsOff);
            await test.RunAsync();
        }

        [WorkItem(545897, "http://vstfdevdiv:8080/DevDiv2/DevDiv/_workitems/edit/545897")]
        [Fact, Trait(Traits.Feature, Traits.Features.CodeActionsImplementInterface)]
        public async Task TestNameConflictBetweenMethodAndTypeParameter()
        {
            await TestWithAllCodeStyleOptionsOffAsync(
@"interface I<S>
{
    void T1<T>(S x, T y);
}

class C<T> : {|CS0535:I<T>|}
{
}",
@"interface I<S>
{
    void T1<T>(S x, T y);
}

class C<T> : I<T>
{
    public void T1<T2>(T x, T2 y)
    {
        throw new System.NotImplementedException();
    }
}");
        }

        [WorkItem(545895, "http://vstfdevdiv:8080/DevDiv2/DevDiv/_workitems/edit/545895")]
        [Fact, Trait(Traits.Feature, Traits.Features.CodeActionsImplementInterface)]
        public async Task TestTypeParameterReplacementWithOuterType()
        {
            await TestWithAllCodeStyleOptionsOffAsync(
@"using System.Collections.Generic;

interface I<S>
{
    void Goo<T>(S y, List<T>.Enumerator x);
}

class D<T> : {|CS0535:I<T>|}
{
}",
@"using System.Collections.Generic;

interface I<S>
{
    void Goo<T>(S y, List<T>.Enumerator x);
}

class D<T> : I<T>
{
    public void Goo<T1>(T y, List<T1>.Enumerator x)
    {
        throw new System.NotImplementedException();
    }
}");
        }

        [WorkItem(545864, "http://vstfdevdiv:8080/DevDiv2/DevDiv/_workitems/edit/545864")]
        [Fact, Trait(Traits.Feature, Traits.Features.CodeActionsImplementInterface)]
        public async Task TestFloatConstant()
        {
            await TestWithAllCodeStyleOptionsOffAsync(
@"interface I
{
    void Goo(float x = 1E10F);
}

class C : {|CS0535:I|}
{
}",
@"interface I
{
    void Goo(float x = 1E10F);
}

class C : I
{
    public void Goo(float x = 1E+10F)
    {
        throw new System.NotImplementedException();
    }
}");
        }

        [WorkItem(544640, "http://vstfdevdiv:8080/DevDiv2/DevDiv/_workitems/edit/544640")]
        [Fact, Trait(Traits.Feature, Traits.Features.CodeActionsImplementInterface)]
        public async Task TestKeywordForTypeParameterName()
        {
            await TestWithAllCodeStyleOptionsOffAsync(
@"interface I
{
    void Goo<@class>();
}

class C : {|CS0535:I|}{|CS1513:|}{|CS1514:|}",
@"interface I
{
    void Goo<@class>();
}

class C : I
{
    public void Goo<@class>()
    {
        throw new System.NotImplementedException();
    }
}
");
        }

        [WorkItem(545922, "http://vstfdevdiv:8080/DevDiv2/DevDiv/_workitems/edit/545922")]
        [Fact, Trait(Traits.Feature, Traits.Features.CodeActionsImplementInterface)]
        public async Task TestExtremeDecimals()
        {
            await TestWithAllCodeStyleOptionsOffAsync(
@"interface I
{
    void Goo1(decimal x = 1E28M);
    void Goo2(decimal x = -1E28M);
}

class C : {|CS0535:{|CS0535:I|}|}
{
}",
@"interface I
{
    void Goo1(decimal x = 1E28M);
    void Goo2(decimal x = -1E28M);
}

class C : I
{
    public void Goo1(decimal x = 10000000000000000000000000000M)
    {
        throw new System.NotImplementedException();
    }

    public void Goo2(decimal x = -10000000000000000000000000000M)
    {
        throw new System.NotImplementedException();
    }
}");
        }

        [WorkItem(544659, "http://vstfdevdiv:8080/DevDiv2/DevDiv/_workitems/edit/544659")]
        [Fact, Trait(Traits.Feature, Traits.Features.CodeActionsImplementInterface)]
        public async Task TestNonZeroScaleDecimals()
        {
            await TestWithAllCodeStyleOptionsOffAsync(
@"interface I
{
    void Goo(decimal x = 0.1M);
}

class C : {|CS0535:I|}
{
}",
@"interface I
{
    void Goo(decimal x = 0.1M);
}

class C : I
{
    public void Goo(decimal x = 0.1M)
    {
        throw new System.NotImplementedException();
    }
}");
        }

        [WorkItem(544639, "http://vstfdevdiv:8080/DevDiv2/DevDiv/_workitems/edit/544639")]
        [Fact, Trait(Traits.Feature, Traits.Features.CodeActionsImplementInterface)]
        public async Task TestUnterminatedComment()
        {
            await TestWithAllCodeStyleOptionsOffAsync(
@"using System;
 
// Implement interface
class C : {|CS0535:IServiceProvider|} {|CS1035:|}/*
{|CS1513:|}{|CS1514:|}",
@"using System;

// Implement interface
class C : IServiceProvider /*
*/
{
    public object GetService(Type serviceType)
    {
        throw new NotImplementedException();
    }
}
");
        }

        [WorkItem(529920, "http://vstfdevdiv:8080/DevDiv2/DevDiv/_workitems/edit/529920")]
        [Fact, Trait(Traits.Feature, Traits.Features.CodeActionsImplementInterface)]
        public async Task TestNewLineBeforeDirective()
        {
            await TestWithAllCodeStyleOptionsOffAsync(
@"using System;
 
// Implement interface
class C : {|CS0535:IServiceProvider|}{|CS1513:|}{|CS1514:|}
#pragma warning disable
",
@"using System;

// Implement interface
class C : IServiceProvider
{
    public object GetService(Type serviceType)
    {
        throw new NotImplementedException();
    }
}
#pragma warning disable
");
        }

        [WorkItem(529947, "http://vstfdevdiv:8080/DevDiv2/DevDiv/_workitems/edit/529947")]
        [Fact, Trait(Traits.Feature, Traits.Features.CodeActionsImplementInterface)]
        public async Task TestCommentAfterInterfaceList1()
        {
            await TestWithAllCodeStyleOptionsOffAsync(
@"using System;
 
class C : {|CS0535:IServiceProvider|}{|CS1513:|}{|CS1514:|} // Implement interface
",
@"using System;

class C : IServiceProvider // Implement interface
{
    public object GetService(Type serviceType)
    {
        throw new NotImplementedException();
    }
}
");
        }

        [WorkItem(529947, "http://vstfdevdiv:8080/DevDiv2/DevDiv/_workitems/edit/529947")]
        [Fact, Trait(Traits.Feature, Traits.Features.CodeActionsImplementInterface)]
        public async Task TestCommentAfterInterfaceList2()
        {
            await TestWithAllCodeStyleOptionsOffAsync(
@"using System;
 
class C : {|CS0535:IServiceProvider|}{|CS1513:|}{|CS1514:|} 
// Implement interface
",
@"using System;

class C : IServiceProvider
{
    public object GetService(Type serviceType)
    {
        throw new NotImplementedException();
    }
}
// Implement interface
");
        }

        [WorkItem(994456, "http://vstfdevdiv:8080/DevDiv2/DevDiv/_workitems/edit/994456")]
        [WorkItem(958699, "http://vstfdevdiv:8080/DevDiv2/DevDiv/_workitems/edit/958699")]
        [Fact, Trait(Traits.Feature, Traits.Features.CodeActionsImplementInterface)]
        public async Task TestImplementIDisposable_NoDisposePattern()
        {
            await TestWithAllCodeStyleOptionsOffAsync(
@"using System;
class C : {|CS0535:IDisposable|}{|CS1513:|}{|CS1514:|}",
@"using System;
class C : IDisposable
{
    public void Dispose()
    {
        throw new NotImplementedException();
    }
}
", codeAction: ("False;False;True:global::System.IDisposable;mscorlib;Microsoft.CodeAnalysis.ImplementInterface.AbstractImplementInterfaceService+ImplementInterfaceCodeAction;", 0));
        }

        [WorkItem(994456, "http://vstfdevdiv:8080/DevDiv2/DevDiv/_workitems/edit/994456")]
        [WorkItem(958699, "http://vstfdevdiv:8080/DevDiv2/DevDiv/_workitems/edit/958699")]
        [Fact, Trait(Traits.Feature, Traits.Features.CodeActionsImplementInterface)]
        public async Task TestImplementIDisposable_DisposePattern()
        {
            await TestWithAllCodeStyleOptionsOffAsync(
@"using System;
class C : {|CS0535:IDisposable|}{|CS1513:|}{|CS1514:|}",
$@"using System;
class C : IDisposable
{{
    private bool disposedValue;

{DisposePattern("protected virtual ", "C", "public void ")}
}}
", codeAction: ("False;False;True:global::System.IDisposable;mscorlib;Microsoft.CodeAnalysis.ImplementInterface.AbstractImplementInterfaceService+ImplementInterfaceWithDisposePatternCodeAction;", 1));
        }

        [WorkItem(994456, "http://vstfdevdiv:8080/DevDiv2/DevDiv/_workitems/edit/994456")]
        [WorkItem(958699, "http://vstfdevdiv:8080/DevDiv2/DevDiv/_workitems/edit/958699")]
        [Fact, Trait(Traits.Feature, Traits.Features.CodeActionsImplementInterface)]
        public async Task TestImplementIDisposableExplicitly_NoDisposePattern()
        {
            await TestWithAllCodeStyleOptionsOffAsync(
@"using System;
class C : {|CS0535:IDisposable|}{|CS1513:|}{|CS1514:|}",
@"using System;
class C : IDisposable
{
    void IDisposable.Dispose()
    {
        throw new NotImplementedException();
    }
}
", codeAction: ("True;False;False:global::System.IDisposable;mscorlib;Microsoft.CodeAnalysis.ImplementInterface.AbstractImplementInterfaceService+ImplementInterfaceCodeAction;", 2));
        }

        [WorkItem(994456, "http://vstfdevdiv:8080/DevDiv2/DevDiv/_workitems/edit/994456")]
        [WorkItem(941469, "http://vstfdevdiv:8080/DevDiv2/DevDiv/_workitems/edit/941469")]
        [Fact, Trait(Traits.Feature, Traits.Features.CodeActionsImplementInterface)]
        public async Task TestImplementIDisposableExplicitly_DisposePattern()
        {
            await TestWithAllCodeStyleOptionsOffAsync(
@"using System;
class C : {|CS0535:System.IDisposable|}
{
    class IDisposable
    {
    }
}",
$@"using System;
class C : System.IDisposable
{{
    private bool disposedValue;

    class IDisposable
    {{
    }}

{DisposePattern("protected virtual ", "C", "void System.IDisposable.")}
}}", codeAction: ("True;False;False:global::System.IDisposable;mscorlib;Microsoft.CodeAnalysis.ImplementInterface.AbstractImplementInterfaceService+ImplementInterfaceWithDisposePatternCodeAction;", 3));
        }

        [WorkItem(994456, "http://vstfdevdiv:8080/DevDiv2/DevDiv/_workitems/edit/994456")]
        [WorkItem(958699, "http://vstfdevdiv:8080/DevDiv2/DevDiv/_workitems/edit/958699")]
        [Fact, Trait(Traits.Feature, Traits.Features.CodeActionsImplementInterface)]
        public async Task TestImplementIDisposableAbstractly_NoDisposePattern()
        {
            await TestWithAllCodeStyleOptionsOffAsync(
@"using System;
abstract class C : {|CS0535:IDisposable|}{|CS1513:|}{|CS1514:|}",
@"using System;
abstract class C : IDisposable
{
    public abstract void Dispose();
}
", codeAction: ("False;True;True:global::System.IDisposable;mscorlib;Microsoft.CodeAnalysis.ImplementInterface.AbstractImplementInterfaceService+ImplementInterfaceCodeAction;", 2));
        }

        [WorkItem(994456, "http://vstfdevdiv:8080/DevDiv2/DevDiv/_workitems/edit/994456")]
        [WorkItem(958699, "http://vstfdevdiv:8080/DevDiv2/DevDiv/_workitems/edit/958699")]
        [Fact, Trait(Traits.Feature, Traits.Features.CodeActionsImplementInterface)]
        public async Task TestImplementIDisposableThroughMember_NoDisposePattern()
        {
            await TestWithAllCodeStyleOptionsOffAsync(
@"using System;
class C : {|CS0535:IDisposable|}
{
    private IDisposable goo;
}",
@"using System;
class C : IDisposable
{
    private IDisposable goo;

    public void Dispose()
    {
        goo.Dispose();
    }
}", codeAction: ("False;False;False:global::System.IDisposable;mscorlib;Microsoft.CodeAnalysis.ImplementInterface.AbstractImplementInterfaceService+ImplementInterfaceCodeAction;goo", 2));
        }

        [WorkItem(941469, "http://vstfdevdiv:8080/DevDiv2/DevDiv/_workitems/edit/941469")]
        [Fact, Trait(Traits.Feature, Traits.Features.CodeActionsImplementInterface)]
        public async Task TestImplementIDisposableExplicitly_NoNamespaceImportForSystem()
        {
            await new VerifyCS.Test
            {
                TestCode = @"class C : {|CS0535:System.IDisposable|}{|CS1513:|}{|CS1514:|}",
                FixedCode = $@"class C : System.IDisposable
{{
    private bool disposedValue;

{DisposePattern("protected virtual ", "C", "void System.IDisposable.", gcPrefix: "System.")}
}}
",
                CodeActionEquivalenceKey = "True;False;False:global::System.IDisposable;mscorlib;Microsoft.CodeAnalysis.ImplementInterface.AbstractImplementInterfaceService+ImplementInterfaceWithDisposePatternCodeAction;",
                CodeActionIndex = 3,

                // 🐛 generated QualifiedName where SimpleMemberAccessExpression was expected
                CodeActionValidationMode = CodeActionValidationMode.None,
            }.RunAsync();
        }

        [WorkItem(951968, "http://vstfdevdiv:8080/DevDiv2/DevDiv/_workitems/edit/951968")]
        [Fact, Trait(Traits.Feature, Traits.Features.CodeActionsImplementInterface)]
        public async Task TestImplementIDisposableViaBaseInterface_NoDisposePattern()
        {
            await TestWithAllCodeStyleOptionsOffAsync(
@"using System;
interface I : IDisposable
{
    void F();
}
class C : {|CS0535:{|CS0535:I|}|}
{
}",
@"using System;
interface I : IDisposable
{
    void F();
}
class C : I
{
    public void Dispose()
    {
        throw new NotImplementedException();
    }

    public void F()
    {
        throw new NotImplementedException();
    }
}", codeAction: ("False;False;True:global::I;TestProject;Microsoft.CodeAnalysis.ImplementInterface.AbstractImplementInterfaceService+ImplementInterfaceCodeAction;", 0));
        }

        [WorkItem(951968, "http://vstfdevdiv:8080/DevDiv2/DevDiv/_workitems/edit/951968")]
        [Fact, Trait(Traits.Feature, Traits.Features.CodeActionsImplementInterface)]
        public async Task TestImplementIDisposableViaBaseInterface()
        {
            await TestWithAllCodeStyleOptionsOffAsync(
@"using System;
interface I : IDisposable
{
    void F();
}
class C : {|CS0535:{|CS0535:I|}|}
{
}",
$@"using System;
interface I : IDisposable
{{
    void F();
}}
class C : I
{{
    private bool disposedValue;

    public void F()
    {{
        throw new NotImplementedException();
    }}

{DisposePattern("protected virtual ", "C", "public void ")}
}}", codeAction: ("False;False;True:global::I;TestProject;Microsoft.CodeAnalysis.ImplementInterface.AbstractImplementInterfaceService+ImplementInterfaceWithDisposePatternCodeAction;", 1));
        }

        [WorkItem(951968, "http://vstfdevdiv:8080/DevDiv2/DevDiv/_workitems/edit/951968")]
        [Fact, Trait(Traits.Feature, Traits.Features.CodeActionsImplementInterface)]
        public async Task TestImplementIDisposableExplicitlyViaBaseInterface()
        {
            await TestWithAllCodeStyleOptionsOffAsync(
@"using System;
interface I : IDisposable
{
    void F();
}
class C : {|CS0535:{|CS0535:I|}|}
{
}",
$@"using System;
interface I : IDisposable
{{
    void F();
}}
class C : I
{{
    private bool disposedValue;

    void I.F()
    {{
        throw new NotImplementedException();
    }}

{DisposePattern("protected virtual ", "C", "void IDisposable.")}
}}", codeAction: ("True;False;False:global::I;TestProject;Microsoft.CodeAnalysis.ImplementInterface.AbstractImplementInterfaceService+ImplementInterfaceWithDisposePatternCodeAction;", 3));
        }

        [WorkItem(941469, "http://vstfdevdiv:8080/DevDiv2/DevDiv/_workitems/edit/941469")]
        [Fact, Trait(Traits.Feature, Traits.Features.CodeActionsImplementInterface)]
        public async Task TestDontImplementDisposePatternForLocallyDefinedIDisposable()
        {
            await TestWithAllCodeStyleOptionsOffAsync(
@"namespace System
{
    interface IDisposable
    {
        void Dispose();
    }

    class C : {|CS0535:IDisposable|}{|CS1513:|}{|CS1514:|}
}",
@"namespace System
{
    interface IDisposable
    {
        void Dispose();
    }

    class C : IDisposable
    {
        void IDisposable.Dispose()
        {
            throw new NotImplementedException();
        }
    }
}", codeAction: ("True;False;False:global::System.IDisposable;TestProject;Microsoft.CodeAnalysis.ImplementInterface.AbstractImplementInterfaceService+ImplementInterfaceCodeAction;", 1));
        }

        [Fact, Trait(Traits.Feature, Traits.Features.CodeActionsImplementInterface)]
        public async Task TestDontImplementDisposePatternForStructures1()
        {
            await TestWithAllCodeStyleOptionsOffAsync(
@"using System;
struct S : {|CS0535:IDisposable|}{|CS1513:|}{|CS1514:|}",
@"using System;
struct S : IDisposable
{
    public void Dispose()
    {
        throw new NotImplementedException();
    }
}
");
        }

        [Fact, Trait(Traits.Feature, Traits.Features.CodeActionsImplementInterface)]
        public async Task TestDontImplementDisposePatternForStructures2()
        {
            await TestWithAllCodeStyleOptionsOffAsync(
@"using System;
struct S : {|CS0535:IDisposable|}{|CS1513:|}{|CS1514:|}",
@"using System;
struct S : IDisposable
{
    void IDisposable.Dispose()
    {
        throw new NotImplementedException();
    }
}
", codeAction: ("True;False;False:global::System.IDisposable;mscorlib;Microsoft.CodeAnalysis.ImplementInterface.AbstractImplementInterfaceService+ImplementInterfaceCodeAction;", 1));
        }

        [WorkItem(545924, "http://vstfdevdiv:8080/DevDiv2/DevDiv/_workitems/edit/545924")]
        [Fact, Trait(Traits.Feature, Traits.Features.CodeActionsImplementInterface)]
        public async Task TestEnumNestedInGeneric()
        {
            var test = new VerifyCS.Test()
            {
                TestCode = @"class C<T>
{
    public enum E
    {
        X
    }
}

interface I
{
    void Goo<T>(C<T>.E x = C<T>.E.X);
}

class D : {|CS0535:I|}
{
}",
                FixedCode = @"class C<T>
{
    public enum E
    {
        X
    }
}

interface I
{
    void Goo<T>(C<T>.E x = C<T>.E.X);
}

class D : I
{
    public void Goo<T>(C<T>.E x = C<T>.E.X)
    {
        throw new System.NotImplementedException();
    }
}",
                // 🐛 generated QualifiedName where SimpleMemberAccessExpression was expected
                CodeActionValidationMode = CodeActionValidationMode.None,
            };

            test.Options.AddRange(AllOptionsOff);
            await test.RunAsync();
        }

        [WorkItem(545939, "http://vstfdevdiv:8080/DevDiv2/DevDiv/_workitems/edit/545939")]
        [Fact, Trait(Traits.Feature, Traits.Features.CodeActionsImplementInterface)]
        public async Task TestUnterminatedString1()
        {
            await TestWithAllCodeStyleOptionsOffAsync(
@"using System;

class C : {|CS0535:IServiceProvider|} {|CS1039:|}@""{|CS1513:|}{|CS1514:|}",
@"using System;

class C : IServiceProvider {|CS1003:@""""|}{
    public object GetService(Type serviceType)
    {
        throw new NotImplementedException();
    }
}
");
        }

        [WorkItem(545939, "http://vstfdevdiv:8080/DevDiv2/DevDiv/_workitems/edit/545939")]
        [Fact, Trait(Traits.Feature, Traits.Features.CodeActionsImplementInterface)]
        public async Task TestUnterminatedString2()
        {
            await TestWithAllCodeStyleOptionsOffAsync(
@"using System;

class C : {|CS0535:IServiceProvider|} {|CS1010:|}""{|CS1513:|}{|CS1514:|}",
@"using System;

class C : IServiceProvider {|CS1003:""""|}{
    public object GetService(Type serviceType)
    {
        throw new NotImplementedException();
    }
}
");
        }

        [WorkItem(545939, "http://vstfdevdiv:8080/DevDiv2/DevDiv/_workitems/edit/545939")]
        [Fact, Trait(Traits.Feature, Traits.Features.CodeActionsImplementInterface)]
        public async Task TestUnterminatedString3()
        {
            await TestWithAllCodeStyleOptionsOffAsync(
@"using System;

class C : {|CS0535:IServiceProvider|} {|CS1039:|}@""{|CS1513:|}{|CS1514:|}",
@"using System;

class C : IServiceProvider {|CS1003:@""""|}{
    public object GetService(Type serviceType)
    {
        throw new NotImplementedException();
    }
}
");
        }

        [WorkItem(545939, "http://vstfdevdiv:8080/DevDiv2/DevDiv/_workitems/edit/545939")]
        [Fact, Trait(Traits.Feature, Traits.Features.CodeActionsImplementInterface)]
        public async Task TestUnterminatedString4()
        {
            await TestWithAllCodeStyleOptionsOffAsync(
@"using System;

class C : {|CS0535:IServiceProvider|} {|CS1010:|}""{|CS1513:|}{|CS1514:|}",
@"using System;

class C : IServiceProvider {|CS1003:""""|}{
    public object GetService(Type serviceType)
    {
        throw new NotImplementedException();
    }
}
");
        }

        [WorkItem(545940, "http://vstfdevdiv:8080/DevDiv2/DevDiv/_workitems/edit/545940")]
        [Fact, Trait(Traits.Feature, Traits.Features.CodeActionsImplementInterface)]
        public async Task TestDecimalENotation()
        {
            await TestWithAllCodeStyleOptionsOffAsync(
@"interface I
{
    void Goo1(decimal x = 1E-25M);
    void Goo2(decimal x = -1E-25M);
    void Goo3(decimal x = 1E-24M);
    void Goo4(decimal x = -1E-24M);
}

class C : {|CS0535:{|CS0535:{|CS0535:{|CS0535:I|}|}|}|}
{
}",
@"interface I
{
    void Goo1(decimal x = 1E-25M);
    void Goo2(decimal x = -1E-25M);
    void Goo3(decimal x = 1E-24M);
    void Goo4(decimal x = -1E-24M);
}

class C : I
{
    public void Goo1(decimal x = 0.0000000000000000000000001M)
    {
        throw new System.NotImplementedException();
    }

    public void Goo2(decimal x = -0.0000000000000000000000001M)
    {
        throw new System.NotImplementedException();
    }

    public void Goo3(decimal x = 0.000000000000000000000001M)
    {
        throw new System.NotImplementedException();
    }

    public void Goo4(decimal x = -0.000000000000000000000001M)
    {
        throw new System.NotImplementedException();
    }
}");
        }

        [WorkItem(545938, "http://vstfdevdiv:8080/DevDiv2/DevDiv/_workitems/edit/545938")]
        [Fact, Trait(Traits.Feature, Traits.Features.CodeActionsImplementInterface)]
        public async Task TestGenericEnumWithRenamedTypeParameters()
        {
            var test = new VerifyCS.Test
            {
                TestCode = @"class C<T>
{
    public enum E
    {
        X
    }
}

interface I<S>
{
    void Goo<T>(S y, C<T>.E x = C<T>.E.X);
}

class D<T> : {|CS0535:I<T>|}
{
}",
                FixedCode = @"class C<T>
{
    public enum E
    {
        X
    }
}

interface I<S>
{
    void Goo<T>(S y, C<T>.E x = C<T>.E.X);
}

class D<T> : I<T>
{
    public void Goo<T1>(T y, C<T1>.E x = C<T1>.E.X)
    {
        throw new System.NotImplementedException();
    }
}",
                // 🐛 generated QualifiedName where SimpleMemberAccessExpression was expected
                CodeActionValidationMode = CodeActionValidationMode.None,
            };

            test.Options.AddRange(AllOptionsOff);
            await test.RunAsync();
        }

        [WorkItem(545919, "http://vstfdevdiv:8080/DevDiv2/DevDiv/_workitems/edit/545919")]
        [Fact, Trait(Traits.Feature, Traits.Features.CodeActionsImplementInterface)]
        public async Task TestDoNotRenameTypeParameterToParameterName()
        {
            await TestWithAllCodeStyleOptionsOffAsync(
@"interface I<S>
{
    void Goo<T>(S T1);
}

class C<T> : {|CS0535:I<T>|}
{
}",
@"interface I<S>
{
    void Goo<T>(S T1);
}

class C<T> : I<T>
{
    public void Goo<T2>(T T1)
    {
        throw new System.NotImplementedException();
    }
}");
        }

        [WorkItem(530265, "http://vstfdevdiv:8080/DevDiv2/DevDiv/_workitems/edit/530265")]
        [Fact, Trait(Traits.Feature, Traits.Features.CodeActionsImplementInterface)]
        public async Task TestAttributes()
        {
            await TestWithAllCodeStyleOptionsOffAsync(
@"using System.Runtime.InteropServices;

interface I
{
    [return: MarshalAs(UnmanagedType.U1)]
    bool Goo([MarshalAs(UnmanagedType.U1)] bool x);
}

class C : {|CS0535:I|}
{
}",
@"using System.Runtime.InteropServices;

interface I
{
    [return: MarshalAs(UnmanagedType.U1)]
    bool Goo([MarshalAs(UnmanagedType.U1)] bool x);
}

class C : I
{
    [return: MarshalAs(UnmanagedType.U1)]
    public bool Goo([MarshalAs(UnmanagedType.U1)] bool x)
    {
        throw new System.NotImplementedException();
    }
}");
        }

        [WorkItem(530265, "http://vstfdevdiv:8080/DevDiv2/DevDiv/_workitems/edit/530265")]
        [Fact, Trait(Traits.Feature, Traits.Features.CodeActionsImplementInterface)]
        public async Task TestAttributesExplicit()
        {
            await TestWithAllCodeStyleOptionsOffAsync(
@"using System.Runtime.InteropServices;

interface I
{
    [return: MarshalAs(UnmanagedType.U1)]
    bool Goo([MarshalAs(UnmanagedType.U1)] bool x);
}

class C : {|CS0535:I|}
{
}",
@"using System.Runtime.InteropServices;

interface I
{
    [return: MarshalAs(UnmanagedType.U1)]
    bool Goo([MarshalAs(UnmanagedType.U1)] bool x);
}

class C : I
{
    bool I.Goo(bool x)
    {
        throw new System.NotImplementedException();
    }
}",
codeAction: ("True;False;False:global::I;TestProject;Microsoft.CodeAnalysis.ImplementInterface.AbstractImplementInterfaceService+ImplementInterfaceCodeAction;", 1));
        }

        [WorkItem(546443, "http://vstfdevdiv:8080/DevDiv2/DevDiv/_workitems/edit/546443")]
        [Fact, Trait(Traits.Feature, Traits.Features.CodeActionsImplementInterface)]
        public async Task TestParameterNameWithTypeName()
        {
            await TestWithAllCodeStyleOptionsOffAsync(
@"using System;

interface IGoo
{
    void Bar(DateTime DateTime);
}

class C : {|CS0535:IGoo|}
{
}",
@"using System;

interface IGoo
{
    void Bar(DateTime DateTime);
}

class C : IGoo
{
    public void Bar(DateTime DateTime)
    {
        throw new NotImplementedException();
    }
}");
        }

        [WorkItem(530521, "http://vstfdevdiv:8080/DevDiv2/DevDiv/_workitems/edit/530521")]
        [Fact, Trait(Traits.Feature, Traits.Features.CodeActionsImplementInterface)]
        public async Task TestUnboundGeneric()
        {
            await TestWithAllCodeStyleOptionsOffAsync(
@"using System.Collections.Generic;
using System.Runtime.InteropServices;

interface I
{
    [return: MarshalAs(UnmanagedType.CustomMarshaler, MarshalTypeRef = typeof(List<>))]
    void Goo();
}

class C : {|CS0535:I|}
{
}",
@"using System.Collections.Generic;
using System.Runtime.InteropServices;

interface I
{
    [return: MarshalAs(UnmanagedType.CustomMarshaler, MarshalTypeRef = typeof(List<>))]
    void Goo();
}

class C : I
{
    [return: MarshalAs(UnmanagedType.CustomMarshaler, MarshalTypeRef = typeof(List<>))]
    public void Goo()
    {
        throw new System.NotImplementedException();
    }
}");
        }

        [WorkItem(752436, "http://vstfdevdiv:8080/DevDiv2/DevDiv/_workitems/edit/752436")]
        [Fact, Trait(Traits.Feature, Traits.Features.CodeActionsImplementInterface)]
        public async Task TestQualifiedNameImplicitInterface()
        {
            await TestWithAllCodeStyleOptionsOffAsync(
@"namespace N
{
    public interface I
    {
        void M();
    }
}

class C : {|CS0535:N.I|}
{
}",
@"namespace N
{
    public interface I
    {
        void M();
    }
}

class C : N.I
{
    public void M()
    {
        throw new System.NotImplementedException();
    }
}");
        }

        [WorkItem(752436, "http://vstfdevdiv:8080/DevDiv2/DevDiv/_workitems/edit/752436")]
        [Fact, Trait(Traits.Feature, Traits.Features.CodeActionsImplementInterface)]
        public async Task TestQualifiedNameExplicitInterface()
        {
            await TestWithAllCodeStyleOptionsOffAsync(
@"namespace N
{
    public interface I
    {
        void M();
    }
}

class C : {|CS0535:N.I|}
{
}",
@"using N;

namespace N
{
    public interface I
    {
        void M();
    }
}

class C : N.I
{
    void I.M()
    {
        throw new System.NotImplementedException();
    }
}", codeAction: ("True;False;False:global::N.I;TestProject;Microsoft.CodeAnalysis.ImplementInterface.AbstractImplementInterfaceService+ImplementInterfaceCodeAction;", 1));
        }

        [WorkItem(847464, "http://vstfdevdiv:8080/DevDiv2/DevDiv/_workitems/edit/847464")]
        [Fact, Trait(Traits.Feature, Traits.Features.CodeActionsImplementInterface)]
        public async Task TestImplementInterfaceForPartialType()
        {
            await TestWithAllCodeStyleOptionsOffAsync(
@"public interface I
{
    void Goo();
}

partial class C
{
}

partial class C : {|CS0535:I|}
{
}",
@"public interface I
{
    void Goo();
}

partial class C
{
}

partial class C : I
{
    void I.Goo()
    {
        throw new System.NotImplementedException();
    }
}", codeAction: ("True;False;False:global::I;TestProject;Microsoft.CodeAnalysis.ImplementInterface.AbstractImplementInterfaceService+ImplementInterfaceCodeAction;", 1));
        }

        [WorkItem(847464, "http://vstfdevdiv:8080/DevDiv2/DevDiv/_workitems/edit/847464")]
        [Fact, Trait(Traits.Feature, Traits.Features.CodeActionsImplementInterface)]
        public async Task TestImplementInterfaceForPartialType2()
        {
            await TestWithAllCodeStyleOptionsOffAsync(
@"public interface I
{
    void Goo();
}

partial class C : {|CS0535:I|}
{
}

partial class C
{
}",
@"public interface I
{
    void Goo();
}

partial class C : I
{
    void I.Goo()
    {
        throw new System.NotImplementedException();
    }
}

partial class C
{
}", codeAction: ("True;False;False:global::I;TestProject;Microsoft.CodeAnalysis.ImplementInterface.AbstractImplementInterfaceService+ImplementInterfaceCodeAction;", 1));
        }

        [WorkItem(847464, "http://vstfdevdiv:8080/DevDiv2/DevDiv/_workitems/edit/847464")]
        [Fact, Trait(Traits.Feature, Traits.Features.CodeActionsImplementInterface)]
        public async Task TestImplementInterfaceForPartialType3()
        {
            await new VerifyCS.Test
            {
                TestCode = @"public interface I
{
    void Goo();
}

public interface I2
{
    void Goo2();
}

partial class C : {|CS0535:I|}
{
}

partial class C : {|CS0535:I2|}
{
}",
                FixedState =
                {
                    Sources =
                    {
                        @"public interface I
{
    void Goo();
}

public interface I2
{
    void Goo2();
}

partial class C : I
{
    void I.Goo()
    {
        throw new System.NotImplementedException();
    }
}

partial class C : {|CS0535:I2|}
{
}",
                    },
                    MarkupHandling = MarkupMode.Allow,
                },
                Options = { AllOptionsOff },
                CodeFixTestBehaviors = CodeFixTestBehaviors.FixOne,
                CodeActionEquivalenceKey = "True;False;False:global::I;TestProject;Microsoft.CodeAnalysis.ImplementInterface.AbstractImplementInterfaceService+ImplementInterfaceCodeAction;",
                CodeActionIndex = 1,
            }.RunAsync();
        }

        [WorkItem(752447, "http://vstfdevdiv:8080/DevDiv2/DevDiv/_workitems/edit/752447")]
        [Fact, Trait(Traits.Feature, Traits.Features.CodeActionsImplementInterface)]
        public async Task TestExplicitImplOfIndexedProperty()
        {
            var test = new VerifyCS.Test
            {
                TestState =
                {
                    Sources =
                    {
                        @"
public class Test : {|CS0535:{|CS0535:IGoo|}|}
{
}",
                    },
                    AdditionalProjects =
                    {
                        ["Assembly1", LanguageNames.VisualBasic] =
                        {
                            Sources =
                            {
                                @"
Public Interface IGoo
    Property IndexProp(ByVal p1 As Integer) As String
End Interface",
                            },
                        },
                    },
                    AdditionalProjectReferences =
                    {
                        "Assembly1",
                    },
                },
                FixedState =
                {
                    Sources =
                    {
                        @"
public class Test : IGoo
{
    string IGoo.get_IndexProp(int p1)
    {
        throw new System.NotImplementedException();
    }

    void IGoo.set_IndexProp(int p1, string Value)
    {
        throw new System.NotImplementedException();
    }
}",
                    },
                },
                CodeActionEquivalenceKey = "True;False;False:global::IGoo;Assembly1;Microsoft.CodeAnalysis.ImplementInterface.AbstractImplementInterfaceService+ImplementInterfaceCodeAction;",
                CodeActionIndex = 1,
            };

            test.Options.AddRange(AllOptionsOff);
            await test.RunAsync();
        }

        [WorkItem(602475, "http://vstfdevdiv:8080/DevDiv2/DevDiv/_workitems/edit/602475")]
        [Fact, Trait(Traits.Feature, Traits.Features.CodeActionsImplementInterface)]
        public async Task TestImplicitImplOfIndexedProperty()
        {
            await new VerifyCS.Test
            {
                TestState =
                {
                    Sources =
                    {
                        @"using System;

class C : {|CS0535:{|CS0535:I|}|}
{
}",
                    },
                    AdditionalProjects =
                    {
                        ["Assembly1", LanguageNames.VisualBasic] =
                        {
                            Sources =
                            {
                                @"Public Interface I
    Property P(x As Integer)
End Interface",
                            },
                        },
                    },
                    AdditionalProjectReferences = { "Assembly1" },
                },
                FixedState =
                {
                    Sources =
                    {
                        @"using System;

class C : I
{
    public object get_P(int x)
    {
        throw new NotImplementedException();
    }

    public void set_P(int x, object Value)
    {
        throw new NotImplementedException();
    }
}",
                    },
                },
                CodeActionEquivalenceKey = "False;False;True:global::I;Assembly1;Microsoft.CodeAnalysis.ImplementInterface.AbstractImplementInterfaceService+ImplementInterfaceCodeAction;",
                CodeActionIndex = 0,
            }.RunAsync();
        }

        [Fact, Trait(Traits.Feature, Traits.Features.CodeActionsImplementInterface)]
        public async Task TestImplementationOfIndexerWithInaccessibleAttributes()
        {
            var test = new VerifyCS.Test
            {
                TestState =
                {
                    Sources =
                    {
                        @"
using System;

class C : {|CS0535:I|}
{
}",
                    },
                    AdditionalProjects =
                    {
                        ["Assembly1"] =
                        {
                            Sources =
                            {
                                @"
using System;
internal class ShouldBeRemovedAttribute : Attribute { }
public interface I
{
    string this[[ShouldBeRemovedAttribute] int i] { get; set; }
}"
                            },
                        },
                    },
                    AdditionalProjectReferences =
                    {
                        "Assembly1",
                    },
                },
                FixedState =
                {
                    Sources =
                    {
                        @"
using System;

class C : I
{
    public string this[int i]
    {
        get
        {
            throw new NotImplementedException();
        }

        set
        {
            throw new NotImplementedException();
        }
    }
}",
                    },
                },
                CodeActionEquivalenceKey = "False;False;True:global::I;Assembly1;Microsoft.CodeAnalysis.ImplementInterface.AbstractImplementInterfaceService+ImplementInterfaceCodeAction;",
                CodeActionIndex = 0,
            };

            test.Options.AddRange(AllOptionsOff);
            await test.RunAsync();
        }

#if false
        [WorkItem(13677)]
        [WpfFact, Trait(Traits.Feature, Traits.Features.CodeActionsImplementInterface)]
        public async Task TestNoGenerateInVenusCase2()
        {
            await TestMissingAsync(
@"using System;
#line 1 ""Bar""
class Goo : [|IComparable|]
#line default
#line hidden");
        }
#endif

        [Fact, Trait(Traits.Feature, Traits.Features.CodeActionsImplementInterface)]
        public async Task TestImplementInterfaceForImplicitIDisposable()
        {
            await TestWithAllCodeStyleOptionsOffAsync(
@"using System;

class Program : {|CS0535:IDisposable|}
{
}",
$@"using System;

class Program : IDisposable
{{
    private bool disposedValue;

{DisposePattern("protected virtual ", "Program", "public void ")}
}}", codeAction: ("False;False;True:global::System.IDisposable;mscorlib;Microsoft.CodeAnalysis.ImplementInterface.AbstractImplementInterfaceService+ImplementInterfaceWithDisposePatternCodeAction;", 1));
        }

        [Fact, Trait(Traits.Feature, Traits.Features.CodeActionsImplementInterface)]
        public async Task TestImplementInterfaceForExplicitIDisposable()
        {
            await TestWithAllCodeStyleOptionsOffAsync(
@"using System;

class Program : {|CS0535:IDisposable|}
{
    private bool DisposedValue;
}",
$@"using System;

class Program : IDisposable
{{
    private bool DisposedValue;
    private bool disposedValue;

{DisposePattern("protected virtual ", "Program", "void IDisposable.")}
}}", codeAction: ("True;False;False:global::System.IDisposable;mscorlib;Microsoft.CodeAnalysis.ImplementInterface.AbstractImplementInterfaceService+ImplementInterfaceWithDisposePatternCodeAction;", 3));
        }

        [Fact, Trait(Traits.Feature, Traits.Features.CodeActionsImplementInterface)]
        public async Task TestImplementInterfaceForIDisposableNonApplicable1()
        {
            await TestWithAllCodeStyleOptionsOffAsync(
@"using System;

class Program : {|CS0535:IDisposable|}
{
    private bool disposedValue;
}",
@"using System;

class Program : IDisposable
{
    private bool disposedValue;

    public void Dispose()
    {
        throw new NotImplementedException();
    }
}", codeAction: ("False;False;True:global::System.IDisposable;mscorlib;Microsoft.CodeAnalysis.ImplementInterface.AbstractImplementInterfaceService+ImplementInterfaceCodeAction;", 0));
        }

        [Fact, Trait(Traits.Feature, Traits.Features.CodeActionsImplementInterface)]
        public async Task TestImplementInterfaceForIDisposableNonApplicable2()
        {
            await TestWithAllCodeStyleOptionsOffAsync(
@"using System;

class Program : {|CS0535:IDisposable|}
{
    public void Dispose(bool flag)
    {
    }
}",
@"using System;

class Program : IDisposable
{
    public void Dispose(bool flag)
    {
    }

    public void Dispose()
    {
        throw new NotImplementedException();
    }
}", codeAction: ("False;False;True:global::System.IDisposable;mscorlib;Microsoft.CodeAnalysis.ImplementInterface.AbstractImplementInterfaceService+ImplementInterfaceCodeAction;", 0));
        }

        [Fact, Trait(Traits.Feature, Traits.Features.CodeActionsImplementInterface)]
        public async Task TestImplementInterfaceForExplicitIDisposableWithSealedClass()
        {
            await TestWithAllCodeStyleOptionsOffAsync(
@"using System;

sealed class Program : {|CS0535:IDisposable|}
{
}",
$@"using System;

sealed class Program : IDisposable
{{
    private bool disposedValue;

{DisposePattern("private ", "Program", "void IDisposable.")}
}}", codeAction: ("True;False;False:global::System.IDisposable;mscorlib;Microsoft.CodeAnalysis.ImplementInterface.AbstractImplementInterfaceService+ImplementInterfaceWithDisposePatternCodeAction;", 3));
        }

        [WorkItem(9760, "https://github.com/dotnet/roslyn/issues/9760")]
        [Fact, Trait(Traits.Feature, Traits.Features.CodeActionsImplementInterface)]
        public async Task TestImplementInterfaceForExplicitIDisposableWithExistingField()
        {
            await TestWithAllCodeStyleOptionsOffAsync(
@"using System;

class Program : {|CS0535:IDisposable|}
{
    private bool disposedValue;
}",
$@"using System;

class Program : IDisposable
{{
    private bool disposedValue;
    private bool disposedValue1;

{DisposePattern("protected virtual ", "Program", "public void ", disposeField: "disposedValue1")}
}}", codeAction: ("False;False;True:global::System.IDisposable;mscorlib;Microsoft.CodeAnalysis.ImplementInterface.AbstractImplementInterfaceService+ImplementInterfaceWithDisposePatternCodeAction;", 1));
        }

        [WorkItem(9760, "https://github.com/dotnet/roslyn/issues/9760")]
        [Fact, Trait(Traits.Feature, Traits.Features.CodeActionsImplementInterface)]
        public async Task TestImplementInterfaceUnderscoreNameForFields()
        {
            await new VerifyCS.Test
            {
                TestCode = @"using System;

class Program : {|CS0535:IDisposable|}
{
}",
                FixedCode = $@"using System;

class Program : IDisposable
{{
    private bool _disposedValue;

{DisposePattern("protected virtual ", "Program", "public void ", disposeField: "_disposedValue")}
}}",
                Options =
                {
                    _options.FieldNamesAreCamelCaseWithUnderscorePrefix,
                },
                CodeActionEquivalenceKey = "False;False;True:global::System.IDisposable;mscorlib;Microsoft.CodeAnalysis.ImplementInterface.AbstractImplementInterfaceService+ImplementInterfaceWithDisposePatternCodeAction;",
                CodeActionIndex = 1,
            }.RunAsync();
        }

        [WorkItem(939123, "http://vstfdevdiv:8080/DevDiv2/DevDiv/_workitems/edit/939123")]
        [Fact, Trait(Traits.Feature, Traits.Features.CodeActionsImplementInterface)]
        public async Task TestNoComAliasNameAttributeOnMethodParameters()
        {
            await TestWithAllCodeStyleOptionsOffAsync(
@"interface I
{
    void M([System.Runtime.InteropServices.ComAliasName(""pAlias"")] int p);
}

class C : {|CS0535:I|}
{
}",
@"interface I
{
    void M([System.Runtime.InteropServices.ComAliasName(""pAlias"")] int p);
}

class C : I
{
    public void M(int p)
    {
        throw new System.NotImplementedException();
    }
}");
        }

        [WorkItem(939123, "http://vstfdevdiv:8080/DevDiv2/DevDiv/_workitems/edit/939123")]
        [Fact, Trait(Traits.Feature, Traits.Features.CodeActionsImplementInterface)]
        public async Task TestNoComAliasNameAttributeOnMethodReturnType()
        {
            await TestWithAllCodeStyleOptionsOffAsync(
@"using System.Runtime.InteropServices;

interface I
{
    [return: ComAliasName(""pAlias1"")]
    long M([ComAliasName(""pAlias2"")] int p);
}

class C : {|CS0535:I|}
{
}",
@"using System.Runtime.InteropServices;

interface I
{
    [return: ComAliasName(""pAlias1"")]
    long M([ComAliasName(""pAlias2"")] int p);
}

class C : I
{
    public long M(int p)
    {
        throw new System.NotImplementedException();
    }
}");
        }

        [WorkItem(939123, "http://vstfdevdiv:8080/DevDiv2/DevDiv/_workitems/edit/939123")]
        [Fact, Trait(Traits.Feature, Traits.Features.CodeActionsImplementInterface)]
        public async Task TestNoComAliasNameAttributeOnIndexerParameters()
        {
            await TestWithAllCodeStyleOptionsOffAsync(
@"interface I
{
    long this[[System.Runtime.InteropServices.ComAliasName(""pAlias"")] int p] { get; }
}

class C : {|CS0535:I|}
{
}",
@"interface I
{
    long this[[System.Runtime.InteropServices.ComAliasName(""pAlias"")] int p] { get; }
}

class C : I
{
    public long this[int p]
    {
        get
        {
            throw new System.NotImplementedException();
        }
    }
}");
        }

        [WorkItem(947819, "http://vstfdevdiv:8080/DevDiv2/DevDiv/_workitems/edit/947819")]
        [Fact, Trait(Traits.Feature, Traits.Features.CodeActionsImplementInterface)]
        public async Task TestMissingOpenBrace()
        {
            await TestWithAllCodeStyleOptionsOffAsync(
@"namespace Scenarios
{
    public interface TestInterface
    {
        void M1();
    }

    struct TestStruct1 : {|CS0535:TestInterface|}{|CS1513:|}{|CS1514:|}


    // Comment
}",
@"namespace Scenarios
{
    public interface TestInterface
    {
        void M1();
    }

    struct TestStruct1 : TestInterface
    {
        public void M1()
        {
            throw new System.NotImplementedException();
        }
    }


    // Comment
}");
        }

        [WorkItem(994328, "http://vstfdevdiv:8080/DevDiv2/DevDiv/_workitems/edit/994328")]
        [Fact, Trait(Traits.Feature, Traits.Features.CodeActionsImplementInterface)]
        public async Task TestDisposePatternWhenAdditionalUsingsAreIntroduced1()
        {
            //CSharpFeaturesResources.DisposePattern
            await TestWithAllCodeStyleOptionsOffAsync(
@"interface I<T, U> : System.IDisposable, System.IEquatable<int> where U : T
{
    System.Collections.Generic.List<U> M(System.Collections.Generic.Dictionary<T, System.Collections.Generic.List<U>> a, T b, U c);
    System.Collections.Generic.List<UU> M<TT, UU>(System.Collections.Generic.Dictionary<TT, System.Collections.Generic.List<UU>> a, TT b, UU c) where UU : TT;
}

partial class C
{
}

partial class C : {|CS0535:{|CS0535:{|CS0535:I<System.Exception, System.AggregateException>|}|}|}, {|CS0535:System.IDisposable|}
{
}",
$@"using System;
using System.Collections.Generic;

interface I<T, U> : System.IDisposable, System.IEquatable<int> where U : T
{{
    System.Collections.Generic.List<U> M(System.Collections.Generic.Dictionary<T, System.Collections.Generic.List<U>> a, T b, U c);
    System.Collections.Generic.List<UU> M<TT, UU>(System.Collections.Generic.Dictionary<TT, System.Collections.Generic.List<UU>> a, TT b, UU c) where UU : TT;
}}

partial class C
{{
}}

partial class C : I<System.Exception, System.AggregateException>, System.IDisposable
{{
    private bool disposedValue;

    public bool Equals(int other)
    {{
        throw new NotImplementedException();
    }}

    public List<AggregateException> M(Dictionary<Exception, List<AggregateException>> a, Exception b, AggregateException c)
    {{
        throw new NotImplementedException();
    }}

    public List<UU> M<TT, UU>(Dictionary<TT, List<UU>> a, TT b, UU c) where UU : TT
    {{
        throw new NotImplementedException();
    }}

{DisposePattern("protected virtual ", "C", "public void ")}
}}", codeAction: ("False;False;True:global::I<global::System.Exception, global::System.AggregateException>;TestProject;Microsoft.CodeAnalysis.ImplementInterface.AbstractImplementInterfaceService+ImplementInterfaceWithDisposePatternCodeAction;", 1));
        }

        [WorkItem(994328, "http://vstfdevdiv:8080/DevDiv2/DevDiv/_workitems/edit/994328")]
        [Fact, Trait(Traits.Feature, Traits.Features.CodeActionsImplementInterface)]
        public async Task TestDisposePatternWhenAdditionalUsingsAreIntroduced2()
        {
            await TestWithAllCodeStyleOptionsOffAsync(
@"interface I<T, U> : System.IDisposable, System.IEquatable<int> where U : T
{
    System.Collections.Generic.List<U> M(System.Collections.Generic.Dictionary<T, System.Collections.Generic.List<U>> a, T b, U c);
    System.Collections.Generic.List<UU> M<TT, UU>(System.Collections.Generic.Dictionary<TT, System.Collections.Generic.List<UU>> a, TT b, UU c) where UU : TT;
}

partial class C : {|CS0535:{|CS0535:{|CS0535:I<System.Exception, System.AggregateException>|}|}|}, {|CS0535:System.IDisposable|}
{
}

partial class C
{
}",
$@"using System;
using System.Collections.Generic;

interface I<T, U> : System.IDisposable, System.IEquatable<int> where U : T
{{
    System.Collections.Generic.List<U> M(System.Collections.Generic.Dictionary<T, System.Collections.Generic.List<U>> a, T b, U c);
    System.Collections.Generic.List<UU> M<TT, UU>(System.Collections.Generic.Dictionary<TT, System.Collections.Generic.List<UU>> a, TT b, UU c) where UU : TT;
}}

partial class C : I<System.Exception, System.AggregateException>, System.IDisposable
{{
    private bool disposedValue;

    bool IEquatable<int>.Equals(int other)
    {{
        throw new NotImplementedException();
    }}

    List<AggregateException> I<Exception, AggregateException>.M(Dictionary<Exception, List<AggregateException>> a, Exception b, AggregateException c)
    {{
        throw new NotImplementedException();
    }}

    List<UU> I<Exception, AggregateException>.M<TT, UU>(Dictionary<TT, List<UU>> a, TT b, UU c)
    {{
        throw new NotImplementedException();
    }}

{DisposePattern("protected virtual ", "C", "void IDisposable.")}
}}

partial class C
{{
}}", codeAction: ("True;False;False:global::I<global::System.Exception, global::System.AggregateException>;TestProject;Microsoft.CodeAnalysis.ImplementInterface.AbstractImplementInterfaceService+ImplementInterfaceWithDisposePatternCodeAction;", 3));
        }

        private static string DisposePattern(
            string disposeVisibility,
            string className,
            string implementationVisibility,
            string disposeField = "disposedValue",
            string gcPrefix = "")
        {
            return $@"    {disposeVisibility}void Dispose(bool disposing)
    {{
        if (!{disposeField})
        {{
            if (disposing)
            {{
                // {FeaturesResources.TODO_colon_dispose_managed_state_managed_objects}
            }}

            // {FeaturesResources.TODO_colon_free_unmanaged_resources_unmanaged_objects_and_override_finalizer}
            // {FeaturesResources.TODO_colon_set_large_fields_to_null}
            {disposeField} = true;
        }}
    }}

    // // {string.Format(FeaturesResources.TODO_colon_override_finalizer_only_if_0_has_code_to_free_unmanaged_resources, "Dispose(bool disposing)")}
    // ~{className}()
    // {{
    //     // {string.Format(FeaturesResources.Do_not_change_this_code_Put_cleanup_code_in_0_method, "Dispose(bool disposing)")}
    //     Dispose(disposing: false);
    // }}

    {implementationVisibility}Dispose()
    {{
        // {string.Format(FeaturesResources.Do_not_change_this_code_Put_cleanup_code_in_0_method, "Dispose(bool disposing)")}
        Dispose(disposing: true);
        {gcPrefix}GC.SuppressFinalize(this);
    }}";
        }

        [WorkItem(1132014, "http://vstfdevdiv:8080/DevDiv2/DevDiv/_workitems/edit/1132014")]
        [Fact, Trait(Traits.Feature, Traits.Features.CodeActionsImplementInterface)]
        public async Task TestInaccessibleAttributes()
        {
            await TestWithAllCodeStyleOptionsOffAsync(
@"using System;

public class Goo : {|CS0535:Holder.SomeInterface|}
{
}

public class Holder
{
    public interface SomeInterface
    {
        void Something([SomeAttribute] string helloWorld);
    }

    private class SomeAttribute : Attribute
    {
    }
}",
@"using System;

public class Goo : Holder.SomeInterface
{
    public void Something(string helloWorld)
    {
        throw new NotImplementedException();
    }
}

public class Holder
{
    public interface SomeInterface
    {
        void Something([SomeAttribute] string helloWorld);
    }

    private class SomeAttribute : Attribute
    {
    }
}");
        }

        [WorkItem(2785, "https://github.com/dotnet/roslyn/issues/2785")]
        [Fact, Trait(Traits.Feature, Traits.Features.CodeActionsImplementInterface)]
        public async Task TestImplementInterfaceThroughStaticMemberInGenericClass()
        {
            await TestWithAllCodeStyleOptionsOffAsync(
@"using System;
using System.Collections.Generic;
using System.Linq;
using System.Threading.Tasks;

class Issue2785<T> : {|CS0535:{|CS0535:{|CS0535:{|CS0535:{|CS0535:{|CS0535:{|CS0535:{|CS0535:{|CS0535:{|CS0535:{|CS0535:{|CS0535:{|CS0535:IList<object>|}|}|}|}|}|}|}|}|}|}|}|}|}
{
    private static List<object> innerList = new List<object>();
}",
@"using System;
using System.Collections;
using System.Collections.Generic;
using System.Linq;
using System.Threading.Tasks;

class Issue2785<T> : IList<object>
{
    private static List<object> innerList = new List<object>();

    public object this[int index]
    {
        get
        {
            return ((IList<object>)innerList)[index];
        }

        set
        {
            ((IList<object>)innerList)[index] = value;
        }
    }

    public int Count
    {
        get
        {
            return ((ICollection<object>)innerList).Count;
        }
    }

    public bool IsReadOnly
    {
        get
        {
            return ((ICollection<object>)innerList).IsReadOnly;
        }
    }

    public void Add(object item)
    {
        ((ICollection<object>)innerList).Add(item);
    }

    public void Clear()
    {
        ((ICollection<object>)innerList).Clear();
    }

    public bool Contains(object item)
    {
        return ((ICollection<object>)innerList).Contains(item);
    }

    public void CopyTo(object[] array, int arrayIndex)
    {
        ((ICollection<object>)innerList).CopyTo(array, arrayIndex);
    }

    public IEnumerator<object> GetEnumerator()
    {
        return ((IEnumerable<object>)innerList).GetEnumerator();
    }

    public int IndexOf(object item)
    {
        return ((IList<object>)innerList).IndexOf(item);
    }

    public void Insert(int index, object item)
    {
        ((IList<object>)innerList).Insert(index, item);
    }

    public bool Remove(object item)
    {
        return ((ICollection<object>)innerList).Remove(item);
    }

    public void RemoveAt(int index)
    {
        ((IList<object>)innerList).RemoveAt(index);
    }

    IEnumerator IEnumerable.GetEnumerator()
    {
        return ((IEnumerable)innerList).GetEnumerator();
    }
}",
codeAction: ("False;False;False:global::System.Collections.Generic.IList<object>;mscorlib;Microsoft.CodeAnalysis.ImplementInterface.AbstractImplementInterfaceService+ImplementInterfaceCodeAction;innerList", 1));
        }

        [Fact, Trait(Traits.Feature, Traits.Features.CodeActionsImplementInterface), CompilerTrait(CompilerFeature.Tuples)]
        public async Task LongTuple()
        {
            await TestWithAllCodeStyleOptionsOffAsync(
@"interface IInterface
{
    (int, string, int, string, int, string, int, string) Method1((int, string, int, string, int, string, int, string) y);
}

class Class : {|CS0535:IInterface|}
{
    (int, string) x;
}",
@"interface IInterface
{
    (int, string, int, string, int, string, int, string) Method1((int, string, int, string, int, string, int, string) y);
}

class Class : IInterface
{
    (int, string) x;

    public (int, string, int, string, int, string, int, string) Method1((int, string, int, string, int, string, int, string) y)
    {
        throw new System.NotImplementedException();
    }
}");
        }

        [Fact, Trait(Traits.Feature, Traits.Features.CodeActionsImplementInterface)]
        public async Task LongTupleWithNames()
        {
            await TestWithAllCodeStyleOptionsOffAsync(
@"interface IInterface
{
    (int a, string b, int c, string d, int e, string f, int g, string h) Method1((int a, string b, int c, string d, int e, string f, int g, string h) y);
}

class Class : {|CS0535:IInterface|}
{
    (int, string) x;
}",
@"interface IInterface
{
    (int a, string b, int c, string d, int e, string f, int g, string h) Method1((int a, string b, int c, string d, int e, string f, int g, string h) y);
}

class Class : IInterface
{
    (int, string) x;

    public (int a, string b, int c, string d, int e, string f, int g, string h) Method1((int a, string b, int c, string d, int e, string f, int g, string h) y)
    {
        throw new System.NotImplementedException();
    }
}");
        }

        [Fact, Trait(Traits.Feature, Traits.Features.CodeActionsImplementInterface)]
        public async Task GenericWithTuple()
        {
            await TestWithAllCodeStyleOptionsOffAsync(
@"interface IInterface<TA, TB>
{
    (TA, TB) Method1((TA, TB) y);
}

class Class : {|CS0535:IInterface<(int, string), int>|}
{
    (int, string) x;
}",
@"interface IInterface<TA, TB>
{
    (TA, TB) Method1((TA, TB) y);
}

class Class : IInterface<(int, string), int>
{
    (int, string) x;

    public ((int, string), int) Method1(((int, string), int) y)
    {
        throw new System.NotImplementedException();
    }
}");
        }

        [Fact, Trait(Traits.Feature, Traits.Features.CodeActionsImplementInterface)]
        public async Task GenericWithTupleWithNamess()
        {
            await TestWithAllCodeStyleOptionsOffAsync(
@"interface IInterface<TA, TB>
{
    (TA a, TB b) Method1((TA a, TB b) y);
}

class Class : {|CS0535:IInterface<(int, string), int>|}
{
    (int, string) x;
}",
@"interface IInterface<TA, TB>
{
    (TA a, TB b) Method1((TA a, TB b) y);
}

class Class : IInterface<(int, string), int>
{
    (int, string) x;

    public ((int, string) a, int b) Method1(((int, string) a, int b) y)
    {
        throw new System.NotImplementedException();
    }
}");
        }

        [WorkItem(15387, "https://github.com/dotnet/roslyn/issues/15387")]
        [Fact, Trait(Traits.Feature, Traits.Features.CodeActionsImplementInterface)]
        public async Task TestWithGroupingOff1()
        {
            await new VerifyCS.Test
            {
                TestCode = @"interface IInterface
{
    int Prop { get; }
}

class Class : {|CS0535:IInterface|}
{
    void M() { }
}",
                FixedCode = @"interface IInterface
{
    int Prop { get; }
}

class Class : IInterface
{
    void M() { }

    public int Prop => throw new System.NotImplementedException();
}",
<<<<<<< HEAD
                CodeActionOptions = CodeActionOptions.Default with
                {
                    ImplementTypeOptions = new ImplementTypeOptions(InsertionBehavior: ImplementTypeInsertionBehavior.AtTheEnd)
                }
=======
                CodeActionOptions = (CSharpCodeActionOptions.Default with
                {
                    ImplementTypeOptions = new() { InsertionBehavior = ImplementTypeInsertionBehavior.AtTheEnd }
                }).CreateProvider()
>>>>>>> 80a8ce8d
            }.RunAsync();
        }

        [WorkItem(15387, "https://github.com/dotnet/roslyn/issues/15387")]
        [Fact, Trait(Traits.Feature, Traits.Features.CodeActionsImplementInterface)]
        public async Task TestDoNotReorderComImportMembers_01()
        {
            await TestInRegularAndScriptAsync(
@"
using System.Runtime.InteropServices;

[ComImport]
[Guid(""00000000-0000-0000-0000-000000000000"")]
interface IComInterface
{
    void MOverload();
    void X();
    void MOverload(int i);
    int Prop { get; }
}

class Class : {|CS0535:{|CS0535:{|CS0535:{|CS0535:IComInterface|}|}|}|}
{
}",
@"
using System.Runtime.InteropServices;

[ComImport]
[Guid(""00000000-0000-0000-0000-000000000000"")]
interface IComInterface
{
    void MOverload();
    void X();
    void MOverload(int i);
    int Prop { get; }
}

class Class : IComInterface
{
    public void MOverload()
    {
        throw new System.NotImplementedException();
    }

    public void X()
    {
        throw new System.NotImplementedException();
    }

    public void MOverload(int i)
    {
        throw new System.NotImplementedException();
    }

    public int Prop => throw new System.NotImplementedException();
}");
        }

        [WorkItem(15387, "https://github.com/dotnet/roslyn/issues/15387")]
        [Fact, Trait(Traits.Feature, Traits.Features.CodeActionsImplementInterface)]
        public async Task TestDoNotReorderComImportMembers_02()
        {
            await new VerifyCS.Test
            {
                ReferenceAssemblies = ReferenceAssemblies.Net.Net50,
                TestCode =
@"
using System.Runtime.InteropServices;

[ComImport]
[Guid(""00000000-0000-0000-0000-000000000000"")]
interface IComInterface
{
    void MOverload() { }
    void X() { }
    void MOverload(int i) { }
    int Prop { get; }
}

class Class : {|CS0535:IComInterface|}
{
}",
                FixedCode =
@"
using System.Runtime.InteropServices;

[ComImport]
[Guid(""00000000-0000-0000-0000-000000000000"")]
interface IComInterface
{
    void MOverload() { }
    void X() { }
    void MOverload(int i) { }
    int Prop { get; }
}

class Class : IComInterface
{
    public int Prop => throw new System.NotImplementedException();
}",
            }.RunAsync();
        }

        [Fact, Trait(Traits.Feature, Traits.Features.CodeActionsImplementInterface)]
        public async Task TestRefReturns()
        {
            await TestInRegularAndScriptAsync(
@"
using System;

interface I {
    ref int IGoo();
    ref int Goo { get; }
    ref int this[int i] { get; }
}

class C : {|CS0535:{|CS0535:{|CS0535:I|}|}|}
{
}",
@"
using System;

interface I {
    ref int IGoo();
    ref int Goo { get; }
    ref int this[int i] { get; }
}

class C : I
{
    public ref int this[int i] => throw new NotImplementedException();

    public ref int Goo => throw new NotImplementedException();

    public ref int IGoo()
    {
        throw new NotImplementedException();
    }
}");
        }

        [WorkItem(13932, "https://github.com/dotnet/roslyn/issues/13932")]
        [WorkItem(5898, "https://github.com/dotnet/roslyn/issues/5898")]
        [Fact, Trait(Traits.Feature, Traits.Features.CodeActionsImplementInterface)]
        public async Task TestAutoProperties()
        {
            await new VerifyCS.Test()
            {
                TestCode = @"interface IInterface
{
    int ReadOnlyProp { get; }
    int ReadWriteProp { get; set; }
    int WriteOnlyProp { set; }
}

class Class : {|CS0535:{|CS0535:{|CS0535:IInterface|}|}|}
{
}",
                FixedCode = @"interface IInterface
{
    int ReadOnlyProp { get; }
    int ReadWriteProp { get; set; }
    int WriteOnlyProp { set; }
}

class Class : IInterface
{
    public int ReadOnlyProp { get; }
    public int ReadWriteProp { get; set; }
    public int WriteOnlyProp { set => throw new System.NotImplementedException(); }
}",
<<<<<<< HEAD
                CodeActionOptions = CodeActionOptions.Default with
                {
                    ImplementTypeOptions = new ImplementTypeOptions(PropertyGenerationBehavior: ImplementTypePropertyGenerationBehavior.PreferAutoProperties)
                }
=======
                CodeActionOptions = (CSharpCodeActionOptions.Default with
                {
                    ImplementTypeOptions = new() { PropertyGenerationBehavior = ImplementTypePropertyGenerationBehavior.PreferAutoProperties }
                }).CreateProvider()
>>>>>>> 80a8ce8d
            }.RunAsync();
        }

        [Fact, Trait(Traits.Feature, Traits.Features.CodeActionsImplementInterface)]
        public async Task TestOptionalParameterWithDefaultLiteral()
        {
            await new VerifyCS.Test
            {
                LanguageVersion = LanguageVersion.CSharp7_1,
                TestCode = @"
using System.Threading;

interface IInterface
{
    void Method1(CancellationToken cancellationToken = default(CancellationToken));
}

class Class : {|CS0535:IInterface|}
{
}",
                FixedCode = @"
using System.Threading;

interface IInterface
{
    void Method1(CancellationToken cancellationToken = default(CancellationToken));
}

class Class : IInterface
{
    public void Method1(CancellationToken cancellationToken = default)
    {
        throw new System.NotImplementedException();
    }
}",
                Options = { AllOptionsOff },
            }.RunAsync();
        }

        [Fact, Trait(Traits.Feature, Traits.Features.CodeActionsImplementInterface)]
        public async Task TestInWithMethod_Parameters()
        {
            await TestInRegularAndScriptAsync(
@"interface ITest
{
    void Method(in int p);
}
public class Test : {|CS0535:ITest|}
{
}",
@"interface ITest
{
    void Method(in int p);
}
public class Test : ITest
{
    public void Method(in int p)
    {
        throw new System.NotImplementedException();
    }
}");
        }

        [Fact, Trait(Traits.Feature, Traits.Features.CodeActionsImplementInterface)]
        public async Task TestRefReadOnlyWithMethod_ReturnType()
        {
            await TestInRegularAndScriptAsync(
@"interface ITest
{
    ref readonly int Method();
}
public class Test : {|CS0535:ITest|}
{
}",
@"interface ITest
{
    ref readonly int Method();
}
public class Test : ITest
{
    public ref readonly int Method()
    {
        throw new System.NotImplementedException();
    }
}");
        }

        [Fact, Trait(Traits.Feature, Traits.Features.CodeActionsImplementInterface)]
        public async Task TestRefReadOnlyWithProperty()
        {
            await TestInRegularAndScriptAsync(
@"interface ITest
{
    ref readonly int Property { get; }
}
public class Test : {|CS0535:ITest|}
{
}",
@"interface ITest
{
    ref readonly int Property { get; }
}
public class Test : ITest
{
    public ref readonly int Property => throw new System.NotImplementedException();
}");
        }

        [Fact, Trait(Traits.Feature, Traits.Features.CodeActionsImplementInterface)]
        public async Task TestInWithIndexer_Parameters()
        {
            await TestInRegularAndScriptAsync(
@"interface ITest
{
    int this[in int p] { set; }
}
public class Test : {|CS0535:ITest|}
{
}",
@"interface ITest
{
    int this[in int p] { set; }
}
public class Test : ITest
{
    public int this[in int p] { set => throw new System.NotImplementedException(); }
}");
        }

        [Fact, Trait(Traits.Feature, Traits.Features.CodeActionsImplementInterface)]
        public async Task TestRefReadOnlyWithIndexer_ReturnType()
        {
            await TestInRegularAndScriptAsync(
@"interface ITest
{
    ref readonly int this[int p] { get; }
}
public class Test : {|CS0535:ITest|}
{
}",
@"interface ITest
{
    ref readonly int this[int p] { get; }
}
public class Test : ITest
{
    public ref readonly int this[int p] => throw new System.NotImplementedException();
}");
        }

        [Fact, Trait(Traits.Feature, Traits.Features.CodeActionsImplementInterface)]
        public async Task TestUnmanagedConstraint()
        {
            await TestInRegularAndScriptAsync(
@"public interface ITest
{
    void M<T>() where T : unmanaged;
}
public class Test : {|CS0535:ITest|}
{
}",
@"public interface ITest
{
    void M<T>() where T : unmanaged;
}
public class Test : ITest
{
    public void M<T>() where T : unmanaged
    {
        throw new System.NotImplementedException();
    }
}");
        }

        [Fact, Trait(Traits.Feature, Traits.Features.CodeActionsImplementInterface)]
        public async Task TestSealedMember_01()
        {
            await new VerifyCS.Test
            {
                ReferenceAssemblies = ReferenceAssemblies.Net.Net50,
                TestCode = @"interface IInterface
{
    void Method1();

    sealed void M1() {}
    sealed int P1 => 1;
}

class Class : {|CS0535:IInterface|}
{
}",
                FixedCode = @"interface IInterface
{
    void Method1();

    sealed void M1() {}
    sealed int P1 => 1;
}

class Class : IInterface
{
    public void Method1()
    {
        throw new System.NotImplementedException();
    }
}",
                Options = { AllOptionsOff },
            }.RunAsync();
        }

        [Fact, Trait(Traits.Feature, Traits.Features.CodeActionsImplementInterface)]
        public async Task TestSealedMember_02()
        {
            await new VerifyCS.Test
            {
                ReferenceAssemblies = ReferenceAssemblies.Net.Net50,
                TestCode = @"interface IInterface
{
    void Method1();

    sealed void M1() {}
    sealed int P1 => 1;
}

class Class : {|CS0535:IInterface|}
{
}",
                FixedCode = @"interface IInterface
{
    void Method1();

    sealed void M1() {}
    sealed int P1 => 1;
}

class Class : IInterface
{
    void IInterface.Method1()
    {
        throw new System.NotImplementedException();
    }
}",
                Options = { AllOptionsOff },
                CodeActionEquivalenceKey = "True;False;False:global::IInterface;TestProject;Microsoft.CodeAnalysis.ImplementInterface.AbstractImplementInterfaceService+ImplementInterfaceCodeAction;",
                CodeActionIndex = 1,
            }.RunAsync();
        }

        [Fact, Trait(Traits.Feature, Traits.Features.CodeActionsImplementInterface)]
        public async Task TestSealedMember_03()
        {
            await new VerifyCS.Test
            {
                ReferenceAssemblies = ReferenceAssemblies.Net.Net50,
                TestCode = @"interface IInterface
{
    void Method1();

    sealed void M1() {}
    sealed int P1 => 1;
}

abstract class Class : {|CS0535:IInterface|}
{
}",
                FixedCode = @"interface IInterface
{
    void Method1();

    sealed void M1() {}
    sealed int P1 => 1;
}

abstract class Class : IInterface
{
    public abstract void Method1();
}",
                Options = { AllOptionsOff },
                CodeActionEquivalenceKey = "False;True;True:global::IInterface;TestProject;Microsoft.CodeAnalysis.ImplementInterface.AbstractImplementInterfaceService+ImplementInterfaceCodeAction;",
                CodeActionIndex = 1,
            }.RunAsync();
        }

        [Fact, Trait(Traits.Feature, Traits.Features.CodeActionsImplementInterface)]
        public async Task TestNonPublicMember_01()
        {
            await new VerifyCS.Test
            {
                ReferenceAssemblies = ReferenceAssemblies.Net.Net50,
                TestCode = @"interface IInterface
{
    void Method1();

    protected void M1();
    protected int P1 {get;}
}

class Class : {|CS0535:{|CS0535:{|CS0535:IInterface|}|}|}
{
}",
                FixedState =
                {
                    Sources =
                    {
                        @"interface IInterface
{
    void Method1();

    protected void M1();
    protected int P1 {get;}
}

class Class : {|CS0535:{|CS0535:IInterface|}|}
{
    public void Method1()
    {
        throw new System.NotImplementedException();
    }
}",
                    },
                    MarkupHandling = MarkupMode.Allow,
                },
                Options = { AllOptionsOff },
                CodeActionEquivalenceKey = "False;False;True:global::IInterface;TestProject;Microsoft.CodeAnalysis.ImplementInterface.AbstractImplementInterfaceService+ImplementInterfaceCodeAction;",
            }.RunAsync();
        }

        [Fact, Trait(Traits.Feature, Traits.Features.CodeActionsImplementInterface)]
        public async Task TestNonPublicMember_02()
        {
            await new VerifyCS.Test
            {
                ReferenceAssemblies = ReferenceAssemblies.Net.Net50,
                TestCode = @"interface IInterface
{
    protected void M1();
    protected int P1 {get;}
}

class Class : {|CS0535:{|CS0535:IInterface|}|}
{
}",
                FixedState =
                {
                    Sources =
                    {
                        @"interface IInterface
{
    protected void M1();
    protected int P1 {get;}
}

class Class : IInterface
{
    int IInterface.P1
    {
        get
        {
            throw new System.NotImplementedException();
        }
    }

    void IInterface.M1()
    {
        throw new System.NotImplementedException();
    }
}",
                    },
                    MarkupHandling = MarkupMode.Allow,
                },
                Options = { AllOptionsOff },
                DiagnosticSelector = diagnostics => diagnostics[1],
                CodeFixTestBehaviors = CodeFixTestBehaviors.FixOne,
                CodeActionEquivalenceKey = "True;False;False:global::IInterface;TestProject;Microsoft.CodeAnalysis.ImplementInterface.AbstractImplementInterfaceService+ImplementInterfaceCodeAction;",
                CodeActionIndex = 0,
            }.RunAsync();
        }

        [Fact, Trait(Traits.Feature, Traits.Features.CodeActionsImplementInterface)]
        public async Task TestNonPublicMember_03()
        {
            await new VerifyCS.Test
            {
                ReferenceAssemblies = ReferenceAssemblies.Net.Net50,
                TestCode = @"interface IInterface
{
    void Method1();

    protected void M1();
    protected int P1 {get;}
}

abstract class Class : {|CS0535:{|CS0535:{|CS0535:IInterface|}|}|}
{
}",
                FixedState =
                {
                    Sources =
                    {
                        @"interface IInterface
{
    void Method1();

    protected void M1();
    protected int P1 {get;}
}

abstract class Class : {|CS0535:{|CS0535:IInterface|}|}
{
    public abstract void Method1();
}",
                    },
                    MarkupHandling = MarkupMode.Allow,
                },
                Options = { AllOptionsOff },
                CodeActionEquivalenceKey = "False;True;True:global::IInterface;TestProject;Microsoft.CodeAnalysis.ImplementInterface.AbstractImplementInterfaceService+ImplementInterfaceCodeAction;",
            }.RunAsync();
        }

        [Fact, Trait(Traits.Feature, Traits.Features.CodeActionsImplementInterface)]
        public async Task TestNonPublicAccessor_01()
        {
            await new VerifyCS.Test
            {
                ReferenceAssemblies = ReferenceAssemblies.Net.Net50,
                TestCode = @"interface IInterface
{
    void Method1();

    int P1 {get; protected set;}
    int P2 {protected get; set;}
}

class Class : {|CS0535:{|CS0535:{|CS0535:IInterface|}|}|}
{
}",
                FixedState =
                {
                    Sources =
                    {
                        @"interface IInterface
{
    void Method1();

    int P1 {get; protected set;}
    int P2 {protected get; set;}
}

class Class : {|CS0535:{|CS0535:IInterface|}|}
{
    public void Method1()
    {
        throw new System.NotImplementedException();
    }
}",
                    },
                    MarkupHandling = MarkupMode.Allow,
                },
                Options = { AllOptionsOff },
                CodeActionEquivalenceKey = "False;False;True:global::IInterface;TestProject;Microsoft.CodeAnalysis.ImplementInterface.AbstractImplementInterfaceService+ImplementInterfaceCodeAction;",
            }.RunAsync();
        }

        [Fact, Trait(Traits.Feature, Traits.Features.CodeActionsImplementInterface)]
        public async Task TestNonPublicAccessor_02()
        {
            await new VerifyCS.Test
            {
                ReferenceAssemblies = ReferenceAssemblies.Net.Net50,
                TestCode = @"interface IInterface
{
    int P1 {get; protected set;}
    int P2 {protected get; set;}
}

class Class : {|CS0535:{|CS0535:IInterface|}|}
{
}",
                FixedState =
                {
                    Sources =
                    {
                        @"interface IInterface
{
    int P1 {get; protected set;}
    int P2 {protected get; set;}
}

class Class : IInterface
{
    int IInterface.P1
    {
        get
        {
            throw new System.NotImplementedException();
        }

        set
        {
            throw new System.NotImplementedException();
        }
    }

    int IInterface.P2
    {
        get
        {
            throw new System.NotImplementedException();
        }

        set
        {
            throw new System.NotImplementedException();
        }
    }
}",
                    },
                    MarkupHandling = MarkupMode.Allow,
                },
                Options = { AllOptionsOff },
                CodeActionEquivalenceKey = "True;False;False:global::IInterface;TestProject;Microsoft.CodeAnalysis.ImplementInterface.AbstractImplementInterfaceService+ImplementInterfaceCodeAction;",
                CodeActionIndex = 0,
            }.RunAsync();
        }

        [Fact, Trait(Traits.Feature, Traits.Features.CodeActionsImplementInterface)]
        public async Task TestNonPublicAccessor_03()
        {
            await new VerifyCS.Test
            {
                ReferenceAssemblies = ReferenceAssemblies.Net.Net50,
                TestCode = @"interface IInterface
{
    void Method1();

    int P1 {get; protected set;}
    int P2 {protected get; set;}
}

abstract class Class : {|CS0535:{|CS0535:{|CS0535:IInterface|}|}|}
{
}",
                FixedState =
                {
                    Sources =
                    {
                        @"interface IInterface
{
    void Method1();

    int P1 {get; protected set;}
    int P2 {protected get; set;}
}

abstract class Class : {|CS0535:{|CS0535:IInterface|}|}
{
    public abstract void Method1();
}",
                    },
                    MarkupHandling = MarkupMode.Allow,
                },
                Options = { AllOptionsOff },
                CodeActionEquivalenceKey = "False;True;True:global::IInterface;TestProject;Microsoft.CodeAnalysis.ImplementInterface.AbstractImplementInterfaceService+ImplementInterfaceCodeAction;",
            }.RunAsync();
        }

        [Fact, Trait(Traits.Feature, Traits.Features.CodeActionsImplementInterface)]
        public async Task TestPrivateAccessor_01()
        {
            await new VerifyCS.Test
            {
                ReferenceAssemblies = ReferenceAssemblies.Net.Net50,
                TestCode = @"interface IInterface
{
    void Method1();

    int P1 {get => 0; private set {}}
    int P2 {private get => 0; set {}}
}

class Class : {|CS0535:IInterface|}
{
}",
                FixedCode = @"interface IInterface
{
    void Method1();

    int P1 {get => 0; private set {}}
    int P2 {private get => 0; set {}}
}

class Class : IInterface
{
    public void Method1()
    {
        throw new System.NotImplementedException();
    }
}",
                Options = { AllOptionsOff },
            }.RunAsync();
        }

        [Fact, Trait(Traits.Feature, Traits.Features.CodeActionsImplementInterface)]
        public async Task TestPrivateAccessor_02()
        {
            await new VerifyCS.Test
            {
                ReferenceAssemblies = ReferenceAssemblies.Net.Net50,
                TestCode = @"interface IInterface
{
    void Method1();

    int P1 {get => 0; private set {}}
    int P2 {private get => 0; set {}}
}

class Class : {|CS0535:IInterface|}
{
}",
                FixedCode = @"interface IInterface
{
    void Method1();

    int P1 {get => 0; private set {}}
    int P2 {private get => 0; set {}}
}

class Class : IInterface
{
    void IInterface.Method1()
    {
        throw new System.NotImplementedException();
    }
}",
                Options = { AllOptionsOff },
                CodeActionEquivalenceKey = "True;False;False:global::IInterface;TestProject;Microsoft.CodeAnalysis.ImplementInterface.AbstractImplementInterfaceService+ImplementInterfaceCodeAction;",
                CodeActionIndex = 1,
            }.RunAsync();
        }

        [Fact, Trait(Traits.Feature, Traits.Features.CodeActionsImplementInterface)]
        public async Task TestPrivateAccessor_03()
        {
            await new VerifyCS.Test
            {
                ReferenceAssemblies = ReferenceAssemblies.Net.Net50,
                TestCode = @"interface IInterface
{
    void Method1();

    int P1 {get => 0; private set {}}
    int P2 {private get => 0; set {}}
}

abstract class Class : {|CS0535:IInterface|}
{
}",
                FixedCode = @"interface IInterface
{
    void Method1();

    int P1 {get => 0; private set {}}
    int P2 {private get => 0; set {}}
}

abstract class Class : IInterface
{
    public abstract void Method1();
}",
                Options = { AllOptionsOff },
                CodeActionEquivalenceKey = "False;True;True:global::IInterface;TestProject;Microsoft.CodeAnalysis.ImplementInterface.AbstractImplementInterfaceService+ImplementInterfaceCodeAction;",
                CodeActionIndex = 1,
            }.RunAsync();
        }

        [Fact, Trait(Traits.Feature, Traits.Features.CodeActionsImplementInterface)]
        public async Task TestInaccessibleMember_01()
        {
            await new VerifyCS.Test
            {
                TestState =
                {
                    Sources =
                    {
                        @"class Class : {|CS0535:{|CS0535:{|CS0535:IInterface|}|}|}
{
}",
                    },
                    AdditionalProjects =
                    {
                        ["Assembly1"] =
                        {
                            Sources =
                            {
                                @"public interface IInterface
{
    void Method1();

    internal void M1();
    internal int P1 {get;}
}",
                            },
                        },
                    },
                    AdditionalProjectReferences = { "Assembly1" },
                },
                FixedState =
                {
                    Sources =
                    {
                        @"class Class : {|CS0535:{|CS0535:IInterface|}|}
{
    public void Method1()
    {
        throw new System.NotImplementedException();
    }
}",
                    },
                    MarkupHandling = MarkupMode.Allow,
                },
                Options = { AllOptionsOff },

                // Specify the code action by equivalence key only to avoid trying to implement the interface explicitly with a second code fix pass.
                CodeActionEquivalenceKey = "False;False;True:global::IInterface;Assembly1;Microsoft.CodeAnalysis.ImplementInterface.AbstractImplementInterfaceService+ImplementInterfaceCodeAction;",
            }.RunAsync();
        }

        [Fact, Trait(Traits.Feature, Traits.Features.CodeActionsImplementInterface)]
        public async Task TestInaccessibleMember_02()
        {
            await new VerifyCS.Test
            {
                TestState =
                {
                    Sources =
                    {
                        @"class Class : {|CS0535:{|CS0535:{|CS0535:IInterface|}|}|}
{
}",
                    },
                    AdditionalProjects =
                    {
                        ["Assembly1"] =
                        {
                            Sources =
                            {
                                @"public interface IInterface
{
    void Method1();

    internal void M1();
    internal int P1 {get;}
}",
                            },
                        },
                    },
                    AdditionalProjectReferences = { "Assembly1" },
                },
                FixedState =
                {
                    Sources =
                    {
                        @"class Class : {|CS0535:{|CS0535:IInterface|}|}
{
    void IInterface.Method1()
    {
        throw new System.NotImplementedException();
    }
}",
                    },
                    MarkupHandling = MarkupMode.Allow,
                },
                Options = { AllOptionsOff },
                CodeActionEquivalenceKey = "True;False;False:global::IInterface;Assembly1;Microsoft.CodeAnalysis.ImplementInterface.AbstractImplementInterfaceService+ImplementInterfaceCodeAction;",
                CodeActionIndex = 1,
            }.RunAsync();
        }

        [Fact, Trait(Traits.Feature, Traits.Features.CodeActionsImplementInterface)]
        public async Task TestInaccessibleMember_03()
        {
            await new VerifyCS.Test
            {
                TestState =
                {
                    Sources =
                    {
                        @"abstract class Class : {|CS0535:{|CS0535:{|CS0535:IInterface|}|}|}
{
}",
                    },
                    AdditionalProjects =
                    {
                        ["Assembly1"] =
                        {
                            Sources =
                            {
                                @"public interface IInterface
{
    void Method1();

    internal void M1();
    internal int P1 {get;}
}",
                            },
                        },
                    },
                    AdditionalProjectReferences = { "Assembly1" },
                },
                FixedState =
                {
                    Sources =
                    {
                        @"abstract class Class : {|CS0535:{|CS0535:IInterface|}|}
{
    public abstract void Method1();
}",
                    },
                    MarkupHandling = MarkupMode.Allow,
                },
                Options = { AllOptionsOff },

                // Specify the code action by equivalence key only to avoid trying to execute a second code fix pass with a different action
                CodeActionEquivalenceKey = "False;True;True:global::IInterface;Assembly1;Microsoft.CodeAnalysis.ImplementInterface.AbstractImplementInterfaceService+ImplementInterfaceCodeAction;",
            }.RunAsync();
        }

        [Fact, Trait(Traits.Feature, Traits.Features.CodeActionsImplementInterface)]
        [WorkItem(4146, "https://github.com/dotnet/roslyn/issues/4146")]
        public async Task TestAccessibility_Property()
        {
            await TestWithAllCodeStyleOptionsOffAsync(
@"internal class Goo {}

internal interface I
{
    Goo MyProperty { get; }
}

public class C : {|CS0535:I|}
{
}",
@"internal class Goo {}

internal interface I
{
    Goo MyProperty { get; }
}

public class C : {|CS0535:I|}
{
    Goo I.MyProperty
    {
        get
        {
            throw new System.NotImplementedException();
        }
    }
}");
        }

        [Fact, Trait(Traits.Feature, Traits.Features.CodeActionsImplementInterface)]
        [WorkItem(4146, "https://github.com/dotnet/roslyn/issues/4146")]
        public async Task TestAccessibility_Method_InaccessibleReturnType()
        {
            await TestWithAllCodeStyleOptionsOffAsync(
@"internal class Goo {}

internal interface I
{
    Goo M();
}

public class C : {|CS0535:I|}
{
}",
@"internal class Goo {}

internal interface I
{
    Goo M();
}

public class C : {|CS0535:I|}
{
    Goo I.M()
    {
        throw new System.NotImplementedException();
    }
}");
        }

        [Fact, Trait(Traits.Feature, Traits.Features.CodeActionsImplementInterface)]
        [WorkItem(4146, "https://github.com/dotnet/roslyn/issues/4146")]
        public async Task TestAccessibility_Method_InaccessibleParameterType()
        {
            await TestWithAllCodeStyleOptionsOffAsync(
@"internal class Goo {}

internal interface I
{
    void M(Goo goo);
}

public class C : {|CS0535:I|}
{
}",
@"internal class Goo {}

internal interface I
{
    void M(Goo goo);
}

public class C : {|CS0535:I|}
{
    void I.M(Goo goo)
    {
        throw new System.NotImplementedException();
    }
}");
        }

        [Fact, Trait(Traits.Feature, Traits.Features.CodeActionsImplementInterface)]
        [WorkItem(4146, "https://github.com/dotnet/roslyn/issues/4146")]
        public async Task TestAccessibility_Event()
        {
            await TestWithAllCodeStyleOptionsOffAsync(
@"internal delegate void MyDelegate();

internal interface I
{
    event MyDelegate Event;
}

public class C : {|CS0535:I|}
{
}",
@"internal delegate void MyDelegate();

internal interface I
{
    event MyDelegate Event;
}

public class C : {|CS0535:I|}
{
    event MyDelegate I.Event
    {
        add
        {
            throw new System.NotImplementedException();
        }

        remove
        {
            throw new System.NotImplementedException();
        }
    }
}");
        }

        [Fact, Trait(Traits.Feature, Traits.Features.CodeActionsImplementInterface)]
        [WorkItem(4146, "https://github.com/dotnet/roslyn/issues/4146")]
        public async Task TestAccessibility_Indexer_InaccessibleReturnType()
        {
            await TestWithAllCodeStyleOptionsOffAsync(
@"internal class Goo {}

internal interface I
{
    Goo this[int i] { get; }
}

public class C : {|CS0535:I|}
{
}",
@"internal class Goo {}

internal interface I
{
    Goo this[int i] { get; }
}

public class C : {|CS0535:I|}
{
    Goo I.this[int i]
    {
        get
        {
            throw new System.NotImplementedException();
        }
    }
}");
        }

        [Fact, Trait(Traits.Feature, Traits.Features.CodeActionsImplementInterface)]
        [WorkItem(4146, "https://github.com/dotnet/roslyn/issues/4146")]
        public async Task TestAccessibility_Indexer_InaccessibleParameterType()
        {
            await TestWithAllCodeStyleOptionsOffAsync(
@"internal class Goo {}

internal interface I
{
    int this[Goo goo] { get; }
}

public class C : {|CS0535:I|}
{
}",
@"internal class Goo {}

internal interface I
{
    int this[Goo goo] { get; }
}

public class C : {|CS0535:I|}
{
    int I.this[Goo goo]
    {
        get
        {
            throw new System.NotImplementedException();
        }
    }
}");
        }

        [Fact, Trait(Traits.Feature, Traits.Features.CodeActionsImplementInterface)]
        [WorkItem(4146, "https://github.com/dotnet/roslyn/issues/4146")]
        public async Task TestAccessibility_InaccessibleMemberAsGenericArgument()
        {
            await TestWithAllCodeStyleOptionsOffAsync(
@"using System.Collections.Generic;

internal class Goo {}

internal interface I
{
    List<Goo> M();
}

public class C : {|CS0535:I|}
{
}",
@"using System.Collections.Generic;

internal class Goo {}

internal interface I
{
    List<Goo> M();
}

public class C : {|CS0535:I|}
{
    List<Goo> I.M()
    {
        throw new System.NotImplementedException();
    }
}");
        }

        [Fact, Trait(Traits.Feature, Traits.Features.CodeActionsImplementInterface)]
        [WorkItem(4146, "https://github.com/dotnet/roslyn/issues/4146")]
        public async Task TestAccessibility_InaccessibleMemberDueToContainingType()
        {
            await TestWithAllCodeStyleOptionsOffAsync(
@"internal class Container
{
    public class Goo {}
}

internal interface I
{
    Container.Goo M();
}

public class C : {|CS0535:I|}
{
}",
@"internal class Container
{
    public class Goo {}
}

internal interface I
{
    Container.Goo M();
}

public class C : {|CS0535:I|}
{
    Container.Goo I.M()
    {
        throw new System.NotImplementedException();
    }
}");
        }

        [Fact, Trait(Traits.Feature, Traits.Features.CodeActionsImplementInterface)]
        [WorkItem(4146, "https://github.com/dotnet/roslyn/issues/4146")]
        public async Task TestAccessibility_InaccessibleGenericConstraintAsReturnType()
        {
            await TestWithAllCodeStyleOptionsOffAsync(
@"internal class Goo {}

internal interface I
{
    T M<T>() where T: Goo;
}

public class C : {|CS0535:I|}
{
}",
@"internal class Goo {}

internal interface I
{
    T M<T>() where T: Goo;
}

public class C : {|CS0535:I|}
{
    T I.M<T>()
    {
        throw new System.NotImplementedException();
    }
}");
        }

        [Fact, Trait(Traits.Feature, Traits.Features.CodeActionsImplementInterface)]
        [WorkItem(4146, "https://github.com/dotnet/roslyn/issues/4146")]
        public async Task TestAccessibility_InaccessibleGenericConstraintAsParameter()
        {
            await TestWithAllCodeStyleOptionsOffAsync(
@"internal class Goo {}

internal interface I
{
    void M<T>(T arg) where T: Goo;
}

public class C : {|CS0535:I|}
{
}",
@"internal class Goo {}

internal interface I
{
    void M<T>(T arg) where T: Goo;
}

public class C : {|CS0535:I|}
{
    void I.M<T>(T arg)
    {
        throw new System.NotImplementedException();
    }
}");
        }

        [Fact, Trait(Traits.Feature, Traits.Features.CodeActionsImplementInterface)]
        [WorkItem(4146, "https://github.com/dotnet/roslyn/issues/4146")]
        public async Task TestAccessibility_InaccessibleGenericConstraintWhichIsNotUsed()
        {
            await TestWithAllCodeStyleOptionsOffAsync(
@"internal class Goo {}

internal interface I
{
    void M<T>() where T: Goo;
}

public class C : {|CS0535:I|}
{
}",
@"internal class Goo {}

internal interface I
{
    void M<T>() where T: Goo;
}

public class C : {|CS0535:I|}
{
    void I.M<T>()
    {
        throw new System.NotImplementedException();
    }
}");
        }

        [Fact, Trait(Traits.Feature, Traits.Features.CodeActionsImplementInterface)]
        [WorkItem(4146, "https://github.com/dotnet/roslyn/issues/4146")]
        public async Task TestAccessibility_SeveralMembers_ShouldExplicitlyImplementOnlyInaccessible()
        {
            await TestWithAllCodeStyleOptionsOffAsync(
@"internal class Goo {}

internal interface I
{
    int N();
    Goo M();
}

public class C : {|CS0535:{|CS0535:I|}|}
{
}",
@"internal class Goo {}

internal interface I
{
    int N();
    Goo M();
}

public class C : {|CS0535:{|CS0535:I|}|}
{
    public int N()
    {
        throw new System.NotImplementedException();
    }

    Goo I.M()
    {
        throw new System.NotImplementedException();
    }
}");
        }

        [Fact, Trait(Traits.Feature, Traits.Features.CodeActionsImplementInterface)]
        public async Task TestInaccessibleAccessor_01()
        {
            await new VerifyCS.Test
            {
                TestState =
                {
                    Sources =
                    {
                        @"class Class : {|CS0535:{|CS0535:{|CS0535:IInterface|}|}|}
{
}",
                    },
                    AdditionalProjects =
                    {
                        ["Assembly1"] =
                        {
                            Sources =
                            {
                                @"public interface IInterface
{
    void Method1();

    int P1 {get; internal set;}
    int P2 {internal get; set;}
}",
                            },
                        },
                    },
                    AdditionalProjectReferences = { "Assembly1" },
                },
                FixedState =
                {
                    Sources =
                    {
                        @"class Class : {|CS0535:{|CS0535:IInterface|}|}
{
    public void Method1()
    {
        throw new System.NotImplementedException();
    }
}",
                    },
                    MarkupHandling = MarkupMode.Allow,
                },
                Options = { AllOptionsOff },

                // Specify the code action by equivalence key only to avoid trying to implement the interface explicitly with a second code fix pass.
                CodeActionEquivalenceKey = "False;False;True:global::IInterface;Assembly1;Microsoft.CodeAnalysis.ImplementInterface.AbstractImplementInterfaceService+ImplementInterfaceCodeAction;",
            }.RunAsync();
        }

        [Fact, Trait(Traits.Feature, Traits.Features.CodeActionsImplementInterface)]
        public async Task TestInaccessibleAccessor_02()
        {
            await new VerifyCS.Test
            {
                TestState =
                {
                    Sources =
                    {
                        @"class Class : {|CS0535:{|CS0535:{|CS0535:IInterface|}|}|}
{
}",
                    },
                    AdditionalProjects =
                    {
                        ["Assembly1"] =
                        {
                            Sources =
                            {
                                @"public interface IInterface
{
    void Method1();

    int P1 {get; internal set;}
    int P2 {internal get; set;}
}",
                            },
                        },
                    },
                    AdditionalProjectReferences = { "Assembly1" },
                },
                FixedState =
                {
                    Sources =
                    {
                        @"class Class : {|CS0535:{|CS0535:IInterface|}|}
{
    void IInterface.Method1()
    {
        throw new System.NotImplementedException();
    }
}",
                    },
                    MarkupHandling = MarkupMode.Allow,
                },
                Options = { AllOptionsOff },
                CodeActionEquivalenceKey = "True;False;False:global::IInterface;Assembly1;Microsoft.CodeAnalysis.ImplementInterface.AbstractImplementInterfaceService+ImplementInterfaceCodeAction;",
                CodeActionIndex = 1,
            }.RunAsync();
        }

        [Fact, Trait(Traits.Feature, Traits.Features.CodeActionsImplementInterface)]
        public async Task TestInaccessibleAccessor_03()
        {
            await new VerifyCS.Test
            {
                TestState =
                {
                    Sources =
                    {
                        @"abstract class Class : {|CS0535:{|CS0535:{|CS0535:IInterface|}|}|}
{
}",
                    },
                    AdditionalProjects =
                    {
                        ["Assembly1"] =
                        {
                            Sources =
                            {
                                @"public interface IInterface
{
    void Method1();

    int P1 {get; internal set;}
    int P2 {internal get; set;}
}",
                            },
                        },
                    },
                    AdditionalProjectReferences = { "Assembly1" },
                },
                FixedState =
                {
                    Sources =
                    {
                        @"abstract class Class : {|CS0535:{|CS0535:IInterface|}|}
{
    public abstract void Method1();
}",
                    },
                    MarkupHandling = MarkupMode.Allow,
                },
                Options = { AllOptionsOff },

                // Specify the code action by equivalence key only to avoid trying to execute a second code fix pass with a different action
                CodeActionEquivalenceKey = "False;True;True:global::IInterface;Assembly1;Microsoft.CodeAnalysis.ImplementInterface.AbstractImplementInterfaceService+ImplementInterfaceCodeAction;",
            }.RunAsync();
        }

        [Fact, Trait(Traits.Feature, Traits.Features.CodeActionsImplementInterface)]
        public async Task TestVirtualMember_01()
        {
            await new VerifyCS.Test
            {
                ReferenceAssemblies = ReferenceAssemblies.Net.Net50,
                TestCode = @"interface IInterface
{
    void Method1();

    virtual void M1() {}
    virtual int P1 => 1;
}

class Class : {|CS0535:IInterface|}
{
}",
                FixedCode = @"interface IInterface
{
    void Method1();

    virtual void M1() {}
    virtual int P1 => 1;
}

class Class : IInterface
{
    public void Method1()
    {
        throw new System.NotImplementedException();
    }
}",
                Options = { AllOptionsOff },
            }.RunAsync();
        }

        [Fact, Trait(Traits.Feature, Traits.Features.CodeActionsImplementInterface)]
        public async Task TestVirtualMember_02()
        {
            await new VerifyCS.Test
            {
                ReferenceAssemblies = ReferenceAssemblies.Net.Net50,
                TestCode = @"interface IInterface
{
    void Method1();

    virtual void M1() {}
    virtual int P1 => 1;
}

class Class : {|CS0535:IInterface|}
{
}",
                FixedCode = @"interface IInterface
{
    void Method1();

    virtual void M1() {}
    virtual int P1 => 1;
}

class Class : IInterface
{
    void IInterface.Method1()
    {
        throw new System.NotImplementedException();
    }
}",
                Options = { AllOptionsOff },
                CodeActionEquivalenceKey = "True;False;False:global::IInterface;TestProject;Microsoft.CodeAnalysis.ImplementInterface.AbstractImplementInterfaceService+ImplementInterfaceCodeAction;",
                CodeActionIndex = 1,
            }.RunAsync();
        }

        [Fact, Trait(Traits.Feature, Traits.Features.CodeActionsImplementInterface)]
        public async Task TestVirtualMember_03()
        {
            await new VerifyCS.Test
            {
                ReferenceAssemblies = ReferenceAssemblies.Net.Net50,
                TestCode = @"interface IInterface
{
    void Method1();

    virtual void M1() {}
    virtual int P1 => 1;
}

abstract class Class : {|CS0535:IInterface|}
{
}",
                FixedCode = @"interface IInterface
{
    void Method1();

    virtual void M1() {}
    virtual int P1 => 1;
}

abstract class Class : IInterface
{
    public abstract void Method1();
}",
                Options = { AllOptionsOff },
                CodeActionEquivalenceKey = "False;True;True:global::IInterface;TestProject;Microsoft.CodeAnalysis.ImplementInterface.AbstractImplementInterfaceService+ImplementInterfaceCodeAction;",
                CodeActionIndex = 1,
            }.RunAsync();
        }

        [Fact, Trait(Traits.Feature, Traits.Features.CodeActionsImplementInterface)]
        public async Task TestStaticMember_01()
        {
            await new VerifyCS.Test
            {
                ReferenceAssemblies = ReferenceAssemblies.Net.Net50,
                TestCode = @"interface IInterface
{
    void Method1();

    static void M1() {}
    static int P1 => 1;
    static int F1;
    public abstract class C {}
}

class Class : {|CS0535:IInterface|}
{
}",
                FixedCode = @"interface IInterface
{
    void Method1();

    static void M1() {}
    static int P1 => 1;
    static int F1;
    public abstract class C {}
}

class Class : IInterface
{
    public void Method1()
    {
        throw new System.NotImplementedException();
    }
}",
                Options = { AllOptionsOff },
            }.RunAsync();
        }

        [Fact, Trait(Traits.Feature, Traits.Features.CodeActionsImplementInterface)]
        public async Task TestStaticMember_02()
        {
            await new VerifyCS.Test
            {
                ReferenceAssemblies = ReferenceAssemblies.Net.Net50,
                TestCode = @"interface IInterface
{
    void Method1();

    static void M1() {}
    static int P1 => 1;
    static int F1;
    public abstract class C {}
}

class Class : {|CS0535:IInterface|}
{
}",
                FixedCode = @"interface IInterface
{
    void Method1();

    static void M1() {}
    static int P1 => 1;
    static int F1;
    public abstract class C {}
}

class Class : IInterface
{
    void IInterface.Method1()
    {
        throw new System.NotImplementedException();
    }
}",
                Options = { AllOptionsOff },
                CodeActionEquivalenceKey = "True;False;False:global::IInterface;TestProject;Microsoft.CodeAnalysis.ImplementInterface.AbstractImplementInterfaceService+ImplementInterfaceCodeAction;",
                CodeActionIndex = 1,
            }.RunAsync();
        }

        [Fact, Trait(Traits.Feature, Traits.Features.CodeActionsImplementInterface)]
        public async Task TestStaticMember_03()
        {
            await new VerifyCS.Test
            {
                ReferenceAssemblies = ReferenceAssemblies.Net.Net50,
                TestCode = @"interface IInterface
{
    void Method1();

    static void M1() {}
    static int P1 => 1;
    static int F1;
    public abstract class C {}
}

abstract class Class : {|CS0535:IInterface|}
{
}",
                FixedCode = @"interface IInterface
{
    void Method1();

    static void M1() {}
    static int P1 => 1;
    static int F1;
    public abstract class C {}
}

abstract class Class : IInterface
{
    public abstract void Method1();
}",
                Options = { AllOptionsOff },
                CodeActionEquivalenceKey = "False;True;True:global::IInterface;TestProject;Microsoft.CodeAnalysis.ImplementInterface.AbstractImplementInterfaceService+ImplementInterfaceCodeAction;",
                CodeActionIndex = 1,
            }.RunAsync();
        }

        [Fact, Trait(Traits.Feature, Traits.Features.CodeActionsImplementInterface)]
        public async Task TestNotNullConstraint()
        {
            await TestInRegularAndScriptAsync(
@"public interface ITest
{
    void M<T>() where T : notnull;
}
public class Test : {|CS0535:ITest|}
{
}",
@"public interface ITest
{
    void M<T>() where T : notnull;
}
public class Test : ITest
{
    public void M<T>() where T : notnull
    {
        throw new System.NotImplementedException();
    }
}");
        }

        [Fact, Trait(Traits.Feature, Traits.Features.CodeActionsImplementInterface)]
        public async Task TestWithNullableProperty()
        {
            await TestInRegularAndScriptAsync(
@"#nullable enable 

public interface ITest
{
    string? P { get; }
}
public class Test : {|CS0535:ITest|}
{
}",
@"#nullable enable 

public interface ITest
{
    string? P { get; }
}
public class Test : ITest
{
    public string? P => throw new System.NotImplementedException();
}");
        }

        [Fact, Trait(Traits.Feature, Traits.Features.CodeActionsImplementInterface)]
        public async Task TestWithNullablePropertyAlreadyImplemented()
        {
            var code =
@"#nullable enable 

public interface ITest
{
    string? P { get; }
}
public class Test : ITest
{
    public string? P => throw new System.NotImplementedException();
}";
            await VerifyCS.VerifyCodeFixAsync(code, code);
        }

        [Fact, Trait(Traits.Feature, Traits.Features.CodeActionsImplementInterface)]
        public async Task TestWithNullableMethod()
        {
            await TestInRegularAndScriptAsync(
@"#nullable enable 

public interface ITest
{
    string? P();
}
public class Test : {|CS0535:ITest|}
{
}",
@"#nullable enable 

public interface ITest
{
    string? P();
}
public class Test : ITest
{
    public string? P()
    {
        throw new System.NotImplementedException();
    }
}");
        }

        [Fact, Trait(Traits.Feature, Traits.Features.CodeActionsImplementInterface)]
        public async Task TestWithNullableEvent()
        {
            // Question whether this is needed,
            // see https://github.com/dotnet/roslyn/issues/36673 
            await TestInRegularAndScriptAsync(
@"#nullable enable 

using System;

public interface ITest
{
    event EventHandler? SomeEvent;
}
public class Test : {|CS0535:ITest|}
{
}",
@"#nullable enable 

using System;

public interface ITest
{
    event EventHandler? SomeEvent;
}
public class Test : ITest
{
    public event EventHandler? SomeEvent;
}");
        }

        [Fact, Trait(Traits.Feature, Traits.Features.CodeActionsImplementInterface)]
        public async Task TestWithNullableDisabled()
        {
            await TestInRegularAndScriptAsync(
@"#nullable enable 

public interface ITest
{
    string? P { get; }
}

#nullable disable

public class Test : {|CS0535:ITest|}
{
}",
@"#nullable enable 

public interface ITest
{
    string? P { get; }
}

#nullable disable

public class Test : ITest
{
    public string P => throw new System.NotImplementedException();
}");
        }

        [Fact, Trait(Traits.Feature, Traits.Features.CodeActionsImplementInterface)]
        public async Task GenericInterfaceNotNull1()
        {
            await new VerifyCS.Test
            {
                ReferenceAssemblies = ReferenceAssemblies.Net.Net50,
                TestCode = @"#nullable enable 

using System.Diagnostics.CodeAnalysis;

interface IFoo<T>
{
    [return: NotNull]
    T Bar([DisallowNull] T bar);

    [return: MaybeNull]
    T Baz([AllowNull] T bar);
}

class A : {|CS0535:{|CS0535:IFoo<int>|}|}
{
}",
                FixedCode = @"#nullable enable 

using System.Diagnostics.CodeAnalysis;

interface IFoo<T>
{
    [return: NotNull]
    T Bar([DisallowNull] T bar);

    [return: MaybeNull]
    T Baz([AllowNull] T bar);
}

class A : IFoo<int>
{
    [return: NotNull]
    public int Bar([DisallowNull] int bar)
    {
        throw new System.NotImplementedException();
    }

    [return: MaybeNull]
    public int Baz([AllowNull] int bar)
    {
        throw new System.NotImplementedException();
    }
}",
            }.RunAsync();
        }

        [WorkItem(13427, "https://github.com/dotnet/roslyn/issues/13427")]
        [Fact, Trait(Traits.Feature, Traits.Features.CodeActionsImplementInterface)]
        public async Task TestDoNotAddNewWithGenericAndNonGenericMethods()
        {
            await TestWithAllCodeStyleOptionsOffAsync(
@"class B
{
    public void M<T>() { }
}

interface I
{
    void M();
}

class D : B, {|CS0535:I|}
{
}",
@"class B
{
    public void M<T>() { }
}

interface I
{
    void M();
}

class D : B, I
{
    public void M()
    {
        throw new System.NotImplementedException();
    }
}");
        }

        [Fact, Trait(Traits.Feature, Traits.Features.CodeActionsImplementInterface)]
        public async Task ImplementRemainingExplicitlyWhenPartiallyImplemented()
        {
            await TestInRegularAndScriptAsync(@"
interface I
{
    void M1();
    void M2();
}

class C : {|CS0535:I|}
{
    public void M1(){}
}",
@"
interface I
{
    void M1();
    void M2();
}

class C : {|CS0535:I|}
{
    public void M1(){}

    void I.M2()
    {
        throw new System.NotImplementedException();
    }
}", codeAction: ("True;False;True:global::I;TestProject;Microsoft.CodeAnalysis.ImplementInterface.AbstractImplementInterfaceService+ImplementInterfaceCodeAction;", 2));
        }

        [Fact, Trait(Traits.Feature, Traits.Features.CodeActionsImplementInterface)]
        public async Task ImplementInitOnlyProperty()
        {
            await new VerifyCS.Test
            {
                ReferenceAssemblies = ReferenceAssemblies.Net.Net50,
                LanguageVersion = LanguageVersion.CSharp9,
                TestCode = @"
interface I
{
    int Property { get; init; }
}

class C : {|CS0535:I|}
{
}",
                FixedCode = @"
interface I
{
    int Property { get; init; }
}

class C : I
{
    public int Property { get => throw new System.NotImplementedException(); init => throw new System.NotImplementedException(); }
}",
            }.RunAsync();
        }

        [Fact, Trait(Traits.Feature, Traits.Features.CodeActionsImplementInterface)]
        public async Task ImplementRemainingExplicitlyMissingWhenAllImplemented()
        {
            var code = @"
interface I
{
    void M1();
    void M2();
}

class C : I
{
    public void M1(){}
    public void M2(){}
}";

            await VerifyCS.VerifyCodeFixAsync(code, code);
        }

        [Fact, Trait(Traits.Feature, Traits.Features.CodeActionsImplementInterface)]
        public async Task ImplementRemainingExplicitlyMissingWhenAllImplementedAreExplicit()
        {
            var code = @"
interface I
{
    void M1();
    void M2();
}

class C : {|CS0535:I|}
{
    void I.M1(){}
}";
            var fixedCode = @"
interface I
{
    void M1();
    void M2();
}

class C : I
{
    public void M2()
    {
        throw new System.NotImplementedException();
    }

    void I.M1(){}
}";

            await new VerifyCS.Test
            {
                TestCode = code,
                FixedCode = fixedCode,
                CodeActionsVerifier = codeActions => Assert.Equal(2, codeActions.Length),
            }.RunAsync();
        }

        [Fact, Trait(Traits.Feature, Traits.Features.CodeActionsImplementInterface)]
        public async Task TestImplementRemainingExplicitlyNonPublicMember()
        {
            await TestInRegularAndScriptAsync(@"
interface I
{
    void M1();
    internal void M2();
}

class C : {|CS0535:I|}
{
    public void M1(){}
}",
@"
interface I
{
    void M1();
    internal void M2();
}

class C : {|CS0535:I|}
{
    public void M1(){}

    void I.M2()
    {
        throw new System.NotImplementedException();
    }
}", codeAction: ("True;False;True:global::I;TestProject;Microsoft.CodeAnalysis.ImplementInterface.AbstractImplementInterfaceService+ImplementInterfaceCodeAction;", 1));
        }

        [WorkItem(48295, "https://github.com/dotnet/roslyn/issues/48295")]
        [Fact, Trait(Traits.Feature, Traits.Features.CodeActionsImplementInterface)]
        public async Task TestImplementOnRecord_WithSemiColon()
        {
            await new VerifyCS.Test
            {
                ReferenceAssemblies = ReferenceAssemblies.Net.Net50,
                LanguageVersion = LanguageVersion.Preview,
                TestCode = @"
interface I
{
    void M1();
}

record C : {|CS0535:I|};
",
                FixedCode = @"
interface I
{
    void M1();
}

record C : {|CS0535:I|}
{
    public void M1()
    {
        throw new System.NotImplementedException();
    }
}
",
            }.RunAsync();
        }

        [WorkItem(48295, "https://github.com/dotnet/roslyn/issues/48295")]
        [Fact, Trait(Traits.Feature, Traits.Features.CodeActionsImplementInterface)]
        public async Task TestImplementOnRecord_WithBracesAndTrivia()
        {
            await new VerifyCS.Test
            {
                ReferenceAssemblies = ReferenceAssemblies.Net.Net50,
                LanguageVersion = LanguageVersion.Preview,
                TestCode = @"
interface I
{
    void M1();
}

record C : {|CS0535:I|} { } // hello
",
                FixedCode = @"
interface I
{
    void M1();
}

record C : {|CS0535:I|}
{
    public void M1()
    {
        throw new System.NotImplementedException();
    }
} // hello
",
            }.RunAsync();
        }

        [WorkItem(48295, "https://github.com/dotnet/roslyn/issues/48295")]
        [Theory, Trait(Traits.Feature, Traits.Features.CodeActionsImplementInterface)]
        [InlineData("record")]
        [InlineData("record class")]
        [InlineData("record struct")]
        public async Task TestImplementOnRecord_WithSemiColonAndTrivia(string record)
        {
            await new VerifyCS.Test
            {
                ReferenceAssemblies = ReferenceAssemblies.Net.Net50,
                LanguageVersion = LanguageVersion.Preview,
                TestCode = $@"
interface I
{{
    void M1();
}}

{record} C : {{|CS0535:I|}}; // hello
",
                FixedCode = $@"
interface I
{{
    void M1();
}}

{record} C : {{|CS0535:I|}} // hello
{{
    public void M1()
    {{
        throw new System.NotImplementedException();
    }}
}}
",
            }.RunAsync();
        }

        [WorkItem(49019, "https://github.com/dotnet/roslyn/issues/49019")]
        [Fact, Trait(Traits.Feature, Traits.Features.CodeActionsImplementInterface)]
        public async Task TestUnconstrainedGenericInstantiatedWithValueType()
        {
            await new VerifyCS.Test
            {
                LanguageVersion = LanguageVersion.CSharp9,
                TestCode = @"#nullable enable
interface IGoo<T>
{
    void Bar(T? x);
}

class C : {|CS0535:IGoo<int>|}
{
}
",
                FixedCode = @"#nullable enable
interface IGoo<T>
{
    void Bar(T? x);
}

class C : IGoo<int>
{
    public void Bar(int x)
    {
        throw new System.NotImplementedException();
    }
}
",
            }.RunAsync();
        }

        [WorkItem(49019, "https://github.com/dotnet/roslyn/issues/49019")]
        [Fact, Trait(Traits.Feature, Traits.Features.CodeActionsImplementInterface)]
        public async Task TestConstrainedGenericInstantiatedWithValueType()
        {
            await TestInRegularAndScriptAsync(@"
interface IGoo<T> where T : struct
{
    void Bar(T? x);
}

class C : {|CS0535:IGoo<int>|}
{
}
",
@"
interface IGoo<T> where T : struct
{
    void Bar(T? x);
}

class C : IGoo<int>
{
    public void Bar(int? x)
    {
        throw new System.NotImplementedException();
    }
}
");
        }

        [WorkItem(49019, "https://github.com/dotnet/roslyn/issues/49019")]
        [Fact, Trait(Traits.Feature, Traits.Features.CodeActionsImplementInterface)]
        public async Task TestUnconstrainedGenericInstantiatedWithReferenceType()
        {
            await new VerifyCS.Test
            {
                LanguageVersion = LanguageVersion.CSharp9,
                TestCode = @"
interface IGoo<T>
{
#nullable enable
    void Bar(T? x);
#nullable restore
}

class C : {|CS0535:IGoo<string>|}
{
}
",
                FixedCode = @"
interface IGoo<T>
{
#nullable enable
    void Bar(T? x);
#nullable restore
}

class C : IGoo<string>
{
    public void Bar(string x)
    {
        throw new System.NotImplementedException();
    }
}
",
            }.RunAsync();
        }

        [WorkItem(49019, "https://github.com/dotnet/roslyn/issues/49019")]
        [Fact, Trait(Traits.Feature, Traits.Features.CodeActionsImplementInterface)]
        public async Task TestUnconstrainedGenericInstantiatedWithReferenceType_NullableEnable()
        {
            await new VerifyCS.Test
            {
                LanguageVersion = LanguageVersion.CSharp9,
                TestCode = @"
#nullable enable

interface IGoo<T>
{
    void Bar(T? x);
}

class C : {|CS0535:IGoo<string>|}
{
}
",
                FixedCode = @"
#nullable enable

interface IGoo<T>
{
    void Bar(T? x);
}

class C : IGoo<string>
{
    public void Bar(string? x)
    {
        throw new System.NotImplementedException();
    }
}
",
            }.RunAsync();
        }

        [WorkItem(49019, "https://github.com/dotnet/roslyn/issues/49019")]
        [Fact, Trait(Traits.Feature, Traits.Features.CodeActionsImplementInterface)]
        public async Task TestConstrainedGenericInstantiatedWithReferenceType()
        {
            await new VerifyCS.Test
            {
                LanguageVersion = LanguageVersion.CSharp9,
                TestCode = @"
#nullable enable
interface IGoo<T> where T : class
{
    void Bar(T? x);
}

class C : {|CS0535:IGoo<string>|}
{
}
",
                FixedCode = @"
#nullable enable
interface IGoo<T> where T : class
{
    void Bar(T? x);
}

class C : IGoo<string>
{
    public void Bar(string? x)
    {
        throw new System.NotImplementedException();
    }
}
",
            }.RunAsync();
        }

        [WorkItem(49019, "https://github.com/dotnet/roslyn/issues/49019")]
        [Fact, Trait(Traits.Feature, Traits.Features.CodeActionsImplementInterface)]
        public async Task TestConstrainedGenericInstantiatedWithReferenceType_NullableEnable()
        {
            await TestInRegularAndScriptAsync(@"
#nullable enable

interface IGoo<T> where T : class
{
    void Bar(T? x);
}

class C : {|CS0535:IGoo<string>|}
{
}
",
@"
#nullable enable

interface IGoo<T> where T : class
{
    void Bar(T? x);
}

class C : IGoo<string>
{
    public void Bar(string? x)
    {
        throw new System.NotImplementedException();
    }
}
");
        }

        [WorkItem(53012, "https://github.com/dotnet/roslyn/issues/53012")]
        [Fact, Trait(Traits.Feature, Traits.Features.CodeActionsImplementInterface)]
        public async Task TestNullableTypeParameter()
        {
            await TestInRegularAndScriptAsync(
@"#nullable enable

interface I
{
    void M<T1, T2, T3>(T1? a, T2 b, T1? c, T3? d);
}

class D : {|CS0535:I|}
{
}",
@"#nullable enable

interface I
{
    void M<T1, T2, T3>(T1? a, T2 b, T1? c, T3? d);
}

class D : I
{
    public void M<T1, T2, T3>(T1? a, T2 b, T1? c, T3? d)
    {
        throw new System.NotImplementedException();
    }
}");
        }

        [WorkItem(53012, "https://github.com/dotnet/roslyn/issues/53012")]
        [Fact, Trait(Traits.Feature, Traits.Features.CodeActionsImplementInterface)]
        public async Task TestNullableTypeParameter_ExplicitInterfaceImplementation()
        {
            await TestInRegularAndScriptAsync(
@"#nullable enable

interface I
{
    void M<T1, T2, T3>(T1? a, T2 b, T1? c, T3? d);
}

class D : {|CS0535:I|}
{
}",
@"#nullable enable

interface I
{
    void M<T1, T2, T3>(T1? a, T2 b, T1? c, T3? d);
}

class D : I
{
    void I.M<T1, T2, T3>(T1? a, T2 b, T1? c, T3? d)
        where T1 : default
        where T3 : default
    {
        throw new System.NotImplementedException();
    }
}", codeAction: ("True;False;False:global::I;TestProject;Microsoft.CodeAnalysis.ImplementInterface.AbstractImplementInterfaceService+ImplementInterfaceCodeAction;", 1));
        }

        [WorkItem(53012, "https://github.com/dotnet/roslyn/issues/53012")]
        [Fact, Trait(Traits.Feature, Traits.Features.CodeActionsImplementInterface)]
        public async Task TestNullableTypeParameter_ExplicitInterfaceImplementationWithClassConstraint()
        {
            await TestInRegularAndScriptAsync(
@"#nullable enable

interface I
{
    void M<T1, T2, T3>(T1? a, T2 b, T1? c, T3? d) where T1 : class;
}

class D : {|CS0535:I|}
{
}",
@"#nullable enable

interface I
{
    void M<T1, T2, T3>(T1? a, T2 b, T1? c, T3? d) where T1 : class;
}

class D : I
{
    void I.M<T1, T2, T3>(T1? a, T2 b, T1? c, T3? d)
        where T1 : class
        where T3 : default
    {
        throw new System.NotImplementedException();
    }
}", codeAction: ("True;False;False:global::I;TestProject;Microsoft.CodeAnalysis.ImplementInterface.AbstractImplementInterfaceService+ImplementInterfaceCodeAction;", 1));
        }

        [WorkItem(53012, "https://github.com/dotnet/roslyn/issues/53012")]
        [Fact, Trait(Traits.Feature, Traits.Features.CodeActionsImplementInterface)]
        public async Task TestNullableTypeParameter()
        {
            await TestInRegularAndScriptAsync(
@"#nullable enable

interface I
{
    void M<T1, T2, T3>(T1? a, T2 b, T1? c, T3? d);
}

class D : {|CS0535:I|}
{
}",
@"#nullable enable

interface I
{
    void M<T1, T2, T3>(T1? a, T2 b, T1? c, T3? d);
}

class D : I
{
    public void M<T1, T2, T3>(T1? a, T2 b, T1? c, T3? d)
    {
        throw new System.NotImplementedException();
    }
}");
        }

        [WorkItem(53012, "https://github.com/dotnet/roslyn/issues/53012")]
        [Fact, Trait(Traits.Feature, Traits.Features.CodeActionsImplementInterface)]
        public async Task TestNullableTypeParameter_ExplicitInterfaceImplementation()
        {
            await TestInRegularAndScriptAsync(
@"#nullable enable

interface I
{
    void M<T1, T2, T3>(T1? a, T2 b, T1? c, T3? d);
}

class D : {|CS0535:I|}
{
}",
@"#nullable enable

interface I
{
    void M<T1, T2, T3>(T1? a, T2 b, T1? c, T3? d);
}

class D : I
{
    void I.M<T1, T2, T3>(T1? a, T2 b, T1? c, T3? d)
        where T1 : default
        where T3 : default
    {
        throw new System.NotImplementedException();
    }
}", codeAction: ("True;False;False:global::I;TestProject;Microsoft.CodeAnalysis.ImplementInterface.AbstractImplementInterfaceService+ImplementInterfaceCodeAction;", 1));
        }

        [WorkItem(53012, "https://github.com/dotnet/roslyn/issues/53012")]
        [Fact, Trait(Traits.Feature, Traits.Features.CodeActionsImplementInterface)]
        public async Task TestNullableTypeParameter_ExplicitInterfaceImplementationWithClassConstraint()
        {
            await TestInRegularAndScriptAsync(
@"#nullable enable

interface I
{
    void M<T1, T2, T3>(T1? a, T2 b, T1? c, T3? d) where T1 : class;
}

class D : {|CS0535:I|}
{
}",
@"#nullable enable

interface I
{
    void M<T1, T2, T3>(T1? a, T2 b, T1? c, T3? d) where T1 : class;
}

class D : I
{
    void I.M<T1, T2, T3>(T1? a, T2 b, T1? c, T3? d)
        where T1 : class
        where T3 : default
    {
        throw new System.NotImplementedException();
    }
}", codeAction: ("True;False;False:global::I;TestProject;Microsoft.CodeAnalysis.ImplementInterface.AbstractImplementInterfaceService+ImplementInterfaceCodeAction;", 1));
        }

        [WorkItem(51779, "https://github.com/dotnet/roslyn/issues/51779")]
        [Fact, Trait(Traits.Feature, Traits.Features.CodeActionsImplementInterface)]
        public async Task TestImplementTwoPropertiesOfCSharp5()
        {
            await new VerifyCS.Test
            {
                LanguageVersion = LanguageVersion.CSharp5,
                TestCode = @"
interface ITest
{
    int Bar { get; }
    int Foo { get; }
}

class Program : {|CS0535:{|CS0535:ITest|}|}
{
}
",
                FixedCode = @"
interface ITest
{
    int Bar { get; }
    int Foo { get; }
}

class Program : ITest
{
    public int Bar
    {
        get
        {
            throw new System.NotImplementedException();
        }
    }

    public int Foo
    {
        get
        {
            throw new System.NotImplementedException();
        }
    }
}
",
            }.RunAsync();
        }

        [WorkItem(53925, "https://github.com/dotnet/roslyn/issues/53925")]
        [Fact, Trait(Traits.Feature, Traits.Features.CodeActionsImplementInterface)]
        public async Task TestStaticAbstractInterfaceMember()
        {
            await new VerifyCS.Test
            {
                ReferenceAssemblies = ReferenceAssemblies.Net.Net60,
                LanguageVersion = LanguageVersion.Preview,
                TestCode = @"
interface ITest
{
    static abstract void M1();
}

class C : {|CS0535:ITest|}
{
}
",
                FixedCode = @"
interface ITest
{
    static abstract void M1();
}

class C : ITest
{
    public static void M1()
    {
        throw new System.NotImplementedException();
    }
}
",
                CodeActionVerifier = (codeAction, verifier) => verifier.Equal(FeaturesResources.Implement_interface, codeAction.Title),
                CodeActionEquivalenceKey = "False;False;True:global::ITest;TestProject;Microsoft.CodeAnalysis.ImplementInterface.AbstractImplementInterfaceService+ImplementInterfaceCodeAction;",
                CodeActionIndex = 0,
            }.RunAsync();
        }

        [WorkItem(53925, "https://github.com/dotnet/roslyn/issues/53925")]
        [Fact, Trait(Traits.Feature, Traits.Features.CodeActionsImplementInterface)]
        public async Task TestStaticAbstractInterfaceMemberExplicitly()
        {
            await new VerifyCS.Test
            {
                ReferenceAssemblies = ReferenceAssemblies.Net.Net60,
                LanguageVersion = LanguageVersion.Preview,
                TestCode = @"
interface ITest
{
    static abstract void M1();
}

class C : {|CS0535:ITest|}
{
}
",
                FixedCode = @"
interface ITest
{
    static abstract void M1();
}

class C : ITest
{
    static void ITest.M1()
    {
        throw new System.NotImplementedException();
    }
}
",
                CodeActionVerifier = (codeAction, verifier) => verifier.Equal(FeaturesResources.Implement_all_members_explicitly, codeAction.Title),
                CodeActionEquivalenceKey = "True;False;False:global::ITest;TestProject;Microsoft.CodeAnalysis.ImplementInterface.AbstractImplementInterfaceService+ImplementInterfaceCodeAction;",
                CodeActionIndex = 1,
            }.RunAsync();
        }

        [WorkItem(53925, "https://github.com/dotnet/roslyn/issues/53925")]
        [Fact, Trait(Traits.Feature, Traits.Features.CodeActionsImplementInterface)]
        public async Task TestStaticAbstractInterfaceMember_ImplementAbstractly()
        {
            await new VerifyCS.Test
            {
                ReferenceAssemblies = ReferenceAssemblies.Net.Net60,
                LanguageVersion = LanguageVersion.Preview,
                TestCode = @"
interface ITest
{
    static abstract void M1();
}

abstract class C : {|CS0535:ITest|}
{
}
",
                FixedCode = @"
interface ITest
{
    static abstract void M1();
}

abstract class C : ITest
{
    public static void M1()
    {
        throw new System.NotImplementedException();
    }
}
",
                CodeActionVerifier = (codeAction, verifier) => verifier.Equal(FeaturesResources.Implement_interface_abstractly, codeAction.Title),
                CodeActionEquivalenceKey = "False;True;True:global::ITest;TestProject;Microsoft.CodeAnalysis.ImplementInterface.AbstractImplementInterfaceService+ImplementInterfaceCodeAction;",
                CodeActionIndex = 1,
            }.RunAsync();
        }

        [WorkItem(53927, "https://github.com/dotnet/roslyn/issues/53927")]
        [Fact, Trait(Traits.Feature, Traits.Features.CodeActionsImplementInterface)]
        public async Task TestStaticAbstractInterfaceOperator_OnlyExplicitlyImplementable()
        {
            await new VerifyCS.Test
            {
                ReferenceAssemblies = ReferenceAssemblies.Net.Net60,
                LanguageVersion = LanguageVersion.Preview,
                TestCode = @"
interface ITest
{
    static abstract int operator -(ITest x);
}
class C : {|CS0535:ITest|}
{
}
",
                FixedCode = @"
interface ITest
{
    static abstract int operator -(ITest x);
}
class C : ITest
{
    static int ITest.operator -(ITest x)
    {
        throw new System.NotImplementedException();
    }
}
",
                CodeActionVerifier = (codeAction, verifier) => verifier.Equal(FeaturesResources.Implement_all_members_explicitly, codeAction.Title),
                CodeActionEquivalenceKey = "True;False;False:global::ITest;TestProject;Microsoft.CodeAnalysis.ImplementInterface.AbstractImplementInterfaceService+ImplementInterfaceCodeAction;",
                CodeActionIndex = 0,
            }.RunAsync();
        }

        [Fact, Trait(Traits.Feature, Traits.Features.CodeActionsImplementInterface)]
        public async Task TestStaticAbstractInterfaceUnsigneRightShiftOperator_OnlyExplicitlyImplementable()
        {
            await new VerifyCS.Test
            {
                ReferenceAssemblies = ReferenceAssemblies.Net.Net60,
                LanguageVersion = LanguageVersion.Preview,
                TestCode = @"
interface ITest
{
    static abstract int operator >>>(ITest x, int y);
}
class C : {|CS0535:ITest|}
{
}
",
                FixedCode = @"
interface ITest
{
    static abstract int operator >>>(ITest x, int y);
}
class C : ITest
{
    static int ITest.operator >>>(ITest x, int y)
    {
        throw new System.NotImplementedException();
    }
}
",
                CodeActionVerifier = (codeAction, verifier) => verifier.Equal(FeaturesResources.Implement_all_members_explicitly, codeAction.Title),
                CodeActionEquivalenceKey = "True;False;False:global::ITest;TestProject;Microsoft.CodeAnalysis.ImplementInterface.AbstractImplementInterfaceService+ImplementInterfaceCodeAction;",
                CodeActionIndex = 0,
            }.RunAsync();
        }

        [WorkItem(53927, "https://github.com/dotnet/roslyn/issues/53927")]
        [Fact, Trait(Traits.Feature, Traits.Features.CodeActionsImplementInterface)]
        public async Task TestStaticAbstractInterfaceOperator_ImplementImplicitly()
        {
            await new VerifyCS.Test
            {
                ReferenceAssemblies = ReferenceAssemblies.Net.Net60,
                LanguageVersion = LanguageVersion.Preview,
                TestCode = @"
interface ITest<T> where T : ITest<T>
{
    static abstract int operator -(T x);
    static abstract int operator -(T x, int y);
}
class C : {|CS0535:{|CS0535:ITest<C>|}|}
{
}
",
                FixedCode = @"
interface ITest<T> where T : ITest<T>
{
    static abstract int operator -(T x);
    static abstract int operator -(T x, int y);
}
class C : ITest<C>
{
    public static int operator -(C x)
    {
        throw new System.NotImplementedException();
    }

    public static int operator -(C x, int y)
    {
        throw new System.NotImplementedException();
    }
}
",
                CodeActionVerifier = (codeAction, verifier) => verifier.Equal(FeaturesResources.Implement_interface, codeAction.Title),
                CodeActionEquivalenceKey = "False;False;True:global::ITest<global::C>;TestProject;Microsoft.CodeAnalysis.ImplementInterface.AbstractImplementInterfaceService+ImplementInterfaceCodeAction;",
                CodeActionIndex = 0,
            }.RunAsync();
        }

        [Fact, Trait(Traits.Feature, Traits.Features.CodeActionsImplementInterface)]
        public async Task TestStaticAbstractInterfaceUnsignedRightShiftOperator_ImplementImplicitly()
        {
            await new VerifyCS.Test
            {
                ReferenceAssemblies = ReferenceAssemblies.Net.Net60,
                LanguageVersion = LanguageVersion.Preview,
                TestCode = @"
interface ITest<T> where T : ITest<T>
{
    static abstract int operator >>>(T x, int y);
}
class C : {|CS0535:ITest<C>|}
{
}
",
                FixedCode = @"
interface ITest<T> where T : ITest<T>
{
    static abstract int operator >>>(T x, int y);
}
class C : ITest<C>
{
    public static int operator >>>(C x, int y)
    {
        throw new System.NotImplementedException();
    }
}
",
                CodeActionVerifier = (codeAction, verifier) => verifier.Equal(FeaturesResources.Implement_interface, codeAction.Title),
                CodeActionEquivalenceKey = "False;False;True:global::ITest<global::C>;TestProject;Microsoft.CodeAnalysis.ImplementInterface.AbstractImplementInterfaceService+ImplementInterfaceCodeAction;",
                CodeActionIndex = 0,
            }.RunAsync();
        }

        [WorkItem(53927, "https://github.com/dotnet/roslyn/issues/53927")]
        [Fact, Trait(Traits.Feature, Traits.Features.CodeActionsImplementInterface)]
        public async Task TestStaticAbstractInterfaceOperator_ImplementExplicitly()
        {
            await new VerifyCS.Test
            {
                ReferenceAssemblies = ReferenceAssemblies.Net.Net60,
                LanguageVersion = LanguageVersion.Preview,
                TestCode = @"
interface ITest<T> where T : ITest<T>
{
    static abstract int operator -(T x);
}
class C : {|CS0535:ITest<C>|}
{
}
",
                FixedCode = @"
interface ITest<T> where T : ITest<T>
{
    static abstract int operator -(T x);
}
class C : ITest<C>
{
    static int ITest<C>.operator -(C x)
    {
        throw new System.NotImplementedException();
    }
}
",
                CodeActionVerifier = (codeAction, verifier) => verifier.Equal(FeaturesResources.Implement_all_members_explicitly, codeAction.Title),
                CodeActionEquivalenceKey = "True;False;False:global::ITest<global::C>;TestProject;Microsoft.CodeAnalysis.ImplementInterface.AbstractImplementInterfaceService+ImplementInterfaceCodeAction;",
                CodeActionIndex = 1,
            }.RunAsync();
        }

        [WorkItem(53927, "https://github.com/dotnet/roslyn/issues/53927")]
        [Fact, Trait(Traits.Feature, Traits.Features.CodeActionsImplementInterface)]
        public async Task TestStaticAbstractInterfaceOperator_ImplementAbstractly()
        {
            await new VerifyCS.Test
            {
                ReferenceAssemblies = ReferenceAssemblies.Net.Net60,
                LanguageVersion = LanguageVersion.Preview,
                TestCode = @"
interface ITest<T> where T : ITest<T>
{
    static abstract int operator -(T x);
}
abstract class C : {|CS0535:ITest<C>|}
{
}
",
                FixedCode = @"
interface ITest<T> where T : ITest<T>
{
    static abstract int operator -(T x);
}
abstract class C : ITest<C>
{
    public static int operator -(C x)
    {
        throw new System.NotImplementedException();
    }
}
",
                CodeActionVerifier = (codeAction, verifier) => verifier.Equal(FeaturesResources.Implement_interface_abstractly, codeAction.Title),
                CodeActionEquivalenceKey = "False;True;True:global::ITest<global::C>;TestProject;Microsoft.CodeAnalysis.ImplementInterface.AbstractImplementInterfaceService+ImplementInterfaceCodeAction;",
                CodeActionIndex = 1,

            }.RunAsync();
        }

        [WorkItem(53927, "https://github.com/dotnet/roslyn/issues/53927")]
        [Fact, Trait(Traits.Feature, Traits.Features.CodeActionsImplementInterface)]
        public async Task TestStaticAbstractInterface_Explicitly()
        {
            await new VerifyCS.Test
            {
                ReferenceAssemblies = ReferenceAssemblies.Net.Net60,
                LanguageVersion = LanguageVersion.Preview,
                TestCode = @"
interface ITest
{
    static abstract int M(ITest x);
}
class C : {|CS0535:ITest|}
{
}
",
                FixedCode = @"
interface ITest
{
    static abstract int M(ITest x);
}
class C : ITest
{
    static int ITest.M(ITest x)
    {
        throw new System.NotImplementedException();
    }
}
",
                CodeActionVerifier = (codeAction, verifier) => verifier.Equal(FeaturesResources.Implement_all_members_explicitly, codeAction.Title),
                CodeActionEquivalenceKey = "True;False;False:global::ITest;TestProject;Microsoft.CodeAnalysis.ImplementInterface.AbstractImplementInterfaceService+ImplementInterfaceCodeAction;",
                CodeActionIndex = 1,

            }.RunAsync();
        }

        [WorkItem(53927, "https://github.com/dotnet/roslyn/issues/53927")]
        [Fact, Trait(Traits.Feature, Traits.Features.CodeActionsImplementInterface)]
        public async Task TestStaticAbstractInterface_Implicitly()
        {
            await new VerifyCS.Test
            {
                ReferenceAssemblies = ReferenceAssemblies.Net.Net60,
                LanguageVersion = LanguageVersion.Preview,
                TestCode = @"
interface ITest
{
    static abstract int M(ITest x);
}
class C : {|CS0535:ITest|}
{
}
",
                FixedCode = @"
interface ITest
{
    static abstract int M(ITest x);
}
class C : ITest
{
    public static int M(ITest x)
    {
        throw new System.NotImplementedException();
    }
}
",
                CodeActionVerifier = (codeAction, verifier) => verifier.Equal(FeaturesResources.Implement_interface, codeAction.Title),
                CodeActionEquivalenceKey = "False;False;True:global::ITest;TestProject;Microsoft.CodeAnalysis.ImplementInterface.AbstractImplementInterfaceService+ImplementInterfaceCodeAction;",
                CodeActionIndex = 0,

            }.RunAsync();
        }

        [WorkItem(53927, "https://github.com/dotnet/roslyn/issues/53927")]
        [Fact, Trait(Traits.Feature, Traits.Features.CodeActionsImplementInterface)]
        public async Task TestStaticAbstractInterface_ImplementImplicitly()
        {
            await new VerifyCS.Test
            {
                ReferenceAssemblies = ReferenceAssemblies.Net.Net60,
                LanguageVersion = LanguageVersion.Preview,
                TestCode = @"
interface ITest<T> where T : ITest<T>
{
    static abstract int M(T x);
}
class C : {|CS0535:ITest<C>|}
{
}
",
                FixedCode = @"
interface ITest<T> where T : ITest<T>
{
    static abstract int M(T x);
}
class C : ITest<C>
{
    public static int M(C x)
    {
        throw new System.NotImplementedException();
    }
}
",
                CodeActionVerifier = (codeAction, verifier) => verifier.Equal(FeaturesResources.Implement_interface, codeAction.Title),
                CodeActionEquivalenceKey = "False;False;True:global::ITest<global::C>;TestProject;Microsoft.CodeAnalysis.ImplementInterface.AbstractImplementInterfaceService+ImplementInterfaceCodeAction;",
                CodeActionIndex = 0,

            }.RunAsync();
        }

        [WorkItem(53927, "https://github.com/dotnet/roslyn/issues/53927")]
        [Fact, Trait(Traits.Feature, Traits.Features.CodeActionsImplementInterface)]
        public async Task TestStaticAbstractInterface_ImplementExplicitly()
        {
            await new VerifyCS.Test
            {
                ReferenceAssemblies = ReferenceAssemblies.Net.Net60,
                LanguageVersion = LanguageVersion.Preview,
                TestCode = @"
interface ITest<T> where T : ITest<T>
{
    static abstract int M(T x);
}
class C : {|CS0535:ITest<C>|}
{
}
",
                FixedCode = @"
interface ITest<T> where T : ITest<T>
{
    static abstract int M(T x);
}
class C : ITest<C>
{
    static int ITest<C>.M(C x)
    {
        throw new System.NotImplementedException();
    }
}
",
                CodeActionVerifier = (codeAction, verifier) => verifier.Equal(FeaturesResources.Implement_all_members_explicitly, codeAction.Title),
                CodeActionEquivalenceKey = "True;False;False:global::ITest<global::C>;TestProject;Microsoft.CodeAnalysis.ImplementInterface.AbstractImplementInterfaceService+ImplementInterfaceCodeAction;",
                CodeActionIndex = 1,

            }.RunAsync();
        }

        [WorkItem(53927, "https://github.com/dotnet/roslyn/issues/53927")]
        [Fact, Trait(Traits.Feature, Traits.Features.CodeActionsImplementInterface)]
        public async Task TestStaticAbstractInterface_ImplementAbstractly()
        {
            await new VerifyCS.Test
            {
                ReferenceAssemblies = ReferenceAssemblies.Net.Net60,
                LanguageVersion = LanguageVersion.Preview,
                TestCode = @"
interface ITest<T> where T : ITest<T>
{
    static abstract int M(T x);
}
abstract class C : {|CS0535:ITest<C>|}
{
}
",
                FixedCode = @"
interface ITest<T> where T : ITest<T>
{
    static abstract int M(T x);
}
abstract class C : ITest<C>
{
    public static int M(C x)
    {
        throw new System.NotImplementedException();
    }
}
",
                CodeActionVerifier = (codeAction, verifier) => verifier.Equal(FeaturesResources.Implement_interface_abstractly, codeAction.Title),
                CodeActionEquivalenceKey = "False;True;True:global::ITest<global::C>;TestProject;Microsoft.CodeAnalysis.ImplementInterface.AbstractImplementInterfaceService+ImplementInterfaceCodeAction;",
                CodeActionIndex = 1,

            }.RunAsync();
        }

        [Fact, Trait(Traits.Feature, Traits.Features.CodeActionsImplementInterface)]
        [WorkItem(60214, "https://github.com/dotnet/roslyn/issues/60214")]
        public async Task TestImplementCheckedOperators_Explicitly()
        {
            await new VerifyCS.Test
            {
                ReferenceAssemblies = ReferenceAssemblies.Net.Net60,
                LanguageVersion = LanguageVersion.Preview,
                TestCode = @"
interface I1<T> where T : I1<T>
{
    abstract static explicit operator checked string(T x);
    abstract static explicit operator string(T x);

    abstract static T operator checked -(T x);
    abstract static T operator -(T x);

    abstract static T operator checked +(T x, T y);
    abstract static T operator +(T x, T y);
}

class C3 : {|CS0535:{|CS0535:{|CS0535:{|CS0535:{|CS0535:{|CS0535:I1<C3>|}|}|}|}|}|}
{
}",
                FixedCode = @"
interface I1<T> where T : I1<T>
{
    abstract static explicit operator checked string(T x);
    abstract static explicit operator string(T x);

    abstract static T operator checked -(T x);
    abstract static T operator -(T x);

    abstract static T operator checked +(T x, T y);
    abstract static T operator +(T x, T y);
}

class C3 : I1<C3>
{
    static C3 I1<C3>.operator checked +(C3 x, C3 y)
    {
        throw new System.NotImplementedException();
    }

    static C3 I1<C3>.operator +(C3 x, C3 y)
    {
        throw new System.NotImplementedException();
    }

    static C3 I1<C3>.operator checked -(C3 x)
    {
        throw new System.NotImplementedException();
    }

    static C3 I1<C3>.operator -(C3 x)
    {
        throw new System.NotImplementedException();
    }

    public static explicit operator checked string(C3 x)
    {
        throw new System.NotImplementedException();
    }

    public static explicit operator string(C3 x)
    {
        throw new System.NotImplementedException();
    }
}",
                CodeActionVerifier = (codeAction, verifier) => verifier.Equal(FeaturesResources.Implement_all_members_explicitly, codeAction.Title),
                CodeActionEquivalenceKey = "True;False;False:global::I1<global::C3>;TestProject;Microsoft.CodeAnalysis.ImplementInterface.AbstractImplementInterfaceService+ImplementInterfaceCodeAction;",
                CodeActionIndex = 1,
            }.RunAsync();
        }

        [Fact, Trait(Traits.Feature, Traits.Features.CodeActionsImplementInterface)]
        [WorkItem(60214, "https://github.com/dotnet/roslyn/issues/60214")]
        public async Task TestImplementCheckedOperators_Implicitly()
        {
            await new VerifyCS.Test
            {
                ReferenceAssemblies = ReferenceAssemblies.Net.Net60,
                LanguageVersion = LanguageVersion.Preview,
                TestCode = @"
interface I1<T> where T : I1<T>
{
    abstract static explicit operator checked string(T x);
    abstract static explicit operator string(T x);

    abstract static T operator checked -(T x);
    abstract static T operator -(T x);

    abstract static T operator checked +(T x, T y);
    abstract static T operator +(T x, T y);
}

class C3 : {|CS0535:{|CS0535:{|CS0535:{|CS0535:{|CS0535:{|CS0535:I1<C3>|}|}|}|}|}|}
{
}",
                FixedCode = @"
interface I1<T> where T : I1<T>
{
    abstract static explicit operator checked string(T x);
    abstract static explicit operator string(T x);

    abstract static T operator checked -(T x);
    abstract static T operator -(T x);

    abstract static T operator checked +(T x, T y);
    abstract static T operator +(T x, T y);
}

class C3 : I1<C3>
{
    public static C3 operator checked +(C3 x, C3 y)
    {
        throw new System.NotImplementedException();
    }

    public static C3 operator +(C3 x, C3 y)
    {
        throw new System.NotImplementedException();
    }

    public static C3 operator checked -(C3 x)
    {
        throw new System.NotImplementedException();
    }

    public static C3 operator -(C3 x)
    {
        throw new System.NotImplementedException();
    }

    public static explicit operator checked string(C3 x)
    {
        throw new System.NotImplementedException();
    }

    public static explicit operator string(C3 x)
    {
        throw new System.NotImplementedException();
    }
}",
                CodeActionVerifier = (codeAction, verifier) => verifier.Equal(FeaturesResources.Implement_interface, codeAction.Title),
                CodeActionEquivalenceKey = "False;False;True:global::I1<global::C3>;TestProject;Microsoft.CodeAnalysis.ImplementInterface.AbstractImplementInterfaceService+ImplementInterfaceCodeAction;",
                CodeActionIndex = 0,
            }.RunAsync();
        }

        [Fact, Trait(Traits.Feature, Traits.Features.CodeActionsImplementInterface)]
        [WorkItem(60214, "https://github.com/dotnet/roslyn/issues/60214")]
        public async Task TestImplementCheckedOperators_Abstractly()
        {
            await new VerifyCS.Test
            {
                ReferenceAssemblies = ReferenceAssemblies.Net.Net60,
                LanguageVersion = LanguageVersion.Preview,
                TestCode = @"
interface I1<T> where T : I1<T>
{
    abstract static explicit operator checked string(T x);
    abstract static explicit operator string(T x);

    abstract static T operator checked -(T x);
    abstract static T operator -(T x);

    abstract static T operator checked +(T x, T y);
    abstract static T operator +(T x, T y);
}

abstract class C3 : {|CS0535:{|CS0535:{|CS0535:{|CS0535:{|CS0535:{|CS0535:I1<C3>|}|}|}|}|}|}
{
}",
                FixedCode = @"
interface I1<T> where T : I1<T>
{
    abstract static explicit operator checked string(T x);
    abstract static explicit operator string(T x);

    abstract static T operator checked -(T x);
    abstract static T operator -(T x);

    abstract static T operator checked +(T x, T y);
    abstract static T operator +(T x, T y);
}

abstract class C3 : I1<C3>
{
    public static C3 operator checked +(C3 x, C3 y)
    {
        throw new System.NotImplementedException();
    }

    public static C3 operator +(C3 x, C3 y)
    {
        throw new System.NotImplementedException();
    }

    public static C3 operator checked -(C3 x)
    {
        throw new System.NotImplementedException();
    }

    public static C3 operator -(C3 x)
    {
        throw new System.NotImplementedException();
    }

    public static explicit operator checked string(C3 x)
    {
        throw new System.NotImplementedException();
    }

    public static explicit operator string(C3 x)
    {
        throw new System.NotImplementedException();
    }
}",
                CodeActionVerifier = (codeAction, verifier) => verifier.Equal(FeaturesResources.Implement_interface_abstractly, codeAction.Title),
                CodeActionEquivalenceKey = "False;True;True:global::I1<global::C3>;TestProject;Microsoft.CodeAnalysis.ImplementInterface.AbstractImplementInterfaceService+ImplementInterfaceCodeAction;",
                CodeActionIndex = 1,
            }.RunAsync();
        }
    }
}<|MERGE_RESOLUTION|>--- conflicted
+++ resolved
@@ -7287,17 +7287,10 @@
 
     public int Prop => throw new System.NotImplementedException();
 }",
-<<<<<<< HEAD
-                CodeActionOptions = CodeActionOptions.Default with
-                {
-                    ImplementTypeOptions = new ImplementTypeOptions(InsertionBehavior: ImplementTypeInsertionBehavior.AtTheEnd)
-                }
-=======
                 CodeActionOptions = (CSharpCodeActionOptions.Default with
                 {
                     ImplementTypeOptions = new() { InsertionBehavior = ImplementTypeInsertionBehavior.AtTheEnd }
                 }).CreateProvider()
->>>>>>> 80a8ce8d
             }.RunAsync();
         }
 
@@ -7469,17 +7462,10 @@
     public int ReadWriteProp { get; set; }
     public int WriteOnlyProp { set => throw new System.NotImplementedException(); }
 }",
-<<<<<<< HEAD
-                CodeActionOptions = CodeActionOptions.Default with
-                {
-                    ImplementTypeOptions = new ImplementTypeOptions(PropertyGenerationBehavior: ImplementTypePropertyGenerationBehavior.PreferAutoProperties)
-                }
-=======
                 CodeActionOptions = (CSharpCodeActionOptions.Default with
                 {
                     ImplementTypeOptions = new() { PropertyGenerationBehavior = ImplementTypePropertyGenerationBehavior.PreferAutoProperties }
                 }).CreateProvider()
->>>>>>> 80a8ce8d
             }.RunAsync();
         }
 
@@ -9900,103 +9886,6 @@
 }", codeAction: ("True;False;False:global::I;TestProject;Microsoft.CodeAnalysis.ImplementInterface.AbstractImplementInterfaceService+ImplementInterfaceCodeAction;", 1));
         }
 
-        [WorkItem(53012, "https://github.com/dotnet/roslyn/issues/53012")]
-        [Fact, Trait(Traits.Feature, Traits.Features.CodeActionsImplementInterface)]
-        public async Task TestNullableTypeParameter()
-        {
-            await TestInRegularAndScriptAsync(
-@"#nullable enable
-
-interface I
-{
-    void M<T1, T2, T3>(T1? a, T2 b, T1? c, T3? d);
-}
-
-class D : {|CS0535:I|}
-{
-}",
-@"#nullable enable
-
-interface I
-{
-    void M<T1, T2, T3>(T1? a, T2 b, T1? c, T3? d);
-}
-
-class D : I
-{
-    public void M<T1, T2, T3>(T1? a, T2 b, T1? c, T3? d)
-    {
-        throw new System.NotImplementedException();
-    }
-}");
-        }
-
-        [WorkItem(53012, "https://github.com/dotnet/roslyn/issues/53012")]
-        [Fact, Trait(Traits.Feature, Traits.Features.CodeActionsImplementInterface)]
-        public async Task TestNullableTypeParameter_ExplicitInterfaceImplementation()
-        {
-            await TestInRegularAndScriptAsync(
-@"#nullable enable
-
-interface I
-{
-    void M<T1, T2, T3>(T1? a, T2 b, T1? c, T3? d);
-}
-
-class D : {|CS0535:I|}
-{
-}",
-@"#nullable enable
-
-interface I
-{
-    void M<T1, T2, T3>(T1? a, T2 b, T1? c, T3? d);
-}
-
-class D : I
-{
-    void I.M<T1, T2, T3>(T1? a, T2 b, T1? c, T3? d)
-        where T1 : default
-        where T3 : default
-    {
-        throw new System.NotImplementedException();
-    }
-}", codeAction: ("True;False;False:global::I;TestProject;Microsoft.CodeAnalysis.ImplementInterface.AbstractImplementInterfaceService+ImplementInterfaceCodeAction;", 1));
-        }
-
-        [WorkItem(53012, "https://github.com/dotnet/roslyn/issues/53012")]
-        [Fact, Trait(Traits.Feature, Traits.Features.CodeActionsImplementInterface)]
-        public async Task TestNullableTypeParameter_ExplicitInterfaceImplementationWithClassConstraint()
-        {
-            await TestInRegularAndScriptAsync(
-@"#nullable enable
-
-interface I
-{
-    void M<T1, T2, T3>(T1? a, T2 b, T1? c, T3? d) where T1 : class;
-}
-
-class D : {|CS0535:I|}
-{
-}",
-@"#nullable enable
-
-interface I
-{
-    void M<T1, T2, T3>(T1? a, T2 b, T1? c, T3? d) where T1 : class;
-}
-
-class D : I
-{
-    void I.M<T1, T2, T3>(T1? a, T2 b, T1? c, T3? d)
-        where T1 : class
-        where T3 : default
-    {
-        throw new System.NotImplementedException();
-    }
-}", codeAction: ("True;False;False:global::I;TestProject;Microsoft.CodeAnalysis.ImplementInterface.AbstractImplementInterfaceService+ImplementInterfaceCodeAction;", 1));
-        }
-
         [WorkItem(51779, "https://github.com/dotnet/roslyn/issues/51779")]
         [Fact, Trait(Traits.Feature, Traits.Features.CodeActionsImplementInterface)]
         public async Task TestImplementTwoPropertiesOfCSharp5()
