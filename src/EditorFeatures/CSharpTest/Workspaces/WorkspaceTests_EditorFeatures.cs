--- conflicted
+++ resolved
@@ -15,10 +15,8 @@
 using Microsoft.CodeAnalysis.CSharp.Syntax;
 using Microsoft.CodeAnalysis.Editor.Test;
 using Microsoft.CodeAnalysis.Editor.UnitTests;
-using Microsoft.CodeAnalysis.Editor.UnitTests.Workspaces;
 using Microsoft.CodeAnalysis.Formatting;
 using Microsoft.CodeAnalysis.Host;
-using Microsoft.CodeAnalysis.Indentation;
 using Microsoft.CodeAnalysis.Options;
 using Microsoft.CodeAnalysis.Shared.Extensions;
 using Microsoft.CodeAnalysis.Shared.TestHooks;
@@ -469,11 +467,15 @@
         var classC = classD.BaseType;
     }
 
-<<<<<<< HEAD
-    [Fact]
-    public async Task TestGetCompilationOnCrossLanguageDependentProjectChanged()
-    {
-        using var workspace = CreateWorkspace();
+    [Theory, CombinatorialData]
+    internal async Task TestGetCompilationOnCrossLanguageDependentProjectChanged(
+        SourceGeneratorExecutionPreference preference)
+    {
+        using var workspace = CreateWorkspace(composition: EditorTestCompositions.EditorFeatures.AddParts(typeof(TestWorkspaceConfigurationService)));
+
+        var configService = workspace.ExportProvider.GetExportedValue<TestWorkspaceConfigurationService>();
+        configService.Options = new WorkspaceConfigurationOptions(SourceGeneratorExecution: preference);
+
         var solutionX = workspace.CurrentSolution;
 
         var document1 = new EditorTestHostDocument(@"public class C { }");
@@ -516,68 +518,13 @@
         var classDz = compilation2Z.SourceModule.GlobalNamespace.GetTypeMembers("D").Single();
         var classCz = classDz.BaseType;
 
-        Assert.Equal(TypeKind.Error, classCz.TypeKind);
-    }
-=======
-        [Theory, CombinatorialData]
-        internal async Task TestGetCompilationOnCrossLanguageDependentProjectChanged(
-            SourceGeneratorExecutionPreference preference)
-        {
-            using var workspace = CreateWorkspace(composition: EditorTestCompositions.EditorFeatures.AddParts(typeof(TestWorkspaceConfigurationService)));
-
-            var configService = workspace.ExportProvider.GetExportedValue<TestWorkspaceConfigurationService>();
-            configService.Options = new WorkspaceConfigurationOptions(SourceGeneratorExecution: preference);
-
-            var solutionX = workspace.CurrentSolution;
-
-            var document1 = new EditorTestHostDocument(@"public class C { }");
-            var project1 = new EditorTestHostProject(workspace, document1, name: "project1");
-
-            var document2 = new EditorTestHostDocument("""
-                Public Class D 
-                  Inherits C
-                End Class
-                """);
-            var project2 = new EditorTestHostProject(workspace, document2, language: LanguageNames.VisualBasic, name: "project2", projectReferences: new[] { project1 });
-
-            workspace.AddTestProject(project1);
-            workspace.AddTestProject(project2);
-
-            var solutionY = workspace.CurrentSolution;
-            var id1 = solutionY.Projects.First(p => p.Name == project1.Name).Id;
-            var id2 = solutionY.Projects.First(p => p.Name == project2.Name).Id;
-
-            var compilation2 = await solutionY.GetProject(id2).GetCompilationAsync();
-            var errors = compilation2.GetDiagnostics();
-            var classD = compilation2.SourceModule.GlobalNamespace.GetTypeMembers("D").Single();
-            var classC = classD.BaseType;
-            Assert.NotEqual(TypeKind.Error, classC.TypeKind);
-
-            // change the class name in document1
-            workspace.OpenDocument(document1.Id);
-            var buffer1 = document1.GetTextBuffer();
-
-            // change C to X
-            buffer1.Replace(new Span(13, 1), "X");
-
-            // this solution should have the change
-            var solutionZ = workspace.CurrentSolution;
-            var docZ = solutionZ.GetDocument(document1.Id);
-            var docZText = await docZ.GetTextAsync();
-            Assert.Equal("public class X { }", docZText.ToString());
-
-            var compilation2Z = await solutionZ.GetProject(id2).GetCompilationAsync();
-            var classDz = compilation2Z.SourceModule.GlobalNamespace.GetTypeMembers("D").Single();
-            var classCz = classDz.BaseType;
-
-            // In balanced mode the skeleton won't be regenerated.  So the downstream project won't see the change to
-            // remove the class.
-            if (preference is SourceGeneratorExecutionPreference.Automatic)
-                Assert.Equal(TypeKind.Error, classCz.TypeKind);
-            else
-                Assert.Equal(TypeKind.Class, classCz.TypeKind);
-        }
->>>>>>> 3e296484
+        // In balanced mode the skeleton won't be regenerated.  So the downstream project won't see the change to
+        // remove the class.
+        if (preference is SourceGeneratorExecutionPreference.Automatic)
+            Assert.Equal(TypeKind.Error, classCz.TypeKind);
+        else
+            Assert.Equal(TypeKind.Class, classCz.TypeKind);
+    }
 
     [WpfFact]
     public async Task TestDependentSemanticVersionChangesWhenNotOriginallyAccessed()
@@ -637,32 +584,21 @@
         }
     }
 
-<<<<<<< HEAD
-    [WpfFact]
-    public async Task TestGetCompilationOnCrossLanguageDependentProjectChangedInProgress()
-    {
-        var composition = EditorTestCompositions.EditorFeatures.AddParts(typeof(TestDocumentTrackingService));
+    [WpfTheory, CombinatorialData]
+    internal async Task TestGetCompilationOnCrossLanguageDependentProjectChangedInProgress(
+        SourceGeneratorExecutionPreference preference)
+    {
+        var composition = EditorTestCompositions.EditorFeatures.AddParts(
+            typeof(TestDocumentTrackingService),
+            typeof(TestWorkspaceConfigurationService));
 
         using var workspace = CreateWorkspace(disablePartialSolutions: false, composition: composition);
+
+        var configService = workspace.ExportProvider.GetExportedValue<TestWorkspaceConfigurationService>();
+        configService.Options = new WorkspaceConfigurationOptions(SourceGeneratorExecution: preference);
+
         var trackingService = (TestDocumentTrackingService)workspace.Services.GetRequiredService<IDocumentTrackingService>();
         var solutionX = workspace.CurrentSolution;
-=======
-        [WpfTheory, CombinatorialData]
-        internal async Task TestGetCompilationOnCrossLanguageDependentProjectChangedInProgress(
-            SourceGeneratorExecutionPreference preference)
-        {
-            var composition = EditorTestCompositions.EditorFeatures.AddParts(
-                typeof(TestDocumentTrackingService),
-                typeof(TestWorkspaceConfigurationService));
-
-            using var workspace = CreateWorkspace(disablePartialSolutions: false, composition: composition);
-
-            var configService = workspace.ExportProvider.GetExportedValue<TestWorkspaceConfigurationService>();
-            configService.Options = new WorkspaceConfigurationOptions(SourceGeneratorExecution: preference);
-
-            var trackingService = (TestDocumentTrackingService)workspace.Services.GetRequiredService<IDocumentTrackingService>();
-            var solutionX = workspace.CurrentSolution;
->>>>>>> 3e296484
 
         var document1 = new EditorTestHostDocument(@"public class C { }");
         var project1 = new EditorTestHostProject(workspace, document1, name: "project1");
@@ -737,22 +673,17 @@
                 var classDz = compilation2Z.SourceModule.GlobalNamespace.GetTypeMembers("D").Single();
                 var classCz = classDz.BaseType;
 
-<<<<<<< HEAD
                 if (classCz.TypeKind == TypeKind.Error)
                     foundTheError = true;
             }
-=======
-            // In balanced mode the skeleton won't be regenerated.  So the downstream project won't see the change to
-            // remove the class.  So it will not find the error symbol.
-            if (preference is SourceGeneratorExecutionPreference.Automatic)
-                Assert.True(foundTheError);
-            else
-                Assert.False(foundTheError);
->>>>>>> 3e296484
         }
 
-        // Should find now that we're going a normal compilation.
-        Assert.True(foundTheError, "Did not find error");
+        // In balanced mode the skeleton won't be regenerated.  So the downstream project won't see the change to
+        // remove the class.  So it will not find the error symbol.
+        if (preference is SourceGeneratorExecutionPreference.Automatic)
+            Assert.True(foundTheError);
+        else
+            Assert.False(foundTheError);
     }
 
     [Fact]
