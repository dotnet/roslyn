﻿// Licensed to the .NET Foundation under one or more agreements.
// The .NET Foundation licenses this file to you under the MIT license.
// See the LICENSE file in the project root for more information.

#nullable disable

using System;
using System.Linq;
using System.Security;
using System.Threading;
using System.Threading.Tasks;
using System.Xml.Linq;
using Microsoft.CodeAnalysis.CSharp;
using Microsoft.CodeAnalysis.CSharp.Test.Utilities;
using Microsoft.CodeAnalysis.Editor.UnitTests.QuickInfo;
using Microsoft.CodeAnalysis.Editor.UnitTests.Workspaces;
using Microsoft.CodeAnalysis.LanguageServices;
using Microsoft.CodeAnalysis.QuickInfo;
using Microsoft.CodeAnalysis.Test.Utilities;
using Roslyn.Test.Utilities;
using Roslyn.Utilities;
using Xunit;
using static Microsoft.CodeAnalysis.Editor.UnitTests.Classification.FormattedClassifications;

namespace Microsoft.CodeAnalysis.Editor.CSharp.UnitTests.QuickInfo
{
    public class SemanticQuickInfoSourceTests : AbstractSemanticQuickInfoSourceTests
    {
        private static async Task TestWithOptionsAsync(CSharpParseOptions options, string markup, params Action<QuickInfoItem>[] expectedResults)
        {
            using var workspace = TestWorkspace.CreateCSharp(markup, options);
            await TestWithOptionsAsync(workspace, expectedResults);
        }

        private static async Task TestWithOptionsAsync(CSharpCompilationOptions options, string markup, params Action<QuickInfoItem>[] expectedResults)
        {
            using var workspace = TestWorkspace.CreateCSharp(markup, compilationOptions: options);
            await TestWithOptionsAsync(workspace, expectedResults);
        }

        private static async Task TestWithOptionsAsync(TestWorkspace workspace, params Action<QuickInfoItem>[] expectedResults)
        {
            var testDocument = workspace.DocumentWithCursor;
            var position = testDocument.CursorPosition.GetValueOrDefault();
            var documentId = workspace.GetDocumentId(testDocument);
            var document = workspace.CurrentSolution.GetDocument(documentId);

            var service = QuickInfoService.GetService(document);

            await TestWithOptionsAsync(document, service, position, expectedResults);

            // speculative semantic model
            if (await CanUseSpeculativeSemanticModelAsync(document, position))
            {
                var buffer = testDocument.GetTextBuffer();
                using (var edit = buffer.CreateEdit())
                {
                    var currentSnapshot = buffer.CurrentSnapshot;
                    edit.Replace(0, currentSnapshot.Length, currentSnapshot.GetText());
                    edit.Apply();
                }

                await TestWithOptionsAsync(document, service, position, expectedResults);
            }
        }

        private static async Task TestWithOptionsAsync(Document document, QuickInfoService service, int position, Action<QuickInfoItem>[] expectedResults)
        {
            var info = await service.GetQuickInfoAsync(document, position, SymbolDescriptionOptions.Default, CancellationToken.None);

            if (expectedResults.Length == 0)
            {
                Assert.Null(info);
            }
            else
            {
                Assert.NotNull(info);

                foreach (var expected in expectedResults)
                {
                    expected(info);
                }
            }
        }

        private static async Task VerifyWithMscorlib45Async(string markup, Action<QuickInfoItem>[] expectedResults)
        {
            var xmlString = string.Format(@"
<Workspace>
    <Project Language=""C#"" CommonReferencesNet45=""true"">
        <Document FilePath=""SourceDocument"">
{0}
        </Document>
    </Project>
</Workspace>", SecurityElement.Escape(markup));

            using var workspace = TestWorkspace.Create(xmlString);
            var position = workspace.Documents.Single(d => d.Name == "SourceDocument").CursorPosition.Value;
            var documentId = workspace.Documents.Where(d => d.Name == "SourceDocument").Single().Id;
            var document = workspace.CurrentSolution.GetDocument(documentId);

            var service = QuickInfoService.GetService(document);

            var info = await service.GetQuickInfoAsync(document, position, SymbolDescriptionOptions.Default, CancellationToken.None);

            if (expectedResults.Length == 0)
            {
                Assert.Null(info);
            }
            else
            {
                Assert.NotNull(info);

                foreach (var expected in expectedResults)
                {
                    expected(info);
                }
            }
        }

        protected override async Task TestAsync(string markup, params Action<QuickInfoItem>[] expectedResults)
        {
            await TestWithOptionsAsync(Options.Regular, markup, expectedResults);
            await TestWithOptionsAsync(Options.Script, markup, expectedResults);
        }

        private async Task TestWithUsingsAsync(string markup, params Action<QuickInfoItem>[] expectedResults)
        {
            var markupWithUsings =
@"using System;
using System.Collections.Generic;
using System.Linq;
" + markup;

            await TestAsync(markupWithUsings, expectedResults);
        }

        private Task TestInClassAsync(string markup, params Action<QuickInfoItem>[] expectedResults)
        {
            var markupInClass = "class C { " + markup + " }";
            return TestWithUsingsAsync(markupInClass, expectedResults);
        }

        private Task TestInMethodAsync(string markup, params Action<QuickInfoItem>[] expectedResults)
        {
            var markupInMethod = "class C { void M() { " + markup + " } }";
            return TestWithUsingsAsync(markupInMethod, expectedResults);
        }

        private Task TestInMethodAsync(string markup, string extraSource, params Action<QuickInfoItem>[] expectedResults)
        {
            var markupInMethod = "class C { void M() { " + markup + " } }" + extraSource;
            return TestWithUsingsAsync(markupInMethod, expectedResults);
        }

        private static async Task TestWithReferenceAsync(string sourceCode,
            string referencedCode,
            string sourceLanguage,
            string referencedLanguage,
            params Action<QuickInfoItem>[] expectedResults)
        {
            await TestWithMetadataReferenceHelperAsync(sourceCode, referencedCode, sourceLanguage, referencedLanguage, expectedResults);
            await TestWithProjectReferenceHelperAsync(sourceCode, referencedCode, sourceLanguage, referencedLanguage, expectedResults);

            // Multi-language projects are not supported.
            if (sourceLanguage == referencedLanguage)
            {
                await TestInSameProjectHelperAsync(sourceCode, referencedCode, sourceLanguage, expectedResults);
            }
        }

        private static async Task TestWithMetadataReferenceHelperAsync(
            string sourceCode,
            string referencedCode,
            string sourceLanguage,
            string referencedLanguage,
            params Action<QuickInfoItem>[] expectedResults)
        {
            var xmlString = string.Format(@"
<Workspace>
    <Project Language=""{0}"" CommonReferences=""true"">
        <Document FilePath=""SourceDocument"">
{1}
        </Document>
        <MetadataReferenceFromSource Language=""{2}"" CommonReferences=""true"" IncludeXmlDocComments=""true"">
            <Document FilePath=""ReferencedDocument"">
{3}
            </Document>
        </MetadataReferenceFromSource>
    </Project>
</Workspace>", sourceLanguage, SecurityElement.Escape(sourceCode),
               referencedLanguage, SecurityElement.Escape(referencedCode));

            await VerifyWithReferenceWorkerAsync(xmlString, expectedResults);
        }

        private static async Task TestWithProjectReferenceHelperAsync(
            string sourceCode,
            string referencedCode,
            string sourceLanguage,
            string referencedLanguage,
            params Action<QuickInfoItem>[] expectedResults)
        {
            var xmlString = string.Format(@"
<Workspace>
    <Project Language=""{0}"" CommonReferences=""true"">
        <ProjectReference>ReferencedProject</ProjectReference>
        <Document FilePath=""SourceDocument"">
{1}
        </Document>
    </Project>
    <Project Language=""{2}"" CommonReferences=""true"" AssemblyName=""ReferencedProject"">
        <Document FilePath=""ReferencedDocument"">
{3}
        </Document>
    </Project>
    
</Workspace>", sourceLanguage, SecurityElement.Escape(sourceCode),
               referencedLanguage, SecurityElement.Escape(referencedCode));

            await VerifyWithReferenceWorkerAsync(xmlString, expectedResults);
        }

        private static async Task TestInSameProjectHelperAsync(
            string sourceCode,
            string referencedCode,
            string sourceLanguage,
            params Action<QuickInfoItem>[] expectedResults)
        {
            var xmlString = string.Format(@"
<Workspace>
    <Project Language=""{0}"" CommonReferences=""true"">
        <Document FilePath=""SourceDocument"">
{1}
        </Document>
        <Document FilePath=""ReferencedDocument"">
{2}
        </Document>
    </Project>
</Workspace>", sourceLanguage, SecurityElement.Escape(sourceCode), SecurityElement.Escape(referencedCode));

            await VerifyWithReferenceWorkerAsync(xmlString, expectedResults);
        }

        private static async Task VerifyWithReferenceWorkerAsync(string xmlString, params Action<QuickInfoItem>[] expectedResults)
        {
            using var workspace = TestWorkspace.Create(xmlString);
            var position = workspace.Documents.First(d => d.Name == "SourceDocument").CursorPosition.Value;
            var documentId = workspace.Documents.First(d => d.Name == "SourceDocument").Id;
            var document = workspace.CurrentSolution.GetDocument(documentId);

            var service = QuickInfoService.GetService(document);

            var info = await service.GetQuickInfoAsync(document, position, SymbolDescriptionOptions.Default, CancellationToken.None);

            if (expectedResults.Length == 0)
            {
                Assert.Null(info);
            }
            else
            {
                Assert.NotNull(info);

                foreach (var expected in expectedResults)
                {
                    expected(info);
                }
            }
        }

        protected async Task TestInvalidTypeInClassAsync(string code)
        {
            var codeInClass = "class C { " + code + " }";
            await TestAsync(codeInClass);
        }

        [Fact, Trait(Traits.Feature, Traits.Features.QuickInfo)]
        public async Task TestNamespaceInUsingDirective()
        {
            await TestAsync(
@"using $$System;",
                MainDescription("namespace System"));
        }

        [Fact, Trait(Traits.Feature, Traits.Features.QuickInfo)]
        public async Task TestNamespaceInUsingDirective2()
        {
            await TestAsync(
@"using System.Coll$$ections.Generic;",
                MainDescription("namespace System.Collections"));
        }

        [Fact, Trait(Traits.Feature, Traits.Features.QuickInfo)]
        public async Task TestNamespaceInUsingDirective3()
        {
            await TestAsync(
@"using System.L$$inq;",
                MainDescription("namespace System.Linq"));
        }

        [Fact, Trait(Traits.Feature, Traits.Features.QuickInfo)]
        public async Task TestNamespaceInUsingDirectiveWithAlias()
        {
            await TestAsync(
@"using Goo = Sys$$tem.Console;",
                MainDescription("namespace System"));
        }

        [Fact, Trait(Traits.Feature, Traits.Features.QuickInfo)]
        public async Task TestTypeInUsingDirectiveWithAlias()
        {
            await TestAsync(
@"using Goo = System.Con$$sole;",
                MainDescription("class System.Console"));
        }

        [WorkItem(991466, "http://vstfdevdiv:8080/DevDiv2/DevDiv/_workitems/edit/991466")]
        [Fact, Trait(Traits.Feature, Traits.Features.QuickInfo)]
        public async Task TestDocumentationInUsingDirectiveWithAlias()
        {
            var markup =
@"using I$$ = IGoo;
///<summary>summary for interface IGoo</summary>
interface IGoo {  }";

            await TestAsync(markup,
                MainDescription("interface IGoo"),
                Documentation("summary for interface IGoo"));
        }

        [WorkItem(991466, "http://vstfdevdiv:8080/DevDiv2/DevDiv/_workitems/edit/991466")]
        [Fact, Trait(Traits.Feature, Traits.Features.QuickInfo)]
        public async Task TestDocumentationInUsingDirectiveWithAlias2()
        {
            var markup =
@"using I = IGoo;
///<summary>summary for interface IGoo</summary>
interface IGoo {  }
class C : I$$ { }";

            await TestAsync(markup,
                MainDescription("interface IGoo"),
                Documentation("summary for interface IGoo"));
        }

        [WorkItem(991466, "http://vstfdevdiv:8080/DevDiv2/DevDiv/_workitems/edit/991466")]
        [Fact, Trait(Traits.Feature, Traits.Features.QuickInfo)]
        public async Task TestDocumentationInUsingDirectiveWithAlias3()
        {
            var markup =
@"using I = IGoo;
///<summary>summary for interface IGoo</summary>
interface IGoo 
{  
    void Goo();
}
class C : I$$ { }";

            await TestAsync(markup,
                MainDescription("interface IGoo"),
                Documentation("summary for interface IGoo"));
        }

        [Fact, Trait(Traits.Feature, Traits.Features.QuickInfo)]
        public async Task TestThis()
        {
            var markup =
@"
///<summary>summary for Class C</summary>
class C { string M() {  return thi$$s.ToString(); } }";

            await TestWithUsingsAsync(markup,
                MainDescription("class C"),
                Documentation("summary for Class C"));
        }

        [Fact, Trait(Traits.Feature, Traits.Features.QuickInfo)]
        public async Task TestClassWithDocComment()
        {
            var markup =
@"
///<summary>Hello!</summary>
class C { void M() { $$C obj; } }";

            await TestAsync(markup,
                MainDescription("class C"),
                Documentation("Hello!"));
        }

        [Fact, Trait(Traits.Feature, Traits.Features.QuickInfo)]
        public async Task TestSingleLineDocComments()
        {
            // Tests chosen to maximize code coverage in DocumentationCommentCompiler.WriteFormattedSingleLineComment

            // SingleLine doc comment with leading whitespace
            await TestAsync(
@"///<summary>Hello!</summary>
class C
{
    void M()
    {
        $$C obj;
    }
}",
                MainDescription("class C"),
                Documentation("Hello!"));

            // SingleLine doc comment with space before opening tag
            await TestAsync(
@"/// <summary>Hello!</summary>
class C
{
    void M()
    {
        $$C obj;
    }
}",
                MainDescription("class C"),
                Documentation("Hello!"));

            // SingleLine doc comment with space before opening tag and leading whitespace
            await TestAsync(
@"/// <summary>Hello!</summary>
class C
{
    void M()
    {
        $$C obj;
    }
}",
                MainDescription("class C"),
                Documentation("Hello!"));

            // SingleLine doc comment with leading whitespace and blank line
            await TestAsync(
@"///<summary>Hello!
///</summary>

class C
{
    void M()
    {
        $$C obj;
    }
}",
                MainDescription("class C"),
                Documentation("Hello!"));

            // SingleLine doc comment with '\r' line separators
            await TestAsync("///<summary>Hello!\r///</summary>\rclass C { void M() { $$C obj; } }",
                MainDescription("class C"),
                Documentation("Hello!"));
        }

        [Fact, Trait(Traits.Feature, Traits.Features.QuickInfo)]
        public async Task TestMultiLineDocComments()
        {
            // Tests chosen to maximize code coverage in DocumentationCommentCompiler.WriteFormattedMultiLineComment

            // Multiline doc comment with leading whitespace
            await TestAsync(
@"/**<summary>Hello!</summary>*/
class C
{
    void M()
    {
        $$C obj;
    }
}",
                MainDescription("class C"),
                Documentation("Hello!"));

            // Multiline doc comment with space before opening tag
            await TestAsync(
@"/** <summary>Hello!</summary>
 **/
class C
{
    void M()
    {
        $$C obj;
    }
}",
                MainDescription("class C"),
                Documentation("Hello!"));

            // Multiline doc comment with space before opening tag and leading whitespace
            await TestAsync(
@"/**
 ** <summary>Hello!</summary>
 **/
class C
{
    void M()
    {
        $$C obj;
    }
}",
                MainDescription("class C"),
                Documentation("Hello!"));

            // Multiline doc comment with no per-line prefix
            await TestAsync(
@"/**
  <summary>
  Hello!
  </summary>
*/
class C
{
    void M()
    {
        $$C obj;
    }
}",
                MainDescription("class C"),
                Documentation("Hello!"));

            // Multiline doc comment with inconsistent per-line prefix
            await TestAsync(
@"/**
 ** <summary>
    Hello!</summary>
 **
 **/
class C
{
    void M()
    {
        $$C obj;
    }
}",
                MainDescription("class C"),
                Documentation("Hello!"));

            // Multiline doc comment with closing comment on final line
            await TestAsync(
@"/**
<summary>Hello!
</summary>*/
class C
{
    void M()
    {
        $$C obj;
    }
}",
                MainDescription("class C"),
                Documentation("Hello!"));

            // Multiline doc comment with '\r' line separators
            await TestAsync("/**\r* <summary>\r* Hello!\r* </summary>\r*/\rclass C { void M() { $$C obj; } }",
                MainDescription("class C"),
                Documentation("Hello!"));
        }

        [Fact, Trait(Traits.Feature, Traits.Features.QuickInfo)]
        public async Task TestMethodWithDocComment()
        {
            var markup =
@"
///<summary>Hello!</summary>
void M() { M$$() }";

            await TestInClassAsync(markup,
                MainDescription("void C.M()"),
                Documentation("Hello!"));
        }

        [Fact, Trait(Traits.Feature, Traits.Features.QuickInfo)]
        public async Task TestInt32()
        {
            await TestInClassAsync(
@"$$Int32 i;",
                MainDescription("struct System.Int32"));
        }

        [Fact, Trait(Traits.Feature, Traits.Features.QuickInfo)]
        public async Task TestBuiltInInt()
        {
            await TestInClassAsync(
@"$$int i;",
                MainDescription("struct System.Int32"));
        }

        [Fact, Trait(Traits.Feature, Traits.Features.QuickInfo)]
        public async Task TestString()
        {
            await TestInClassAsync(
@"$$String s;",
                MainDescription("class System.String"));
        }

        [Fact, Trait(Traits.Feature, Traits.Features.QuickInfo)]
        public async Task TestBuiltInString()
        {
            await TestInClassAsync(
@"$$string s;",
                MainDescription("class System.String"));
        }

        [Fact, Trait(Traits.Feature, Traits.Features.QuickInfo)]
        public async Task TestBuiltInStringAtEndOfToken()
        {
            await TestInClassAsync(
@"string$$ s;",
                MainDescription("class System.String"));
        }

        [Fact, Trait(Traits.Feature, Traits.Features.QuickInfo)]
        public async Task TestBoolean()
        {
            await TestInClassAsync(
@"$$Boolean b;",
                MainDescription("struct System.Boolean"));
        }

        [Fact, Trait(Traits.Feature, Traits.Features.QuickInfo)]
        public async Task TestBuiltInBool()
        {
            await TestInClassAsync(
@"$$bool b;",
                MainDescription("struct System.Boolean"));
        }

        [Fact, Trait(Traits.Feature, Traits.Features.QuickInfo)]
        public async Task TestSingle()
        {
            await TestInClassAsync(
@"$$Single s;",
                MainDescription("struct System.Single"));
        }

        [Fact, Trait(Traits.Feature, Traits.Features.QuickInfo)]
        public async Task TestBuiltInFloat()
        {
            await TestInClassAsync(
@"$$float f;",
                MainDescription("struct System.Single"));
        }

        [Fact, Trait(Traits.Feature, Traits.Features.QuickInfo)]
        public async Task TestVoidIsInvalid()
        {
            await TestInvalidTypeInClassAsync(
@"$$void M()
{
}");
        }

        [Fact, Trait(Traits.Feature, Traits.Features.QuickInfo)]
        public async Task TestInvalidPointer1_931958()
        {
            await TestInvalidTypeInClassAsync(
@"$$T* i;");
        }

        [Fact, Trait(Traits.Feature, Traits.Features.QuickInfo)]
        public async Task TestInvalidPointer2_931958()
        {
            await TestInvalidTypeInClassAsync(
@"T$$* i;");
        }

        [Fact, Trait(Traits.Feature, Traits.Features.QuickInfo)]
        public async Task TestInvalidPointer3_931958()
        {
            await TestInvalidTypeInClassAsync(
@"T*$$ i;");
        }

        [Fact, Trait(Traits.Feature, Traits.Features.QuickInfo)]
        public async Task TestListOfString()
        {
            await TestInClassAsync(
@"$$List<string> l;",
                MainDescription("class System.Collections.Generic.List<T>"),
                TypeParameterMap($"\r\nT {FeaturesResources.is_} string"));
        }

        [Fact, Trait(Traits.Feature, Traits.Features.QuickInfo)]
        public async Task TestListOfSomethingFromSource()
        {
            var markup =
@"
///<summary>Generic List</summary>
public class GenericList<T> { Generic$$List<int> t; }";

            await TestAsync(markup,
                MainDescription("class GenericList<T>"),
                Documentation("Generic List"),
                TypeParameterMap($"\r\nT {FeaturesResources.is_} int"));
        }

        [Fact, Trait(Traits.Feature, Traits.Features.QuickInfo)]
        public async Task TestListOfT()
        {
            await TestInMethodAsync(
@"class C<T>
{
    $$List<T> l;
}",
                MainDescription("class System.Collections.Generic.List<T>"));
        }

        [Fact, Trait(Traits.Feature, Traits.Features.QuickInfo)]
        public async Task TestDictionaryOfIntAndString()
        {
            await TestInClassAsync(
@"$$Dictionary<int, string> d;",
                MainDescription("class System.Collections.Generic.Dictionary<TKey, TValue>"),
                TypeParameterMap(
                    Lines($"\r\nTKey {FeaturesResources.is_} int",
                          $"TValue {FeaturesResources.is_} string")));
        }

        [Fact, Trait(Traits.Feature, Traits.Features.QuickInfo)]
        public async Task TestDictionaryOfTAndU()
        {
            await TestInMethodAsync(
@"class C<T, U>
{
    $$Dictionary<T, U> d;
}",
                MainDescription("class System.Collections.Generic.Dictionary<TKey, TValue>"),
                TypeParameterMap(
                    Lines($"\r\nTKey {FeaturesResources.is_} T",
                          $"TValue {FeaturesResources.is_} U")));
        }

        [Fact, Trait(Traits.Feature, Traits.Features.QuickInfo)]
        public async Task TestIEnumerableOfInt()
        {
            await TestInClassAsync(
@"$$IEnumerable<int> M()
{
    yield break;
}",
                MainDescription("interface System.Collections.Generic.IEnumerable<out T>"),
                TypeParameterMap($"\r\nT {FeaturesResources.is_} int"));
        }

        [Fact, Trait(Traits.Feature, Traits.Features.QuickInfo)]
        public async Task TestEventHandler()
        {
            await TestInClassAsync(
@"event $$EventHandler e;",
                MainDescription("delegate void System.EventHandler(object sender, System.EventArgs e)"));
        }

        [Fact, Trait(Traits.Feature, Traits.Features.QuickInfo)]
        public async Task TestTypeParameter()
        {
            await TestAsync(
@"class C<T>
{
    $$T t;
}",
                MainDescription($"T {FeaturesResources.in_} C<T>"));
        }

        [WorkItem(538636, "http://vstfdevdiv:8080/DevDiv2/DevDiv/_workitems/edit/538636")]
        [Fact, Trait(Traits.Feature, Traits.Features.QuickInfo)]
        public async Task TestTypeParameterWithDocComment()
        {
            var markup =
@"
///<summary>Hello!</summary>
///<typeparam name=""T"">T is Type Parameter</typeparam>
class C<T> { $$T t; }";

            await TestAsync(markup,
                MainDescription($"T {FeaturesResources.in_} C<T>"),
                Documentation("T is Type Parameter"));
        }

        [Fact, Trait(Traits.Feature, Traits.Features.QuickInfo)]
        public async Task TestTypeParameter1_Bug931949()
        {
            await TestAsync(
@"class T1<T11>
{
    $$T11 t;
}",
                MainDescription($"T11 {FeaturesResources.in_} T1<T11>"));
        }

        [Fact, Trait(Traits.Feature, Traits.Features.QuickInfo)]
        public async Task TestTypeParameter2_Bug931949()
        {
            await TestAsync(
@"class T1<T11>
{
    T$$11 t;
}",
                MainDescription($"T11 {FeaturesResources.in_} T1<T11>"));
        }

        [Fact, Trait(Traits.Feature, Traits.Features.QuickInfo)]
        public async Task TestTypeParameter3_Bug931949()
        {
            await TestAsync(
@"class T1<T11>
{
    T1$$1 t;
}",
                MainDescription($"T11 {FeaturesResources.in_} T1<T11>"));
        }

        [Fact, Trait(Traits.Feature, Traits.Features.QuickInfo)]
        public async Task TestTypeParameter4_Bug931949()
        {
            await TestAsync(
@"class T1<T11>
{
    T11$$ t;
}",
                MainDescription($"T11 {FeaturesResources.in_} T1<T11>"));
        }

        [Fact, Trait(Traits.Feature, Traits.Features.QuickInfo)]
        public async Task TestNullableOfInt()
        {
            await TestInClassAsync(@"$$Nullable<int> i; }",
                MainDescription("struct System.Nullable<T> where T : struct"),
                TypeParameterMap($"\r\nT {FeaturesResources.is_} int"));
        }

        [Fact, Trait(Traits.Feature, Traits.Features.QuickInfo)]
        public async Task TestGenericTypeDeclaredOnMethod1_Bug1946()
        {
            await TestAsync(
@"class C
{
    static void Meth1<T1>($$T1 i) where T1 : struct
    {
        T1 i;
    }
}",
                MainDescription($"T1 {FeaturesResources.in_} C.Meth1<T1> where T1 : struct"));
        }

        [Fact, Trait(Traits.Feature, Traits.Features.QuickInfo)]
        public async Task TestGenericTypeDeclaredOnMethod2_Bug1946()
        {
            await TestAsync(
@"class C
{
    static void Meth1<T1>(T1 i) where $$T1 : struct
    {
        T1 i;
    }
}",
                MainDescription($"T1 {FeaturesResources.in_} C.Meth1<T1> where T1 : struct"));
        }

        [Fact, Trait(Traits.Feature, Traits.Features.QuickInfo)]
        public async Task TestGenericTypeDeclaredOnMethod3_Bug1946()
        {
            await TestAsync(
@"class C
{
    static void Meth1<T1>(T1 i) where T1 : struct
    {
        $$T1 i;
    }
}",
                MainDescription($"T1 {FeaturesResources.in_} C.Meth1<T1> where T1 : struct"));
        }

        [Fact, Trait(Traits.Feature, Traits.Features.QuickInfo)]
        public async Task TestGenericTypeParameterConstraint_Class()
        {
            await TestAsync(
@"class C<T> where $$T : class
{
}",
                MainDescription($"T {FeaturesResources.in_} C<T> where T : class"));
        }

        [Fact, Trait(Traits.Feature, Traits.Features.QuickInfo)]
        public async Task TestGenericTypeParameterConstraint_Struct()
        {
            await TestAsync(
@"struct S<T> where $$T : class
{
}",
                MainDescription($"T {FeaturesResources.in_} S<T> where T : class"));
        }

        [Fact, Trait(Traits.Feature, Traits.Features.QuickInfo)]
        public async Task TestGenericTypeParameterConstraint_Interface()
        {
            await TestAsync(
@"interface I<T> where $$T : class
{
}",
                MainDescription($"T {FeaturesResources.in_} I<T> where T : class"));
        }

        [Fact, Trait(Traits.Feature, Traits.Features.QuickInfo)]
        public async Task TestGenericTypeParameterConstraint_Delegate()
        {
            await TestAsync(
@"delegate void D<T>() where $$T : class;",
                MainDescription($"T {FeaturesResources.in_} D<T> where T : class"));
        }

        [Fact, Trait(Traits.Feature, Traits.Features.QuickInfo)]
        public async Task TestMinimallyQualifiedConstraint()
        {
            await TestAsync(@"class C<T> where $$T : IEnumerable<int>",
                MainDescription($"T {FeaturesResources.in_} C<T> where T : IEnumerable<int>"));
        }

        [Fact, Trait(Traits.Feature, Traits.Features.QuickInfo)]
        public async Task FullyQualifiedConstraint()
        {
            await TestAsync(@"class C<T> where $$T : System.Collections.Generic.IEnumerable<int>",
                MainDescription($"T {FeaturesResources.in_} C<T> where T : System.Collections.Generic.IEnumerable<int>"));
        }

        [Fact, Trait(Traits.Feature, Traits.Features.QuickInfo)]
        public async Task TestMethodReferenceInSameMethod()
        {
            await TestAsync(
@"class C
{
    void M()
    {
        M$$();
    }
}",
                MainDescription("void C.M()"));
        }

        [Fact, Trait(Traits.Feature, Traits.Features.QuickInfo)]
        public async Task TestMethodReferenceInSameMethodWithDocComment()
        {
            var markup =
@"
///<summary>Hello World</summary>
void M() { M$$(); }";

            await TestInClassAsync(markup,
                MainDescription("void C.M()"),
                Documentation("Hello World"));
        }

        [Fact, Trait(Traits.Feature, Traits.Features.QuickInfo)]
        public async Task TestFieldInMethodBuiltIn()
        {
            var markup =
@"int field;

void M()
{
    field$$
}";

            await TestInClassAsync(markup,
                MainDescription($"({FeaturesResources.field}) int C.field"));
        }

        [Fact, Trait(Traits.Feature, Traits.Features.QuickInfo)]
        public async Task TestFieldInMethodBuiltIn2()
        {
            await TestInClassAsync(
@"int field;

void M()
{
    int f = field$$;
}",
                MainDescription($"({FeaturesResources.field}) int C.field"));
        }

        [Fact, Trait(Traits.Feature, Traits.Features.QuickInfo)]
        public async Task TestFieldInMethodBuiltInWithFieldInitializer()
        {
            await TestInClassAsync(
@"int field = 1;

void M()
{
    int f = field $$;
}");
        }

        [Fact, Trait(Traits.Feature, Traits.Features.QuickInfo)]
        public async Task TestOperatorBuiltIn()
        {
            await TestInMethodAsync(
@"int x;

x = x$$+1;",
                MainDescription("int int.operator +(int left, int right)"));
        }

        [Fact, Trait(Traits.Feature, Traits.Features.QuickInfo)]
        public async Task TestOperatorBuiltIn1()
        {
            await TestInMethodAsync(
@"int x;

x = x$$ + 1;",
                MainDescription($"({FeaturesResources.local_variable}) int x"));
        }

        [Fact, Trait(Traits.Feature, Traits.Features.QuickInfo)]
        public async Task TestOperatorBuiltIn2()
        {
            await TestInMethodAsync(
@"int x;

x = x+$$x;",
                MainDescription($"({FeaturesResources.local_variable}) int x"));
        }

        [Fact, Trait(Traits.Feature, Traits.Features.QuickInfo)]
        public async Task TestOperatorBuiltIn3()
        {
            await TestInMethodAsync(
@"int x;

x = x +$$ x;",
                MainDescription("int int.operator +(int left, int right)"));
        }

        [Fact, Trait(Traits.Feature, Traits.Features.QuickInfo)]
        public async Task TestOperatorBuiltIn4()
        {
            await TestInMethodAsync(
@"int x;

x = x + $$x;",
                MainDescription($"({FeaturesResources.local_variable}) int x"));
        }

        [Fact, Trait(Traits.Feature, Traits.Features.QuickInfo)]
        public async Task TestOperatorBuiltIn5()
        {
            await TestInMethodAsync(
@"int x;

x = unchecked (x$$+1);",
                MainDescription("int int.operator +(int left, int right)"));
        }

        [Fact, Trait(Traits.Feature, Traits.Features.QuickInfo)]
        public async Task TestOperatorBuiltIn6()
        {
            await TestInMethodAsync(
@"int x;

x = checked (x$$+1);",
                MainDescription("int int.operator checked +(int left, int right)"));
        }

        [Fact, Trait(Traits.Feature, Traits.Features.QuickInfo)]
        public async Task TestOperatorBuiltIn7()
        {
            await TestInMethodAsync(
@"int x;

x = unchecked (x +$$ x);",
                MainDescription("int int.operator +(int left, int right)"));
        }

        [Fact, Trait(Traits.Feature, Traits.Features.QuickInfo)]
        public async Task TestOperatorBuiltIn8()
        {
            await TestInMethodAsync(
@"int x;

x = checked (x +$$ x);",
                MainDescription("int int.operator checked +(int left, int right)"));
        }

        [Fact, Trait(Traits.Feature, Traits.Features.QuickInfo)]
        public async Task TestOperatorBuiltIn9()
        {
            await TestInMethodAsync(
@"int x;

x = $$-x;",
                MainDescription("int int.operator -(int value)"));
        }

        [Fact, Trait(Traits.Feature, Traits.Features.QuickInfo)]
        public async Task TestOperatorBuiltIn10()
        {
            await TestInMethodAsync(
@"int x;

x = unchecked ($$-x);",
                MainDescription("int int.operator -(int value)"));
        }

        [Fact, Trait(Traits.Feature, Traits.Features.QuickInfo)]
        public async Task TestOperatorBuiltIn11()
        {
            await TestInMethodAsync(
@"int x;

x = checked ($$-x);",
                MainDescription("int int.operator checked -(int value)"));
        }

        [Fact, Trait(Traits.Feature, Traits.Features.QuickInfo)]
        public async Task TestOperatorBuiltIn12()
        {
            await TestInMethodAsync(
@"int x;

x = x >>>$$ x;",
                MainDescription("int int.operator >>>(int left, int right)"));
        }

        [Fact, Trait(Traits.Feature, Traits.Features.QuickInfo)]
        public async Task TestOperatorBuiltIn13()
        {
            await TestInMethodAsync(
@"int x;

x >>>=$$ x;",
                MainDescription("int int.operator >>>(int left, int right)"));
        }

        [Fact, Trait(Traits.Feature, Traits.Features.QuickInfo)]
        public async Task TestOperatorCustomTypeBuiltIn_01()
        {
            var markup =
@"class C
{
    static void M() { C c; c = c +$$ c; }
}";

            await TestAsync(markup);
        }

        [Fact, Trait(Traits.Feature, Traits.Features.QuickInfo)]
        public async Task TestOperatorCustomTypeBuiltIn_02()
        {
            var markup =
@"class C
{
    static void M() { C c; c = c >>>$$ c; }
}";

            await TestAsync(markup);
        }

        [Fact, Trait(Traits.Feature, Traits.Features.QuickInfo)]
        public async Task TestOperatorCustomTypeOverload_01()
        {
            var markup =
@"class C
{
    static void M() { C c; c = c +$$ c; }
    static C operator+(C a, C b) { return a; }
}";

            await TestAsync(markup,
                MainDescription("C C.operator +(C a, C b)"));
        }

        [Fact, Trait(Traits.Feature, Traits.Features.QuickInfo)]
        public async Task TestOperatorCustomTypeOverload_02()
        {
            var markup =
@"class C
{
    static void M() { C c; c = unchecked (c +$$ c); }
    static C operator+(C a, C b) { return a; }
}";

            await TestAsync(markup,
                MainDescription("C C.operator +(C a, C b)"));
        }

        [Fact, Trait(Traits.Feature, Traits.Features.QuickInfo)]
        public async Task TestOperatorCustomTypeOverload_03()
        {
            var markup =
@"class C
{
    static void M() { C c; c = unchecked (c +$$ c); }
    static C operator+(C a, C b) { return a; }
    static C operator checked +(C a, C b) { return a; }
}";

            await TestAsync(markup,
                MainDescription("C C.operator +(C a, C b)"));
        }

        [Fact, Trait(Traits.Feature, Traits.Features.QuickInfo)]
        public async Task TestOperatorCustomTypeOverload_04()
        {
            var markup =
@"class C
{
    static void M() { C c; c = checked (c +$$ c); }
    static C operator+(C a, C b) { return a; }
    static C operator checked +(C a, C b) { return a; }
}";

            await TestAsync(markup,
                MainDescription("C C.operator checked +(C a, C b)"));
        }

        [Fact, Trait(Traits.Feature, Traits.Features.QuickInfo)]
        public async Task TestOperatorCustomTypeOverload_05()
        {
            var markup =
@"class C
{
    static void M() { C c; c =  $$-c; }
    static C operator-(C a) { return a; }
}";

            await TestAsync(markup,
                MainDescription("C C.operator -(C a)"));
        }

        [Fact, Trait(Traits.Feature, Traits.Features.QuickInfo)]
        public async Task TestOperatorCustomTypeOverload_06()
        {
            var markup =
@"class C
{
    static void M() { C c; c =  unchecked ($$-c); }
    static C operator-(C a) { return a; }
}";

            await TestAsync(markup,
                MainDescription("C C.operator -(C a)"));
        }

        [Fact, Trait(Traits.Feature, Traits.Features.QuickInfo)]
        public async Task TestOperatorCustomTypeOverload_07()
        {
            var markup =
@"class C
{
    static void M() { C c; c =  unchecked ($$-c); }
    static C operator-(C a) { return a; }
    static C operator checked -(C a) { return a; }
}";

            await TestAsync(markup,
                MainDescription("C C.operator -(C a)"));
        }

        [Fact, Trait(Traits.Feature, Traits.Features.QuickInfo)]
        public async Task TestOperatorCustomTypeOverload_08()
        {
            var markup =
@"class C
{
    static void M() { C c; c =  checked ($$-c); }
    static C operator-(C a) { return a; }
    static C operator checked -(C a) { return a; }
}";

            await TestAsync(markup,
                MainDescription("C C.operator checked -(C a)"));
        }

        [Fact, Trait(Traits.Feature, Traits.Features.QuickInfo)]
        public async Task TestOperatorCustomTypeOverload_09()
        {
            var markup =
@"class C
{
    static void M() { C c; c = c >>>$$ c; }
    static C operator>>>(C a, C b) { return a; }
}";

            await TestAsync(markup,
                MainDescription("C C.operator >>>(C a, C b)"));
        }

        [Fact, Trait(Traits.Feature, Traits.Features.QuickInfo)]
        public async Task TestOperatorCustomTypeOverload_10()
        {
            var markup =
@"class C
{
    static void M() { C c; c >>>=$$ c; }
    static C operator>>>(C a, C b) { return a; }
}";

            await TestAsync(markup,
                MainDescription("C C.operator >>>(C a, C b)"));
        }

        [Fact, Trait(Traits.Feature, Traits.Features.QuickInfo)]
        public async Task TestFieldInMethodMinimal()
        {
            var markup =
@"DateTime field;

void M()
{
    field$$
}";

            await TestInClassAsync(markup,
                MainDescription($"({FeaturesResources.field}) DateTime C.field"));
        }

        [Fact, Trait(Traits.Feature, Traits.Features.QuickInfo)]
        public async Task TestFieldInMethodQualified()
        {
            var markup =
@"System.IO.FileInfo file;

void M()
{
    file$$
}";

            await TestInClassAsync(markup,
                MainDescription($"({FeaturesResources.field}) System.IO.FileInfo C.file"));
        }

        [Fact, Trait(Traits.Feature, Traits.Features.QuickInfo)]
        public async Task TestMemberOfStructFromSource()
        {
            var markup =
@"struct MyStruct {
public static int SomeField; }
static class Test { int a = MyStruct.Some$$Field; }";

            await TestAsync(markup,
                MainDescription($"({FeaturesResources.field}) static int MyStruct.SomeField"));
        }

        [WorkItem(538638, "http://vstfdevdiv:8080/DevDiv2/DevDiv/_workitems/edit/538638")]
        [Fact, Trait(Traits.Feature, Traits.Features.QuickInfo)]
        public async Task TestMemberOfStructFromSourceWithDocComment()
        {
            var markup =
@"struct MyStruct {
///<summary>My Field</summary>
public static int SomeField; }
static class Test { int a = MyStruct.Some$$Field; }";

            await TestAsync(markup,
                MainDescription($"({FeaturesResources.field}) static int MyStruct.SomeField"),
                Documentation("My Field"));
        }

        [Fact, Trait(Traits.Feature, Traits.Features.QuickInfo)]
        public async Task TestMemberOfStructInsideMethodFromSource()
        {
            var markup =
@"struct MyStruct {
public static int SomeField; }
static class Test { static void Method() { int a = MyStruct.Some$$Field; } }";

            await TestAsync(markup,
                MainDescription($"({FeaturesResources.field}) static int MyStruct.SomeField"));
        }

        [WorkItem(538638, "http://vstfdevdiv:8080/DevDiv2/DevDiv/_workitems/edit/538638")]
        [Fact, Trait(Traits.Feature, Traits.Features.QuickInfo)]
        public async Task TestMemberOfStructInsideMethodFromSourceWithDocComment()
        {
            var markup =
@"struct MyStruct {
///<summary>My Field</summary>
public static int SomeField; }
static class Test { static void Method() { int a = MyStruct.Some$$Field; } }";

            await TestAsync(markup,
                MainDescription($"({FeaturesResources.field}) static int MyStruct.SomeField"),
                Documentation("My Field"));
        }

        [WorkItem(538638, "http://vstfdevdiv:8080/DevDiv2/DevDiv/_workitems/edit/538638")]
        [Fact, Trait(Traits.Feature, Traits.Features.QuickInfo)]
        public async Task TestPartialMethodDocComment_01()
        {
            var markup =
@"partial class MyClass
{
    ///<summary>My Method Definition</summary>
    public partial void MyMethod();

    ///<summary>My Method Implementation</summary>
    public partial void MyMethod()
    {
    }
}
static class Test { static void Method() { MyClass.My$$Method(); } }";

            await TestAsync(markup,
                MainDescription($"void MyClass.MyMethod()"),
                Documentation("My Method Implementation"));
        }

        [WorkItem(538638, "http://vstfdevdiv:8080/DevDiv2/DevDiv/_workitems/edit/538638")]
        [Fact, Trait(Traits.Feature, Traits.Features.QuickInfo)]
        public async Task TestPartialMethodDocComment_02()
        {
            var markup =
@"partial class MyClass
{
    ///<summary>My Method Definition</summary>
    public partial void MyMethod();

    public partial void MyMethod()
    {
    }
}
static class Test { static void Method() { MyClass.My$$Method(); } }";

            await TestAsync(markup,
                MainDescription($"void MyClass.MyMethod()"),
                Documentation("My Method Definition"));
        }

        [WorkItem(538638, "http://vstfdevdiv:8080/DevDiv2/DevDiv/_workitems/edit/538638")]
        [Fact, Trait(Traits.Feature, Traits.Features.QuickInfo)]
        public async Task TestPartialMethodDocComment_03()
        {
            var markup =
@"partial class MyClass
{
    public partial void MyMethod();

    ///<summary>My Method Implementation</summary>
    public partial void MyMethod()
    {
    }
}
static class Test { static void Method() { MyClass.My$$Method(); } }";

            await TestAsync(markup,
                MainDescription($"void MyClass.MyMethod()"),
                Documentation("My Method Implementation"));
        }

        [WorkItem(538638, "http://vstfdevdiv:8080/DevDiv2/DevDiv/_workitems/edit/538638")]
        [Fact, Trait(Traits.Feature, Traits.Features.QuickInfo)]
        public async Task TestPartialMethodDocComment_04()
        {
            var markup =
@"partial class MyClass
{
    ///<summary>My Method Definition</summary>
    public partial void MyMethod();
}
static class Test { static void Method() { MyClass.My$$Method(); } }";

            await TestAsync(markup,
                MainDescription($"void MyClass.MyMethod()"),
                Documentation("My Method Definition"));
        }

        [WorkItem(538638, "http://vstfdevdiv:8080/DevDiv2/DevDiv/_workitems/edit/538638")]
        [Fact, Trait(Traits.Feature, Traits.Features.QuickInfo)]
        public async Task TestPartialMethodDocComment_05()
        {
            var markup =
@"partial class MyClass
{
    ///<summary>My Method Implementation</summary>
    public partial void MyMethod() { }
}
static class Test { static void Method() { MyClass.My$$Method(); } }";

            await TestAsync(markup,
                MainDescription($"void MyClass.MyMethod()"),
                Documentation("My Method Implementation"));
        }

        [WorkItem(538638, "http://vstfdevdiv:8080/DevDiv2/DevDiv/_workitems/edit/538638")]
        [Fact, Trait(Traits.Feature, Traits.Features.QuickInfo)]
        public async Task TestPartialMethodDocComment_06()
        {
            var markup =
@"partial class MyClass
{
    ///<summary>My Method Definition</summary>
    partial void MyMethod();

    partial void MyMethod() { }
}
static class Test { static void Method() { MyClass.My$$Method(); } }";

            await TestAsync(markup,
                MainDescription($"void MyClass.MyMethod()"),
                Documentation("My Method Definition"));
        }

        [Fact, Trait(Traits.Feature, Traits.Features.QuickInfo)]
        public async Task TestMetadataFieldMinimal()
        {
            await TestInMethodAsync(@"DateTime dt = DateTime.MaxValue$$",
                MainDescription($"({FeaturesResources.field}) static readonly DateTime DateTime.MaxValue"));
        }

        [Fact, Trait(Traits.Feature, Traits.Features.QuickInfo)]
        public async Task TestMetadataFieldQualified1()
        {
            // NOTE: we qualify the field type, but not the type that contains the field in Dev10
            var markup =
@"class C {
    void M()
    {
        DateTime dt = System.DateTime.MaxValue$$
    }
}";
            await TestAsync(markup,
                MainDescription($"({FeaturesResources.field}) static readonly System.DateTime System.DateTime.MaxValue"));
        }

        [Fact, Trait(Traits.Feature, Traits.Features.QuickInfo)]
        public async Task TestMetadataFieldQualified2()
        {
            await TestAsync(
@"class C
{
    void M()
    {
        DateTime dt = System.DateTime.MaxValue$$
    }
}",
                MainDescription($"({FeaturesResources.field}) static readonly System.DateTime System.DateTime.MaxValue"));
        }

        [Fact, Trait(Traits.Feature, Traits.Features.QuickInfo)]
        public async Task TestMetadataFieldQualified3()
        {
            await TestAsync(
@"using System;

class C
{
    void M()
    {
        DateTime dt = System.DateTime.MaxValue$$
    }
}",
                MainDescription($"({FeaturesResources.field}) static readonly DateTime DateTime.MaxValue"));
        }

        [Fact, Trait(Traits.Feature, Traits.Features.QuickInfo)]
        public async Task ConstructedGenericField()
        {
            await TestAsync(
@"class C<T>
{
    public T Field;
}

class D
{
    void M()
    {
        new C<int>().Fi$$eld.ToString();
    }
}",
                MainDescription($"({FeaturesResources.field}) int C<int>.Field"));
        }

        [Fact, Trait(Traits.Feature, Traits.Features.QuickInfo)]
        public async Task UnconstructedGenericField()
        {
            await TestAsync(
@"class C<T>
{
    public T Field;

    void M()
    {
        Fi$$eld.ToString();
    }
}",
                MainDescription($"({FeaturesResources.field}) T C<T>.Field"));
        }

        [Fact, Trait(Traits.Feature, Traits.Features.QuickInfo)]
        public async Task TestIntegerLiteral()
        {
            await TestInMethodAsync(@"int f = 37$$",
                MainDescription("struct System.Int32"));
        }

        [Fact, Trait(Traits.Feature, Traits.Features.QuickInfo)]
        public async Task TestTrueKeyword()
        {
            await TestInMethodAsync(@"bool f = true$$",
                MainDescription("struct System.Boolean"));
        }

        [Fact, Trait(Traits.Feature, Traits.Features.QuickInfo)]
        public async Task TestFalseKeyword()
        {
            await TestInMethodAsync(@"bool f = false$$",
                MainDescription("struct System.Boolean"));
        }

        [WorkItem(26027, "https://github.com/dotnet/roslyn/issues/26027")]
        [Fact, Trait(Traits.Feature, Traits.Features.QuickInfo)]
        public async Task TestNullLiteral()
        {
            await TestInMethodAsync(@"string f = null$$",
                MainDescription("class System.String"));
        }

        [Fact, Trait(Traits.Feature, Traits.Features.QuickInfo)]
        public async Task TestNullLiteralWithVar()
            => await TestInMethodAsync(@"var f = null$$");

        [WorkItem(26027, "https://github.com/dotnet/roslyn/issues/26027")]
        [Fact, Trait(Traits.Feature, Traits.Features.QuickInfo)]
        public async Task TestDefaultLiteral()
        {
            await TestInMethodAsync(@"string f = default$$",
                MainDescription("class System.String"));
        }

        [WorkItem(756226, "http://vstfdevdiv:8080/DevDiv2/DevDiv/_workitems/edit/756226")]
        [Fact, Trait(Traits.Feature, Traits.Features.QuickInfo)]
        public async Task TestAwaitKeywordOnGenericTaskReturningAsync()
        {
            var markup = @"using System.Threading.Tasks;
class C
{
    public async Task<int> Calc()
    {
        aw$$ait Calc();
        return 5;
    }
}";
            await TestAsync(markup, MainDescription(string.Format(FeaturesResources.Awaited_task_returns_0, "struct System.Int32")));
        }

        [WorkItem(756226, "http://vstfdevdiv:8080/DevDiv2/DevDiv/_workitems/edit/756226")]
        [Fact, Trait(Traits.Feature, Traits.Features.QuickInfo)]
        public async Task TestAwaitKeywordInDeclarationStatement()
        {
            var markup = @"using System.Threading.Tasks;
class C
{
    public async Task<int> Calc()
    {
        var x = $$await Calc();
        return 5;
    }
}";
            await TestAsync(markup, MainDescription(string.Format(FeaturesResources.Awaited_task_returns_0, "struct System.Int32")));
        }

        [WorkItem(756226, "http://vstfdevdiv:8080/DevDiv2/DevDiv/_workitems/edit/756226")]
        [Fact, Trait(Traits.Feature, Traits.Features.QuickInfo)]
        public async Task TestAwaitKeywordOnTaskReturningAsync()
        {
            var markup = @"using System.Threading.Tasks;
class C
{
    public async void Calc()
    {
        aw$$ait Task.Delay(100);
    }
}";
            await TestAsync(markup, MainDescription(FeaturesResources.Awaited_task_returns_no_value));
        }

        [WorkItem(756226, "http://vstfdevdiv:8080/DevDiv2/DevDiv/_workitems/edit/756226"), WorkItem(756337, "http://vstfdevdiv:8080/DevDiv2/DevDiv/_workitems/edit/756337")]
        [Fact, Trait(Traits.Feature, Traits.Features.QuickInfo)]
        public async Task TestNestedAwaitKeywords1()
        {
            var markup = @"using System;
using System.Threading.Tasks;
class AsyncExample2
{
    async Task<Task<int>> AsyncMethod()
    {
        return NewMethod();
    }

    private static Task<int> NewMethod()
    {
        int hours = 24;
        return hours;
    }

    async Task UseAsync()
    {
        Func<Task<int>> lambda = async () =>
        {
            return await await AsyncMethod();
        };

        int result = await await AsyncMethod();
        Task<Task<int>> resultTask = AsyncMethod();
        result = await awa$$it resultTask;
        result = await lambda();
    }
}";
            await TestAsync(markup, MainDescription(string.Format(FeaturesResources.Awaited_task_returns_0, $"({CSharpFeaturesResources.awaitable}) class System.Threading.Tasks.Task<TResult>")),
                         TypeParameterMap($"\r\nTResult {FeaturesResources.is_} int"));
        }

        [WorkItem(756226, "http://vstfdevdiv:8080/DevDiv2/DevDiv/_workitems/edit/756226")]
        [Fact, Trait(Traits.Feature, Traits.Features.QuickInfo)]
        public async Task TestNestedAwaitKeywords2()
        {
            var markup = @"using System;
using System.Threading.Tasks;
class AsyncExample2
{
    async Task<Task<int>> AsyncMethod()
    {
        return NewMethod();
    }

    private static Task<int> NewMethod()
    {
        int hours = 24;
        return hours;
    }

    async Task UseAsync()
    {
        Func<Task<int>> lambda = async () =>
        {
            return await await AsyncMethod();
        };

        int result = await await AsyncMethod();
        Task<Task<int>> resultTask = AsyncMethod();
        result = awa$$it await resultTask;
        result = await lambda();
    }
}";
            await TestAsync(markup, MainDescription(string.Format(FeaturesResources.Awaited_task_returns_0, "struct System.Int32")));
        }

        [WorkItem(756226, "http://vstfdevdiv:8080/DevDiv2/DevDiv/_workitems/edit/756226"), WorkItem(756337, "http://vstfdevdiv:8080/DevDiv2/DevDiv/_workitems/edit/756337")]
        [Fact, Trait(Traits.Feature, Traits.Features.QuickInfo)]
        public async Task TestAwaitablePrefixOnCustomAwaiter()
        {
            var markup = @"using System;
using System.Runtime.CompilerServices;
using System.Threading.Tasks;
using Z = $$C;

class C
{
    public MyAwaiter GetAwaiter() { throw new NotImplementedException(); }
}

class MyAwaiter : INotifyCompletion
{
    public void OnCompleted(Action continuation)
    {
        throw new NotImplementedException();
    }

    public bool IsCompleted { get { throw new NotImplementedException(); } }
    public void GetResult() { }
}";
            await TestAsync(markup, MainDescription($"({CSharpFeaturesResources.awaitable}) class C"));
        }

        [WorkItem(756226, "http://vstfdevdiv:8080/DevDiv2/DevDiv/_workitems/edit/756226"), WorkItem(756337, "http://vstfdevdiv:8080/DevDiv2/DevDiv/_workitems/edit/756337")]
        [Fact, Trait(Traits.Feature, Traits.Features.QuickInfo)]
        public async Task TestTaskType()
        {
            var markup = @"using System.Threading.Tasks;
class C
{
    public void Calc()
    {
        Task$$ v1;
    }
}";
            await TestAsync(markup, MainDescription($"({CSharpFeaturesResources.awaitable}) class System.Threading.Tasks.Task"));
        }

        [WorkItem(756226, "http://vstfdevdiv:8080/DevDiv2/DevDiv/_workitems/edit/756226"), WorkItem(756337, "http://vstfdevdiv:8080/DevDiv2/DevDiv/_workitems/edit/756337")]
        [Fact, Trait(Traits.Feature, Traits.Features.QuickInfo)]
        public async Task TestTaskOfTType()
        {
            var markup = @"using System;
using System.Threading.Tasks;
class C
{
    public void Calc()
    {
        Task$$<int> v1;
    }
}";
            await TestAsync(markup, MainDescription($"({CSharpFeaturesResources.awaitable}) class System.Threading.Tasks.Task<TResult>"),
                         TypeParameterMap($"\r\nTResult {FeaturesResources.is_} int"));
        }

        [WorkItem(7100, "https://github.com/dotnet/roslyn/issues/7100")]
        [Fact, Trait(Traits.Feature, Traits.Features.QuickInfo)]
        public async Task TestDynamicIsntAwaitable()
        {
            var markup = @"
class C
{
    dynamic D() { return null; }
    void M()
    {
        D$$();
    }
}
";
            await TestAsync(markup, MainDescription("dynamic C.D()"));
        }

        [Fact, Trait(Traits.Feature, Traits.Features.QuickInfo)]
        public async Task TestStringLiteral()
        {
            await TestInMethodAsync(@"string f = ""Goo""$$",
                MainDescription("class System.String"));
        }

        [Fact, Trait(Traits.Feature, Traits.Features.QuickInfo)]
        public async Task TestStringLiteralUtf8_01()
        {
            await TestInMethodAsync(@"var f = ""Goo""u8$$",
                TestSources.Span,
                MainDescription("readonly ref struct System.ReadOnlySpan<T>"),
                TypeParameterMap($"\r\nT {FeaturesResources.is_} byte"));
        }

        [Fact, Trait(Traits.Feature, Traits.Features.QuickInfo)]
        public async Task TestStringLiteralUtf8_02()
        {
            await TestInMethodAsync(@"var f = ""Goo""U8$$",
                TestSources.Span,
                MainDescription("readonly ref struct System.ReadOnlySpan<T>"),
                TypeParameterMap($"\r\nT {FeaturesResources.is_} byte"));
        }

        [WorkItem(1280, "https://github.com/dotnet/roslyn/issues/1280")]
        [Fact, Trait(Traits.Feature, Traits.Features.QuickInfo)]
        public async Task TestVerbatimStringLiteral()
        {
            await TestInMethodAsync(@"string f = @""cat""$$",
                MainDescription("class System.String"));
        }

        [Fact, Trait(Traits.Feature, Traits.Features.QuickInfo)]
        public async Task TestVerbatimStringLiteralUtf8_01()
        {
            await TestInMethodAsync(@"string f = @""cat""u8$$",
                TestSources.Span,
                MainDescription("readonly ref struct System.ReadOnlySpan<T>"),
                TypeParameterMap($"\r\nT {FeaturesResources.is_} byte"));
        }

        [Fact, Trait(Traits.Feature, Traits.Features.QuickInfo)]
        public async Task TestVerbatimStringLiteralUtf8_02()
        {
            await TestInMethodAsync(@"string f = @""cat""U8$$",
                TestSources.Span,
                MainDescription("readonly ref struct System.ReadOnlySpan<T>"),
                TypeParameterMap($"\r\nT {FeaturesResources.is_} byte"));
        }

        [Fact, Trait(Traits.Feature, Traits.Features.QuickInfo)]
        public async Task TestRawStringLiteral()
        {
            await TestInMethodAsync(@"string f = """"""Goo""""""$$",
                MainDescription("class System.String"));
        }

        [Fact, Trait(Traits.Feature, Traits.Features.QuickInfo)]
        public async Task TestRawStringLiteralUtf8_01()
        {
            await TestInMethodAsync(@"string f = """"""Goo""""""u8$$",
                TestSources.Span,
                MainDescription("readonly ref struct System.ReadOnlySpan<T>"),
                TypeParameterMap($"\r\nT {FeaturesResources.is_} byte"));
        }

        [Fact, Trait(Traits.Feature, Traits.Features.QuickInfo)]
        public async Task TestRawStringLiteralUtf8_02()
        {
            await TestInMethodAsync(@"string f = """"""Goo""""""U8$$",
                TestSources.Span,
                MainDescription("readonly ref struct System.ReadOnlySpan<T>"),
                TypeParameterMap($"\r\nT {FeaturesResources.is_} byte"));
        }

        [Fact, Trait(Traits.Feature, Traits.Features.QuickInfo)]
        public async Task TestRawStringLiteralMultiline()
        {
            await TestInMethodAsync(@"string f = """"""
                Goo
    """"""$$",
                MainDescription("class System.String"));
        }

        [Fact, Trait(Traits.Feature, Traits.Features.QuickInfo)]
        public async Task TestRawStringLiteralMultilineUtf8_01()
        {
            await TestInMethodAsync(@"string f = """"""
                Goo
    """"""u8$$",
                TestSources.Span,
                MainDescription("readonly ref struct System.ReadOnlySpan<T>"),
                TypeParameterMap($"\r\nT {FeaturesResources.is_} byte"));
        }

        [Fact, Trait(Traits.Feature, Traits.Features.QuickInfo)]
        public async Task TestRawStringLiteralMultilineUtf8_02()
        {
            await TestInMethodAsync(@"string f = """"""
                Goo
    """"""U8$$",
                TestSources.Span,
                MainDescription("readonly ref struct System.ReadOnlySpan<T>"),
                TypeParameterMap($"\r\nT {FeaturesResources.is_} byte"));
        }

        [WorkItem(1280, "https://github.com/dotnet/roslyn/issues/1280")]
        [Fact, Trait(Traits.Feature, Traits.Features.QuickInfo)]
        public async Task TestInterpolatedStringLiteral()
        {
            await TestInMethodAsync(@"string f = $""cat""$$", MainDescription("class System.String"));
            await TestInMethodAsync(@"string f = $""c$$at""", MainDescription("class System.String"));
            await TestInMethodAsync(@"string f = $""$$cat""", MainDescription("class System.String"));
            await TestInMethodAsync(@"string f = $""cat {1$$ + 2} dog""", MainDescription("struct System.Int32"));
        }

        [WorkItem(1280, "https://github.com/dotnet/roslyn/issues/1280")]
        [Fact, Trait(Traits.Feature, Traits.Features.QuickInfo)]
        public async Task TestVerbatimInterpolatedStringLiteral()
        {
            await TestInMethodAsync(@"string f = $@""cat""$$", MainDescription("class System.String"));
            await TestInMethodAsync(@"string f = $@""c$$at""", MainDescription("class System.String"));
            await TestInMethodAsync(@"string f = $@""$$cat""", MainDescription("class System.String"));
            await TestInMethodAsync(@"string f = $@""cat {1$$ + 2} dog""", MainDescription("struct System.Int32"));
        }

        [Fact, Trait(Traits.Feature, Traits.Features.QuickInfo)]
        public async Task TestCharLiteral()
        {
            await TestInMethodAsync(@"string f = 'x'$$",
                MainDescription("struct System.Char"));
        }

        [Fact, Trait(Traits.Feature, Traits.Features.QuickInfo)]
        public async Task DynamicKeyword()
        {
            await TestInMethodAsync(
@"dyn$$amic dyn;",
                MainDescription("dynamic"),
                Documentation(FeaturesResources.Represents_an_object_whose_operations_will_be_resolved_at_runtime));
        }

        [Fact, Trait(Traits.Feature, Traits.Features.QuickInfo)]
        public async Task DynamicField()
        {
            await TestInClassAsync(
@"dynamic dyn;

void M()
{
    d$$yn.Goo();
}",
                MainDescription($"({FeaturesResources.field}) dynamic C.dyn"));
        }

        [Fact, Trait(Traits.Feature, Traits.Features.QuickInfo)]
        public async Task LocalProperty_Minimal()
        {
            await TestInClassAsync(
@"DateTime Prop { get; set; }

void M()
{
    P$$rop.ToString();
}",
                MainDescription("DateTime C.Prop { get; set; }"));
        }

        [Fact, Trait(Traits.Feature, Traits.Features.QuickInfo)]
        public async Task LocalProperty_Minimal_PrivateSet()
        {
            await TestInClassAsync(
@"public DateTime Prop { get; private set; }

void M()
{
    P$$rop.ToString();
}",
                MainDescription("DateTime C.Prop { get; private set; }"));
        }

        [Fact, Trait(Traits.Feature, Traits.Features.QuickInfo)]
        public async Task LocalProperty_Minimal_PrivateSet1()
        {
            await TestInClassAsync(
@"protected internal int Prop { get; private set; }

void M()
{
    P$$rop.ToString();
}",
                MainDescription("int C.Prop { get; private set; }"));
        }

        [Fact, Trait(Traits.Feature, Traits.Features.QuickInfo)]
        public async Task LocalProperty_Qualified()
        {
            await TestInClassAsync(
@"System.IO.FileInfo Prop { get; set; }

void M()
{
    P$$rop.ToString();
}",
                MainDescription("System.IO.FileInfo C.Prop { get; set; }"));
        }

        [Fact, Trait(Traits.Feature, Traits.Features.QuickInfo)]
        public async Task NonLocalProperty_Minimal()
        {
            await TestInMethodAsync(@"DateTime.No$$w.ToString();",
                MainDescription("DateTime DateTime.Now { get; }"));
        }

        [Fact, Trait(Traits.Feature, Traits.Features.QuickInfo)]
        public async Task NonLocalProperty_Qualified()
        {
            await TestInMethodAsync(
@"System.IO.FileInfo f;

f.Att$$ributes.ToString();",
                MainDescription("System.IO.FileAttributes System.IO.FileSystemInfo.Attributes { get; set; }"));
        }

        [Fact, Trait(Traits.Feature, Traits.Features.QuickInfo)]
        public async Task ConstructedGenericProperty()
        {
            await TestAsync(
@"class C<T>
{
    public T Property { get; set }
}

class D
{
    void M()
    {
        new C<int>().Pro$$perty.ToString();
    }
}",
                MainDescription("int C<int>.Property { get; set; }"));
        }

        [Fact, Trait(Traits.Feature, Traits.Features.QuickInfo)]
        public async Task UnconstructedGenericProperty()
        {
            await TestAsync(
@"class C<T>
{
    public T Property { get; set}

    void M()
    {
        Pro$$perty.ToString();
    }
}",
                MainDescription("T C<T>.Property { get; set; }"));
        }

        [Fact, Trait(Traits.Feature, Traits.Features.QuickInfo)]
        public async Task ValueInProperty()
        {
            await TestInClassAsync(
@"public DateTime Property
{
    set
    {
        goo = val$$ue;
    }
}",
                MainDescription($"({FeaturesResources.parameter}) DateTime value"));
        }

        [Fact, Trait(Traits.Feature, Traits.Features.QuickInfo)]
        public async Task EnumTypeName()
        {
            await TestInMethodAsync(@"Consol$$eColor c",
                MainDescription("enum System.ConsoleColor"));
        }

        [Fact, Trait(Traits.Feature, Traits.Features.QuickInfo)]
        [WorkItem(52490, "https://github.com/dotnet/roslyn/issues/52490")]
        public async Task EnumNonDefaultUnderlyingType_Definition()
        {
            await TestInClassAsync(@"enum E$$ : byte { A, B }",
                MainDescription("enum C.E : byte"));
        }

        [Fact, Trait(Traits.Feature, Traits.Features.QuickInfo)]
        [WorkItem(52490, "https://github.com/dotnet/roslyn/issues/52490")]
        public async Task EnumNonDefaultUnderlyingType_AsField()
        {
            await TestInClassAsync(@"
enum E : byte { A, B }

private E$$ _E;
",
                MainDescription("enum C.E : byte"));
        }

        [Fact, Trait(Traits.Feature, Traits.Features.QuickInfo)]
        [WorkItem(52490, "https://github.com/dotnet/roslyn/issues/52490")]
        public async Task EnumNonDefaultUnderlyingType_AsProperty()
        {
            await TestInClassAsync(@"
enum E : byte { A, B }

private E$$ E{ get; set; };
",
                MainDescription("enum C.E : byte"));
        }

        [Fact, Trait(Traits.Feature, Traits.Features.QuickInfo)]
        [WorkItem(52490, "https://github.com/dotnet/roslyn/issues/52490")]
        public async Task EnumNonDefaultUnderlyingType_AsParameter()
        {
            await TestInClassAsync(@"
enum E : byte { A, B }

private void M(E$$ e) { }
",
                MainDescription("enum C.E : byte"));
        }

        [Fact, Trait(Traits.Feature, Traits.Features.QuickInfo)]
        [WorkItem(52490, "https://github.com/dotnet/roslyn/issues/52490")]
        public async Task EnumNonDefaultUnderlyingType_AsReturnType()
        {
            await TestInClassAsync(@"
enum E : byte { A, B }

private E$$ M() { }
",
                MainDescription("enum C.E : byte"));
        }

        [Fact, Trait(Traits.Feature, Traits.Features.QuickInfo)]
        [WorkItem(52490, "https://github.com/dotnet/roslyn/issues/52490")]
        public async Task EnumNonDefaultUnderlyingType_AsLocal()
        {
            await TestInClassAsync(@"
enum E : byte { A, B }

private void M()
{
    E$$ e = default;
}
",
                MainDescription("enum C.E : byte"));
        }

        [Fact, Trait(Traits.Feature, Traits.Features.QuickInfo)]
        [WorkItem(52490, "https://github.com/dotnet/roslyn/issues/52490")]
        public async Task EnumNonDefaultUnderlyingType_OnMemberAccessOnType()
        {
            await TestInClassAsync(@"
enum EN : byte { A, B }

private void M()
{
    var ea = E$$N.A;
}
",
                MainDescription("enum C.EN : byte"));
        }

        [Fact, Trait(Traits.Feature, Traits.Features.QuickInfo)]
        [WorkItem(52490, "https://github.com/dotnet/roslyn/issues/52490")]
        public async Task EnumNonDefaultUnderlyingType_OnMemberAccessOnType_OnDot()
        {
            await TestInClassAsync(@"
enum E : byte { A, B }

private void M()
{
    var ea = E$$.A;
}
",
                MainDescription("E.A = 0"));
        }

        [Fact, Trait(Traits.Feature, Traits.Features.QuickInfo)]
        [WorkItem(52490, "https://github.com/dotnet/roslyn/issues/52490")]
        public async Task EnumNonDefaultUnderlyingType_NotOnMemberAccessOnMember()
        {
            await TestInClassAsync(@"
enum E : byte { A, B }

private void M()
{
    var ea = E.A$$;
}
",
                MainDescription("E.A = 0"));
        }

        [Theory, WorkItem(52490, "https://github.com/dotnet/roslyn/issues/52490")]
        [InlineData("byte", "byte")]
        [InlineData("byte", "System.Byte")]
        [InlineData("sbyte", "sbyte")]
        [InlineData("sbyte", "System.SByte")]
        [InlineData("short", "short")]
        [InlineData("short", "System.Int16")]
        [InlineData("ushort", "ushort")]
        [InlineData("ushort", "System.UInt16")]
        // int is the default type and is not shown
        [InlineData("uint", "uint")]
        [InlineData("uint", "System.UInt32")]
        [InlineData("long", "long")]
        [InlineData("long", "System.Int64")]
        [InlineData("ulong", "ulong")]
        [InlineData("ulong", "System.UInt64")]
        public async Task EnumNonDefaultUnderlyingType_ShowForNonDefaultTypes(string displayTypeName, string underlyingTypeName)
        {
            await TestInClassAsync(@$"
enum E$$ : {underlyingTypeName}
{{
    A, B
}}",
                MainDescription($"enum C.E : {displayTypeName}"));
        }

        [Theory, WorkItem(52490, "https://github.com/dotnet/roslyn/issues/52490")]
        [InlineData("")]
        [InlineData(": int")]
        [InlineData(": System.Int32")]
        public async Task EnumNonDefaultUnderlyingType_DontShowForDefaultType(string defaultType)
        {
            await TestInClassAsync(@$"
enum E$$ {defaultType}
{{
    A, B
}}",
                MainDescription("enum C.E"));
        }

        [Fact, Trait(Traits.Feature, Traits.Features.QuickInfo)]
        public async Task EnumMemberNameFromMetadata()
        {
            await TestInMethodAsync(@"ConsoleColor c = ConsoleColor.Bla$$ck",
                MainDescription("ConsoleColor.Black = 0"));
        }

        [Fact, Trait(Traits.Feature, Traits.Features.QuickInfo)]
        public async Task FlagsEnumMemberNameFromMetadata1()
        {
            await TestInMethodAsync(@"AttributeTargets a = AttributeTargets.Cl$$ass",
                MainDescription("AttributeTargets.Class = 4"));
        }

        [Fact, Trait(Traits.Feature, Traits.Features.QuickInfo)]
        public async Task FlagsEnumMemberNameFromMetadata2()
        {
            await TestInMethodAsync(@"AttributeTargets a = AttributeTargets.A$$ll",
                MainDescription("AttributeTargets.All = AttributeTargets.Assembly | AttributeTargets.Module | AttributeTargets.Class | AttributeTargets.Struct | AttributeTargets.Enum | AttributeTargets.Constructor | AttributeTargets.Method | AttributeTargets.Property | AttributeTargets.Field | AttributeTargets.Event | AttributeTargets.Interface | AttributeTargets.Parameter | AttributeTargets.Delegate | AttributeTargets.ReturnValue | AttributeTargets.GenericParameter"));
        }

        [Fact, Trait(Traits.Feature, Traits.Features.QuickInfo)]
        public async Task EnumMemberNameFromSource1()
        {
            await TestAsync(
@"enum E
{
    A = 1 << 0,
    B = 1 << 1,
    C = 1 << 2
}

class C
{
    void M()
    {
        var e = E.B$$;
    }
}",
    MainDescription("E.B = 1 << 1"));
        }

        [Fact, Trait(Traits.Feature, Traits.Features.QuickInfo)]
        public async Task EnumMemberNameFromSource2()
        {
            await TestAsync(
@"enum E
{
    A,
    B,
    C
}

class C
{
    void M()
    {
        var e = E.B$$;
    }
}",
    MainDescription("E.B = 1"));
        }

        [Fact, Trait(Traits.Feature, Traits.Features.QuickInfo)]
        public async Task Parameter_InMethod_Minimal()
        {
            await TestInClassAsync(
@"void M(DateTime dt)
{
    d$$t.ToString();",
                MainDescription($"({FeaturesResources.parameter}) DateTime dt"));
        }

        [Fact, Trait(Traits.Feature, Traits.Features.QuickInfo)]
        public async Task Parameter_InMethod_Qualified()
        {
            await TestInClassAsync(
@"void M(System.IO.FileInfo fileInfo)
{
    file$$Info.ToString();",
                MainDescription($"({FeaturesResources.parameter}) System.IO.FileInfo fileInfo"));
        }

        [Fact, Trait(Traits.Feature, Traits.Features.QuickInfo)]
        public async Task Parameter_FromReferenceToNamedParameter()
        {
            await TestInMethodAsync(@"Console.WriteLine(va$$lue: ""Hi"");",
                MainDescription($"({FeaturesResources.parameter}) string value"));
        }

        [Fact, Trait(Traits.Feature, Traits.Features.QuickInfo)]
        public async Task Parameter_DefaultValue()
        {
            // NOTE: Dev10 doesn't show the default value, but it would be nice if we did.
            // NOTE: The "DefaultValue" property isn't implemented yet.
            await TestInClassAsync(
@"void M(int param = 42)
{
    para$$m.ToString();
}",
                MainDescription($"({FeaturesResources.parameter}) int param = 42"));
        }

        [Fact, Trait(Traits.Feature, Traits.Features.QuickInfo)]
        public async Task Parameter_Params()
        {
            await TestInClassAsync(
@"void M(params DateTime[] arg)
{
    ar$$g.ToString();
}",
                MainDescription($"({FeaturesResources.parameter}) params DateTime[] arg"));
        }

        [Fact, Trait(Traits.Feature, Traits.Features.QuickInfo)]
        public async Task Parameter_Ref()
        {
            await TestInClassAsync(
@"void M(ref DateTime arg)
{
    ar$$g.ToString();
}",
                MainDescription($"({FeaturesResources.parameter}) ref DateTime arg"));
        }

        [Fact, Trait(Traits.Feature, Traits.Features.QuickInfo)]
        public async Task Parameter_Out()
        {
            await TestInClassAsync(
@"void M(out DateTime arg)
{
    ar$$g.ToString();
}",
                MainDescription($"({FeaturesResources.parameter}) out DateTime arg"));
        }

        [Fact, Trait(Traits.Feature, Traits.Features.QuickInfo)]
        public async Task Local_Minimal()
        {
            await TestInMethodAsync(
@"DateTime dt;

d$$t.ToString();",
                MainDescription($"({FeaturesResources.local_variable}) DateTime dt"));
        }

        [Fact, Trait(Traits.Feature, Traits.Features.QuickInfo)]
        public async Task Local_Qualified()
        {
            await TestInMethodAsync(
@"System.IO.FileInfo fileInfo;

file$$Info.ToString();",
                MainDescription($"({FeaturesResources.local_variable}) System.IO.FileInfo fileInfo"));
        }

        [Fact, Trait(Traits.Feature, Traits.Features.QuickInfo)]
        public async Task Method_MetadataOverload()
        {
            await TestInMethodAsync("Console.Write$$Line();",
                MainDescription($"void Console.WriteLine() (+ 18 {FeaturesResources.overloads_})"));
        }

        [Fact, Trait(Traits.Feature, Traits.Features.QuickInfo)]
        public async Task Method_SimpleWithOverload()
        {
            await TestInClassAsync(
@"void Method()
{
    Met$$hod();
}

void Method(int i)
{
}",
                MainDescription($"void C.Method() (+ 1 {FeaturesResources.overload})"));
        }

        [Fact, Trait(Traits.Feature, Traits.Features.QuickInfo)]
        public async Task Method_MoreOverloads()
        {
            await TestInClassAsync(
@"void Method()
{
    Met$$hod(null);
}

void Method(int i)
{
}

void Method(DateTime dt)
{
}

void Method(System.IO.FileInfo fileInfo)
{
}",
                MainDescription($"void C.Method(System.IO.FileInfo fileInfo) (+ 3 {FeaturesResources.overloads_})"));
        }

        [Fact, Trait(Traits.Feature, Traits.Features.QuickInfo)]
        public async Task Method_SimpleInSameClass()
        {
            await TestInClassAsync(
@"DateTime GetDate(System.IO.FileInfo ft)
{
    Get$$Date(null);
}",
                MainDescription("DateTime C.GetDate(System.IO.FileInfo ft)"));
        }

        [Fact, Trait(Traits.Feature, Traits.Features.QuickInfo)]
        public async Task Method_OptionalParameter()
        {
            await TestInClassAsync(
@"void M()
{
    Met$$hod();
}

void Method(int i = 0)
{
}",
                MainDescription("void C.Method([int i = 0])"));
        }

        [Fact, Trait(Traits.Feature, Traits.Features.QuickInfo)]
        public async Task Method_OptionalDecimalParameter()
        {
            await TestInClassAsync(
@"void Goo(decimal x$$yz = 10)
{
}",
                MainDescription($"({FeaturesResources.parameter}) decimal xyz = 10"));
        }

        [Fact, Trait(Traits.Feature, Traits.Features.QuickInfo)]
        public async Task Method_Generic()
        {
            // Generic method don't get the instantiation info yet.  NOTE: We don't display
            // constraint info in Dev10. Should we?
            await TestInClassAsync(
@"TOut Goo<TIn, TOut>(TIn arg) where TIn : IEquatable<TIn>
{
    Go$$o<int, DateTime>(37);
}",

            MainDescription("DateTime C.Goo<int, DateTime>(int arg)"));
        }

        [Fact, Trait(Traits.Feature, Traits.Features.QuickInfo)]
        public async Task Method_UnconstructedGeneric()
        {
            await TestInClassAsync(
@"TOut Goo<TIn, TOut>(TIn arg)
{
    Go$$o<TIn, TOut>(default(TIn);
}",

                MainDescription("TOut C.Goo<TIn, TOut>(TIn arg)"));
        }

        [Fact, Trait(Traits.Feature, Traits.Features.QuickInfo)]
        public async Task Method_Inferred()
        {
            await TestInClassAsync(
@"void Goo<TIn>(TIn arg)
{
    Go$$o(42);
}",
                MainDescription("void C.Goo<int>(int arg)"));
        }

        [Fact, Trait(Traits.Feature, Traits.Features.QuickInfo)]
        public async Task Method_MultipleParams()
        {
            await TestInClassAsync(
@"void Goo(DateTime dt, System.IO.FileInfo fi, int number)
{
    Go$$o(DateTime.Now, null, 32);
}",
                MainDescription("void C.Goo(DateTime dt, System.IO.FileInfo fi, int number)"));
        }

        [Fact, Trait(Traits.Feature, Traits.Features.QuickInfo)]
        public async Task Method_OptionalParam()
        {
            // NOTE - Default values aren't actually returned by symbols yet.
            await TestInClassAsync(
@"void Goo(int num = 42)
{
    Go$$o();
}",
                MainDescription("void C.Goo([int num = 42])"));
        }

        [Fact, Trait(Traits.Feature, Traits.Features.QuickInfo)]
        public async Task Method_ParameterModifiers()
        {
            // NOTE - Default values aren't actually returned by symbols yet.
            await TestInClassAsync(
@"void Goo(ref DateTime dt, out System.IO.FileInfo fi, params int[] numbers)
{
    Go$$o(DateTime.Now, null, 32);
}",
                MainDescription("void C.Goo(ref DateTime dt, out System.IO.FileInfo fi, params int[] numbers)"));
        }

        [Fact, Trait(Traits.Feature, Traits.Features.QuickInfo)]
        public async Task Constructor()
        {
            await TestInClassAsync(
@"public C()
{
}

void M()
{
    new C$$().ToString();
}",
                MainDescription("C.C()"));
        }

        [Fact, Trait(Traits.Feature, Traits.Features.QuickInfo)]
        public async Task Constructor_Overloads()
        {
            await TestInClassAsync(
@"public C()
{
}

public C(DateTime dt)
{
}

public C(int i)
{
}

void M()
{
    new C$$(DateTime.MaxValue).ToString();
}",
                MainDescription($"C.C(DateTime dt) (+ 2 {FeaturesResources.overloads_})"));
        }

        /// <summary>
        /// Regression for 3923
        /// </summary>
        [Fact, Trait(Traits.Feature, Traits.Features.QuickInfo)]
        public async Task Constructor_OverloadFromStringLiteral()
        {
            await TestInMethodAsync(
@"new InvalidOperatio$$nException("""");",
                MainDescription($"InvalidOperationException.InvalidOperationException(string message) (+ 2 {FeaturesResources.overloads_})"));
        }

        /// <summary>
        /// Regression for 3923
        /// </summary>
        [Fact, Trait(Traits.Feature, Traits.Features.QuickInfo)]
        public async Task Constructor_UnknownType()
        {
            await TestInvalidTypeInClassAsync(
@"void M()
{
    new G$$oo();
}");
        }

        /// <summary>
        /// Regression for 3923
        /// </summary>
        [Fact, Trait(Traits.Feature, Traits.Features.QuickInfo)]
        public async Task Constructor_OverloadFromProperty()
        {
            await TestInMethodAsync(
@"new InvalidOperatio$$nException(this.GetType().Name);",
                MainDescription($"InvalidOperationException.InvalidOperationException(string message) (+ 2 {FeaturesResources.overloads_})"));
        }

        [Fact, Trait(Traits.Feature, Traits.Features.QuickInfo)]
        public async Task Constructor_Metadata()
        {
            await TestInMethodAsync(
@"new Argument$$NullException();",
                MainDescription($"ArgumentNullException.ArgumentNullException() (+ 3 {FeaturesResources.overloads_})"));
        }

        [Fact, Trait(Traits.Feature, Traits.Features.QuickInfo)]
        public async Task Constructor_MetadataQualified()
        {
            await TestInMethodAsync(@"new System.IO.File$$Info(null);",
                MainDescription("System.IO.FileInfo.FileInfo(string fileName)"));
        }

        [Fact, Trait(Traits.Feature, Traits.Features.QuickInfo)]
        public async Task InterfaceProperty()
        {
            await TestInMethodAsync(
@"interface I
{
    string Name$$ { get; set; }
}",
                MainDescription("string I.Name { get; set; }"));
        }

        [Fact, Trait(Traits.Feature, Traits.Features.QuickInfo)]
        public async Task ExplicitInterfacePropertyImplementation()
        {
            await TestInMethodAsync(
@"interface I
{
    string Name { get; set; }
}

class C : I
{
    string IEmployee.Name$$
    {
        get
        {
            return """";
        }

        set
        {
        }
    }
}",
                MainDescription("string C.Name { get; set; }"));
        }

        [Fact, Trait(Traits.Feature, Traits.Features.QuickInfo)]
        public async Task Operator()
        {
            await TestInClassAsync(
@"public static C operator +(C left, C right)
{
    return null;
}

void M(C left, C right)
{
    return left +$$ right;
}",
                MainDescription("C C.operator +(C left, C right)"));
        }

#pragma warning disable CA2243 // Attribute string literals should parse correctly
        [WorkItem(792629, "generic type parameter constraints for methods in quick info")]
#pragma warning restore CA2243 // Attribute string literals should parse correctly
        [Fact, Trait(Traits.Feature, Traits.Features.QuickInfo)]
        public async Task GenericMethodWithConstraintsAtDeclaration()
        {
            await TestInClassAsync(
@"TOut G$$oo<TIn, TOut>(TIn arg) where TIn : IEquatable<TIn>
{
}",

            MainDescription("TOut C.Goo<TIn, TOut>(TIn arg) where TIn : IEquatable<TIn>"));
        }

#pragma warning disable CA2243 // Attribute string literals should parse correctly
        [WorkItem(792629, "generic type parameter constraints for methods in quick info")]
#pragma warning restore CA2243 // Attribute string literals should parse correctly
        [Fact, Trait(Traits.Feature, Traits.Features.QuickInfo)]
        public async Task GenericMethodWithMultipleConstraintsAtDeclaration()
        {
            await TestInClassAsync(
@"TOut Goo<TIn, TOut>(TIn arg) where TIn : Employee, new()
{
    Go$$o<TIn, TOut>(default(TIn);
}",

            MainDescription("TOut C.Goo<TIn, TOut>(TIn arg) where TIn : Employee, new()"));
        }

#pragma warning disable CA2243 // Attribute string literals should parse correctly
        [WorkItem(792629, "generic type parameter constraints for methods in quick info")]
#pragma warning restore CA2243 // Attribute string literals should parse correctly
        [Fact, Trait(Traits.Feature, Traits.Features.QuickInfo)]
        public async Task UnConstructedGenericMethodWithConstraintsAtInvocation()
        {
            await TestInClassAsync(
@"TOut Goo<TIn, TOut>(TIn arg) where TIn : Employee
{
    Go$$o<TIn, TOut>(default(TIn);
}",

            MainDescription("TOut C.Goo<TIn, TOut>(TIn arg) where TIn : Employee"));
        }

        [Fact, Trait(Traits.Feature, Traits.Features.QuickInfo)]
        public async Task GenericTypeWithConstraintsAtDeclaration()
        {
            await TestAsync(
@"public class Employee : IComparable<Employee>
{
    public int CompareTo(Employee other)
    {
        throw new NotImplementedException();
    }
}

class Emplo$$yeeList<T> : IEnumerable<T> where T : Employee, System.IComparable<T>, new()
{
}",

            MainDescription("class EmployeeList<T> where T : Employee, System.IComparable<T>, new()"));
        }

        [Fact, Trait(Traits.Feature, Traits.Features.QuickInfo)]
        public async Task GenericType()
        {
            await TestAsync(
@"class T1<T11>
{
    $$T11 i;
}",
                MainDescription($"T11 {FeaturesResources.in_} T1<T11>"));
        }

        [Fact, Trait(Traits.Feature, Traits.Features.QuickInfo)]
        public async Task GenericMethod()
        {
            await TestInClassAsync(
@"static void Meth1<T1>(T1 i) where T1 : struct
{
    $$T1 i;
}",
                MainDescription($"T1 {FeaturesResources.in_} C.Meth1<T1> where T1 : struct"));
        }

        [Fact, Trait(Traits.Feature, Traits.Features.QuickInfo)]
        public async Task Var()
        {
            await TestInMethodAsync(
@"var x = new Exception();
var y = $$x;",
                MainDescription($"({FeaturesResources.local_variable}) Exception x"));
        }

        [Fact, Trait(Traits.Feature, Traits.Features.QuickInfo)]
        public async Task NullableReference()
        {
            await TestWithOptionsAsync(
                Options.Regular.WithLanguageVersion(LanguageVersion.CSharp8),
@"class A<T>
{
}
class B
{
    static void M()
    {
        A<B?>? x = null!;
        var y = x;
        $$y.ToString();
    }
}",
                // https://github.com/dotnet/roslyn/issues/26198 public API should show inferred nullability
                MainDescription($"({FeaturesResources.local_variable}) A<B?> y"));
        }

        [Fact, Trait(Traits.Feature, Traits.Features.QuickInfo)]
        [WorkItem(26648, "https://github.com/dotnet/roslyn/issues/26648")]
        public async Task NullableReference_InMethod()
        {
            var code = @"
class G
{
    void M()
    {
        C c;
        c.Go$$o();
    }
}
public class C
{
    public string? Goo(IEnumerable<object?> arg)
    {
    }
}";
            await TestWithOptionsAsync(
                Options.Regular.WithLanguageVersion(LanguageVersion.CSharp8),
                code, MainDescription("string? C.Goo(IEnumerable<object?> arg)"));
        }

        [Fact, Trait(Traits.Feature, Traits.Features.QuickInfo)]
        public async Task NestedInGeneric()
        {
            await TestInMethodAsync(
@"List<int>.Enu$$merator e;",
                MainDescription("struct System.Collections.Generic.List<T>.Enumerator"),
                TypeParameterMap($"\r\nT {FeaturesResources.is_} int"));
        }

        [Fact, Trait(Traits.Feature, Traits.Features.QuickInfo)]
        public async Task NestedGenericInGeneric()
        {
            await TestAsync(
@"class Outer<T>
{
    class Inner<U>
    {
    }

    static void M()
    {
        Outer<int>.I$$nner<string> e;
    }
}",
                MainDescription("class Outer<T>.Inner<U>"),
                TypeParameterMap(
                    Lines($"\r\nT {FeaturesResources.is_} int",
                          $"U {FeaturesResources.is_} string")));
        }

        [Fact, Trait(Traits.Feature, Traits.Features.QuickInfo)]
        public async Task ObjectInitializer1()
        {
            await TestInClassAsync(
@"void M()
{
    var x = new test() { $$z = 5 };
}

class test
{
    public int z;
}",
                MainDescription($"({FeaturesResources.field}) int test.z"));
        }

        [Fact, Trait(Traits.Feature, Traits.Features.QuickInfo)]
        public async Task ObjectInitializer2()
        {
            await TestInMethodAsync(
@"class C
{
    void M()
    {
        var x = new test() { z = $$5 };
    }

    class test
    {
        public int z;
    }
}",
                MainDescription("struct System.Int32"));
        }

        [Fact, Trait(Traits.Feature, Traits.Features.QuickInfo)]
        [WorkItem(537880, "http://vstfdevdiv:8080/DevDiv2/DevDiv/_workitems/edit/537880")]
        public async Task TypeArgument()
        {
            await TestAsync(
@"class C<T, Y>
{
    void M()
    {
        C<int, DateTime> variable;
        $$variable = new C<int, DateTime>();
    }
}",
                MainDescription($"({FeaturesResources.local_variable}) C<int, DateTime> variable"));
        }

        [Fact, Trait(Traits.Feature, Traits.Features.QuickInfo)]
        public async Task ForEachLoop_1()
        {
            await TestInMethodAsync(
@"int bb = 555;

bb = bb + 1;
foreach (int cc in new int[]{ 1,2,3}){
c$$c = 1;
bb = bb + 21;
}",
                MainDescription($"({FeaturesResources.local_variable}) int cc"));
        }

        [Fact, Trait(Traits.Feature, Traits.Features.QuickInfo)]
        public async Task TryCatchFinally_1()
        {
            await TestInMethodAsync(
@"try
            {
                int aa = 555;

a$$a = aa + 1;
            }
            catch (Exception ex)
            {
            }
            finally
            {
            }",
                MainDescription($"({FeaturesResources.local_variable}) int aa"));
        }

        [Fact, Trait(Traits.Feature, Traits.Features.QuickInfo)]
        public async Task TryCatchFinally_2()
        {
            await TestInMethodAsync(
@"try
            {
            }
            catch (Exception ex)
            {
                var y = e$$x;
var z = y;
            }
            finally
            {
            }",
                MainDescription($"({FeaturesResources.local_variable}) Exception ex"));
        }

        [Fact, Trait(Traits.Feature, Traits.Features.QuickInfo)]
        public async Task TryCatchFinally_3()
        {
            await TestInMethodAsync(
@"try
            {
            }
            catch (Exception ex)
            {
                var aa = 555;

aa = a$$a + 1;
            }
            finally
            {
            }",
                MainDescription($"({FeaturesResources.local_variable}) int aa"));
        }

        [Fact, Trait(Traits.Feature, Traits.Features.QuickInfo)]
        public async Task TryCatchFinally_4()
        {
            await TestInMethodAsync(
@"try
            {
            }
            catch (Exception ex)
            {
            }
            finally
            {
                int aa = 555;

aa = a$$a + 1;
            }",
                MainDescription($"({FeaturesResources.local_variable}) int aa"));
        }

        [Fact, Trait(Traits.Feature, Traits.Features.QuickInfo)]
        public async Task GenericVariable()
        {
            await TestAsync(
@"class C<T, Y>
{
    void M()
    {
        C<int, DateTime> variable;
        var$$iable = new C<int, DateTime>();
    }
}",
                MainDescription($"({FeaturesResources.local_variable}) C<int, DateTime> variable"));
        }

        [Fact, Trait(Traits.Feature, Traits.Features.QuickInfo)]
        public async Task TestInstantiation()
        {
            await TestAsync(
@"using System.Collections.Generic;

class Program<T>
{
    static void Main(string[] args)
    {
        var p = new Dictio$$nary<int, string>();
    }
}",
                MainDescription($"Dictionary<int, string>.Dictionary() (+ 5 {FeaturesResources.overloads_})"));
        }

        [Fact, Trait(Traits.Feature, Traits.Features.QuickInfo)]
        public async Task TestUsingAlias_Bug4141()
        {
            await TestAsync(
@"using X = A.C;

class A
{
    public class C
    {
    }
}

class D : X$$
{
}",
                MainDescription(@"class A.C"));
        }

        [Fact, Trait(Traits.Feature, Traits.Features.QuickInfo)]
        public async Task TestFieldOnDeclaration()
        {
            await TestInClassAsync(
@"DateTime fie$$ld;",
                MainDescription($"({FeaturesResources.field}) DateTime C.field"));
        }

        [WorkItem(538767, "http://vstfdevdiv:8080/DevDiv2/DevDiv/_workitems/edit/538767")]
        [Fact, Trait(Traits.Feature, Traits.Features.QuickInfo)]
        public async Task TestGenericErrorFieldOnDeclaration()
        {
            await TestInClassAsync(
@"NonExistentType<int> fi$$eld;",
                MainDescription($"({FeaturesResources.field}) NonExistentType<int> C.field"));
        }

        [WorkItem(538822, "http://vstfdevdiv:8080/DevDiv2/DevDiv/_workitems/edit/538822")]
        [Fact, Trait(Traits.Feature, Traits.Features.QuickInfo)]
        public async Task TestDelegateType()
        {
            await TestInClassAsync(
@"Fun$$c<int, string> field;",
                MainDescription("delegate TResult System.Func<in T, out TResult>(T arg)"),
                TypeParameterMap(
                    Lines($"\r\nT {FeaturesResources.is_} int",
                          $"TResult {FeaturesResources.is_} string")));
        }

        [WorkItem(538824, "http://vstfdevdiv:8080/DevDiv2/DevDiv/_workitems/edit/538824")]
        [Fact, Trait(Traits.Feature, Traits.Features.QuickInfo)]
        public async Task TestOnDelegateInvocation()
        {
            await TestAsync(
@"class Program
{
    delegate void D1();

    static void Main()
    {
        D1 d = Main;
        $$d();
    }
}",
                MainDescription($"({FeaturesResources.local_variable}) D1 d"));
        }

        [WorkItem(539240, "http://vstfdevdiv:8080/DevDiv2/DevDiv/_workitems/edit/539240")]
        [Fact, Trait(Traits.Feature, Traits.Features.QuickInfo)]
        public async Task TestOnArrayCreation1()
        {
            await TestAsync(
@"class Program
{
    static void Main()
    {
        int[] a = n$$ew int[0];
    }
}", MainDescription("int[]"));
        }

        [WorkItem(539240, "http://vstfdevdiv:8080/DevDiv2/DevDiv/_workitems/edit/539240")]
        [Fact, Trait(Traits.Feature, Traits.Features.QuickInfo)]
        public async Task TestOnArrayCreation2()
        {
            await TestAsync(
@"class Program
{
    static void Main()
    {
        int[] a = new i$$nt[0];
    }
}",
                MainDescription("struct System.Int32"));
        }

        [Fact, Trait(Traits.Feature, Traits.Features.QuickInfo)]
        public async Task Constructor_ImplicitObjectCreation()
        {
            await TestAsync(
@"class C
{
    static void Main()
    {
        C c = ne$$w();
    }
}
",
                MainDescription("C.C()"));
        }

        [Fact, Trait(Traits.Feature, Traits.Features.QuickInfo)]
        public async Task Constructor_ImplicitObjectCreation_WithParameters()
        {
            await TestAsync(
@"class C
{
    C(int i) { }
    C(string s) { }
    static void Main()
    {
        C c = ne$$w(1);
    }
}
",
                MainDescription($"C.C(int i) (+ 1 {FeaturesResources.overload})"));
        }

        [WorkItem(539841, "http://vstfdevdiv:8080/DevDiv2/DevDiv/_workitems/edit/539841")]
        [Fact, Trait(Traits.Feature, Traits.Features.QuickInfo)]
        public async Task TestIsNamedTypeAccessibleForErrorTypes()
        {
            await TestAsync(
@"sealed class B<T1, T2> : A<B<T1, T2>>
{
    protected sealed override B<A<T>, A$$<T>> N()
    {
    }
}

internal class A<T>
{
}",
                MainDescription("class A<T>"));
        }

        [WorkItem(540075, "http://vstfdevdiv:8080/DevDiv2/DevDiv/_workitems/edit/540075")]
        [Fact, Trait(Traits.Feature, Traits.Features.QuickInfo)]
        public async Task TestErrorType()
        {
            await TestAsync(
@"using Goo = Goo;

class C
{
    void Main()
    {
        $$Goo
    }
}",
                MainDescription("Goo"));
        }

        [WorkItem(16662, "https://github.com/dotnet/roslyn/issues/16662")]
        [Fact, Trait(Traits.Feature, Traits.Features.QuickInfo)]
        public async Task TestShortDiscardInAssignment()
        {
            await TestAsync(
@"class C
{
    int M()
    {
        $$_ = M();
    }
}",
                MainDescription($"({FeaturesResources.discard}) int _"));
        }

        [WorkItem(16662, "https://github.com/dotnet/roslyn/issues/16662")]
        [Fact, Trait(Traits.Feature, Traits.Features.QuickInfo)]
        public async Task TestUnderscoreLocalInAssignment()
        {
            await TestAsync(
@"class C
{
    int M()
    {
        var $$_ = M();
    }
}",
                MainDescription($"({FeaturesResources.local_variable}) int _"));
        }

        [WorkItem(16662, "https://github.com/dotnet/roslyn/issues/16662")]
        [Fact, Trait(Traits.Feature, Traits.Features.QuickInfo)]
        public async Task TestShortDiscardInOutVar()
        {
            await TestAsync(
@"class C
{
    void M(out int i)
    {
        M(out $$_);
        i = 0;
    }
}",
                MainDescription($"({FeaturesResources.discard}) int _"));
        }

        [WorkItem(16667, "https://github.com/dotnet/roslyn/issues/16667")]
        [Fact, Trait(Traits.Feature, Traits.Features.QuickInfo)]
        public async Task TestDiscardInOutVar()
        {
            await TestAsync(
@"class C
{
    void M(out int i)
    {
        M(out var $$_);
        i = 0;
    }
}"); // No quick info (see issue #16667)
        }

        [WorkItem(16667, "https://github.com/dotnet/roslyn/issues/16667")]
        [Fact, Trait(Traits.Feature, Traits.Features.QuickInfo)]
        public async Task TestDiscardInIsPattern()
        {
            await TestAsync(
@"class C
{
    void M()
    {
        if (3 is int $$_) { }
    }
}"); // No quick info (see issue #16667)
        }

        [WorkItem(16667, "https://github.com/dotnet/roslyn/issues/16667")]
        [Fact, Trait(Traits.Feature, Traits.Features.QuickInfo)]
        public async Task TestDiscardInSwitchPattern()
        {
            await TestAsync(
@"class C
{
    void M()
    {
        switch (3)
        {
            case int $$_:
                return;
        }
    }
}"); // No quick info (see issue #16667)
        }

        [Fact, Trait(Traits.Feature, Traits.Features.QuickInfo)]
        public async Task TestLambdaDiscardParameter_FirstDiscard()
        {
            await TestAsync(
@"class C
{
    void M()
    {
        System.Func<string, int, int> f = ($$_, _) => 1;
    }
}",
                MainDescription($"({FeaturesResources.discard}) string _"));
        }

        [Fact, Trait(Traits.Feature, Traits.Features.QuickInfo)]
        public async Task TestLambdaDiscardParameter_SecondDiscard()
        {
            await TestAsync(
@"class C
{
    void M()
    {
        System.Func<string, int, int> f = (_, $$_) => 1;
    }
}",
                MainDescription($"({FeaturesResources.discard}) int _"));
        }

        [WorkItem(540871, "http://vstfdevdiv:8080/DevDiv2/DevDiv/_workitems/edit/540871")]
        [Fact, Trait(Traits.Feature, Traits.Features.QuickInfo)]
        public async Task TestLiterals()
        {
            await TestAsync(
@"class MyClass
{
    MyClass() : this($$10)
    {
        intI = 2;
    }

    public MyClass(int i)
    {
    }

    static int intI = 1;

    public static int Main()
    {
        return 1;
    }
}",
                MainDescription("struct System.Int32"));
        }

        [WorkItem(541444, "http://vstfdevdiv:8080/DevDiv2/DevDiv/_workitems/edit/541444")]
        [Fact, Trait(Traits.Feature, Traits.Features.QuickInfo)]
        public async Task TestErrorInForeach()
        {
            await TestAsync(
@"class C
{
    void Main()
    {
        foreach (int cc in null)
        {
            $$cc = 1;
        }
    }
}",
                MainDescription($"({FeaturesResources.local_variable}) int cc"));
        }

        [WorkItem(541678, "http://vstfdevdiv:8080/DevDiv2/DevDiv/_workitems/edit/541678")]
        [Fact, Trait(Traits.Feature, Traits.Features.QuickInfo)]
        public async Task TestQuickInfoOnEvent()
        {
            await TestAsync(
@"using System;

public class SampleEventArgs
{
    public SampleEventArgs(string s)
    {
        Text = s;
    }

    public String Text { get; private set; }
}

public class Publisher
{
    public delegate void SampleEventHandler(object sender, SampleEventArgs e);

    public event SampleEventHandler SampleEvent;

    protected virtual void RaiseSampleEvent()
    {
        if (Sam$$pleEvent != null)
            SampleEvent(this, new SampleEventArgs(""Hello""));
    }
}",
                MainDescription("SampleEventHandler Publisher.SampleEvent"));
        }

        [WorkItem(542157, "http://vstfdevdiv:8080/DevDiv2/DevDiv/_workitems/edit/542157")]
        [Fact, Trait(Traits.Feature, Traits.Features.QuickInfo)]
        public async Task TestEvent()
        {
            await TestInMethodAsync(@"System.Console.CancelKeyPres$$s += null;",
                MainDescription("ConsoleCancelEventHandler Console.CancelKeyPress"));
        }

        [WorkItem(542157, "http://vstfdevdiv:8080/DevDiv2/DevDiv/_workitems/edit/542157")]
        [Fact, Trait(Traits.Feature, Traits.Features.QuickInfo)]
        public async Task TestEventPlusEqualsOperator()
        {
            await TestInMethodAsync(@"System.Console.CancelKeyPress +$$= null;",
                MainDescription("void Console.CancelKeyPress.add"));
        }

        [WorkItem(542157, "http://vstfdevdiv:8080/DevDiv2/DevDiv/_workitems/edit/542157")]
        [Fact, Trait(Traits.Feature, Traits.Features.QuickInfo)]
        public async Task TestEventMinusEqualsOperator()
        {
            await TestInMethodAsync(@"System.Console.CancelKeyPress -$$= null;",
                MainDescription("void Console.CancelKeyPress.remove"));
        }

        [WorkItem(541885, "http://vstfdevdiv:8080/DevDiv2/DevDiv/_workitems/edit/541885")]
        [Fact, Trait(Traits.Feature, Traits.Features.QuickInfo)]
        public async Task TestQuickInfoOnExtensionMethod()
        {
            await TestWithOptionsAsync(Options.Regular,
@"using System;
using System.Collections.Generic;
using System.Linq;

class Program
{
    static void Main(string[] args)
    {
        int[] values = {
            1
        };
        bool isArray = 7.I$$n(values);
    }
}

public static class MyExtensions
{
    public static bool In<T>(this T o, IEnumerable<T> items)
    {
        return true;
    }
}",
                MainDescription($"({CSharpFeaturesResources.extension}) bool int.In<int>(IEnumerable<int> items)"));
        }

        [Fact, Trait(Traits.Feature, Traits.Features.QuickInfo)]
        public async Task TestQuickInfoOnExtensionMethodOverloads()
        {
            await TestWithOptionsAsync(Options.Regular,
@"using System;
using System.Linq;

class Program
{
    static void Main(string[] args)
    {
        ""1"".Test$$Ext();
    }
}

public static class Ex
{
    public static void TestExt<T>(this T ex)
    {
    }

    public static void TestExt<T>(this T ex, T arg)
    {
    }

    public static void TestExt(this string ex, int arg)
    {
    }
}",
                MainDescription($"({CSharpFeaturesResources.extension}) void string.TestExt<string>() (+ 2 {FeaturesResources.overloads_})"));
        }

        [Fact, Trait(Traits.Feature, Traits.Features.QuickInfo)]
        public async Task TestQuickInfoOnExtensionMethodOverloads2()
        {
            await TestWithOptionsAsync(Options.Regular,
@"using System;
using System.Linq;

class Program
{
    static void Main(string[] args)
    {
        ""1"".Test$$Ext();
    }
}

public static class Ex
{
    public static void TestExt<T>(this T ex)
    {
    }

    public static void TestExt<T>(this T ex, T arg)
    {
    }

    public static void TestExt(this int ex, int arg)
    {
    }
}",
                MainDescription($"({CSharpFeaturesResources.extension}) void string.TestExt<string>() (+ 1 {FeaturesResources.overload})"));
        }

        [Fact, Trait(Traits.Feature, Traits.Features.QuickInfo)]
        public async Task Query1()
        {
            await TestAsync(
@"using System.Linq;

class C
{
    void M()
    {
        var q = from n in new int[] { 1, 2, 3, 4, 5 }

                select $$n;
    }
}",
                MainDescription($"({FeaturesResources.range_variable}) int n"));
        }

        [Fact, Trait(Traits.Feature, Traits.Features.QuickInfo)]
        public async Task Query2()
        {
            await TestAsync(
@"using System.Linq;

class C
{
    void M()
    {
        var q = from n$$ in new int[] { 1, 2, 3, 4, 5 }

                select n;
    }
}",
                MainDescription($"({FeaturesResources.range_variable}) int n"));
        }

        [Fact, Trait(Traits.Feature, Traits.Features.QuickInfo)]
        public async Task Query3()
        {
            await TestAsync(
@"class C
{
    void M()
    {
        var q = from n in new int[] { 1, 2, 3, 4, 5 }

                select $$n;
    }
}",
                MainDescription($"({FeaturesResources.range_variable}) ? n"));
        }

        [Fact, Trait(Traits.Feature, Traits.Features.QuickInfo)]
        public async Task Query4()
        {
            await TestAsync(
@"class C
{
    void M()
    {
        var q = from n$$ in new int[] { 1, 2, 3, 4, 5 }

                select n;
    }
}",
                MainDescription($"({FeaturesResources.range_variable}) ? n"));
        }

        [Fact, Trait(Traits.Feature, Traits.Features.QuickInfo)]
        public async Task Query5()
        {
            await TestAsync(
@"using System.Collections.Generic;
using System.Linq;

class C
{
    void M()
    {
        var q = from n in new List<object>()
                select $$n;
    }
}",
                MainDescription($"({FeaturesResources.range_variable}) object n"));
        }

        [Fact, Trait(Traits.Feature, Traits.Features.QuickInfo)]
        public async Task Query6()
        {
            await TestAsync(
@"using System.Collections.Generic;
using System.Linq;

class C
{
    void M()
    {
        var q = from n$$ in new List<object>()
                select n;
    }
}",
                MainDescription($"({FeaturesResources.range_variable}) object n"));
        }

        [Fact, Trait(Traits.Feature, Traits.Features.QuickInfo)]
        public async Task Query7()
        {
            await TestAsync(
@"using System.Collections.Generic;
using System.Linq;

class C
{
    void M()
    {
        var q = from int n in new List<object>()
                select $$n;
    }
}",
                MainDescription($"({FeaturesResources.range_variable}) int n"));
        }

        [Fact, Trait(Traits.Feature, Traits.Features.QuickInfo)]
        public async Task Query8()
        {
            await TestAsync(
@"using System.Collections.Generic;
using System.Linq;

class C
{
    void M()
    {
        var q = from int n$$ in new List<object>()
                select n;
    }
}",
                MainDescription($"({FeaturesResources.range_variable}) int n"));
        }

        [Fact, Trait(Traits.Feature, Traits.Features.QuickInfo)]
        public async Task Query9()
        {
            await TestAsync(
@"using System.Collections.Generic;
using System.Linq;

class C
{
    void M()
    {
        var q = from x$$ in new List<List<int>>()
                from y in x
                select y;
    }
}",
                MainDescription($"({FeaturesResources.range_variable}) List<int> x"));
        }

        [Fact, Trait(Traits.Feature, Traits.Features.QuickInfo)]
        public async Task Query10()
        {
            await TestAsync(
@"using System.Collections.Generic;
using System.Linq;

class C
{
    void M()
    {
        var q = from x in new List<List<int>>()
                from y in $$x
                select y;
    }
}",
                MainDescription($"({FeaturesResources.range_variable}) List<int> x"));
        }

        [Fact, Trait(Traits.Feature, Traits.Features.QuickInfo)]
        public async Task Query11()
        {
            await TestAsync(
@"using System.Collections.Generic;
using System.Linq;

class C
{
    void M()
    {
        var q = from x in new List<List<int>>()
                from y$$ in x
                select y;
    }
}",
                MainDescription($"({FeaturesResources.range_variable}) int y"));
        }

        [Fact, Trait(Traits.Feature, Traits.Features.QuickInfo)]
        public async Task Query12()
        {
            await TestAsync(
@"using System.Collections.Generic;
using System.Linq;

class C
{
    void M()
    {
        var q = from x in new List<List<int>>()
                from y in x
                select $$y;
    }
}",
                MainDescription($"({FeaturesResources.range_variable}) int y"));
        }

        [Fact, Trait(Traits.Feature, Traits.Features.QuickInfo)]
        [WorkItem(23394, "https://github.com/dotnet/roslyn/issues/23394")]
        public async Task QueryMethodinfoSelectMappedEnumerable()
        {
            await TestInMethodAsync(
@"
        var q = from i in new int[0]
                $$select i;
",
            MainDescription($"({CSharpFeaturesResources.extension}) IEnumerable<int> IEnumerable<int>.Select<int, int>(Func<int, int> selector)"));
        }

        [Fact, Trait(Traits.Feature, Traits.Features.QuickInfo)]
        [WorkItem(23394, "https://github.com/dotnet/roslyn/issues/23394")]
        public async Task QueryMethodinfoSelectMappedQueryable()
        {
            await TestInMethodAsync(
@"
        var q = from i in new int[0].AsQueryable()
                $$select i;
",
            MainDescription($"({CSharpFeaturesResources.extension}) IQueryable<int> IQueryable<int>.Select<int, int>(System.Linq.Expressions.Expression<Func<int, int>> selector)"));
        }

        [Fact, Trait(Traits.Feature, Traits.Features.QuickInfo)]
        [WorkItem(23394, "https://github.com/dotnet/roslyn/issues/23394")]
        public async Task QueryMethodinfoSelectMappedCustom()
        {
            await TestAsync(
@"
using System;
using System.Linq;

namespace N {
    public static class LazyExt
    {
        public static Lazy<U> Select<T, U>(this Lazy<T> source, Func<T, U> selector) => new Lazy<U>(() => selector(source.Value));
    }
    public class C
    {
        public void M()
        {
            var lazy = new Lazy<object>();
            var q = from i in lazy
                    $$select i;
        }
    }
}
",
            MainDescription($"({CSharpFeaturesResources.extension}) Lazy<object> Lazy<object>.Select<object, object>(Func<object, object> selector)"));
        }

        [Fact, Trait(Traits.Feature, Traits.Features.QuickInfo)]
        [WorkItem(23394, "https://github.com/dotnet/roslyn/issues/23394")]
        public async Task QueryMethodinfoSelectNotMapped()
        {
            await TestInMethodAsync(
@"
        var q = from i in new int[0]
                where true
                $$select i;
");
        }

        [Fact, Trait(Traits.Feature, Traits.Features.QuickInfo)]
        [WorkItem(23394, "https://github.com/dotnet/roslyn/issues/23394")]
        public async Task QueryMethodinfoLet()
        {
            await TestInMethodAsync(
@"
        var q = from i in new int[0]
                $$let j = true
                select i;
",
            MainDescription($"({CSharpFeaturesResources.extension}) IEnumerable<'a> IEnumerable<int>.Select<int, 'a>(Func<int, 'a> selector)"),
            AnonymousTypes($@"
{FeaturesResources.Types_colon}
    'a {FeaturesResources.is_} new {{ int i, bool j }}"));
        }

        [Fact, Trait(Traits.Feature, Traits.Features.QuickInfo)]
        [WorkItem(23394, "https://github.com/dotnet/roslyn/issues/23394")]
        public async Task QueryMethodinfoWhere()
        {
            await TestInMethodAsync(
@"
        var q = from i in new int[0]
                $$where true
                select i;
",
            MainDescription($"({CSharpFeaturesResources.extension}) IEnumerable<int> IEnumerable<int>.Where<int>(Func<int, bool> predicate)"));
        }

        [Fact, Trait(Traits.Feature, Traits.Features.QuickInfo)]
        [WorkItem(23394, "https://github.com/dotnet/roslyn/issues/23394")]
        public async Task QueryMethodinfoOrderByOneProperty()
        {
            await TestInMethodAsync(
@"
        var q = from i in new int[0]
                $$orderby i
                select i;
",
            MainDescription($"({CSharpFeaturesResources.extension}) IOrderedEnumerable<int> IEnumerable<int>.OrderBy<int, int>(Func<int, int> keySelector)"));
        }

        [Fact, Trait(Traits.Feature, Traits.Features.QuickInfo)]
        [WorkItem(23394, "https://github.com/dotnet/roslyn/issues/23394")]
        public async Task QueryMethodinfoOrderByOnePropertyWithOrdering1()
        {
            await TestInMethodAsync(
@"
        var q = from i in new int[0]
                orderby i $$ascending
                select i;
",
            MainDescription($"({CSharpFeaturesResources.extension}) IOrderedEnumerable<int> IEnumerable<int>.OrderBy<int, int>(Func<int, int> keySelector)"));
        }

        [Fact, Trait(Traits.Feature, Traits.Features.QuickInfo)]
        [WorkItem(23394, "https://github.com/dotnet/roslyn/issues/23394")]
        public async Task QueryMethodinfoOrderByOnePropertyWithOrdering2()
        {
            await TestInMethodAsync(
@"
        var q = from i in new int[0]
                $$orderby i ascending
                select i;
");
        }

        [Fact, Trait(Traits.Feature, Traits.Features.QuickInfo)]
        [WorkItem(23394, "https://github.com/dotnet/roslyn/issues/23394")]
        public async Task QueryMethodinfoOrderByTwoPropertiesWithComma1()
        {
            await TestInMethodAsync(
@"
        var q = from i in new int[0]
                orderby i$$, i
                select i;
",
            MainDescription($"({CSharpFeaturesResources.extension}) IOrderedEnumerable<int> IOrderedEnumerable<int>.ThenBy<int, int>(Func<int, int> keySelector)"));
        }

        [Fact, Trait(Traits.Feature, Traits.Features.QuickInfo)]
        [WorkItem(23394, "https://github.com/dotnet/roslyn/issues/23394")]
        public async Task QueryMethodinfoOrderByTwoPropertiesWithComma2()
        {
            await TestInMethodAsync(
@"
        var q = from i in new int[0]
                $$orderby i, i
                select i;
",
            MainDescription($"({CSharpFeaturesResources.extension}) IOrderedEnumerable<int> IEnumerable<int>.OrderBy<int, int>(Func<int, int> keySelector)"));
        }

        [Fact, Trait(Traits.Feature, Traits.Features.QuickInfo)]
        [WorkItem(23394, "https://github.com/dotnet/roslyn/issues/23394")]
        public async Task QueryMethodinfoOrderByTwoPropertiesWithOrdering1()
        {
            await TestInMethodAsync(
@"
        var q = from i in new int[0]
                $$orderby i, i ascending
                select i;
",
            MainDescription($"({CSharpFeaturesResources.extension}) IOrderedEnumerable<int> IEnumerable<int>.OrderBy<int, int>(Func<int, int> keySelector)"));
        }

        [Fact, Trait(Traits.Feature, Traits.Features.QuickInfo)]
        [WorkItem(23394, "https://github.com/dotnet/roslyn/issues/23394")]
        public async Task QueryMethodinfoOrderByTwoPropertiesWithOrdering2()
        {
            await TestInMethodAsync(
@"
        var q = from i in new int[0]
                orderby i,$$ i ascending
                select i;
");
        }

        [Fact, Trait(Traits.Feature, Traits.Features.QuickInfo)]
        [WorkItem(23394, "https://github.com/dotnet/roslyn/issues/23394")]
        public async Task QueryMethodinfoOrderByTwoPropertiesWithOrdering3()
        {
            await TestInMethodAsync(
@"
        var q = from i in new int[0]
                orderby i, i $$ascending
                select i;
",
            MainDescription($"({CSharpFeaturesResources.extension}) IOrderedEnumerable<int> IOrderedEnumerable<int>.ThenBy<int, int>(Func<int, int> keySelector)"));
        }

        [Fact, Trait(Traits.Feature, Traits.Features.QuickInfo)]
        [WorkItem(23394, "https://github.com/dotnet/roslyn/issues/23394")]
        public async Task QueryMethodinfoOrderByTwoPropertiesWithOrderingOnEach1()
        {
            await TestInMethodAsync(
@"
        var q = from i in new int[0]
                $$orderby i ascending, i ascending
                select i;
");
        }

        [Fact, Trait(Traits.Feature, Traits.Features.QuickInfo)]
        [WorkItem(23394, "https://github.com/dotnet/roslyn/issues/23394")]
        public async Task QueryMethodinfoOrderByTwoPropertiesWithOrderingOnEach2()
        {
            await TestInMethodAsync(
@"
        var q = from i in new int[0]
                orderby i $$ascending, i ascending
                select i;
",
            MainDescription($"({CSharpFeaturesResources.extension}) IOrderedEnumerable<int> IEnumerable<int>.OrderBy<int, int>(Func<int, int> keySelector)"));
        }

        [Fact, Trait(Traits.Feature, Traits.Features.QuickInfo)]
        [WorkItem(23394, "https://github.com/dotnet/roslyn/issues/23394")]
        public async Task QueryMethodinfoOrderByTwoPropertiesWithOrderingOnEach3()
        {
            await TestInMethodAsync(
@"
        var q = from i in new int[0]
                orderby i ascending ,$$ i ascending
                select i;
");
        }

        [Fact, Trait(Traits.Feature, Traits.Features.QuickInfo)]
        [WorkItem(23394, "https://github.com/dotnet/roslyn/issues/23394")]
        public async Task QueryMethodinfoOrderByTwoPropertiesWithOrderingOnEach4()
        {
            await TestInMethodAsync(
@"
        var q = from i in new int[0]
                orderby i ascending, i $$ascending
                select i;
",
            MainDescription($"({CSharpFeaturesResources.extension}) IOrderedEnumerable<int> IOrderedEnumerable<int>.ThenBy<int, int>(Func<int, int> keySelector)"));
        }

        [Fact, Trait(Traits.Feature, Traits.Features.QuickInfo)]
        [WorkItem(23394, "https://github.com/dotnet/roslyn/issues/23394")]
        public async Task QueryMethodinfoOrderByIncomplete()
        {
            await TestInMethodAsync(
@"
        var q = from i in new int[0]
                where i > 0
                orderby$$ 
",
            MainDescription($"({CSharpFeaturesResources.extension}) IOrderedEnumerable<int> IEnumerable<int>.OrderBy<int, ?>(Func<int, ?> keySelector)"));
        }

        [Fact, Trait(Traits.Feature, Traits.Features.QuickInfo)]
        [WorkItem(23394, "https://github.com/dotnet/roslyn/issues/23394")]
        public async Task QueryMethodinfoSelectMany1()
        {
            await TestInMethodAsync(
@"
        var q = from i1 in new int[0]
                $$from i2 in new int[0]
                select i1;
",
            MainDescription($"({CSharpFeaturesResources.extension}) IEnumerable<int> IEnumerable<int>.SelectMany<int, int, int>(Func<int, IEnumerable<int>> collectionSelector, Func<int, int, int> resultSelector)"));
        }

        [Fact, Trait(Traits.Feature, Traits.Features.QuickInfo)]
        [WorkItem(23394, "https://github.com/dotnet/roslyn/issues/23394")]
        public async Task QueryMethodinfoSelectMany2()
        {
            await TestInMethodAsync(
@"
        var q = from i1 in new int[0]
                from i2 $$in new int[0]
                select i1;
",
            MainDescription($"({CSharpFeaturesResources.extension}) IEnumerable<int> IEnumerable<int>.SelectMany<int, int, int>(Func<int, IEnumerable<int>> collectionSelector, Func<int, int, int> resultSelector)"));
        }

        [Fact, Trait(Traits.Feature, Traits.Features.QuickInfo)]
        [WorkItem(23394, "https://github.com/dotnet/roslyn/issues/23394")]
        public async Task QueryMethodinfoGroupBy1()
        {
            await TestInMethodAsync(
@"
            var q = from i in new int[0]
                    $$group i by i;
",
            MainDescription($"({CSharpFeaturesResources.extension}) IEnumerable<IGrouping<int, int>> IEnumerable<int>.GroupBy<int, int>(Func<int, int> keySelector)"));
        }

        [Fact, Trait(Traits.Feature, Traits.Features.QuickInfo)]
        [WorkItem(23394, "https://github.com/dotnet/roslyn/issues/23394")]
        public async Task QueryMethodinfoGroupBy2()
        {
            await TestInMethodAsync(
@"
            var q = from i in new int[0]
                    group i $$by i;
",
            MainDescription($"({CSharpFeaturesResources.extension}) IEnumerable<IGrouping<int, int>> IEnumerable<int>.GroupBy<int, int>(Func<int, int> keySelector)"));
        }

        [Fact, Trait(Traits.Feature, Traits.Features.QuickInfo)]
        [WorkItem(23394, "https://github.com/dotnet/roslyn/issues/23394")]
        public async Task QueryMethodinfoGroupByInto()
        {
            await TestInMethodAsync(
@"
            var q = from i in new int[0]
                    $$group i by i into g
                    select g;
",
            MainDescription($"({CSharpFeaturesResources.extension}) IEnumerable<IGrouping<int, int>> IEnumerable<int>.GroupBy<int, int>(Func<int, int> keySelector)"));
        }

        [Fact, Trait(Traits.Feature, Traits.Features.QuickInfo)]
        [WorkItem(23394, "https://github.com/dotnet/roslyn/issues/23394")]
        public async Task QueryMethodinfoJoin1()
        {
            await TestInMethodAsync(
@"
            var q = from i1 in new int[0]
                    $$join i2 in new int[0] on i1 equals i2
                    select i1;
",
            MainDescription($"({CSharpFeaturesResources.extension}) IEnumerable<int> IEnumerable<int>.Join<int, int, int, int>(IEnumerable<int> inner, Func<int, int> outerKeySelector, Func<int, int> innerKeySelector, Func<int, int, int> resultSelector)"));
        }

        [Fact, Trait(Traits.Feature, Traits.Features.QuickInfo)]
        [WorkItem(23394, "https://github.com/dotnet/roslyn/issues/23394")]
        public async Task QueryMethodinfoJoin2()
        {
            await TestInMethodAsync(
@"
            var q = from i1 in new int[0]
                    join i2 $$in new int[0] on i1 equals i2
                    select i1;
",
            MainDescription($"({CSharpFeaturesResources.extension}) IEnumerable<int> IEnumerable<int>.Join<int, int, int, int>(IEnumerable<int> inner, Func<int, int> outerKeySelector, Func<int, int> innerKeySelector, Func<int, int, int> resultSelector)"));
        }

        [Fact, Trait(Traits.Feature, Traits.Features.QuickInfo)]
        [WorkItem(23394, "https://github.com/dotnet/roslyn/issues/23394")]
        public async Task QueryMethodinfoJoin3()
        {
            await TestInMethodAsync(
@"
            var q = from i1 in new int[0]
                    join i2 in new int[0] $$on i1 equals i2
                    select i1;
",
            MainDescription($"({CSharpFeaturesResources.extension}) IEnumerable<int> IEnumerable<int>.Join<int, int, int, int>(IEnumerable<int> inner, Func<int, int> outerKeySelector, Func<int, int> innerKeySelector, Func<int, int, int> resultSelector)"));
        }

        [Fact, Trait(Traits.Feature, Traits.Features.QuickInfo)]
        [WorkItem(23394, "https://github.com/dotnet/roslyn/issues/23394")]
        public async Task QueryMethodinfoJoin4()
        {
            await TestInMethodAsync(
@"
            var q = from i1 in new int[0]
                    join i2 in new int[0] on i1 $$equals i2
                    select i1;
",
            MainDescription($"({CSharpFeaturesResources.extension}) IEnumerable<int> IEnumerable<int>.Join<int, int, int, int>(IEnumerable<int> inner, Func<int, int> outerKeySelector, Func<int, int> innerKeySelector, Func<int, int, int> resultSelector)"));
        }

        [Fact, Trait(Traits.Feature, Traits.Features.QuickInfo)]
        [WorkItem(23394, "https://github.com/dotnet/roslyn/issues/23394")]
        public async Task QueryMethodinfoJoinInto1()
        {
            await TestInMethodAsync(
@"
            var q = from i1 in new int[0]
                    $$join i2 in new int[0] on i1 equals i2 into g
                    select g;
",
            MainDescription($"({CSharpFeaturesResources.extension}) IEnumerable<IEnumerable<int>> IEnumerable<int>.GroupJoin<int, int, int, IEnumerable<int>>(IEnumerable<int> inner, Func<int, int> outerKeySelector, Func<int, int> innerKeySelector, Func<int, IEnumerable<int>, IEnumerable<int>> resultSelector)"));
        }

        [Fact, Trait(Traits.Feature, Traits.Features.QuickInfo)]
        [WorkItem(23394, "https://github.com/dotnet/roslyn/issues/23394")]
        public async Task QueryMethodinfoJoinInto2()
        {
            await TestInMethodAsync(
@"
            var q = from i1 in new int[0]
                    join i2 in new int[0] on i1 equals i2 $$into g
                    select g;
");
        }

        [Fact, Trait(Traits.Feature, Traits.Features.QuickInfo)]
        [WorkItem(23394, "https://github.com/dotnet/roslyn/issues/23394")]
        public async Task QueryMethodinfoFromMissing()
        {
            await TestInMethodAsync(
@"
            var q = $$from i in new int[0]
                    select i;
");
        }

        [Fact, Trait(Traits.Feature, Traits.Features.QuickInfo)]
        [WorkItem(23394, "https://github.com/dotnet/roslyn/issues/23394")]
        public async Task QueryMethodinfoRangeVariableSimple1()
        {
            await TestInMethodAsync(
@"
            var q = $$from double i in new int[0]
                    select i;
",
            MainDescription($"({CSharpFeaturesResources.extension}) IEnumerable<double> System.Collections.IEnumerable.Cast<double>()"));
        }

        [Fact, Trait(Traits.Feature, Traits.Features.QuickInfo)]
        [WorkItem(23394, "https://github.com/dotnet/roslyn/issues/23394")]
        public async Task QueryMethodinfoRangeVariableSimple2()
        {
            await TestInMethodAsync(
@"
            var q = from double i $$in new int[0]
                    select i;
",
            MainDescription($"({CSharpFeaturesResources.extension}) IEnumerable<double> System.Collections.IEnumerable.Cast<double>()"));
        }

        [Fact, Trait(Traits.Feature, Traits.Features.QuickInfo)]
        [WorkItem(23394, "https://github.com/dotnet/roslyn/issues/23394")]
        public async Task QueryMethodinfoRangeVariableSelectMany1()
        {
            await TestInMethodAsync(
@"
            var q = from i in new int[0]
                    $$from double d in new int[0]
                    select i;
",
            MainDescription($"({CSharpFeaturesResources.extension}) IEnumerable<int> IEnumerable<int>.SelectMany<int, double, int>(Func<int, IEnumerable<double>> collectionSelector, Func<int, double, int> resultSelector)"));
        }

        [Fact, Trait(Traits.Feature, Traits.Features.QuickInfo)]
        [WorkItem(23394, "https://github.com/dotnet/roslyn/issues/23394")]
        public async Task QueryMethodinfoRangeVariableSelectMany2()
        {
            await TestInMethodAsync(
@"
            var q = from i in new int[0]
                    from double d $$in new int[0]
                    select i;
",
            MainDescription($"({CSharpFeaturesResources.extension}) IEnumerable<double> System.Collections.IEnumerable.Cast<double>()"));
        }

        [Fact, Trait(Traits.Feature, Traits.Features.QuickInfo)]
        [WorkItem(23394, "https://github.com/dotnet/roslyn/issues/23394")]
        public async Task QueryMethodinfoRangeVariableJoin1()
        {
            await TestInMethodAsync(
@"
            var q = from i1 in new int[0]
                    $$join int i2 in new double[0] on i1 equals i2
                    select i1;
",
            MainDescription($"({CSharpFeaturesResources.extension}) IEnumerable<int> IEnumerable<int>.Join<int, int, int, int>(IEnumerable<int> inner, Func<int, int> outerKeySelector, Func<int, int> innerKeySelector, Func<int, int, int> resultSelector)"));
        }

        [Fact, Trait(Traits.Feature, Traits.Features.QuickInfo)]
        [WorkItem(23394, "https://github.com/dotnet/roslyn/issues/23394")]
        public async Task QueryMethodinfoRangeVariableJoin2()
        {
            await TestInMethodAsync(
@"
            var q = from i1 in new int[0]
                    join int i2 $$in new double[0] on i1 equals i2
                    select i1;
",
            MainDescription($"({CSharpFeaturesResources.extension}) IEnumerable<int> System.Collections.IEnumerable.Cast<int>()"));
        }

        [Fact, Trait(Traits.Feature, Traits.Features.QuickInfo)]
        [WorkItem(23394, "https://github.com/dotnet/roslyn/issues/23394")]
        public async Task QueryMethodinfoRangeVariableJoin3()
        {
            await TestInMethodAsync(
@"
            var q = from i1 in new int[0]
                    join int i2 in new double[0] $$on i1 equals i2
                    select i1;
",
            MainDescription($"({CSharpFeaturesResources.extension}) IEnumerable<int> IEnumerable<int>.Join<int, int, int, int>(IEnumerable<int> inner, Func<int, int> outerKeySelector, Func<int, int> innerKeySelector, Func<int, int, int> resultSelector)"));
        }

        [Fact, Trait(Traits.Feature, Traits.Features.QuickInfo)]
        [WorkItem(23394, "https://github.com/dotnet/roslyn/issues/23394")]
        public async Task QueryMethodinfoRangeVariableJoin4()
        {
            await TestInMethodAsync(
@"
            var q = from i1 in new int[0]
                    join int i2 in new double[0] on i1 $$equals i2
                    select i1;
",
            MainDescription($"({CSharpFeaturesResources.extension}) IEnumerable<int> IEnumerable<int>.Join<int, int, int, int>(IEnumerable<int> inner, Func<int, int> outerKeySelector, Func<int, int> innerKeySelector, Func<int, int, int> resultSelector)"));
        }

        [WorkItem(543205, "http://vstfdevdiv:8080/DevDiv2/DevDiv/_workitems/edit/543205")]
        [Fact, Trait(Traits.Feature, Traits.Features.QuickInfo)]
        public async Task TestErrorGlobal()
        {
            await TestAsync(
@"extern alias global;

class myClass
{
    static int Main()
    {
        $$global::otherClass oc = new global::otherClass();
        return 0;
    }
}",
                MainDescription("<global namespace>"));
        }

        [Fact, Trait(Traits.Feature, Traits.Features.QuickInfo)]
        public async Task DontRemoveAttributeSuffixAndProduceInvalidIdentifier1()
        {
            await TestAsync(
@"using System;

class classAttribute : Attribute
{
    private classAttribute x$$;
}",
                MainDescription($"({FeaturesResources.field}) classAttribute classAttribute.x"));
        }

        [WorkItem(544026, "http://vstfdevdiv:8080/DevDiv2/DevDiv/_workitems/edit/544026")]
        [Fact, Trait(Traits.Feature, Traits.Features.QuickInfo)]
        public async Task DontRemoveAttributeSuffix2()
        {
            await TestAsync(
@"using System;

class class1Attribute : Attribute
{
    private class1Attribute x$$;
}",
                MainDescription($"({FeaturesResources.field}) class1Attribute class1Attribute.x"));
        }

        [WorkItem(1696, "https://github.com/dotnet/roslyn/issues/1696")]
        [Fact, Trait(Traits.Feature, Traits.Features.QuickInfo)]
        public async Task AttributeQuickInfoBindsToClassTest()
        {
            await TestAsync(
@"using System;

/// <summary>
/// class comment
/// </summary>
[Some$$]
class SomeAttribute : Attribute
{
    /// <summary>
    /// ctor comment
    /// </summary>
    public SomeAttribute()
    {
    }
}",
                Documentation("class comment"));
        }

        [WorkItem(1696, "https://github.com/dotnet/roslyn/issues/1696")]
        [Fact, Trait(Traits.Feature, Traits.Features.QuickInfo)]
        public async Task AttributeConstructorQuickInfo()
        {
            await TestAsync(
@"using System;

/// <summary>
/// class comment
/// </summary>
class SomeAttribute : Attribute
{
    /// <summary>
    /// ctor comment
    /// </summary>
    public SomeAttribute()
    {
        var s = new Some$$Attribute();
    }
}",
                Documentation("ctor comment"));
        }

        [Fact, Trait(Traits.Feature, Traits.Features.QuickInfo)]
        public async Task TestLabel()
        {
            await TestInClassAsync(
@"void M()
{
Goo:
    int Goo;
    goto Goo$$;
}",
                MainDescription($"({FeaturesResources.label}) Goo"));
        }

        [WorkItem(542613, "http://vstfdevdiv:8080/DevDiv2/DevDiv/_workitems/edit/542613")]
        [Fact, Trait(Traits.Feature, Traits.Features.QuickInfo)]
        public async Task TestUnboundGeneric()
        {
            await TestAsync(
@"using System;
using System.Collections.Generic;

class C
{
    void M()
    {
        Type t = typeof(L$$ist<>);
    }
}",
                MainDescription("class System.Collections.Generic.List<T>"),
                NoTypeParameterMap);
        }

        [WorkItem(543113, "http://vstfdevdiv:8080/DevDiv2/DevDiv/_workitems/edit/543113")]
        [Fact, Trait(Traits.Feature, Traits.Features.QuickInfo)]
        public async Task TestAnonymousTypeNew1()
        {
            await TestAsync(
@"class C
{
    void M()
    {
        var v = $$new { };
    }
}",
                MainDescription(@"AnonymousType 'a"),
                NoTypeParameterMap,
                AnonymousTypes(
$@"
{FeaturesResources.Types_colon}
    'a {FeaturesResources.is_} new {{  }}"));
        }

        [WorkItem(543873, "http://vstfdevdiv:8080/DevDiv2/DevDiv/_workitems/edit/543873")]
        [Fact, Trait(Traits.Feature, Traits.Features.QuickInfo)]
        public async Task TestNestedAnonymousType()
        {
            // verify nested anonymous types are listed in the same order for different properties
            // verify first property
            await TestInMethodAsync(
@"var x = new[] { new { Name = ""BillG"", Address = new { Street = ""1 Microsoft Way"", Zip = ""98052"" } } };

x[0].$$Address",
                MainDescription(@"'b 'a.Address { get; }"),
                NoTypeParameterMap,
                AnonymousTypes(
$@"
{FeaturesResources.Types_colon}
    'a {FeaturesResources.is_} new {{ string Name, 'b Address }}
    'b {FeaturesResources.is_} new {{ string Street, string Zip }}"));

            // verify second property
            await TestInMethodAsync(
@"var x = new[] { new { Name = ""BillG"", Address = new { Street = ""1 Microsoft Way"", Zip = ""98052"" } } };

x[0].$$Name",
                MainDescription(@"string 'a.Name { get; }"),
                NoTypeParameterMap,
                AnonymousTypes(
$@"
{FeaturesResources.Types_colon}
    'a {FeaturesResources.is_} new {{ string Name, 'b Address }}
    'b {FeaturesResources.is_} new {{ string Street, string Zip }}"));
        }

        [Fact, Trait(Traits.Feature, Traits.Features.QuickInfo)]
        [WorkItem(543183, "http://vstfdevdiv:8080/DevDiv2/DevDiv/_workitems/edit/543183")]
        public async Task TestAssignmentOperatorInAnonymousType()
        {
            await TestAsync(
@"class C
{
    void M()
    {
        var a = new { A $$= 0 };
    }
}");
        }

        [Fact, Trait(Traits.Feature, Traits.Features.QuickInfo)]
        [WorkItem(10731, "DevDiv_Projects/Roslyn")]
        public async Task TestErrorAnonymousTypeDoesntShow()
        {
            await TestInMethodAsync(
@"var a = new { new { N = 0 }.N, new { } }.$$N;",
                MainDescription(@"int 'a.N { get; }"),
                NoTypeParameterMap,
                AnonymousTypes(
$@"
{FeaturesResources.Types_colon}
    'a {FeaturesResources.is_} new {{ int N }}"));
        }

        [Fact, Trait(Traits.Feature, Traits.Features.QuickInfo)]
        [WorkItem(543553, "http://vstfdevdiv:8080/DevDiv2/DevDiv/_workitems/edit/543553")]
        public async Task TestArrayAssignedToVar()
        {
            await TestAsync(
@"class C
{
    static void M(string[] args)
    {
        v$$ar a = args;
    }
}",
                MainDescription("string[]"));
        }

        [WorkItem(529139, "http://vstfdevdiv:8080/DevDiv2/DevDiv/_workitems/edit/529139")]
        [Fact, Trait(Traits.Feature, Traits.Features.QuickInfo)]
        public async Task ColorColorRangeVariable()
        {
            await TestAsync(
@"using System.Collections.Generic;
using System.Linq;

namespace N1
{
    class yield
    {
        public static IEnumerable<yield> Bar()
        {
            foreach (yield yield in from yield in new yield[0]
                                    select y$$ield)
            {
                yield return yield;
            }
        }
    }
}",
                MainDescription($"({FeaturesResources.range_variable}) N1.yield yield"));
        }

        [WorkItem(543550, "http://vstfdevdiv:8080/DevDiv2/DevDiv/_workitems/edit/543550")]
        [Fact, Trait(Traits.Feature, Traits.Features.QuickInfo)]
        public async Task QuickInfoOnOperator()
        {
            await TestAsync(
@"using System.Collections.Generic;

class Program
{
    static void Main(string[] args)
    {
        var v = new Program() $$+ string.Empty;
    }

    public static implicit operator Program(string s)
    {
        return null;
    }

    public static IEnumerable<Program> operator +(Program p1, Program p2)
    {
        yield return p1;
        yield return p2;
    }
}",
                MainDescription("IEnumerable<Program> Program.operator +(Program p1, Program p2)"));
        }

        [Fact, Trait(Traits.Feature, Traits.Features.QuickInfo)]
        public async Task TestConstantField()
        {
            await TestAsync(
@"class C
{
    const int $$F = 1;",
                MainDescription($"({FeaturesResources.constant}) int C.F = 1"));
        }

        [Fact, Trait(Traits.Feature, Traits.Features.QuickInfo)]
        public async Task TestMultipleConstantFields()
        {
            await TestAsync(
@"class C
{
    public const double X = 1.0, Y = 2.0, $$Z = 3.5;",
                MainDescription($"({FeaturesResources.constant}) double C.Z = 3.5"));
        }

        [Fact, Trait(Traits.Feature, Traits.Features.QuickInfo)]
        public async Task TestConstantDependencies()
        {
            await TestAsync(
@"class A
{
    public const int $$X = B.Z + 1;
    public const int Y = 10;
}

class B
{
    public const int Z = A.Y + 1;
}",
                MainDescription($"({FeaturesResources.constant}) int A.X = B.Z + 1"));
        }

        [Fact, Trait(Traits.Feature, Traits.Features.QuickInfo)]
        public async Task TestConstantCircularDependencies()
        {
            await TestAsync(
@"class A
{
    public const int X = B.Z + 1;
}

class B
{
    public const int Z$$ = A.X + 1;
}",
                MainDescription($"({FeaturesResources.constant}) int B.Z = A.X + 1"));
        }

        [WorkItem(544620, "http://vstfdevdiv:8080/DevDiv2/DevDiv/_workitems/edit/544620")]
        [Fact, Trait(Traits.Feature, Traits.Features.QuickInfo)]
        public async Task TestConstantOverflow()
        {
            await TestAsync(
@"class B
{
    public const int Z$$ = int.MaxValue + 1;
}",
                MainDescription($"({FeaturesResources.constant}) int B.Z = int.MaxValue + 1"));
        }

        [WorkItem(544620, "http://vstfdevdiv:8080/DevDiv2/DevDiv/_workitems/edit/544620")]
        [Fact, Trait(Traits.Feature, Traits.Features.QuickInfo)]
        public async Task TestConstantOverflowInUncheckedContext()
        {
            await TestAsync(
@"class B
{
    public const int Z$$ = unchecked(int.MaxValue + 1);
}",
                MainDescription($"({FeaturesResources.constant}) int B.Z = unchecked(int.MaxValue + 1)"));
        }

        [Fact, Trait(Traits.Feature, Traits.Features.QuickInfo)]
        public async Task TestEnumInConstantField()
        {
            await TestAsync(
@"public class EnumTest
{
    enum Days
    {
        Sun,
        Mon,
        Tue,
        Wed,
        Thu,
        Fri,
        Sat
    };

    static void Main()
    {
        const int $$x = (int)Days.Sun;
    }
}",
                MainDescription($"({FeaturesResources.local_constant}) int x = (int)Days.Sun"));
        }

        [Fact, Trait(Traits.Feature, Traits.Features.QuickInfo)]
        public async Task TestConstantInDefaultExpression()
        {
            await TestAsync(
@"public class EnumTest
{
    enum Days
    {
        Sun,
        Mon,
        Tue,
        Wed,
        Thu,
        Fri,
        Sat
    };

    static void Main()
    {
        const Days $$x = default(Days);
    }
}",
                MainDescription($"({FeaturesResources.local_constant}) Days x = default(Days)"));
        }

        [Fact, Trait(Traits.Feature, Traits.Features.QuickInfo)]
        public async Task TestConstantParameter()
        {
            await TestAsync(
@"class C
{
    void Bar(int $$b = 1);
}",
                MainDescription($"({FeaturesResources.parameter}) int b = 1"));
        }

        [Fact, Trait(Traits.Feature, Traits.Features.QuickInfo)]
        public async Task TestConstantLocal()
        {
            await TestAsync(
@"class C
{
    void Bar()
    {
        const int $$loc = 1;
    }",
                MainDescription($"({FeaturesResources.local_constant}) int loc = 1"));
        }

        [WorkItem(544416, "http://vstfdevdiv:8080/DevDiv2/DevDiv/_workitems/edit/544416")]
        [Fact, Trait(Traits.Feature, Traits.Features.QuickInfo)]
        public async Task TestErrorType1()
        {
            await TestInMethodAsync(
@"var $$v1 = new Goo();",
                MainDescription($"({FeaturesResources.local_variable}) Goo v1"));
        }

        [WorkItem(544416, "http://vstfdevdiv:8080/DevDiv2/DevDiv/_workitems/edit/544416")]
        [Fact, Trait(Traits.Feature, Traits.Features.QuickInfo)]
        public async Task TestErrorType2()
        {
            await TestInMethodAsync(
@"var $$v1 = v1;",
                MainDescription($"({FeaturesResources.local_variable}) var v1"));
        }

        [WorkItem(544416, "http://vstfdevdiv:8080/DevDiv2/DevDiv/_workitems/edit/544416")]
        [Fact, Trait(Traits.Feature, Traits.Features.QuickInfo)]
        public async Task TestErrorType3()
        {
            await TestInMethodAsync(
@"var $$v1 = new Goo<Bar>();",
                MainDescription($"({FeaturesResources.local_variable}) Goo<Bar> v1"));
        }

        [WorkItem(544416, "http://vstfdevdiv:8080/DevDiv2/DevDiv/_workitems/edit/544416")]
        [Fact, Trait(Traits.Feature, Traits.Features.QuickInfo)]
        public async Task TestErrorType4()
        {
            await TestInMethodAsync(
@"var $$v1 = &(x => x);",
                MainDescription($"({FeaturesResources.local_variable}) ?* v1"));
        }

        [WorkItem(544416, "http://vstfdevdiv:8080/DevDiv2/DevDiv/_workitems/edit/544416")]
        [Fact, Trait(Traits.Feature, Traits.Features.QuickInfo)]
        public async Task TestErrorType5()
        {
            await TestInMethodAsync("var $$v1 = &v1",
                MainDescription($"({FeaturesResources.local_variable}) var* v1"));
        }

        [WorkItem(544416, "http://vstfdevdiv:8080/DevDiv2/DevDiv/_workitems/edit/544416")]
        [Fact, Trait(Traits.Feature, Traits.Features.QuickInfo)]
        public async Task TestErrorType6()
        {
            await TestInMethodAsync("var $$v1 = new Goo[1]",
                MainDescription($"({FeaturesResources.local_variable}) Goo[] v1"));
        }

        [WorkItem(544416, "http://vstfdevdiv:8080/DevDiv2/DevDiv/_workitems/edit/544416")]
        [Fact, Trait(Traits.Feature, Traits.Features.QuickInfo)]
        public async Task TestErrorType7()
        {
            await TestInClassAsync(
@"class C
{
    void Method()
    {
    }

    void Goo()
    {
        var $$v1 = MethodGroup;
    }
}",
                MainDescription($"({FeaturesResources.local_variable}) ? v1"));
        }

        [WorkItem(544416, "http://vstfdevdiv:8080/DevDiv2/DevDiv/_workitems/edit/544416")]
        [Fact, Trait(Traits.Feature, Traits.Features.QuickInfo)]
        public async Task TestErrorType8()
        {
            await TestInMethodAsync("var $$v1 = Unknown",
                MainDescription($"({FeaturesResources.local_variable}) ? v1"));
        }

        [WorkItem(545072, "http://vstfdevdiv:8080/DevDiv2/DevDiv/_workitems/edit/545072")]
        [Fact, Trait(Traits.Feature, Traits.Features.QuickInfo)]
        public async Task TestDelegateSpecialTypes()
        {
            await TestAsync(
@"delegate void $$F(int x);",
                MainDescription("delegate void F(int x)"));
        }

        [WorkItem(545108, "http://vstfdevdiv:8080/DevDiv2/DevDiv/_workitems/edit/545108")]
        [Fact, Trait(Traits.Feature, Traits.Features.QuickInfo)]
        public async Task TestNullPointerParameter()
        {
            await TestAsync(
@"class C
{
    unsafe void $$Goo(int* x = null)
    {
    }
}",
                MainDescription("void C.Goo([int* x = null])"));
        }

        [WorkItem(545098, "http://vstfdevdiv:8080/DevDiv2/DevDiv/_workitems/edit/545098")]
        [Fact, Trait(Traits.Feature, Traits.Features.QuickInfo)]
        public async Task TestLetIdentifier1()
        {
            await TestInMethodAsync("var q = from e in \"\" let $$y = 1 let a = new { y } select a;",
                MainDescription($"({FeaturesResources.range_variable}) int y"));
        }

        [WorkItem(545295, "http://vstfdevdiv:8080/DevDiv2/DevDiv/_workitems/edit/545295")]
        [Fact, Trait(Traits.Feature, Traits.Features.QuickInfo)]
        public async Task TestNullableDefaultValue()
        {
            await TestAsync(
@"class Test
{
    void $$Method(int? t1 = null)
    {
    }
}",
                MainDescription("void Test.Method([int? t1 = null])"));
        }

        [WorkItem(529586, "http://vstfdevdiv:8080/DevDiv2/DevDiv/_workitems/edit/529586")]
        [Fact, Trait(Traits.Feature, Traits.Features.QuickInfo)]
        public async Task TestInvalidParameterInitializer()
        {
            await TestAsync(
@"class Program
{
    void M1(float $$j1 = ""Hello""
+
""World"")
    {
    }
}",
                MainDescription($@"({FeaturesResources.parameter}) float j1 = ""Hello"" + ""World"""));
        }

        [WorkItem(545230, "http://vstfdevdiv:8080/DevDiv2/DevDiv/_workitems/edit/545230")]
        [Fact, Trait(Traits.Feature, Traits.Features.QuickInfo)]
        public async Task TestComplexConstLocal()
        {
            await TestAsync(
@"class Program
{
    void Main()
    {
        const int MEGABYTE = 1024 *
            1024 + true;
        Blah($$MEGABYTE);
    }
}",
                MainDescription($@"({FeaturesResources.local_constant}) int MEGABYTE = 1024 * 1024 + true"));
        }

        [WorkItem(545230, "http://vstfdevdiv:8080/DevDiv2/DevDiv/_workitems/edit/545230")]
        [Fact, Trait(Traits.Feature, Traits.Features.QuickInfo)]
        public async Task TestComplexConstField()
        {
            await TestAsync(
@"class Program
{
    const int a = true
        -
        false;

    void Main()
    {
        Goo($$a);
    }
}",
                MainDescription($"({FeaturesResources.constant}) int Program.a = true - false"));
        }

        [Fact, Trait(Traits.Feature, Traits.Features.QuickInfo)]
        public async Task TestTypeParameterCrefDoesNotHaveQuickInfo()
        {
            await TestAsync(
@"class C<T>
{
    ///  <see cref=""C{X$$}""/>
    static void Main(string[] args)
    {
    }
}");
        }

        [Fact, Trait(Traits.Feature, Traits.Features.QuickInfo)]
        public async Task TestCref1()
        {
            await TestAsync(
@"class Program
{
    ///  <see cref=""Mai$$n""/>
    static void Main(string[] args)
    {
    }
}",
                MainDescription(@"void Program.Main(string[] args)"));
        }

        [Fact, Trait(Traits.Feature, Traits.Features.QuickInfo)]
        public async Task TestCref2()
        {
            await TestAsync(
@"class Program
{
    ///  <see cref=""$$Main""/>
    static void Main(string[] args)
    {
    }
}",
                MainDescription(@"void Program.Main(string[] args)"));
        }

        [Fact, Trait(Traits.Feature, Traits.Features.QuickInfo)]
        public async Task TestCref3()
        {
            await TestAsync(
@"class Program
{
    ///  <see cref=""Main""$$/>
    static void Main(string[] args)
    {
    }
}");
        }

        [Fact, Trait(Traits.Feature, Traits.Features.QuickInfo)]
        public async Task TestCref4()
        {
            await TestAsync(
@"class Program
{
    ///  <see cref=""Main$$""/>
    static void Main(string[] args)
    {
    }
}");
        }

        [Fact, Trait(Traits.Feature, Traits.Features.QuickInfo)]
        public async Task TestCref5()
        {
            await TestAsync(
@"class Program
{
    ///  <see cref=""Main""$$/>
    static void Main(string[] args)
    {
    }
}");
        }

        [WorkItem(546849, "http://vstfdevdiv:8080/DevDiv2/DevDiv/_workitems/edit/546849")]
        [Fact, Trait(Traits.Feature, Traits.Features.QuickInfo)]
        public async Task TestIndexedProperty()
        {
            var markup = @"class Program
{
    void M()
    {
            CCC c = new CCC();
            c.Index$$Prop[0] = ""s"";
    }
}";

            // Note that <COMImport> is required by compiler.  Bug 17013 tracks enabling indexed property for non-COM types.
            var referencedCode = @"Imports System.Runtime.InteropServices
<ComImport()>
<GuidAttribute(CCC.ClassId)>
Public Class CCC

#Region ""COM GUIDs""
    Public Const ClassId As String = ""9d965fd2-1514-44f6-accd-257ce77c46b0""
    Public Const InterfaceId As String = ""a9415060-fdf0-47e3-bc80-9c18f7f39cf6""
    Public Const EventsId As String = ""c6a866a5-5f97-4b53-a5df-3739dc8ff1bb""
# End Region

    ''' <summary>
    ''' An index property from VB
    ''' </summary>
    ''' <param name=""p1"">p1 is an integer index</param>
    ''' <returns>A string</returns>
    Public Property IndexProp(ByVal p1 As Integer, Optional ByVal p2 As Integer = 0) As String
        Get
            Return Nothing
        End Get
        Set(ByVal value As String)

        End Set
    End Property
End Class";

            await TestWithReferenceAsync(sourceCode: markup,
                referencedCode: referencedCode,
                sourceLanguage: LanguageNames.CSharp,
                referencedLanguage: LanguageNames.VisualBasic,
                expectedResults: MainDescription("string CCC.IndexProp[int p1, [int p2 = 0]] { get; set; }"));
        }

        [WorkItem(546918, "http://vstfdevdiv:8080/DevDiv2/DevDiv/_workitems/edit/546918")]
        [Fact, Trait(Traits.Feature, Traits.Features.QuickInfo)]
        public async Task TestUnconstructedGeneric()
        {
            await TestAsync(
@"class A<T>
{
    enum SortOrder
    {
        Ascending,
        Descending,
        None
    }

    void Goo()
    {
        var b = $$SortOrder.Ascending;
    }
}",
                MainDescription(@"enum A<T>.SortOrder"));
        }

        [WorkItem(546970, "http://vstfdevdiv:8080/DevDiv2/DevDiv/_workitems/edit/546970")]
        [Fact, Trait(Traits.Feature, Traits.Features.QuickInfo)]
        public async Task TestUnconstructedGenericInCRef()
        {
            await TestAsync(
@"/// <see cref=""$$C{T}"" />
class C<T>
{
}",
                MainDescription(@"class C<T>"));
        }

        [Fact, Trait(Traits.Feature, Traits.Features.QuickInfo)]
        public async Task TestAwaitableMethod()
        {
            var markup = @"using System.Threading.Tasks;	
class C	
{	
    async Task Goo()	
    {	
        Go$$o();	
    }	
}";
            var description = $"({CSharpFeaturesResources.awaitable}) Task C.Goo()";

            await VerifyWithMscorlib45Async(markup, new[] { MainDescription(description) });
        }

        [Fact, Trait(Traits.Feature, Traits.Features.QuickInfo)]
        public async Task ObsoleteItem()
        {
            var markup = @"
using System;

class Program
{
    [Obsolete]
    public void goo()
    {
        go$$o();
    }
}";
            await TestAsync(markup, MainDescription($"[{CSharpFeaturesResources.deprecated}] void Program.goo()"));
        }

        [WorkItem(751070, "http://vstfdevdiv:8080/DevDiv2/DevDiv/_workitems/edit/751070")]
        [Fact, Trait(Traits.Feature, Traits.Features.QuickInfo)]
        public async Task DynamicOperator()
        {
            var markup = @"

public class Test
{
    public delegate void NoParam();

    static int Main()
    {
        dynamic x = new object();
        if (((System.Func<dynamic>)(() => (x =$$= null)))())
            return 0;
        return 1;
    }
}";
            await TestAsync(markup, MainDescription("dynamic dynamic.operator ==(dynamic left, dynamic right)"));
        }

        [Fact, Trait(Traits.Feature, Traits.Features.QuickInfo)]
        public async Task TextOnlyDocComment()
        {
            await TestAsync(
@"/// <summary>
///goo
/// </summary>
class C$$
{
}", Documentation("goo"));
        }

        [Fact, Trait(Traits.Feature, Traits.Features.QuickInfo)]
        public async Task TestTrimConcatMultiLine()
        {
            await TestAsync(
@"/// <summary>
/// goo
/// bar
/// </summary>
class C$$
{
}", Documentation("goo bar"));
        }

        [Fact, Trait(Traits.Feature, Traits.Features.QuickInfo)]
        public async Task TestCref()
        {
            await TestAsync(
@"/// <summary>
/// <see cref=""C""/>
/// <seealso cref=""C""/>
/// </summary>
class C$$
{
}", Documentation("C C"));
        }

        [Fact, Trait(Traits.Feature, Traits.Features.QuickInfo)]
        public async Task ExcludeTextOutsideSummaryBlock()
        {
            await TestAsync(
@"/// red
/// <summary>
/// green
/// </summary>
/// yellow
class C$$
{
}", Documentation("green"));
        }

        [Fact, Trait(Traits.Feature, Traits.Features.QuickInfo)]
        public async Task NewlineAfterPara()
        {
            await TestAsync(
@"/// <summary>
/// <para>goo</para>
/// </summary>
class C$$
{
}", Documentation("goo"));
        }

        [Fact, Trait(Traits.Feature, Traits.Features.QuickInfo)]
        public async Task TextOnlyDocComment_Metadata()
        {
            var referenced = @"
/// <summary>
///goo
/// </summary>
public class C
{
}";

            var code = @"
class G
{
    void goo()
    {
        C$$ c;
    }
}";
            await TestWithMetadataReferenceHelperAsync(code, referenced, "C#", "C#", Documentation("goo"));
        }

        [Fact, Trait(Traits.Feature, Traits.Features.QuickInfo)]
        public async Task TestTrimConcatMultiLine_Metadata()
        {
            var referenced = @"
/// <summary>
/// goo
/// bar
/// </summary>
public class C
{
}";

            var code = @"
class G
{
    void goo()
    {
        C$$ c;
    }
}";
            await TestWithMetadataReferenceHelperAsync(code, referenced, "C#", "C#", Documentation("goo bar"));
        }

        [Fact, Trait(Traits.Feature, Traits.Features.QuickInfo)]
        public async Task TestCref_Metadata()
        {
            var code = @"
class G
{
    void goo()
    {
        C$$ c;
    }
}";

            var referenced = @"/// <summary>
/// <see cref=""C""/>
/// <seealso cref=""C""/>
/// </summary>
public class C
{
}";
            await TestWithMetadataReferenceHelperAsync(code, referenced, "C#", "C#", Documentation("C C"));
        }

        [Fact, Trait(Traits.Feature, Traits.Features.QuickInfo)]
        public async Task ExcludeTextOutsideSummaryBlock_Metadata()
        {
            var code = @"
class G
{
    void goo()
    {
        C$$ c;
    }
}";

            var referenced = @"
/// red
/// <summary>
/// green
/// </summary>
/// yellow
public class C
{
}";
            await TestWithMetadataReferenceHelperAsync(code, referenced, "C#", "C#", Documentation("green"));
        }

        [Fact, Trait(Traits.Feature, Traits.Features.QuickInfo)]
        public async Task Param()
        {
            await TestAsync(
@"/// <summary></summary>
public class C
{
    /// <typeparam name=""T"">A type parameter of <see cref=""goo{ T} (string[], T)""/></typeparam>
    /// <param name=""args"">First parameter of <see cref=""Goo{T} (string[], T)""/></param>
    /// <param name=""otherParam"">Another parameter of <see cref=""Goo{T}(string[], T)""/></param>
    public void Goo<T>(string[] arg$$s, T otherParam)
    {
    }
}", Documentation("First parameter of C.Goo<T>(string[], T)"));
        }

        [Fact, Trait(Traits.Feature, Traits.Features.QuickInfo)]
        public async Task Param_Metadata()
        {
            var code = @"
class G
{
    void goo()
    {
        C c;
        c.Goo<int>(arg$$s: new string[] { }, 1);
    }
}";
            var referenced = @"
/// <summary></summary>
public class C
{
    /// <typeparam name=""T"">A type parameter of <see cref=""goo{ T} (string[], T)""/></typeparam>
    /// <param name=""args"">First parameter of <see cref=""Goo{T} (string[], T)""/></param>
    /// <param name=""otherParam"">Another parameter of <see cref=""Goo{T}(string[], T)""/></param>
    public void Goo<T>(string[] args, T otherParam)
    {
    }
}";
            await TestWithMetadataReferenceHelperAsync(code, referenced, "C#", "C#", Documentation("First parameter of C.Goo<T>(string[], T)"));
        }

        [Fact, Trait(Traits.Feature, Traits.Features.QuickInfo)]
        public async Task Param2()
        {
            await TestAsync(
@"/// <summary></summary>
public class C
{
    /// <typeparam name=""T"">A type parameter of <see cref=""goo{ T} (string[], T)""/></typeparam>
    /// <param name=""args"">First parameter of <see cref=""Goo{T} (string[], T)""/></param>
    /// <param name=""otherParam"">Another parameter of <see cref=""Goo{T}(string[], T)""/></param>
    public void Goo<T>(string[] args, T oth$$erParam)
    {
    }
}", Documentation("Another parameter of C.Goo<T>(string[], T)"));
        }

        [Fact, Trait(Traits.Feature, Traits.Features.QuickInfo)]
        public async Task Param2_Metadata()
        {
            var code = @"
class G
{
    void goo()
    {
        C c;
        c.Goo<int>(args: new string[] { }, other$$Param: 1);
    }
}";
            var referenced = @"
/// <summary></summary>
public class C
{
    /// <typeparam name=""T"">A type parameter of <see cref=""goo{ T} (string[], T)""/></typeparam>
    /// <param name=""args"">First parameter of <see cref=""Goo{T} (string[], T)""/></param>
    /// <param name=""otherParam"">Another parameter of <see cref=""Goo{T}(string[], T)""/></param>
    public void Goo<T>(string[] args, T otherParam)
    {
    }
}";
            await TestWithMetadataReferenceHelperAsync(code, referenced, "C#", "C#", Documentation("Another parameter of C.Goo<T>(string[], T)"));
        }

        [Fact, Trait(Traits.Feature, Traits.Features.QuickInfo)]
        public async Task TypeParam()
        {
            await TestAsync(
@"/// <summary></summary>
public class C
{
    /// <typeparam name=""T"">A type parameter of <see cref=""Goo{T} (string[], T)""/></typeparam>
    /// <param name=""args"">First parameter of <see cref=""Goo{T} (string[], T)""/></param>
    /// <param name=""otherParam"">Another parameter of <see cref=""Goo{T}(string[], T)""/></param>
    public void Goo<T$$>(string[] args, T otherParam)
    {
    }
}", Documentation("A type parameter of C.Goo<T>(string[], T)"));
        }

        [Fact, Trait(Traits.Feature, Traits.Features.QuickInfo)]
        public async Task UnboundCref()
        {
            await TestAsync(
@"/// <summary></summary>
public class C
{
    /// <typeparam name=""T"">A type parameter of <see cref=""goo{T}(string[], T)""/></typeparam>
    /// <param name=""args"">First parameter of <see cref=""Goo{T} (string[], T)""/></param>
    /// <param name=""otherParam"">Another parameter of <see cref=""Goo{T}(string[], T)""/></param>
    public void Goo<T$$>(string[] args, T otherParam)
    {
    }
}", Documentation("A type parameter of goo<T>(string[], T)"));
        }

        [Fact, Trait(Traits.Feature, Traits.Features.QuickInfo)]
        public async Task CrefInConstructor()
        {
            await TestAsync(
@"public class TestClass
{
    /// <summary> 
    /// This sample shows how to specify the <see cref=""TestClass""/> constructor as a cref attribute.
    /// </summary> 
    public TestClass$$()
    {
    }
}", Documentation("This sample shows how to specify the TestClass constructor as a cref attribute."));
        }

        [Fact, Trait(Traits.Feature, Traits.Features.QuickInfo)]
        public async Task CrefInConstructorOverloaded()
        {
            await TestAsync(
@"public class TestClass
{
    /// <summary> 
    /// This sample shows how to specify the <see cref=""TestClass""/> constructor as a cref attribute.
    /// </summary> 
    public TestClass()
    {
    }

    /// <summary> 
    /// This sample shows how to specify the <see cref=""TestClass(int)""/> constructor as a cref attribute.
    /// </summary> 
    public TestC$$lass(int value)
    {
    }
}", Documentation("This sample shows how to specify the TestClass(int) constructor as a cref attribute."));
        }

        [Fact, Trait(Traits.Feature, Traits.Features.QuickInfo)]
        public async Task CrefInGenericMethod1()
        {
            await TestAsync(
@"public class TestClass
{
    /// <summary> 
    /// The GetGenericValue method. 
    /// <para>This sample shows how to specify the <see cref=""GetGenericValue""/> method as a cref attribute.</para>
    /// </summary> 
    public static T GetGenericVa$$lue<T>(T para)
    {
        return para;
    }
}", Documentation("The GetGenericValue method.\r\n\r\nThis sample shows how to specify the TestClass.GetGenericValue<T>(T) method as a cref attribute."));
        }

        [Fact, Trait(Traits.Feature, Traits.Features.QuickInfo)]
        public async Task CrefInGenericMethod2()
        {
            await TestAsync(
@"public class TestClass
{
    /// <summary> 
    /// The GetGenericValue method. 
    /// <para>This sample shows how to specify the <see cref=""GetGenericValue{T}(T)""/> method as a cref attribute.</para>
    /// </summary> 
    public static T GetGenericVa$$lue<T>(T para)
    {
        return para;
    }
}", Documentation("The GetGenericValue method.\r\n\r\nThis sample shows how to specify the TestClass.GetGenericValue<T>(T) method as a cref attribute."));
        }

        [WorkItem(813350, "http://vstfdevdiv:8080/DevDiv2/DevDiv/_workitems/edit/813350")]
        [Fact, Trait(Traits.Feature, Traits.Features.QuickInfo)]
        public async Task CrefInMethodOverloading1()
        {
            await TestAsync(
@"public class TestClass
{
    public static int GetZero()
    {
        GetGenericValu$$e();
        GetGenericValue(5);
    }

    /// <summary> 
    /// This sample shows how to call the <see cref=""GetGenericValue{T}(T)""/> method
    /// </summary> 
    public static T GetGenericValue<T>(T para)
    {
        return para;
    }

    /// <summary> 
    /// This sample shows how to specify the <see cref=""GetGenericValue""/> method as a cref attribute.
    /// </summary> 
    public static void GetGenericValue()
    {
    }
}", Documentation("This sample shows how to specify the TestClass.GetGenericValue() method as a cref attribute."));
        }

        [WorkItem(813350, "http://vstfdevdiv:8080/DevDiv2/DevDiv/_workitems/edit/813350")]
        [Fact, Trait(Traits.Feature, Traits.Features.QuickInfo)]
        public async Task CrefInMethodOverloading2()
        {
            await TestAsync(
@"public class TestClass
{
    public static int GetZero()
    {
        GetGenericValue();
        GetGenericVal$$ue(5);
    }

    /// <summary> 
    /// This sample shows how to call the <see cref=""GetGenericValue{T}(T)""/> method
    /// </summary> 
    public static T GetGenericValue<T>(T para)
    {
        return para;
    }

    /// <summary> 
    /// This sample shows how to specify the <see cref=""GetGenericValue""/> method as a cref attribute.
    /// </summary> 
    public static void GetGenericValue()
    {
    }
}", Documentation("This sample shows how to call the TestClass.GetGenericValue<T>(T) method"));
        }

        [Fact, Trait(Traits.Feature, Traits.Features.QuickInfo)]
        public async Task CrefInGenericType()
        {
            await TestAsync(
@"/// <summary> 
/// <remarks>This example shows how to specify the <see cref=""GenericClass{T}""/> cref.</remarks>
/// </summary> 
class Generic$$Class<T>
{
}",
    Documentation("This example shows how to specify the GenericClass<T> cref.",
        ExpectedClassifications(
            Text("This example shows how to specify the"),
            WhiteSpace(" "),
            Class("GenericClass"),
            Punctuation.OpenAngle,
            TypeParameter("T"),
            Punctuation.CloseAngle,
            WhiteSpace(" "),
            Text("cref."))));
        }

        [WorkItem(812720, "http://vstfdevdiv:8080/DevDiv2/DevDiv/_workitems/edit/812720")]
        [Fact, Trait(Traits.Feature, Traits.Features.QuickInfo)]
        public async Task ClassificationOfCrefsFromMetadata()
        {
            var code = @"
class G
{
    void goo()
    {
        C c;
        c.Go$$o();
    }
}";
            var referenced = @"
/// <summary></summary>
public class C
{
    /// <summary> 
    /// See <see cref=""Goo""/> method
    /// </summary> 
    public void Goo()
    {
    }
}";
            await TestWithMetadataReferenceHelperAsync(code, referenced, "C#", "C#",
                Documentation("See C.Goo() method",
                    ExpectedClassifications(
                        Text("See"),
                        WhiteSpace(" "),
                        Class("C"),
                        Punctuation.Text("."),
                        Identifier("Goo"),
                        Punctuation.OpenParen,
                        Punctuation.CloseParen,
                        WhiteSpace(" "),
                        Text("method"))));
        }

        [Fact, Trait(Traits.Feature, Traits.Features.QuickInfo)]
        public async Task FieldAvailableInBothLinkedFiles()
        {
            var markup = @"<Workspace>
    <Project Language=""C#"" CommonReferences=""true"" AssemblyName=""Proj1"">
        <Document FilePath=""SourceDocument""><![CDATA[
class C
{
    int x;
    void goo()
    {
        x$$
    }
}
]]>
        </Document>
    </Project>
    <Project Language=""C#"" CommonReferences=""true"" AssemblyName=""Proj2"">
        <Document IsLinkFile=""true"" LinkAssemblyName=""Proj1"" LinkFilePath=""SourceDocument""/>
    </Project>
</Workspace>";

            await VerifyWithReferenceWorkerAsync(markup, new[] { MainDescription($"({FeaturesResources.field}) int C.x"), Usage("") });
        }

        [Fact, Trait(Traits.Feature, Traits.Features.QuickInfo)]
        public async Task FieldUnavailableInOneLinkedFile()
        {
            var markup = @"<Workspace>
    <Project Language=""C#"" CommonReferences=""true"" AssemblyName=""Proj1"" PreprocessorSymbols=""GOO"">
        <Document FilePath=""SourceDocument""><![CDATA[
class C
{
#if GOO
    int x;
#endif
    void goo()
    {
        x$$
    }
}
]]>
        </Document>
    </Project>
    <Project Language=""C#"" CommonReferences=""true"" AssemblyName=""Proj2"">
        <Document IsLinkFile=""true"" LinkAssemblyName=""Proj1"" LinkFilePath=""SourceDocument""/>
    </Project>
</Workspace>";
            var expectedDescription = Usage($"\r\n{string.Format(FeaturesResources._0_1, "Proj1", FeaturesResources.Available)}\r\n{string.Format(FeaturesResources._0_1, "Proj2", FeaturesResources.Not_Available)}\r\n\r\n{FeaturesResources.You_can_use_the_navigation_bar_to_switch_contexts}", expectsWarningGlyph: true);

            await VerifyWithReferenceWorkerAsync(markup, new[] { expectedDescription });
        }

        [Fact, Trait(Traits.Feature, Traits.Features.QuickInfo)]
        [WorkItem(37097, "https://github.com/dotnet/roslyn/issues/37097")]
        public async Task BindSymbolInOtherFile()
        {
            var markup = @"<Workspace>
    <Project Language=""C#"" CommonReferences=""true"" AssemblyName=""Proj1"">
        <Document FilePath=""SourceDocument""><![CDATA[
class C
{
#if GOO
    int x;
#endif
    void goo()
    {
        x$$
    }
}
]]>
        </Document>
    </Project>
    <Project Language=""C#"" CommonReferences=""true"" AssemblyName=""Proj2"" PreprocessorSymbols=""GOO"">
        <Document IsLinkFile=""true"" LinkAssemblyName=""Proj1"" LinkFilePath=""SourceDocument""/>
    </Project>
</Workspace>";
            var expectedDescription = Usage($"\r\n{string.Format(FeaturesResources._0_1, "Proj1", FeaturesResources.Not_Available)}\r\n{string.Format(FeaturesResources._0_1, "Proj2", FeaturesResources.Available)}\r\n\r\n{FeaturesResources.You_can_use_the_navigation_bar_to_switch_contexts}", expectsWarningGlyph: true);

            await VerifyWithReferenceWorkerAsync(markup, new[] { expectedDescription });
        }

        [Fact, Trait(Traits.Feature, Traits.Features.QuickInfo)]
        public async Task FieldUnavailableInTwoLinkedFiles()
        {
            var markup = @"<Workspace>
    <Project Language=""C#"" CommonReferences=""true"" AssemblyName=""Proj1"" PreprocessorSymbols=""GOO"">
        <Document FilePath=""SourceDocument""><![CDATA[
class C
{
#if GOO
    int x;
#endif
    void goo()
    {
        x$$
    }
}
]]>
        </Document>
    </Project>
    <Project Language=""C#"" CommonReferences=""true"" AssemblyName=""Proj2"">
        <Document IsLinkFile=""true"" LinkAssemblyName=""Proj1"" LinkFilePath=""SourceDocument""/>
    </Project>
    <Project Language=""C#"" CommonReferences=""true"" AssemblyName=""Proj3"">
        <Document IsLinkFile=""true"" LinkAssemblyName=""Proj1"" LinkFilePath=""SourceDocument""/>
    </Project>
</Workspace>";
            var expectedDescription = Usage(
                $"\r\n{string.Format(FeaturesResources._0_1, "Proj1", FeaturesResources.Available)}\r\n{string.Format(FeaturesResources._0_1, "Proj2", FeaturesResources.Not_Available)}\r\n{string.Format(FeaturesResources._0_1, "Proj3", FeaturesResources.Not_Available)}\r\n\r\n{FeaturesResources.You_can_use_the_navigation_bar_to_switch_contexts}",
                expectsWarningGlyph: true);

            await VerifyWithReferenceWorkerAsync(markup, new[] { expectedDescription });
        }

        [Fact, Trait(Traits.Feature, Traits.Features.QuickInfo)]
        public async Task ExcludeFilesWithInactiveRegions()
        {
            var markup = @"<Workspace>
    <Project Language=""C#"" CommonReferences=""true"" AssemblyName=""Proj1"" PreprocessorSymbols=""GOO,BAR"">
        <Document FilePath=""SourceDocument""><![CDATA[
class C
{
#if GOO
    int x;
#endif

#if BAR
    void goo()
    {
        x$$
    }
#endif
}
]]>
        </Document>
    </Project>
    <Project Language=""C#"" CommonReferences=""true"" AssemblyName=""Proj2"">
        <Document IsLinkFile=""true"" LinkAssemblyName=""Proj1"" LinkFilePath=""SourceDocument"" />
    </Project>
    <Project Language=""C#"" CommonReferences=""true"" AssemblyName=""Proj3"" PreprocessorSymbols=""BAR"">
        <Document IsLinkFile=""true"" LinkAssemblyName=""Proj1"" LinkFilePath=""SourceDocument""/>
    </Project>
</Workspace>";
            var expectedDescription = Usage($"\r\n{string.Format(FeaturesResources._0_1, "Proj1", FeaturesResources.Available)}\r\n{string.Format(FeaturesResources._0_1, "Proj3", FeaturesResources.Not_Available)}\r\n\r\n{FeaturesResources.You_can_use_the_navigation_bar_to_switch_contexts}", expectsWarningGlyph: true);
            await VerifyWithReferenceWorkerAsync(markup, new[] { expectedDescription });
        }

        [WorkItem(962353, "http://vstfdevdiv:8080/DevDiv2/DevDiv/_workitems/edit/962353")]
        [Fact, Trait(Traits.Feature, Traits.Features.QuickInfo)]
        public async Task NoValidSymbolsInLinkedDocuments()
        {
            var markup = @"<Workspace>
    <Project Language=""C#"" CommonReferences=""true"" AssemblyName=""Proj1"">
        <Document FilePath=""SourceDocument""><![CDATA[
class C
{
    void goo()
    {
        B$$ar();
    }
#if B
    void Bar() { }
#endif
   
}
]]>
        </Document>
    </Project>
    <Project Language=""C#"" CommonReferences=""true"" AssemblyName=""Proj2"">
        <Document IsLinkFile=""true"" LinkAssemblyName=""Proj1"" LinkFilePath=""SourceDocument""/>
    </Project>
</Workspace>";
            await VerifyWithReferenceWorkerAsync(markup);
        }

        [WorkItem(1020944, "http://vstfdevdiv:8080/DevDiv2/DevDiv/_workitems/edit/1020944")]
        [Fact, Trait(Traits.Feature, Traits.Features.QuickInfo)]
        public async Task LocalsValidInLinkedDocuments()
        {
            var markup = @"<Workspace>
    <Project Language=""C#"" CommonReferences=""true"" AssemblyName=""Proj1"">
        <Document FilePath=""SourceDocument""><![CDATA[
class C
{
    void M()
    {
        int x$$;
    }
}
]]>
        </Document>
    </Project>
    <Project Language=""C#"" CommonReferences=""true"" AssemblyName=""Proj2"">
        <Document IsLinkFile=""true"" LinkAssemblyName=""Proj1"" LinkFilePath=""SourceDocument""/>
    </Project>
</Workspace>";

            await VerifyWithReferenceWorkerAsync(markup, new[] { MainDescription($"({FeaturesResources.local_variable}) int x"), Usage("") });
        }

        [WorkItem(1020944, "http://vstfdevdiv:8080/DevDiv2/DevDiv/_workitems/edit/1020944")]
        [Fact, Trait(Traits.Feature, Traits.Features.QuickInfo)]
        public async Task LocalWarningInLinkedDocuments()
        {
            var markup = @"<Workspace>
    <Project Language=""C#"" CommonReferences=""true"" AssemblyName=""Proj1"" PreprocessorSymbols=""PROJ1"">
        <Document FilePath=""SourceDocument""><![CDATA[
class C
{
    void M()
    {
#if PROJ1
        int x;
#endif

        int y = x$$;
    }
}
]]>
        </Document>
    </Project>
    <Project Language=""C#"" CommonReferences=""true"" AssemblyName=""Proj2"">
        <Document IsLinkFile=""true"" LinkAssemblyName=""Proj1"" LinkFilePath=""SourceDocument""/>
    </Project>
</Workspace>";

            await VerifyWithReferenceWorkerAsync(markup, new[] { MainDescription($"({FeaturesResources.local_variable}) int x"), Usage($"\r\n{string.Format(FeaturesResources._0_1, "Proj1", FeaturesResources.Available)}\r\n{string.Format(FeaturesResources._0_1, "Proj2", FeaturesResources.Not_Available)}\r\n\r\n{FeaturesResources.You_can_use_the_navigation_bar_to_switch_contexts}", expectsWarningGlyph: true) });
        }

        [WorkItem(1020944, "http://vstfdevdiv:8080/DevDiv2/DevDiv/_workitems/edit/1020944")]
        [Fact, Trait(Traits.Feature, Traits.Features.QuickInfo)]
        public async Task LabelsValidInLinkedDocuments()
        {
            var markup = @"<Workspace>
    <Project Language=""C#"" CommonReferences=""true"" AssemblyName=""Proj1"">
        <Document FilePath=""SourceDocument""><![CDATA[
class C
{   
    void M()
    {
        $$LABEL: goto LABEL;
    }
}
]]>
        </Document>
    </Project>
    <Project Language=""C#"" CommonReferences=""true"" AssemblyName=""Proj2"">
        <Document IsLinkFile=""true"" LinkAssemblyName=""Proj1"" LinkFilePath=""SourceDocument""/>
    </Project>
</Workspace>";

            await VerifyWithReferenceWorkerAsync(markup, new[] { MainDescription($"({FeaturesResources.label}) LABEL"), Usage("") });
        }

        [WorkItem(1020944, "http://vstfdevdiv:8080/DevDiv2/DevDiv/_workitems/edit/1020944")]
        [Fact, Trait(Traits.Feature, Traits.Features.QuickInfo)]
        public async Task RangeVariablesValidInLinkedDocuments()
        {
            var markup = @"<Workspace>
    <Project Language=""C#"" CommonReferences=""true"" AssemblyName=""Proj1"">
        <Document FilePath=""SourceDocument""><![CDATA[
using System.Linq;
class C
{
    void M()
    {
        var x = from y in new[] {1, 2, 3} select $$y;
    }
}
]]>
        </Document>
    </Project>
    <Project Language=""C#"" CommonReferences=""true"" AssemblyName=""Proj2"">
        <Document IsLinkFile=""true"" LinkAssemblyName=""Proj1"" LinkFilePath=""SourceDocument""/>
    </Project>
</Workspace>";

            await VerifyWithReferenceWorkerAsync(markup, new[] { MainDescription($"({FeaturesResources.range_variable}) int y"), Usage("") });
        }

        [WorkItem(1019766, "http://vstfdevdiv:8080/DevDiv2/DevDiv/_workitems/edit/1019766")]
        [Fact, Trait(Traits.Feature, Traits.Features.QuickInfo)]
        public async Task PointerAccessibility()
        {
            var markup = @"class C
{
    unsafe static void Main()
    {
        void* p = null;
        void* q = null;
        dynamic d = true;
        var x = p =$$= q == d;
    }
}";
            await TestAsync(markup, MainDescription("bool void*.operator ==(void* left, void* right)"));
        }

        [WorkItem(1114300, "http://vstfdevdiv:8080/DevDiv2/DevDiv/_workitems/edit/1114300")]
        [Fact, Trait(Traits.Feature, Traits.Features.QuickInfo)]
        public async Task AwaitingTaskOfArrayType()
        {
            var markup = @"
using System.Threading.Tasks;

class Program
{
    async Task<int[]> M()
    {
        awa$$it M();
    }
}";
            await TestAsync(markup, MainDescription(string.Format(FeaturesResources.Awaited_task_returns_0, "int[]")));
        }

        [WorkItem(1114300, "http://vstfdevdiv:8080/DevDiv2/DevDiv/_workitems/edit/1114300")]
        [Fact, Trait(Traits.Feature, Traits.Features.QuickInfo)]
        public async Task AwaitingTaskOfDynamic()
        {
            var markup = @"
using System.Threading.Tasks;

class Program
{
    async Task<dynamic> M()
    {
        awa$$it M();
    }
}";
            await TestAsync(markup, MainDescription(string.Format(FeaturesResources.Awaited_task_returns_0, "dynamic")));
        }

        [Fact, Trait(Traits.Feature, Traits.Features.Completion)]
        public async Task MethodOverloadDifferencesIgnored()
        {
            var markup = @"<Workspace>
    <Project Language=""C#"" CommonReferences=""true"" AssemblyName=""Proj1"" PreprocessorSymbols=""ONE"">
        <Document FilePath=""SourceDocument""><![CDATA[
class C
{
#if ONE
    void Do(int x){}
#endif
#if TWO
    void Do(string x){}
#endif
    void Shared()
    {
        this.Do$$
    }

}]]></Document>
    </Project>
    <Project Language=""C#"" CommonReferences=""true"" AssemblyName=""Proj2"" PreprocessorSymbols=""TWO"">
        <Document IsLinkFile=""true"" LinkAssemblyName=""Proj1"" LinkFilePath=""SourceDocument""/>
    </Project>
</Workspace>";

            var expectedDescription = $"void C.Do(int x)";
            await VerifyWithReferenceWorkerAsync(markup, MainDescription(expectedDescription));
        }

        [Fact, Trait(Traits.Feature, Traits.Features.Completion)]
        public async Task MethodOverloadDifferencesIgnored_ContainingType()
        {
            var markup = @"<Workspace>
    <Project Language=""C#"" CommonReferences=""true"" AssemblyName=""Proj1"" PreprocessorSymbols=""ONE"">
        <Document FilePath=""SourceDocument""><![CDATA[
class C
{
    void Shared()
    {
        var x = GetThing().Do$$();
    }

#if ONE
    private Methods1 GetThing()
    {
        return new Methods1();
    }
#endif

#if TWO
    private Methods2 GetThing()
    {
        return new Methods2();
    }
#endif
}

#if ONE
public class Methods1
{
    public void Do(string x) { }
}
#endif

#if TWO
public class Methods2
{
    public void Do(string x) { }
}
#endif
]]>
        </Document>
    </Project>
    <Project Language=""C#"" CommonReferences=""true"" AssemblyName=""Proj2"" PreprocessorSymbols=""TWO"">
        <Document IsLinkFile=""true"" LinkAssemblyName=""Proj1"" LinkFilePath=""SourceDocument""/>
    </Project>
</Workspace>";

            var expectedDescription = $"void Methods1.Do(string x)";
            await VerifyWithReferenceWorkerAsync(markup, MainDescription(expectedDescription));
        }

        [Fact, Trait(Traits.Feature, Traits.Features.QuickInfo)]
        [WorkItem(4868, "https://github.com/dotnet/roslyn/issues/4868")]
        public async Task QuickInfoExceptions()
        {
            await TestAsync(
@"using System;

namespace MyNs
{
    class MyException1 : Exception
    {
    }

    class MyException2 : Exception
    {
    }

    class TestClass
    {
        /// <exception cref=""MyException1""></exception>
        /// <exception cref=""T:MyNs.MyException2""></exception>
        /// <exception cref=""System.Int32""></exception>
        /// <exception cref=""double""></exception>
        /// <exception cref=""Not_A_Class_But_Still_Displayed""></exception>
        void M()
        {
            M$$();
        }
    }
}",
                Exceptions($"\r\n{WorkspacesResources.Exceptions_colon}\r\n  MyException1\r\n  MyException2\r\n  int\r\n  double\r\n  Not_A_Class_But_Still_Displayed"));
        }

        [Fact, Trait(Traits.Feature, Traits.Features.QuickInfo)]
        [WorkItem(23307, "https://github.com/dotnet/roslyn/issues/23307")]
        public async Task QuickInfoCapturesOnLocalFunction()
        {
            await TestAsync(@"
class C
{
    void M()
    {
        int i;
        local$$();

        void local() { i++; this.M(); }
    }
}",
                Captures($"\r\n{WorkspacesResources.Variables_captured_colon} this, i"));
        }

        [Fact, Trait(Traits.Feature, Traits.Features.QuickInfo)]
        [WorkItem(23307, "https://github.com/dotnet/roslyn/issues/23307")]
        public async Task QuickInfoCapturesOnLocalFunction2()
        {
            await TestAsync(@"
class C
{
    void M()
    {
        int i;
        local$$(i);

        void local(int j) { j++; M(); }
    }
}",
                Captures($"\r\n{WorkspacesResources.Variables_captured_colon} this"));
        }

        [Fact, Trait(Traits.Feature, Traits.Features.QuickInfo)]
        [WorkItem(23307, "https://github.com/dotnet/roslyn/issues/23307")]
        public async Task QuickInfoCapturesOnLocalFunction3()
        {
            await TestAsync(@"
class C
{
    public void M(int @this)
    {
        int i = 0;
        local$$();

        void local()
        {
            M(1);
            i++;
            @this++;
        }
    }
}",
                Captures($"\r\n{WorkspacesResources.Variables_captured_colon} this, @this, i"));
        }

        [Fact, Trait(Traits.Feature, Traits.Features.QuickInfo)]
        [WorkItem(26101, "https://github.com/dotnet/roslyn/issues/26101")]
        public async Task QuickInfoCapturesOnLocalFunction4()
        {
            await TestAsync(@"
class C
{
    int field;
    void M()
    {
        void OuterLocalFunction$$()
        {
            int local = 0;
            int InnerLocalFunction() 
            {
                field++;
                return local;
            }
        }
    }
}",
                Captures($"\r\n{WorkspacesResources.Variables_captured_colon} this"));
        }

        [Fact, Trait(Traits.Feature, Traits.Features.QuickInfo)]
        [WorkItem(26101, "https://github.com/dotnet/roslyn/issues/26101")]
        public async Task QuickInfoCapturesOnLocalFunction5()
        {
            await TestAsync(@"
class C
{
    int field;
    void M()
    {
        void OuterLocalFunction()
        {
            int local = 0;
            int InnerLocalFunction$$() 
            {
                field++;
                return local;
            }
        }
    }
}",
                Captures($"\r\n{WorkspacesResources.Variables_captured_colon} this, local"));
        }

        [Fact, Trait(Traits.Feature, Traits.Features.QuickInfo)]
        [WorkItem(26101, "https://github.com/dotnet/roslyn/issues/26101")]
        public async Task QuickInfoCapturesOnLocalFunction6()
        {
            await TestAsync(@"
class C
{
    int field;
    void M()
    {
        int local1 = 0;
        int local2 = 0;

        void OuterLocalFunction$$()
        {
            _ = local1;
            void InnerLocalFunction() 
            {
                _ = local2;
            }
        }
    }
}",
                Captures($"\r\n{WorkspacesResources.Variables_captured_colon} local1, local2"));
        }

        [Fact, Trait(Traits.Feature, Traits.Features.QuickInfo)]
        [WorkItem(26101, "https://github.com/dotnet/roslyn/issues/26101")]
        public async Task QuickInfoCapturesOnLocalFunction7()
        {
            await TestAsync(@"
class C
{
    int field;
    void M()
    {
        int local1 = 0;
        int local2 = 0;

        void OuterLocalFunction()
        {
            _ = local1;
            void InnerLocalFunction$$() 
            {
                _ = local2;
            }
        }
    }
}",
                Captures($"\r\n{WorkspacesResources.Variables_captured_colon} local2"));
        }

        [Fact, Trait(Traits.Feature, Traits.Features.QuickInfo)]
        [WorkItem(23307, "https://github.com/dotnet/roslyn/issues/23307")]
        public async Task QuickInfoCapturesOnLambda()
        {
            await TestAsync(@"
class C
{
    void M()
    {
        int i;
        System.Action a = () =$$> { i++; M(); };
    }
}",
                Captures($"\r\n{WorkspacesResources.Variables_captured_colon} this, i"));
        }

        [Fact, Trait(Traits.Feature, Traits.Features.QuickInfo)]
        [WorkItem(23307, "https://github.com/dotnet/roslyn/issues/23307")]
        public async Task QuickInfoCapturesOnLambda2()
        {
            await TestAsync(@"
class C
{
    void M()
    {
        int i;
        System.Action<int> a = j =$$> { i++; j++; M(); };
    }
}",
                Captures($"\r\n{WorkspacesResources.Variables_captured_colon} this, i"));
        }

        [Fact, Trait(Traits.Feature, Traits.Features.QuickInfo)]
        [WorkItem(23307, "https://github.com/dotnet/roslyn/issues/23307")]
        public async Task QuickInfoCapturesOnLambda2_DifferentOrder()
        {
            await TestAsync(@"
class C
{
    void M(int j)
    {
        int i;
        System.Action a = () =$$> { M(); i++; j++; };
    }
}",
                Captures($"\r\n{WorkspacesResources.Variables_captured_colon} this, j, i"));
        }

        [Fact, Trait(Traits.Feature, Traits.Features.QuickInfo)]
        [WorkItem(23307, "https://github.com/dotnet/roslyn/issues/23307")]
        public async Task QuickInfoCapturesOnLambda3()
        {
            await TestAsync(@"
class C
{
    void M()
    {
        int i;
        int @this;
        N(() =$$> { M(); @this++; }, () => { i++; });
    }
    void N(System.Action x, System.Action y) { }
}",
                Captures($"\r\n{WorkspacesResources.Variables_captured_colon} this, @this"));
        }

        [Fact, Trait(Traits.Feature, Traits.Features.QuickInfo)]
        [WorkItem(23307, "https://github.com/dotnet/roslyn/issues/23307")]
        public async Task QuickInfoCapturesOnLambda4()
        {
            await TestAsync(@"
class C
{
    void M()
    {
        int i;
        N(() => { M(); }, () =$$> { i++; });
    }
    void N(System.Action x, System.Action y) { }
}",
                Captures($"\r\n{WorkspacesResources.Variables_captured_colon} i"));
        }

        [Fact, Trait(Traits.Feature, Traits.Features.QuickInfo)]
        [WorkItem(26101, "https://github.com/dotnet/roslyn/issues/26101")]
        public async Task QuickInfoCapturesOnLambda5()
        {
            await TestAsync(@"
class C
{
    int field;
    void M()
    {
        System.Action a = () =$$>
        {
            int local = 0;
            System.Func<int> b = () =>
            {
                field++;
                return local;
            };
        };
    }
}",
                Captures($"\r\n{WorkspacesResources.Variables_captured_colon} this"));
        }

        [Fact, Trait(Traits.Feature, Traits.Features.QuickInfo)]
        [WorkItem(26101, "https://github.com/dotnet/roslyn/issues/26101")]
        public async Task QuickInfoCapturesOnLambda6()
        {
            await TestAsync(@"
class C
{
    int field;
    void M()
    {
        System.Action a = () =>
        {
            int local = 0;
            System.Func<int> b = () =$$>
            {
                field++;
                return local;
            };
        };
    }
}",
                Captures($"\r\n{WorkspacesResources.Variables_captured_colon} this, local"));
        }

        [Fact, Trait(Traits.Feature, Traits.Features.QuickInfo)]
        [WorkItem(26101, "https://github.com/dotnet/roslyn/issues/26101")]
        public async Task QuickInfoCapturesOnLambda7()
        {
            await TestAsync(@"
class C
{
    int field;
    void M()
    {
        int local1 = 0;
        int local2 = 0;

        System.Action a = () =$$>
        {
            _ = local1;
            System.Action b = () =>
            {
                _ = local2;
            };
        };
    }
}",
                Captures($"\r\n{WorkspacesResources.Variables_captured_colon} local1, local2"));
        }

        [Fact, Trait(Traits.Feature, Traits.Features.QuickInfo)]
        [WorkItem(26101, "https://github.com/dotnet/roslyn/issues/26101")]
        public async Task QuickInfoCapturesOnLambda8()
        {
            await TestAsync(@"
class C
{
    int field;
    void M()
    {
        int local1 = 0;
        int local2 = 0;

        System.Action a = () =>
        {
            _ = local1;
            System.Action b = () =$$>
            {
                _ = local2;
            };
        };
    }
}",
                Captures($"\r\n{WorkspacesResources.Variables_captured_colon} local2"));
        }

        [Fact, Trait(Traits.Feature, Traits.Features.QuickInfo)]
        [WorkItem(23307, "https://github.com/dotnet/roslyn/issues/23307")]
        public async Task QuickInfoCapturesOnDelegate()
        {
            await TestAsync(@"
class C
{
    void M()
    {
        int i;
        System.Func<bool, int> f = dele$$gate(bool b) { i++; return 1; };
    }
}",
                Captures($"\r\n{WorkspacesResources.Variables_captured_colon} i"));
        }

        [Fact, Trait(Traits.Feature, Traits.Features.QuickInfo)]
        [WorkItem(1516, "https://github.com/dotnet/roslyn/issues/1516")]
        public async Task QuickInfoWithNonStandardSeeAttributesAppear()
        {
            await TestAsync(
@"class C
{
    /// <summary>
    /// <see cref=""System.String"" />
    /// <see href=""http://microsoft.com"" />
    /// <see langword=""null"" />
    /// <see unsupported-attribute=""cat"" />
    /// </summary>
    void M()
    {
        M$$();
    }
}",
                Documentation(@"string http://microsoft.com null cat"));
        }

        [Fact, Trait(Traits.Feature, Traits.Features.QuickInfo)]
        [WorkItem(6657, "https://github.com/dotnet/roslyn/issues/6657")]
        public async Task OptionalParameterFromPreviousSubmission()
        {
            const string workspaceDefinition = @"
<Workspace>
    <Submission Language=""C#"" CommonReferences=""true"">
        void M(int x = 1) { }
    </Submission>
    <Submission Language=""C#"" CommonReferences=""true"">
        M(x$$: 2)
    </Submission>
</Workspace>
";
            using var workspace = TestWorkspace.Create(XElement.Parse(workspaceDefinition), workspaceKind: WorkspaceKind.Interactive);
            await TestWithOptionsAsync(workspace, MainDescription($"({ FeaturesResources.parameter }) int x = 1"));
        }

        [Fact, Trait(Traits.Feature, Traits.Features.QuickInfo)]
        public async Task TupleProperty()
        {
            await TestInMethodAsync(
@"interface I
{
    (int, int) Name { get; set; }
}

class C : I
{
    (int, int) I.Name$$
    {
        get
        {
            throw new System.Exception();
        }

        set
        {
        }
    }
}",
                MainDescription("(int, int) C.Name { get; set; }"));
        }

        [WorkItem(18311, "https://github.com/dotnet/roslyn/issues/18311")]
        [Fact, Trait(Traits.Feature, Traits.Features.QuickInfo)]
        public async Task ValueTupleWithArity0VariableName()
        {
            await TestAsync(
@"
using System;
public class C
{
    void M()
    {
        var y$$ = ValueTuple.Create();
    }
}
",
                MainDescription($"({ FeaturesResources.local_variable }) ValueTuple y"));
        }

        [WorkItem(18311, "https://github.com/dotnet/roslyn/issues/18311")]
        [Fact, Trait(Traits.Feature, Traits.Features.QuickInfo)]
        public async Task ValueTupleWithArity0ImplicitVar()
        {
            await TestAsync(
@"
using System;
public class C
{
    void M()
    {
        var$$ y = ValueTuple.Create();
    }
}
",
                MainDescription("struct System.ValueTuple"));
        }

        [WorkItem(18311, "https://github.com/dotnet/roslyn/issues/18311")]
        [Fact, Trait(Traits.Feature, Traits.Features.QuickInfo)]
        public async Task ValueTupleWithArity1VariableName()
        {
            await TestAsync(
@"
using System;
public class C
{
    void M()
    {
        var y$$ = ValueTuple.Create(1);
    }
}
",
                MainDescription($"({ FeaturesResources.local_variable }) ValueTuple<int> y"));
        }

        [WorkItem(18311, "https://github.com/dotnet/roslyn/issues/18311")]
        [Fact, Trait(Traits.Feature, Traits.Features.QuickInfo)]
        public async Task ValueTupleWithArity1ImplicitVar()
        {
            await TestAsync(
@"
using System;
public class C
{
    void M()
    {
        var$$ y = ValueTuple.Create(1);
    }
}
",
                MainDescription("struct System.ValueTuple<System.Int32>"));
        }

        [WorkItem(18311, "https://github.com/dotnet/roslyn/issues/18311")]
        [Fact, Trait(Traits.Feature, Traits.Features.QuickInfo)]
        public async Task ValueTupleWithArity2VariableName()
        {
            await TestAsync(
@"
using System;
public class C
{
    void M()
    {
        var y$$ = ValueTuple.Create(1, 1);
    }
}
",
                MainDescription($"({ FeaturesResources.local_variable }) (int, int) y"));
        }

        [WorkItem(18311, "https://github.com/dotnet/roslyn/issues/18311")]
        [Fact, Trait(Traits.Feature, Traits.Features.QuickInfo)]
        public async Task ValueTupleWithArity2ImplicitVar()
        {
            await TestAsync(
@"
using System;
public class C
{
    void M()
    {
        var$$ y = ValueTuple.Create(1, 1);
    }
}
",
                MainDescription("(int, int)"));
        }

        [Fact, Trait(Traits.Feature, Traits.Features.QuickInfo)]
        public async Task TestRefMethod()
        {
            await TestInMethodAsync(
@"using System;

class Program
{
    static void Main(string[] args)
    {
        ref int i = ref $$goo();
    }

    private static ref int goo()
    {
        throw new NotImplementedException();
    }
}",
                MainDescription("ref int Program.goo()"));
        }

        [Fact, Trait(Traits.Feature, Traits.Features.QuickInfo)]
        public async Task TestRefLocal()
        {
            await TestInMethodAsync(
@"using System;

class Program
{
    static void Main(string[] args)
    {
        ref int $$i = ref goo();
    }

    private static ref int goo()
    {
        throw new NotImplementedException();
    }
}",
                MainDescription($"({FeaturesResources.local_variable}) ref int i"));
        }

        [Fact, Trait(Traits.Feature, Traits.Features.QuickInfo)]
        [WorkItem(410932, "https://devdiv.visualstudio.com/DefaultCollection/DevDiv/_workitems?id=410932")]
        public async Task TestGenericMethodInDocComment()
        {
            await TestAsync(
@"
class Test
{
    T F<T>()
    {
        F<T>();
    }

    /// <summary>
    /// <see cref=""F$${T}()""/>
    /// </summary>
    void S()
    { }
}
",
            MainDescription("T Test.F<T>()"));
        }

        [Fact, Trait(Traits.Feature, Traits.Features.QuickInfo)]
        [WorkItem(403665, "https://devdiv.visualstudio.com/DevDiv/_workitems?id=403665&_a=edit")]
        public async Task TestExceptionWithCrefToConstructorDoesNotCrash()
        {
            await TestAsync(
@"
class Test
{
    /// <summary>
    /// </summary>
    /// <exception cref=""Test.Test""/>
    public Test$$() {}
}
",
            MainDescription("Test.Test()"));
        }

        [Fact, Trait(Traits.Feature, Traits.Features.QuickInfo)]
        public async Task TestRefStruct()
        {
            var markup = "ref struct X$$ {}";
            await TestAsync(markup, MainDescription("ref struct X"));
        }

        [Fact, Trait(Traits.Feature, Traits.Features.QuickInfo)]
        public async Task TestRefStruct_Nested()
        {
            var markup = @"
namespace Nested
{
    ref struct X$$ {}
}";
            await TestAsync(markup, MainDescription("ref struct Nested.X"));
        }

        [Fact, Trait(Traits.Feature, Traits.Features.QuickInfo)]
        public async Task TestReadOnlyStruct()
        {
            var markup = "readonly struct X$$ {}";
            await TestAsync(markup, MainDescription("readonly struct X"));
        }

        [Fact, Trait(Traits.Feature, Traits.Features.QuickInfo)]
        public async Task TestReadOnlyStruct_Nested()
        {
            var markup = @"
namespace Nested
{
    readonly struct X$$ {}
}";
            await TestAsync(markup, MainDescription("readonly struct Nested.X"));
        }

        [Fact, Trait(Traits.Feature, Traits.Features.QuickInfo)]
        public async Task TestReadOnlyRefStruct()
        {
            var markup = "readonly ref struct X$$ {}";
            await TestAsync(markup, MainDescription("readonly ref struct X"));
        }

        [Fact, Trait(Traits.Feature, Traits.Features.QuickInfo)]
        public async Task TestReadOnlyRefStruct_Nested()
        {
            var markup = @"
namespace Nested
{
    readonly ref struct X$$ {}
}";
            await TestAsync(markup, MainDescription("readonly ref struct Nested.X"));
        }

        [WorkItem(22450, "https://github.com/dotnet/roslyn/issues/22450")]
        [Fact, Trait(Traits.Feature, Traits.Features.QuickInfo)]
        public async Task TestRefLikeTypesNoDeprecated()
        {
            var xmlString = @"
<Workspace>
    <Project Language=""C#"" LanguageVersion=""7.2"" CommonReferences=""true"">
        <MetadataReferenceFromSource Language=""C#"" LanguageVersion=""7.2"" CommonReferences=""true"">
            <Document FilePath=""ReferencedDocument"">
public ref struct TestRef
{
}
            </Document>
        </MetadataReferenceFromSource>
        <Document FilePath=""SourceDocument"">
ref struct Test
{
    private $$TestRef _field;
}
        </Document>
    </Project>
</Workspace>";

            // There should be no [deprecated] attribute displayed.
            await VerifyWithReferenceWorkerAsync(xmlString, MainDescription($"ref struct TestRef"));
        }

        [WorkItem(2644, "https://github.com/dotnet/roslyn/issues/2644")]
        [Fact, Trait(Traits.Feature, Traits.Features.QuickInfo)]
        public async Task PropertyWithSameNameAsOtherType()
        {
            await TestAsync(
@"namespace ConsoleApplication1
{
    class Program
    {
        static A B { get; set; }
        static B A { get; set; }

        static void Main(string[] args)
        {
            B = ConsoleApplication1.B$$.F();
        }
    }
    class A { }
    class B
    {
        public static A F() => null;
    }
}",
            MainDescription($"ConsoleApplication1.A ConsoleApplication1.B.F()"));
        }

        [WorkItem(2644, "https://github.com/dotnet/roslyn/issues/2644")]
        [Fact, Trait(Traits.Feature, Traits.Features.QuickInfo)]
        public async Task PropertyWithSameNameAsOtherType2()
        {
            await TestAsync(
@"using System.Collections.Generic;

namespace ConsoleApplication1
{
    class Program
    {
        public static List<Bar> Bar { get; set; }

        static void Main(string[] args)
        {
            Tes$$t<Bar>();
        }

        static void Test<T>() { }
    }

    class Bar
    {
    }
}",
            MainDescription($"void Program.Test<Bar>()"));
        }

        [WorkItem(23883, "https://github.com/dotnet/roslyn/issues/23883")]
        [Fact, Trait(Traits.Feature, Traits.Features.QuickInfo)]
        public async Task InMalformedEmbeddedStatement_01()
        {
            await TestAsync(
@"
class Program
{
    void method1()
    {
        if (method2())
            .Any(b => b.Content$$Type, out var chars)
        {
        }
    }
}
");
        }

        [WorkItem(23883, "https://github.com/dotnet/roslyn/issues/23883")]
        [Fact, Trait(Traits.Feature, Traits.Features.QuickInfo)]
        public async Task InMalformedEmbeddedStatement_02()
        {
            await TestAsync(
@"
class Program
{
    void method1()
    {
        if (method2())
            .Any(b => b$$.ContentType, out var chars)
        {
        }
    }
}
",
            MainDescription($"({ FeaturesResources.parameter }) ? b"));
        }

        [Fact, Trait(Traits.Feature, Traits.Features.QuickInfo)]
        public async Task EnumConstraint()
        {
            await TestInMethodAsync(
@"
class X<T> where T : System.Enum
{
    private $$T x;
}",
                MainDescription($"T {FeaturesResources.in_} X<T> where T : Enum"));
        }

        [Fact, Trait(Traits.Feature, Traits.Features.QuickInfo)]
        public async Task DelegateConstraint()
        {
            await TestInMethodAsync(
@"
class X<T> where T : System.Delegate
{
    private $$T x;
}",
                MainDescription($"T {FeaturesResources.in_} X<T> where T : Delegate"));
        }

        [Fact, Trait(Traits.Feature, Traits.Features.QuickInfo)]
        public async Task MulticastDelegateConstraint()
        {
            await TestInMethodAsync(
@"
class X<T> where T : System.MulticastDelegate
{
    private $$T x;
}",
                MainDescription($"T {FeaturesResources.in_} X<T> where T : MulticastDelegate"));
        }

        [Fact, Trait(Traits.Feature, Traits.Features.QuickInfo)]
        public async Task UnmanagedConstraint_Type()
        {
            await TestAsync(
@"
class $$X<T> where T : unmanaged
{
}",
                MainDescription("class X<T> where T : unmanaged"));
        }

        [Fact, Trait(Traits.Feature, Traits.Features.QuickInfo)]
        public async Task UnmanagedConstraint_Method()
        {
            await TestAsync(
@"
class X
{
    void $$M<T>() where T : unmanaged { }
}",
                MainDescription("void X.M<T>() where T : unmanaged"));
        }

        [Fact, Trait(Traits.Feature, Traits.Features.QuickInfo)]
        public async Task UnmanagedConstraint_Delegate()
        {
            await TestAsync(
                "delegate void $$D<T>() where T : unmanaged;",
                MainDescription("delegate void D<T>() where T : unmanaged"));
        }

        [Fact, Trait(Traits.Feature, Traits.Features.QuickInfo)]
        public async Task UnmanagedConstraint_LocalFunction()
        {
            await TestAsync(
@"
class X
{
    void N()
    {
        void $$M<T>() where T : unmanaged { }
    }
}",
                MainDescription("void M<T>() where T : unmanaged"));
        }

        [WorkItem(29703, "https://github.com/dotnet/roslyn/issues/29703")]
        [Fact, Trait(Traits.Feature, Traits.Features.QuickInfo)]
        public async Task TestGetAccessorDocumentation()
        {
            await TestAsync(
@"
class X
{
    /// <summary>Summary for property Goo</summary>
    int Goo { g$$et; set; }
}",
                Documentation("Summary for property Goo"));
        }

        [WorkItem(29703, "https://github.com/dotnet/roslyn/issues/29703")]
        [Fact, Trait(Traits.Feature, Traits.Features.QuickInfo)]
        public async Task TestSetAccessorDocumentation()
        {
            await TestAsync(
@"
class X
{
    /// <summary>Summary for property Goo</summary>
    int Goo { get; s$$et; }
}",
                Documentation("Summary for property Goo"));
        }

        [WorkItem(29703, "https://github.com/dotnet/roslyn/issues/29703")]
        [Fact, Trait(Traits.Feature, Traits.Features.QuickInfo)]
        public async Task TestEventAddDocumentation1()
        {
            await TestAsync(
@"
using System;

class X
{
    /// <summary>Summary for event Goo</summary>
    event EventHandler<EventArgs> Goo
    {
        a$$dd => throw null;
        remove => throw null;
    }
}",
                Documentation("Summary for event Goo"));
        }

        [WorkItem(29703, "https://github.com/dotnet/roslyn/issues/29703")]
        [Fact, Trait(Traits.Feature, Traits.Features.QuickInfo)]
        public async Task TestEventAddDocumentation2()
        {
            await TestAsync(
@"
using System;

class X
{
    /// <summary>Summary for event Goo</summary>
    event EventHandler<EventArgs> Goo;

    void M() => Goo +$$= null;
}",
                Documentation("Summary for event Goo"));
        }

        [WorkItem(29703, "https://github.com/dotnet/roslyn/issues/29703")]
        [Fact, Trait(Traits.Feature, Traits.Features.QuickInfo)]
        public async Task TestEventRemoveDocumentation1()
        {
            await TestAsync(
@"
using System;

class X
{
    /// <summary>Summary for event Goo</summary>
    event EventHandler<EventArgs> Goo
    {
        add => throw null;
        r$$emove => throw null;
    }
}",
                Documentation("Summary for event Goo"));
        }

        [WorkItem(29703, "https://github.com/dotnet/roslyn/issues/29703")]
        [Fact, Trait(Traits.Feature, Traits.Features.QuickInfo)]
        public async Task TestEventRemoveDocumentation2()
        {
            await TestAsync(
@"
using System;

class X
{
    /// <summary>Summary for event Goo</summary>
    event EventHandler<EventArgs> Goo;

    void M() => Goo -$$= null;
}",
                Documentation("Summary for event Goo"));
        }

        [WorkItem(30642, "https://github.com/dotnet/roslyn/issues/30642")]
        [Fact, Trait(Traits.Feature, Traits.Features.QuickInfo)]
        public async Task BuiltInOperatorWithUserDefinedEquivalent()
        {
            await TestAsync(
@"
class X
{
    void N(string a, string b)
    {
        var v = a $$== b;
    }
}",
                MainDescription("bool string.operator ==(string a, string b)"),
                SymbolGlyph(Glyph.Operator));
        }

        [Fact, Trait(Traits.Feature, Traits.Features.QuickInfo)]
        public async Task NotNullConstraint_Type()
        {
            await TestAsync(
@"
class $$X<T> where T : notnull
{
}",
                MainDescription("class X<T> where T : notnull"));
        }

        [Fact, Trait(Traits.Feature, Traits.Features.QuickInfo)]
        public async Task NotNullConstraint_Method()
        {
            await TestAsync(
@"
class X
{
    void $$M<T>() where T : notnull { }
}",
                MainDescription("void X.M<T>() where T : notnull"));
        }

        [Fact, Trait(Traits.Feature, Traits.Features.QuickInfo)]
        public async Task NotNullConstraint_Delegate()
        {
            await TestAsync(
                "delegate void $$D<T>() where T : notnull;",
                MainDescription("delegate void D<T>() where T : notnull"));
        }

        [Fact, Trait(Traits.Feature, Traits.Features.QuickInfo)]
        public async Task NotNullConstraint_LocalFunction()
        {
            await TestAsync(
@"
class X
{
    void N()
    {
        void $$M<T>() where T : notnull { }
    }
}",
                MainDescription("void M<T>() where T : notnull"));
        }

        [Fact, Trait(Traits.Feature, Traits.Features.QuickInfo)]
        public async Task NullableParameterThatIsMaybeNull()
        {
            await TestWithOptionsAsync(TestOptions.Regular8,
@"#nullable enable

class X
{
    void N(string? s)
    {
        string s2 = $$s;
    }
}",
                MainDescription($"({FeaturesResources.parameter}) string? s"),
                NullabilityAnalysis(string.Format(FeaturesResources._0_may_be_null_here, "s")));
        }

        [Fact, Trait(Traits.Feature, Traits.Features.QuickInfo)]
        public async Task NullableParameterThatIsNotNull()
        {
            await TestWithOptionsAsync(TestOptions.Regular8,
@"#nullable enable

class X
{
    void N(string? s)
    {
        s = """";
        string s2 = $$s;
    }
}",
                MainDescription($"({FeaturesResources.parameter}) string? s"),
                NullabilityAnalysis(string.Format(FeaturesResources._0_is_not_null_here, "s")));
        }

        [Fact, Trait(Traits.Feature, Traits.Features.QuickInfo)]
        public async Task NullableFieldThatIsMaybeNull()
        {
            await TestWithOptionsAsync(TestOptions.Regular8,
@"#nullable enable

class X
{
    string? s = null;

    void N()
    {
        string s2 = $$s;
    }
}",
                MainDescription($"({FeaturesResources.field}) string? X.s"),
                NullabilityAnalysis(string.Format(FeaturesResources._0_may_be_null_here, "s")));
        }

        [Fact, Trait(Traits.Feature, Traits.Features.QuickInfo)]
        public async Task NullableFieldThatIsNotNull()
        {
            await TestWithOptionsAsync(TestOptions.Regular8,
@"#nullable enable

class X
{
    string? s = null;

    void N()
    {
        s = """";
        string s2 = $$s;
    }
}",
                MainDescription($"({FeaturesResources.field}) string? X.s"),
                NullabilityAnalysis(string.Format(FeaturesResources._0_is_not_null_here, "s")));
        }

        [Fact, Trait(Traits.Feature, Traits.Features.QuickInfo)]
        public async Task NullablePropertyThatIsMaybeNull()
        {
            await TestWithOptionsAsync(TestOptions.Regular8,
@"#nullable enable

class X
{
    string? S { get; set; }

    void N()
    {
        string s2 = $$S;
    }
}",
                MainDescription("string? X.S { get; set; }"),
                NullabilityAnalysis(string.Format(FeaturesResources._0_may_be_null_here, "S")));
        }

        [Fact, Trait(Traits.Feature, Traits.Features.QuickInfo)]
        public async Task NullablePropertyThatIsNotNull()
        {
            await TestWithOptionsAsync(TestOptions.Regular8,
@"#nullable enable

class X
{
    string? S { get; set; }

    void N()
    {
        S = """";
        string s2 = $$S;
    }
}",
                MainDescription("string? X.S { get; set; }"),
                NullabilityAnalysis(string.Format(FeaturesResources._0_is_not_null_here, "S")));
        }

        [Fact, Trait(Traits.Feature, Traits.Features.QuickInfo)]
        public async Task NullableRangeVariableThatIsMaybeNull()
        {
            await TestWithOptionsAsync(TestOptions.Regular8,
@"#nullable enable

using System.Collections.Generic;

class X
{
    void N()
    {
        IEnumerable<string?> enumerable;

        foreach (var s in enumerable)
        {
            string s2 = $$s;
        }
    }
}",
                MainDescription($"({FeaturesResources.local_variable}) string? s"),
                NullabilityAnalysis(string.Format(FeaturesResources._0_may_be_null_here, "s")));
        }

        [Fact, Trait(Traits.Feature, Traits.Features.QuickInfo)]
        public async Task NullableRangeVariableThatIsNotNull()
        {
            await TestWithOptionsAsync(TestOptions.Regular8,
@"#nullable enable

using System.Collections.Generic;

class X
{
    void N()
    {
        IEnumerable<string> enumerable;

        foreach (var s in enumerable)
        {
            string s2 = $$s;
        }
    }
}",
                MainDescription($"({FeaturesResources.local_variable}) string? s"),
                NullabilityAnalysis(string.Format(FeaturesResources._0_is_not_null_here, "s")));
        }

        [Fact, Trait(Traits.Feature, Traits.Features.QuickInfo)]
        public async Task NullableLocalThatIsMaybeNull()
        {
            await TestWithOptionsAsync(TestOptions.Regular8,
@"#nullable enable

using System.Collections.Generic;

class X
{
    void N()
    {
        string? s = null;
        string s2 = $$s;
    }
}",
                MainDescription($"({FeaturesResources.local_variable}) string? s"),
                NullabilityAnalysis(string.Format(FeaturesResources._0_may_be_null_here, "s")));
        }

        [Fact, Trait(Traits.Feature, Traits.Features.QuickInfo)]
        public async Task NullableLocalThatIsNotNull()
        {
            await TestWithOptionsAsync(TestOptions.Regular8,
@"#nullable enable

using System.Collections.Generic;

class X
{
    void N()
    {
        string? s = """";
        string s2 = $$s;
    }
}",
                MainDescription($"({FeaturesResources.local_variable}) string? s"),
                NullabilityAnalysis(string.Format(FeaturesResources._0_is_not_null_here, "s")));
        }

        [Fact, Trait(Traits.Feature, Traits.Features.QuickInfo)]
        public async Task NullableNotShownPriorToLanguageVersion8()
        {
            await TestWithOptionsAsync(TestOptions.Regular7_3,
@"#nullable enable

using System.Collections.Generic;

class X
{
    void N()
    {
        string s = """";
        string s2 = $$s;
    }
}",
                MainDescription($"({FeaturesResources.local_variable}) string s"),
                NullabilityAnalysis(""));
        }

        [Fact, Trait(Traits.Feature, Traits.Features.QuickInfo)]
        public async Task NullableNotShownInNullableDisable()
        {
            await TestWithOptionsAsync(TestOptions.Regular8,
@"#nullable disable

using System.Collections.Generic;

class X
{
    void N()
    {
        string s = """";
        string s2 = $$s;
    }
}",
                MainDescription($"({FeaturesResources.local_variable}) string s"),
                NullabilityAnalysis(""));
        }

        [Fact, Trait(Traits.Feature, Traits.Features.QuickInfo)]
        public async Task NullableShownWhenEnabledGlobally()
        {
            await TestWithOptionsAsync(new CSharpCompilationOptions(OutputKind.DynamicallyLinkedLibrary, nullableContextOptions: NullableContextOptions.Enable),
@"using System.Collections.Generic;

class X
{
    void N()
    {
        string s = """";
        string s2 = $$s;
    }
}",
                MainDescription($"({FeaturesResources.local_variable}) string s"),
                NullabilityAnalysis(string.Format(FeaturesResources._0_is_not_null_here, "s")));
        }

        [Fact, Trait(Traits.Feature, Traits.Features.QuickInfo)]
        public async Task NullableNotShownForValueType()
        {
            await TestWithOptionsAsync(TestOptions.Regular8,
@"#nullable enable

using System.Collections.Generic;

class X
{
    void N()
    {
        int a = 0;
        int b = $$a;
    }
}",
                MainDescription($"({FeaturesResources.local_variable}) int a"),
                NullabilityAnalysis(""));
        }

        [Fact, Trait(Traits.Feature, Traits.Features.QuickInfo)]
        public async Task NullableNotShownForConst()
        {
            await TestWithOptionsAsync(TestOptions.Regular8,
@"#nullable enable

using System.Collections.Generic;

class X
{
    void N()
    {
        const string? s = null;
        string? s2 = $$s;
    }
}",
                MainDescription($"({FeaturesResources.local_constant}) string? s = null"),
                NullabilityAnalysis(""));
        }

        [Fact, Trait(Traits.Feature, Traits.Features.QuickInfo)]
        public async Task TestInheritdocInlineSummary()
        {
            var markup =
@"
/// <summary>Summary documentation</summary>
/// <remarks>Remarks documentation</remarks>
void M(int x) { }

/// <summary><inheritdoc cref=""M(int)""/></summary>
void $$M(int x, int y) { }";

            await TestInClassAsync(markup,
                MainDescription("void C.M(int x, int y)"),
                Documentation("Summary documentation"));
        }

        [Fact, Trait(Traits.Feature, Traits.Features.QuickInfo)]
        public async Task TestInheritdocTwoLevels1()
        {
            var markup =
@"
/// <summary>Summary documentation</summary>
/// <remarks>Remarks documentation</remarks>
void M() { }

/// <inheritdoc cref=""M()""/>
void M(int x) { }

/// <inheritdoc cref=""M(int)""/>
void $$M(int x, int y) { }";

            await TestInClassAsync(markup,
                MainDescription("void C.M(int x, int y)"),
                Documentation("Summary documentation"));
        }

        [Fact, Trait(Traits.Feature, Traits.Features.QuickInfo)]
        public async Task TestInheritdocTwoLevels2()
        {
            var markup =
@"
/// <summary>Summary documentation</summary>
/// <remarks>Remarks documentation</remarks>
void M() { }

/// <summary><inheritdoc cref=""M()""/></summary>
void M(int x) { }

/// <summary><inheritdoc cref=""M(int)""/></summary>
void $$M(int x, int y) { }";

            await TestInClassAsync(markup,
                MainDescription("void C.M(int x, int y)"),
                Documentation("Summary documentation"));
        }

        [Fact, Trait(Traits.Feature, Traits.Features.QuickInfo)]
        public async Task TestInheritdocWithTypeParamRef()
        {
            var markup =
@"
public class Program
{
    public static void Main() => _ = new Test<int>().$$Clone();
}

public class Test<T> : ICloneable<Test<T>>
{
	/// <inheritdoc/>
	public Test<T> Clone() => new();
}

/// <summary>A type that has clonable instances.</summary>
/// <typeparam name=""T"">The type of instances that can be cloned.</typeparam>
public interface ICloneable<T>
{
    /// <summary>Clones a <typeparamref name=""T""/>.</summary>
    /// <returns>A clone of the <typeparamref name=""T""/>.</returns>
    public T Clone();
}";

            await TestInClassAsync(markup,
                MainDescription("Test<int> Test<int>.Clone()"),
                Documentation("Clones a Test<T>."));
        }

        [Fact, Trait(Traits.Feature, Traits.Features.QuickInfo)]
        public async Task TestInheritdocCycle1()
        {
            var markup =
@"
/// <inheritdoc cref=""M(int, int)""/>
void M(int x) { }

/// <inheritdoc cref=""M(int)""/>
void $$M(int x, int y) { }";

            await TestInClassAsync(markup,
                MainDescription("void C.M(int x, int y)"),
                Documentation(""));
        }

        [Fact, Trait(Traits.Feature, Traits.Features.QuickInfo)]
        public async Task TestInheritdocCycle2()
        {
            var markup =
@"
/// <inheritdoc cref=""M(int)""/>
void $$M(int x) { }";

            await TestInClassAsync(markup,
                MainDescription("void C.M(int x)"),
                Documentation(""));
        }

        [Fact, Trait(Traits.Feature, Traits.Features.QuickInfo)]
        public async Task TestInheritdocCycle3()
        {
            var markup =
@"
/// <inheritdoc cref=""M""/>
void $$M(int x) { }";

            await TestInClassAsync(markup,
                MainDescription("void C.M(int x)"),
                Documentation(""));
        }

        [Fact, Trait(Traits.Feature, Traits.Features.QuickInfo)]
        [WorkItem(38794, "https://github.com/dotnet/roslyn/issues/38794")]
        public async Task TestLinqGroupVariableDeclaration()
        {
            var code =
@"
void M(string[] a)
{
    var v = from x in a
            group x by x.Length into $$g
            select g;
}";

            await TestInClassAsync(code,
                MainDescription($"({FeaturesResources.range_variable}) IGrouping<int, string> g"));
        }

        [Fact, Trait(Traits.Feature, Traits.Features.QuickInfo)]
        [WorkItem(38283, "https://github.com/dotnet/roslyn/issues/38283")]
        public async Task QuickInfoOnIndexerCloseBracket()
        {
            await TestAsync(@"
class C
{
    public int this[int x] { get { return 1; } }

    void M()
    {
        var x = new C()[5$$];
    }
}",
            MainDescription("int C.this[int x] { get; }"));
        }

        [Fact, Trait(Traits.Feature, Traits.Features.QuickInfo)]
        [WorkItem(38283, "https://github.com/dotnet/roslyn/issues/38283")]
        public async Task QuickInfoOnIndexerOpenBracket()
        {
            await TestAsync(@"
class C
{
    public int this[int x] { get { return 1; } }

    void M()
    {
        var x = new C()$$[5];
    }
}",
            MainDescription("int C.this[int x] { get; }"));
        }

        [Fact, Trait(Traits.Feature, Traits.Features.QuickInfo)]
        [WorkItem(38283, "https://github.com/dotnet/roslyn/issues/38283")]
        public async Task QuickInfoOnIndexer_NotOnArrayAccess()
        {
            await TestAsync(@"
class Program
{
    void M()
    {
        int[] x = new int[4];
        int y = x[3$$];
    }
}",
                MainDescription("struct System.Int32"));
        }

        [Fact, Trait(Traits.Feature, Traits.Features.QuickInfo)]
        [WorkItem(31618, "https://github.com/dotnet/roslyn/issues/31618")]
        public async Task QuickInfoWithRemarksOnMethod()
        {
            await TestAsync(@"
class Program
{
    /// <summary>
    /// Summary text
    /// </summary>
    /// <remarks>
    /// Remarks text
    /// </remarks>
    int M()
    {
        return $$M();
    }
}",
                MainDescription("int Program.M()"),
                Documentation("Summary text"),
                Remarks("\r\nRemarks text"));
        }

        [Fact, Trait(Traits.Feature, Traits.Features.QuickInfo)]
        [WorkItem(31618, "https://github.com/dotnet/roslyn/issues/31618")]
        public async Task QuickInfoWithRemarksOnPropertyAccessor()
        {
            await TestAsync(@"
class Program
{
    /// <summary>
    /// Summary text
    /// </summary>
    /// <remarks>
    /// Remarks text
    /// </remarks>
    int M { $$get; }
}",
                MainDescription("int Program.M.get"),
                Documentation("Summary text"),
                Remarks("\r\nRemarks text"));
        }

        [Fact, Trait(Traits.Feature, Traits.Features.QuickInfo)]
        [WorkItem(31618, "https://github.com/dotnet/roslyn/issues/31618")]
        public async Task QuickInfoWithReturnsOnMethod()
        {
            await TestAsync(@"
class Program
{
    /// <summary>
    /// Summary text
    /// </summary>
    /// <returns>
    /// Returns text
    /// </returns>
    int M()
    {
        return $$M();
    }
}",
                MainDescription("int Program.M()"),
                Documentation("Summary text"),
                Returns($"\r\n{FeaturesResources.Returns_colon}\r\n  Returns text"));
        }

        [Fact, Trait(Traits.Feature, Traits.Features.QuickInfo)]
        [WorkItem(31618, "https://github.com/dotnet/roslyn/issues/31618")]
        public async Task QuickInfoWithReturnsOnPropertyAccessor()
        {
            await TestAsync(@"
class Program
{
    /// <summary>
    /// Summary text
    /// </summary>
    /// <returns>
    /// Returns text
    /// </returns>
    int M { $$get; }
}",
                MainDescription("int Program.M.get"),
                Documentation("Summary text"),
                Returns($"\r\n{FeaturesResources.Returns_colon}\r\n  Returns text"));
        }

        [Fact, Trait(Traits.Feature, Traits.Features.QuickInfo)]
        [WorkItem(31618, "https://github.com/dotnet/roslyn/issues/31618")]
        public async Task QuickInfoWithValueOnMethod()
        {
            await TestAsync(@"
class Program
{
    /// <summary>
    /// Summary text
    /// </summary>
    /// <value>
    /// Value text
    /// </value>
    int M()
    {
        return $$M();
    }
}",
                MainDescription("int Program.M()"),
                Documentation("Summary text"),
                Value($"\r\n{FeaturesResources.Value_colon}\r\n  Value text"));
        }

        [Fact, Trait(Traits.Feature, Traits.Features.QuickInfo)]
        [WorkItem(31618, "https://github.com/dotnet/roslyn/issues/31618")]
        public async Task QuickInfoWithValueOnPropertyAccessor()
        {
            await TestAsync(@"
class Program
{
    /// <summary>
    /// Summary text
    /// </summary>
    /// <value>
    /// Value text
    /// </value>
    int M { $$get; }
}",
                MainDescription("int Program.M.get"),
                Documentation("Summary text"),
                Value($"\r\n{FeaturesResources.Value_colon}\r\n  Value text"));
        }

        [Fact, Trait(Traits.Feature, Traits.Features.QuickInfo)]
        [WorkItem(42368, "https://github.com/dotnet/roslyn/issues/42368")]
        public async Task QuickInfoNotPattern1()
        {
            await TestAsync(@"
class Person
{
    void Goo(object o)
    {
        if (o is not $$Person p)
        {
        }
    }
}",
                MainDescription("class Person"));
        }

        [Fact, Trait(Traits.Feature, Traits.Features.QuickInfo)]
        [WorkItem(42368, "https://github.com/dotnet/roslyn/issues/42368")]
        public async Task QuickInfoNotPattern2()
        {
            await TestAsync(@"
class Person
{
    void Goo(object o)
    {
        if (o is $$not Person p)
        {
        }
    }
}");
        }

        [Fact, Trait(Traits.Feature, Traits.Features.QuickInfo)]
        [WorkItem(42368, "https://github.com/dotnet/roslyn/issues/42368")]
        public async Task QuickInfoOrPattern1()
        {
            await TestAsync(@"
class Person
{
    void Goo(object o)
    {
        if (o is $$Person or int)
        {
        }
    }
}", MainDescription("class Person"));
        }

        [Fact, Trait(Traits.Feature, Traits.Features.QuickInfo)]
        [WorkItem(42368, "https://github.com/dotnet/roslyn/issues/42368")]
        public async Task QuickInfoOrPattern2()
        {
            await TestAsync(@"
class Person
{
    void Goo(object o)
    {
        if (o is Person or $$int)
        {
        }
    }
}", MainDescription("struct System.Int32"));
        }

        [Fact, Trait(Traits.Feature, Traits.Features.QuickInfo)]
        [WorkItem(42368, "https://github.com/dotnet/roslyn/issues/42368")]
        public async Task QuickInfoOrPattern3()
        {
            await TestAsync(@"
class Person
{
    void Goo(object o)
    {
        if (o is Person $$or int)
        {
        }
    }
}");
        }

        [Fact, Trait(Traits.Feature, Traits.Features.QuickInfo)]
        public async Task QuickInfoRecord()
        {
            await TestWithOptionsAsync(
                Options.Regular.WithLanguageVersion(LanguageVersion.CSharp9),
@"record Person(string First, string Last)
{
    void M($$Person p)
    {
    }
}", MainDescription("record Person"));
        }

        [Fact, Trait(Traits.Feature, Traits.Features.QuickInfo)]
        public async Task QuickInfoDerivedRecord()
        {
            await TestWithOptionsAsync(
                Options.Regular.WithLanguageVersion(LanguageVersion.CSharp9),
@"record Person(string First, string Last)
{
}
record Student(string Id)
{
    void M($$Student p)
    {
    }
}
", MainDescription("record Student"));
        }

        [Fact, Trait(Traits.Feature, Traits.Features.QuickInfo)]
        [WorkItem(44904, "https://github.com/dotnet/roslyn/issues/44904")]
        public async Task QuickInfoRecord_BaseTypeList()
        {
            await TestAsync(@"
record Person(string First, string Last);
record Student(int Id) : $$Person(null, null);
", MainDescription("Person.Person(string First, string Last)"));
        }

        [Fact, Trait(Traits.Feature, Traits.Features.QuickInfo)]
        public async Task QuickInfo_BaseConstructorInitializer()
        {
            await TestAsync(@"
public class Person { public Person(int id) { } }
public class Student : Person { public Student() : $$base(0) { } }
", MainDescription("Person.Person(int id)"));
        }

        [Fact, Trait(Traits.Feature, Traits.Features.QuickInfo)]
        [WorkItem(57031, "https://github.com/dotnet/roslyn/issues/57031")]
        public async Task QuickInfo_DotInInvocation()
        {
            await TestAsync(@"
public class C
{
    public void M(int a) { }
    public void M(int a, params int[] b) { }
}

class Program
{
    static void Main()
    {
        var c = new C();
        c$$.M(1, 2);
    }
}",
                MainDescription($"void C.M(int a, params int[] b) (+ 1 {FeaturesResources.overload})"));
        }

        [Fact, Trait(Traits.Feature, Traits.Features.QuickInfo)]
        [WorkItem(57031, "https://github.com/dotnet/roslyn/issues/57031")]
        public async Task QuickInfo_BeforeMemberNameInInvocation()
        {
            await TestAsync(@"
public class C
{
    public void M(int a) { }
    public void M(int a, params int[] b) { }
}

class Program
{
    static void Main()
    {
        var c = new C();
        c.$$M(1, 2);
    }
}",
                MainDescription($"void C.M(int a, params int[] b) (+ 1 {FeaturesResources.overload})"));
        }

        [Fact, Trait(Traits.Feature, Traits.Features.QuickInfo)]
        [WorkItem(57031, "https://github.com/dotnet/roslyn/issues/57031")]
        public async Task QuickInfo_AfterMemberNameInInvocation()
        {
            await TestAsync(@"
public class C
{
    public void M(int a) { }
    public void M(int a, params int[] b) { }
}

class Program
{
    static void Main()
    {
        var c = new C();
        c.M$$(1, 2);
    }
}",
                MainDescription($"void C.M(int a, params int[] b) (+ 1 {FeaturesResources.overload})"));
        }

        [Fact, Trait(Traits.Feature, Traits.Features.QuickInfo)]
        public async Task QuickInfoRecordClass()
        {
            await TestWithOptionsAsync(
                Options.Regular.WithLanguageVersion(LanguageVersion.CSharp9),
@"record class Person(string First, string Last)
{
    void M($$Person p)
    {
    }
}", MainDescription("record Person"));
        }

        [Fact, Trait(Traits.Feature, Traits.Features.QuickInfo)]
        public async Task QuickInfoRecordStruct()
        {
            await TestWithOptionsAsync(
                Options.Regular.WithLanguageVersion(LanguageVersion.CSharp9),
@"record struct Person(string First, string Last)
{
    void M($$Person p)
    {
    }
}", MainDescription("record struct Person"));
        }

        [Fact, Trait(Traits.Feature, Traits.Features.QuickInfo)]
        public async Task QuickInfoReadOnlyRecordStruct()
        {
            await TestWithOptionsAsync(
                Options.Regular.WithLanguageVersion(LanguageVersion.CSharp9),
@"readonly record struct Person(string First, string Last)
{
    void M($$Person p)
    {
    }
}", MainDescription("readonly record struct Person"));
        }

        [Fact, Trait(Traits.Feature, Traits.Features.QuickInfo)]
        public async Task QuickInfoRecordProperty()
        {
            await TestWithOptionsAsync(
                Options.Regular.WithLanguageVersion(LanguageVersion.CSharp9),
@"/// <param name=""First"">The person's first name.</param>
record Person(string First, string Last)
{
    void M(Person p)
    {
        _ = p.$$First;
    }
}",
    MainDescription("string Person.First { get; init; }"),
    Documentation("The person's first name."));
        }

        [Fact, Trait(Traits.Feature, Traits.Features.QuickInfo)]
        [WorkItem(51615, "https://github.com/dotnet/roslyn/issues/51615")]
        public async Task TestVarPatternOnVarKeyword()
        {
            await TestAsync(
@"class C
{
    string M() { }

    void M2()
    {
      if (M() is va$$r x && x.Length > 0)
      {
      }
    }
}",
                MainDescription("class System.String"));
        }

        [Fact, Trait(Traits.Feature, Traits.Features.QuickInfo)]
        public async Task TestVarPatternOnVariableItself()
        {
            await TestAsync(
@"class C
{
    string M() { }

    void M2()
    {
      if (M() is var x$$ && x.Length > 0)
      {
      }
    }
}",
                MainDescription($"({FeaturesResources.local_variable}) string? x"));
        }

        [Fact, Trait(Traits.Feature, Traits.Features.QuickInfo)]
        public async Task TestVarPatternOnVarKeyword_InListPattern()
        {
            await TestAsync(
@"class C
{
    void M(char[] array)
    {
      if (array is [ va$$r one ])
      {
      }
    }
}",
                MainDescription("struct System.Char"));
        }

        [Fact, Trait(Traits.Feature, Traits.Features.QuickInfo)]
        public async Task TestVarPatternOnVariableItself_InListPattern()
        {
            await TestAsync(
@"class C
{
    void M(char[] array)
    {
      if (array is [ var o$$ne ])
      {
      }
    }
}",
                MainDescription($"({FeaturesResources.local_variable}) char one"));
        }

        [Fact, Trait(Traits.Feature, Traits.Features.QuickInfo)]
        public async Task TestVarPatternOnVarKeyword_InSlicePattern()
        {
            await TestAsync(
@"class C
{
    void M(char[] array)
    {
      if (array is [..va$$r one ])
      {
      }
    }
}" + TestSources.Index + TestSources.Range,
                MainDescription("char[]"));
        }

        [Fact, Trait(Traits.Feature, Traits.Features.QuickInfo)]
        public async Task TestVarPatternOnVariableItself_InSlicePattern()
        {
            await TestAsync(
@"class C
{
    void M(char[] array)
    {
      if (array is [ ..var o$$ne ])
      {
      }
    }
}" + TestSources.Index + TestSources.Range,
                MainDescription($"({FeaturesResources.local_variable}) char[]? one"));
        }

        [WorkItem(53135, "https://github.com/dotnet/roslyn/issues/53135")]
        [Fact, Trait(Traits.Feature, Traits.Features.QuickInfo)]
        public async Task TestDocumentationCData()
        {
            var markup =
@"using I$$ = IGoo;
/// <summary>
/// summary for interface IGoo
/// <code><![CDATA[
/// List<string> y = null;
/// ]]></code>
/// </summary>
interface IGoo {  }";

            await TestAsync(markup,
                MainDescription("interface IGoo"),
                Documentation(@"summary for interface IGoo

List<string> y = null;"));
        }

        [WorkItem(37503, "https://github.com/dotnet/roslyn/issues/37503")]
        [Fact, Trait(Traits.Feature, Traits.Features.QuickInfo)]
        public async Task DoNotNormalizeWhitespaceForCode()
        {
            var markup =
@"using I$$ = IGoo;
/// <summary>
/// Normalize    this, and <c>Also        this</c>
/// <code>
/// line 1
/// line     2
/// </code>
/// </summary>
interface IGoo {  }";

            await TestAsync(markup,
                MainDescription("interface IGoo"),
                Documentation(@"Normalize this, and Also this

line 1
line     2"));
        }

        [WorkItem(57262, "https://github.com/dotnet/roslyn/issues/57262")]
        [Fact, Trait(Traits.Feature, Traits.Features.QuickInfo)]
        public async Task DoNotNormalizeLeadingWhitespaceForCode()
        {
            var markup =
                @"using I$$ = IGoo;
/// <summary>
///       Normalize    this, and <c>Also        this</c>
/// <code>
/// line 1
///     line     2
/// </code>
/// </summary>
interface IGoo {  }";

            await TestAsync(markup,
                MainDescription("interface IGoo"),
                Documentation(@"Normalize this, and Also this

line 1
    line     2"));
        }

        [WorkItem(57262, "https://github.com/dotnet/roslyn/issues/57262")]
        [Fact, Trait(Traits.Feature, Traits.Features.QuickInfo)]
        public async Task ParsesEmptySummary()
        {
            var markup =
                @"using I$$ = IGoo;
/// <summary></summary>
interface IGoo {  }";

            await TestAsync(markup,
                MainDescription("interface IGoo"),
                Documentation(""));
        }

        [Fact, Trait(Traits.Feature, Traits.Features.QuickInfo)]
        public async Task TestStaticAbstract_ImplicitImplementation()
        {
            var code = @"
interface I1
{
    /// <summary>Summary text</summary>
    static abstract void M1();
}

class C1_1 : I1
{
    public static void $$M1() { }
}
";

            await TestAsync(
                code,
                MainDescription("void C1_1.M1()"),
                Documentation("Summary text"));
        }

        [Fact, Trait(Traits.Feature, Traits.Features.QuickInfo)]
        public async Task TestStaticAbstract_ImplicitImplementation_FromReference()
        {
            var code = @"
interface I1
{
    /// <summary>Summary text</summary>
    static abstract void M1();
}

class C1_1 : I1
{
    public static void M1() { }
}

class R
{
    public static void M() { C1_1.$$M1(); }
}
";

            await TestAsync(
                code,
                MainDescription("void C1_1.M1()"),
                Documentation("Summary text"));
        }

        [Fact, Trait(Traits.Feature, Traits.Features.QuickInfo)]
        public async Task TestStaticAbstract_FromTypeParameterReference()
        {
            var code = @"
interface I1
{
    /// <summary>Summary text</summary>
    static abstract void M1();
}

class R
{
    public static void M<T>() where T : I1 { T.$$M1(); }
}
";

            await TestAsync(
                code,
                MainDescription("void I1.M1()"),
                Documentation("Summary text"));
        }

        [Fact, Trait(Traits.Feature, Traits.Features.QuickInfo)]
        public async Task TestStaticAbstract_ExplicitInheritdoc_ImplicitImplementation()
        {
            var code = @"
interface I1
{
    /// <summary>Summary text</summary>
    static abstract void M1();
}

class C1_1 : I1
{
    /// <inheritdoc/>
    public static void $$M1() { }
}
";

            await TestAsync(
                code,
                MainDescription("void C1_1.M1()"),
                Documentation("Summary text"));
        }

        [Fact, Trait(Traits.Feature, Traits.Features.QuickInfo)]
        public async Task TestStaticAbstract_ExplicitImplementation()
        {
            var code = @"
interface I1
{
    /// <summary>Summary text</summary>
    static abstract void M1();
}

class C1_1 : I1
{
    static void I1.$$M1() { }
}
";

            await TestAsync(
                code,
                MainDescription("void C1_1.M1()"),
                Documentation("Summary text"));
        }

        [Fact, Trait(Traits.Feature, Traits.Features.QuickInfo)]
        public async Task TestStaticAbstract_ExplicitInheritdoc_ExplicitImplementation()
        {
            var code = @"
interface I1
{
    /// <summary>Summary text</summary>
    static abstract void M1();
}

class C1_1 : I1
{
    /// <inheritdoc/>
    static void I1.$$M1() { }
}
";

            await TestAsync(
                code,
                MainDescription("void C1_1.M1()"),
                Documentation("Summary text"));
        }

        [Fact, Trait(Traits.Feature, Traits.Features.QuickInfo)]
        public async Task QuickInfoLambdaReturnType_01()
        {
            await TestWithOptionsAsync(
                Options.Regular.WithLanguageVersion(LanguageVersion.CSharp9),
@"class Program
{
    System.Delegate D = bo$$ol () => true;
}",
                MainDescription("struct System.Boolean"));
        }

        [Fact, Trait(Traits.Feature, Traits.Features.QuickInfo)]
        public async Task QuickInfoLambdaReturnType_02()
        {
            await TestWithOptionsAsync(
                Options.Regular.WithLanguageVersion(LanguageVersion.CSharp9),
@"class A
{
    struct B { }
    System.Delegate D = A.B$$ () => null;
}",
                MainDescription("struct A.B"));
        }

        [Fact, Trait(Traits.Feature, Traits.Features.QuickInfo)]
        public async Task QuickInfoLambdaReturnType_03()
        {
            await TestWithOptionsAsync(
                Options.Regular.WithLanguageVersion(LanguageVersion.CSharp9),
@"class A<T>
{
}
struct B
{
    System.Delegate D = A<B$$> () => null;
}",
                MainDescription("struct B"));
        }

        [Fact, Trait(Traits.Feature, Traits.Features.QuickInfo)]
        public async Task TestNormalFuncSynthesizedLambdaType()
        {
            await TestAsync(
@"class C
{
    void M()
    {
        $$var v = (int i) => i.ToString();
    }
}",
                MainDescription("delegate TResult System.Func<in T, out TResult>(T arg)"),
                TypeParameterMap($@"
T {FeaturesResources.is_} int
TResult {FeaturesResources.is_} string"));
        }

        [WorkItem(58871, "https://github.com/dotnet/roslyn/issues/58871")]
        [Fact, Trait(Traits.Feature, Traits.Features.QuickInfo)]
        public async Task TestInferredNonAnonymousDelegateType1()
        {
            await TestAsync(
@"class C
{
    void M()
    {
        $$var v = (int i) => i.ToString();
    }
}",
                MainDescription("delegate TResult System.Func<in T, out TResult>(T arg)"),
                AnonymousTypes(""));
        }

        [WorkItem(58871, "https://github.com/dotnet/roslyn/issues/58871")]
        [Fact, Trait(Traits.Feature, Traits.Features.QuickInfo)]
        public async Task TestAnonymousSynthesizedLambdaType()
        {
            await TestAsync(
@"class C
{
    void M()
    {
        $$var v = (ref int i) => i.ToString();
    }
}",
                MainDescription("delegate string <anonymous delegate>(ref int)"),
                AnonymousTypes(""));
<<<<<<< HEAD
        }

        [WorkItem(58871, "https://github.com/dotnet/roslyn/issues/58871")]
        [Fact, Trait(Traits.Feature, Traits.Features.QuickInfo)]
        public async Task TestAnonymousSynthesizedLambdaType2()
        {
            await TestAsync(
@"class C
{
    void M()
    {
        var $$v = (ref int i) => i.ToString();
    }
}",
                MainDescription($"({FeaturesResources.local_variable}) 'a v"),
                AnonymousTypes(
$@"
{FeaturesResources.Types_colon}
    'a {FeaturesResources.is_} delegate string (ref int)"));
        }

        [WorkItem(58871, "https://github.com/dotnet/roslyn/issues/58871")]
        [Fact, Trait(Traits.Feature, Traits.Features.QuickInfo)]
        public async Task TestAnonymousSynthesizedLambdaType3()
        {
            await TestAsync(
@"class C
{
    void M()
    {
        var v = (ref int i) => i.ToString();
        $$Goo(v);
    }

    T Goo<T>(T t) => default;
}",
                MainDescription("'a C.Goo<'a>('a t)"),
                AnonymousTypes(
$@"
{FeaturesResources.Types_colon}
    'a {FeaturesResources.is_} delegate string (ref int)"));
=======
>>>>>>> 80a8ce8d
        }

        [WorkItem(58871, "https://github.com/dotnet/roslyn/issues/58871")]
        [Fact, Trait(Traits.Feature, Traits.Features.QuickInfo)]
        public async Task TestAnonymousSynthesizedLambdaType2()
        {
            await TestAsync(
@"class C
{
    void M()
    {
        var $$v = (ref int i) => i.ToString();
    }
}",
                MainDescription($"({FeaturesResources.local_variable}) 'a v"),
                AnonymousTypes(
$@"
{FeaturesResources.Types_colon}
    'a {FeaturesResources.is_} delegate string (ref int)"));
        }

        [WorkItem(58871, "https://github.com/dotnet/roslyn/issues/58871")]
        [Fact, Trait(Traits.Feature, Traits.Features.QuickInfo)]
        public async Task TestAnonymousSynthesizedLambdaType3()
        {
            await TestAsync(
@"class C
{
    void M()
    {
        var v = (ref int i) => i.ToString();
        $$Goo(v);
    }

    T Goo<T>(T t) => default;
}",
                MainDescription("'a C.Goo<'a>('a t)"),
                AnonymousTypes(
$@"
{FeaturesResources.Types_colon}
    'a {FeaturesResources.is_} delegate string (ref int)"));
        }

        [WorkItem(61320, "https://github.com/dotnet/roslyn/issues/61320")]
        [Fact, Trait(Traits.Feature, Traits.Features.QuickInfo)]
        public async Task TestSingleTupleType()
        {
            await TestInClassAsync(
@"void M((int x, string y) t) { }
  void N()
  {
    $$M(default);
  }",
                MainDescription(@"void C.M((int x, string y) t)"),
                NoTypeParameterMap,
                AnonymousTypes(string.Empty));
        }

        [Fact, Trait(Traits.Feature, Traits.Features.QuickInfo)]
        public async Task TestMultipleTupleTypesSameType()
        {
            await TestInClassAsync(
@"void M((int x, string y) s, (int x, string y) t) { }
  void N()
  {
    $$M(default);
  }",
                MainDescription(@"void C.M('a s, 'a t)"),
                NoTypeParameterMap,
                AnonymousTypes($@"
{FeaturesResources.Types_colon}
    'a {FeaturesResources.is_} (int x, string y)"));
        }

        [Fact, Trait(Traits.Feature, Traits.Features.QuickInfo)]
        public async Task TestMultipleTupleTypesDifferentTypes1()
        {
            await TestInClassAsync(
@"void M((int x, string y) s, (int a, string b) u) { }
  void N()
  {
    $$M(default);
  }",
                MainDescription(@"void C.M((int x, string y) s, (int a, string b) u)"),
                NoTypeParameterMap);
        }

        [Fact, Trait(Traits.Feature, Traits.Features.QuickInfo)]
        public async Task TestMultipleTupleTypesDifferentTypes2()
        {
            await TestInClassAsync(
@"void M((int x, string y) s, (int x, string y) t, (int a, string b) u, (int a, string b) v) { }
  void N()
  {
    $$M(default);
  }",
                MainDescription(@"void C.M('a s, 'a t, 'b u, 'b v)"),
                NoTypeParameterMap,
                AnonymousTypes($@"
{FeaturesResources.Types_colon}
    'a {FeaturesResources.is_} (int x, string y)
    'b {FeaturesResources.is_} (int a, string b)"));
        }

        [Fact, Trait(Traits.Feature, Traits.Features.QuickInfo)]
        public async Task TestMultipleTupleTypesDifferentTypes3()
        {
            await TestInClassAsync(
@"void M((int x, string y) s, (int x, string y) t, (int a, string b) u) { }
  void N()
  {
    $$M(default);
  }",
                MainDescription(@"void C.M('a s, 'a t, 'b u)"),
                NoTypeParameterMap,
                AnonymousTypes($@"
{FeaturesResources.Types_colon}
    'a {FeaturesResources.is_} (int x, string y)
    'b {FeaturesResources.is_} (int a, string b)"));
        }

        [Fact, Trait(Traits.Feature, Traits.Features.QuickInfo)]
        public async Task TestMultipleTupleTypesInference()
        {
            await TestInClassAsync(
@"T M<T>(T t) { }
  void N()
  {
    (int a, string b) x = default;
    $$M(x);
  }",
                MainDescription(@"'a C.M<'a>('a t)"),
                NoTypeParameterMap,
                AnonymousTypes($@"
{FeaturesResources.Types_colon}
    'a {FeaturesResources.is_} (int a, string b)"));
        }

        [Fact, Trait(Traits.Feature, Traits.Features.QuickInfo)]
        public async Task TestAnonymousTypeWithTupleTypesInference1()
        {
            await TestInClassAsync(
@"T M<T>(T t) { }
  void N()
  {
    var v = new { x = default((int a, string b)) };
    $$M(v);
  }",
                MainDescription(@"'a C.M<'a>('a t)"),
                NoTypeParameterMap,
                AnonymousTypes($@"
{FeaturesResources.Types_colon}
    'a {FeaturesResources.is_} new {{ (int a, string b) x }}"));
        }

        [Fact, Trait(Traits.Feature, Traits.Features.QuickInfo)]
        public async Task TestAnonymousTypeWithTupleTypesInference2()
        {
            await TestInClassAsync(
@"T M<T>(T t) { }
  void N()
  {
    var v = new { x = default((int a, string b)), y = default((int a, string b)) };
    $$M(v);
  }",
                MainDescription(@"'a C.M<'a>('a t)"),
                NoTypeParameterMap,
                AnonymousTypes($@"
{FeaturesResources.Types_colon}
    'a {FeaturesResources.is_} new {{ 'b x, 'b y }}
    'b {FeaturesResources.is_} (int a, string b)"));
        }

        [Fact, Trait(Traits.Feature, Traits.Features.QuickInfo)]
        public async Task TestInRawStringInterpolation_SingleLine()
        {
            await TestInMethodAsync(
@"var x = 1;
var s = $""""""Hello world {$$x}""""""",
                MainDescription($"({FeaturesResources.local_variable}) int x"));
        }

        [Fact, Trait(Traits.Feature, Traits.Features.QuickInfo)]
        public async Task TestInRawStringInterpolation_SingleLine_MultiBrace()
        {
            await TestInMethodAsync(
@"var x = 1;
var s = ${|#0:|}$""""""Hello world {{$$x}}""""""",
                MainDescription($"({FeaturesResources.local_variable}) int x"));
        }

        [Fact, Trait(Traits.Feature, Traits.Features.QuickInfo)]
        public async Task TestInRawStringLiteral_SingleLine_Const()
        {
            await TestInClassAsync(
@"const string $$s = """"""Hello world""""""",
                MainDescription(@$"({FeaturesResources.constant}) string C.s = """"""Hello world"""""""));
        }

        [Fact, Trait(Traits.Feature, Traits.Features.QuickInfo)]
        public async Task TestInRawStringInterpolation_MultiLine()
        {
            await TestInMethodAsync(
@"var x = 1;
var s = $""""""
Hello world {$$x}
""""""",
                MainDescription($"({FeaturesResources.local_variable}) int x"));
        }

        [Fact, Trait(Traits.Feature, Traits.Features.QuickInfo)]
        public async Task TestInRawStringInterpolation_MultiLine_MultiBrace()
        {
            await TestInMethodAsync(
@"var x = 1;
var s = ${|#0:|}$""""""
Hello world {{$$x}}
""""""",
                MainDescription($"({FeaturesResources.local_variable}) int x"));
        }

        [Fact, Trait(Traits.Feature, Traits.Features.QuickInfo)]
        public async Task TestInRawStringLiteral_MultiLine_Const()
        {
            await TestInClassAsync(
@"const string $$s = """"""
        Hello world
    """"""",
                MainDescription(@$"({FeaturesResources.constant}) string C.s = """"""
        Hello world
    """""""));
        }

        [Fact, Trait(Traits.Feature, Traits.Features.QuickInfo)]
        public async Task TestArgsInTopLevel()
        {
            var markup =
@"
forach (var arg in $$args)
{
}
";

            await TestWithOptionsAsync(
                Options.Regular, markup,
                MainDescription($"({FeaturesResources.parameter}) string[] args"));
        }

        [Fact, Trait(Traits.Feature, Traits.Features.QuickInfo)]
        public async Task TestArgsInNormalProgram()
        {
            var markup =
@"
class Program
{
    static void Main(string[] args)
    {
        foreach (var arg in $$args)
        {
        }
    }
}
";

            await TestAsync(markup,
                MainDescription($"({FeaturesResources.parameter}) string[] args"));
        }
<<<<<<< HEAD
=======

        [Fact, Trait(Traits.Feature, Traits.Features.QuickInfo)]
        public async Task TestParameterInMethodAttributeNameof()
        {
            var source = @"
class Program
{
    [My(nameof($$s))]
    void M(string s) { }
}
";
            await TestWithOptionsAsync(Options.Regular.WithLanguageVersion(LanguageVersionFacts.CSharpNext), source,
                MainDescription($"({FeaturesResources.parameter}) string s"));
        }

        [Fact, Trait(Traits.Feature, Traits.Features.QuickInfo)]
        public async Task TestParameterInMethodParameterAttributeNameof()
        {
            var source = @"
class Program
{
    void M([My(nameof($$s))] string s) { }
}
";
            await TestWithOptionsAsync(Options.Regular.WithLanguageVersion(LanguageVersionFacts.CSharpNext), source,
                MainDescription($"({FeaturesResources.parameter}) string s"));
        }

        [Fact, Trait(Traits.Feature, Traits.Features.QuickInfo)]
        public async Task TestParameterInLocalFunctionAttributeNameof()
        {
            var source = @"
class Program
{
    void M()
    {
        [My(nameof($$s))]
        void local(string s) { }
    }
}
";
            await TestWithOptionsAsync(Options.Regular.WithLanguageVersion(LanguageVersionFacts.CSharpNext), source,
                MainDescription($"({FeaturesResources.parameter}) string s"));
        }
>>>>>>> 80a8ce8d
    }
}<|MERGE_RESOLUTION|>--- conflicted
+++ resolved
@@ -8292,50 +8292,6 @@
 }",
                 MainDescription("delegate string <anonymous delegate>(ref int)"),
                 AnonymousTypes(""));
-<<<<<<< HEAD
-        }
-
-        [WorkItem(58871, "https://github.com/dotnet/roslyn/issues/58871")]
-        [Fact, Trait(Traits.Feature, Traits.Features.QuickInfo)]
-        public async Task TestAnonymousSynthesizedLambdaType2()
-        {
-            await TestAsync(
-@"class C
-{
-    void M()
-    {
-        var $$v = (ref int i) => i.ToString();
-    }
-}",
-                MainDescription($"({FeaturesResources.local_variable}) 'a v"),
-                AnonymousTypes(
-$@"
-{FeaturesResources.Types_colon}
-    'a {FeaturesResources.is_} delegate string (ref int)"));
-        }
-
-        [WorkItem(58871, "https://github.com/dotnet/roslyn/issues/58871")]
-        [Fact, Trait(Traits.Feature, Traits.Features.QuickInfo)]
-        public async Task TestAnonymousSynthesizedLambdaType3()
-        {
-            await TestAsync(
-@"class C
-{
-    void M()
-    {
-        var v = (ref int i) => i.ToString();
-        $$Goo(v);
-    }
-
-    T Goo<T>(T t) => default;
-}",
-                MainDescription("'a C.Goo<'a>('a t)"),
-                AnonymousTypes(
-$@"
-{FeaturesResources.Types_colon}
-    'a {FeaturesResources.is_} delegate string (ref int)"));
-=======
->>>>>>> 80a8ce8d
         }
 
         [WorkItem(58871, "https://github.com/dotnet/roslyn/issues/58871")]
@@ -8603,8 +8559,6 @@
             await TestAsync(markup,
                 MainDescription($"({FeaturesResources.parameter}) string[] args"));
         }
-<<<<<<< HEAD
-=======
 
         [Fact, Trait(Traits.Feature, Traits.Features.QuickInfo)]
         public async Task TestParameterInMethodAttributeNameof()
@@ -8649,6 +8603,5 @@
             await TestWithOptionsAsync(Options.Regular.WithLanguageVersion(LanguageVersionFacts.CSharpNext), source,
                 MainDescription($"({FeaturesResources.parameter}) string s"));
         }
->>>>>>> 80a8ce8d
     }
 }