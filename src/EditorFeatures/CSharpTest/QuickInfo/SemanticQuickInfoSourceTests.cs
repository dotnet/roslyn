﻿// Licensed to the .NET Foundation under one or more agreements.
// The .NET Foundation licenses this file to you under the MIT license.
// See the LICENSE file in the project root for more information.

using System.Threading.Tasks;
using System.Xml.Linq;
using Microsoft.CodeAnalysis.CSharp;
<<<<<<< HEAD
using Microsoft.CodeAnalysis.Editor.UnitTests.Workspaces;
=======
using Microsoft.CodeAnalysis.CSharp.Test.Utilities;
using Microsoft.CodeAnalysis.Editor.UnitTests.QuickInfo;
using Microsoft.CodeAnalysis.Editor.UnitTests.Workspaces;
using Microsoft.CodeAnalysis.QuickInfo;
>>>>>>> e1ace1de
using Microsoft.CodeAnalysis.Test.Utilities;
using Roslyn.Test.Utilities;
using Xunit;

namespace Microsoft.CodeAnalysis.Editor.CSharp.UnitTests.QuickInfo
{
    public sealed class SemanticQuickInfoSourceTests : SemanticQuickInfoSourceTestsBase
    {
<<<<<<< HEAD
=======
        private async Task TestWithOptionsAsync(CSharpParseOptions options, string markup, params Action<QuickInfoItem>[] expectedResults)
        {
            using var workspace = TestWorkspace.CreateCSharp(markup, options);
            await TestWithOptionsAsync(workspace, expectedResults);
        }

        private async Task TestWithOptionsAsync(CSharpCompilationOptions options, string markup, params Action<QuickInfoItem>[] expectedResults)
        {
            using var workspace = TestWorkspace.CreateCSharp(markup, compilationOptions: options);
            await TestWithOptionsAsync(workspace, expectedResults);
        }

        private async Task TestWithOptionsAsync(TestWorkspace workspace, params Action<QuickInfoItem>[] expectedResults)
        {
            var testDocument = workspace.DocumentWithCursor;
            var position = testDocument.CursorPosition.GetValueOrDefault();
            var documentId = workspace.GetDocumentId(testDocument);
            var document = workspace.CurrentSolution.GetDocument(documentId);

            var service = QuickInfoService.GetService(document);

            await TestWithOptionsAsync(document, service, position, expectedResults);

            // speculative semantic model
            if (await CanUseSpeculativeSemanticModelAsync(document, position))
            {
                var buffer = testDocument.GetTextBuffer();
                using (var edit = buffer.CreateEdit())
                {
                    var currentSnapshot = buffer.CurrentSnapshot;
                    edit.Replace(0, currentSnapshot.Length, currentSnapshot.GetText());
                    edit.Apply();
                }

                await TestWithOptionsAsync(document, service, position, expectedResults);
            }
        }

        private async Task TestWithOptionsAsync(Document document, QuickInfoService service, int position, Action<QuickInfoItem>[] expectedResults)
        {
            var info = await service.GetQuickInfoAsync(document, position, cancellationToken: CancellationToken.None);

            if (expectedResults.Length == 0)
            {
                Assert.Null(info);
            }
            else
            {
                Assert.NotNull(info);

                foreach (var expected in expectedResults)
                {
                    expected(info);
                }
            }
        }

        private async Task VerifyWithMscorlib45Async(string markup, Action<QuickInfoItem>[] expectedResults)
        {
            var xmlString = string.Format(@"
<Workspace>
    <Project Language=""C#"" CommonReferencesNet45=""true"">
        <Document FilePath=""SourceDocument"">
{0}
        </Document>
    </Project>
</Workspace>", SecurityElement.Escape(markup));

            using var workspace = TestWorkspace.Create(xmlString);
            var position = workspace.Documents.Single(d => d.Name == "SourceDocument").CursorPosition.Value;
            var documentId = workspace.Documents.Where(d => d.Name == "SourceDocument").Single().Id;
            var document = workspace.CurrentSolution.GetDocument(documentId);

            var service = QuickInfoService.GetService(document);

            var info = await service.GetQuickInfoAsync(document, position, cancellationToken: CancellationToken.None);

            if (expectedResults.Length == 0)
            {
                Assert.Null(info);
            }
            else
            {
                Assert.NotNull(info);

                foreach (var expected in expectedResults)
                {
                    expected(info);
                }
            }
        }

        protected override async Task TestAsync(string markup, params Action<QuickInfoItem>[] expectedResults)
        {
            await TestWithOptionsAsync(Options.Regular, markup, expectedResults);
            await TestWithOptionsAsync(Options.Script, markup, expectedResults);
        }

        private async Task TestWithUsingsAsync(string markup, params Action<QuickInfoItem>[] expectedResults)
        {
            var markupWithUsings =
@"using System;
using System.Collections.Generic;
using System.Linq;
" + markup;

            await TestAsync(markupWithUsings, expectedResults);
        }

        private Task TestInClassAsync(string markup, params Action<QuickInfoItem>[] expectedResults)
        {
            var markupInClass = "class C { " + markup + " }";
            return TestWithUsingsAsync(markupInClass, expectedResults);
        }

        private Task TestInMethodAsync(string markup, params Action<QuickInfoItem>[] expectedResults)
        {
            var markupInMethod = "class C { void M() { " + markup + " } }";
            return TestWithUsingsAsync(markupInMethod, expectedResults);
        }

        private async Task TestWithReferenceAsync(string sourceCode,
            string referencedCode,
            string sourceLanguage,
            string referencedLanguage,
            params Action<QuickInfoItem>[] expectedResults)
        {
            await TestWithMetadataReferenceHelperAsync(sourceCode, referencedCode, sourceLanguage, referencedLanguage, expectedResults);
            await TestWithProjectReferenceHelperAsync(sourceCode, referencedCode, sourceLanguage, referencedLanguage, expectedResults);

            // Multi-language projects are not supported.
            if (sourceLanguage == referencedLanguage)
            {
                await TestInSameProjectHelperAsync(sourceCode, referencedCode, sourceLanguage, expectedResults);
            }
        }

        private async Task TestWithMetadataReferenceHelperAsync(
            string sourceCode,
            string referencedCode,
            string sourceLanguage,
            string referencedLanguage,
            params Action<QuickInfoItem>[] expectedResults)
        {
            var xmlString = string.Format(@"
<Workspace>
    <Project Language=""{0}"" CommonReferences=""true"">
        <Document FilePath=""SourceDocument"">
{1}
        </Document>
        <MetadataReferenceFromSource Language=""{2}"" CommonReferences=""true"" IncludeXmlDocComments=""true"">
            <Document FilePath=""ReferencedDocument"">
{3}
            </Document>
        </MetadataReferenceFromSource>
    </Project>
</Workspace>", sourceLanguage, SecurityElement.Escape(sourceCode),
               referencedLanguage, SecurityElement.Escape(referencedCode));

            await VerifyWithReferenceWorkerAsync(xmlString, expectedResults);
        }

        private async Task TestWithProjectReferenceHelperAsync(
            string sourceCode,
            string referencedCode,
            string sourceLanguage,
            string referencedLanguage,
            params Action<QuickInfoItem>[] expectedResults)
        {
            var xmlString = string.Format(@"
<Workspace>
    <Project Language=""{0}"" CommonReferences=""true"">
        <ProjectReference>ReferencedProject</ProjectReference>
        <Document FilePath=""SourceDocument"">
{1}
        </Document>
    </Project>
    <Project Language=""{2}"" CommonReferences=""true"" AssemblyName=""ReferencedProject"">
        <Document FilePath=""ReferencedDocument"">
{3}
        </Document>
    </Project>
    
</Workspace>", sourceLanguage, SecurityElement.Escape(sourceCode),
               referencedLanguage, SecurityElement.Escape(referencedCode));

            await VerifyWithReferenceWorkerAsync(xmlString, expectedResults);
        }

        private async Task TestInSameProjectHelperAsync(
            string sourceCode,
            string referencedCode,
            string sourceLanguage,
            params Action<QuickInfoItem>[] expectedResults)
        {
            var xmlString = string.Format(@"
<Workspace>
    <Project Language=""{0}"" CommonReferences=""true"">
        <Document FilePath=""SourceDocument"">
{1}
        </Document>
        <Document FilePath=""ReferencedDocument"">
{2}
        </Document>
    </Project>
</Workspace>", sourceLanguage, SecurityElement.Escape(sourceCode), SecurityElement.Escape(referencedCode));

            await VerifyWithReferenceWorkerAsync(xmlString, expectedResults);
        }

        private async Task VerifyWithReferenceWorkerAsync(string xmlString, params Action<QuickInfoItem>[] expectedResults)
        {
            using var workspace = TestWorkspace.Create(xmlString);
            var position = workspace.Documents.First(d => d.Name == "SourceDocument").CursorPosition.Value;
            var documentId = workspace.Documents.First(d => d.Name == "SourceDocument").Id;
            var document = workspace.CurrentSolution.GetDocument(documentId);

            var service = QuickInfoService.GetService(document);

            var info = await service.GetQuickInfoAsync(document, position, cancellationToken: CancellationToken.None);

            if (expectedResults.Length == 0)
            {
                Assert.Null(info);
            }
            else
            {
                Assert.NotNull(info);

                foreach (var expected in expectedResults)
                {
                    expected(info);
                }
            }
        }

        protected async Task TestInvalidTypeInClassAsync(string code)
        {
            var codeInClass = "class C { " + code + " }";
            await TestAsync(codeInClass);
        }

>>>>>>> e1ace1de
        [Fact, Trait(Traits.Feature, Traits.Features.QuickInfo)]
        public async Task TestNamespaceInUsingDirective()
        {
            await TestAsync(
@"using $$System;",
                MainDescription("namespace System"));
        }

        [Fact, Trait(Traits.Feature, Traits.Features.QuickInfo)]
        public async Task TestNamespaceInUsingDirective2()
        {
            await TestAsync(
@"using System.Coll$$ections.Generic;",
                MainDescription("namespace System.Collections"));
        }

        [Fact, Trait(Traits.Feature, Traits.Features.QuickInfo)]
        public async Task TestNamespaceInUsingDirective3()
        {
            await TestAsync(
@"using System.L$$inq;",
                MainDescription("namespace System.Linq"));
        }

        [Fact, Trait(Traits.Feature, Traits.Features.QuickInfo)]
        public async Task TestNamespaceInUsingDirectiveWithAlias()
        {
            await TestAsync(
@"using Goo = Sys$$tem.Console;",
                MainDescription("namespace System"));
        }

        [Fact, Trait(Traits.Feature, Traits.Features.QuickInfo)]
        public async Task TestTypeInUsingDirectiveWithAlias()
        {
            await TestAsync(
@"using Goo = System.Con$$sole;",
                MainDescription("class System.Console"));
        }

        [WorkItem(991466, "http://vstfdevdiv:8080/DevDiv2/DevDiv/_workitems/edit/991466")]
        [Fact, Trait(Traits.Feature, Traits.Features.QuickInfo)]
        public async Task TestDocumentationInUsingDirectiveWithAlias()
        {
            var markup =
@"using I$$ = IGoo;
///<summary>summary for interface IGoo</summary>
interface IGoo {  }";

            await TestAsync(markup,
                MainDescription("interface IGoo"),
                Documentation("summary for interface IGoo"));
        }

        [WorkItem(991466, "http://vstfdevdiv:8080/DevDiv2/DevDiv/_workitems/edit/991466")]
        [Fact, Trait(Traits.Feature, Traits.Features.QuickInfo)]
        public async Task TestDocumentationInUsingDirectiveWithAlias2()
        {
            var markup =
@"using I = IGoo;
///<summary>summary for interface IGoo</summary>
interface IGoo {  }
class C : I$$ { }";

            await TestAsync(markup,
                MainDescription("interface IGoo"),
                Documentation("summary for interface IGoo"));
        }

        [WorkItem(991466, "http://vstfdevdiv:8080/DevDiv2/DevDiv/_workitems/edit/991466")]
        [Fact, Trait(Traits.Feature, Traits.Features.QuickInfo)]
        public async Task TestDocumentationInUsingDirectiveWithAlias3()
        {
            var markup =
@"using I = IGoo;
///<summary>summary for interface IGoo</summary>
interface IGoo 
{  
    void Goo();
}
class C : I$$ { }";

            await TestAsync(markup,
                MainDescription("interface IGoo"),
                Documentation("summary for interface IGoo"));
        }

        [Fact, Trait(Traits.Feature, Traits.Features.QuickInfo)]
        public async Task TestThis()
        {
            var markup =
@"
///<summary>summary for Class C</summary>
class C { string M() {  return thi$$s.ToString(); } }";

            await TestWithUsingsAsync(markup,
                MainDescription("class C"),
                Documentation("summary for Class C"));
        }

        [Fact, Trait(Traits.Feature, Traits.Features.QuickInfo)]
        public async Task TestClassWithDocComment()
        {
            var markup =
@"
///<summary>Hello!</summary>
class C { void M() { $$C obj; } }";

            await TestAsync(markup,
                MainDescription("class C"),
                Documentation("Hello!"));
        }

        [Fact, Trait(Traits.Feature, Traits.Features.QuickInfo)]
        public async Task TestSingleLineDocComments()
        {
            // Tests chosen to maximize code coverage in DocumentationCommentCompiler.WriteFormattedSingleLineComment

            // SingleLine doc comment with leading whitespace
            await TestAsync(
@"///<summary>Hello!</summary>
class C
{
    void M()
    {
        $$C obj;
    }
}",
                MainDescription("class C"),
                Documentation("Hello!"));

            // SingleLine doc comment with space before opening tag
            await TestAsync(
@"/// <summary>Hello!</summary>
class C
{
    void M()
    {
        $$C obj;
    }
}",
                MainDescription("class C"),
                Documentation("Hello!"));

            // SingleLine doc comment with space before opening tag and leading whitespace
            await TestAsync(
@"/// <summary>Hello!</summary>
class C
{
    void M()
    {
        $$C obj;
    }
}",
                MainDescription("class C"),
                Documentation("Hello!"));

            // SingleLine doc comment with leading whitespace and blank line
            await TestAsync(
@"///<summary>Hello!
///</summary>

class C
{
    void M()
    {
        $$C obj;
    }
}",
                MainDescription("class C"),
                Documentation("Hello!"));

            // SingleLine doc comment with '\r' line separators
            await TestAsync("///<summary>Hello!\r///</summary>\rclass C { void M() { $$C obj; } }",
                MainDescription("class C"),
                Documentation("Hello!"));
        }

        [Fact, Trait(Traits.Feature, Traits.Features.QuickInfo)]
        public async Task TestMultiLineDocComments()
        {
            // Tests chosen to maximize code coverage in DocumentationCommentCompiler.WriteFormattedMultiLineComment

            // Multiline doc comment with leading whitespace
            await TestAsync(
@"/**<summary>Hello!</summary>*/
class C
{
    void M()
    {
        $$C obj;
    }
}",
                MainDescription("class C"),
                Documentation("Hello!"));

            // Multiline doc comment with space before opening tag
            await TestAsync(
@"/** <summary>Hello!</summary>
 **/
class C
{
    void M()
    {
        $$C obj;
    }
}",
                MainDescription("class C"),
                Documentation("Hello!"));

            // Multiline doc comment with space before opening tag and leading whitespace
            await TestAsync(
@"/**
 ** <summary>Hello!</summary>
 **/
class C
{
    void M()
    {
        $$C obj;
    }
}",
                MainDescription("class C"),
                Documentation("Hello!"));

            // Multiline doc comment with no per-line prefix
            await TestAsync(
@"/**
  <summary>
  Hello!
  </summary>
*/
class C
{
    void M()
    {
        $$C obj;
    }
}",
                MainDescription("class C"),
                Documentation("Hello!"));

            // Multiline doc comment with inconsistent per-line prefix
            await TestAsync(
@"/**
 ** <summary>
    Hello!</summary>
 **
 **/
class C
{
    void M()
    {
        $$C obj;
    }
}",
                MainDescription("class C"),
                Documentation("Hello!"));

            // Multiline doc comment with closing comment on final line
            await TestAsync(
@"/**
<summary>Hello!
</summary>*/
class C
{
    void M()
    {
        $$C obj;
    }
}",
                MainDescription("class C"),
                Documentation("Hello!"));

            // Multiline doc comment with '\r' line separators
            await TestAsync("/**\r* <summary>\r* Hello!\r* </summary>\r*/\rclass C { void M() { $$C obj; } }",
                MainDescription("class C"),
                Documentation("Hello!"));
        }

        [Fact, Trait(Traits.Feature, Traits.Features.QuickInfo)]
        public async Task TestMethodWithDocComment()
        {
            var markup =
@"
///<summary>Hello!</summary>
void M() { M$$() }";

            await TestInClassAsync(markup,
                MainDescription("void C.M()"),
                Documentation("Hello!"));
        }

        [Fact, Trait(Traits.Feature, Traits.Features.QuickInfo)]
        public async Task TestInt32()
        {
            await TestInClassAsync(
@"$$Int32 i;",
                MainDescription("struct System.Int32"));
        }

        [Fact, Trait(Traits.Feature, Traits.Features.QuickInfo)]
        public async Task TestBuiltInInt()
        {
            await TestInClassAsync(
@"$$int i;",
                MainDescription("struct System.Int32"));
        }

        [Fact, Trait(Traits.Feature, Traits.Features.QuickInfo)]
        public async Task TestString()
        {
            await TestInClassAsync(
@"$$String s;",
                MainDescription("class System.String"));
        }

        [Fact, Trait(Traits.Feature, Traits.Features.QuickInfo)]
        public async Task TestBuiltInString()
        {
            await TestInClassAsync(
@"$$string s;",
                MainDescription("class System.String"));
        }

        [Fact, Trait(Traits.Feature, Traits.Features.QuickInfo)]
        public async Task TestBuiltInStringAtEndOfToken()
        {
            await TestInClassAsync(
@"string$$ s;",
                MainDescription("class System.String"));
        }

        [Fact, Trait(Traits.Feature, Traits.Features.QuickInfo)]
        public async Task TestBoolean()
        {
            await TestInClassAsync(
@"$$Boolean b;",
                MainDescription("struct System.Boolean"));
        }

        [Fact, Trait(Traits.Feature, Traits.Features.QuickInfo)]
        public async Task TestBuiltInBool()
        {
            await TestInClassAsync(
@"$$bool b;",
                MainDescription("struct System.Boolean"));
        }

        [Fact, Trait(Traits.Feature, Traits.Features.QuickInfo)]
        public async Task TestSingle()
        {
            await TestInClassAsync(
@"$$Single s;",
                MainDescription("struct System.Single"));
        }

        [Fact, Trait(Traits.Feature, Traits.Features.QuickInfo)]
        public async Task TestBuiltInFloat()
        {
            await TestInClassAsync(
@"$$float f;",
                MainDescription("struct System.Single"));
        }

        [Fact, Trait(Traits.Feature, Traits.Features.QuickInfo)]
        public async Task TestVoidIsInvalid()
        {
            await TestInvalidTypeInClassAsync(
@"$$void M()
{
}");
        }

        [Fact, Trait(Traits.Feature, Traits.Features.QuickInfo)]
        public async Task TestInvalidPointer1_931958()
        {
            await TestInvalidTypeInClassAsync(
@"$$T* i;");
        }

        [Fact, Trait(Traits.Feature, Traits.Features.QuickInfo)]
        public async Task TestInvalidPointer2_931958()
        {
            await TestInvalidTypeInClassAsync(
@"T$$* i;");
        }

        [Fact, Trait(Traits.Feature, Traits.Features.QuickInfo)]
        public async Task TestInvalidPointer3_931958()
        {
            await TestInvalidTypeInClassAsync(
@"T*$$ i;");
        }

        [Fact, Trait(Traits.Feature, Traits.Features.QuickInfo)]
        public async Task TestListOfString()
        {
            await TestInClassAsync(
@"$$List<string> l;",
                MainDescription("class System.Collections.Generic.List<T>"),
                TypeParameterMap($"\r\nT {FeaturesResources.is_} string"));
        }

        [Fact, Trait(Traits.Feature, Traits.Features.QuickInfo)]
        public async Task TestListOfSomethingFromSource()
        {
            var markup =
@"
///<summary>Generic List</summary>
public class GenericList<T> { Generic$$List<int> t; }";

            await TestAsync(markup,
                MainDescription("class GenericList<T>"),
                Documentation("Generic List"),
                TypeParameterMap($"\r\nT {FeaturesResources.is_} int"));
        }

        [Fact, Trait(Traits.Feature, Traits.Features.QuickInfo)]
        public async Task TestListOfT()
        {
            await TestInMethodAsync(
@"class C<T>
{
    $$List<T> l;
}",
                MainDescription("class System.Collections.Generic.List<T>"));
        }

        [Fact, Trait(Traits.Feature, Traits.Features.QuickInfo)]
        public async Task TestDictionaryOfIntAndString()
        {
            await TestInClassAsync(
@"$$Dictionary<int, string> d;",
                MainDescription("class System.Collections.Generic.Dictionary<TKey, TValue>"),
                TypeParameterMap(
                    Lines($"\r\nTKey {FeaturesResources.is_} int",
                          $"TValue {FeaturesResources.is_} string")));
        }

        [Fact, Trait(Traits.Feature, Traits.Features.QuickInfo)]
        public async Task TestDictionaryOfTAndU()
        {
            await TestInMethodAsync(
@"class C<T, U>
{
    $$Dictionary<T, U> d;
}",
                MainDescription("class System.Collections.Generic.Dictionary<TKey, TValue>"),
                TypeParameterMap(
                    Lines($"\r\nTKey {FeaturesResources.is_} T",
                          $"TValue {FeaturesResources.is_} U")));
        }

        [Fact, Trait(Traits.Feature, Traits.Features.QuickInfo)]
        public async Task TestIEnumerableOfInt()
        {
            await TestInClassAsync(
@"$$IEnumerable<int> M()
{
    yield break;
}",
                MainDescription("interface System.Collections.Generic.IEnumerable<out T>"),
                TypeParameterMap($"\r\nT {FeaturesResources.is_} int"));
        }

        [Fact, Trait(Traits.Feature, Traits.Features.QuickInfo)]
        public async Task TestEventHandler()
        {
            await TestInClassAsync(
@"event $$EventHandler e;",
                MainDescription("delegate void System.EventHandler(object sender, System.EventArgs e)"));
        }

        [Fact, Trait(Traits.Feature, Traits.Features.QuickInfo)]
        public async Task TestTypeParameter()
        {
            await TestAsync(
@"class C<T>
{
    $$T t;
}",
                MainDescription($"T {FeaturesResources.in_} C<T>"));
        }

        [WorkItem(538636, "http://vstfdevdiv:8080/DevDiv2/DevDiv/_workitems/edit/538636")]
        [Fact, Trait(Traits.Feature, Traits.Features.QuickInfo)]
        public async Task TestTypeParameterWithDocComment()
        {
            var markup =
@"
///<summary>Hello!</summary>
///<typeparam name=""T"">T is Type Parameter</typeparam>
class C<T> { $$T t; }";

            await TestAsync(markup,
                MainDescription($"T {FeaturesResources.in_} C<T>"),
                Documentation("T is Type Parameter"));
        }

        [Fact, Trait(Traits.Feature, Traits.Features.QuickInfo)]
        public async Task TestTypeParameter1_Bug931949()
        {
            await TestAsync(
@"class T1<T11>
{
    $$T11 t;
}",
                MainDescription($"T11 {FeaturesResources.in_} T1<T11>"));
        }

        [Fact, Trait(Traits.Feature, Traits.Features.QuickInfo)]
        public async Task TestTypeParameter2_Bug931949()
        {
            await TestAsync(
@"class T1<T11>
{
    T$$11 t;
}",
                MainDescription($"T11 {FeaturesResources.in_} T1<T11>"));
        }

        [Fact, Trait(Traits.Feature, Traits.Features.QuickInfo)]
        public async Task TestTypeParameter3_Bug931949()
        {
            await TestAsync(
@"class T1<T11>
{
    T1$$1 t;
}",
                MainDescription($"T11 {FeaturesResources.in_} T1<T11>"));
        }

        [Fact, Trait(Traits.Feature, Traits.Features.QuickInfo)]
        public async Task TestTypeParameter4_Bug931949()
        {
            await TestAsync(
@"class T1<T11>
{
    T11$$ t;
}",
                MainDescription($"T11 {FeaturesResources.in_} T1<T11>"));
        }

        [Fact, Trait(Traits.Feature, Traits.Features.QuickInfo)]
        public async Task TestNullableOfInt()
        {
            await TestInClassAsync(@"$$Nullable<int> i; }",
                MainDescription("struct System.Nullable<T> where T : struct"),
                TypeParameterMap($"\r\nT {FeaturesResources.is_} int"));
        }

        [Fact, Trait(Traits.Feature, Traits.Features.QuickInfo)]
        public async Task TestGenericTypeDeclaredOnMethod1_Bug1946()
        {
            await TestAsync(
@"class C
{
    static void Meth1<T1>($$T1 i) where T1 : struct
    {
        T1 i;
    }
}",
                MainDescription($"T1 {FeaturesResources.in_} C.Meth1<T1> where T1 : struct"));
        }

        [Fact, Trait(Traits.Feature, Traits.Features.QuickInfo)]
        public async Task TestGenericTypeDeclaredOnMethod2_Bug1946()
        {
            await TestAsync(
@"class C
{
    static void Meth1<T1>(T1 i) where $$T1 : struct
    {
        T1 i;
    }
}",
                MainDescription($"T1 {FeaturesResources.in_} C.Meth1<T1> where T1 : struct"));
        }

        [Fact, Trait(Traits.Feature, Traits.Features.QuickInfo)]
        public async Task TestGenericTypeDeclaredOnMethod3_Bug1946()
        {
            await TestAsync(
@"class C
{
    static void Meth1<T1>(T1 i) where T1 : struct
    {
        $$T1 i;
    }
}",
                MainDescription($"T1 {FeaturesResources.in_} C.Meth1<T1> where T1 : struct"));
        }

        [Fact, Trait(Traits.Feature, Traits.Features.QuickInfo)]
        public async Task TestGenericTypeParameterConstraint_Class()
        {
            await TestAsync(
@"class C<T> where $$T : class
{
}",
                MainDescription($"T {FeaturesResources.in_} C<T> where T : class"));
        }

        [Fact, Trait(Traits.Feature, Traits.Features.QuickInfo)]
        public async Task TestGenericTypeParameterConstraint_Struct()
        {
            await TestAsync(
@"struct S<T> where $$T : class
{
}",
                MainDescription($"T {FeaturesResources.in_} S<T> where T : class"));
        }

        [Fact, Trait(Traits.Feature, Traits.Features.QuickInfo)]
        public async Task TestGenericTypeParameterConstraint_Interface()
        {
            await TestAsync(
@"interface I<T> where $$T : class
{
}",
                MainDescription($"T {FeaturesResources.in_} I<T> where T : class"));
        }

        [Fact, Trait(Traits.Feature, Traits.Features.QuickInfo)]
        public async Task TestGenericTypeParameterConstraint_Delegate()
        {
            await TestAsync(
@"delegate void D<T>() where $$T : class;",
                MainDescription($"T {FeaturesResources.in_} D<T> where T : class"));
        }

        [Fact, Trait(Traits.Feature, Traits.Features.QuickInfo)]
        public async Task TestMinimallyQualifiedConstraint()
        {
            await TestAsync(@"class C<T> where $$T : IEnumerable<int>",
                MainDescription($"T {FeaturesResources.in_} C<T> where T : IEnumerable<int>"));
        }

        [Fact, Trait(Traits.Feature, Traits.Features.QuickInfo)]
        public async Task FullyQualifiedConstraint()
        {
            await TestAsync(@"class C<T> where $$T : System.Collections.Generic.IEnumerable<int>",
                MainDescription($"T {FeaturesResources.in_} C<T> where T : System.Collections.Generic.IEnumerable<int>"));
        }

        [Fact, Trait(Traits.Feature, Traits.Features.QuickInfo)]
        public async Task TestMethodReferenceInSameMethod()
        {
            await TestAsync(
@"class C
{
    void M()
    {
        M$$();
    }
}",
                MainDescription("void C.M()"));
        }

        [Fact, Trait(Traits.Feature, Traits.Features.QuickInfo)]
        public async Task TestMethodReferenceInSameMethodWithDocComment()
        {
            var markup =
@"
///<summary>Hello World</summary>
void M() { M$$(); }";

            await TestInClassAsync(markup,
                MainDescription("void C.M()"),
                Documentation("Hello World"));
        }

        [Fact, Trait(Traits.Feature, Traits.Features.QuickInfo)]
        public async Task TestFieldInMethodBuiltIn()
        {
            var markup =
@"int field;

void M()
{
    field$$
}";

            await TestInClassAsync(markup,
                MainDescription($"({FeaturesResources.field}) int C.field"));
        }

        [Fact, Trait(Traits.Feature, Traits.Features.QuickInfo)]
        public async Task TestFieldInMethodBuiltIn2()
        {
            await TestInClassAsync(
@"int field;

void M()
{
    int f = field$$;
}",
                MainDescription($"({FeaturesResources.field}) int C.field"));
        }

        [Fact, Trait(Traits.Feature, Traits.Features.QuickInfo)]
        public async Task TestFieldInMethodBuiltInWithFieldInitializer()
        {
            await TestInClassAsync(
@"int field = 1;

void M()
{
    int f = field $$;
}");
        }

        [Fact, Trait(Traits.Feature, Traits.Features.QuickInfo)]
        public async Task TestOperatorBuiltIn()
        {
            await TestInMethodAsync(
@"int x;

x = x$$+1;",
                MainDescription("int int.operator +(int left, int right)"));
        }

        [Fact, Trait(Traits.Feature, Traits.Features.QuickInfo)]
        public async Task TestOperatorBuiltIn1()
        {
            await TestInMethodAsync(
@"int x;

x = x$$ + 1;",
                MainDescription($"({FeaturesResources.local_variable}) int x"));
        }

        [Fact, Trait(Traits.Feature, Traits.Features.QuickInfo)]
        public async Task TestOperatorBuiltIn2()
        {
            await TestInMethodAsync(
@"int x;

x = x+$$x;",
                MainDescription($"({FeaturesResources.local_variable}) int x"));
        }

        [Fact, Trait(Traits.Feature, Traits.Features.QuickInfo)]
        public async Task TestOperatorBuiltIn3()
        {
            await TestInMethodAsync(
@"int x;

x = x +$$ x;",
                MainDescription("int int.operator +(int left, int right)"));
        }

        [Fact, Trait(Traits.Feature, Traits.Features.QuickInfo)]
        public async Task TestOperatorBuiltIn4()
        {
            await TestInMethodAsync(
@"int x;

x = x + $$x;",
                MainDescription($"({FeaturesResources.local_variable}) int x"));
        }

        [Fact, Trait(Traits.Feature, Traits.Features.QuickInfo)]
        public async Task TestOperatorCustomTypeBuiltIn()
        {
            var markup =
@"class C
{
    static void M() { C c; c = c +$$ c; }
}";

            await TestAsync(markup);
        }

        [Fact, Trait(Traits.Feature, Traits.Features.QuickInfo)]
        public async Task TestOperatorCustomTypeOverload()
        {
            var markup =
@"class C
{
    static void M() { C c; c = c +$$ c; }
    static C operator+(C a, C b) { return a; }
}";

            await TestAsync(markup,
                MainDescription("C C.operator +(C a, C b)"));
        }

        [Fact, Trait(Traits.Feature, Traits.Features.QuickInfo)]
        public async Task TestFieldInMethodMinimal()
        {
            var markup =
@"DateTime field;

void M()
{
    field$$
}";

            await TestInClassAsync(markup,
                MainDescription($"({FeaturesResources.field}) DateTime C.field"));
        }

        [Fact, Trait(Traits.Feature, Traits.Features.QuickInfo)]
        public async Task TestFieldInMethodQualified()
        {
            var markup =
@"System.IO.FileInfo file;

void M()
{
    file$$
}";

            await TestInClassAsync(markup,
                MainDescription($"({FeaturesResources.field}) System.IO.FileInfo C.file"));
        }

        [Fact, Trait(Traits.Feature, Traits.Features.QuickInfo)]
        public async Task TestMemberOfStructFromSource()
        {
            var markup =
@"struct MyStruct {
public static int SomeField; }
static class Test { int a = MyStruct.Some$$Field; }";

            await TestAsync(markup,
                MainDescription($"({FeaturesResources.field}) static int MyStruct.SomeField"));
        }

        [WorkItem(538638, "http://vstfdevdiv:8080/DevDiv2/DevDiv/_workitems/edit/538638")]
        [Fact, Trait(Traits.Feature, Traits.Features.QuickInfo)]
        public async Task TestMemberOfStructFromSourceWithDocComment()
        {
            var markup =
@"struct MyStruct {
///<summary>My Field</summary>
public static int SomeField; }
static class Test { int a = MyStruct.Some$$Field; }";

            await TestAsync(markup,
                MainDescription($"({FeaturesResources.field}) static int MyStruct.SomeField"),
                Documentation("My Field"));
        }

        [Fact, Trait(Traits.Feature, Traits.Features.QuickInfo)]
        public async Task TestMemberOfStructInsideMethodFromSource()
        {
            var markup =
@"struct MyStruct {
public static int SomeField; }
static class Test { static void Method() { int a = MyStruct.Some$$Field; } }";

            await TestAsync(markup,
                MainDescription($"({FeaturesResources.field}) static int MyStruct.SomeField"));
        }

        [WorkItem(538638, "http://vstfdevdiv:8080/DevDiv2/DevDiv/_workitems/edit/538638")]
        [Fact, Trait(Traits.Feature, Traits.Features.QuickInfo)]
        public async Task TestMemberOfStructInsideMethodFromSourceWithDocComment()
        {
            var markup =
@"struct MyStruct {
///<summary>My Field</summary>
public static int SomeField; }
static class Test { static void Method() { int a = MyStruct.Some$$Field; } }";

            await TestAsync(markup,
                MainDescription($"({FeaturesResources.field}) static int MyStruct.SomeField"),
                Documentation("My Field"));
        }

        [Fact, Trait(Traits.Feature, Traits.Features.QuickInfo)]
        public async Task TestMetadataFieldMinimal()
        {
            await TestInMethodAsync(@"DateTime dt = DateTime.MaxValue$$",
                MainDescription($"({FeaturesResources.field}) static readonly DateTime DateTime.MaxValue"));
        }

        [Fact, Trait(Traits.Feature, Traits.Features.QuickInfo)]
        public async Task TestMetadataFieldQualified1()
        {
            // NOTE: we qualify the field type, but not the type that contains the field in Dev10
            var markup =
@"class C {
    void M()
    {
        DateTime dt = System.DateTime.MaxValue$$
    }
}";
            await TestAsync(markup,
                MainDescription($"({FeaturesResources.field}) static readonly System.DateTime System.DateTime.MaxValue"));
        }

        [Fact, Trait(Traits.Feature, Traits.Features.QuickInfo)]
        public async Task TestMetadataFieldQualified2()
        {
            await TestAsync(
@"class C
{
    void M()
    {
        DateTime dt = System.DateTime.MaxValue$$
    }
}",
                MainDescription($"({FeaturesResources.field}) static readonly System.DateTime System.DateTime.MaxValue"));
        }

        [Fact, Trait(Traits.Feature, Traits.Features.QuickInfo)]
        public async Task TestMetadataFieldQualified3()
        {
            await TestAsync(
@"using System;

class C
{
    void M()
    {
        DateTime dt = System.DateTime.MaxValue$$
    }
}",
                MainDescription($"({FeaturesResources.field}) static readonly DateTime DateTime.MaxValue"));
        }

        [Fact, Trait(Traits.Feature, Traits.Features.QuickInfo)]
        public async Task ConstructedGenericField()
        {
            await TestAsync(
@"class C<T>
{
    public T Field;
}

class D
{
    void M()
    {
        new C<int>().Fi$$eld.ToString();
    }
}",
                MainDescription($"({FeaturesResources.field}) int C<int>.Field"));
        }

        [Fact, Trait(Traits.Feature, Traits.Features.QuickInfo)]
        public async Task UnconstructedGenericField()
        {
            await TestAsync(
@"class C<T>
{
    public T Field;

    void M()
    {
        Fi$$eld.ToString();
    }
}",
                MainDescription($"({FeaturesResources.field}) T C<T>.Field"));
        }

        [Fact, Trait(Traits.Feature, Traits.Features.QuickInfo)]
        public async Task TestIntegerLiteral()
        {
            await TestInMethodAsync(@"int f = 37$$",
                MainDescription("struct System.Int32"));
        }

        [Fact, Trait(Traits.Feature, Traits.Features.QuickInfo)]
        public async Task TestTrueKeyword()
        {
            await TestInMethodAsync(@"bool f = true$$",
                MainDescription("struct System.Boolean"));
        }

        [Fact, Trait(Traits.Feature, Traits.Features.QuickInfo)]
        public async Task TestFalseKeyword()
        {
            await TestInMethodAsync(@"bool f = false$$",
                MainDescription("struct System.Boolean"));
        }

        [WorkItem(26027, "https://github.com/dotnet/roslyn/issues/26027")]
        [Fact, Trait(Traits.Feature, Traits.Features.QuickInfo)]
        public async Task TestNullLiteral()
        {
            await TestInMethodAsync(@"string f = null$$",
                MainDescription("class System.String"));
        }

        [Fact, Trait(Traits.Feature, Traits.Features.QuickInfo)]
        public async Task TestNullLiteralWithVar()
        {
            await TestInMethodAsync(@"var f = null$$");
        }

        [WorkItem(26027, "https://github.com/dotnet/roslyn/issues/26027")]
        [Fact, Trait(Traits.Feature, Traits.Features.QuickInfo)]
        public async Task TestDefaultLiteral()
        {
            await TestInMethodAsync(@"string f = default$$",
                MainDescription("class System.String"));
        }

        [WorkItem(756226, "http://vstfdevdiv:8080/DevDiv2/DevDiv/_workitems/edit/756226")]
        [Fact, Trait(Traits.Feature, Traits.Features.QuickInfo)]
        public async Task TestAwaitKeywordOnGenericTaskReturningAsync()
        {
            var markup = @"using System.Threading.Tasks;
class C
{
    public async Task<int> Calc()
    {
        aw$$ait Calc();
        return 5;
    }
}";
            await TestAsync(markup, MainDescription(string.Format(FeaturesResources.Awaited_task_returns_0, "struct System.Int32")));
        }

        [WorkItem(756226, "http://vstfdevdiv:8080/DevDiv2/DevDiv/_workitems/edit/756226")]
        [Fact, Trait(Traits.Feature, Traits.Features.QuickInfo)]
        public async Task TestAwaitKeywordInDeclarationStatement()
        {
            var markup = @"using System.Threading.Tasks;
class C
{
    public async Task<int> Calc()
    {
        var x = $$await Calc();
        return 5;
    }
}";
            await TestAsync(markup, MainDescription(string.Format(FeaturesResources.Awaited_task_returns_0, "struct System.Int32")));
        }

        [WorkItem(756226, "http://vstfdevdiv:8080/DevDiv2/DevDiv/_workitems/edit/756226")]
        [Fact, Trait(Traits.Feature, Traits.Features.QuickInfo)]
        public async Task TestAwaitKeywordOnTaskReturningAsync()
        {
            var markup = @"using System.Threading.Tasks;
class C
{
    public async void Calc()
    {
        aw$$ait Task.Delay(100);
    }
}";
            await TestAsync(markup, MainDescription(FeaturesResources.Awaited_task_returns_no_value));
        }

        [WorkItem(756226, "http://vstfdevdiv:8080/DevDiv2/DevDiv/_workitems/edit/756226"), WorkItem(756337, "http://vstfdevdiv:8080/DevDiv2/DevDiv/_workitems/edit/756337")]
        [Fact, Trait(Traits.Feature, Traits.Features.QuickInfo)]
        public async Task TestNestedAwaitKeywords1()
        {
            var markup = @"using System;
using System.Threading.Tasks;
class AsyncExample2
{
    async Task<Task<int>> AsyncMethod()
    {
        return NewMethod();
    }

    private static Task<int> NewMethod()
    {
        int hours = 24;
        return hours;
    }

    async Task UseAsync()
    {
        Func<Task<int>> lambda = async () =>
        {
            return await await AsyncMethod();
        };

        int result = await await AsyncMethod();
        Task<Task<int>> resultTask = AsyncMethod();
        result = await awa$$it resultTask;
        result = await lambda();
    }
}";
            await TestAsync(markup, MainDescription($"({CSharpFeaturesResources.awaitable}) {string.Format(FeaturesResources.Awaited_task_returns_0, "class System.Threading.Tasks.Task<TResult>")}"),
                         TypeParameterMap($"\r\nTResult {FeaturesResources.is_} int"));
        }

        [WorkItem(756226, "http://vstfdevdiv:8080/DevDiv2/DevDiv/_workitems/edit/756226")]
        [Fact, Trait(Traits.Feature, Traits.Features.QuickInfo)]
        public async Task TestNestedAwaitKeywords2()
        {
            var markup = @"using System;
using System.Threading.Tasks;
class AsyncExample2
{
    async Task<Task<int>> AsyncMethod()
    {
        return NewMethod();
    }

    private static Task<int> NewMethod()
    {
        int hours = 24;
        return hours;
    }

    async Task UseAsync()
    {
        Func<Task<int>> lambda = async () =>
        {
            return await await AsyncMethod();
        };

        int result = await await AsyncMethod();
        Task<Task<int>> resultTask = AsyncMethod();
        result = awa$$it await resultTask;
        result = await lambda();
    }
}";
            await TestAsync(markup, MainDescription(string.Format(FeaturesResources.Awaited_task_returns_0, "struct System.Int32")));
        }

        [WorkItem(756226, "http://vstfdevdiv:8080/DevDiv2/DevDiv/_workitems/edit/756226"), WorkItem(756337, "http://vstfdevdiv:8080/DevDiv2/DevDiv/_workitems/edit/756337")]
        [Fact, Trait(Traits.Feature, Traits.Features.QuickInfo)]
        public async Task TestAwaitablePrefixOnCustomAwaiter()
        {
            var markup = @"using System;
using System.Runtime.CompilerServices;
using System.Threading.Tasks;
using Z = $$C;

class C
{
    public MyAwaiter GetAwaiter() { throw new NotImplementedException(); }
}

class MyAwaiter : INotifyCompletion
{
    public void OnCompleted(Action continuation)
    {
        throw new NotImplementedException();
    }

    public bool IsCompleted { get { throw new NotImplementedException(); } }
    public void GetResult() { }
}";
            await TestAsync(markup, MainDescription($"({CSharpFeaturesResources.awaitable}) class C"));
        }

        [WorkItem(756226, "http://vstfdevdiv:8080/DevDiv2/DevDiv/_workitems/edit/756226"), WorkItem(756337, "http://vstfdevdiv:8080/DevDiv2/DevDiv/_workitems/edit/756337")]
        [Fact, Trait(Traits.Feature, Traits.Features.QuickInfo)]
        public async Task TestTaskType()
        {
            var markup = @"using System.Threading.Tasks;
class C
{
    public void Calc()
    {
        Task$$ v1;
    }
}";
            await TestAsync(markup, MainDescription($"({CSharpFeaturesResources.awaitable}) class System.Threading.Tasks.Task"));
        }

        [WorkItem(756226, "http://vstfdevdiv:8080/DevDiv2/DevDiv/_workitems/edit/756226"), WorkItem(756337, "http://vstfdevdiv:8080/DevDiv2/DevDiv/_workitems/edit/756337")]
        [Fact, Trait(Traits.Feature, Traits.Features.QuickInfo)]
        public async Task TestTaskOfTType()
        {
            var markup = @"using System;
using System.Threading.Tasks;
class C
{
    public void Calc()
    {
        Task$$<int> v1;
    }
}";
            await TestAsync(markup, MainDescription($"({CSharpFeaturesResources.awaitable}) class System.Threading.Tasks.Task<TResult>"),
                         TypeParameterMap($"\r\nTResult {FeaturesResources.is_} int"));
        }

        [WorkItem(7100, "https://github.com/dotnet/roslyn/issues/7100")]
        [Fact, Trait(Traits.Feature, Traits.Features.QuickInfo)]
        public async Task TestDynamicIsntAwaitable()
        {
            var markup = @"
class C
{
    dynamic D() { return null; }
    void M()
    {
        D$$();
    }
}
";
            await TestAsync(markup, MainDescription("dynamic C.D()"));
        }

        [Fact, Trait(Traits.Feature, Traits.Features.QuickInfo)]
        public async Task TestStringLiteral()
        {
            await TestInMethodAsync(@"string f = ""Goo""$$",
                MainDescription("class System.String"));
        }

        [WorkItem(1280, "https://github.com/dotnet/roslyn/issues/1280")]
        [Fact, Trait(Traits.Feature, Traits.Features.QuickInfo)]
        public async Task TestVerbatimStringLiteral()
        {
            await TestInMethodAsync(@"string f = @""cat""$$",
                MainDescription("class System.String"));
        }

        [WorkItem(1280, "https://github.com/dotnet/roslyn/issues/1280")]
        [Fact, Trait(Traits.Feature, Traits.Features.QuickInfo)]
        public async Task TestInterpolatedStringLiteral()
        {
            await TestInMethodAsync(@"string f = $""cat""$$", MainDescription("class System.String"));
            await TestInMethodAsync(@"string f = $""c$$at""", MainDescription("class System.String"));
            await TestInMethodAsync(@"string f = $""$$cat""", MainDescription("class System.String"));
            await TestInMethodAsync(@"string f = $""cat {1$$ + 2} dog""", MainDescription("struct System.Int32"));
        }

        [WorkItem(1280, "https://github.com/dotnet/roslyn/issues/1280")]
        [Fact, Trait(Traits.Feature, Traits.Features.QuickInfo)]
        public async Task TestVerbatimInterpolatedStringLiteral()
        {
            await TestInMethodAsync(@"string f = $@""cat""$$", MainDescription("class System.String"));
            await TestInMethodAsync(@"string f = $@""c$$at""", MainDescription("class System.String"));
            await TestInMethodAsync(@"string f = $@""$$cat""", MainDescription("class System.String"));
            await TestInMethodAsync(@"string f = $@""cat {1$$ + 2} dog""", MainDescription("struct System.Int32"));
        }

        [Fact, Trait(Traits.Feature, Traits.Features.QuickInfo)]
        public async Task TestCharLiteral()
        {
            await TestInMethodAsync(@"string f = 'x'$$",
                MainDescription("struct System.Char"));
        }

        [Fact, Trait(Traits.Feature, Traits.Features.QuickInfo)]
        public async Task DynamicKeyword()
        {
            await TestInMethodAsync(
@"dyn$$amic dyn;",
                MainDescription("dynamic"),
                Documentation(FeaturesResources.Represents_an_object_whose_operations_will_be_resolved_at_runtime));
        }

        [Fact, Trait(Traits.Feature, Traits.Features.QuickInfo)]
        public async Task DynamicField()
        {
            await TestInClassAsync(
@"dynamic dyn;

void M()
{
    d$$yn.Goo();
}",
                MainDescription($"({FeaturesResources.field}) dynamic C.dyn"));
        }

        [Fact, Trait(Traits.Feature, Traits.Features.QuickInfo)]
        public async Task LocalProperty_Minimal()
        {
            await TestInClassAsync(
@"DateTime Prop { get; set; }

void M()
{
    P$$rop.ToString();
}",
                MainDescription("DateTime C.Prop { get; set; }"));
        }

        [Fact, Trait(Traits.Feature, Traits.Features.QuickInfo)]
        public async Task LocalProperty_Minimal_PrivateSet()
        {
            await TestInClassAsync(
@"public DateTime Prop { get; private set; }

void M()
{
    P$$rop.ToString();
}",
                MainDescription("DateTime C.Prop { get; private set; }"));
        }

        [Fact, Trait(Traits.Feature, Traits.Features.QuickInfo)]
        public async Task LocalProperty_Minimal_PrivateSet1()
        {
            await TestInClassAsync(
@"protected internal int Prop { get; private set; }

void M()
{
    P$$rop.ToString();
}",
                MainDescription("int C.Prop { get; private set; }"));
        }

        [Fact, Trait(Traits.Feature, Traits.Features.QuickInfo)]
        public async Task LocalProperty_Qualified()
        {
            await TestInClassAsync(
@"System.IO.FileInfo Prop { get; set; }

void M()
{
    P$$rop.ToString();
}",
                MainDescription("System.IO.FileInfo C.Prop { get; set; }"));
        }

        [Fact, Trait(Traits.Feature, Traits.Features.QuickInfo)]
        public async Task NonLocalProperty_Minimal()
        {
            await TestInMethodAsync(@"DateTime.No$$w.ToString();",
                MainDescription("DateTime DateTime.Now { get; }"));
        }

        [Fact, Trait(Traits.Feature, Traits.Features.QuickInfo)]
        public async Task NonLocalProperty_Qualified()
        {
            await TestInMethodAsync(
@"System.IO.FileInfo f;

f.Att$$ributes.ToString();",
                MainDescription("System.IO.FileAttributes System.IO.FileSystemInfo.Attributes { get; set; }"));
        }

        [Fact, Trait(Traits.Feature, Traits.Features.QuickInfo)]
        public async Task ConstructedGenericProperty()
        {
            await TestAsync(
@"class C<T>
{
    public T Property { get; set }
}

class D
{
    void M()
    {
        new C<int>().Pro$$perty.ToString();
    }
}",
                MainDescription("int C<int>.Property { get; set; }"));
        }

        [Fact, Trait(Traits.Feature, Traits.Features.QuickInfo)]
        public async Task UnconstructedGenericProperty()
        {
            await TestAsync(
@"class C<T>
{
    public T Property { get; set}

    void M()
    {
        Pro$$perty.ToString();
    }
}",
                MainDescription("T C<T>.Property { get; set; }"));
        }

        [Fact, Trait(Traits.Feature, Traits.Features.QuickInfo)]
        public async Task ValueInProperty()
        {
            await TestInClassAsync(
@"public DateTime Property
{
    set
    {
        goo = val$$ue;
    }
}",
                MainDescription($"({FeaturesResources.parameter}) DateTime value"));
        }

        [Fact, Trait(Traits.Feature, Traits.Features.QuickInfo)]
        public async Task EnumTypeName()
        {
            await TestInMethodAsync(@"Consol$$eColor c",
                MainDescription("enum System.ConsoleColor"));
        }

        [Fact, Trait(Traits.Feature, Traits.Features.QuickInfo)]
        public async Task EnumMemberNameFromMetadata()
        {
            await TestInMethodAsync(@"ConsoleColor c = ConsoleColor.Bla$$ck",
                MainDescription("ConsoleColor.Black = 0"));
        }

        [Fact, Trait(Traits.Feature, Traits.Features.QuickInfo)]
        public async Task FlagsEnumMemberNameFromMetadata1()
        {
            await TestInMethodAsync(@"AttributeTargets a = AttributeTargets.Cl$$ass",
                MainDescription("AttributeTargets.Class = 4"));
        }

        [Fact, Trait(Traits.Feature, Traits.Features.QuickInfo)]
        public async Task FlagsEnumMemberNameFromMetadata2()
        {
            await TestInMethodAsync(@"AttributeTargets a = AttributeTargets.A$$ll",
                MainDescription("AttributeTargets.All = AttributeTargets.Assembly | AttributeTargets.Module | AttributeTargets.Class | AttributeTargets.Struct | AttributeTargets.Enum | AttributeTargets.Constructor | AttributeTargets.Method | AttributeTargets.Property | AttributeTargets.Field | AttributeTargets.Event | AttributeTargets.Interface | AttributeTargets.Parameter | AttributeTargets.Delegate | AttributeTargets.ReturnValue | AttributeTargets.GenericParameter"));
        }

        [Fact, Trait(Traits.Feature, Traits.Features.QuickInfo)]
        public async Task EnumMemberNameFromSource1()
        {
            await TestAsync(
@"enum E
{
    A = 1 << 0,
    B = 1 << 1,
    C = 1 << 2
}

class C
{
    void M()
    {
        var e = E.B$$;
    }
}",
    MainDescription("E.B = 1 << 1"));
        }

        [Fact, Trait(Traits.Feature, Traits.Features.QuickInfo)]
        public async Task EnumMemberNameFromSource2()
        {
            await TestAsync(
@"enum E
{
    A,
    B,
    C
}

class C
{
    void M()
    {
        var e = E.B$$;
    }
}",
    MainDescription("E.B = 1"));
        }

        [Fact, Trait(Traits.Feature, Traits.Features.QuickInfo)]
        public async Task Parameter_InMethod_Minimal()
        {
            await TestInClassAsync(
@"void M(DateTime dt)
{
    d$$t.ToString();",
                MainDescription($"({FeaturesResources.parameter}) DateTime dt"));
        }

        [Fact, Trait(Traits.Feature, Traits.Features.QuickInfo)]
        public async Task Parameter_InMethod_Qualified()
        {
            await TestInClassAsync(
@"void M(System.IO.FileInfo fileInfo)
{
    file$$Info.ToString();",
                MainDescription($"({FeaturesResources.parameter}) System.IO.FileInfo fileInfo"));
        }

        [Fact, Trait(Traits.Feature, Traits.Features.QuickInfo)]
        public async Task Parameter_FromReferenceToNamedParameter()
        {
            await TestInMethodAsync(@"Console.WriteLine(va$$lue: ""Hi"");",
                MainDescription($"({FeaturesResources.parameter}) string value"));
        }

        [Fact, Trait(Traits.Feature, Traits.Features.QuickInfo)]
        public async Task Parameter_DefaultValue()
        {
            // NOTE: Dev10 doesn't show the default value, but it would be nice if we did.
            // NOTE: The "DefaultValue" property isn't implemented yet.
            await TestInClassAsync(
@"void M(int param = 42)
{
    para$$m.ToString();
}",
                MainDescription($"({FeaturesResources.parameter}) int param = 42"));
        }

        [Fact, Trait(Traits.Feature, Traits.Features.QuickInfo)]
        public async Task Parameter_Params()
        {
            await TestInClassAsync(
@"void M(params DateTime[] arg)
{
    ar$$g.ToString();
}",
                MainDescription($"({FeaturesResources.parameter}) params DateTime[] arg"));
        }

        [Fact, Trait(Traits.Feature, Traits.Features.QuickInfo)]
        public async Task Parameter_Ref()
        {
            await TestInClassAsync(
@"void M(ref DateTime arg)
{
    ar$$g.ToString();
}",
                MainDescription($"({FeaturesResources.parameter}) ref DateTime arg"));
        }

        [Fact, Trait(Traits.Feature, Traits.Features.QuickInfo)]
        public async Task Parameter_Out()
        {
            await TestInClassAsync(
@"void M(out DateTime arg)
{
    ar$$g.ToString();
}",
                MainDescription($"({FeaturesResources.parameter}) out DateTime arg"));
        }

        [Fact, Trait(Traits.Feature, Traits.Features.QuickInfo)]
        public async Task Local_Minimal()
        {
            await TestInMethodAsync(
@"DateTime dt;

d$$t.ToString();",
                MainDescription($"({FeaturesResources.local_variable}) DateTime dt"));
        }

        [Fact, Trait(Traits.Feature, Traits.Features.QuickInfo)]
        public async Task Local_Qualified()
        {
            await TestInMethodAsync(
@"System.IO.FileInfo fileInfo;

file$$Info.ToString();",
                MainDescription($"({FeaturesResources.local_variable}) System.IO.FileInfo fileInfo"));
        }

        [Fact, Trait(Traits.Feature, Traits.Features.QuickInfo)]
        public async Task Method_MetadataOverload()
        {
            await TestInMethodAsync("Console.Write$$Line();",
                MainDescription($"void Console.WriteLine() (+ 18 {FeaturesResources.overloads_})"));
        }

        [Fact, Trait(Traits.Feature, Traits.Features.QuickInfo)]
        public async Task Method_SimpleWithOverload()
        {
            await TestInClassAsync(
@"void Method()
{
    Met$$hod();
}

void Method(int i)
{
}",
                MainDescription($"void C.Method() (+ 1 {FeaturesResources.overload})"));
        }

        [Fact, Trait(Traits.Feature, Traits.Features.QuickInfo)]
        public async Task Method_MoreOverloads()
        {
            await TestInClassAsync(
@"void Method()
{
    Met$$hod(null);
}

void Method(int i)
{
}

void Method(DateTime dt)
{
}

void Method(System.IO.FileInfo fileInfo)
{
}",
                MainDescription($"void C.Method(System.IO.FileInfo fileInfo) (+ 3 {FeaturesResources.overloads_})"));
        }

        [Fact, Trait(Traits.Feature, Traits.Features.QuickInfo)]
        public async Task Method_SimpleInSameClass()
        {
            await TestInClassAsync(
@"DateTime GetDate(System.IO.FileInfo ft)
{
    Get$$Date(null);
}",
                MainDescription("DateTime C.GetDate(System.IO.FileInfo ft)"));
        }

        [Fact, Trait(Traits.Feature, Traits.Features.QuickInfo)]
        public async Task Method_OptionalParameter()
        {
            await TestInClassAsync(
@"void M()
{
    Met$$hod();
}

void Method(int i = 0)
{
}",
                MainDescription("void C.Method([int i = 0])"));
        }

        [Fact, Trait(Traits.Feature, Traits.Features.QuickInfo)]
        public async Task Method_OptionalDecimalParameter()
        {
            await TestInClassAsync(
@"void Goo(decimal x$$yz = 10)
{
}",
                MainDescription($"({FeaturesResources.parameter}) decimal xyz = 10"));
        }

        [Fact, Trait(Traits.Feature, Traits.Features.QuickInfo)]
        public async Task Method_Generic()
        {
            // Generic method don't get the instantiation info yet.  NOTE: We don't display
            // constraint info in Dev10. Should we?
            await TestInClassAsync(
@"TOut Goo<TIn, TOut>(TIn arg) where TIn : IEquatable<TIn>
{
    Go$$o<int, DateTime>(37);
}",

            MainDescription("DateTime C.Goo<int, DateTime>(int arg)"));
        }

        [Fact, Trait(Traits.Feature, Traits.Features.QuickInfo)]
        public async Task Method_UnconstructedGeneric()
        {
            await TestInClassAsync(
@"TOut Goo<TIn, TOut>(TIn arg)
{
    Go$$o<TIn, TOut>(default(TIn);
}",

                MainDescription("TOut C.Goo<TIn, TOut>(TIn arg)"));
        }

        [Fact, Trait(Traits.Feature, Traits.Features.QuickInfo)]
        public async Task Method_Inferred()
        {
            await TestInClassAsync(
@"void Goo<TIn>(TIn arg)
{
    Go$$o(42);
}",
                MainDescription("void C.Goo<int>(int arg)"));
        }

        [Fact, Trait(Traits.Feature, Traits.Features.QuickInfo)]
        public async Task Method_MultipleParams()
        {
            await TestInClassAsync(
@"void Goo(DateTime dt, System.IO.FileInfo fi, int number)
{
    Go$$o(DateTime.Now, null, 32);
}",
                MainDescription("void C.Goo(DateTime dt, System.IO.FileInfo fi, int number)"));
        }

        [Fact, Trait(Traits.Feature, Traits.Features.QuickInfo)]
        public async Task Method_OptionalParam()
        {
            // NOTE - Default values aren't actually returned by symbols yet.
            await TestInClassAsync(
@"void Goo(int num = 42)
{
    Go$$o();
}",
                MainDescription("void C.Goo([int num = 42])"));
        }

        [Fact, Trait(Traits.Feature, Traits.Features.QuickInfo)]
        public async Task Method_ParameterModifiers()
        {
            // NOTE - Default values aren't actually returned by symbols yet.
            await TestInClassAsync(
@"void Goo(ref DateTime dt, out System.IO.FileInfo fi, params int[] numbers)
{
    Go$$o(DateTime.Now, null, 32);
}",
                MainDescription("void C.Goo(ref DateTime dt, out System.IO.FileInfo fi, params int[] numbers)"));
        }

        [Fact, Trait(Traits.Feature, Traits.Features.QuickInfo)]
        public async Task Constructor()
        {
            await TestInClassAsync(
@"public C()
{
}

void M()
{
    new C$$().ToString();
}",
                MainDescription("C.C()"));
        }

        [Fact, Trait(Traits.Feature, Traits.Features.QuickInfo)]
        public async Task Constructor_Overloads()
        {
            await TestInClassAsync(
@"public C()
{
}

public C(DateTime dt)
{
}

public C(int i)
{
}

void M()
{
    new C$$(DateTime.MaxValue).ToString();
}",
                MainDescription($"C.C(DateTime dt) (+ 2 {FeaturesResources.overloads_})"));
        }

        /// <summary>
        /// Regression for 3923
        /// </summary>
        [Fact, Trait(Traits.Feature, Traits.Features.QuickInfo)]
        public async Task Constructor_OverloadFromStringLiteral()
        {
            await TestInMethodAsync(
@"new InvalidOperatio$$nException("""");",
                MainDescription($"InvalidOperationException.InvalidOperationException(string message) (+ 2 {FeaturesResources.overloads_})"));
        }

        /// <summary>
        /// Regression for 3923
        /// </summary>
        [Fact, Trait(Traits.Feature, Traits.Features.QuickInfo)]
        public async Task Constructor_UnknownType()
        {
            await TestInvalidTypeInClassAsync(
@"void M()
{
    new G$$oo();
}");
        }

        /// <summary>
        /// Regression for 3923
        /// </summary>
        [Fact, Trait(Traits.Feature, Traits.Features.QuickInfo)]
        public async Task Constructor_OverloadFromProperty()
        {
            await TestInMethodAsync(
@"new InvalidOperatio$$nException(this.GetType().Name);",
                MainDescription($"InvalidOperationException.InvalidOperationException(string message) (+ 2 {FeaturesResources.overloads_})"));
        }

        [Fact, Trait(Traits.Feature, Traits.Features.QuickInfo)]
        public async Task Constructor_Metadata()
        {
            await TestInMethodAsync(
@"new Argument$$NullException();",
                MainDescription($"ArgumentNullException.ArgumentNullException() (+ 3 {FeaturesResources.overloads_})"));
        }

        [Fact, Trait(Traits.Feature, Traits.Features.QuickInfo)]
        public async Task Constructor_MetadataQualified()
        {
            await TestInMethodAsync(@"new System.IO.File$$Info(null);",
                MainDescription("System.IO.FileInfo.FileInfo(string fileName)"));
        }

        [Fact, Trait(Traits.Feature, Traits.Features.QuickInfo)]
        public async Task InterfaceProperty()
        {
            await TestInMethodAsync(
@"interface I
{
    string Name$$ { get; set; }
}",
                MainDescription("string I.Name { get; set; }"));
        }

        [Fact, Trait(Traits.Feature, Traits.Features.QuickInfo)]
        public async Task ExplicitInterfacePropertyImplementation()
        {
            await TestInMethodAsync(
@"interface I
{
    string Name { get; set; }
}

class C : I
{
    string IEmployee.Name$$
    {
        get
        {
            return """";
        }

        set
        {
        }
    }
}",
                MainDescription("string C.Name { get; set; }"));
        }

        [Fact, Trait(Traits.Feature, Traits.Features.QuickInfo)]
        public async Task TestOperator()
        {
            await TestInClassAsync(
@"public static C operator +(C left, C right)
{
    return null;
}

void M(C left, C right)
{
    return left +$$ right;
}",
                MainDescription("C C.operator +(C left, C right)"));
        }

#pragma warning disable CA2243 // Attribute string literals should parse correctly
        [WorkItem(792629, "generic type parameter constraints for methods in quick info")]
#pragma warning restore CA2243 // Attribute string literals should parse correctly
        [Fact, Trait(Traits.Feature, Traits.Features.QuickInfo)]
        public async Task GenericMethodWithConstraintsAtDeclaration()
        {
            await TestInClassAsync(
@"TOut G$$oo<TIn, TOut>(TIn arg) where TIn : IEquatable<TIn>
{
}",

            MainDescription("TOut C.Goo<TIn, TOut>(TIn arg) where TIn : IEquatable<TIn>"));
        }

#pragma warning disable CA2243 // Attribute string literals should parse correctly
        [WorkItem(792629, "generic type parameter constraints for methods in quick info")]
#pragma warning restore CA2243 // Attribute string literals should parse correctly
        [Fact, Trait(Traits.Feature, Traits.Features.QuickInfo)]
        public async Task GenericMethodWithMultipleConstraintsAtDeclaration()
        {
            await TestInClassAsync(
@"TOut Goo<TIn, TOut>(TIn arg) where TIn : Employee, new()
{
    Go$$o<TIn, TOut>(default(TIn);
}",

            MainDescription("TOut C.Goo<TIn, TOut>(TIn arg) where TIn : Employee, new()"));
        }

#pragma warning disable CA2243 // Attribute string literals should parse correctly
        [WorkItem(792629, "generic type parameter constraints for methods in quick info")]
#pragma warning restore CA2243 // Attribute string literals should parse correctly
        [Fact, Trait(Traits.Feature, Traits.Features.QuickInfo)]
        public async Task UnConstructedGenericMethodWithConstraintsAtInvocation()
        {
            await TestInClassAsync(
@"TOut Goo<TIn, TOut>(TIn arg) where TIn : Employee
{
    Go$$o<TIn, TOut>(default(TIn);
}",

            MainDescription("TOut C.Goo<TIn, TOut>(TIn arg) where TIn : Employee"));
        }

        [Fact, Trait(Traits.Feature, Traits.Features.QuickInfo)]
        public async Task GenericTypeWithConstraintsAtDeclaration()
        {
            await TestAsync(
@"public class Employee : IComparable<Employee>
{
    public int CompareTo(Employee other)
    {
        throw new NotImplementedException();
    }
}

class Emplo$$yeeList<T> : IEnumerable<T> where T : Employee, System.IComparable<T>, new()
{
}",

            MainDescription("class EmployeeList<T> where T : Employee, System.IComparable<T>, new()"));
        }

        [Fact, Trait(Traits.Feature, Traits.Features.QuickInfo)]
        public async Task GenericType()
        {
            await TestAsync(
@"class T1<T11>
{
    $$T11 i;
}",
                MainDescription($"T11 {FeaturesResources.in_} T1<T11>"));
        }

        [Fact, Trait(Traits.Feature, Traits.Features.QuickInfo)]
        public async Task GenericMethod()
        {
            await TestInClassAsync(
@"static void Meth1<T1>(T1 i) where T1 : struct
{
    $$T1 i;
}",
                MainDescription($"T1 {FeaturesResources.in_} C.Meth1<T1> where T1 : struct"));
        }

        [Fact, Trait(Traits.Feature, Traits.Features.QuickInfo)]
        public async Task Var()
        {
            await TestInMethodAsync(
@"var x = new Exception();
var y = $$x;",
                MainDescription($"({FeaturesResources.local_variable}) Exception x"));
        }

        [Fact, Trait(Traits.Feature, Traits.Features.QuickInfo)]
        public async Task NullableReference()
        {
            await TestWithOptionsAsync(
                Options.Regular.WithLanguageVersion(LanguageVersion.CSharp8),
@"class A<T>
{
}
class B
{
    static void M()
    {
        A<B?>? x = null!;
        var y = x;
        $$y.ToString();
    }
}",
                // https://github.com/dotnet/roslyn/issues/26198 public API should show inferred nullability
                MainDescription($"({FeaturesResources.local_variable}) A<B?> y"));
        }

        [Fact, Trait(Traits.Feature, Traits.Features.QuickInfo)]
        [WorkItem(26648, "https://github.com/dotnet/roslyn/issues/26648")]
        public async Task NullableReference_InMethod()
        {
            var code = @"
class G
{
    void M()
    {
        C c;
        c.Go$$o();
    }
}
public class C
{
    public string? Goo(IEnumerable<object?> arg)
    {
    }
}";
            await TestWithOptionsAsync(
                Options.Regular.WithLanguageVersion(LanguageVersion.CSharp8),
                code, MainDescription("string? C.Goo(IEnumerable<object?> arg)"));
        }

        [Fact, Trait(Traits.Feature, Traits.Features.QuickInfo)]
        public async Task NestedInGeneric()
        {
            await TestInMethodAsync(
@"List<int>.Enu$$merator e;",
                MainDescription("struct System.Collections.Generic.List<T>.Enumerator"),
                TypeParameterMap($"\r\nT {FeaturesResources.is_} int"));
        }

        [Fact, Trait(Traits.Feature, Traits.Features.QuickInfo)]
        public async Task NestedGenericInGeneric()
        {
            await TestAsync(
@"class Outer<T>
{
    class Inner<U>
    {
    }

    static void M()
    {
        Outer<int>.I$$nner<string> e;
    }
}",
                MainDescription("class Outer<T>.Inner<U>"),
                TypeParameterMap(
                    Lines($"\r\nT {FeaturesResources.is_} int",
                          $"U {FeaturesResources.is_} string")));
        }

        [Fact, Trait(Traits.Feature, Traits.Features.QuickInfo)]
        public async Task ObjectInitializer1()
        {
            await TestInClassAsync(
@"void M()
{
    var x = new test() { $$z = 5 };
}

class test
{
    public int z;
}",
                MainDescription($"({FeaturesResources.field}) int test.z"));
        }

        [Fact, Trait(Traits.Feature, Traits.Features.QuickInfo)]
        public async Task ObjectInitializer2()
        {
            await TestInMethodAsync(
@"class C
{
    void M()
    {
        var x = new test() { z = $$5 };
    }

    class test
    {
        public int z;
    }
}",
                MainDescription("struct System.Int32"));
        }

        [Fact, Trait(Traits.Feature, Traits.Features.QuickInfo)]
        [WorkItem(537880, "http://vstfdevdiv:8080/DevDiv2/DevDiv/_workitems/edit/537880")]
        public async Task TypeArgument()
        {
            await TestAsync(
@"class C<T, Y>
{
    void M()
    {
        C<int, DateTime> variable;
        $$variable = new C<int, DateTime>();
    }
}",
                MainDescription($"({FeaturesResources.local_variable}) C<int, DateTime> variable"));
        }

        [Fact, Trait(Traits.Feature, Traits.Features.QuickInfo)]
        public async Task ForEachLoop_1()
        {
            await TestInMethodAsync(
@"int bb = 555;

bb = bb + 1;
foreach (int cc in new int[]{ 1,2,3}){
c$$c = 1;
bb = bb + 21;
}",
                MainDescription($"({FeaturesResources.local_variable}) int cc"));
        }

        [Fact, Trait(Traits.Feature, Traits.Features.QuickInfo)]
        public async Task TryCatchFinally_1()
        {
            await TestInMethodAsync(
@"try
            {
                int aa = 555;

a$$a = aa + 1;
            }
            catch (Exception ex)
            {
            }
            finally
            {
            }",
                MainDescription($"({FeaturesResources.local_variable}) int aa"));
        }

        [Fact, Trait(Traits.Feature, Traits.Features.QuickInfo)]
        public async Task TryCatchFinally_2()
        {
            await TestInMethodAsync(
@"try
            {
            }
            catch (Exception ex)
            {
                var y = e$$x;
var z = y;
            }
            finally
            {
            }",
                MainDescription($"({FeaturesResources.local_variable}) Exception ex"));
        }

        [Fact, Trait(Traits.Feature, Traits.Features.QuickInfo)]
        public async Task TryCatchFinally_3()
        {
            await TestInMethodAsync(
@"try
            {
            }
            catch (Exception ex)
            {
                var aa = 555;

aa = a$$a + 1;
            }
            finally
            {
            }",
                MainDescription($"({FeaturesResources.local_variable}) int aa"));
        }

        [Fact, Trait(Traits.Feature, Traits.Features.QuickInfo)]
        public async Task TryCatchFinally_4()
        {
            await TestInMethodAsync(
@"try
            {
            }
            catch (Exception ex)
            {
            }
            finally
            {
                int aa = 555;

aa = a$$a + 1;
            }",
                MainDescription($"({FeaturesResources.local_variable}) int aa"));
        }

        [Fact, Trait(Traits.Feature, Traits.Features.QuickInfo)]
        public async Task GenericVariable()
        {
            await TestAsync(
@"class C<T, Y>
{
    void M()
    {
        C<int, DateTime> variable;
        var$$iable = new C<int, DateTime>();
    }
}",
                MainDescription($"({FeaturesResources.local_variable}) C<int, DateTime> variable"));
        }

        [Fact, Trait(Traits.Feature, Traits.Features.QuickInfo)]
        public async Task TestInstantiation()
        {
            await TestAsync(
@"using System.Collections.Generic;

class Program<T>
{
    static void Main(string[] args)
    {
        var p = new Dictio$$nary<int, string>();
    }
}",
                MainDescription($"Dictionary<int, string>.Dictionary() (+ 5 {FeaturesResources.overloads_})"));
        }

        [Fact, Trait(Traits.Feature, Traits.Features.QuickInfo)]
        public async Task TestUsingAlias_Bug4141()
        {
            await TestAsync(
@"using X = A.C;

class A
{
    public class C
    {
    }
}

class D : X$$
{
}",
                MainDescription(@"class A.C"));
        }

        [Fact, Trait(Traits.Feature, Traits.Features.QuickInfo)]
        public async Task TestFieldOnDeclaration()
        {
            await TestInClassAsync(
@"DateTime fie$$ld;",
                MainDescription($"({FeaturesResources.field}) DateTime C.field"));
        }

        [WorkItem(538767, "http://vstfdevdiv:8080/DevDiv2/DevDiv/_workitems/edit/538767")]
        [Fact, Trait(Traits.Feature, Traits.Features.QuickInfo)]
        public async Task TestGenericErrorFieldOnDeclaration()
        {
            await TestInClassAsync(
@"NonExistentType<int> fi$$eld;",
                MainDescription($"({FeaturesResources.field}) NonExistentType<int> C.field"));
        }

        [WorkItem(538822, "http://vstfdevdiv:8080/DevDiv2/DevDiv/_workitems/edit/538822")]
        [Fact, Trait(Traits.Feature, Traits.Features.QuickInfo)]
        public async Task TestDelegateType()
        {
            await TestInClassAsync(
@"Fun$$c<int, string> field;",
                MainDescription("delegate TResult System.Func<in T, out TResult>(T arg)"),
                TypeParameterMap(
                    Lines($"\r\nT {FeaturesResources.is_} int",
                          $"TResult {FeaturesResources.is_} string")));
        }

        [WorkItem(538824, "http://vstfdevdiv:8080/DevDiv2/DevDiv/_workitems/edit/538824")]
        [Fact, Trait(Traits.Feature, Traits.Features.QuickInfo)]
        public async Task TestOnDelegateInvocation()
        {
            await TestAsync(
@"class Program
{
    delegate void D1();

    static void Main()
    {
        D1 d = Main;
        $$d();
    }
}",
                MainDescription($"({FeaturesResources.local_variable}) D1 d"));
        }

        [WorkItem(539240, "http://vstfdevdiv:8080/DevDiv2/DevDiv/_workitems/edit/539240")]
        [Fact, Trait(Traits.Feature, Traits.Features.QuickInfo)]
        public async Task TestOnArrayCreation1()
        {
            await TestAsync(
@"class Program
{
    static void Main()
    {
        int[] a = n$$ew int[0];
    }
}", MainDescription("int[]"));
        }

        [WorkItem(539240, "http://vstfdevdiv:8080/DevDiv2/DevDiv/_workitems/edit/539240")]
        [Fact, Trait(Traits.Feature, Traits.Features.QuickInfo)]
        public async Task TestOnArrayCreation2()
        {
            await TestAsync(
@"class Program
{
    static void Main()
    {
        int[] a = new i$$nt[0];
    }
}",
                MainDescription("struct System.Int32"));
        }

        [WorkItem(539841, "http://vstfdevdiv:8080/DevDiv2/DevDiv/_workitems/edit/539841")]
        [Fact, Trait(Traits.Feature, Traits.Features.QuickInfo)]
        public async Task TestIsNamedTypeAccessibleForErrorTypes()
        {
            await TestAsync(
@"sealed class B<T1, T2> : A<B<T1, T2>>
{
    protected sealed override B<A<T>, A$$<T>> N()
    {
    }
}

internal class A<T>
{
}",
                MainDescription("class A<T>"));
        }

        [WorkItem(540075, "http://vstfdevdiv:8080/DevDiv2/DevDiv/_workitems/edit/540075")]
        [Fact, Trait(Traits.Feature, Traits.Features.QuickInfo)]
        public async Task TestErrorType()
        {
            await TestAsync(
@"using Goo = Goo;

class C
{
    void Main()
    {
        $$Goo
    }
}",
                MainDescription("Goo"));
        }

        [WorkItem(16662, "https://github.com/dotnet/roslyn/issues/16662")]
        [Fact, Trait(Traits.Feature, Traits.Features.QuickInfo)]
        public async Task TestShortDiscardInAssignment()
        {
            await TestAsync(
@"class C
{
    int M()
    {
        $$_ = M();
    }
}",
                MainDescription($"({FeaturesResources.discard}) int _"));
        }

        [WorkItem(16662, "https://github.com/dotnet/roslyn/issues/16662")]
        [Fact, Trait(Traits.Feature, Traits.Features.QuickInfo)]
        public async Task TestUnderscoreLocalInAssignment()
        {
            await TestAsync(
@"class C
{
    int M()
    {
        var $$_ = M();
    }
}",
                MainDescription($"({FeaturesResources.local_variable}) int _"));
        }

        [WorkItem(16662, "https://github.com/dotnet/roslyn/issues/16662")]
        [Fact, Trait(Traits.Feature, Traits.Features.QuickInfo)]
        public async Task TestShortDiscardInOutVar()
        {
            await TestAsync(
@"class C
{
    void M(out int i)
    {
        M(out $$_);
        i = 0;
    }
}",
                MainDescription($"({FeaturesResources.discard}) int _"));
        }

        [WorkItem(16667, "https://github.com/dotnet/roslyn/issues/16667")]
        [Fact, Trait(Traits.Feature, Traits.Features.QuickInfo)]
        public async Task TestDiscardInOutVar()
        {
            await TestAsync(
@"class C
{
    void M(out int i)
    {
        M(out var $$_);
        i = 0;
    }
}"); // No quick info (see issue #16667)
        }

        [WorkItem(16667, "https://github.com/dotnet/roslyn/issues/16667")]
        [Fact, Trait(Traits.Feature, Traits.Features.QuickInfo)]
        public async Task TestDiscardInIsPattern()
        {
            await TestAsync(
@"class C
{
    void M()
    {
        if (3 is int $$_) { }
    }
}"); // No quick info (see issue #16667)
        }

        [WorkItem(16667, "https://github.com/dotnet/roslyn/issues/16667")]
        [Fact, Trait(Traits.Feature, Traits.Features.QuickInfo)]
        public async Task TestDiscardInSwitchPattern()
        {
            await TestAsync(
@"class C
{
    void M()
    {
        switch (3)
        {
            case int $$_:
                return;
        }
    }
}"); // No quick info (see issue #16667)
        }

        [Fact, Trait(Traits.Feature, Traits.Features.QuickInfo)]
        public async Task TestLambdaDiscardParameter_FirstDiscard()
        {
            await TestAsync(
@"class C
{
    void M()
    {
        System.Func<string, int, int> f = ($$_, _) => 1;
    }
}",
                MainDescription($"({FeaturesResources.discard}) string _"));
        }

        [Fact, Trait(Traits.Feature, Traits.Features.QuickInfo)]
        public async Task TestLambdaDiscardParameter_SecondDiscard()
        {
            await TestAsync(
@"class C
{
    void M()
    {
        System.Func<string, int, int> f = (_, $$_) => 1;
    }
}",
                MainDescription($"({FeaturesResources.discard}) int _"));
        }

        [WorkItem(540871, "http://vstfdevdiv:8080/DevDiv2/DevDiv/_workitems/edit/540871")]
        [Fact, Trait(Traits.Feature, Traits.Features.QuickInfo)]
        public async Task TestLiterals()
        {
            await TestAsync(
@"class MyClass
{
    MyClass() : this($$10)
    {
        intI = 2;
    }

    public MyClass(int i)
    {
    }

    static int intI = 1;

    public static int Main()
    {
        return 1;
    }
}",
                MainDescription("struct System.Int32"));
        }

        [WorkItem(541444, "http://vstfdevdiv:8080/DevDiv2/DevDiv/_workitems/edit/541444")]
        [Fact, Trait(Traits.Feature, Traits.Features.QuickInfo)]
        public async Task TestErrorInForeach()
        {
            await TestAsync(
@"class C
{
    void Main()
    {
        foreach (int cc in null)
        {
            $$cc = 1;
        }
    }
}",
                MainDescription($"({FeaturesResources.local_variable}) int cc"));
        }

        [WorkItem(541678, "http://vstfdevdiv:8080/DevDiv2/DevDiv/_workitems/edit/541678")]
        [Fact, Trait(Traits.Feature, Traits.Features.QuickInfo)]
        public async Task TestQuickInfoOnEvent()
        {
            await TestAsync(
@"using System;

public class SampleEventArgs
{
    public SampleEventArgs(string s)
    {
        Text = s;
    }

    public String Text { get; private set; }
}

public class Publisher
{
    public delegate void SampleEventHandler(object sender, SampleEventArgs e);

    public event SampleEventHandler SampleEvent;

    protected virtual void RaiseSampleEvent()
    {
        if (Sam$$pleEvent != null)
            SampleEvent(this, new SampleEventArgs(""Hello""));
    }
}",
                MainDescription("SampleEventHandler Publisher.SampleEvent"));
        }

        [WorkItem(542157, "http://vstfdevdiv:8080/DevDiv2/DevDiv/_workitems/edit/542157")]
        [Fact, Trait(Traits.Feature, Traits.Features.QuickInfo)]
        public async Task TestEvent()
        {
            await TestInMethodAsync(@"System.Console.CancelKeyPres$$s += null;",
                MainDescription("ConsoleCancelEventHandler Console.CancelKeyPress"));
        }

        [WorkItem(542157, "http://vstfdevdiv:8080/DevDiv2/DevDiv/_workitems/edit/542157")]
        [Fact, Trait(Traits.Feature, Traits.Features.QuickInfo)]
        public async Task TestEventPlusEqualsOperator()
        {
            await TestInMethodAsync(@"System.Console.CancelKeyPress +$$= null;",
                MainDescription("void Console.CancelKeyPress.add"));
        }

        [WorkItem(542157, "http://vstfdevdiv:8080/DevDiv2/DevDiv/_workitems/edit/542157")]
        [Fact, Trait(Traits.Feature, Traits.Features.QuickInfo)]
        public async Task TestEventMinusEqualsOperator()
        {
            await TestInMethodAsync(@"System.Console.CancelKeyPress -$$= null;",
                MainDescription("void Console.CancelKeyPress.remove"));
        }

        [WorkItem(541885, "http://vstfdevdiv:8080/DevDiv2/DevDiv/_workitems/edit/541885")]
        [Fact, Trait(Traits.Feature, Traits.Features.QuickInfo)]
        public async Task TestQuickInfoOnExtensionMethod()
        {
            await TestWithOptionsAsync(Options.Regular,
@"using System;
using System.Collections.Generic;
using System.Linq;

class Program
{
    static void Main(string[] args)
    {
        int[] values = {
            1
        };
        bool isArray = 7.I$$n(values);
    }
}

public static class MyExtensions
{
    public static bool In<T>(this T o, IEnumerable<T> items)
    {
        return true;
    }
}",
                MainDescription($"({CSharpFeaturesResources.extension}) bool int.In<int>(IEnumerable<int> items)"));
        }

        [Fact, Trait(Traits.Feature, Traits.Features.QuickInfo)]
        public async Task TestQuickInfoOnExtensionMethodOverloads()
        {
            await TestWithOptionsAsync(Options.Regular,
@"using System;
using System.Linq;

class Program
{
    static void Main(string[] args)
    {
        ""1"".Test$$Ext();
    }
}

public static class Ex
{
    public static void TestExt<T>(this T ex)
    {
    }

    public static void TestExt<T>(this T ex, T arg)
    {
    }

    public static void TestExt(this string ex, int arg)
    {
    }
}",
                MainDescription($"({CSharpFeaturesResources.extension}) void string.TestExt<string>() (+ 2 {FeaturesResources.overloads_})"));
        }

        [Fact, Trait(Traits.Feature, Traits.Features.QuickInfo)]
        public async Task TestQuickInfoOnExtensionMethodOverloads2()
        {
            await TestWithOptionsAsync(Options.Regular,
@"using System;
using System.Linq;

class Program
{
    static void Main(string[] args)
    {
        ""1"".Test$$Ext();
    }
}

public static class Ex
{
    public static void TestExt<T>(this T ex)
    {
    }

    public static void TestExt<T>(this T ex, T arg)
    {
    }

    public static void TestExt(this int ex, int arg)
    {
    }
}",
                MainDescription($"({CSharpFeaturesResources.extension}) void string.TestExt<string>() (+ 1 {FeaturesResources.overload})"));
        }

        [Fact, Trait(Traits.Feature, Traits.Features.QuickInfo)]
        public async Task Query1()
        {
            await TestAsync(
@"using System.Linq;

class C
{
    void M()
    {
        var q = from n in new int[] { 1, 2, 3, 4, 5 }

                select $$n;
    }
}",
                MainDescription($"({FeaturesResources.range_variable}) int n"));
        }

        [Fact, Trait(Traits.Feature, Traits.Features.QuickInfo)]
        public async Task Query2()
        {
            await TestAsync(
@"using System.Linq;

class C
{
    void M()
    {
        var q = from n$$ in new int[] { 1, 2, 3, 4, 5 }

                select n;
    }
}",
                MainDescription($"({FeaturesResources.range_variable}) int n"));
        }

        [Fact, Trait(Traits.Feature, Traits.Features.QuickInfo)]
        public async Task Query3()
        {
            await TestAsync(
@"class C
{
    void M()
    {
        var q = from n in new int[] { 1, 2, 3, 4, 5 }

                select $$n;
    }
}",
                MainDescription($"({FeaturesResources.range_variable}) ? n"));
        }

        [Fact, Trait(Traits.Feature, Traits.Features.QuickInfo)]
        public async Task Query4()
        {
            await TestAsync(
@"class C
{
    void M()
    {
        var q = from n$$ in new int[] { 1, 2, 3, 4, 5 }

                select n;
    }
}",
                MainDescription($"({FeaturesResources.range_variable}) ? n"));
        }

        [Fact, Trait(Traits.Feature, Traits.Features.QuickInfo)]
        public async Task Query5()
        {
            await TestAsync(
@"using System.Collections.Generic;
using System.Linq;

class C
{
    void M()
    {
        var q = from n in new List<object>()
                select $$n;
    }
}",
                MainDescription($"({FeaturesResources.range_variable}) object n"));
        }

        [Fact, Trait(Traits.Feature, Traits.Features.QuickInfo)]
        public async Task Query6()
        {
            await TestAsync(
@"using System.Collections.Generic;
using System.Linq;

class C
{
    void M()
    {
        var q = from n$$ in new List<object>()
                select n;
    }
}",
                MainDescription($"({FeaturesResources.range_variable}) object n"));
        }

        [Fact, Trait(Traits.Feature, Traits.Features.QuickInfo)]
        public async Task Query7()
        {
            await TestAsync(
@"using System.Collections.Generic;
using System.Linq;

class C
{
    void M()
    {
        var q = from int n in new List<object>()
                select $$n;
    }
}",
                MainDescription($"({FeaturesResources.range_variable}) int n"));
        }

        [Fact, Trait(Traits.Feature, Traits.Features.QuickInfo)]
        public async Task Query8()
        {
            await TestAsync(
@"using System.Collections.Generic;
using System.Linq;

class C
{
    void M()
    {
        var q = from int n$$ in new List<object>()
                select n;
    }
}",
                MainDescription($"({FeaturesResources.range_variable}) int n"));
        }

        [Fact, Trait(Traits.Feature, Traits.Features.QuickInfo)]
        public async Task Query9()
        {
            await TestAsync(
@"using System.Collections.Generic;
using System.Linq;

class C
{
    void M()
    {
        var q = from x$$ in new List<List<int>>()
                from y in x
                select y;
    }
}",
                MainDescription($"({FeaturesResources.range_variable}) List<int> x"));
        }

        [Fact, Trait(Traits.Feature, Traits.Features.QuickInfo)]
        public async Task Query10()
        {
            await TestAsync(
@"using System.Collections.Generic;
using System.Linq;

class C
{
    void M()
    {
        var q = from x in new List<List<int>>()
                from y in $$x
                select y;
    }
}",
                MainDescription($"({FeaturesResources.range_variable}) List<int> x"));
        }

        [Fact, Trait(Traits.Feature, Traits.Features.QuickInfo)]
        public async Task Query11()
        {
            await TestAsync(
@"using System.Collections.Generic;
using System.Linq;

class C
{
    void M()
    {
        var q = from x in new List<List<int>>()
                from y$$ in x
                select y;
    }
}",
                MainDescription($"({FeaturesResources.range_variable}) int y"));
        }

        [Fact, Trait(Traits.Feature, Traits.Features.QuickInfo)]
        public async Task Query12()
        {
            await TestAsync(
@"using System.Collections.Generic;
using System.Linq;

class C
{
    void M()
    {
        var q = from x in new List<List<int>>()
                from y in x
                select $$y;
    }
}",
                MainDescription($"({FeaturesResources.range_variable}) int y"));
        }

        [Fact, Trait(Traits.Feature, Traits.Features.QuickInfo)]
        [WorkItem(23394, "https://github.com/dotnet/roslyn/issues/23394")]
        public async Task QueryMethodinfoSelectMappedEnumerable()
        {
            await TestInMethodAsync(
@"
        var q = from i in new int[0]
                $$select i;
",
            MainDescription($"({CSharpFeaturesResources.extension}) IEnumerable<int> IEnumerable<int>.Select<int, int>(Func<int, int> selector)"));
        }

        [Fact, Trait(Traits.Feature, Traits.Features.QuickInfo)]
        [WorkItem(23394, "https://github.com/dotnet/roslyn/issues/23394")]
        public async Task QueryMethodinfoSelectMappedQueryable()
        {
            await TestInMethodAsync(
@"
        var q = from i in new int[0].AsQueryable()
                $$select i;
",
            MainDescription($"({CSharpFeaturesResources.extension}) IQueryable<int> IQueryable<int>.Select<int, int>(System.Linq.Expressions.Expression<Func<int, int>> selector)"));
        }

        [Fact, Trait(Traits.Feature, Traits.Features.QuickInfo)]
        [WorkItem(23394, "https://github.com/dotnet/roslyn/issues/23394")]
        public async Task QueryMethodinfoSelectMappedCustom()
        {
            await TestAsync(
@"
using System;
using System.Linq;

namespace N {
    public static class LazyExt
    {
        public static Lazy<U> Select<T, U>(this Lazy<T> source, Func<T, U> selector) => new Lazy<U>(() => selector(source.Value));
    }
    public class C
    {
        public void M()
        {
            var lazy = new Lazy<object>();
            var q = from i in lazy
                    $$select i;
        }
    }
}
",
            MainDescription($"({CSharpFeaturesResources.extension}) Lazy<object> Lazy<object>.Select<object, object>(Func<object, object> selector)"));
        }

        [Fact, Trait(Traits.Feature, Traits.Features.QuickInfo)]
        [WorkItem(23394, "https://github.com/dotnet/roslyn/issues/23394")]
        public async Task QueryMethodinfoSelectNotMapped()
        {
            await TestInMethodAsync(
@"
        var q = from i in new int[0]
                where true
                $$select i;
");
        }

        [Fact, Trait(Traits.Feature, Traits.Features.QuickInfo)]
        [WorkItem(23394, "https://github.com/dotnet/roslyn/issues/23394")]
        public async Task QueryMethodinfoLet()
        {
            await TestInMethodAsync(
@"
        var q = from i in new int[0]
                $$let j = true
                select i;
",
            MainDescription($"({CSharpFeaturesResources.extension}) IEnumerable<'a> IEnumerable<int>.Select<int, 'a>(Func<int, 'a> selector)"),
            AnonymousTypes($@"
{FeaturesResources.Anonymous_Types_colon}
    'a {FeaturesResources.is_} new {{ int i, bool j }}"));
        }

        [Fact, Trait(Traits.Feature, Traits.Features.QuickInfo)]
        [WorkItem(23394, "https://github.com/dotnet/roslyn/issues/23394")]
        public async Task QueryMethodinfoWhere()
        {
            await TestInMethodAsync(
@"
        var q = from i in new int[0]
                $$where true
                select i;
",
            MainDescription($"({CSharpFeaturesResources.extension}) IEnumerable<int> IEnumerable<int>.Where<int>(Func<int, bool> predicate)"));
        }

        [Fact, Trait(Traits.Feature, Traits.Features.QuickInfo)]
        [WorkItem(23394, "https://github.com/dotnet/roslyn/issues/23394")]
        public async Task QueryMethodinfoOrderByOneProperty()
        {
            await TestInMethodAsync(
@"
        var q = from i in new int[0]
                $$orderby i
                select i;
",
            MainDescription($"({CSharpFeaturesResources.extension}) IOrderedEnumerable<int> IEnumerable<int>.OrderBy<int, int>(Func<int, int> keySelector)"));
        }

        [Fact, Trait(Traits.Feature, Traits.Features.QuickInfo)]
        [WorkItem(23394, "https://github.com/dotnet/roslyn/issues/23394")]
        public async Task QueryMethodinfoOrderByOnePropertyWithOrdering1()
        {
            await TestInMethodAsync(
@"
        var q = from i in new int[0]
                orderby i $$ascending
                select i;
",
            MainDescription($"({CSharpFeaturesResources.extension}) IOrderedEnumerable<int> IEnumerable<int>.OrderBy<int, int>(Func<int, int> keySelector)"));
        }

        [Fact, Trait(Traits.Feature, Traits.Features.QuickInfo)]
        [WorkItem(23394, "https://github.com/dotnet/roslyn/issues/23394")]
        public async Task QueryMethodinfoOrderByOnePropertyWithOrdering2()
        {
            await TestInMethodAsync(
@"
        var q = from i in new int[0]
                $$orderby i ascending
                select i;
");
        }

        [Fact, Trait(Traits.Feature, Traits.Features.QuickInfo)]
        [WorkItem(23394, "https://github.com/dotnet/roslyn/issues/23394")]
        public async Task QueryMethodinfoOrderByTwoPropertiesWithComma1()
        {
            await TestInMethodAsync(
@"
        var q = from i in new int[0]
                orderby i$$, i
                select i;
",
            MainDescription($"({CSharpFeaturesResources.extension}) IOrderedEnumerable<int> IOrderedEnumerable<int>.ThenBy<int, int>(Func<int, int> keySelector)"));
        }

        [Fact, Trait(Traits.Feature, Traits.Features.QuickInfo)]
        [WorkItem(23394, "https://github.com/dotnet/roslyn/issues/23394")]
        public async Task QueryMethodinfoOrderByTwoPropertiesWithComma2()
        {
            await TestInMethodAsync(
@"
        var q = from i in new int[0]
                $$orderby i, i
                select i;
",
            MainDescription($"({CSharpFeaturesResources.extension}) IOrderedEnumerable<int> IEnumerable<int>.OrderBy<int, int>(Func<int, int> keySelector)"));
        }

        [Fact, Trait(Traits.Feature, Traits.Features.QuickInfo)]
        [WorkItem(23394, "https://github.com/dotnet/roslyn/issues/23394")]
        public async Task QueryMethodinfoOrderByTwoPropertiesWithOrdering1()
        {
            await TestInMethodAsync(
@"
        var q = from i in new int[0]
                $$orderby i, i ascending
                select i;
",
            MainDescription($"({CSharpFeaturesResources.extension}) IOrderedEnumerable<int> IEnumerable<int>.OrderBy<int, int>(Func<int, int> keySelector)"));
        }

        [Fact, Trait(Traits.Feature, Traits.Features.QuickInfo)]
        [WorkItem(23394, "https://github.com/dotnet/roslyn/issues/23394")]
        public async Task QueryMethodinfoOrderByTwoPropertiesWithOrdering2()
        {
            await TestInMethodAsync(
@"
        var q = from i in new int[0]
                orderby i,$$ i ascending
                select i;
");
        }

        [Fact, Trait(Traits.Feature, Traits.Features.QuickInfo)]
        [WorkItem(23394, "https://github.com/dotnet/roslyn/issues/23394")]
        public async Task QueryMethodinfoOrderByTwoPropertiesWithOrdering3()
        {
            await TestInMethodAsync(
@"
        var q = from i in new int[0]
                orderby i, i $$ascending
                select i;
",
            MainDescription($"({CSharpFeaturesResources.extension}) IOrderedEnumerable<int> IOrderedEnumerable<int>.ThenBy<int, int>(Func<int, int> keySelector)"));
        }

        [Fact, Trait(Traits.Feature, Traits.Features.QuickInfo)]
        [WorkItem(23394, "https://github.com/dotnet/roslyn/issues/23394")]
        public async Task QueryMethodinfoOrderByTwoPropertiesWithOrderingOnEach1()
        {
            await TestInMethodAsync(
@"
        var q = from i in new int[0]
                $$orderby i ascending, i ascending
                select i;
");
        }

        [Fact, Trait(Traits.Feature, Traits.Features.QuickInfo)]
        [WorkItem(23394, "https://github.com/dotnet/roslyn/issues/23394")]
        public async Task QueryMethodinfoOrderByTwoPropertiesWithOrderingOnEach2()
        {
            await TestInMethodAsync(
@"
        var q = from i in new int[0]
                orderby i $$ascending, i ascending
                select i;
",
            MainDescription($"({CSharpFeaturesResources.extension}) IOrderedEnumerable<int> IEnumerable<int>.OrderBy<int, int>(Func<int, int> keySelector)"));
        }

        [Fact, Trait(Traits.Feature, Traits.Features.QuickInfo)]
        [WorkItem(23394, "https://github.com/dotnet/roslyn/issues/23394")]
        public async Task QueryMethodinfoOrderByTwoPropertiesWithOrderingOnEach3()
        {
            await TestInMethodAsync(
@"
        var q = from i in new int[0]
                orderby i ascending ,$$ i ascending
                select i;
");
        }

        [Fact, Trait(Traits.Feature, Traits.Features.QuickInfo)]
        [WorkItem(23394, "https://github.com/dotnet/roslyn/issues/23394")]
        public async Task QueryMethodinfoOrderByTwoPropertiesWithOrderingOnEach4()
        {
            await TestInMethodAsync(
@"
        var q = from i in new int[0]
                orderby i ascending, i $$ascending
                select i;
",
            MainDescription($"({CSharpFeaturesResources.extension}) IOrderedEnumerable<int> IOrderedEnumerable<int>.ThenBy<int, int>(Func<int, int> keySelector)"));
        }

        [Fact, Trait(Traits.Feature, Traits.Features.QuickInfo)]
        [WorkItem(23394, "https://github.com/dotnet/roslyn/issues/23394")]
        public async Task QueryMethodinfoOrderByIncomplete()
        {
            await TestInMethodAsync(
@"
        var q = from i in new int[0]
                where i > 0
                orderby$$ 
",
            MainDescription($"({CSharpFeaturesResources.extension}) IOrderedEnumerable<int> IEnumerable<int>.OrderBy<int, ?>(Func<int, ?> keySelector)"));
        }

        [Fact, Trait(Traits.Feature, Traits.Features.QuickInfo)]
        [WorkItem(23394, "https://github.com/dotnet/roslyn/issues/23394")]
        public async Task QueryMethodinfoSelectMany1()
        {
            await TestInMethodAsync(
@"
        var q = from i1 in new int[0]
                $$from i2 in new int[0]
                select i1;
",
            MainDescription($"({CSharpFeaturesResources.extension}) IEnumerable<int> IEnumerable<int>.SelectMany<int, int, int>(Func<int, IEnumerable<int>> collectionSelector, Func<int, int, int> resultSelector)"));
        }

        [Fact, Trait(Traits.Feature, Traits.Features.QuickInfo)]
        [WorkItem(23394, "https://github.com/dotnet/roslyn/issues/23394")]
        public async Task QueryMethodinfoSelectMany2()
        {
            await TestInMethodAsync(
@"
        var q = from i1 in new int[0]
                from i2 $$in new int[0]
                select i1;
",
            MainDescription($"({CSharpFeaturesResources.extension}) IEnumerable<int> IEnumerable<int>.SelectMany<int, int, int>(Func<int, IEnumerable<int>> collectionSelector, Func<int, int, int> resultSelector)"));
        }

        [Fact, Trait(Traits.Feature, Traits.Features.QuickInfo)]
        [WorkItem(23394, "https://github.com/dotnet/roslyn/issues/23394")]
        public async Task QueryMethodinfoGroupBy1()
        {
            await TestInMethodAsync(
@"
            var q = from i in new int[0]
                    $$group i by i;
",
            MainDescription($"({CSharpFeaturesResources.extension}) IEnumerable<IGrouping<int, int>> IEnumerable<int>.GroupBy<int, int>(Func<int, int> keySelector)"));
        }

        [Fact, Trait(Traits.Feature, Traits.Features.QuickInfo)]
        [WorkItem(23394, "https://github.com/dotnet/roslyn/issues/23394")]
        public async Task QueryMethodinfoGroupBy2()
        {
            await TestInMethodAsync(
@"
            var q = from i in new int[0]
                    group i $$by i;
",
            MainDescription($"({CSharpFeaturesResources.extension}) IEnumerable<IGrouping<int, int>> IEnumerable<int>.GroupBy<int, int>(Func<int, int> keySelector)"));
        }

        [Fact, Trait(Traits.Feature, Traits.Features.QuickInfo)]
        [WorkItem(23394, "https://github.com/dotnet/roslyn/issues/23394")]
        public async Task QueryMethodinfoGroupByInto()
        {
            await TestInMethodAsync(
@"
            var q = from i in new int[0]
                    $$group i by i into g
                    select g;
",
            MainDescription($"({CSharpFeaturesResources.extension}) IEnumerable<IGrouping<int, int>> IEnumerable<int>.GroupBy<int, int>(Func<int, int> keySelector)"));
        }

        [Fact, Trait(Traits.Feature, Traits.Features.QuickInfo)]
        [WorkItem(23394, "https://github.com/dotnet/roslyn/issues/23394")]
        public async Task QueryMethodinfoJoin1()
        {
            await TestInMethodAsync(
@"
            var q = from i1 in new int[0]
                    $$join i2 in new int[0] on i1 equals i2
                    select i1;
",
            MainDescription($"({CSharpFeaturesResources.extension}) IEnumerable<int> IEnumerable<int>.Join<int, int, int, int>(IEnumerable<int> inner, Func<int, int> outerKeySelector, Func<int, int> innerKeySelector, Func<int, int, int> resultSelector)"));
        }

        [Fact, Trait(Traits.Feature, Traits.Features.QuickInfo)]
        [WorkItem(23394, "https://github.com/dotnet/roslyn/issues/23394")]
        public async Task QueryMethodinfoJoin2()
        {
            await TestInMethodAsync(
@"
            var q = from i1 in new int[0]
                    join i2 $$in new int[0] on i1 equals i2
                    select i1;
",
            MainDescription($"({CSharpFeaturesResources.extension}) IEnumerable<int> IEnumerable<int>.Join<int, int, int, int>(IEnumerable<int> inner, Func<int, int> outerKeySelector, Func<int, int> innerKeySelector, Func<int, int, int> resultSelector)"));
        }

        [Fact, Trait(Traits.Feature, Traits.Features.QuickInfo)]
        [WorkItem(23394, "https://github.com/dotnet/roslyn/issues/23394")]
        public async Task QueryMethodinfoJoin3()
        {
            await TestInMethodAsync(
@"
            var q = from i1 in new int[0]
                    join i2 in new int[0] $$on i1 equals i2
                    select i1;
",
            MainDescription($"({CSharpFeaturesResources.extension}) IEnumerable<int> IEnumerable<int>.Join<int, int, int, int>(IEnumerable<int> inner, Func<int, int> outerKeySelector, Func<int, int> innerKeySelector, Func<int, int, int> resultSelector)"));
        }

        [Fact, Trait(Traits.Feature, Traits.Features.QuickInfo)]
        [WorkItem(23394, "https://github.com/dotnet/roslyn/issues/23394")]
        public async Task QueryMethodinfoJoin4()
        {
            await TestInMethodAsync(
@"
            var q = from i1 in new int[0]
                    join i2 in new int[0] on i1 $$equals i2
                    select i1;
",
            MainDescription($"({CSharpFeaturesResources.extension}) IEnumerable<int> IEnumerable<int>.Join<int, int, int, int>(IEnumerable<int> inner, Func<int, int> outerKeySelector, Func<int, int> innerKeySelector, Func<int, int, int> resultSelector)"));
        }

        [Fact, Trait(Traits.Feature, Traits.Features.QuickInfo)]
        [WorkItem(23394, "https://github.com/dotnet/roslyn/issues/23394")]
        public async Task QueryMethodinfoJoinInto1()
        {
            await TestInMethodAsync(
@"
            var q = from i1 in new int[0]
                    $$join i2 in new int[0] on i1 equals i2 into g
                    select g;
",
            MainDescription($"({CSharpFeaturesResources.extension}) IEnumerable<IEnumerable<int>> IEnumerable<int>.GroupJoin<int, int, int, IEnumerable<int>>(IEnumerable<int> inner, Func<int, int> outerKeySelector, Func<int, int> innerKeySelector, Func<int, IEnumerable<int>, IEnumerable<int>> resultSelector)"));
        }

        [Fact, Trait(Traits.Feature, Traits.Features.QuickInfo)]
        [WorkItem(23394, "https://github.com/dotnet/roslyn/issues/23394")]
        public async Task QueryMethodinfoJoinInto2()
        {
            await TestInMethodAsync(
@"
            var q = from i1 in new int[0]
                    join i2 in new int[0] on i1 equals i2 $$into g
                    select g;
");
        }

        [Fact, Trait(Traits.Feature, Traits.Features.QuickInfo)]
        [WorkItem(23394, "https://github.com/dotnet/roslyn/issues/23394")]
        public async Task QueryMethodinfoFromMissing()
        {
            await TestInMethodAsync(
@"
            var q = $$from i in new int[0]
                    select i;
");
        }

        [Fact, Trait(Traits.Feature, Traits.Features.QuickInfo)]
        [WorkItem(23394, "https://github.com/dotnet/roslyn/issues/23394")]
        public async Task QueryMethodinfoRangeVariableSimple1()
        {
            await TestInMethodAsync(
@"
            var q = $$from double i in new int[0]
                    select i;
",
            MainDescription($"({CSharpFeaturesResources.extension}) IEnumerable<double> System.Collections.IEnumerable.Cast<double>()"));
        }

        [Fact, Trait(Traits.Feature, Traits.Features.QuickInfo)]
        [WorkItem(23394, "https://github.com/dotnet/roslyn/issues/23394")]
        public async Task QueryMethodinfoRangeVariableSimple2()
        {
            await TestInMethodAsync(
@"
            var q = from double i $$in new int[0]
                    select i;
",
            MainDescription($"({CSharpFeaturesResources.extension}) IEnumerable<double> System.Collections.IEnumerable.Cast<double>()"));
        }

        [Fact, Trait(Traits.Feature, Traits.Features.QuickInfo)]
        [WorkItem(23394, "https://github.com/dotnet/roslyn/issues/23394")]
        public async Task QueryMethodinfoRangeVariableSelectMany1()
        {
            await TestInMethodAsync(
@"
            var q = from i in new int[0]
                    $$from double d in new int[0]
                    select i;
",
            MainDescription($"({CSharpFeaturesResources.extension}) IEnumerable<int> IEnumerable<int>.SelectMany<int, double, int>(Func<int, IEnumerable<double>> collectionSelector, Func<int, double, int> resultSelector)"));
        }

        [Fact, Trait(Traits.Feature, Traits.Features.QuickInfo)]
        [WorkItem(23394, "https://github.com/dotnet/roslyn/issues/23394")]
        public async Task QueryMethodinfoRangeVariableSelectMany2()
        {
            await TestInMethodAsync(
@"
            var q = from i in new int[0]
                    from double d $$in new int[0]
                    select i;
",
            MainDescription($"({CSharpFeaturesResources.extension}) IEnumerable<double> System.Collections.IEnumerable.Cast<double>()"));
        }

        [Fact, Trait(Traits.Feature, Traits.Features.QuickInfo)]
        [WorkItem(23394, "https://github.com/dotnet/roslyn/issues/23394")]
        public async Task QueryMethodinfoRangeVariableJoin1()
        {
            await TestInMethodAsync(
@"
            var q = from i1 in new int[0]
                    $$join int i2 in new double[0] on i1 equals i2
                    select i1;
",
            MainDescription($"({CSharpFeaturesResources.extension}) IEnumerable<int> IEnumerable<int>.Join<int, int, int, int>(IEnumerable<int> inner, Func<int, int> outerKeySelector, Func<int, int> innerKeySelector, Func<int, int, int> resultSelector)"));
        }

        [Fact, Trait(Traits.Feature, Traits.Features.QuickInfo)]
        [WorkItem(23394, "https://github.com/dotnet/roslyn/issues/23394")]
        public async Task QueryMethodinfoRangeVariableJoin2()
        {
            await TestInMethodAsync(
@"
            var q = from i1 in new int[0]
                    join int i2 $$in new double[0] on i1 equals i2
                    select i1;
",
            MainDescription($"({CSharpFeaturesResources.extension}) IEnumerable<int> System.Collections.IEnumerable.Cast<int>()"));
        }

        [Fact, Trait(Traits.Feature, Traits.Features.QuickInfo)]
        [WorkItem(23394, "https://github.com/dotnet/roslyn/issues/23394")]
        public async Task QueryMethodinfoRangeVariableJoin3()
        {
            await TestInMethodAsync(
@"
            var q = from i1 in new int[0]
                    join int i2 in new double[0] $$on i1 equals i2
                    select i1;
",
            MainDescription($"({CSharpFeaturesResources.extension}) IEnumerable<int> IEnumerable<int>.Join<int, int, int, int>(IEnumerable<int> inner, Func<int, int> outerKeySelector, Func<int, int> innerKeySelector, Func<int, int, int> resultSelector)"));
        }

        [Fact, Trait(Traits.Feature, Traits.Features.QuickInfo)]
        [WorkItem(23394, "https://github.com/dotnet/roslyn/issues/23394")]
        public async Task QueryMethodinfoRangeVariableJoin4()
        {
            await TestInMethodAsync(
@"
            var q = from i1 in new int[0]
                    join int i2 in new double[0] on i1 $$equals i2
                    select i1;
",
            MainDescription($"({CSharpFeaturesResources.extension}) IEnumerable<int> IEnumerable<int>.Join<int, int, int, int>(IEnumerable<int> inner, Func<int, int> outerKeySelector, Func<int, int> innerKeySelector, Func<int, int, int> resultSelector)"));
        }

        [WorkItem(543205, "http://vstfdevdiv:8080/DevDiv2/DevDiv/_workitems/edit/543205")]
        [Fact, Trait(Traits.Feature, Traits.Features.QuickInfo)]
        public async Task TestErrorGlobal()
        {
            await TestAsync(
@"extern alias global;

class myClass
{
    static int Main()
    {
        $$global::otherClass oc = new global::otherClass();
        return 0;
    }
}",
                MainDescription("<global namespace>"));
        }

        [Fact, Trait(Traits.Feature, Traits.Features.QuickInfo)]
        public async Task DontRemoveAttributeSuffixAndProduceInvalidIdentifier1()
        {
            await TestAsync(
@"using System;

class classAttribute : Attribute
{
    private classAttribute x$$;
}",
                MainDescription($"({FeaturesResources.field}) classAttribute classAttribute.x"));
        }

        [WorkItem(544026, "http://vstfdevdiv:8080/DevDiv2/DevDiv/_workitems/edit/544026")]
        [Fact, Trait(Traits.Feature, Traits.Features.QuickInfo)]
        public async Task DontRemoveAttributeSuffix2()
        {
            await TestAsync(
@"using System;

class class1Attribute : Attribute
{
    private class1Attribute x$$;
}",
                MainDescription($"({FeaturesResources.field}) class1Attribute class1Attribute.x"));
        }

        [WorkItem(1696, "https://github.com/dotnet/roslyn/issues/1696")]
        [Fact, Trait(Traits.Feature, Traits.Features.QuickInfo)]
        public async Task AttributeQuickInfoBindsToClassTest()
        {
            await TestAsync(
@"using System;

/// <summary>
/// class comment
/// </summary>
[Some$$]
class SomeAttribute : Attribute
{
    /// <summary>
    /// ctor comment
    /// </summary>
    public SomeAttribute()
    {
    }
}",
                Documentation("class comment"));
        }

        [WorkItem(1696, "https://github.com/dotnet/roslyn/issues/1696")]
        [Fact, Trait(Traits.Feature, Traits.Features.QuickInfo)]
        public async Task AttributeConstructorQuickInfo()
        {
            await TestAsync(
@"using System;

/// <summary>
/// class comment
/// </summary>
class SomeAttribute : Attribute
{
    /// <summary>
    /// ctor comment
    /// </summary>
    public SomeAttribute()
    {
        var s = new Some$$Attribute();
    }
}",
                Documentation("ctor comment"));
        }

        [Fact, Trait(Traits.Feature, Traits.Features.QuickInfo)]
        public async Task TestLabel()
        {
            await TestInClassAsync(
@"void M()
{
Goo:
    int Goo;
    goto Goo$$;
}",
                MainDescription($"({FeaturesResources.label}) Goo"));
        }

        [WorkItem(542613, "http://vstfdevdiv:8080/DevDiv2/DevDiv/_workitems/edit/542613")]
        [Fact, Trait(Traits.Feature, Traits.Features.QuickInfo)]
        public async Task TestUnboundGeneric()
        {
            await TestAsync(
@"using System;
using System.Collections.Generic;

class C
{
    void M()
    {
        Type t = typeof(L$$ist<>);
    }
}",
                MainDescription("class System.Collections.Generic.List<T>"),
                NoTypeParameterMap);
        }

        [WorkItem(543113, "http://vstfdevdiv:8080/DevDiv2/DevDiv/_workitems/edit/543113")]
        [Fact, Trait(Traits.Feature, Traits.Features.QuickInfo)]
        public async Task TestAnonymousTypeNew1()
        {
            await TestAsync(
@"class C
{
    void M()
    {
        var v = $$new { };
    }
}",
                MainDescription(@"AnonymousType 'a"),
                NoTypeParameterMap,
                AnonymousTypes(
$@"
{FeaturesResources.Anonymous_Types_colon}
    'a {FeaturesResources.is_} new {{  }}"));
        }

        [WorkItem(543873, "http://vstfdevdiv:8080/DevDiv2/DevDiv/_workitems/edit/543873")]
        [Fact, Trait(Traits.Feature, Traits.Features.QuickInfo)]
        public async Task TestNestedAnonymousType()
        {
            // verify nested anonymous types are listed in the same order for different properties
            // verify first property
            await TestInMethodAsync(
@"var x = new[] { new { Name = ""BillG"", Address = new { Street = ""1 Microsoft Way"", Zip = ""98052"" } } };

x[0].$$Address",
                MainDescription(@"'b 'a.Address { get; }"),
                NoTypeParameterMap,
                AnonymousTypes(
$@"
{FeaturesResources.Anonymous_Types_colon}
    'a {FeaturesResources.is_} new {{ string Name, 'b Address }}
    'b {FeaturesResources.is_} new {{ string Street, string Zip }}"));

            // verify second property
            await TestInMethodAsync(
@"var x = new[] { new { Name = ""BillG"", Address = new { Street = ""1 Microsoft Way"", Zip = ""98052"" } } };

x[0].$$Name",
                MainDescription(@"string 'a.Name { get; }"),
                NoTypeParameterMap,
                AnonymousTypes(
$@"
{FeaturesResources.Anonymous_Types_colon}
    'a {FeaturesResources.is_} new {{ string Name, 'b Address }}
    'b {FeaturesResources.is_} new {{ string Street, string Zip }}"));
        }

        [Fact, Trait(Traits.Feature, Traits.Features.QuickInfo)]
        [WorkItem(543183, "http://vstfdevdiv:8080/DevDiv2/DevDiv/_workitems/edit/543183")]
        public async Task TestAssignmentOperatorInAnonymousType()
        {
            await TestAsync(
@"class C
{
    void M()
    {
        var a = new { A $$= 0 };
    }
}");
        }

        [Fact, Trait(Traits.Feature, Traits.Features.QuickInfo)]
        [WorkItem(10731, "DevDiv_Projects/Roslyn")]
        public async Task TestErrorAnonymousTypeDoesntShow()
        {
            await TestInMethodAsync(
@"var a = new { new { N = 0 }.N, new { } }.$$N;",
                MainDescription(@"int 'a.N { get; }"),
                NoTypeParameterMap,
                AnonymousTypes(
$@"
{FeaturesResources.Anonymous_Types_colon}
    'a {FeaturesResources.is_} new {{ int N }}"));
        }

        [Fact, Trait(Traits.Feature, Traits.Features.QuickInfo)]
        [WorkItem(543553, "http://vstfdevdiv:8080/DevDiv2/DevDiv/_workitems/edit/543553")]
        public async Task TestArrayAssignedToVar()
        {
            await TestAsync(
@"class C
{
    static void M(string[] args)
    {
        v$$ar a = args;
    }
}",
                MainDescription("string[]"));
        }

        [WorkItem(529139, "http://vstfdevdiv:8080/DevDiv2/DevDiv/_workitems/edit/529139")]
        [Fact, Trait(Traits.Feature, Traits.Features.QuickInfo)]
        public async Task ColorColorRangeVariable()
        {
            await TestAsync(
@"using System.Collections.Generic;
using System.Linq;

namespace N1
{
    class yield
    {
        public static IEnumerable<yield> Bar()
        {
            foreach (yield yield in from yield in new yield[0]
                                    select y$$ield)
            {
                yield return yield;
            }
        }
    }
}",
                MainDescription($"({FeaturesResources.range_variable}) N1.yield yield"));
        }

        [WorkItem(543550, "http://vstfdevdiv:8080/DevDiv2/DevDiv/_workitems/edit/543550")]
        [Fact, Trait(Traits.Feature, Traits.Features.QuickInfo)]
        public async Task QuickInfoOnOperator()
        {
            await TestAsync(
@"using System.Collections.Generic;

class Program
{
    static void Main(string[] args)
    {
        var v = new Program() $$+ string.Empty;
    }

    public static implicit operator Program(string s)
    {
        return null;
    }

    public static IEnumerable<Program> operator +(Program p1, Program p2)
    {
        yield return p1;
        yield return p2;
    }
}",
                MainDescription("IEnumerable<Program> Program.operator +(Program p1, Program p2)"));
        }

        [Fact, Trait(Traits.Feature, Traits.Features.QuickInfo)]
        public async Task TestConstantField()
        {
            await TestAsync(
@"class C
{
    const int $$F = 1;",
                MainDescription($"({FeaturesResources.constant}) int C.F = 1"));
        }

        [Fact, Trait(Traits.Feature, Traits.Features.QuickInfo)]
        public async Task TestMultipleConstantFields()
        {
            await TestAsync(
@"class C
{
    public const double X = 1.0, Y = 2.0, $$Z = 3.5;",
                MainDescription($"({FeaturesResources.constant}) double C.Z = 3.5"));
        }

        [Fact, Trait(Traits.Feature, Traits.Features.QuickInfo)]
        public async Task TestConstantDependencies()
        {
            await TestAsync(
@"class A
{
    public const int $$X = B.Z + 1;
    public const int Y = 10;
}

class B
{
    public const int Z = A.Y + 1;
}",
                MainDescription($"({FeaturesResources.constant}) int A.X = B.Z + 1"));
        }

        [Fact, Trait(Traits.Feature, Traits.Features.QuickInfo)]
        public async Task TestConstantCircularDependencies()
        {
            await TestAsync(
@"class A
{
    public const int X = B.Z + 1;
}

class B
{
    public const int Z$$ = A.X + 1;
}",
                MainDescription($"({FeaturesResources.constant}) int B.Z = A.X + 1"));
        }

        [WorkItem(544620, "http://vstfdevdiv:8080/DevDiv2/DevDiv/_workitems/edit/544620")]
        [Fact, Trait(Traits.Feature, Traits.Features.QuickInfo)]
        public async Task TestConstantOverflow()
        {
            await TestAsync(
@"class B
{
    public const int Z$$ = int.MaxValue + 1;
}",
                MainDescription($"({FeaturesResources.constant}) int B.Z = int.MaxValue + 1"));
        }

        [WorkItem(544620, "http://vstfdevdiv:8080/DevDiv2/DevDiv/_workitems/edit/544620")]
        [Fact, Trait(Traits.Feature, Traits.Features.QuickInfo)]
        public async Task TestConstantOverflowInUncheckedContext()
        {
            await TestAsync(
@"class B
{
    public const int Z$$ = unchecked(int.MaxValue + 1);
}",
                MainDescription($"({FeaturesResources.constant}) int B.Z = unchecked(int.MaxValue + 1)"));
        }

        [Fact, Trait(Traits.Feature, Traits.Features.QuickInfo)]
        public async Task TestEnumInConstantField()
        {
            await TestAsync(
@"public class EnumTest
{
    enum Days
    {
        Sun,
        Mon,
        Tue,
        Wed,
        Thu,
        Fri,
        Sat
    };

    static void Main()
    {
        const int $$x = (int)Days.Sun;
    }
}",
                MainDescription($"({FeaturesResources.local_constant}) int x = (int)Days.Sun"));
        }

        [Fact, Trait(Traits.Feature, Traits.Features.QuickInfo)]
        public async Task TestConstantInDefaultExpression()
        {
            await TestAsync(
@"public class EnumTest
{
    enum Days
    {
        Sun,
        Mon,
        Tue,
        Wed,
        Thu,
        Fri,
        Sat
    };

    static void Main()
    {
        const Days $$x = default(Days);
    }
}",
                MainDescription($"({FeaturesResources.local_constant}) Days x = default(Days)"));
        }

        [Fact, Trait(Traits.Feature, Traits.Features.QuickInfo)]
        public async Task TestConstantParameter()
        {
            await TestAsync(
@"class C
{
    void Bar(int $$b = 1);
}",
                MainDescription($"({FeaturesResources.parameter}) int b = 1"));
        }

        [Fact, Trait(Traits.Feature, Traits.Features.QuickInfo)]
        public async Task TestConstantLocal()
        {
            await TestAsync(
@"class C
{
    void Bar()
    {
        const int $$loc = 1;
    }",
                MainDescription($"({FeaturesResources.local_constant}) int loc = 1"));
        }

        [WorkItem(544416, "http://vstfdevdiv:8080/DevDiv2/DevDiv/_workitems/edit/544416")]
        [Fact, Trait(Traits.Feature, Traits.Features.QuickInfo)]
        public async Task TestErrorType1()
        {
            await TestInMethodAsync(
@"var $$v1 = new Goo();",
                MainDescription($"({FeaturesResources.local_variable}) Goo v1"));
        }

        [WorkItem(544416, "http://vstfdevdiv:8080/DevDiv2/DevDiv/_workitems/edit/544416")]
        [Fact, Trait(Traits.Feature, Traits.Features.QuickInfo)]
        public async Task TestErrorType2()
        {
            await TestInMethodAsync(
@"var $$v1 = v1;",
                MainDescription($"({FeaturesResources.local_variable}) var v1"));
        }

        [WorkItem(544416, "http://vstfdevdiv:8080/DevDiv2/DevDiv/_workitems/edit/544416")]
        [Fact, Trait(Traits.Feature, Traits.Features.QuickInfo)]
        public async Task TestErrorType3()
        {
            await TestInMethodAsync(
@"var $$v1 = new Goo<Bar>();",
                MainDescription($"({FeaturesResources.local_variable}) Goo<Bar> v1"));
        }

        [WorkItem(544416, "http://vstfdevdiv:8080/DevDiv2/DevDiv/_workitems/edit/544416")]
        [Fact, Trait(Traits.Feature, Traits.Features.QuickInfo)]
        public async Task TestErrorType4()
        {
            await TestInMethodAsync(
@"var $$v1 = &(x => x);",
                MainDescription($"({FeaturesResources.local_variable}) ?* v1"));
        }

        [WorkItem(544416, "http://vstfdevdiv:8080/DevDiv2/DevDiv/_workitems/edit/544416")]
        [Fact, Trait(Traits.Feature, Traits.Features.QuickInfo)]
        public async Task TestErrorType5()
        {
            await TestInMethodAsync("var $$v1 = &v1",
                MainDescription($"({FeaturesResources.local_variable}) var* v1"));
        }

        [WorkItem(544416, "http://vstfdevdiv:8080/DevDiv2/DevDiv/_workitems/edit/544416")]
        [Fact, Trait(Traits.Feature, Traits.Features.QuickInfo)]
        public async Task TestErrorType6()
        {
            await TestInMethodAsync("var $$v1 = new Goo[1]",
                MainDescription($"({FeaturesResources.local_variable}) Goo[] v1"));
        }

        [WorkItem(544416, "http://vstfdevdiv:8080/DevDiv2/DevDiv/_workitems/edit/544416")]
        [Fact, Trait(Traits.Feature, Traits.Features.QuickInfo)]
        public async Task TestErrorType7()
        {
            await TestInClassAsync(
@"class C
{
    void Method()
    {
    }

    void Goo()
    {
        var $$v1 = MethodGroup;
    }
}",
                MainDescription($"({FeaturesResources.local_variable}) ? v1"));
        }

        [WorkItem(544416, "http://vstfdevdiv:8080/DevDiv2/DevDiv/_workitems/edit/544416")]
        [Fact, Trait(Traits.Feature, Traits.Features.QuickInfo)]
        public async Task TestErrorType8()
        {
            await TestInMethodAsync("var $$v1 = Unknown",
                MainDescription($"({FeaturesResources.local_variable}) ? v1"));
        }

        [WorkItem(545072, "http://vstfdevdiv:8080/DevDiv2/DevDiv/_workitems/edit/545072")]
        [Fact, Trait(Traits.Feature, Traits.Features.QuickInfo)]
        public async Task TestDelegateSpecialTypes()
        {
            await TestAsync(
@"delegate void $$F(int x);",
                MainDescription("delegate void F(int x)"));
        }

        [WorkItem(545108, "http://vstfdevdiv:8080/DevDiv2/DevDiv/_workitems/edit/545108")]
        [Fact, Trait(Traits.Feature, Traits.Features.QuickInfo)]
        public async Task TestNullPointerParameter()
        {
            await TestAsync(
@"class C
{
    unsafe void $$Goo(int* x = null)
    {
    }
}",
                MainDescription("void C.Goo([int* x = null])"));
        }

        [WorkItem(545098, "http://vstfdevdiv:8080/DevDiv2/DevDiv/_workitems/edit/545098")]
        [Fact, Trait(Traits.Feature, Traits.Features.QuickInfo)]
        public async Task TestLetIdentifier1()
        {
            await TestInMethodAsync("var q = from e in \"\" let $$y = 1 let a = new { y } select a;",
                MainDescription($"({FeaturesResources.range_variable}) int y"));
        }

        [WorkItem(545295, "http://vstfdevdiv:8080/DevDiv2/DevDiv/_workitems/edit/545295")]
        [Fact, Trait(Traits.Feature, Traits.Features.QuickInfo)]
        public async Task TestNullableDefaultValue()
        {
            await TestAsync(
@"class Test
{
    void $$Method(int? t1 = null)
    {
    }
}",
                MainDescription("void Test.Method([int? t1 = null])"));
        }

        [WorkItem(529586, "http://vstfdevdiv:8080/DevDiv2/DevDiv/_workitems/edit/529586")]
        [Fact, Trait(Traits.Feature, Traits.Features.QuickInfo)]
        public async Task TestInvalidParameterInitializer()
        {
            await TestAsync(
@"class Program
{
    void M1(float $$j1 = ""Hello""
+
""World"")
    {
    }
}",
                MainDescription($@"({FeaturesResources.parameter}) float j1 = ""Hello"" + ""World"""));
        }

        [WorkItem(545230, "http://vstfdevdiv:8080/DevDiv2/DevDiv/_workitems/edit/545230")]
        [Fact, Trait(Traits.Feature, Traits.Features.QuickInfo)]
        public async Task TestComplexConstLocal()
        {
            await TestAsync(
@"class Program
{
    void Main()
    {
        const int MEGABYTE = 1024 *
            1024 + true;
        Blah($$MEGABYTE);
    }
}",
                MainDescription($@"({FeaturesResources.local_constant}) int MEGABYTE = 1024 * 1024 + true"));
        }

        [WorkItem(545230, "http://vstfdevdiv:8080/DevDiv2/DevDiv/_workitems/edit/545230")]
        [Fact, Trait(Traits.Feature, Traits.Features.QuickInfo)]
        public async Task TestComplexConstField()
        {
            await TestAsync(
@"class Program
{
    const int a = true
        -
        false;

    void Main()
    {
        Goo($$a);
    }
}",
                MainDescription($"({FeaturesResources.constant}) int Program.a = true - false"));
        }

        [Fact, Trait(Traits.Feature, Traits.Features.QuickInfo)]
        public async Task TestTypeParameterCrefDoesNotHaveQuickInfo()
        {
            await TestAsync(
@"class C<T>
{
    ///  <see cref=""C{X$$}""/>
    static void Main(string[] args)
    {
    }
}");
        }

        [Fact, Trait(Traits.Feature, Traits.Features.QuickInfo)]
        public async Task TestCref1()
        {
            await TestAsync(
@"class Program
{
    ///  <see cref=""Mai$$n""/>
    static void Main(string[] args)
    {
    }
}",
                MainDescription(@"void Program.Main(string[] args)"));
        }

        [Fact, Trait(Traits.Feature, Traits.Features.QuickInfo)]
        public async Task TestCref2()
        {
            await TestAsync(
@"class Program
{
    ///  <see cref=""$$Main""/>
    static void Main(string[] args)
    {
    }
}",
                MainDescription(@"void Program.Main(string[] args)"));
        }

        [Fact, Trait(Traits.Feature, Traits.Features.QuickInfo)]
        public async Task TestCref3()
        {
            await TestAsync(
@"class Program
{
    ///  <see cref=""Main""$$/>
    static void Main(string[] args)
    {
    }
}");
        }

        [Fact, Trait(Traits.Feature, Traits.Features.QuickInfo)]
        public async Task TestCref4()
        {
            await TestAsync(
@"class Program
{
    ///  <see cref=""Main$$""/>
    static void Main(string[] args)
    {
    }
}");
        }

        [Fact, Trait(Traits.Feature, Traits.Features.QuickInfo)]
        public async Task TestCref5()
        {
            await TestAsync(
@"class Program
{
    ///  <see cref=""Main""$$/>
    static void Main(string[] args)
    {
    }
}");
        }

        [WorkItem(546849, "http://vstfdevdiv:8080/DevDiv2/DevDiv/_workitems/edit/546849")]
        [Fact, Trait(Traits.Feature, Traits.Features.QuickInfo)]
        public async Task TestIndexedProperty()
        {
            var markup = @"class Program
{
    void M()
    {
            CCC c = new CCC();
            c.Index$$Prop[0] = ""s"";
    }
}";

            // Note that <COMImport> is required by compiler.  Bug 17013 tracks enabling indexed property for non-COM types.
            var referencedCode = @"Imports System.Runtime.InteropServices
<ComImport()>
<GuidAttribute(CCC.ClassId)>
Public Class CCC

#Region ""COM GUIDs""
    Public Const ClassId As String = ""9d965fd2-1514-44f6-accd-257ce77c46b0""
    Public Const InterfaceId As String = ""a9415060-fdf0-47e3-bc80-9c18f7f39cf6""
    Public Const EventsId As String = ""c6a866a5-5f97-4b53-a5df-3739dc8ff1bb""
# End Region

    ''' <summary>
    ''' An index property from VB
    ''' </summary>
    ''' <param name=""p1"">p1 is an integer index</param>
    ''' <returns>A string</returns>
    Public Property IndexProp(ByVal p1 As Integer, Optional ByVal p2 As Integer = 0) As String
        Get
            Return Nothing
        End Get
        Set(ByVal value As String)

        End Set
    End Property
End Class";

            await TestWithReferenceAsync(sourceCode: markup,
                referencedCode: referencedCode,
                sourceLanguage: LanguageNames.CSharp,
                referencedLanguage: LanguageNames.VisualBasic,
                expectedResults: MainDescription("string CCC.IndexProp[int p1, [int p2 = 0]] { get; set; }"));
        }

        [WorkItem(546918, "http://vstfdevdiv:8080/DevDiv2/DevDiv/_workitems/edit/546918")]
        [Fact, Trait(Traits.Feature, Traits.Features.QuickInfo)]
        public async Task TestUnconstructedGeneric()
        {
            await TestAsync(
@"class A<T>
{
    enum SortOrder
    {
        Ascending,
        Descending,
        None
    }

    void Goo()
    {
        var b = $$SortOrder.Ascending;
    }
}",
                MainDescription(@"enum A<T>.SortOrder"));
        }

        [WorkItem(546970, "http://vstfdevdiv:8080/DevDiv2/DevDiv/_workitems/edit/546970")]
        [Fact, Trait(Traits.Feature, Traits.Features.QuickInfo)]
        public async Task TestUnconstructedGenericInCRef()
        {
            await TestAsync(
@"/// <see cref=""$$C{T}"" />
class C<T>
{
}",
                MainDescription(@"class C<T>"));
        }

        [Fact, Trait(Traits.Feature, Traits.Features.QuickInfo)]
        public async Task TestAwaitableMethod()
        {
            var markup = @"using System.Threading.Tasks;	
class C	
{	
    async Task Goo()	
    {	
        Go$$o();	
    }	
}";
            var description = $"({CSharpFeaturesResources.awaitable}) Task C.Goo()";

            await VerifyWithMscorlib45Async(markup, new[] { MainDescription(description) });
        }

        [Fact, Trait(Traits.Feature, Traits.Features.QuickInfo)]
        public async Task ObsoleteItem()
        {
            var markup = @"
using System;

class Program
{
    [Obsolete]
    public void goo()
    {
        go$$o();
    }
}";
            await TestAsync(markup, MainDescription($"[{CSharpFeaturesResources.deprecated}] void Program.goo()"));
        }

        [WorkItem(751070, "http://vstfdevdiv:8080/DevDiv2/DevDiv/_workitems/edit/751070")]
        [Fact, Trait(Traits.Feature, Traits.Features.QuickInfo)]
        public async Task DynamicOperator()
        {
            var markup = @"

public class Test
{
    public delegate void NoParam();

    static int Main()
    {
        dynamic x = new object();
        if (((System.Func<dynamic>)(() => (x =$$= null)))())
            return 0;
        return 1;
    }
}";
            await TestAsync(markup, MainDescription("dynamic dynamic.operator ==(dynamic left, dynamic right)"));
        }

        [Fact, Trait(Traits.Feature, Traits.Features.QuickInfo)]
        public async Task TextOnlyDocComment()
        {
            await TestAsync(
@"/// <summary>
///goo
/// </summary>
class C$$
{
}", Documentation("goo"));
        }

        [Fact, Trait(Traits.Feature, Traits.Features.QuickInfo)]
        public async Task TestTrimConcatMultiLine()
        {
            await TestAsync(
@"/// <summary>
/// goo
/// bar
/// </summary>
class C$$
{
}", Documentation("goo bar"));
        }

        [Fact, Trait(Traits.Feature, Traits.Features.QuickInfo)]
        public async Task TestCref()
        {
            await TestAsync(
@"/// <summary>
/// <see cref=""C""/>
/// <seealso cref=""C""/>
/// </summary>
class C$$
{
}", Documentation("C C"));
        }

        [Fact, Trait(Traits.Feature, Traits.Features.QuickInfo)]
        public async Task ExcludeTextOutsideSummaryBlock()
        {
            await TestAsync(
@"/// red
/// <summary>
/// green
/// </summary>
/// yellow
class C$$
{
}", Documentation("green"));
        }

        [Fact, Trait(Traits.Feature, Traits.Features.QuickInfo)]
        public async Task NewlineAfterPara()
        {
            await TestAsync(
@"/// <summary>
/// <para>goo</para>
/// </summary>
class C$$
{
}", Documentation("goo"));
        }

        [Fact, Trait(Traits.Feature, Traits.Features.QuickInfo)]
        public async Task TextOnlyDocComment_Metadata()
        {
            var referenced = @"
/// <summary>
///goo
/// </summary>
public class C
{
}";

            var code = @"
class G
{
    void goo()
    {
        C$$ c;
    }
}";
            await TestWithMetadataReferenceHelperAsync(code, referenced, "C#", "C#", Documentation("goo"));
        }

        [Fact, Trait(Traits.Feature, Traits.Features.QuickInfo)]
        public async Task TestTrimConcatMultiLine_Metadata()
        {
            var referenced = @"
/// <summary>
/// goo
/// bar
/// </summary>
public class C
{
}";

            var code = @"
class G
{
    void goo()
    {
        C$$ c;
    }
}";
            await TestWithMetadataReferenceHelperAsync(code, referenced, "C#", "C#", Documentation("goo bar"));
        }

        [Fact, Trait(Traits.Feature, Traits.Features.QuickInfo)]
        public async Task TestCref_Metadata()
        {
            var code = @"
class G
{
    void goo()
    {
        C$$ c;
    }
}";

            var referenced = @"/// <summary>
/// <see cref=""C""/>
/// <seealso cref=""C""/>
/// </summary>
public class C
{
}";
            await TestWithMetadataReferenceHelperAsync(code, referenced, "C#", "C#", Documentation("C C"));
        }

        [Fact, Trait(Traits.Feature, Traits.Features.QuickInfo)]
        public async Task ExcludeTextOutsideSummaryBlock_Metadata()
        {
            var code = @"
class G
{
    void goo()
    {
        C$$ c;
    }
}";

            var referenced = @"
/// red
/// <summary>
/// green
/// </summary>
/// yellow
public class C
{
}";
            await TestWithMetadataReferenceHelperAsync(code, referenced, "C#", "C#", Documentation("green"));
        }

        [Fact, Trait(Traits.Feature, Traits.Features.QuickInfo)]
        public async Task Param()
        {
            await TestAsync(
@"/// <summary></summary>
public class C
{
    /// <typeparam name=""T"">A type parameter of <see cref=""goo{ T} (string[], T)""/></typeparam>
    /// <param name=""args"">First parameter of <see cref=""Goo{T} (string[], T)""/></param>
    /// <param name=""otherParam"">Another parameter of <see cref=""Goo{T}(string[], T)""/></param>
    public void Goo<T>(string[] arg$$s, T otherParam)
    {
    }
}", Documentation("First parameter of C.Goo<T>(string[], T)"));
        }

        [Fact, Trait(Traits.Feature, Traits.Features.QuickInfo)]
        public async Task Param_Metadata()
        {
            var code = @"
class G
{
    void goo()
    {
        C c;
        c.Goo<int>(arg$$s: new string[] { }, 1);
    }
}";
            var referenced = @"
/// <summary></summary>
public class C
{
    /// <typeparam name=""T"">A type parameter of <see cref=""goo{ T} (string[], T)""/></typeparam>
    /// <param name=""args"">First parameter of <see cref=""Goo{T} (string[], T)""/></param>
    /// <param name=""otherParam"">Another parameter of <see cref=""Goo{T}(string[], T)""/></param>
    public void Goo<T>(string[] args, T otherParam)
    {
    }
}";
            await TestWithMetadataReferenceHelperAsync(code, referenced, "C#", "C#", Documentation("First parameter of C.Goo<T>(string[], T)"));
        }

        [Fact, Trait(Traits.Feature, Traits.Features.QuickInfo)]
        public async Task Param2()
        {
            await TestAsync(
@"/// <summary></summary>
public class C
{
    /// <typeparam name=""T"">A type parameter of <see cref=""goo{ T} (string[], T)""/></typeparam>
    /// <param name=""args"">First parameter of <see cref=""Goo{T} (string[], T)""/></param>
    /// <param name=""otherParam"">Another parameter of <see cref=""Goo{T}(string[], T)""/></param>
    public void Goo<T>(string[] args, T oth$$erParam)
    {
    }
}", Documentation("Another parameter of C.Goo<T>(string[], T)"));
        }

        [Fact, Trait(Traits.Feature, Traits.Features.QuickInfo)]
        public async Task Param2_Metadata()
        {
            var code = @"
class G
{
    void goo()
    {
        C c;
        c.Goo<int>(args: new string[] { }, other$$Param: 1);
    }
}";
            var referenced = @"
/// <summary></summary>
public class C
{
    /// <typeparam name=""T"">A type parameter of <see cref=""goo{ T} (string[], T)""/></typeparam>
    /// <param name=""args"">First parameter of <see cref=""Goo{T} (string[], T)""/></param>
    /// <param name=""otherParam"">Another parameter of <see cref=""Goo{T}(string[], T)""/></param>
    public void Goo<T>(string[] args, T otherParam)
    {
    }
}";
            await TestWithMetadataReferenceHelperAsync(code, referenced, "C#", "C#", Documentation("Another parameter of C.Goo<T>(string[], T)"));
        }

        [Fact, Trait(Traits.Feature, Traits.Features.QuickInfo)]
        public async Task TypeParam()
        {
            await TestAsync(
@"/// <summary></summary>
public class C
{
    /// <typeparam name=""T"">A type parameter of <see cref=""Goo{T} (string[], T)""/></typeparam>
    /// <param name=""args"">First parameter of <see cref=""Goo{T} (string[], T)""/></param>
    /// <param name=""otherParam"">Another parameter of <see cref=""Goo{T}(string[], T)""/></param>
    public void Goo<T$$>(string[] args, T otherParam)
    {
    }
}", Documentation("A type parameter of C.Goo<T>(string[], T)"));
        }

        [Fact, Trait(Traits.Feature, Traits.Features.QuickInfo)]
        public async Task UnboundCref()
        {
            await TestAsync(
@"/// <summary></summary>
public class C
{
    /// <typeparam name=""T"">A type parameter of <see cref=""goo{T}(string[], T)""/></typeparam>
    /// <param name=""args"">First parameter of <see cref=""Goo{T} (string[], T)""/></param>
    /// <param name=""otherParam"">Another parameter of <see cref=""Goo{T}(string[], T)""/></param>
    public void Goo<T$$>(string[] args, T otherParam)
    {
    }
}", Documentation("A type parameter of goo<T>(string[], T)"));
        }

        [Fact, Trait(Traits.Feature, Traits.Features.QuickInfo)]
        public async Task CrefInConstructor()
        {
            await TestAsync(
@"public class TestClass
{
    /// <summary> 
    /// This sample shows how to specify the <see cref=""TestClass""/> constructor as a cref attribute.
    /// </summary> 
    public TestClass$$()
    {
    }
}", Documentation("This sample shows how to specify the TestClass constructor as a cref attribute."));
        }

        [Fact, Trait(Traits.Feature, Traits.Features.QuickInfo)]
        public async Task CrefInConstructorOverloaded()
        {
            await TestAsync(
@"public class TestClass
{
    /// <summary> 
    /// This sample shows how to specify the <see cref=""TestClass""/> constructor as a cref attribute.
    /// </summary> 
    public TestClass()
    {
    }

    /// <summary> 
    /// This sample shows how to specify the <see cref=""TestClass(int)""/> constructor as a cref attribute.
    /// </summary> 
    public TestC$$lass(int value)
    {
    }
}", Documentation("This sample shows how to specify the TestClass(int) constructor as a cref attribute."));
        }

        [Fact, Trait(Traits.Feature, Traits.Features.QuickInfo)]
        public async Task CrefInGenericMethod1()
        {
            await TestAsync(
@"public class TestClass
{
    /// <summary> 
    /// The GetGenericValue method. 
    /// <para>This sample shows how to specify the <see cref=""GetGenericValue""/> method as a cref attribute.</para>
    /// </summary> 
    public static T GetGenericVa$$lue<T>(T para)
    {
        return para;
    }
}", Documentation("The GetGenericValue method.\r\n\r\nThis sample shows how to specify the TestClass.GetGenericValue<T>(T) method as a cref attribute."));
        }

        [Fact, Trait(Traits.Feature, Traits.Features.QuickInfo)]
        public async Task CrefInGenericMethod2()
        {
            await TestAsync(
@"public class TestClass
{
    /// <summary> 
    /// The GetGenericValue method. 
    /// <para>This sample shows how to specify the <see cref=""GetGenericValue{T}(T)""/> method as a cref attribute.</para>
    /// </summary> 
    public static T GetGenericVa$$lue<T>(T para)
    {
        return para;
    }
}", Documentation("The GetGenericValue method.\r\n\r\nThis sample shows how to specify the TestClass.GetGenericValue<T>(T) method as a cref attribute."));
        }

        [WorkItem(813350, "http://vstfdevdiv:8080/DevDiv2/DevDiv/_workitems/edit/813350")]
        [Fact, Trait(Traits.Feature, Traits.Features.QuickInfo)]
        public async Task CrefInMethodOverloading1()
        {
            await TestAsync(
@"public class TestClass
{
    public static int GetZero()
    {
        GetGenericValu$$e();
        GetGenericValue(5);
    }

    /// <summary> 
    /// This sample shows how to call the <see cref=""GetGenericValue{T}(T)""/> method
    /// </summary> 
    public static T GetGenericValue<T>(T para)
    {
        return para;
    }

    /// <summary> 
    /// This sample shows how to specify the <see cref=""GetGenericValue""/> method as a cref attribute.
    /// </summary> 
    public static void GetGenericValue()
    {
    }
}", Documentation("This sample shows how to specify the TestClass.GetGenericValue() method as a cref attribute."));
        }

        [WorkItem(813350, "http://vstfdevdiv:8080/DevDiv2/DevDiv/_workitems/edit/813350")]
        [Fact, Trait(Traits.Feature, Traits.Features.QuickInfo)]
        public async Task CrefInMethodOverloading2()
        {
            await TestAsync(
@"public class TestClass
{
    public static int GetZero()
    {
        GetGenericValue();
        GetGenericVal$$ue(5);
    }

    /// <summary> 
    /// This sample shows how to call the <see cref=""GetGenericValue{T}(T)""/> method
    /// </summary> 
    public static T GetGenericValue<T>(T para)
    {
        return para;
    }

    /// <summary> 
    /// This sample shows how to specify the <see cref=""GetGenericValue""/> method as a cref attribute.
    /// </summary> 
    public static void GetGenericValue()
    {
    }
}", Documentation("This sample shows how to call the TestClass.GetGenericValue<T>(T) method"));
        }

        [Fact, Trait(Traits.Feature, Traits.Features.QuickInfo)]
        public async Task CrefInGenericType()
        {
            await TestAsync(
@"/// <summary> 
/// <remarks>This example shows how to specify the <see cref=""GenericClass{T}""/> cref.</remarks>
/// </summary> 
class Generic$$Class<T>
{
}",
            Documentation(
                ("This example shows how to specify the", TextTags.Text),
                (" ", TextTags.Space),
                ("GenericClass", TextTags.Class),
                ("<", TextTags.Punctuation),
                ("T", TextTags.TypeParameter),
                (">", TextTags.Punctuation),
                (" ", TextTags.Space),
                ("cref.", TextTags.Text)
            ));
        }

        [WorkItem(812720, "http://vstfdevdiv:8080/DevDiv2/DevDiv/_workitems/edit/812720")]
        [Fact, Trait(Traits.Feature, Traits.Features.QuickInfo)]
        public async Task ClassificationOfCrefsFromMetadata()
        {
            var code = @"
class G
{
    void goo()
    {
        C c;
        c.Go$$o();
    }
}";
            var referenced = @"
/// <summary></summary>
public class C
{
    /// <summary> 
    /// See <see cref=""Goo""/> method
    /// </summary> 
    public void Goo()
    {
    }
}";
            await TestWithMetadataReferenceHelperAsync(code, referenced, "C#", "C#",
                Documentation(
                    ("See", TextTags.Text),
                    (" ", TextTags.Space),
                    ("C", TextTags.Class),
                    (".", TextTags.Punctuation),
                    ("Goo", TextTags.Method),
                    ("(", TextTags.Punctuation),
                    (")", TextTags.Punctuation),
                    (" ", TextTags.Space),
                    ("method", TextTags.Text)
                ));
        }

        [Fact, Trait(Traits.Feature, Traits.Features.QuickInfo)]
        public async Task FieldAvailableInBothLinkedFiles()
        {
            var markup = @"<Workspace>
    <Project Language=""C#"" CommonReferences=""true"" AssemblyName=""Proj1"">
        <Document FilePath=""SourceDocument""><![CDATA[
class C
{
    int x;
    void goo()
    {
        x$$
    }
}
]]>
        </Document>
    </Project>
    <Project Language=""C#"" CommonReferences=""true"" AssemblyName=""Proj2"">
        <Document IsLinkFile=""true"" LinkAssemblyName=""Proj1"" LinkFilePath=""SourceDocument""/>
    </Project>
</Workspace>";

            await VerifyWithReferenceWorkerAsync(markup, new[] { MainDescription($"({FeaturesResources.field}) int C.x"), Usage("") });
        }

        [Fact, Trait(Traits.Feature, Traits.Features.QuickInfo)]
        public async Task FieldUnavailableInOneLinkedFile()
        {
            var markup = @"<Workspace>
    <Project Language=""C#"" CommonReferences=""true"" AssemblyName=""Proj1"" PreprocessorSymbols=""GOO"">
        <Document FilePath=""SourceDocument""><![CDATA[
class C
{
#if GOO
    int x;
#endif
    void goo()
    {
        x$$
    }
}
]]>
        </Document>
    </Project>
    <Project Language=""C#"" CommonReferences=""true"" AssemblyName=""Proj2"">
        <Document IsLinkFile=""true"" LinkAssemblyName=""Proj1"" LinkFilePath=""SourceDocument""/>
    </Project>
</Workspace>";
            var expectedDescription = Usage($"\r\n{string.Format(FeaturesResources._0_1, "Proj1", FeaturesResources.Available)}\r\n{string.Format(FeaturesResources._0_1, "Proj2", FeaturesResources.Not_Available)}\r\n\r\n{FeaturesResources.You_can_use_the_navigation_bar_to_switch_context}", expectsWarningGlyph: true);

            await VerifyWithReferenceWorkerAsync(markup, new[] { expectedDescription });
        }

        [Fact, Trait(Traits.Feature, Traits.Features.QuickInfo)]
        [WorkItem(37097, "https://github.com/dotnet/roslyn/issues/37097")]
        public async Task BindSymbolInOtherFile()
        {
            var markup = @"<Workspace>
    <Project Language=""C#"" CommonReferences=""true"" AssemblyName=""Proj1"">
        <Document FilePath=""SourceDocument""><![CDATA[
class C
{
#if GOO
    int x;
#endif
    void goo()
    {
        x$$
    }
}
]]>
        </Document>
    </Project>
    <Project Language=""C#"" CommonReferences=""true"" AssemblyName=""Proj2"" PreprocessorSymbols=""GOO"">
        <Document IsLinkFile=""true"" LinkAssemblyName=""Proj1"" LinkFilePath=""SourceDocument""/>
    </Project>
</Workspace>";
            var expectedDescription = Usage($"\r\n{string.Format(FeaturesResources._0_1, "Proj1", FeaturesResources.Not_Available)}\r\n{string.Format(FeaturesResources._0_1, "Proj2", FeaturesResources.Available)}\r\n\r\n{FeaturesResources.You_can_use_the_navigation_bar_to_switch_context}", expectsWarningGlyph: true);

            await VerifyWithReferenceWorkerAsync(markup, new[] { expectedDescription });
        }

        [Fact, Trait(Traits.Feature, Traits.Features.QuickInfo)]
        public async Task FieldUnavailableInTwoLinkedFiles()
        {
            var markup = @"<Workspace>
    <Project Language=""C#"" CommonReferences=""true"" AssemblyName=""Proj1"" PreprocessorSymbols=""GOO"">
        <Document FilePath=""SourceDocument""><![CDATA[
class C
{
#if GOO
    int x;
#endif
    void goo()
    {
        x$$
    }
}
]]>
        </Document>
    </Project>
    <Project Language=""C#"" CommonReferences=""true"" AssemblyName=""Proj2"">
        <Document IsLinkFile=""true"" LinkAssemblyName=""Proj1"" LinkFilePath=""SourceDocument""/>
    </Project>
    <Project Language=""C#"" CommonReferences=""true"" AssemblyName=""Proj3"">
        <Document IsLinkFile=""true"" LinkAssemblyName=""Proj1"" LinkFilePath=""SourceDocument""/>
    </Project>
</Workspace>";
            var expectedDescription = Usage(
                $"\r\n{string.Format(FeaturesResources._0_1, "Proj1", FeaturesResources.Available)}\r\n{string.Format(FeaturesResources._0_1, "Proj2", FeaturesResources.Not_Available)}\r\n{string.Format(FeaturesResources._0_1, "Proj3", FeaturesResources.Not_Available)}\r\n\r\n{FeaturesResources.You_can_use_the_navigation_bar_to_switch_context}",
                expectsWarningGlyph: true);

            await VerifyWithReferenceWorkerAsync(markup, new[] { expectedDescription });
        }

        [Fact, Trait(Traits.Feature, Traits.Features.QuickInfo)]
        public async Task ExcludeFilesWithInactiveRegions()
        {
            var markup = @"<Workspace>
    <Project Language=""C#"" CommonReferences=""true"" AssemblyName=""Proj1"" PreprocessorSymbols=""GOO,BAR"">
        <Document FilePath=""SourceDocument""><![CDATA[
class C
{
#if GOO
    int x;
#endif

#if BAR
    void goo()
    {
        x$$
    }
#endif
}
]]>
        </Document>
    </Project>
    <Project Language=""C#"" CommonReferences=""true"" AssemblyName=""Proj2"">
        <Document IsLinkFile=""true"" LinkAssemblyName=""Proj1"" LinkFilePath=""SourceDocument"" />
    </Project>
    <Project Language=""C#"" CommonReferences=""true"" AssemblyName=""Proj3"" PreprocessorSymbols=""BAR"">
        <Document IsLinkFile=""true"" LinkAssemblyName=""Proj1"" LinkFilePath=""SourceDocument""/>
    </Project>
</Workspace>";
            var expectedDescription = Usage($"\r\n{string.Format(FeaturesResources._0_1, "Proj1", FeaturesResources.Available)}\r\n{string.Format(FeaturesResources._0_1, "Proj3", FeaturesResources.Not_Available)}\r\n\r\n{FeaturesResources.You_can_use_the_navigation_bar_to_switch_context}", expectsWarningGlyph: true);
            await VerifyWithReferenceWorkerAsync(markup, new[] { expectedDescription });
        }

        [WorkItem(962353, "http://vstfdevdiv:8080/DevDiv2/DevDiv/_workitems/edit/962353")]
        [Fact, Trait(Traits.Feature, Traits.Features.QuickInfo)]
        public async Task NoValidSymbolsInLinkedDocuments()
        {
            var markup = @"<Workspace>
    <Project Language=""C#"" CommonReferences=""true"" AssemblyName=""Proj1"">
        <Document FilePath=""SourceDocument""><![CDATA[
class C
{
    void goo()
    {
        B$$ar();
    }
#if B
    void Bar() { }
#endif
   
}
]]>
        </Document>
    </Project>
    <Project Language=""C#"" CommonReferences=""true"" AssemblyName=""Proj2"">
        <Document IsLinkFile=""true"" LinkAssemblyName=""Proj1"" LinkFilePath=""SourceDocument""/>
    </Project>
</Workspace>";
            await VerifyWithReferenceWorkerAsync(markup);
        }

        [WorkItem(1020944, "http://vstfdevdiv:8080/DevDiv2/DevDiv/_workitems/edit/1020944")]
        [Fact, Trait(Traits.Feature, Traits.Features.QuickInfo)]
        public async Task LocalsValidInLinkedDocuments()
        {
            var markup = @"<Workspace>
    <Project Language=""C#"" CommonReferences=""true"" AssemblyName=""Proj1"">
        <Document FilePath=""SourceDocument""><![CDATA[
class C
{
    void M()
    {
        int x$$;
    }
}
]]>
        </Document>
    </Project>
    <Project Language=""C#"" CommonReferences=""true"" AssemblyName=""Proj2"">
        <Document IsLinkFile=""true"" LinkAssemblyName=""Proj1"" LinkFilePath=""SourceDocument""/>
    </Project>
</Workspace>";

            await VerifyWithReferenceWorkerAsync(markup, new[] { MainDescription($"({FeaturesResources.local_variable}) int x"), Usage("") });
        }

        [WorkItem(1020944, "http://vstfdevdiv:8080/DevDiv2/DevDiv/_workitems/edit/1020944")]
        [Fact, Trait(Traits.Feature, Traits.Features.QuickInfo)]
        public async Task LocalWarningInLinkedDocuments()
        {
            var markup = @"<Workspace>
    <Project Language=""C#"" CommonReferences=""true"" AssemblyName=""Proj1"" PreprocessorSymbols=""PROJ1"">
        <Document FilePath=""SourceDocument""><![CDATA[
class C
{
    void M()
    {
#if PROJ1
        int x;
#endif

        int y = x$$;
    }
}
]]>
        </Document>
    </Project>
    <Project Language=""C#"" CommonReferences=""true"" AssemblyName=""Proj2"">
        <Document IsLinkFile=""true"" LinkAssemblyName=""Proj1"" LinkFilePath=""SourceDocument""/>
    </Project>
</Workspace>";

            await VerifyWithReferenceWorkerAsync(markup, new[] { MainDescription($"({FeaturesResources.local_variable}) int x"), Usage($"\r\n{string.Format(FeaturesResources._0_1, "Proj1", FeaturesResources.Available)}\r\n{string.Format(FeaturesResources._0_1, "Proj2", FeaturesResources.Not_Available)}\r\n\r\n{FeaturesResources.You_can_use_the_navigation_bar_to_switch_context}", expectsWarningGlyph: true) });
        }

        [WorkItem(1020944, "http://vstfdevdiv:8080/DevDiv2/DevDiv/_workitems/edit/1020944")]
        [Fact, Trait(Traits.Feature, Traits.Features.QuickInfo)]
        public async Task LabelsValidInLinkedDocuments()
        {
            var markup = @"<Workspace>
    <Project Language=""C#"" CommonReferences=""true"" AssemblyName=""Proj1"">
        <Document FilePath=""SourceDocument""><![CDATA[
class C
{   
    void M()
    {
        $$LABEL: goto LABEL;
    }
}
]]>
        </Document>
    </Project>
    <Project Language=""C#"" CommonReferences=""true"" AssemblyName=""Proj2"">
        <Document IsLinkFile=""true"" LinkAssemblyName=""Proj1"" LinkFilePath=""SourceDocument""/>
    </Project>
</Workspace>";

            await VerifyWithReferenceWorkerAsync(markup, new[] { MainDescription($"({FeaturesResources.label}) LABEL"), Usage("") });
        }

        [WorkItem(1020944, "http://vstfdevdiv:8080/DevDiv2/DevDiv/_workitems/edit/1020944")]
        [Fact, Trait(Traits.Feature, Traits.Features.QuickInfo)]
        public async Task RangeVariablesValidInLinkedDocuments()
        {
            var markup = @"<Workspace>
    <Project Language=""C#"" CommonReferences=""true"" AssemblyName=""Proj1"">
        <Document FilePath=""SourceDocument""><![CDATA[
using System.Linq;
class C
{
    void M()
    {
        var x = from y in new[] {1, 2, 3} select $$y;
    }
}
]]>
        </Document>
    </Project>
    <Project Language=""C#"" CommonReferences=""true"" AssemblyName=""Proj2"">
        <Document IsLinkFile=""true"" LinkAssemblyName=""Proj1"" LinkFilePath=""SourceDocument""/>
    </Project>
</Workspace>";

            await VerifyWithReferenceWorkerAsync(markup, new[] { MainDescription($"({FeaturesResources.range_variable}) int y"), Usage("") });
        }

        [WorkItem(1019766, "http://vstfdevdiv:8080/DevDiv2/DevDiv/_workitems/edit/1019766")]
        [Fact, Trait(Traits.Feature, Traits.Features.QuickInfo)]
        public async Task PointerAccessibility()
        {
            var markup = @"class C
{
    unsafe static void Main()
    {
        void* p = null;
        void* q = null;
        dynamic d = true;
        var x = p =$$= q == d;
    }
}";
            await TestAsync(markup, MainDescription("bool void*.operator ==(void* left, void* right)"));
        }

        [WorkItem(1114300, "http://vstfdevdiv:8080/DevDiv2/DevDiv/_workitems/edit/1114300")]
        [Fact, Trait(Traits.Feature, Traits.Features.QuickInfo)]
        public async Task AwaitingTaskOfArrayType()
        {
            var markup = @"
using System.Threading.Tasks;

class Program
{
    async Task<int[]> M()
    {
        awa$$it M();
    }
}";
            await TestAsync(markup, MainDescription("int[]"));
        }

        [WorkItem(1114300, "http://vstfdevdiv:8080/DevDiv2/DevDiv/_workitems/edit/1114300")]
        [Fact, Trait(Traits.Feature, Traits.Features.QuickInfo)]
        public async Task AwaitingTaskOfDynamic()
        {
            var markup = @"
using System.Threading.Tasks;

class Program
{
    async Task<dynamic> M()
    {
        awa$$it M();
    }
}";
            await TestAsync(markup, MainDescription("dynamic"));
        }

        [Fact, Trait(Traits.Feature, Traits.Features.Completion)]
        public async Task MethodOverloadDifferencesIgnored()
        {
            var markup = @"<Workspace>
    <Project Language=""C#"" CommonReferences=""true"" AssemblyName=""Proj1"" PreprocessorSymbols=""ONE"">
        <Document FilePath=""SourceDocument""><![CDATA[
class C
{
#if ONE
    void Do(int x){}
#endif
#if TWO
    void Do(string x){}
#endif
    void Shared()
    {
        this.Do$$
    }

}]]></Document>
    </Project>
    <Project Language=""C#"" CommonReferences=""true"" AssemblyName=""Proj2"" PreprocessorSymbols=""TWO"">
        <Document IsLinkFile=""true"" LinkAssemblyName=""Proj1"" LinkFilePath=""SourceDocument""/>
    </Project>
</Workspace>";

            var expectedDescription = $"void C.Do(int x)";
            await VerifyWithReferenceWorkerAsync(markup, MainDescription(expectedDescription));
        }

        [Fact, Trait(Traits.Feature, Traits.Features.Completion)]
        public async Task MethodOverloadDifferencesIgnored_ContainingType()
        {
            var markup = @"<Workspace>
    <Project Language=""C#"" CommonReferences=""true"" AssemblyName=""Proj1"" PreprocessorSymbols=""ONE"">
        <Document FilePath=""SourceDocument""><![CDATA[
class C
{
    void Shared()
    {
        var x = GetThing().Do$$();
    }

#if ONE
    private Methods1 GetThing()
    {
        return new Methods1();
    }
#endif

#if TWO
    private Methods2 GetThing()
    {
        return new Methods2();
    }
#endif
}

#if ONE
public class Methods1
{
    public void Do(string x) { }
}
#endif

#if TWO
public class Methods2
{
    public void Do(string x) { }
}
#endif
]]>
        </Document>
    </Project>
    <Project Language=""C#"" CommonReferences=""true"" AssemblyName=""Proj2"" PreprocessorSymbols=""TWO"">
        <Document IsLinkFile=""true"" LinkAssemblyName=""Proj1"" LinkFilePath=""SourceDocument""/>
    </Project>
</Workspace>";

            var expectedDescription = $"void Methods1.Do(string x)";
            await VerifyWithReferenceWorkerAsync(markup, MainDescription(expectedDescription));
        }

        [Fact, Trait(Traits.Feature, Traits.Features.QuickInfo)]
        [WorkItem(4868, "https://github.com/dotnet/roslyn/issues/4868")]
        public async Task QuickInfoExceptions()
        {
            await TestAsync(
@"using System;

namespace MyNs
{
    class MyException1 : Exception
    {
    }

    class MyException2 : Exception
    {
    }

    class TestClass
    {
        /// <exception cref=""MyException1""></exception>
        /// <exception cref=""T:MyNs.MyException2""></exception>
        /// <exception cref=""System.Int32""></exception>
        /// <exception cref=""double""></exception>
        /// <exception cref=""Not_A_Class_But_Still_Displayed""></exception>
        void M()
        {
            M$$();
        }
    }
}",
                Exceptions($"\r\n{WorkspacesResources.Exceptions_colon}\r\n  MyException1\r\n  MyException2\r\n  int\r\n  double\r\n  Not_A_Class_But_Still_Displayed"));
        }

        [Fact, Trait(Traits.Feature, Traits.Features.QuickInfo)]
        [WorkItem(23307, "https://github.com/dotnet/roslyn/issues/23307")]
        public async Task QuickInfoCapturesOnLocalFunction()
        {
            await TestAsync(@"
class C
{
    void M()
    {
        int i;
        local$$();

        void local() { i++; this.M(); }
    }
}",
                Captures($"\r\n{WorkspacesResources.Variables_captured_colon} this, i"));
        }

        [Fact, Trait(Traits.Feature, Traits.Features.QuickInfo)]
        [WorkItem(23307, "https://github.com/dotnet/roslyn/issues/23307")]
        public async Task QuickInfoCapturesOnLocalFunction2()
        {
            await TestAsync(@"
class C
{
    void M()
    {
        int i;
        local$$(i);

        void local(int j) { j++; M(); }
    }
}",
                Captures($"\r\n{WorkspacesResources.Variables_captured_colon} this"));
        }

        [Fact, Trait(Traits.Feature, Traits.Features.QuickInfo)]
        [WorkItem(23307, "https://github.com/dotnet/roslyn/issues/23307")]
        public async Task QuickInfoCapturesOnLocalFunction3()
        {
            await TestAsync(@"
class C
{
    public void M(int @this)
    {
        int i = 0;
        local$$();

        void local()
        {
            M(1);
            i++;
            @this++;
        }
    }
}",
                Captures($"\r\n{WorkspacesResources.Variables_captured_colon} this, @this, i"));
        }

        [Fact, Trait(Traits.Feature, Traits.Features.QuickInfo)]
        [WorkItem(26101, "https://github.com/dotnet/roslyn/issues/26101")]
        public async Task QuickInfoCapturesOnLocalFunction4()
        {
            await TestAsync(@"
class C
{
    int field;
    void M()
    {
        void OuterLocalFunction$$()
        {
            int local = 0;
            int InnerLocalFunction() 
            {
                field++;
                return local;
            }
        }
    }
}",
                Captures($"\r\n{WorkspacesResources.Variables_captured_colon} this"));
        }

        [Fact, Trait(Traits.Feature, Traits.Features.QuickInfo)]
        [WorkItem(26101, "https://github.com/dotnet/roslyn/issues/26101")]
        public async Task QuickInfoCapturesOnLocalFunction5()
        {
            await TestAsync(@"
class C
{
    int field;
    void M()
    {
        void OuterLocalFunction()
        {
            int local = 0;
            int InnerLocalFunction$$() 
            {
                field++;
                return local;
            }
        }
    }
}",
                Captures($"\r\n{WorkspacesResources.Variables_captured_colon} this, local"));
        }

        [Fact, Trait(Traits.Feature, Traits.Features.QuickInfo)]
        [WorkItem(26101, "https://github.com/dotnet/roslyn/issues/26101")]
        public async Task QuickInfoCapturesOnLocalFunction6()
        {
            await TestAsync(@"
class C
{
    int field;
    void M()
    {
        int local1 = 0;
        int local2 = 0;

        void OuterLocalFunction$$()
        {
            _ = local1;
            void InnerLocalFunction() 
            {
                _ = local2;
            }
        }
    }
}",
                Captures($"\r\n{WorkspacesResources.Variables_captured_colon} local1, local2"));
        }

        [Fact, Trait(Traits.Feature, Traits.Features.QuickInfo)]
        [WorkItem(26101, "https://github.com/dotnet/roslyn/issues/26101")]
        public async Task QuickInfoCapturesOnLocalFunction7()
        {
            await TestAsync(@"
class C
{
    int field;
    void M()
    {
        int local1 = 0;
        int local2 = 0;

        void OuterLocalFunction()
        {
            _ = local1;
            void InnerLocalFunction$$() 
            {
                _ = local2;
            }
        }
    }
}",
                Captures($"\r\n{WorkspacesResources.Variables_captured_colon} local2"));
        }

        [Fact, Trait(Traits.Feature, Traits.Features.QuickInfo)]
        [WorkItem(23307, "https://github.com/dotnet/roslyn/issues/23307")]
        public async Task QuickInfoCapturesOnLambda()
        {
            await TestAsync(@"
class C
{
    void M()
    {
        int i;
        System.Action a = () =$$> { i++; M(); };
    }
}",
                Captures($"\r\n{WorkspacesResources.Variables_captured_colon} this, i"));
        }

        [Fact, Trait(Traits.Feature, Traits.Features.QuickInfo)]
        [WorkItem(23307, "https://github.com/dotnet/roslyn/issues/23307")]
        public async Task QuickInfoCapturesOnLambda2()
        {
            await TestAsync(@"
class C
{
    void M()
    {
        int i;
        System.Action<int> a = j =$$> { i++; j++; M(); };
    }
}",
                Captures($"\r\n{WorkspacesResources.Variables_captured_colon} this, i"));
        }

        [Fact, Trait(Traits.Feature, Traits.Features.QuickInfo)]
        [WorkItem(23307, "https://github.com/dotnet/roslyn/issues/23307")]
        public async Task QuickInfoCapturesOnLambda2_DifferentOrder()
        {
            await TestAsync(@"
class C
{
    void M(int j)
    {
        int i;
        System.Action a = () =$$> { M(); i++; j++; };
    }
}",
                Captures($"\r\n{WorkspacesResources.Variables_captured_colon} this, j, i"));
        }

        [Fact, Trait(Traits.Feature, Traits.Features.QuickInfo)]
        [WorkItem(23307, "https://github.com/dotnet/roslyn/issues/23307")]
        public async Task QuickInfoCapturesOnLambda3()
        {
            await TestAsync(@"
class C
{
    void M()
    {
        int i;
        int @this;
        N(() =$$> { M(); @this++; }, () => { i++; });
    }
    void N(System.Action x, System.Action y) { }
}",
                Captures($"\r\n{WorkspacesResources.Variables_captured_colon} this, @this"));
        }

        [Fact, Trait(Traits.Feature, Traits.Features.QuickInfo)]
        [WorkItem(23307, "https://github.com/dotnet/roslyn/issues/23307")]
        public async Task QuickInfoCapturesOnLambda4()
        {
            await TestAsync(@"
class C
{
    void M()
    {
        int i;
        N(() => { M(); }, () =$$> { i++; });
    }
    void N(System.Action x, System.Action y) { }
}",
                Captures($"\r\n{WorkspacesResources.Variables_captured_colon} i"));
        }

        [Fact, Trait(Traits.Feature, Traits.Features.QuickInfo)]
        [WorkItem(26101, "https://github.com/dotnet/roslyn/issues/26101")]
        public async Task QuickInfoCapturesOnLambda5()
        {
            await TestAsync(@"
class C
{
    int field;
    void M()
    {
        System.Action a = () =$$>
        {
            int local = 0;
            System.Func<int> b = () =>
            {
                field++;
                return local;
            };
        };
    }
}",
                Captures($"\r\n{WorkspacesResources.Variables_captured_colon} this"));
        }

        [Fact, Trait(Traits.Feature, Traits.Features.QuickInfo)]
        [WorkItem(26101, "https://github.com/dotnet/roslyn/issues/26101")]
        public async Task QuickInfoCapturesOnLambda6()
        {
            await TestAsync(@"
class C
{
    int field;
    void M()
    {
        System.Action a = () =>
        {
            int local = 0;
            System.Func<int> b = () =$$>
            {
                field++;
                return local;
            };
        };
    }
}",
                Captures($"\r\n{WorkspacesResources.Variables_captured_colon} this, local"));
        }

        [Fact, Trait(Traits.Feature, Traits.Features.QuickInfo)]
        [WorkItem(26101, "https://github.com/dotnet/roslyn/issues/26101")]
        public async Task QuickInfoCapturesOnLambda7()
        {
            await TestAsync(@"
class C
{
    int field;
    void M()
    {
        int local1 = 0;
        int local2 = 0;

        System.Action a = () =$$>
        {
            _ = local1;
            System.Action b = () =>
            {
                _ = local2;
            };
        };
    }
}",
                Captures($"\r\n{WorkspacesResources.Variables_captured_colon} local1, local2"));
        }

        [Fact, Trait(Traits.Feature, Traits.Features.QuickInfo)]
        [WorkItem(26101, "https://github.com/dotnet/roslyn/issues/26101")]
        public async Task QuickInfoCapturesOnLambda8()
        {
            await TestAsync(@"
class C
{
    int field;
    void M()
    {
        int local1 = 0;
        int local2 = 0;

        System.Action a = () =>
        {
            _ = local1;
            System.Action b = () =$$>
            {
                _ = local2;
            };
        };
    }
}",
                Captures($"\r\n{WorkspacesResources.Variables_captured_colon} local2"));
        }

        [Fact, Trait(Traits.Feature, Traits.Features.QuickInfo)]
        [WorkItem(23307, "https://github.com/dotnet/roslyn/issues/23307")]
        public async Task QuickInfoCapturesOnDelegate()
        {
            await TestAsync(@"
class C
{
    void M()
    {
        int i;
        System.Func<bool, int> f = dele$$gate(bool b) { i++; return 1; };
    }
}",
                Captures($"\r\n{WorkspacesResources.Variables_captured_colon} i"));
        }

        [Fact, Trait(Traits.Feature, Traits.Features.QuickInfo)]
        [WorkItem(1516, "https://github.com/dotnet/roslyn/issues/1516")]
        public async Task QuickInfoWithNonStandardSeeAttributesAppear()
        {
            await TestAsync(
@"class C
{
    /// <summary>
    /// <see cref=""System.String"" />
    /// <see href=""http://microsoft.com"" />
    /// <see langword=""null"" />
    /// <see unsupported-attribute=""cat"" />
    /// </summary>
    void M()
    {
        M$$();
    }
}",
                Documentation(@"string http://microsoft.com null cat"));
        }

        [Fact, Trait(Traits.Feature, Traits.Features.QuickInfo)]
        [WorkItem(6657, "https://github.com/dotnet/roslyn/issues/6657")]
        public async Task OptionalParameterFromPreviousSubmission()
        {
            const string workspaceDefinition = @"
<Workspace>
    <Submission Language=""C#"" CommonReferences=""true"">
        void M(int x = 1) { }
    </Submission>
    <Submission Language=""C#"" CommonReferences=""true"">
        M(x$$: 2)
    </Submission>
</Workspace>
";
            using var workspace = TestWorkspace.Create(XElement.Parse(workspaceDefinition), workspaceKind: WorkspaceKind.Interactive);
            await TestWithOptionsAsync(workspace, MainDescription($"({ FeaturesResources.parameter }) int x = 1"));
        }

        [Fact, Trait(Traits.Feature, Traits.Features.QuickInfo)]
        public async Task TupleProperty()
        {
            await TestInMethodAsync(
@"interface I
{
    (int, int) Name { get; set; }
}

class C : I
{
    (int, int) I.Name$$
    {
        get
        {
            throw new System.Exception();
        }

        set
        {
        }
    }
}",
                MainDescription("(int, int) C.Name { get; set; }"));
        }

        [WorkItem(18311, "https://github.com/dotnet/roslyn/issues/18311")]
        [Fact, Trait(Traits.Feature, Traits.Features.QuickInfo)]
        public async Task ValueTupleWithArity0VariableName()
        {
            await TestAsync(
@"
using System;
public class C
{
    void M()
    {
        var y$$ = ValueTuple.Create();
    }
}
",
                MainDescription($"({ FeaturesResources.local_variable }) ValueTuple y"));
        }

        [WorkItem(18311, "https://github.com/dotnet/roslyn/issues/18311")]
        [Fact, Trait(Traits.Feature, Traits.Features.QuickInfo)]
        public async Task ValueTupleWithArity0ImplicitVar()
        {
            await TestAsync(
@"
using System;
public class C
{
    void M()
    {
        var$$ y = ValueTuple.Create();
    }
}
",
                MainDescription("struct System.ValueTuple"));
        }

        [WorkItem(18311, "https://github.com/dotnet/roslyn/issues/18311")]
        [Fact, Trait(Traits.Feature, Traits.Features.QuickInfo)]
        public async Task ValueTupleWithArity1VariableName()
        {
            await TestAsync(
@"
using System;
public class C
{
    void M()
    {
        var y$$ = ValueTuple.Create(1);
    }
}
",
                MainDescription($"({ FeaturesResources.local_variable }) ValueTuple<int> y"));
        }

        [WorkItem(18311, "https://github.com/dotnet/roslyn/issues/18311")]
        [Fact, Trait(Traits.Feature, Traits.Features.QuickInfo)]
        public async Task ValueTupleWithArity1ImplicitVar()
        {
            await TestAsync(
@"
using System;
public class C
{
    void M()
    {
        var$$ y = ValueTuple.Create(1);
    }
}
",
                MainDescription("struct System.ValueTuple<System.Int32>"));
        }

        [WorkItem(18311, "https://github.com/dotnet/roslyn/issues/18311")]
        [Fact, Trait(Traits.Feature, Traits.Features.QuickInfo)]
        public async Task ValueTupleWithArity2VariableName()
        {
            await TestAsync(
@"
using System;
public class C
{
    void M()
    {
        var y$$ = ValueTuple.Create(1, 1);
    }
}
",
                MainDescription($"({ FeaturesResources.local_variable }) (int, int) y"));
        }

        [WorkItem(18311, "https://github.com/dotnet/roslyn/issues/18311")]
        [Fact, Trait(Traits.Feature, Traits.Features.QuickInfo)]
        public async Task ValueTupleWithArity2ImplicitVar()
        {
            await TestAsync(
@"
using System;
public class C
{
    void M()
    {
        var$$ y = ValueTuple.Create(1, 1);
    }
}
",
                MainDescription("(System.Int32, System.Int32)"));
        }

        [Fact, Trait(Traits.Feature, Traits.Features.QuickInfo)]
        public async Task TestRefMethod()
        {
            await TestInMethodAsync(
@"using System;

class Program
{
    static void Main(string[] args)
    {
        ref int i = ref $$goo();
    }

    private static ref int goo()
    {
        throw new NotImplementedException();
    }
}",
                MainDescription("ref int Program.goo()"));
        }

        [Fact, Trait(Traits.Feature, Traits.Features.QuickInfo)]
        public async Task TestRefLocal()
        {
            await TestInMethodAsync(
@"using System;

class Program
{
    static void Main(string[] args)
    {
        ref int $$i = ref goo();
    }

    private static ref int goo()
    {
        throw new NotImplementedException();
    }
}",
                MainDescription($"({FeaturesResources.local_variable}) ref int i"));
        }

        [Fact, Trait(Traits.Feature, Traits.Features.QuickInfo)]
        [WorkItem(410932, "https://devdiv.visualstudio.com/DefaultCollection/DevDiv/_workitems?id=410932")]
        public async Task TestGenericMethodInDocComment()
        {
            await TestAsync(
@"
class Test
{
    T F<T>()
    {
        F<T>();
    }

    /// <summary>
    /// <see cref=""F$${T}()""/>
    /// </summary>
    void S()
    { }
}
",
            MainDescription("T Test.F<T>()"));
        }

        [Fact, Trait(Traits.Feature, Traits.Features.QuickInfo)]
        [WorkItem(403665, "https://devdiv.visualstudio.com/DevDiv/_workitems?id=403665&_a=edit")]
        public async Task TestExceptionWithCrefToConstructorDoesNotCrash()
        {
            await TestAsync(
@"
class Test
{
    /// <summary>
    /// </summary>
    /// <exception cref=""Test.Test""/>
    public Test$$() {}
}
",
            MainDescription("Test.Test()"));
        }

        [Fact, Trait(Traits.Feature, Traits.Features.QuickInfo)]
        public async Task TestRefStruct()
        {
            var markup = "ref struct X$$ {}";
            await TestAsync(markup, MainDescription("ref struct X"));
        }

        [Fact, Trait(Traits.Feature, Traits.Features.QuickInfo)]
        public async Task TestRefStruct_Nested()
        {
            var markup = @"
namespace Nested
{
    ref struct X$$ {}
}";
            await TestAsync(markup, MainDescription("ref struct Nested.X"));
        }

        [Fact, Trait(Traits.Feature, Traits.Features.QuickInfo)]
        public async Task TestReadOnlyStruct()
        {
            var markup = "readonly struct X$$ {}";
            await TestAsync(markup, MainDescription("readonly struct X"));
        }

        [Fact, Trait(Traits.Feature, Traits.Features.QuickInfo)]
        public async Task TestReadOnlyStruct_Nested()
        {
            var markup = @"
namespace Nested
{
    readonly struct X$$ {}
}";
            await TestAsync(markup, MainDescription("readonly struct Nested.X"));
        }

        [Fact, Trait(Traits.Feature, Traits.Features.QuickInfo)]
        public async Task TestReadOnlyRefStruct()
        {
            var markup = "readonly ref struct X$$ {}";
            await TestAsync(markup, MainDescription("readonly ref struct X"));
        }

        [Fact, Trait(Traits.Feature, Traits.Features.QuickInfo)]
        public async Task TestReadOnlyRefStruct_Nested()
        {
            var markup = @"
namespace Nested
{
    readonly ref struct X$$ {}
}";
            await TestAsync(markup, MainDescription("readonly ref struct Nested.X"));
        }

        [WorkItem(22450, "https://github.com/dotnet/roslyn/issues/22450")]
        [Fact, Trait(Traits.Feature, Traits.Features.QuickInfo)]
        public async Task TestRefLikeTypesNoDeprecated()
        {
            var xmlString = @"
<Workspace>
    <Project Language=""C#"" LanguageVersion=""702"" CommonReferences=""true"">
        <MetadataReferenceFromSource Language=""C#"" LanguageVersion=""702"" CommonReferences=""true"">
            <Document FilePath=""ReferencedDocument"">
public ref struct TestRef
{
}
            </Document>
        </MetadataReferenceFromSource>
        <Document FilePath=""SourceDocument"">
ref struct Test
{
    private $$TestRef _field;
}
        </Document>
    </Project>
</Workspace>";

            // There should be no [deprecated] attribute displayed.
            await VerifyWithReferenceWorkerAsync(xmlString, MainDescription($"ref struct TestRef"));
        }

        [WorkItem(2644, "https://github.com/dotnet/roslyn/issues/2644")]
        [Fact, Trait(Traits.Feature, Traits.Features.QuickInfo)]
        public async Task PropertyWithSameNameAsOtherType()
        {
            await TestAsync(
@"namespace ConsoleApplication1
{
    class Program
    {
        static A B { get; set; }
        static B A { get; set; }

        static void Main(string[] args)
        {
            B = ConsoleApplication1.B$$.F();
        }
    }
    class A { }
    class B
    {
        public static A F() => null;
    }
}",
            MainDescription($"ConsoleApplication1.A ConsoleApplication1.B.F()"));
        }

        [WorkItem(2644, "https://github.com/dotnet/roslyn/issues/2644")]
        [Fact, Trait(Traits.Feature, Traits.Features.QuickInfo)]
        public async Task PropertyWithSameNameAsOtherType2()
        {
            await TestAsync(
@"using System.Collections.Generic;

namespace ConsoleApplication1
{
    class Program
    {
        public static List<Bar> Bar { get; set; }

        static void Main(string[] args)
        {
            Tes$$t<Bar>();
        }

        static void Test<T>() { }
    }

    class Bar
    {
    }
}",
            MainDescription($"void Program.Test<Bar>()"));
        }

        [WorkItem(23883, "https://github.com/dotnet/roslyn/issues/23883")]
        [Fact, Trait(Traits.Feature, Traits.Features.QuickInfo)]
        public async Task InMalformedEmbeddedStatement_01()
        {
            await TestAsync(
@"
class Program
{
    void method1()
    {
        if (method2())
            .Any(b => b.Content$$Type, out var chars)
        {
        }
    }
}
");
        }

        [WorkItem(23883, "https://github.com/dotnet/roslyn/issues/23883")]
        [Fact, Trait(Traits.Feature, Traits.Features.QuickInfo)]
        public async Task InMalformedEmbeddedStatement_02()
        {
            await TestAsync(
@"
class Program
{
    void method1()
    {
        if (method2())
            .Any(b => b$$.ContentType, out var chars)
        {
        }
    }
}
",
            MainDescription($"({ FeaturesResources.parameter }) ? b"));
        }

        [Fact, Trait(Traits.Feature, Traits.Features.QuickInfo)]
        public async Task EnumConstraint()
        {
            await TestInMethodAsync(
@"
class X<T> where T : System.Enum
{
    private $$T x;
}",
                MainDescription($"T {FeaturesResources.in_} X<T> where T : Enum"));
        }

        [Fact, Trait(Traits.Feature, Traits.Features.QuickInfo)]
        public async Task DelegateConstraint()
        {
            await TestInMethodAsync(
@"
class X<T> where T : System.Delegate
{
    private $$T x;
}",
                MainDescription($"T {FeaturesResources.in_} X<T> where T : Delegate"));
        }

        [Fact, Trait(Traits.Feature, Traits.Features.QuickInfo)]
        public async Task MulticastDelegateConstraint()
        {
            await TestInMethodAsync(
@"
class X<T> where T : System.MulticastDelegate
{
    private $$T x;
}",
                MainDescription($"T {FeaturesResources.in_} X<T> where T : MulticastDelegate"));
        }

        [Fact, Trait(Traits.Feature, Traits.Features.QuickInfo)]
        public async Task UnmanagedConstraint_Type()
        {
            await TestAsync(
@"
class $$X<T> where T : unmanaged
{
}",
                MainDescription("class X<T> where T : unmanaged"));
        }

        [Fact, Trait(Traits.Feature, Traits.Features.QuickInfo)]
        public async Task UnmanagedConstraint_Method()
        {
            await TestAsync(
@"
class X
{
    void $$M<T>() where T : unmanaged { }
}",
                MainDescription("void X.M<T>() where T : unmanaged"));
        }

        [Fact, Trait(Traits.Feature, Traits.Features.QuickInfo)]
        public async Task UnmanagedConstraint_Delegate()
        {
            await TestAsync(
                "delegate void $$D<T>() where T : unmanaged;",
                MainDescription("delegate void D<T>() where T : unmanaged"));
        }

        [Fact, Trait(Traits.Feature, Traits.Features.QuickInfo)]
        public async Task UnmanagedConstraint_LocalFunction()
        {
            await TestAsync(
@"
class X
{
    void N()
    {
        void $$M<T>() where T : unmanaged { }
    }
}",
                MainDescription("void M<T>() where T : unmanaged"));
        }

        [WorkItem(29703, "https://github.com/dotnet/roslyn/issues/29703")]
        [Fact, Trait(Traits.Feature, Traits.Features.QuickInfo)]
        public async Task TestGetAccessorDocumentation()
        {
            await TestAsync(
@"
class X
{
    /// <summary>Summary for property Goo</summary>
    int Goo { g$$et; set; }
}",
                Documentation("Summary for property Goo"));
        }

        [WorkItem(29703, "https://github.com/dotnet/roslyn/issues/29703")]
        [Fact, Trait(Traits.Feature, Traits.Features.QuickInfo)]
        public async Task TestSetAccessorDocumentation()
        {
            await TestAsync(
@"
class X
{
    /// <summary>Summary for property Goo</summary>
    int Goo { get; s$$et; }
}",
                Documentation("Summary for property Goo"));
        }

        [WorkItem(29703, "https://github.com/dotnet/roslyn/issues/29703")]
        [Fact, Trait(Traits.Feature, Traits.Features.QuickInfo)]
        public async Task TestEventAddDocumentation1()
        {
            await TestAsync(
@"
using System;

class X
{
    /// <summary>Summary for event Goo</summary>
    event EventHandler<EventArgs> Goo
    {
        a$$dd => throw null;
        remove => throw null;
    }
}",
                Documentation("Summary for event Goo"));
        }

        [WorkItem(29703, "https://github.com/dotnet/roslyn/issues/29703")]
        [Fact, Trait(Traits.Feature, Traits.Features.QuickInfo)]
        public async Task TestEventAddDocumentation2()
        {
            await TestAsync(
@"
using System;

class X
{
    /// <summary>Summary for event Goo</summary>
    event EventHandler<EventArgs> Goo;

    void M() => Goo +$$= null;
}",
                Documentation("Summary for event Goo"));
        }

        [WorkItem(29703, "https://github.com/dotnet/roslyn/issues/29703")]
        [Fact, Trait(Traits.Feature, Traits.Features.QuickInfo)]
        public async Task TestEventRemoveDocumentation1()
        {
            await TestAsync(
@"
using System;

class X
{
    /// <summary>Summary for event Goo</summary>
    event EventHandler<EventArgs> Goo
    {
        add => throw null;
        r$$emove => throw null;
    }
}",
                Documentation("Summary for event Goo"));
        }

        [WorkItem(29703, "https://github.com/dotnet/roslyn/issues/29703")]
        [Fact, Trait(Traits.Feature, Traits.Features.QuickInfo)]
        public async Task TestEventRemoveDocumentation2()
        {
            await TestAsync(
@"
using System;

class X
{
    /// <summary>Summary for event Goo</summary>
    event EventHandler<EventArgs> Goo;

    void M() => Goo -$$= null;
}",
                Documentation("Summary for event Goo"));
        }

        [WorkItem(30642, "https://github.com/dotnet/roslyn/issues/30642")]
        [Fact, Trait(Traits.Feature, Traits.Features.QuickInfo)]
        public async Task BuiltInOperatorWithUserDefinedEquivalent()
        {
            await TestAsync(
@"
class X
{
    void N(string a, string b)
    {
        var v = a $$== b;
    }
}",
                MainDescription("bool string.operator ==(string a, string b)"),
                SymbolGlyph(Glyph.Operator));
        }

        [Fact, Trait(Traits.Feature, Traits.Features.QuickInfo)]
        public async Task NotNullConstraint_Type()
        {
            await TestAsync(
@"
class $$X<T> where T : notnull
{
}",
                MainDescription("class X<T> where T : notnull"));
        }

        [Fact, Trait(Traits.Feature, Traits.Features.QuickInfo)]
        public async Task NotNullConstraint_Method()
        {
            await TestAsync(
@"
class X
{
    void $$M<T>() where T : notnull { }
}",
                MainDescription("void X.M<T>() where T : notnull"));
        }

        [Fact, Trait(Traits.Feature, Traits.Features.QuickInfo)]
        public async Task NotNullConstraint_Delegate()
        {
            await TestAsync(
                "delegate void $$D<T>() where T : notnull;",
                MainDescription("delegate void D<T>() where T : notnull"));
        }

        [Fact, Trait(Traits.Feature, Traits.Features.QuickInfo)]
        public async Task NotNullConstraint_LocalFunction()
        {
            await TestAsync(
@"
class X
{
    void N()
    {
        void $$M<T>() where T : notnull { }
    }
}",
                MainDescription("void M<T>() where T : notnull"));
        }

        [Fact, Trait(Traits.Feature, Traits.Features.QuickInfo)]
        public async Task NullableParameterThatIsMaybeNull()
        {
            await TestWithOptionsAsync(TestOptions.Regular8,
@"#nullable enable

class X
{
    void N(string? s)
    {
        string s2 = $$s;
    }
}",
                MainDescription($"({FeaturesResources.parameter}) string? s"),
                NullabilityAnalysis(string.Format(CSharpFeaturesResources._0_may_be_null_here, "s")));
        }

        [Fact, Trait(Traits.Feature, Traits.Features.QuickInfo)]
        public async Task NullableParameterThatIsNotNull()
        {
            await TestWithOptionsAsync(TestOptions.Regular8,
@"#nullable enable

class X
{
    void N(string? s)
    {
        s = """";
        string s2 = $$s;
    }
}",
                MainDescription($"({FeaturesResources.parameter}) string? s"),
                NullabilityAnalysis(string.Format(CSharpFeaturesResources._0_is_not_null_here, "s")));
        }

        [Fact, Trait(Traits.Feature, Traits.Features.QuickInfo)]
        public async Task NullableFieldThatIsMaybeNull()
        {
            await TestWithOptionsAsync(TestOptions.Regular8,
@"#nullable enable

class X
{
    string? s = null;

    void N()
    {
        string s2 = $$s;
    }
}",
                MainDescription($"({FeaturesResources.field}) string? X.s"),
                NullabilityAnalysis(string.Format(CSharpFeaturesResources._0_may_be_null_here, "s")));
        }

        [Fact, Trait(Traits.Feature, Traits.Features.QuickInfo)]
        public async Task NullableFieldThatIsNotNull()
        {
            await TestWithOptionsAsync(TestOptions.Regular8,
@"#nullable enable

class X
{
    string? s = null;

    void N()
    {
        s = """";
        string s2 = $$s;
    }
}",
                MainDescription($"({FeaturesResources.field}) string? X.s"),
                NullabilityAnalysis(string.Format(CSharpFeaturesResources._0_is_not_null_here, "s")));
        }

        [Fact, Trait(Traits.Feature, Traits.Features.QuickInfo)]
        public async Task NullablePropertyThatIsMaybeNull()
        {
            await TestWithOptionsAsync(TestOptions.Regular8,
@"#nullable enable

class X
{
    string? S { get; set; }

    void N()
    {
        string s2 = $$S;
    }
}",
                MainDescription("string? X.S { get; set; }"),
                NullabilityAnalysis(string.Format(CSharpFeaturesResources._0_may_be_null_here, "S")));
        }

        [Fact, Trait(Traits.Feature, Traits.Features.QuickInfo)]
        public async Task NullablePropertyThatIsNotNull()
        {
            await TestWithOptionsAsync(TestOptions.Regular8,
@"#nullable enable

class X
{
    string? S { get; set; }

    void N()
    {
        S = """";
        string s2 = $$S;
    }
}",
                MainDescription("string? X.S { get; set; }"),
                NullabilityAnalysis(string.Format(CSharpFeaturesResources._0_is_not_null_here, "S")));
        }

        [Fact, Trait(Traits.Feature, Traits.Features.QuickInfo)]
        public async Task NullableRangeVariableThatIsMaybeNull()
        {
            await TestWithOptionsAsync(TestOptions.Regular8,
@"#nullable enable

using System.Collections.Generic;

class X
{
    void N()
    {
        IEnumerable<string?> enumerable;

        foreach (var s in enumerable)
        {
            string s2 = $$s;
        }
    }
}",
                MainDescription($"({FeaturesResources.local_variable}) string? s"),
                NullabilityAnalysis(string.Format(CSharpFeaturesResources._0_may_be_null_here, "s")));
        }

        [Fact, Trait(Traits.Feature, Traits.Features.QuickInfo)]
        public async Task NullableRangeVariableThatIsNotNull()
        {
            await TestWithOptionsAsync(TestOptions.Regular8,
@"#nullable enable

using System.Collections.Generic;

class X
{
    void N()
    {
        IEnumerable<string> enumerable;

        foreach (var s in enumerable)
        {
            string s2 = $$s;
        }
    }
}",
                MainDescription($"({FeaturesResources.local_variable}) string? s"),
                NullabilityAnalysis(string.Format(CSharpFeaturesResources._0_is_not_null_here, "s")));
        }

        [Fact, Trait(Traits.Feature, Traits.Features.QuickInfo)]
        public async Task NullableLocalThatIsMaybeNull()
        {
            await TestWithOptionsAsync(TestOptions.Regular8,
@"#nullable enable

using System.Collections.Generic;

class X
{
    void N()
    {
        string? s = null;
        string s2 = $$s;
    }
}",
                MainDescription($"({FeaturesResources.local_variable}) string? s"),
                NullabilityAnalysis(string.Format(CSharpFeaturesResources._0_may_be_null_here, "s")));
        }

        [Fact, Trait(Traits.Feature, Traits.Features.QuickInfo)]
        public async Task NullableLocalThatIsNotNull()
        {
            await TestWithOptionsAsync(TestOptions.Regular8,
@"#nullable enable

using System.Collections.Generic;

class X
{
    void N()
    {
        string? s = """";
        string s2 = $$s;
    }
}",
                MainDescription($"({FeaturesResources.local_variable}) string? s"),
                NullabilityAnalysis(string.Format(CSharpFeaturesResources._0_is_not_null_here, "s")));
        }

        [Fact, Trait(Traits.Feature, Traits.Features.QuickInfo)]
        public async Task NullableNotShownPriorToLanguageVersion8()
        {
            await TestWithOptionsAsync(TestOptions.Regular7_3,
@"#nullable enable

using System.Collections.Generic;

class X
{
    void N()
    {
        string s = """";
        string s2 = $$s;
    }
}",
                MainDescription($"({FeaturesResources.local_variable}) string s"),
                NullabilityAnalysis(""));
        }

        [Fact, Trait(Traits.Feature, Traits.Features.QuickInfo)]
        public async Task NullableNotShownInNullableDisable()
        {
            await TestWithOptionsAsync(TestOptions.Regular8,
@"#nullable disable

using System.Collections.Generic;

class X
{
    void N()
    {
        string s = """";
        string s2 = $$s;
    }
}",
                MainDescription($"({FeaturesResources.local_variable}) string s"),
                NullabilityAnalysis(""));
        }

        [Fact, Trait(Traits.Feature, Traits.Features.QuickInfo)]
        public async Task NullableShownWhenEnabledGlobally()
        {
            await TestWithOptionsAsync(new CSharpCompilationOptions(OutputKind.DynamicallyLinkedLibrary, nullableContextOptions: NullableContextOptions.Enable),
@"using System.Collections.Generic;

class X
{
    void N()
    {
        string s = """";
        string s2 = $$s;
    }
}",
                MainDescription($"({FeaturesResources.local_variable}) string s"),
                NullabilityAnalysis(string.Format(CSharpFeaturesResources._0_is_not_null_here, "s")));
        }

        [Fact, Trait(Traits.Feature, Traits.Features.QuickInfo)]
        public async Task NullableNotShownForValueType()
        {
            await TestWithOptionsAsync(TestOptions.Regular8,
@"#nullable enable

using System.Collections.Generic;

class X
{
    void N()
    {
        int a = 0;
        int b = $$a;
    }
}",
                MainDescription($"({FeaturesResources.local_variable}) int a"),
                NullabilityAnalysis(""));
        }

        [Fact, Trait(Traits.Feature, Traits.Features.QuickInfo)]
        public async Task NullableNotShownForConst()
        {
            await TestWithOptionsAsync(TestOptions.Regular8,
@"#nullable enable

using System.Collections.Generic;

class X
{
    void N()
    {
        const string? s = null;
        string? s2 = $$s;
    }
}",
                MainDescription($"({FeaturesResources.local_constant}) string? s = null"),
                NullabilityAnalysis(""));
        }

        [Fact, Trait(Traits.Feature, Traits.Features.QuickInfo)]
        public async Task TestInheritdocInlineSummary()
        {
            var markup =
@"
/// <summary>Summary documentation</summary>
/// <remarks>Remarks documentation</remarks>
void M(int x) { }

/// <summary><inheritdoc cref=""M(int)""/></summary>
void $$M(int x, int y) { }";

            await TestInClassAsync(markup,
                MainDescription("void C.M(int x, int y)"),
                Documentation("Summary documentation"));
        }

        [Fact, Trait(Traits.Feature, Traits.Features.QuickInfo)]
        public async Task TestInheritdocCycle1()
        {
            var markup =
@"
/// <inheritdoc cref=""M(int, int)""/>
void M(int x) { }

/// <inheritdoc cref=""M(int)""/>
void $$M(int x, int y) { }";

            await TestInClassAsync(markup,
                MainDescription("void C.M(int x, int y)"),
                Documentation(""));
        }

        [Fact, Trait(Traits.Feature, Traits.Features.QuickInfo)]
        public async Task TestInheritdocCycle2()
        {
            var markup =
@"
/// <inheritdoc cref=""M(int)""/>
void $$M(int x) { }";

            await TestInClassAsync(markup,
                MainDescription("void C.M(int x)"),
                Documentation(""));
        }

        [Fact, Trait(Traits.Feature, Traits.Features.QuickInfo)]
        public async Task TestInheritdocCycle3()
        {
            var markup =
@"
/// <inheritdoc cref=""M""/>
void $$M(int x) { }";

            await TestInClassAsync(markup,
                MainDescription("void C.M(int x)"),
                Documentation(""));
        }

        [Fact, Trait(Traits.Feature, Traits.Features.QuickInfo)]
        [WorkItem(38794, "https://github.com/dotnet/roslyn/issues/38794")]
        public async Task TestLinqGroupVariableDeclaration()
        {
            var code =
@"
void M(string[] a)
{
    var v = from x in a
            group x by x.Length into $$g
            select g;
}";

            await TestInClassAsync(code,
                MainDescription($"({FeaturesResources.range_variable}) IGrouping<int, string> g"));
        }

        [Fact, Trait(Traits.Feature, Traits.Features.QuickInfo)]
        [WorkItem(38283, "https://github.com/dotnet/roslyn/issues/38283")]
        public async Task QuickInfoOnIndexerCloseBracket()
        {
            await TestAsync(@"
class C
{
    public int this[int x] { get { return 1; } }

    void M()
    {
        var x = new C()[5$$];
    }
}",
            MainDescription("int C.this[int x] { get; }"));
        }

        [Fact, Trait(Traits.Feature, Traits.Features.QuickInfo)]
        [WorkItem(38283, "https://github.com/dotnet/roslyn/issues/38283")]
        public async Task QuickInfoOnIndexerOpenBracket()
        {
            await TestAsync(@"
class C
{
    public int this[int x] { get { return 1; } }

    void M()
    {
        var x = new C()$$[5];
    }
}",
            MainDescription("int C.this[int x] { get; }"));
        }

        [Fact, Trait(Traits.Feature, Traits.Features.QuickInfo)]
        [WorkItem(38283, "https://github.com/dotnet/roslyn/issues/38283")]
        public async Task QuickInfoOnIndexer_NotOnArrayAccess()
        {
            await TestAsync(@"
class Program
{
    void M()
    {
        int[] x = new int[4];
        int y = x[3$$];
    }
}",
                MainDescription("struct System.Int32"));
        }

        [Fact, Trait(Traits.Feature, Traits.Features.QuickInfo)]
        [WorkItem(31618, "https://github.com/dotnet/roslyn/issues/31618")]
        public async Task QuickInfoWithRemarksOnMethod()
        {
            await TestAsync(@"
class Program
{
    /// <summary>
    /// Summary text
    /// </summary>
    /// <remarks>
    /// Remarks text
    /// </remarks>
    int M()
    {
        return $$M();
    }
}",
                MainDescription("int Program.M()"),
                Documentation("Summary text"),
                Remarks("\r\nRemarks text"));
        }

        [Fact, Trait(Traits.Feature, Traits.Features.QuickInfo)]
        [WorkItem(31618, "https://github.com/dotnet/roslyn/issues/31618")]
        public async Task QuickInfoWithRemarksOnPropertyAccessor()
        {
            await TestAsync(@"
class Program
{
    /// <summary>
    /// Summary text
    /// </summary>
    /// <remarks>
    /// Remarks text
    /// </remarks>
    int M { $$get; }
}",
                MainDescription("int Program.M.get"),
                Documentation("Summary text"),
                Remarks("\r\nRemarks text"));
        }

        [Fact, Trait(Traits.Feature, Traits.Features.QuickInfo)]
        [WorkItem(31618, "https://github.com/dotnet/roslyn/issues/31618")]
        public async Task QuickInfoWithReturnsOnMethod()
        {
            await TestAsync(@"
class Program
{
    /// <summary>
    /// Summary text
    /// </summary>
    /// <returns>
    /// Returns text
    /// </returns>
    int M()
    {
        return $$M();
    }
}",
                MainDescription("int Program.M()"),
                Documentation("Summary text"),
                Returns($"\r\n{FeaturesResources.Returns_colon}\r\n  Returns text"));
        }

        [Fact, Trait(Traits.Feature, Traits.Features.QuickInfo)]
        [WorkItem(31618, "https://github.com/dotnet/roslyn/issues/31618")]
        public async Task QuickInfoWithReturnsOnPropertyAccessor()
        {
            await TestAsync(@"
class Program
{
    /// <summary>
    /// Summary text
    /// </summary>
    /// <returns>
    /// Returns text
    /// </returns>
    int M { $$get; }
}",
                MainDescription("int Program.M.get"),
                Documentation("Summary text"),
                Returns($"\r\n{FeaturesResources.Returns_colon}\r\n  Returns text"));
        }

        [Fact, Trait(Traits.Feature, Traits.Features.QuickInfo)]
        [WorkItem(31618, "https://github.com/dotnet/roslyn/issues/31618")]
        public async Task QuickInfoWithValueOnMethod()
        {
            await TestAsync(@"
class Program
{
    /// <summary>
    /// Summary text
    /// </summary>
    /// <value>
    /// Value text
    /// </value>
    int M()
    {
        return $$M();
    }
}",
                MainDescription("int Program.M()"),
                Documentation("Summary text"),
                Value($"\r\n{FeaturesResources.Value_colon}\r\n  Value text"));
        }

        [Fact, Trait(Traits.Feature, Traits.Features.QuickInfo)]
        [WorkItem(31618, "https://github.com/dotnet/roslyn/issues/31618")]
        public async Task QuickInfoWithValueOnPropertyAccessor()
        {
            await TestAsync(@"
class Program
{
    /// <summary>
    /// Summary text
    /// </summary>
    /// <value>
    /// Value text
    /// </value>
    int M { $$get; }
}",
                MainDescription("int Program.M.get"),
                Documentation("Summary text"),
                Value($"\r\n{FeaturesResources.Value_colon}\r\n  Value text"));
        }
    }
}<|MERGE_RESOLUTION|>--- conflicted
+++ resolved
@@ -5,14 +5,8 @@
 using System.Threading.Tasks;
 using System.Xml.Linq;
 using Microsoft.CodeAnalysis.CSharp;
-<<<<<<< HEAD
+using Microsoft.CodeAnalysis.CSharp.Test.Utilities;
 using Microsoft.CodeAnalysis.Editor.UnitTests.Workspaces;
-=======
-using Microsoft.CodeAnalysis.CSharp.Test.Utilities;
-using Microsoft.CodeAnalysis.Editor.UnitTests.QuickInfo;
-using Microsoft.CodeAnalysis.Editor.UnitTests.Workspaces;
-using Microsoft.CodeAnalysis.QuickInfo;
->>>>>>> e1ace1de
 using Microsoft.CodeAnalysis.Test.Utilities;
 using Roslyn.Test.Utilities;
 using Xunit;
@@ -21,251 +15,6 @@
 {
     public sealed class SemanticQuickInfoSourceTests : SemanticQuickInfoSourceTestsBase
     {
-<<<<<<< HEAD
-=======
-        private async Task TestWithOptionsAsync(CSharpParseOptions options, string markup, params Action<QuickInfoItem>[] expectedResults)
-        {
-            using var workspace = TestWorkspace.CreateCSharp(markup, options);
-            await TestWithOptionsAsync(workspace, expectedResults);
-        }
-
-        private async Task TestWithOptionsAsync(CSharpCompilationOptions options, string markup, params Action<QuickInfoItem>[] expectedResults)
-        {
-            using var workspace = TestWorkspace.CreateCSharp(markup, compilationOptions: options);
-            await TestWithOptionsAsync(workspace, expectedResults);
-        }
-
-        private async Task TestWithOptionsAsync(TestWorkspace workspace, params Action<QuickInfoItem>[] expectedResults)
-        {
-            var testDocument = workspace.DocumentWithCursor;
-            var position = testDocument.CursorPosition.GetValueOrDefault();
-            var documentId = workspace.GetDocumentId(testDocument);
-            var document = workspace.CurrentSolution.GetDocument(documentId);
-
-            var service = QuickInfoService.GetService(document);
-
-            await TestWithOptionsAsync(document, service, position, expectedResults);
-
-            // speculative semantic model
-            if (await CanUseSpeculativeSemanticModelAsync(document, position))
-            {
-                var buffer = testDocument.GetTextBuffer();
-                using (var edit = buffer.CreateEdit())
-                {
-                    var currentSnapshot = buffer.CurrentSnapshot;
-                    edit.Replace(0, currentSnapshot.Length, currentSnapshot.GetText());
-                    edit.Apply();
-                }
-
-                await TestWithOptionsAsync(document, service, position, expectedResults);
-            }
-        }
-
-        private async Task TestWithOptionsAsync(Document document, QuickInfoService service, int position, Action<QuickInfoItem>[] expectedResults)
-        {
-            var info = await service.GetQuickInfoAsync(document, position, cancellationToken: CancellationToken.None);
-
-            if (expectedResults.Length == 0)
-            {
-                Assert.Null(info);
-            }
-            else
-            {
-                Assert.NotNull(info);
-
-                foreach (var expected in expectedResults)
-                {
-                    expected(info);
-                }
-            }
-        }
-
-        private async Task VerifyWithMscorlib45Async(string markup, Action<QuickInfoItem>[] expectedResults)
-        {
-            var xmlString = string.Format(@"
-<Workspace>
-    <Project Language=""C#"" CommonReferencesNet45=""true"">
-        <Document FilePath=""SourceDocument"">
-{0}
-        </Document>
-    </Project>
-</Workspace>", SecurityElement.Escape(markup));
-
-            using var workspace = TestWorkspace.Create(xmlString);
-            var position = workspace.Documents.Single(d => d.Name == "SourceDocument").CursorPosition.Value;
-            var documentId = workspace.Documents.Where(d => d.Name == "SourceDocument").Single().Id;
-            var document = workspace.CurrentSolution.GetDocument(documentId);
-
-            var service = QuickInfoService.GetService(document);
-
-            var info = await service.GetQuickInfoAsync(document, position, cancellationToken: CancellationToken.None);
-
-            if (expectedResults.Length == 0)
-            {
-                Assert.Null(info);
-            }
-            else
-            {
-                Assert.NotNull(info);
-
-                foreach (var expected in expectedResults)
-                {
-                    expected(info);
-                }
-            }
-        }
-
-        protected override async Task TestAsync(string markup, params Action<QuickInfoItem>[] expectedResults)
-        {
-            await TestWithOptionsAsync(Options.Regular, markup, expectedResults);
-            await TestWithOptionsAsync(Options.Script, markup, expectedResults);
-        }
-
-        private async Task TestWithUsingsAsync(string markup, params Action<QuickInfoItem>[] expectedResults)
-        {
-            var markupWithUsings =
-@"using System;
-using System.Collections.Generic;
-using System.Linq;
-" + markup;
-
-            await TestAsync(markupWithUsings, expectedResults);
-        }
-
-        private Task TestInClassAsync(string markup, params Action<QuickInfoItem>[] expectedResults)
-        {
-            var markupInClass = "class C { " + markup + " }";
-            return TestWithUsingsAsync(markupInClass, expectedResults);
-        }
-
-        private Task TestInMethodAsync(string markup, params Action<QuickInfoItem>[] expectedResults)
-        {
-            var markupInMethod = "class C { void M() { " + markup + " } }";
-            return TestWithUsingsAsync(markupInMethod, expectedResults);
-        }
-
-        private async Task TestWithReferenceAsync(string sourceCode,
-            string referencedCode,
-            string sourceLanguage,
-            string referencedLanguage,
-            params Action<QuickInfoItem>[] expectedResults)
-        {
-            await TestWithMetadataReferenceHelperAsync(sourceCode, referencedCode, sourceLanguage, referencedLanguage, expectedResults);
-            await TestWithProjectReferenceHelperAsync(sourceCode, referencedCode, sourceLanguage, referencedLanguage, expectedResults);
-
-            // Multi-language projects are not supported.
-            if (sourceLanguage == referencedLanguage)
-            {
-                await TestInSameProjectHelperAsync(sourceCode, referencedCode, sourceLanguage, expectedResults);
-            }
-        }
-
-        private async Task TestWithMetadataReferenceHelperAsync(
-            string sourceCode,
-            string referencedCode,
-            string sourceLanguage,
-            string referencedLanguage,
-            params Action<QuickInfoItem>[] expectedResults)
-        {
-            var xmlString = string.Format(@"
-<Workspace>
-    <Project Language=""{0}"" CommonReferences=""true"">
-        <Document FilePath=""SourceDocument"">
-{1}
-        </Document>
-        <MetadataReferenceFromSource Language=""{2}"" CommonReferences=""true"" IncludeXmlDocComments=""true"">
-            <Document FilePath=""ReferencedDocument"">
-{3}
-            </Document>
-        </MetadataReferenceFromSource>
-    </Project>
-</Workspace>", sourceLanguage, SecurityElement.Escape(sourceCode),
-               referencedLanguage, SecurityElement.Escape(referencedCode));
-
-            await VerifyWithReferenceWorkerAsync(xmlString, expectedResults);
-        }
-
-        private async Task TestWithProjectReferenceHelperAsync(
-            string sourceCode,
-            string referencedCode,
-            string sourceLanguage,
-            string referencedLanguage,
-            params Action<QuickInfoItem>[] expectedResults)
-        {
-            var xmlString = string.Format(@"
-<Workspace>
-    <Project Language=""{0}"" CommonReferences=""true"">
-        <ProjectReference>ReferencedProject</ProjectReference>
-        <Document FilePath=""SourceDocument"">
-{1}
-        </Document>
-    </Project>
-    <Project Language=""{2}"" CommonReferences=""true"" AssemblyName=""ReferencedProject"">
-        <Document FilePath=""ReferencedDocument"">
-{3}
-        </Document>
-    </Project>
-    
-</Workspace>", sourceLanguage, SecurityElement.Escape(sourceCode),
-               referencedLanguage, SecurityElement.Escape(referencedCode));
-
-            await VerifyWithReferenceWorkerAsync(xmlString, expectedResults);
-        }
-
-        private async Task TestInSameProjectHelperAsync(
-            string sourceCode,
-            string referencedCode,
-            string sourceLanguage,
-            params Action<QuickInfoItem>[] expectedResults)
-        {
-            var xmlString = string.Format(@"
-<Workspace>
-    <Project Language=""{0}"" CommonReferences=""true"">
-        <Document FilePath=""SourceDocument"">
-{1}
-        </Document>
-        <Document FilePath=""ReferencedDocument"">
-{2}
-        </Document>
-    </Project>
-</Workspace>", sourceLanguage, SecurityElement.Escape(sourceCode), SecurityElement.Escape(referencedCode));
-
-            await VerifyWithReferenceWorkerAsync(xmlString, expectedResults);
-        }
-
-        private async Task VerifyWithReferenceWorkerAsync(string xmlString, params Action<QuickInfoItem>[] expectedResults)
-        {
-            using var workspace = TestWorkspace.Create(xmlString);
-            var position = workspace.Documents.First(d => d.Name == "SourceDocument").CursorPosition.Value;
-            var documentId = workspace.Documents.First(d => d.Name == "SourceDocument").Id;
-            var document = workspace.CurrentSolution.GetDocument(documentId);
-
-            var service = QuickInfoService.GetService(document);
-
-            var info = await service.GetQuickInfoAsync(document, position, cancellationToken: CancellationToken.None);
-
-            if (expectedResults.Length == 0)
-            {
-                Assert.Null(info);
-            }
-            else
-            {
-                Assert.NotNull(info);
-
-                foreach (var expected in expectedResults)
-                {
-                    expected(info);
-                }
-            }
-        }
-
-        protected async Task TestInvalidTypeInClassAsync(string code)
-        {
-            var codeInClass = "class C { " + code + " }";
-            await TestAsync(codeInClass);
-        }
-
->>>>>>> e1ace1de
         [Fact, Trait(Traits.Feature, Traits.Features.QuickInfo)]
         public async Task TestNamespaceInUsingDirective()
         {
@@ -1258,7 +1007,9 @@
         [Fact, Trait(Traits.Feature, Traits.Features.QuickInfo)]
         public async Task TestNullLiteralWithVar()
         {
-            await TestInMethodAsync(@"var f = null$$");
+            await TestInMethodAsync(@"var f = null$$",
+                ConstantValueContentNoLineBreak(
+                    ("null", TextTags.Keyword)));
         }
 
         [WorkItem(26027, "https://github.com/dotnet/roslyn/issues/26027")]
