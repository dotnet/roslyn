﻿// Licensed to the .NET Foundation under one or more agreements.
// The .NET Foundation licenses this file to you under the MIT license.
// See the LICENSE file in the project root for more information.

#nullable disable

using System;
using System.Linq;
using System.Security;
using System.Threading;
using System.Threading.Tasks;
using System.Xml.Linq;
using Microsoft.CodeAnalysis.CSharp;
using Microsoft.CodeAnalysis.CSharp.Test.Utilities;
using Microsoft.CodeAnalysis.Editor.UnitTests.QuickInfo;
using Microsoft.CodeAnalysis.Editor.UnitTests.Workspaces;
using Microsoft.CodeAnalysis.LanguageService;
using Microsoft.CodeAnalysis.QuickInfo;
using Microsoft.CodeAnalysis.Test.Utilities;
using Roslyn.Test.Utilities;
using Roslyn.Utilities;
using Xunit;
using static Microsoft.CodeAnalysis.Editor.UnitTests.Classification.FormattedClassifications;

namespace Microsoft.CodeAnalysis.Editor.CSharp.UnitTests.QuickInfo
{
    [Trait(Traits.Feature, Traits.Features.QuickInfo)]
    public class SemanticQuickInfoSourceTests : AbstractSemanticQuickInfoSourceTests
    {
        private static async Task TestWithOptionsAsync(CSharpParseOptions options, string markup, params Action<QuickInfoItem>[] expectedResults)
        {
            using var workspace = TestWorkspace.CreateCSharp(markup, options);
            await TestWithOptionsAsync(workspace, expectedResults);
        }

        private static async Task TestWithOptionsAsync(CSharpCompilationOptions options, string markup, params Action<QuickInfoItem>[] expectedResults)
        {
            using var workspace = TestWorkspace.CreateCSharp(markup, compilationOptions: options);
            await TestWithOptionsAsync(workspace, expectedResults);
        }

        private static async Task TestWithOptionsAsync(TestWorkspace workspace, params Action<QuickInfoItem>[] expectedResults)
        {
            var testDocument = workspace.DocumentWithCursor;
            var position = testDocument.CursorPosition.GetValueOrDefault();
            var documentId = workspace.GetDocumentId(testDocument);
            var document = workspace.CurrentSolution.GetDocument(documentId);

            var service = QuickInfoService.GetService(document);

            await TestWithOptionsAsync(document, service, position, expectedResults);

            // speculative semantic model
            if (await CanUseSpeculativeSemanticModelAsync(document, position))
            {
                var buffer = testDocument.GetTextBuffer();
                using (var edit = buffer.CreateEdit())
                {
                    var currentSnapshot = buffer.CurrentSnapshot;
                    edit.Replace(0, currentSnapshot.Length, currentSnapshot.GetText());
                    edit.Apply();
                }

                await TestWithOptionsAsync(document, service, position, expectedResults);
            }
        }

        private static async Task TestWithOptionsAsync(Document document, QuickInfoService service, int position, Action<QuickInfoItem>[] expectedResults)
        {
            var info = await service.GetQuickInfoAsync(document, position, SymbolDescriptionOptions.Default, CancellationToken.None);

            if (expectedResults.Length == 0)
            {
                Assert.Null(info);
            }
            else
            {
                Assert.NotNull(info);

                foreach (var expected in expectedResults)
                {
                    expected(info);
                }
            }
        }

        private static async Task VerifyWithMscorlib45Async(string markup, Action<QuickInfoItem>[] expectedResults)
        {
            var xmlString = string.Format(@"
<Workspace>
    <Project Language=""C#"" CommonReferencesNet45=""true"">
        <Document FilePath=""SourceDocument"">
{0}
        </Document>
    </Project>
</Workspace>", SecurityElement.Escape(markup));

            using var workspace = TestWorkspace.Create(xmlString);
            var position = workspace.Documents.Single(d => d.Name == "SourceDocument").CursorPosition.Value;
            var documentId = workspace.Documents.Where(d => d.Name == "SourceDocument").Single().Id;
            var document = workspace.CurrentSolution.GetDocument(documentId);

            var service = QuickInfoService.GetService(document);

            var info = await service.GetQuickInfoAsync(document, position, SymbolDescriptionOptions.Default, CancellationToken.None);

            if (expectedResults.Length == 0)
            {
                Assert.Null(info);
            }
            else
            {
                Assert.NotNull(info);

                foreach (var expected in expectedResults)
                {
                    expected(info);
                }
            }
        }

        protected override async Task TestAsync(string markup, params Action<QuickInfoItem>[] expectedResults)
        {
            await TestWithOptionsAsync(Options.Regular, markup, expectedResults);
            await TestWithOptionsAsync(Options.Script, markup, expectedResults);
        }

        private async Task TestWithUsingsAsync(string markup, params Action<QuickInfoItem>[] expectedResults)
        {
            var markupWithUsings =
@"using System;
using System.Collections.Generic;
using System.Linq;
" + markup;

            await TestAsync(markupWithUsings, expectedResults);
        }

        private Task TestInClassAsync(string markup, params Action<QuickInfoItem>[] expectedResults)
        {
            var markupInClass = "class C { " + markup + " }";
            return TestWithUsingsAsync(markupInClass, expectedResults);
        }

        private Task TestInMethodAsync(string markup, params Action<QuickInfoItem>[] expectedResults)
        {
            var markupInMethod = "class C { void M() { " + markup + " } }";
            return TestWithUsingsAsync(markupInMethod, expectedResults);
        }

        private Task TestInMethodAsync(string markup, string extraSource, params Action<QuickInfoItem>[] expectedResults)
        {
            var markupInMethod = "class C { void M() { " + markup + " } }" + extraSource;
            return TestWithUsingsAsync(markupInMethod, expectedResults);
        }

        private static async Task TestWithReferenceAsync(string sourceCode,
            string referencedCode,
            string sourceLanguage,
            string referencedLanguage,
            params Action<QuickInfoItem>[] expectedResults)
        {
            await TestWithMetadataReferenceHelperAsync(sourceCode, referencedCode, sourceLanguage, referencedLanguage, expectedResults);
            await TestWithProjectReferenceHelperAsync(sourceCode, referencedCode, sourceLanguage, referencedLanguage, expectedResults);

            // Multi-language projects are not supported.
            if (sourceLanguage == referencedLanguage)
            {
                await TestInSameProjectHelperAsync(sourceCode, referencedCode, sourceLanguage, expectedResults);
            }
        }

        private static async Task TestWithMetadataReferenceHelperAsync(
            string sourceCode,
            string referencedCode,
            string sourceLanguage,
            string referencedLanguage,
            params Action<QuickInfoItem>[] expectedResults)
        {
            var xmlString = string.Format(@"
<Workspace>
    <Project Language=""{0}"" CommonReferences=""true"">
        <Document FilePath=""SourceDocument"">
{1}
        </Document>
        <MetadataReferenceFromSource Language=""{2}"" CommonReferences=""true"" IncludeXmlDocComments=""true"">
            <Document FilePath=""ReferencedDocument"">
{3}
            </Document>
        </MetadataReferenceFromSource>
    </Project>
</Workspace>", sourceLanguage, SecurityElement.Escape(sourceCode),
               referencedLanguage, SecurityElement.Escape(referencedCode));

            await VerifyWithReferenceWorkerAsync(xmlString, expectedResults);
        }

        private static async Task TestWithProjectReferenceHelperAsync(
            string sourceCode,
            string referencedCode,
            string sourceLanguage,
            string referencedLanguage,
            params Action<QuickInfoItem>[] expectedResults)
        {
            var xmlString = string.Format(@"
<Workspace>
    <Project Language=""{0}"" CommonReferences=""true"">
        <ProjectReference>ReferencedProject</ProjectReference>
        <Document FilePath=""SourceDocument"">
{1}
        </Document>
    </Project>
    <Project Language=""{2}"" CommonReferences=""true"" AssemblyName=""ReferencedProject"">
        <Document FilePath=""ReferencedDocument"">
{3}
        </Document>
    </Project>
    
</Workspace>", sourceLanguage, SecurityElement.Escape(sourceCode),
               referencedLanguage, SecurityElement.Escape(referencedCode));

            await VerifyWithReferenceWorkerAsync(xmlString, expectedResults);
        }

        private static async Task TestInSameProjectHelperAsync(
            string sourceCode,
            string referencedCode,
            string sourceLanguage,
            params Action<QuickInfoItem>[] expectedResults)
        {
            var xmlString = string.Format(@"
<Workspace>
    <Project Language=""{0}"" CommonReferences=""true"">
        <Document FilePath=""SourceDocument"">
{1}
        </Document>
        <Document FilePath=""ReferencedDocument"">
{2}
        </Document>
    </Project>
</Workspace>", sourceLanguage, SecurityElement.Escape(sourceCode), SecurityElement.Escape(referencedCode));

            await VerifyWithReferenceWorkerAsync(xmlString, expectedResults);
        }

        private static async Task VerifyWithReferenceWorkerAsync(string xmlString, params Action<QuickInfoItem>[] expectedResults)
        {
            using var workspace = TestWorkspace.Create(xmlString);
            var position = workspace.Documents.First(d => d.Name == "SourceDocument").CursorPosition.Value;
            var documentId = workspace.Documents.First(d => d.Name == "SourceDocument").Id;
            var document = workspace.CurrentSolution.GetDocument(documentId);

            var service = QuickInfoService.GetService(document);

            var info = await service.GetQuickInfoAsync(document, position, SymbolDescriptionOptions.Default, CancellationToken.None);

            if (expectedResults.Length == 0)
            {
                Assert.Null(info);
            }
            else
            {
                Assert.NotNull(info);

                foreach (var expected in expectedResults)
                {
                    expected(info);
                }
            }
        }

        protected async Task TestInvalidTypeInClassAsync(string code)
        {
            var codeInClass = "class C { " + code + " }";
            await TestAsync(codeInClass);
        }

        [Fact]
        public async Task TestNamespaceInUsingDirective()
        {
            await TestAsync(
@"using $$System;",
                MainDescription("namespace System"));
        }

        [Fact]
        public async Task TestNamespaceInUsingDirective2()
        {
            await TestAsync(
@"using System.Coll$$ections.Generic;",
                MainDescription("namespace System.Collections"));
        }

        [Fact]
        public async Task TestNamespaceInUsingDirective3()
        {
            await TestAsync(
@"using System.L$$inq;",
                MainDescription("namespace System.Linq"));
        }

        [Fact]
        public async Task TestNamespaceInUsingDirectiveWithAlias()
        {
            await TestAsync(
@"using Goo = Sys$$tem.Console;",
                MainDescription("namespace System"));
        }

        [Fact]
        public async Task TestTypeInUsingDirectiveWithAlias()
        {
            await TestAsync(
@"using Goo = System.Con$$sole;",
                MainDescription("class System.Console"));
        }

        [Fact, WorkItem(991466, "http://vstfdevdiv:8080/DevDiv2/DevDiv/_workitems/edit/991466")]
        public async Task TestDocumentationInUsingDirectiveWithAlias()
        {
            var markup =
@"using I$$ = IGoo;
///<summary>summary for interface IGoo</summary>
interface IGoo {  }";

            await TestAsync(markup,
                MainDescription("interface IGoo"),
                Documentation("summary for interface IGoo"));
        }

        [Fact, WorkItem(991466, "http://vstfdevdiv:8080/DevDiv2/DevDiv/_workitems/edit/991466")]
        public async Task TestDocumentationInUsingDirectiveWithAlias2()
        {
            var markup =
@"using I = IGoo;
///<summary>summary for interface IGoo</summary>
interface IGoo {  }
class C : I$$ { }";

            await TestAsync(markup,
                MainDescription("interface IGoo"),
                Documentation("summary for interface IGoo"));
        }

        [Fact, WorkItem(991466, "http://vstfdevdiv:8080/DevDiv2/DevDiv/_workitems/edit/991466")]
        public async Task TestDocumentationInUsingDirectiveWithAlias3()
        {
            var markup =
@"using I = IGoo;
///<summary>summary for interface IGoo</summary>
interface IGoo 
{  
    void Goo();
}
class C : I$$ { }";

            await TestAsync(markup,
                MainDescription("interface IGoo"),
                Documentation("summary for interface IGoo"));
        }

        [Fact]
        public async Task TestThis()
        {
            var markup =
@"
///<summary>summary for Class C</summary>
class C { string M() {  return thi$$s.ToString(); } }";

            await TestWithUsingsAsync(markup,
                MainDescription("class C"),
                Documentation("summary for Class C"));
        }

        [Fact]
        public async Task TestClassWithDocComment()
        {
            var markup =
@"
///<summary>Hello!</summary>
class C { void M() { $$C obj; } }";

            await TestAsync(markup,
                MainDescription("class C"),
                Documentation("Hello!"));
        }

        [Fact]
        public async Task TestSingleLineDocComments()
        {
            // Tests chosen to maximize code coverage in DocumentationCommentCompiler.WriteFormattedSingleLineComment

            // SingleLine doc comment with leading whitespace
            await TestAsync(
@"///<summary>Hello!</summary>
class C
{
    void M()
    {
        $$C obj;
    }
}",
                MainDescription("class C"),
                Documentation("Hello!"));

            // SingleLine doc comment with space before opening tag
            await TestAsync(
@"/// <summary>Hello!</summary>
class C
{
    void M()
    {
        $$C obj;
    }
}",
                MainDescription("class C"),
                Documentation("Hello!"));

            // SingleLine doc comment with space before opening tag and leading whitespace
            await TestAsync(
@"/// <summary>Hello!</summary>
class C
{
    void M()
    {
        $$C obj;
    }
}",
                MainDescription("class C"),
                Documentation("Hello!"));

            // SingleLine doc comment with leading whitespace and blank line
            await TestAsync(
@"///<summary>Hello!
///</summary>

class C
{
    void M()
    {
        $$C obj;
    }
}",
                MainDescription("class C"),
                Documentation("Hello!"));

            // SingleLine doc comment with '\r' line separators
            await TestAsync("///<summary>Hello!\r///</summary>\rclass C { void M() { $$C obj; } }",
                MainDescription("class C"),
                Documentation("Hello!"));
        }

        [Fact]
        public async Task TestMultiLineDocComments()
        {
            // Tests chosen to maximize code coverage in DocumentationCommentCompiler.WriteFormattedMultiLineComment

            // Multiline doc comment with leading whitespace
            await TestAsync(
@"/**<summary>Hello!</summary>*/
class C
{
    void M()
    {
        $$C obj;
    }
}",
                MainDescription("class C"),
                Documentation("Hello!"));

            // Multiline doc comment with space before opening tag
            await TestAsync(
@"/** <summary>Hello!</summary>
 **/
class C
{
    void M()
    {
        $$C obj;
    }
}",
                MainDescription("class C"),
                Documentation("Hello!"));

            // Multiline doc comment with space before opening tag and leading whitespace
            await TestAsync(
@"/**
 ** <summary>Hello!</summary>
 **/
class C
{
    void M()
    {
        $$C obj;
    }
}",
                MainDescription("class C"),
                Documentation("Hello!"));

            // Multiline doc comment with no per-line prefix
            await TestAsync(
@"/**
  <summary>
  Hello!
  </summary>
*/
class C
{
    void M()
    {
        $$C obj;
    }
}",
                MainDescription("class C"),
                Documentation("Hello!"));

            // Multiline doc comment with inconsistent per-line prefix
            await TestAsync(
@"/**
 ** <summary>
    Hello!</summary>
 **
 **/
class C
{
    void M()
    {
        $$C obj;
    }
}",
                MainDescription("class C"),
                Documentation("Hello!"));

            // Multiline doc comment with closing comment on final line
            await TestAsync(
@"/**
<summary>Hello!
</summary>*/
class C
{
    void M()
    {
        $$C obj;
    }
}",
                MainDescription("class C"),
                Documentation("Hello!"));

            // Multiline doc comment with '\r' line separators
            await TestAsync("/**\r* <summary>\r* Hello!\r* </summary>\r*/\rclass C { void M() { $$C obj; } }",
                MainDescription("class C"),
                Documentation("Hello!"));
        }

        [Fact]
        public async Task TestMethodWithDocComment()
        {
            var markup =
@"
///<summary>Hello!</summary>
void M() { M$$() }";

            await TestInClassAsync(markup,
                MainDescription("void C.M()"),
                Documentation("Hello!"));
        }

        [Fact]
        public async Task TestInt32()
        {
            await TestInClassAsync(
@"$$Int32 i;",
                MainDescription("struct System.Int32"));
        }

        [Fact]
        public async Task TestBuiltInInt()
        {
            await TestInClassAsync(
@"$$int i;",
                MainDescription("struct System.Int32"));
        }

        [Fact]
        public async Task TestString()
        {
            await TestInClassAsync(
@"$$String s;",
                MainDescription("class System.String"));
        }

        [Fact]
        public async Task TestBuiltInString()
        {
            await TestInClassAsync(
@"$$string s;",
                MainDescription("class System.String"));
        }

        [Fact]
        public async Task TestBuiltInStringAtEndOfToken()
        {
            await TestInClassAsync(
@"string$$ s;",
                MainDescription("class System.String"));
        }

        [Fact]
        public async Task TestBoolean()
        {
            await TestInClassAsync(
@"$$Boolean b;",
                MainDescription("struct System.Boolean"));
        }

        [Fact]
        public async Task TestBuiltInBool()
        {
            await TestInClassAsync(
@"$$bool b;",
                MainDescription("struct System.Boolean"));
        }

        [Fact]
        public async Task TestSingle()
        {
            await TestInClassAsync(
@"$$Single s;",
                MainDescription("struct System.Single"));
        }

        [Fact]
        public async Task TestBuiltInFloat()
        {
            await TestInClassAsync(
@"$$float f;",
                MainDescription("struct System.Single"));
        }

        [Fact]
        public async Task TestVoidIsInvalid()
        {
            await TestInvalidTypeInClassAsync(
@"$$void M()
{
}");
        }

        [Fact]
        public async Task TestInvalidPointer1_931958()
        {
            await TestInvalidTypeInClassAsync(
@"$$T* i;");
        }

        [Fact]
        public async Task TestInvalidPointer2_931958()
        {
            await TestInvalidTypeInClassAsync(
@"T$$* i;");
        }

        [Fact]
        public async Task TestInvalidPointer3_931958()
        {
            await TestInvalidTypeInClassAsync(
@"T*$$ i;");
        }

        [Fact]
        public async Task TestListOfString()
        {
            await TestInClassAsync(
@"$$List<string> l;",
                MainDescription("class System.Collections.Generic.List<T>"),
                TypeParameterMap($"\r\nT {FeaturesResources.is_} string"));
        }

        [Fact]
        public async Task TestListOfSomethingFromSource()
        {
            var markup =
@"
///<summary>Generic List</summary>
public class GenericList<T> { Generic$$List<int> t; }";

            await TestAsync(markup,
                MainDescription("class GenericList<T>"),
                Documentation("Generic List"),
                TypeParameterMap($"\r\nT {FeaturesResources.is_} int"));
        }

        [Fact]
        public async Task TestListOfT()
        {
            await TestInMethodAsync(
@"class C<T>
{
    $$List<T> l;
}",
                MainDescription("class System.Collections.Generic.List<T>"));
        }

        [Fact]
        public async Task TestDictionaryOfIntAndString()
        {
            await TestInClassAsync(
@"$$Dictionary<int, string> d;",
                MainDescription("class System.Collections.Generic.Dictionary<TKey, TValue>"),
                TypeParameterMap(
                    Lines($"\r\nTKey {FeaturesResources.is_} int",
                          $"TValue {FeaturesResources.is_} string")));
        }

        [Fact]
        public async Task TestDictionaryOfTAndU()
        {
            await TestInMethodAsync(
@"class C<T, U>
{
    $$Dictionary<T, U> d;
}",
                MainDescription("class System.Collections.Generic.Dictionary<TKey, TValue>"),
                TypeParameterMap(
                    Lines($"\r\nTKey {FeaturesResources.is_} T",
                          $"TValue {FeaturesResources.is_} U")));
        }

        [Fact]
        public async Task TestIEnumerableOfInt()
        {
            await TestInClassAsync(
@"$$IEnumerable<int> M()
{
    yield break;
}",
                MainDescription("interface System.Collections.Generic.IEnumerable<out T>"),
                TypeParameterMap($"\r\nT {FeaturesResources.is_} int"));
        }

        [Fact]
        public async Task TestEventHandler()
        {
            await TestInClassAsync(
@"event $$EventHandler e;",
                MainDescription("delegate void System.EventHandler(object sender, System.EventArgs e)"));
        }

        [Fact]
        public async Task TestTypeParameter()
        {
            await TestAsync(
@"class C<T>
{
    $$T t;
}",
                MainDescription($"T {FeaturesResources.in_} C<T>"));
        }

        [Fact, WorkItem(538636, "http://vstfdevdiv:8080/DevDiv2/DevDiv/_workitems/edit/538636")]
        public async Task TestTypeParameterWithDocComment()
        {
            var markup =
@"
///<summary>Hello!</summary>
///<typeparam name=""T"">T is Type Parameter</typeparam>
class C<T> { $$T t; }";

            await TestAsync(markup,
                MainDescription($"T {FeaturesResources.in_} C<T>"),
                Documentation("T is Type Parameter"));
        }

        [Fact]
        public async Task TestTypeParameter1_Bug931949()
        {
            await TestAsync(
@"class T1<T11>
{
    $$T11 t;
}",
                MainDescription($"T11 {FeaturesResources.in_} T1<T11>"));
        }

        [Fact]
        public async Task TestTypeParameter2_Bug931949()
        {
            await TestAsync(
@"class T1<T11>
{
    T$$11 t;
}",
                MainDescription($"T11 {FeaturesResources.in_} T1<T11>"));
        }

        [Fact]
        public async Task TestTypeParameter3_Bug931949()
        {
            await TestAsync(
@"class T1<T11>
{
    T1$$1 t;
}",
                MainDescription($"T11 {FeaturesResources.in_} T1<T11>"));
        }

        [Fact]
        public async Task TestTypeParameter4_Bug931949()
        {
            await TestAsync(
@"class T1<T11>
{
    T11$$ t;
}",
                MainDescription($"T11 {FeaturesResources.in_} T1<T11>"));
        }

        [Fact]
        public async Task TestNullableOfInt()
        {
            await TestInClassAsync(@"$$Nullable<int> i; }",
                MainDescription("struct System.Nullable<T> where T : struct"),
                TypeParameterMap($"\r\nT {FeaturesResources.is_} int"));
        }

        [Fact]
        public async Task TestGenericTypeDeclaredOnMethod1_Bug1946()
        {
            await TestAsync(
@"class C
{
    static void Meth1<T1>($$T1 i) where T1 : struct
    {
        T1 i;
    }
}",
                MainDescription($"T1 {FeaturesResources.in_} C.Meth1<T1> where T1 : struct"));
        }

        [Fact]
        public async Task TestGenericTypeDeclaredOnMethod2_Bug1946()
        {
            await TestAsync(
@"class C
{
    static void Meth1<T1>(T1 i) where $$T1 : struct
    {
        T1 i;
    }
}",
                MainDescription($"T1 {FeaturesResources.in_} C.Meth1<T1> where T1 : struct"));
        }

        [Fact]
        public async Task TestGenericTypeDeclaredOnMethod3_Bug1946()
        {
            await TestAsync(
@"class C
{
    static void Meth1<T1>(T1 i) where T1 : struct
    {
        $$T1 i;
    }
}",
                MainDescription($"T1 {FeaturesResources.in_} C.Meth1<T1> where T1 : struct"));
        }

        [Fact]
        public async Task TestGenericTypeParameterConstraint_Class()
        {
            await TestAsync(
@"class C<T> where $$T : class
{
}",
                MainDescription($"T {FeaturesResources.in_} C<T> where T : class"));
        }

        [Fact]
        public async Task TestGenericTypeParameterConstraint_Struct()
        {
            await TestAsync(
@"struct S<T> where $$T : class
{
}",
                MainDescription($"T {FeaturesResources.in_} S<T> where T : class"));
        }

        [Fact]
        public async Task TestGenericTypeParameterConstraint_Interface()
        {
            await TestAsync(
@"interface I<T> where $$T : class
{
}",
                MainDescription($"T {FeaturesResources.in_} I<T> where T : class"));
        }

        [Fact]
        public async Task TestGenericTypeParameterConstraint_Delegate()
        {
            await TestAsync(
@"delegate void D<T>() where $$T : class;",
                MainDescription($"T {FeaturesResources.in_} D<T> where T : class"));
        }

        [Fact]
        public async Task TestMinimallyQualifiedConstraint()
        {
            await TestAsync(@"class C<T> where $$T : IEnumerable<int>",
                MainDescription($"T {FeaturesResources.in_} C<T> where T : IEnumerable<int>"));
        }

        [Fact]
        public async Task FullyQualifiedConstraint()
        {
            await TestAsync(@"class C<T> where $$T : System.Collections.Generic.IEnumerable<int>",
                MainDescription($"T {FeaturesResources.in_} C<T> where T : System.Collections.Generic.IEnumerable<int>"));
        }

        [Fact]
        public async Task TestMethodReferenceInSameMethod()
        {
            await TestAsync(
@"class C
{
    void M()
    {
        M$$();
    }
}",
                MainDescription("void C.M()"));
        }

        [Fact]
        public async Task TestMethodReferenceInSameMethodWithDocComment()
        {
            var markup =
@"
///<summary>Hello World</summary>
void M() { M$$(); }";

            await TestInClassAsync(markup,
                MainDescription("void C.M()"),
                Documentation("Hello World"));
        }

        [Fact]
        public async Task TestFieldInMethodBuiltIn()
        {
            var markup =
@"int field;

void M()
{
    field$$
}";

            await TestInClassAsync(markup,
                MainDescription($"({FeaturesResources.field}) int C.field"));
        }

        [Fact]
        public async Task TestFieldInMethodBuiltIn2()
        {
            await TestInClassAsync(
@"int field;

void M()
{
    int f = field$$;
}",
                MainDescription($"({FeaturesResources.field}) int C.field"));
        }

        [Fact]
        public async Task TestFieldInMethodBuiltInWithFieldInitializer()
        {
            await TestInClassAsync(
@"int field = 1;

void M()
{
    int f = field $$;
}");
        }

        [Fact]
        public async Task TestOperatorBuiltIn()
        {
            await TestInMethodAsync(
@"int x;

x = x$$+1;",
                MainDescription("int int.operator +(int left, int right)"));
        }

        [Fact]
        public async Task TestOperatorBuiltIn1()
        {
            await TestInMethodAsync(
@"int x;

x = x$$ + 1;",
                MainDescription($"({FeaturesResources.local_variable}) int x"));
        }

        [Fact]
        public async Task TestOperatorBuiltIn2()
        {
            await TestInMethodAsync(
@"int x;

x = x+$$x;",
                MainDescription($"({FeaturesResources.local_variable}) int x"));
        }

        [Fact]
        public async Task TestOperatorBuiltIn3()
        {
            await TestInMethodAsync(
@"int x;

x = x +$$ x;",
                MainDescription("int int.operator +(int left, int right)"));
        }

        [Fact]
        public async Task TestOperatorBuiltIn4()
        {
            await TestInMethodAsync(
@"int x;

x = x + $$x;",
                MainDescription($"({FeaturesResources.local_variable}) int x"));
        }

        [Fact]
        public async Task TestOperatorBuiltIn5()
        {
            await TestInMethodAsync(
@"int x;

x = unchecked (x$$+1);",
                MainDescription("int int.operator +(int left, int right)"));
        }

        [Fact]
        public async Task TestOperatorBuiltIn6()
        {
            await TestInMethodAsync(
@"int x;

x = checked (x$$+1);",
                MainDescription("int int.operator checked +(int left, int right)"));
        }

        [Fact]
        public async Task TestOperatorBuiltIn7()
        {
            await TestInMethodAsync(
@"int x;

x = unchecked (x +$$ x);",
                MainDescription("int int.operator +(int left, int right)"));
        }

        [Fact]
        public async Task TestOperatorBuiltIn8()
        {
            await TestInMethodAsync(
@"int x;

x = checked (x +$$ x);",
                MainDescription("int int.operator checked +(int left, int right)"));
        }

        [Fact]
        public async Task TestOperatorBuiltIn9()
        {
            await TestInMethodAsync(
@"int x;

x = $$-x;",
                MainDescription("int int.operator -(int value)"));
        }

        [Fact]
        public async Task TestOperatorBuiltIn10()
        {
            await TestInMethodAsync(
@"int x;

x = unchecked ($$-x);",
                MainDescription("int int.operator -(int value)"));
        }

        [Fact]
        public async Task TestOperatorBuiltIn11()
        {
            await TestInMethodAsync(
@"int x;

x = checked ($$-x);",
                MainDescription("int int.operator checked -(int value)"));
        }

        [Fact]
        public async Task TestOperatorBuiltIn12()
        {
            await TestInMethodAsync(
@"int x;

x = x >>>$$ x;",
                MainDescription("int int.operator >>>(int left, int right)"));
        }

        [Fact]
        public async Task TestOperatorBuiltIn13()
        {
            await TestInMethodAsync(
@"int x;

x >>>=$$ x;",
                MainDescription("int int.operator >>>(int left, int right)"));
        }

        [Fact]
        public async Task TestOperatorCustomTypeBuiltIn_01()
        {
            var markup =
@"class C
{
    static void M() { C c; c = c +$$ c; }
}";

            await TestAsync(markup);
        }

        [Fact]
        public async Task TestOperatorCustomTypeBuiltIn_02()
        {
            var markup =
@"class C
{
    static void M() { C c; c = c >>>$$ c; }
}";

            await TestAsync(markup);
        }

        [Fact]
        public async Task TestOperatorCustomTypeOverload_01()
        {
            var markup =
@"class C
{
    static void M() { C c; c = c +$$ c; }
    static C operator+(C a, C b) { return a; }
}";

            await TestAsync(markup,
                MainDescription("C C.operator +(C a, C b)"));
        }

        [Fact]
        public async Task TestOperatorCustomTypeOverload_02()
        {
            var markup =
@"class C
{
    static void M() { C c; c = unchecked (c +$$ c); }
    static C operator+(C a, C b) { return a; }
}";

            await TestAsync(markup,
                MainDescription("C C.operator +(C a, C b)"));
        }

        [Fact]
        public async Task TestOperatorCustomTypeOverload_03()
        {
            var markup =
@"class C
{
    static void M() { C c; c = unchecked (c +$$ c); }
    static C operator+(C a, C b) { return a; }
    static C operator checked +(C a, C b) { return a; }
}";

            await TestAsync(markup,
                MainDescription("C C.operator +(C a, C b)"));
        }

        [Fact]
        public async Task TestOperatorCustomTypeOverload_04()
        {
            var markup =
@"class C
{
    static void M() { C c; c = checked (c +$$ c); }
    static C operator+(C a, C b) { return a; }
    static C operator checked +(C a, C b) { return a; }
}";

            await TestAsync(markup,
                MainDescription("C C.operator checked +(C a, C b)"));
        }

        [Fact]
        public async Task TestOperatorCustomTypeOverload_05()
        {
            var markup =
@"class C
{
    static void M() { C c; c =  $$-c; }
    static C operator-(C a) { return a; }
}";

            await TestAsync(markup,
                MainDescription("C C.operator -(C a)"));
        }

        [Fact]
        public async Task TestOperatorCustomTypeOverload_06()
        {
            var markup =
@"class C
{
    static void M() { C c; c =  unchecked ($$-c); }
    static C operator-(C a) { return a; }
}";

            await TestAsync(markup,
                MainDescription("C C.operator -(C a)"));
        }

        [Fact]
        public async Task TestOperatorCustomTypeOverload_07()
        {
            var markup =
@"class C
{
    static void M() { C c; c =  unchecked ($$-c); }
    static C operator-(C a) { return a; }
    static C operator checked -(C a) { return a; }
}";

            await TestAsync(markup,
                MainDescription("C C.operator -(C a)"));
        }

        [Fact]
        public async Task TestOperatorCustomTypeOverload_08()
        {
            var markup =
@"class C
{
    static void M() { C c; c =  checked ($$-c); }
    static C operator-(C a) { return a; }
    static C operator checked -(C a) { return a; }
}";

            await TestAsync(markup,
                MainDescription("C C.operator checked -(C a)"));
        }

        [Fact]
        public async Task TestOperatorCustomTypeOverload_09()
        {
            var markup =
@"class C
{
    static void M() { C c; c = c >>>$$ c; }
    static C operator>>>(C a, C b) { return a; }
}";

            await TestAsync(markup,
                MainDescription("C C.operator >>>(C a, C b)"));
        }

        [Fact]
        public async Task TestOperatorCustomTypeOverload_10()
        {
            var markup =
@"class C
{
    static void M() { C c; c >>>=$$ c; }
    static C operator>>>(C a, C b) { return a; }
}";

            await TestAsync(markup,
                MainDescription("C C.operator >>>(C a, C b)"));
        }

        [Fact]
        public async Task TestFieldInMethodMinimal()
        {
            var markup =
@"DateTime field;

void M()
{
    field$$
}";

            await TestInClassAsync(markup,
                MainDescription($"({FeaturesResources.field}) DateTime C.field"));
        }

        [Fact]
        public async Task TestFieldInMethodQualified()
        {
            var markup =
@"System.IO.FileInfo file;

void M()
{
    file$$
}";

            await TestInClassAsync(markup,
                MainDescription($"({FeaturesResources.field}) System.IO.FileInfo C.file"));
        }

        [Fact]
        public async Task TestMemberOfStructFromSource()
        {
            var markup =
@"struct MyStruct {
public static int SomeField; }
static class Test { int a = MyStruct.Some$$Field; }";

            await TestAsync(markup,
                MainDescription($"({FeaturesResources.field}) static int MyStruct.SomeField"));
        }

        [Fact, WorkItem(538638, "http://vstfdevdiv:8080/DevDiv2/DevDiv/_workitems/edit/538638")]
        public async Task TestMemberOfStructFromSourceWithDocComment()
        {
            var markup =
@"struct MyStruct {
///<summary>My Field</summary>
public static int SomeField; }
static class Test { int a = MyStruct.Some$$Field; }";

            await TestAsync(markup,
                MainDescription($"({FeaturesResources.field}) static int MyStruct.SomeField"),
                Documentation("My Field"));
        }

        [Fact]
        public async Task TestMemberOfStructInsideMethodFromSource()
        {
            var markup =
@"struct MyStruct {
public static int SomeField; }
static class Test { static void Method() { int a = MyStruct.Some$$Field; } }";

            await TestAsync(markup,
                MainDescription($"({FeaturesResources.field}) static int MyStruct.SomeField"));
        }

        [Fact, WorkItem(538638, "http://vstfdevdiv:8080/DevDiv2/DevDiv/_workitems/edit/538638")]
        public async Task TestMemberOfStructInsideMethodFromSourceWithDocComment()
        {
            var markup =
@"struct MyStruct {
///<summary>My Field</summary>
public static int SomeField; }
static class Test { static void Method() { int a = MyStruct.Some$$Field; } }";

            await TestAsync(markup,
                MainDescription($"({FeaturesResources.field}) static int MyStruct.SomeField"),
                Documentation("My Field"));
        }

        [Fact, WorkItem(538638, "http://vstfdevdiv:8080/DevDiv2/DevDiv/_workitems/edit/538638")]
        public async Task TestPartialMethodDocComment_01()
        {
            var markup =
@"partial class MyClass
{
    ///<summary>My Method Definition</summary>
    public partial void MyMethod();

    ///<summary>My Method Implementation</summary>
    public partial void MyMethod()
    {
    }
}
static class Test { static void Method() { MyClass.My$$Method(); } }";

            await TestAsync(markup,
                MainDescription($"void MyClass.MyMethod()"),
                Documentation("My Method Implementation"));
        }

        [Fact, WorkItem(538638, "http://vstfdevdiv:8080/DevDiv2/DevDiv/_workitems/edit/538638")]
        public async Task TestPartialMethodDocComment_02()
        {
            var markup =
@"partial class MyClass
{
    ///<summary>My Method Definition</summary>
    public partial void MyMethod();

    public partial void MyMethod()
    {
    }
}
static class Test { static void Method() { MyClass.My$$Method(); } }";

            await TestAsync(markup,
                MainDescription($"void MyClass.MyMethod()"),
                Documentation("My Method Definition"));
        }

        [Fact, WorkItem(538638, "http://vstfdevdiv:8080/DevDiv2/DevDiv/_workitems/edit/538638")]
        public async Task TestPartialMethodDocComment_03()
        {
            var markup =
@"partial class MyClass
{
    public partial void MyMethod();

    ///<summary>My Method Implementation</summary>
    public partial void MyMethod()
    {
    }
}
static class Test { static void Method() { MyClass.My$$Method(); } }";

            await TestAsync(markup,
                MainDescription($"void MyClass.MyMethod()"),
                Documentation("My Method Implementation"));
        }

        [Fact, WorkItem(538638, "http://vstfdevdiv:8080/DevDiv2/DevDiv/_workitems/edit/538638")]
        public async Task TestPartialMethodDocComment_04()
        {
            var markup =
@"partial class MyClass
{
    ///<summary>My Method Definition</summary>
    public partial void MyMethod();
}
static class Test { static void Method() { MyClass.My$$Method(); } }";

            await TestAsync(markup,
                MainDescription($"void MyClass.MyMethod()"),
                Documentation("My Method Definition"));
        }

        [Fact, WorkItem(538638, "http://vstfdevdiv:8080/DevDiv2/DevDiv/_workitems/edit/538638")]
        public async Task TestPartialMethodDocComment_05()
        {
            var markup =
@"partial class MyClass
{
    ///<summary>My Method Implementation</summary>
    public partial void MyMethod() { }
}
static class Test { static void Method() { MyClass.My$$Method(); } }";

            await TestAsync(markup,
                MainDescription($"void MyClass.MyMethod()"),
                Documentation("My Method Implementation"));
        }

        [Fact, WorkItem(538638, "http://vstfdevdiv:8080/DevDiv2/DevDiv/_workitems/edit/538638")]
        public async Task TestPartialMethodDocComment_06()
        {
            var markup =
@"partial class MyClass
{
    ///<summary>My Method Definition</summary>
    partial void MyMethod();

    partial void MyMethod() { }
}
static class Test { static void Method() { MyClass.My$$Method(); } }";

            await TestAsync(markup,
                MainDescription($"void MyClass.MyMethod()"),
                Documentation("My Method Definition"));
        }

        [Fact]
        public async Task TestMetadataFieldMinimal()
        {
            await TestInMethodAsync(@"DateTime dt = DateTime.MaxValue$$",
                MainDescription($"({FeaturesResources.field}) static readonly DateTime DateTime.MaxValue"));
        }

        [Fact]
        public async Task TestMetadataFieldQualified1()
        {
            // NOTE: we qualify the field type, but not the type that contains the field in Dev10
            var markup =
@"class C {
    void M()
    {
        DateTime dt = System.DateTime.MaxValue$$
    }
}";
            await TestAsync(markup,
                MainDescription($"({FeaturesResources.field}) static readonly System.DateTime System.DateTime.MaxValue"));
        }

        [Fact]
        public async Task TestMetadataFieldQualified2()
        {
            await TestAsync(
@"class C
{
    void M()
    {
        DateTime dt = System.DateTime.MaxValue$$
    }
}",
                MainDescription($"({FeaturesResources.field}) static readonly System.DateTime System.DateTime.MaxValue"));
        }

        [Fact]
        public async Task TestMetadataFieldQualified3()
        {
            await TestAsync(
@"using System;

class C
{
    void M()
    {
        DateTime dt = System.DateTime.MaxValue$$
    }
}",
                MainDescription($"({FeaturesResources.field}) static readonly DateTime DateTime.MaxValue"));
        }

        [Fact]
        public async Task ConstructedGenericField()
        {
            await TestAsync(
@"class C<T>
{
    public T Field;
}

class D
{
    void M()
    {
        new C<int>().Fi$$eld.ToString();
    }
}",
                MainDescription($"({FeaturesResources.field}) int C<int>.Field"));
        }

        [Fact]
        public async Task UnconstructedGenericField()
        {
            await TestAsync(
@"class C<T>
{
    public T Field;

    void M()
    {
        Fi$$eld.ToString();
    }
}",
                MainDescription($"({FeaturesResources.field}) T C<T>.Field"));
        }

        [Fact]
        public async Task TestIntegerLiteral()
        {
            await TestInMethodAsync(@"int f = 37$$",
                MainDescription("struct System.Int32"));
        }

        [Fact]
        public async Task TestTrueKeyword()
        {
            await TestInMethodAsync(@"bool f = true$$",
                MainDescription("struct System.Boolean"));
        }

        [Fact]
        public async Task TestFalseKeyword()
        {
            await TestInMethodAsync(@"bool f = false$$",
                MainDescription("struct System.Boolean"));
        }

        [Fact, WorkItem(26027, "https://github.com/dotnet/roslyn/issues/26027")]
        public async Task TestNullLiteral()
        {
            await TestInMethodAsync(@"string f = null$$",
                MainDescription("class System.String"));
        }

        [Fact]
        public async Task TestNullLiteralWithVar()
            => await TestInMethodAsync(@"var f = null$$");

        [Fact, WorkItem(26027, "https://github.com/dotnet/roslyn/issues/26027")]
        public async Task TestDefaultLiteral()
        {
            await TestInMethodAsync(@"string f = default$$",
                MainDescription("class System.String"));
        }

        [Fact, WorkItem(756226, "http://vstfdevdiv:8080/DevDiv2/DevDiv/_workitems/edit/756226")]
        public async Task TestAwaitKeywordOnGenericTaskReturningAsync()
        {
            var markup = @"using System.Threading.Tasks;
class C
{
    public async Task<int> Calc()
    {
        aw$$ait Calc();
        return 5;
    }
}";
            await TestAsync(markup, MainDescription(string.Format(FeaturesResources.Awaited_task_returns_0, "struct System.Int32")));
        }

        [Fact, WorkItem(756226, "http://vstfdevdiv:8080/DevDiv2/DevDiv/_workitems/edit/756226")]
        public async Task TestAwaitKeywordInDeclarationStatement()
        {
            var markup = @"using System.Threading.Tasks;
class C
{
    public async Task<int> Calc()
    {
        var x = $$await Calc();
        return 5;
    }
}";
            await TestAsync(markup, MainDescription(string.Format(FeaturesResources.Awaited_task_returns_0, "struct System.Int32")));
        }

        [Fact, WorkItem(756226, "http://vstfdevdiv:8080/DevDiv2/DevDiv/_workitems/edit/756226")]
        public async Task TestAwaitKeywordOnTaskReturningAsync()
        {
            var markup = @"using System.Threading.Tasks;
class C
{
    public async void Calc()
    {
        aw$$ait Task.Delay(100);
    }
}";
            await TestAsync(markup, MainDescription(FeaturesResources.Awaited_task_returns_no_value));
        }

        [Fact, WorkItem(756226, "http://vstfdevdiv:8080/DevDiv2/DevDiv/_workitems/edit/756226"), WorkItem(756337, "http://vstfdevdiv:8080/DevDiv2/DevDiv/_workitems/edit/756337")]
        public async Task TestNestedAwaitKeywords1()
        {
            var markup = @"using System;
using System.Threading.Tasks;
class AsyncExample2
{
    async Task<Task<int>> AsyncMethod()
    {
        return NewMethod();
    }

    private static Task<int> NewMethod()
    {
        int hours = 24;
        return hours;
    }

    async Task UseAsync()
    {
        Func<Task<int>> lambda = async () =>
        {
            return await await AsyncMethod();
        };

        int result = await await AsyncMethod();
        Task<Task<int>> resultTask = AsyncMethod();
        result = await awa$$it resultTask;
        result = await lambda();
    }
}";
            await TestAsync(markup, MainDescription(string.Format(FeaturesResources.Awaited_task_returns_0, $"({CSharpFeaturesResources.awaitable}) class System.Threading.Tasks.Task<TResult>")),
                         TypeParameterMap($"\r\nTResult {FeaturesResources.is_} int"));
        }

        [Fact, WorkItem(756226, "http://vstfdevdiv:8080/DevDiv2/DevDiv/_workitems/edit/756226")]
        public async Task TestNestedAwaitKeywords2()
        {
            var markup = @"using System;
using System.Threading.Tasks;
class AsyncExample2
{
    async Task<Task<int>> AsyncMethod()
    {
        return NewMethod();
    }

    private static Task<int> NewMethod()
    {
        int hours = 24;
        return hours;
    }

    async Task UseAsync()
    {
        Func<Task<int>> lambda = async () =>
        {
            return await await AsyncMethod();
        };

        int result = await await AsyncMethod();
        Task<Task<int>> resultTask = AsyncMethod();
        result = awa$$it await resultTask;
        result = await lambda();
    }
}";
            await TestAsync(markup, MainDescription(string.Format(FeaturesResources.Awaited_task_returns_0, "struct System.Int32")));
        }

        [Fact, WorkItem(756226, "http://vstfdevdiv:8080/DevDiv2/DevDiv/_workitems/edit/756226"), WorkItem(756337, "http://vstfdevdiv:8080/DevDiv2/DevDiv/_workitems/edit/756337")]
        public async Task TestAwaitablePrefixOnCustomAwaiter()
        {
            var markup = @"using System;
using System.Runtime.CompilerServices;
using System.Threading.Tasks;
using Z = $$C;

class C
{
    public MyAwaiter GetAwaiter() { throw new NotImplementedException(); }
}

class MyAwaiter : INotifyCompletion
{
    public void OnCompleted(Action continuation)
    {
        throw new NotImplementedException();
    }

    public bool IsCompleted { get { throw new NotImplementedException(); } }
    public void GetResult() { }
}";
            await TestAsync(markup, MainDescription($"({CSharpFeaturesResources.awaitable}) class C"));
        }

        [Fact, WorkItem(756226, "http://vstfdevdiv:8080/DevDiv2/DevDiv/_workitems/edit/756226"), WorkItem(756337, "http://vstfdevdiv:8080/DevDiv2/DevDiv/_workitems/edit/756337")]
        public async Task TestTaskType()
        {
            var markup = @"using System.Threading.Tasks;
class C
{
    public void Calc()
    {
        Task$$ v1;
    }
}";
            await TestAsync(markup, MainDescription($"({CSharpFeaturesResources.awaitable}) class System.Threading.Tasks.Task"));
        }

        [Fact, WorkItem(756226, "http://vstfdevdiv:8080/DevDiv2/DevDiv/_workitems/edit/756226"), WorkItem(756337, "http://vstfdevdiv:8080/DevDiv2/DevDiv/_workitems/edit/756337")]
        public async Task TestTaskOfTType()
        {
            var markup = @"using System;
using System.Threading.Tasks;
class C
{
    public void Calc()
    {
        Task$$<int> v1;
    }
}";
            await TestAsync(markup, MainDescription($"({CSharpFeaturesResources.awaitable}) class System.Threading.Tasks.Task<TResult>"),
                         TypeParameterMap($"\r\nTResult {FeaturesResources.is_} int"));
        }

        [Fact, WorkItem(7100, "https://github.com/dotnet/roslyn/issues/7100")]
        public async Task TestDynamicIsntAwaitable()
        {
            var markup = @"
class C
{
    dynamic D() { return null; }
    void M()
    {
        D$$();
    }
}
";
            await TestAsync(markup, MainDescription("dynamic C.D()"));
        }

        [Fact]
        public async Task TestStringLiteral()
        {
            await TestInMethodAsync(@"string f = ""Goo""$$",
                MainDescription("class System.String"));
        }

        [Fact]
        public async Task TestStringLiteralUtf8_01()
        {
            await TestInMethodAsync(@"var f = ""Goo""u8$$",
                TestSources.Span,
                MainDescription("readonly ref struct System.ReadOnlySpan<T>"),
                TypeParameterMap($"\r\nT {FeaturesResources.is_} byte"));
        }

        [Fact]
        public async Task TestStringLiteralUtf8_02()
        {
            await TestInMethodAsync(@"var f = ""Goo""U8$$",
                TestSources.Span,
                MainDescription("readonly ref struct System.ReadOnlySpan<T>"),
                TypeParameterMap($"\r\nT {FeaturesResources.is_} byte"));
        }

        [Fact, WorkItem(1280, "https://github.com/dotnet/roslyn/issues/1280")]
        public async Task TestVerbatimStringLiteral()
        {
            await TestInMethodAsync(@"string f = @""cat""$$",
                MainDescription("class System.String"));
        }

        [Fact]
        public async Task TestVerbatimStringLiteralUtf8_01()
        {
            await TestInMethodAsync(@"string f = @""cat""u8$$",
                TestSources.Span,
                MainDescription("readonly ref struct System.ReadOnlySpan<T>"),
                TypeParameterMap($"\r\nT {FeaturesResources.is_} byte"));
        }

        [Fact]
        public async Task TestVerbatimStringLiteralUtf8_02()
        {
            await TestInMethodAsync(@"string f = @""cat""U8$$",
                TestSources.Span,
                MainDescription("readonly ref struct System.ReadOnlySpan<T>"),
                TypeParameterMap($"\r\nT {FeaturesResources.is_} byte"));
        }

        [Fact]
        public async Task TestRawStringLiteral()
        {
            await TestInMethodAsync(@"string f = """"""Goo""""""$$",
                MainDescription("class System.String"));
        }

        [Fact]
        public async Task TestRawStringLiteralUtf8_01()
        {
            await TestInMethodAsync(@"string f = """"""Goo""""""u8$$",
                TestSources.Span,
                MainDescription("readonly ref struct System.ReadOnlySpan<T>"),
                TypeParameterMap($"\r\nT {FeaturesResources.is_} byte"));
        }

        [Fact]
        public async Task TestRawStringLiteralUtf8_02()
        {
            await TestInMethodAsync(@"string f = """"""Goo""""""U8$$",
                TestSources.Span,
                MainDescription("readonly ref struct System.ReadOnlySpan<T>"),
                TypeParameterMap($"\r\nT {FeaturesResources.is_} byte"));
        }

        [Fact]
        public async Task TestRawStringLiteralMultiline()
        {
            await TestInMethodAsync(@"string f = """"""
                Goo
    """"""$$",
                MainDescription("class System.String"));
        }

        [Fact]
        public async Task TestRawStringLiteralMultilineUtf8_01()
        {
            await TestInMethodAsync(@"string f = """"""
                Goo
    """"""u8$$",
                TestSources.Span,
                MainDescription("readonly ref struct System.ReadOnlySpan<T>"),
                TypeParameterMap($"\r\nT {FeaturesResources.is_} byte"));
        }

        [Fact]
        public async Task TestRawStringLiteralMultilineUtf8_02()
        {
            await TestInMethodAsync(@"string f = """"""
                Goo
    """"""U8$$",
                TestSources.Span,
                MainDescription("readonly ref struct System.ReadOnlySpan<T>"),
                TypeParameterMap($"\r\nT {FeaturesResources.is_} byte"));
        }

        [Fact, WorkItem(1280, "https://github.com/dotnet/roslyn/issues/1280")]
        public async Task TestInterpolatedStringLiteral()
        {
            await TestInMethodAsync(@"string f = $""cat""$$", MainDescription("class System.String"));
            await TestInMethodAsync(@"string f = $""c$$at""", MainDescription("class System.String"));
            await TestInMethodAsync(@"string f = $""$$cat""", MainDescription("class System.String"));
            await TestInMethodAsync(@"string f = $""cat {1$$ + 2} dog""", MainDescription("struct System.Int32"));
        }

        [Fact, WorkItem(1280, "https://github.com/dotnet/roslyn/issues/1280")]
        public async Task TestVerbatimInterpolatedStringLiteral()
        {
            await TestInMethodAsync(@"string f = $@""cat""$$", MainDescription("class System.String"));
            await TestInMethodAsync(@"string f = $@""c$$at""", MainDescription("class System.String"));
            await TestInMethodAsync(@"string f = $@""$$cat""", MainDescription("class System.String"));
            await TestInMethodAsync(@"string f = $@""cat {1$$ + 2} dog""", MainDescription("struct System.Int32"));
        }

        [Fact]
        public async Task TestCharLiteral()
        {
            await TestInMethodAsync(@"string f = 'x'$$",
                MainDescription("struct System.Char"));
        }

        [Fact]
        public async Task DynamicKeyword()
        {
            await TestInMethodAsync(
@"dyn$$amic dyn;",
                MainDescription("dynamic"),
                Documentation(FeaturesResources.Represents_an_object_whose_operations_will_be_resolved_at_runtime));
        }

        [Fact]
        public async Task DynamicField()
        {
            await TestInClassAsync(
@"dynamic dyn;

void M()
{
    d$$yn.Goo();
}",
                MainDescription($"({FeaturesResources.field}) dynamic C.dyn"));
        }

        [Fact]
        public async Task LocalProperty_Minimal()
        {
            await TestInClassAsync(
@"DateTime Prop { get; set; }

void M()
{
    P$$rop.ToString();
}",
                MainDescription("DateTime C.Prop { get; set; }"));
        }

        [Fact]
        public async Task LocalProperty_Minimal_PrivateSet()
        {
            await TestInClassAsync(
@"public DateTime Prop { get; private set; }

void M()
{
    P$$rop.ToString();
}",
                MainDescription("DateTime C.Prop { get; private set; }"));
        }

        [Fact]
        public async Task LocalProperty_Minimal_PrivateSet1()
        {
            await TestInClassAsync(
@"protected internal int Prop { get; private set; }

void M()
{
    P$$rop.ToString();
}",
                MainDescription("int C.Prop { get; private set; }"));
        }

        [Fact]
        public async Task LocalProperty_Qualified()
        {
            await TestInClassAsync(
@"System.IO.FileInfo Prop { get; set; }

void M()
{
    P$$rop.ToString();
}",
                MainDescription("System.IO.FileInfo C.Prop { get; set; }"));
        }

        [Fact]
        public async Task NonLocalProperty_Minimal()
        {
            await TestInMethodAsync(@"DateTime.No$$w.ToString();",
                MainDescription("DateTime DateTime.Now { get; }"));
        }

        [Fact]
        public async Task NonLocalProperty_Qualified()
        {
            await TestInMethodAsync(
@"System.IO.FileInfo f;

f.Att$$ributes.ToString();",
                MainDescription("System.IO.FileAttributes System.IO.FileSystemInfo.Attributes { get; set; }"));
        }

        [Fact]
        public async Task ConstructedGenericProperty()
        {
            await TestAsync(
@"class C<T>
{
    public T Property { get; set }
}

class D
{
    void M()
    {
        new C<int>().Pro$$perty.ToString();
    }
}",
                MainDescription("int C<int>.Property { get; set; }"));
        }

        [Fact]
        public async Task UnconstructedGenericProperty()
        {
            await TestAsync(
@"class C<T>
{
    public T Property { get; set}

    void M()
    {
        Pro$$perty.ToString();
    }
}",
                MainDescription("T C<T>.Property { get; set; }"));
        }

        [Fact]
        public async Task ValueInProperty()
        {
            await TestInClassAsync(
@"public DateTime Property
{
    set
    {
        goo = val$$ue;
    }
}",
                MainDescription($"({FeaturesResources.parameter}) DateTime value"));
        }

        [Fact]
        public async Task EnumTypeName()
        {
            await TestInMethodAsync(@"Consol$$eColor c",
                MainDescription("enum System.ConsoleColor"));
        }

        [Fact, WorkItem(52490, "https://github.com/dotnet/roslyn/issues/52490")]
        public async Task EnumNonDefaultUnderlyingType_Definition()
        {
            await TestInClassAsync(@"enum E$$ : byte { A, B }",
                MainDescription("enum C.E : byte"));
        }

        [Fact, WorkItem(52490, "https://github.com/dotnet/roslyn/issues/52490")]
        public async Task EnumNonDefaultUnderlyingType_AsField()
        {
            await TestInClassAsync(@"
enum E : byte { A, B }

private E$$ _E;
",
                MainDescription("enum C.E : byte"));
        }

        [Fact, WorkItem(52490, "https://github.com/dotnet/roslyn/issues/52490")]
        public async Task EnumNonDefaultUnderlyingType_AsProperty()
        {
            await TestInClassAsync(@"
enum E : byte { A, B }

private E$$ E{ get; set; };
",
                MainDescription("enum C.E : byte"));
        }

        [Fact, WorkItem(52490, "https://github.com/dotnet/roslyn/issues/52490")]
        public async Task EnumNonDefaultUnderlyingType_AsParameter()
        {
            await TestInClassAsync(@"
enum E : byte { A, B }

private void M(E$$ e) { }
",
                MainDescription("enum C.E : byte"));
        }

        [Fact, WorkItem(52490, "https://github.com/dotnet/roslyn/issues/52490")]
        public async Task EnumNonDefaultUnderlyingType_AsReturnType()
        {
            await TestInClassAsync(@"
enum E : byte { A, B }

private E$$ M() { }
",
                MainDescription("enum C.E : byte"));
        }

        [Fact, WorkItem(52490, "https://github.com/dotnet/roslyn/issues/52490")]
        public async Task EnumNonDefaultUnderlyingType_AsLocal()
        {
            await TestInClassAsync(@"
enum E : byte { A, B }

private void M()
{
    E$$ e = default;
}
",
                MainDescription("enum C.E : byte"));
        }

        [Fact, WorkItem(52490, "https://github.com/dotnet/roslyn/issues/52490")]
        public async Task EnumNonDefaultUnderlyingType_OnMemberAccessOnType()
        {
            await TestInClassAsync(@"
enum EN : byte { A, B }

private void M()
{
    var ea = E$$N.A;
}
",
                MainDescription("enum C.EN : byte"));
        }

        [Fact, WorkItem(52490, "https://github.com/dotnet/roslyn/issues/52490")]
        public async Task EnumNonDefaultUnderlyingType_OnMemberAccessOnType_OnDot()
        {
            await TestInClassAsync(@"
enum E : byte { A, B }

private void M()
{
    var ea = E$$.A;
}
",
                MainDescription("E.A = 0"));
        }

        [Fact, WorkItem(52490, "https://github.com/dotnet/roslyn/issues/52490")]
        public async Task EnumNonDefaultUnderlyingType_NotOnMemberAccessOnMember()
        {
            await TestInClassAsync(@"
enum E : byte { A, B }

private void M()
{
    var ea = E.A$$;
}
",
                MainDescription("E.A = 0"));
        }

        [Theory, WorkItem(52490, "https://github.com/dotnet/roslyn/issues/52490")]
        [InlineData("byte", "byte")]
        [InlineData("byte", "System.Byte")]
        [InlineData("sbyte", "sbyte")]
        [InlineData("sbyte", "System.SByte")]
        [InlineData("short", "short")]
        [InlineData("short", "System.Int16")]
        [InlineData("ushort", "ushort")]
        [InlineData("ushort", "System.UInt16")]
        // int is the default type and is not shown
        [InlineData("uint", "uint")]
        [InlineData("uint", "System.UInt32")]
        [InlineData("long", "long")]
        [InlineData("long", "System.Int64")]
        [InlineData("ulong", "ulong")]
        [InlineData("ulong", "System.UInt64")]
        public async Task EnumNonDefaultUnderlyingType_ShowForNonDefaultTypes(string displayTypeName, string underlyingTypeName)
        {
            await TestInClassAsync(@$"
enum E$$ : {underlyingTypeName}
{{
    A, B
}}",
                MainDescription($"enum C.E : {displayTypeName}"));
        }

        [Theory, WorkItem(52490, "https://github.com/dotnet/roslyn/issues/52490")]
        [InlineData("")]
        [InlineData(": int")]
        [InlineData(": System.Int32")]
        public async Task EnumNonDefaultUnderlyingType_DontShowForDefaultType(string defaultType)
        {
            await TestInClassAsync(@$"
enum E$$ {defaultType}
{{
    A, B
}}",
                MainDescription("enum C.E"));
        }

        [Fact]
        public async Task EnumMemberNameFromMetadata()
        {
            await TestInMethodAsync(@"ConsoleColor c = ConsoleColor.Bla$$ck",
                MainDescription("ConsoleColor.Black = 0"));
        }

        [Fact]
        public async Task FlagsEnumMemberNameFromMetadata1()
        {
            await TestInMethodAsync(@"AttributeTargets a = AttributeTargets.Cl$$ass",
                MainDescription("AttributeTargets.Class = 4"));
        }

        [Fact]
        public async Task FlagsEnumMemberNameFromMetadata2()
        {
            await TestInMethodAsync(@"AttributeTargets a = AttributeTargets.A$$ll",
                MainDescription("AttributeTargets.All = AttributeTargets.Assembly | AttributeTargets.Module | AttributeTargets.Class | AttributeTargets.Struct | AttributeTargets.Enum | AttributeTargets.Constructor | AttributeTargets.Method | AttributeTargets.Property | AttributeTargets.Field | AttributeTargets.Event | AttributeTargets.Interface | AttributeTargets.Parameter | AttributeTargets.Delegate | AttributeTargets.ReturnValue | AttributeTargets.GenericParameter"));
        }

        [Fact]
        public async Task EnumMemberNameFromSource1()
        {
            await TestAsync(
@"enum E
{
    A = 1 << 0,
    B = 1 << 1,
    C = 1 << 2
}

class C
{
    void M()
    {
        var e = E.B$$;
    }
}",
    MainDescription("E.B = 1 << 1"));
        }

        [Fact]
        public async Task EnumMemberNameFromSource2()
        {
            await TestAsync(
@"enum E
{
    A,
    B,
    C
}

class C
{
    void M()
    {
        var e = E.B$$;
    }
}",
    MainDescription("E.B = 1"));
        }

        [Fact]
        public async Task Parameter_InMethod_Minimal()
        {
            await TestInClassAsync(
@"void M(DateTime dt)
{
    d$$t.ToString();",
                MainDescription($"({FeaturesResources.parameter}) DateTime dt"));
        }

        [Fact]
        public async Task Parameter_InMethod_Qualified()
        {
            await TestInClassAsync(
@"void M(System.IO.FileInfo fileInfo)
{
    file$$Info.ToString();",
                MainDescription($"({FeaturesResources.parameter}) System.IO.FileInfo fileInfo"));
        }

        [Fact]
        public async Task Parameter_FromReferenceToNamedParameter()
        {
            await TestInMethodAsync(@"Console.WriteLine(va$$lue: ""Hi"");",
                MainDescription($"({FeaturesResources.parameter}) string value"));
        }

        [Fact]
        public async Task Parameter_DefaultValue()
        {
            // NOTE: Dev10 doesn't show the default value, but it would be nice if we did.
            // NOTE: The "DefaultValue" property isn't implemented yet.
            await TestInClassAsync(
@"void M(int param = 42)
{
    para$$m.ToString();
}",
                MainDescription($"({FeaturesResources.parameter}) int param = 42"));
        }

<<<<<<< HEAD
        [Fact, Trait(Traits.Feature, Traits.Features.QuickInfo)]
        public async Task Lambda_Parameter_DefaultValue()
        {
            await TestInMethodAsync(
@"(int param = 42) => {
    return para$$m + 1;
}",
    MainDescription($"({FeaturesResources.parameter}) int param = 42"));
        }

        [Fact, Trait(Traits.Feature, Traits.Features.QuickInfo)]
=======
        [Fact]
>>>>>>> d04c23b6
        public async Task Parameter_Params()
        {
            await TestInClassAsync(
@"void M(params DateTime[] arg)
{
    ar$$g.ToString();
}",
                MainDescription($"({FeaturesResources.parameter}) params DateTime[] arg"));
        }

        [Fact]
        public async Task Parameter_Ref()
        {
            await TestInClassAsync(
@"void M(ref DateTime arg)
{
    ar$$g.ToString();
}",
                MainDescription($"({FeaturesResources.parameter}) ref DateTime arg"));
        }

        [Fact]
        public async Task Parameter_Out()
        {
            await TestInClassAsync(
@"void M(out DateTime arg)
{
    ar$$g.ToString();
}",
                MainDescription($"({FeaturesResources.parameter}) out DateTime arg"));
        }

        [Fact]
        public async Task Local_Minimal()
        {
            await TestInMethodAsync(
@"DateTime dt;

d$$t.ToString();",
                MainDescription($"({FeaturesResources.local_variable}) DateTime dt"));
        }

        [Fact]
        public async Task Local_Qualified()
        {
            await TestInMethodAsync(
@"System.IO.FileInfo fileInfo;

file$$Info.ToString();",
                MainDescription($"({FeaturesResources.local_variable}) System.IO.FileInfo fileInfo"));
        }

        [Fact]
        public async Task Method_MetadataOverload()
        {
            await TestInMethodAsync("Console.Write$$Line();",
                MainDescription($"void Console.WriteLine() (+ 18 {FeaturesResources.overloads_})"));
        }

        [Fact]
        public async Task Method_SimpleWithOverload()
        {
            await TestInClassAsync(
@"void Method()
{
    Met$$hod();
}

void Method(int i)
{
}",
                MainDescription($"void C.Method() (+ 1 {FeaturesResources.overload})"));
        }

        [Fact]
        public async Task Method_MoreOverloads()
        {
            await TestInClassAsync(
@"void Method()
{
    Met$$hod(null);
}

void Method(int i)
{
}

void Method(DateTime dt)
{
}

void Method(System.IO.FileInfo fileInfo)
{
}",
                MainDescription($"void C.Method(System.IO.FileInfo fileInfo) (+ 3 {FeaturesResources.overloads_})"));
        }

        [Fact]
        public async Task Method_SimpleInSameClass()
        {
            await TestInClassAsync(
@"DateTime GetDate(System.IO.FileInfo ft)
{
    Get$$Date(null);
}",
                MainDescription("DateTime C.GetDate(System.IO.FileInfo ft)"));
        }

        [Fact]
        public async Task Method_OptionalParameter()
        {
            await TestInClassAsync(
@"void M()
{
    Met$$hod();
}

void Method(int i = 0)
{
}",
                MainDescription("void C.Method([int i = 0])"));
        }

        [Fact]
        public async Task Method_OptionalDecimalParameter()
        {
            await TestInClassAsync(
@"void Goo(decimal x$$yz = 10)
{
}",
                MainDescription($"({FeaturesResources.parameter}) decimal xyz = 10"));
        }

        [Fact]
        public async Task Method_Generic()
        {
            // Generic method don't get the instantiation info yet.  NOTE: We don't display
            // constraint info in Dev10. Should we?
            await TestInClassAsync(
@"TOut Goo<TIn, TOut>(TIn arg) where TIn : IEquatable<TIn>
{
    Go$$o<int, DateTime>(37);
}",

            MainDescription("DateTime C.Goo<int, DateTime>(int arg)"));
        }

        [Fact]
        public async Task Method_UnconstructedGeneric()
        {
            await TestInClassAsync(
@"TOut Goo<TIn, TOut>(TIn arg)
{
    Go$$o<TIn, TOut>(default(TIn);
}",

                MainDescription("TOut C.Goo<TIn, TOut>(TIn arg)"));
        }

        [Fact]
        public async Task Method_Inferred()
        {
            await TestInClassAsync(
@"void Goo<TIn>(TIn arg)
{
    Go$$o(42);
}",
                MainDescription("void C.Goo<int>(int arg)"));
        }

        [Fact]
        public async Task Method_MultipleParams()
        {
            await TestInClassAsync(
@"void Goo(DateTime dt, System.IO.FileInfo fi, int number)
{
    Go$$o(DateTime.Now, null, 32);
}",
                MainDescription("void C.Goo(DateTime dt, System.IO.FileInfo fi, int number)"));
        }

        [Fact]
        public async Task Method_OptionalParam()
        {
            // NOTE - Default values aren't actually returned by symbols yet.
            await TestInClassAsync(
@"void Goo(int num = 42)
{
    Go$$o();
}",
                MainDescription("void C.Goo([int num = 42])"));
        }

        [Fact]
        public async Task Method_ParameterModifiers()
        {
            // NOTE - Default values aren't actually returned by symbols yet.
            await TestInClassAsync(
@"void Goo(ref DateTime dt, out System.IO.FileInfo fi, params int[] numbers)
{
    Go$$o(DateTime.Now, null, 32);
}",
                MainDescription("void C.Goo(ref DateTime dt, out System.IO.FileInfo fi, params int[] numbers)"));
        }

        [Fact]
        public async Task Constructor()
        {
            await TestInClassAsync(
@"public C()
{
}

void M()
{
    new C$$().ToString();
}",
                MainDescription("C.C()"));
        }

        [Fact]
        public async Task Constructor_Overloads()
        {
            await TestInClassAsync(
@"public C()
{
}

public C(DateTime dt)
{
}

public C(int i)
{
}

void M()
{
    new C$$(DateTime.MaxValue).ToString();
}",
                MainDescription($"C.C(DateTime dt) (+ 2 {FeaturesResources.overloads_})"));
        }

        /// <summary>
        /// Regression for 3923
        /// </summary>
        [Fact]
        public async Task Constructor_OverloadFromStringLiteral()
        {
            await TestInMethodAsync(
@"new InvalidOperatio$$nException("""");",
                MainDescription($"InvalidOperationException.InvalidOperationException(string message) (+ 2 {FeaturesResources.overloads_})"));
        }

        /// <summary>
        /// Regression for 3923
        /// </summary>
        [Fact]
        public async Task Constructor_UnknownType()
        {
            await TestInvalidTypeInClassAsync(
@"void M()
{
    new G$$oo();
}");
        }

        /// <summary>
        /// Regression for 3923
        /// </summary>
        [Fact]
        public async Task Constructor_OverloadFromProperty()
        {
            await TestInMethodAsync(
@"new InvalidOperatio$$nException(this.GetType().Name);",
                MainDescription($"InvalidOperationException.InvalidOperationException(string message) (+ 2 {FeaturesResources.overloads_})"));
        }

        [Fact]
        public async Task Constructor_Metadata()
        {
            await TestInMethodAsync(
@"new Argument$$NullException();",
                MainDescription($"ArgumentNullException.ArgumentNullException() (+ 3 {FeaturesResources.overloads_})"));
        }

        [Fact]
        public async Task Constructor_MetadataQualified()
        {
            await TestInMethodAsync(@"new System.IO.File$$Info(null);",
                MainDescription("System.IO.FileInfo.FileInfo(string fileName)"));
        }

        [Fact]
        public async Task InterfaceProperty()
        {
            await TestInMethodAsync(
@"interface I
{
    string Name$$ { get; set; }
}",
                MainDescription("string I.Name { get; set; }"));
        }

        [Fact]
        public async Task ExplicitInterfacePropertyImplementation()
        {
            await TestInMethodAsync(
@"interface I
{
    string Name { get; set; }
}

class C : I
{
    string IEmployee.Name$$
    {
        get
        {
            return """";
        }

        set
        {
        }
    }
}",
                MainDescription("string C.Name { get; set; }"));
        }

        [Fact]
        public async Task Operator()
        {
            await TestInClassAsync(
@"public static C operator +(C left, C right)
{
    return null;
}

void M(C left, C right)
{
    return left +$$ right;
}",
                MainDescription("C C.operator +(C left, C right)"));
        }

#pragma warning disable CA2243 // Attribute string literals should parse correctly
        [WorkItem(792629, "generic type parameter constraints for methods in quick info")]
#pragma warning restore CA2243 // Attribute string literals should parse correctly
        [Fact]
        public async Task GenericMethodWithConstraintsAtDeclaration()
        {
            await TestInClassAsync(
@"TOut G$$oo<TIn, TOut>(TIn arg) where TIn : IEquatable<TIn>
{
}",

            MainDescription("TOut C.Goo<TIn, TOut>(TIn arg) where TIn : IEquatable<TIn>"));
        }

#pragma warning disable CA2243 // Attribute string literals should parse correctly
        [WorkItem(792629, "generic type parameter constraints for methods in quick info")]
#pragma warning restore CA2243 // Attribute string literals should parse correctly
        [Fact]
        public async Task GenericMethodWithMultipleConstraintsAtDeclaration()
        {
            await TestInClassAsync(
@"TOut Goo<TIn, TOut>(TIn arg) where TIn : Employee, new()
{
    Go$$o<TIn, TOut>(default(TIn);
}",

            MainDescription("TOut C.Goo<TIn, TOut>(TIn arg) where TIn : Employee, new()"));
        }

#pragma warning disable CA2243 // Attribute string literals should parse correctly
        [WorkItem(792629, "generic type parameter constraints for methods in quick info")]
#pragma warning restore CA2243 // Attribute string literals should parse correctly
        [Fact]
        public async Task UnConstructedGenericMethodWithConstraintsAtInvocation()
        {
            await TestInClassAsync(
@"TOut Goo<TIn, TOut>(TIn arg) where TIn : Employee
{
    Go$$o<TIn, TOut>(default(TIn);
}",

            MainDescription("TOut C.Goo<TIn, TOut>(TIn arg) where TIn : Employee"));
        }

        [Fact]
        public async Task GenericTypeWithConstraintsAtDeclaration()
        {
            await TestAsync(
@"public class Employee : IComparable<Employee>
{
    public int CompareTo(Employee other)
    {
        throw new NotImplementedException();
    }
}

class Emplo$$yeeList<T> : IEnumerable<T> where T : Employee, System.IComparable<T>, new()
{
}",

            MainDescription("class EmployeeList<T> where T : Employee, System.IComparable<T>, new()"));
        }

        [Fact]
        public async Task GenericType()
        {
            await TestAsync(
@"class T1<T11>
{
    $$T11 i;
}",
                MainDescription($"T11 {FeaturesResources.in_} T1<T11>"));
        }

        [Fact]
        public async Task GenericMethod()
        {
            await TestInClassAsync(
@"static void Meth1<T1>(T1 i) where T1 : struct
{
    $$T1 i;
}",
                MainDescription($"T1 {FeaturesResources.in_} C.Meth1<T1> where T1 : struct"));
        }

        [Fact]
        public async Task Var()
        {
            await TestInMethodAsync(
@"var x = new Exception();
var y = $$x;",
                MainDescription($"({FeaturesResources.local_variable}) Exception x"));
        }

        [Fact]
        public async Task NullableReference()
        {
            await TestWithOptionsAsync(
                Options.Regular.WithLanguageVersion(LanguageVersion.CSharp8),
@"class A<T>
{
}
class B
{
    static void M()
    {
        A<B?>? x = null!;
        var y = x;
        $$y.ToString();
    }
}",
                // https://github.com/dotnet/roslyn/issues/26198 public API should show inferred nullability
                MainDescription($"({FeaturesResources.local_variable}) A<B?> y"));
        }

        [Fact, WorkItem(26648, "https://github.com/dotnet/roslyn/issues/26648")]
        public async Task NullableReference_InMethod()
        {
            var code = @"
class G
{
    void M()
    {
        C c;
        c.Go$$o();
    }
}
public class C
{
    public string? Goo(IEnumerable<object?> arg)
    {
    }
}";
            await TestWithOptionsAsync(
                Options.Regular.WithLanguageVersion(LanguageVersion.CSharp8),
                code, MainDescription("string? C.Goo(IEnumerable<object?> arg)"));
        }

        [Fact]
        public async Task NestedInGeneric()
        {
            await TestInMethodAsync(
@"List<int>.Enu$$merator e;",
                MainDescription("struct System.Collections.Generic.List<T>.Enumerator"),
                TypeParameterMap($"\r\nT {FeaturesResources.is_} int"));
        }

        [Fact]
        public async Task NestedGenericInGeneric()
        {
            await TestAsync(
@"class Outer<T>
{
    class Inner<U>
    {
    }

    static void M()
    {
        Outer<int>.I$$nner<string> e;
    }
}",
                MainDescription("class Outer<T>.Inner<U>"),
                TypeParameterMap(
                    Lines($"\r\nT {FeaturesResources.is_} int",
                          $"U {FeaturesResources.is_} string")));
        }

        [Fact]
        public async Task ObjectInitializer1()
        {
            await TestInClassAsync(
@"void M()
{
    var x = new test() { $$z = 5 };
}

class test
{
    public int z;
}",
                MainDescription($"({FeaturesResources.field}) int test.z"));
        }

        [Fact]
        public async Task ObjectInitializer2()
        {
            await TestInMethodAsync(
@"class C
{
    void M()
    {
        var x = new test() { z = $$5 };
    }

    class test
    {
        public int z;
    }
}",
                MainDescription("struct System.Int32"));
        }

        [Fact, WorkItem(537880, "http://vstfdevdiv:8080/DevDiv2/DevDiv/_workitems/edit/537880")]
        public async Task TypeArgument()
        {
            await TestAsync(
@"class C<T, Y>
{
    void M()
    {
        C<int, DateTime> variable;
        $$variable = new C<int, DateTime>();
    }
}",
                MainDescription($"({FeaturesResources.local_variable}) C<int, DateTime> variable"));
        }

        [Fact]
        public async Task ForEachLoop_1()
        {
            await TestInMethodAsync(
@"int bb = 555;

bb = bb + 1;
foreach (int cc in new int[]{ 1,2,3}){
c$$c = 1;
bb = bb + 21;
}",
                MainDescription($"({FeaturesResources.local_variable}) int cc"));
        }

        [Fact]
        public async Task TryCatchFinally_1()
        {
            await TestInMethodAsync(
@"try
            {
                int aa = 555;

a$$a = aa + 1;
            }
            catch (Exception ex)
            {
            }
            finally
            {
            }",
                MainDescription($"({FeaturesResources.local_variable}) int aa"));
        }

        [Fact]
        public async Task TryCatchFinally_2()
        {
            await TestInMethodAsync(
@"try
            {
            }
            catch (Exception ex)
            {
                var y = e$$x;
var z = y;
            }
            finally
            {
            }",
                MainDescription($"({FeaturesResources.local_variable}) Exception ex"));
        }

        [Fact]
        public async Task TryCatchFinally_3()
        {
            await TestInMethodAsync(
@"try
            {
            }
            catch (Exception ex)
            {
                var aa = 555;

aa = a$$a + 1;
            }
            finally
            {
            }",
                MainDescription($"({FeaturesResources.local_variable}) int aa"));
        }

        [Fact]
        public async Task TryCatchFinally_4()
        {
            await TestInMethodAsync(
@"try
            {
            }
            catch (Exception ex)
            {
            }
            finally
            {
                int aa = 555;

aa = a$$a + 1;
            }",
                MainDescription($"({FeaturesResources.local_variable}) int aa"));
        }

        [Fact]
        public async Task GenericVariable()
        {
            await TestAsync(
@"class C<T, Y>
{
    void M()
    {
        C<int, DateTime> variable;
        var$$iable = new C<int, DateTime>();
    }
}",
                MainDescription($"({FeaturesResources.local_variable}) C<int, DateTime> variable"));
        }

        [Fact]
        public async Task TestInstantiation()
        {
            await TestAsync(
@"using System.Collections.Generic;

class Program<T>
{
    static void Main(string[] args)
    {
        var p = new Dictio$$nary<int, string>();
    }
}",
                MainDescription($"Dictionary<int, string>.Dictionary() (+ 5 {FeaturesResources.overloads_})"));
        }

        [Fact]
        public async Task TestUsingAlias_Bug4141()
        {
            await TestAsync(
@"using X = A.C;

class A
{
    public class C
    {
    }
}

class D : X$$
{
}",
                MainDescription(@"class A.C"));
        }

        [Fact]
        public async Task TestFieldOnDeclaration()
        {
            await TestInClassAsync(
@"DateTime fie$$ld;",
                MainDescription($"({FeaturesResources.field}) DateTime C.field"));
        }

        [Fact, WorkItem(538767, "http://vstfdevdiv:8080/DevDiv2/DevDiv/_workitems/edit/538767")]
        public async Task TestGenericErrorFieldOnDeclaration()
        {
            await TestInClassAsync(
@"NonExistentType<int> fi$$eld;",
                MainDescription($"({FeaturesResources.field}) NonExistentType<int> C.field"));
        }

        [Fact, WorkItem(538822, "http://vstfdevdiv:8080/DevDiv2/DevDiv/_workitems/edit/538822")]
        public async Task TestDelegateType()
        {
            await TestInClassAsync(
@"Fun$$c<int, string> field;",
                MainDescription("delegate TResult System.Func<in T, out TResult>(T arg)"),
                TypeParameterMap(
                    Lines($"\r\nT {FeaturesResources.is_} int",
                          $"TResult {FeaturesResources.is_} string")));
        }

        [Fact, WorkItem(538824, "http://vstfdevdiv:8080/DevDiv2/DevDiv/_workitems/edit/538824")]
        public async Task TestOnDelegateInvocation()
        {
            await TestAsync(
@"class Program
{
    delegate void D1();

    static void Main()
    {
        D1 d = Main;
        $$d();
    }
}",
                MainDescription($"({FeaturesResources.local_variable}) D1 d"));
        }

        [Fact, WorkItem(539240, "http://vstfdevdiv:8080/DevDiv2/DevDiv/_workitems/edit/539240")]
        public async Task TestOnArrayCreation1()
        {
            await TestAsync(
@"class Program
{
    static void Main()
    {
        int[] a = n$$ew int[0];
    }
}", MainDescription("int[]"));
        }

        [Fact, WorkItem(539240, "http://vstfdevdiv:8080/DevDiv2/DevDiv/_workitems/edit/539240")]
        public async Task TestOnArrayCreation2()
        {
            await TestAsync(
@"class Program
{
    static void Main()
    {
        int[] a = new i$$nt[0];
    }
}",
                MainDescription("struct System.Int32"));
        }

        [Fact]
        public async Task Constructor_ImplicitObjectCreation()
        {
            await TestAsync(
@"class C
{
    static void Main()
    {
        C c = ne$$w();
    }
}
",
                MainDescription("C.C()"));
        }

        [Fact]
        public async Task Constructor_ImplicitObjectCreation_WithParameters()
        {
            await TestAsync(
@"class C
{
    C(int i) { }
    C(string s) { }
    static void Main()
    {
        C c = ne$$w(1);
    }
}
",
                MainDescription($"C.C(int i) (+ 1 {FeaturesResources.overload})"));
        }

        [Fact, WorkItem(539841, "http://vstfdevdiv:8080/DevDiv2/DevDiv/_workitems/edit/539841")]
        public async Task TestIsNamedTypeAccessibleForErrorTypes()
        {
            await TestAsync(
@"sealed class B<T1, T2> : A<B<T1, T2>>
{
    protected sealed override B<A<T>, A$$<T>> N()
    {
    }
}

internal class A<T>
{
}",
                MainDescription("class A<T>"));
        }

        [Fact, WorkItem(540075, "http://vstfdevdiv:8080/DevDiv2/DevDiv/_workitems/edit/540075")]
        public async Task TestErrorType()
        {
            await TestAsync(
@"using Goo = Goo;

class C
{
    void Main()
    {
        $$Goo
    }
}",
                MainDescription("Goo"));
        }

        [Fact, WorkItem(16662, "https://github.com/dotnet/roslyn/issues/16662")]
        public async Task TestShortDiscardInAssignment()
        {
            await TestAsync(
@"class C
{
    int M()
    {
        $$_ = M();
    }
}",
                MainDescription($"({FeaturesResources.discard}) int _"));
        }

        [Fact, WorkItem(16662, "https://github.com/dotnet/roslyn/issues/16662")]
        public async Task TestUnderscoreLocalInAssignment()
        {
            await TestAsync(
@"class C
{
    int M()
    {
        var $$_ = M();
    }
}",
                MainDescription($"({FeaturesResources.local_variable}) int _"));
        }

        [Fact, WorkItem(16662, "https://github.com/dotnet/roslyn/issues/16662")]
        public async Task TestShortDiscardInOutVar()
        {
            await TestAsync(
@"class C
{
    void M(out int i)
    {
        M(out $$_);
        i = 0;
    }
}",
                MainDescription($"({FeaturesResources.discard}) int _"));
        }

        [Fact, WorkItem(16667, "https://github.com/dotnet/roslyn/issues/16667")]
        public async Task TestDiscardInOutVar()
        {
            await TestAsync(
@"class C
{
    void M(out int i)
    {
        M(out var $$_);
        i = 0;
    }
}"); // No quick info (see issue #16667)
        }

        [Fact, WorkItem(16667, "https://github.com/dotnet/roslyn/issues/16667")]
        public async Task TestDiscardInIsPattern()
        {
            await TestAsync(
@"class C
{
    void M()
    {
        if (3 is int $$_) { }
    }
}"); // No quick info (see issue #16667)
        }

        [Fact, WorkItem(16667, "https://github.com/dotnet/roslyn/issues/16667")]
        public async Task TestDiscardInSwitchPattern()
        {
            await TestAsync(
@"class C
{
    void M()
    {
        switch (3)
        {
            case int $$_:
                return;
        }
    }
}"); // No quick info (see issue #16667)
        }

        [Fact]
        public async Task TestLambdaDiscardParameter_FirstDiscard()
        {
            await TestAsync(
@"class C
{
    void M()
    {
        System.Func<string, int, int> f = ($$_, _) => 1;
    }
}",
                MainDescription($"({FeaturesResources.discard}) string _"));
        }

        [Fact]
        public async Task TestLambdaDiscardParameter_SecondDiscard()
        {
            await TestAsync(
@"class C
{
    void M()
    {
        System.Func<string, int, int> f = (_, $$_) => 1;
    }
}",
                MainDescription($"({FeaturesResources.discard}) int _"));
        }

        [Fact, WorkItem(540871, "http://vstfdevdiv:8080/DevDiv2/DevDiv/_workitems/edit/540871")]
        public async Task TestLiterals()
        {
            await TestAsync(
@"class MyClass
{
    MyClass() : this($$10)
    {
        intI = 2;
    }

    public MyClass(int i)
    {
    }

    static int intI = 1;

    public static int Main()
    {
        return 1;
    }
}",
                MainDescription("struct System.Int32"));
        }

        [Fact, WorkItem(541444, "http://vstfdevdiv:8080/DevDiv2/DevDiv/_workitems/edit/541444")]
        public async Task TestErrorInForeach()
        {
            await TestAsync(
@"class C
{
    void Main()
    {
        foreach (int cc in null)
        {
            $$cc = 1;
        }
    }
}",
                MainDescription($"({FeaturesResources.local_variable}) int cc"));
        }

        [Fact, WorkItem(541678, "http://vstfdevdiv:8080/DevDiv2/DevDiv/_workitems/edit/541678")]
        public async Task TestQuickInfoOnEvent()
        {
            await TestAsync(
@"using System;

public class SampleEventArgs
{
    public SampleEventArgs(string s)
    {
        Text = s;
    }

    public String Text { get; private set; }
}

public class Publisher
{
    public delegate void SampleEventHandler(object sender, SampleEventArgs e);

    public event SampleEventHandler SampleEvent;

    protected virtual void RaiseSampleEvent()
    {
        if (Sam$$pleEvent != null)
            SampleEvent(this, new SampleEventArgs(""Hello""));
    }
}",
                MainDescription("SampleEventHandler Publisher.SampleEvent"));
        }

        [Fact, WorkItem(542157, "http://vstfdevdiv:8080/DevDiv2/DevDiv/_workitems/edit/542157")]
        public async Task TestEvent()
        {
            await TestInMethodAsync(@"System.Console.CancelKeyPres$$s += null;",
                MainDescription("ConsoleCancelEventHandler Console.CancelKeyPress"));
        }

        [Fact, WorkItem(542157, "http://vstfdevdiv:8080/DevDiv2/DevDiv/_workitems/edit/542157")]
        public async Task TestEventPlusEqualsOperator()
        {
            await TestInMethodAsync(@"System.Console.CancelKeyPress +$$= null;",
                MainDescription("void Console.CancelKeyPress.add"));
        }

        [Fact, WorkItem(542157, "http://vstfdevdiv:8080/DevDiv2/DevDiv/_workitems/edit/542157")]
        public async Task TestEventMinusEqualsOperator()
        {
            await TestInMethodAsync(@"System.Console.CancelKeyPress -$$= null;",
                MainDescription("void Console.CancelKeyPress.remove"));
        }

        [Fact, WorkItem(541885, "http://vstfdevdiv:8080/DevDiv2/DevDiv/_workitems/edit/541885")]
        public async Task TestQuickInfoOnExtensionMethod()
        {
            await TestWithOptionsAsync(Options.Regular,
@"using System;
using System.Collections.Generic;
using System.Linq;

class Program
{
    static void Main(string[] args)
    {
        int[] values = {
            1
        };
        bool isArray = 7.I$$n(values);
    }
}

public static class MyExtensions
{
    public static bool In<T>(this T o, IEnumerable<T> items)
    {
        return true;
    }
}",
                MainDescription($"({CSharpFeaturesResources.extension}) bool int.In<int>(IEnumerable<int> items)"));
        }

        [Fact]
        public async Task TestQuickInfoOnExtensionMethodOverloads()
        {
            await TestWithOptionsAsync(Options.Regular,
@"using System;
using System.Linq;

class Program
{
    static void Main(string[] args)
    {
        ""1"".Test$$Ext();
    }
}

public static class Ex
{
    public static void TestExt<T>(this T ex)
    {
    }

    public static void TestExt<T>(this T ex, T arg)
    {
    }

    public static void TestExt(this string ex, int arg)
    {
    }
}",
                MainDescription($"({CSharpFeaturesResources.extension}) void string.TestExt<string>() (+ 2 {FeaturesResources.overloads_})"));
        }

        [Fact]
        public async Task TestQuickInfoOnExtensionMethodOverloads2()
        {
            await TestWithOptionsAsync(Options.Regular,
@"using System;
using System.Linq;

class Program
{
    static void Main(string[] args)
    {
        ""1"".Test$$Ext();
    }
}

public static class Ex
{
    public static void TestExt<T>(this T ex)
    {
    }

    public static void TestExt<T>(this T ex, T arg)
    {
    }

    public static void TestExt(this int ex, int arg)
    {
    }
}",
                MainDescription($"({CSharpFeaturesResources.extension}) void string.TestExt<string>() (+ 1 {FeaturesResources.overload})"));
        }

        [Fact]
        public async Task Query1()
        {
            await TestAsync(
@"using System.Linq;

class C
{
    void M()
    {
        var q = from n in new int[] { 1, 2, 3, 4, 5 }

                select $$n;
    }
}",
                MainDescription($"({FeaturesResources.range_variable}) int n"));
        }

        [Fact]
        public async Task Query2()
        {
            await TestAsync(
@"using System.Linq;

class C
{
    void M()
    {
        var q = from n$$ in new int[] { 1, 2, 3, 4, 5 }

                select n;
    }
}",
                MainDescription($"({FeaturesResources.range_variable}) int n"));
        }

        [Fact]
        public async Task Query3()
        {
            await TestAsync(
@"class C
{
    void M()
    {
        var q = from n in new int[] { 1, 2, 3, 4, 5 }

                select $$n;
    }
}",
                MainDescription($"({FeaturesResources.range_variable}) ? n"));
        }

        [Fact]
        public async Task Query4()
        {
            await TestAsync(
@"class C
{
    void M()
    {
        var q = from n$$ in new int[] { 1, 2, 3, 4, 5 }

                select n;
    }
}",
                MainDescription($"({FeaturesResources.range_variable}) ? n"));
        }

        [Fact]
        public async Task Query5()
        {
            await TestAsync(
@"using System.Collections.Generic;
using System.Linq;

class C
{
    void M()
    {
        var q = from n in new List<object>()
                select $$n;
    }
}",
                MainDescription($"({FeaturesResources.range_variable}) object n"));
        }

        [Fact]
        public async Task Query6()
        {
            await TestAsync(
@"using System.Collections.Generic;
using System.Linq;

class C
{
    void M()
    {
        var q = from n$$ in new List<object>()
                select n;
    }
}",
                MainDescription($"({FeaturesResources.range_variable}) object n"));
        }

        [Fact]
        public async Task Query7()
        {
            await TestAsync(
@"using System.Collections.Generic;
using System.Linq;

class C
{
    void M()
    {
        var q = from int n in new List<object>()
                select $$n;
    }
}",
                MainDescription($"({FeaturesResources.range_variable}) int n"));
        }

        [Fact]
        public async Task Query8()
        {
            await TestAsync(
@"using System.Collections.Generic;
using System.Linq;

class C
{
    void M()
    {
        var q = from int n$$ in new List<object>()
                select n;
    }
}",
                MainDescription($"({FeaturesResources.range_variable}) int n"));
        }

        [Fact]
        public async Task Query9()
        {
            await TestAsync(
@"using System.Collections.Generic;
using System.Linq;

class C
{
    void M()
    {
        var q = from x$$ in new List<List<int>>()
                from y in x
                select y;
    }
}",
                MainDescription($"({FeaturesResources.range_variable}) List<int> x"));
        }

        [Fact]
        public async Task Query10()
        {
            await TestAsync(
@"using System.Collections.Generic;
using System.Linq;

class C
{
    void M()
    {
        var q = from x in new List<List<int>>()
                from y in $$x
                select y;
    }
}",
                MainDescription($"({FeaturesResources.range_variable}) List<int> x"));
        }

        [Fact]
        public async Task Query11()
        {
            await TestAsync(
@"using System.Collections.Generic;
using System.Linq;

class C
{
    void M()
    {
        var q = from x in new List<List<int>>()
                from y$$ in x
                select y;
    }
}",
                MainDescription($"({FeaturesResources.range_variable}) int y"));
        }

        [Fact]
        public async Task Query12()
        {
            await TestAsync(
@"using System.Collections.Generic;
using System.Linq;

class C
{
    void M()
    {
        var q = from x in new List<List<int>>()
                from y in x
                select $$y;
    }
}",
                MainDescription($"({FeaturesResources.range_variable}) int y"));
        }

        [Fact, WorkItem(23394, "https://github.com/dotnet/roslyn/issues/23394")]
        public async Task QueryMethodinfoSelectMappedEnumerable()
        {
            await TestInMethodAsync(
@"
        var q = from i in new int[0]
                $$select i;
",
            MainDescription($"({CSharpFeaturesResources.extension}) IEnumerable<int> IEnumerable<int>.Select<int, int>(Func<int, int> selector)"));
        }

        [Fact, WorkItem(23394, "https://github.com/dotnet/roslyn/issues/23394")]
        public async Task QueryMethodinfoSelectMappedQueryable()
        {
            await TestInMethodAsync(
@"
        var q = from i in new int[0].AsQueryable()
                $$select i;
",
            MainDescription($"({CSharpFeaturesResources.extension}) IQueryable<int> IQueryable<int>.Select<int, int>(System.Linq.Expressions.Expression<Func<int, int>> selector)"));
        }

        [Fact, WorkItem(23394, "https://github.com/dotnet/roslyn/issues/23394")]
        public async Task QueryMethodinfoSelectMappedCustom()
        {
            await TestAsync(
@"
using System;
using System.Linq;

namespace N {
    public static class LazyExt
    {
        public static Lazy<U> Select<T, U>(this Lazy<T> source, Func<T, U> selector) => new Lazy<U>(() => selector(source.Value));
    }
    public class C
    {
        public void M()
        {
            var lazy = new Lazy<object>();
            var q = from i in lazy
                    $$select i;
        }
    }
}
",
            MainDescription($"({CSharpFeaturesResources.extension}) Lazy<object> Lazy<object>.Select<object, object>(Func<object, object> selector)"));
        }

        [Fact, WorkItem(23394, "https://github.com/dotnet/roslyn/issues/23394")]
        public async Task QueryMethodinfoSelectNotMapped()
        {
            await TestInMethodAsync(
@"
        var q = from i in new int[0]
                where true
                $$select i;
");
        }

        [Fact, WorkItem(23394, "https://github.com/dotnet/roslyn/issues/23394")]
        public async Task QueryMethodinfoLet()
        {
            await TestInMethodAsync(
@"
        var q = from i in new int[0]
                $$let j = true
                select i;
",
            MainDescription($"({CSharpFeaturesResources.extension}) IEnumerable<'a> IEnumerable<int>.Select<int, 'a>(Func<int, 'a> selector)"),
            AnonymousTypes($@"
{FeaturesResources.Types_colon}
    'a {FeaturesResources.is_} new {{ int i, bool j }}"));
        }

        [Fact, WorkItem(23394, "https://github.com/dotnet/roslyn/issues/23394")]
        public async Task QueryMethodinfoWhere()
        {
            await TestInMethodAsync(
@"
        var q = from i in new int[0]
                $$where true
                select i;
",
            MainDescription($"({CSharpFeaturesResources.extension}) IEnumerable<int> IEnumerable<int>.Where<int>(Func<int, bool> predicate)"));
        }

        [Fact, WorkItem(23394, "https://github.com/dotnet/roslyn/issues/23394")]
        public async Task QueryMethodinfoOrderByOneProperty()
        {
            await TestInMethodAsync(
@"
        var q = from i in new int[0]
                $$orderby i
                select i;
",
            MainDescription($"({CSharpFeaturesResources.extension}) IOrderedEnumerable<int> IEnumerable<int>.OrderBy<int, int>(Func<int, int> keySelector)"));
        }

        [Fact, WorkItem(23394, "https://github.com/dotnet/roslyn/issues/23394")]
        public async Task QueryMethodinfoOrderByOnePropertyWithOrdering1()
        {
            await TestInMethodAsync(
@"
        var q = from i in new int[0]
                orderby i $$ascending
                select i;
",
            MainDescription($"({CSharpFeaturesResources.extension}) IOrderedEnumerable<int> IEnumerable<int>.OrderBy<int, int>(Func<int, int> keySelector)"));
        }

        [Fact, WorkItem(23394, "https://github.com/dotnet/roslyn/issues/23394")]
        public async Task QueryMethodinfoOrderByOnePropertyWithOrdering2()
        {
            await TestInMethodAsync(
@"
        var q = from i in new int[0]
                $$orderby i ascending
                select i;
");
        }

        [Fact, WorkItem(23394, "https://github.com/dotnet/roslyn/issues/23394")]
        public async Task QueryMethodinfoOrderByTwoPropertiesWithComma1()
        {
            await TestInMethodAsync(
@"
        var q = from i in new int[0]
                orderby i$$, i
                select i;
",
            MainDescription($"({CSharpFeaturesResources.extension}) IOrderedEnumerable<int> IOrderedEnumerable<int>.ThenBy<int, int>(Func<int, int> keySelector)"));
        }

        [Fact, WorkItem(23394, "https://github.com/dotnet/roslyn/issues/23394")]
        public async Task QueryMethodinfoOrderByTwoPropertiesWithComma2()
        {
            await TestInMethodAsync(
@"
        var q = from i in new int[0]
                $$orderby i, i
                select i;
",
            MainDescription($"({CSharpFeaturesResources.extension}) IOrderedEnumerable<int> IEnumerable<int>.OrderBy<int, int>(Func<int, int> keySelector)"));
        }

        [Fact, WorkItem(23394, "https://github.com/dotnet/roslyn/issues/23394")]
        public async Task QueryMethodinfoOrderByTwoPropertiesWithOrdering1()
        {
            await TestInMethodAsync(
@"
        var q = from i in new int[0]
                $$orderby i, i ascending
                select i;
",
            MainDescription($"({CSharpFeaturesResources.extension}) IOrderedEnumerable<int> IEnumerable<int>.OrderBy<int, int>(Func<int, int> keySelector)"));
        }

        [Fact, WorkItem(23394, "https://github.com/dotnet/roslyn/issues/23394")]
        public async Task QueryMethodinfoOrderByTwoPropertiesWithOrdering2()
        {
            await TestInMethodAsync(
@"
        var q = from i in new int[0]
                orderby i,$$ i ascending
                select i;
");
        }

        [Fact, WorkItem(23394, "https://github.com/dotnet/roslyn/issues/23394")]
        public async Task QueryMethodinfoOrderByTwoPropertiesWithOrdering3()
        {
            await TestInMethodAsync(
@"
        var q = from i in new int[0]
                orderby i, i $$ascending
                select i;
",
            MainDescription($"({CSharpFeaturesResources.extension}) IOrderedEnumerable<int> IOrderedEnumerable<int>.ThenBy<int, int>(Func<int, int> keySelector)"));
        }

        [Fact, WorkItem(23394, "https://github.com/dotnet/roslyn/issues/23394")]
        public async Task QueryMethodinfoOrderByTwoPropertiesWithOrderingOnEach1()
        {
            await TestInMethodAsync(
@"
        var q = from i in new int[0]
                $$orderby i ascending, i ascending
                select i;
");
        }

        [Fact, WorkItem(23394, "https://github.com/dotnet/roslyn/issues/23394")]
        public async Task QueryMethodinfoOrderByTwoPropertiesWithOrderingOnEach2()
        {
            await TestInMethodAsync(
@"
        var q = from i in new int[0]
                orderby i $$ascending, i ascending
                select i;
",
            MainDescription($"({CSharpFeaturesResources.extension}) IOrderedEnumerable<int> IEnumerable<int>.OrderBy<int, int>(Func<int, int> keySelector)"));
        }

        [Fact, WorkItem(23394, "https://github.com/dotnet/roslyn/issues/23394")]
        public async Task QueryMethodinfoOrderByTwoPropertiesWithOrderingOnEach3()
        {
            await TestInMethodAsync(
@"
        var q = from i in new int[0]
                orderby i ascending ,$$ i ascending
                select i;
");
        }

        [Fact, WorkItem(23394, "https://github.com/dotnet/roslyn/issues/23394")]
        public async Task QueryMethodinfoOrderByTwoPropertiesWithOrderingOnEach4()
        {
            await TestInMethodAsync(
@"
        var q = from i in new int[0]
                orderby i ascending, i $$ascending
                select i;
",
            MainDescription($"({CSharpFeaturesResources.extension}) IOrderedEnumerable<int> IOrderedEnumerable<int>.ThenBy<int, int>(Func<int, int> keySelector)"));
        }

        [Fact, WorkItem(23394, "https://github.com/dotnet/roslyn/issues/23394")]
        public async Task QueryMethodinfoOrderByIncomplete()
        {
            await TestInMethodAsync(
@"
        var q = from i in new int[0]
                where i > 0
                orderby$$ 
",
            MainDescription($"({CSharpFeaturesResources.extension}) IOrderedEnumerable<int> IEnumerable<int>.OrderBy<int, ?>(Func<int, ?> keySelector)"));
        }

        [Fact, WorkItem(23394, "https://github.com/dotnet/roslyn/issues/23394")]
        public async Task QueryMethodinfoSelectMany1()
        {
            await TestInMethodAsync(
@"
        var q = from i1 in new int[0]
                $$from i2 in new int[0]
                select i1;
",
            MainDescription($"({CSharpFeaturesResources.extension}) IEnumerable<int> IEnumerable<int>.SelectMany<int, int, int>(Func<int, IEnumerable<int>> collectionSelector, Func<int, int, int> resultSelector)"));
        }

        [Fact, WorkItem(23394, "https://github.com/dotnet/roslyn/issues/23394")]
        public async Task QueryMethodinfoSelectMany2()
        {
            await TestInMethodAsync(
@"
        var q = from i1 in new int[0]
                from i2 $$in new int[0]
                select i1;
",
            MainDescription($"({CSharpFeaturesResources.extension}) IEnumerable<int> IEnumerable<int>.SelectMany<int, int, int>(Func<int, IEnumerable<int>> collectionSelector, Func<int, int, int> resultSelector)"));
        }

        [Fact, WorkItem(23394, "https://github.com/dotnet/roslyn/issues/23394")]
        public async Task QueryMethodinfoGroupBy1()
        {
            await TestInMethodAsync(
@"
            var q = from i in new int[0]
                    $$group i by i;
",
            MainDescription($"({CSharpFeaturesResources.extension}) IEnumerable<IGrouping<int, int>> IEnumerable<int>.GroupBy<int, int>(Func<int, int> keySelector)"));
        }

        [Fact, WorkItem(23394, "https://github.com/dotnet/roslyn/issues/23394")]
        public async Task QueryMethodinfoGroupBy2()
        {
            await TestInMethodAsync(
@"
            var q = from i in new int[0]
                    group i $$by i;
",
            MainDescription($"({CSharpFeaturesResources.extension}) IEnumerable<IGrouping<int, int>> IEnumerable<int>.GroupBy<int, int>(Func<int, int> keySelector)"));
        }

        [Fact, WorkItem(23394, "https://github.com/dotnet/roslyn/issues/23394")]
        public async Task QueryMethodinfoGroupByInto()
        {
            await TestInMethodAsync(
@"
            var q = from i in new int[0]
                    $$group i by i into g
                    select g;
",
            MainDescription($"({CSharpFeaturesResources.extension}) IEnumerable<IGrouping<int, int>> IEnumerable<int>.GroupBy<int, int>(Func<int, int> keySelector)"));
        }

        [Fact, WorkItem(23394, "https://github.com/dotnet/roslyn/issues/23394")]
        public async Task QueryMethodinfoJoin1()
        {
            await TestInMethodAsync(
@"
            var q = from i1 in new int[0]
                    $$join i2 in new int[0] on i1 equals i2
                    select i1;
",
            MainDescription($"({CSharpFeaturesResources.extension}) IEnumerable<int> IEnumerable<int>.Join<int, int, int, int>(IEnumerable<int> inner, Func<int, int> outerKeySelector, Func<int, int> innerKeySelector, Func<int, int, int> resultSelector)"));
        }

        [Fact, WorkItem(23394, "https://github.com/dotnet/roslyn/issues/23394")]
        public async Task QueryMethodinfoJoin2()
        {
            await TestInMethodAsync(
@"
            var q = from i1 in new int[0]
                    join i2 $$in new int[0] on i1 equals i2
                    select i1;
",
            MainDescription($"({CSharpFeaturesResources.extension}) IEnumerable<int> IEnumerable<int>.Join<int, int, int, int>(IEnumerable<int> inner, Func<int, int> outerKeySelector, Func<int, int> innerKeySelector, Func<int, int, int> resultSelector)"));
        }

        [Fact, WorkItem(23394, "https://github.com/dotnet/roslyn/issues/23394")]
        public async Task QueryMethodinfoJoin3()
        {
            await TestInMethodAsync(
@"
            var q = from i1 in new int[0]
                    join i2 in new int[0] $$on i1 equals i2
                    select i1;
",
            MainDescription($"({CSharpFeaturesResources.extension}) IEnumerable<int> IEnumerable<int>.Join<int, int, int, int>(IEnumerable<int> inner, Func<int, int> outerKeySelector, Func<int, int> innerKeySelector, Func<int, int, int> resultSelector)"));
        }

        [Fact, WorkItem(23394, "https://github.com/dotnet/roslyn/issues/23394")]
        public async Task QueryMethodinfoJoin4()
        {
            await TestInMethodAsync(
@"
            var q = from i1 in new int[0]
                    join i2 in new int[0] on i1 $$equals i2
                    select i1;
",
            MainDescription($"({CSharpFeaturesResources.extension}) IEnumerable<int> IEnumerable<int>.Join<int, int, int, int>(IEnumerable<int> inner, Func<int, int> outerKeySelector, Func<int, int> innerKeySelector, Func<int, int, int> resultSelector)"));
        }

        [Fact, WorkItem(23394, "https://github.com/dotnet/roslyn/issues/23394")]
        public async Task QueryMethodinfoJoinInto1()
        {
            await TestInMethodAsync(
@"
            var q = from i1 in new int[0]
                    $$join i2 in new int[0] on i1 equals i2 into g
                    select g;
",
            MainDescription($"({CSharpFeaturesResources.extension}) IEnumerable<IEnumerable<int>> IEnumerable<int>.GroupJoin<int, int, int, IEnumerable<int>>(IEnumerable<int> inner, Func<int, int> outerKeySelector, Func<int, int> innerKeySelector, Func<int, IEnumerable<int>, IEnumerable<int>> resultSelector)"));
        }

        [Fact, WorkItem(23394, "https://github.com/dotnet/roslyn/issues/23394")]
        public async Task QueryMethodinfoJoinInto2()
        {
            await TestInMethodAsync(
@"
            var q = from i1 in new int[0]
                    join i2 in new int[0] on i1 equals i2 $$into g
                    select g;
");
        }

        [Fact, WorkItem(23394, "https://github.com/dotnet/roslyn/issues/23394")]
        public async Task QueryMethodinfoFromMissing()
        {
            await TestInMethodAsync(
@"
            var q = $$from i in new int[0]
                    select i;
");
        }

        [Fact, WorkItem(23394, "https://github.com/dotnet/roslyn/issues/23394")]
        public async Task QueryMethodinfoRangeVariableSimple1()
        {
            await TestInMethodAsync(
@"
            var q = $$from double i in new int[0]
                    select i;
",
            MainDescription($"({CSharpFeaturesResources.extension}) IEnumerable<double> System.Collections.IEnumerable.Cast<double>()"));
        }

        [Fact, WorkItem(23394, "https://github.com/dotnet/roslyn/issues/23394")]
        public async Task QueryMethodinfoRangeVariableSimple2()
        {
            await TestInMethodAsync(
@"
            var q = from double i $$in new int[0]
                    select i;
",
            MainDescription($"({CSharpFeaturesResources.extension}) IEnumerable<double> System.Collections.IEnumerable.Cast<double>()"));
        }

        [Fact, WorkItem(23394, "https://github.com/dotnet/roslyn/issues/23394")]
        public async Task QueryMethodinfoRangeVariableSelectMany1()
        {
            await TestInMethodAsync(
@"
            var q = from i in new int[0]
                    $$from double d in new int[0]
                    select i;
",
            MainDescription($"({CSharpFeaturesResources.extension}) IEnumerable<int> IEnumerable<int>.SelectMany<int, double, int>(Func<int, IEnumerable<double>> collectionSelector, Func<int, double, int> resultSelector)"));
        }

        [Fact, WorkItem(23394, "https://github.com/dotnet/roslyn/issues/23394")]
        public async Task QueryMethodinfoRangeVariableSelectMany2()
        {
            await TestInMethodAsync(
@"
            var q = from i in new int[0]
                    from double d $$in new int[0]
                    select i;
",
            MainDescription($"({CSharpFeaturesResources.extension}) IEnumerable<double> System.Collections.IEnumerable.Cast<double>()"));
        }

        [Fact, WorkItem(23394, "https://github.com/dotnet/roslyn/issues/23394")]
        public async Task QueryMethodinfoRangeVariableJoin1()
        {
            await TestInMethodAsync(
@"
            var q = from i1 in new int[0]
                    $$join int i2 in new double[0] on i1 equals i2
                    select i1;
",
            MainDescription($"({CSharpFeaturesResources.extension}) IEnumerable<int> IEnumerable<int>.Join<int, int, int, int>(IEnumerable<int> inner, Func<int, int> outerKeySelector, Func<int, int> innerKeySelector, Func<int, int, int> resultSelector)"));
        }

        [Fact, WorkItem(23394, "https://github.com/dotnet/roslyn/issues/23394")]
        public async Task QueryMethodinfoRangeVariableJoin2()
        {
            await TestInMethodAsync(
@"
            var q = from i1 in new int[0]
                    join int i2 $$in new double[0] on i1 equals i2
                    select i1;
",
            MainDescription($"({CSharpFeaturesResources.extension}) IEnumerable<int> System.Collections.IEnumerable.Cast<int>()"));
        }

        [Fact, WorkItem(23394, "https://github.com/dotnet/roslyn/issues/23394")]
        public async Task QueryMethodinfoRangeVariableJoin3()
        {
            await TestInMethodAsync(
@"
            var q = from i1 in new int[0]
                    join int i2 in new double[0] $$on i1 equals i2
                    select i1;
",
            MainDescription($"({CSharpFeaturesResources.extension}) IEnumerable<int> IEnumerable<int>.Join<int, int, int, int>(IEnumerable<int> inner, Func<int, int> outerKeySelector, Func<int, int> innerKeySelector, Func<int, int, int> resultSelector)"));
        }

        [Fact, WorkItem(23394, "https://github.com/dotnet/roslyn/issues/23394")]
        public async Task QueryMethodinfoRangeVariableJoin4()
        {
            await TestInMethodAsync(
@"
            var q = from i1 in new int[0]
                    join int i2 in new double[0] on i1 $$equals i2
                    select i1;
",
            MainDescription($"({CSharpFeaturesResources.extension}) IEnumerable<int> IEnumerable<int>.Join<int, int, int, int>(IEnumerable<int> inner, Func<int, int> outerKeySelector, Func<int, int> innerKeySelector, Func<int, int, int> resultSelector)"));
        }

        [Fact, WorkItem(543205, "http://vstfdevdiv:8080/DevDiv2/DevDiv/_workitems/edit/543205")]
        public async Task TestErrorGlobal()
        {
            await TestAsync(
@"extern alias global;

class myClass
{
    static int Main()
    {
        $$global::otherClass oc = new global::otherClass();
        return 0;
    }
}",
                MainDescription("<global namespace>"));
        }

        [Fact]
        public async Task DontRemoveAttributeSuffixAndProduceInvalidIdentifier1()
        {
            await TestAsync(
@"using System;

class classAttribute : Attribute
{
    private classAttribute x$$;
}",
                MainDescription($"({FeaturesResources.field}) classAttribute classAttribute.x"));
        }

        [Fact, WorkItem(544026, "http://vstfdevdiv:8080/DevDiv2/DevDiv/_workitems/edit/544026")]
        public async Task DontRemoveAttributeSuffix2()
        {
            await TestAsync(
@"using System;

class class1Attribute : Attribute
{
    private class1Attribute x$$;
}",
                MainDescription($"({FeaturesResources.field}) class1Attribute class1Attribute.x"));
        }

        [Fact, WorkItem(1696, "https://github.com/dotnet/roslyn/issues/1696")]
        public async Task AttributeQuickInfoBindsToClassTest()
        {
            await TestAsync(
@"using System;

/// <summary>
/// class comment
/// </summary>
[Some$$]
class SomeAttribute : Attribute
{
    /// <summary>
    /// ctor comment
    /// </summary>
    public SomeAttribute()
    {
    }
}",
                Documentation("class comment"));
        }

        [Fact, WorkItem(1696, "https://github.com/dotnet/roslyn/issues/1696")]
        public async Task AttributeConstructorQuickInfo()
        {
            await TestAsync(
@"using System;

/// <summary>
/// class comment
/// </summary>
class SomeAttribute : Attribute
{
    /// <summary>
    /// ctor comment
    /// </summary>
    public SomeAttribute()
    {
        var s = new Some$$Attribute();
    }
}",
                Documentation("ctor comment"));
        }

        [Fact]
        public async Task TestLabel()
        {
            await TestInClassAsync(
@"void M()
{
Goo:
    int Goo;
    goto Goo$$;
}",
                MainDescription($"({FeaturesResources.label}) Goo"));
        }

        [Fact, WorkItem(542613, "http://vstfdevdiv:8080/DevDiv2/DevDiv/_workitems/edit/542613")]
        public async Task TestUnboundGeneric()
        {
            await TestAsync(
@"using System;
using System.Collections.Generic;

class C
{
    void M()
    {
        Type t = typeof(L$$ist<>);
    }
}",
                MainDescription("class System.Collections.Generic.List<T>"),
                NoTypeParameterMap);
        }

        [Fact, WorkItem(543113, "http://vstfdevdiv:8080/DevDiv2/DevDiv/_workitems/edit/543113")]
        public async Task TestAnonymousTypeNew1()
        {
            await TestAsync(
@"class C
{
    void M()
    {
        var v = $$new { };
    }
}",
                MainDescription(@"AnonymousType 'a"),
                NoTypeParameterMap,
                AnonymousTypes(
$@"
{FeaturesResources.Types_colon}
    'a {FeaturesResources.is_} new {{  }}"));
        }

        [Fact, WorkItem(543873, "http://vstfdevdiv:8080/DevDiv2/DevDiv/_workitems/edit/543873")]
        public async Task TestNestedAnonymousType()
        {
            // verify nested anonymous types are listed in the same order for different properties
            // verify first property
            await TestInMethodAsync(
@"var x = new[] { new { Name = ""BillG"", Address = new { Street = ""1 Microsoft Way"", Zip = ""98052"" } } };

x[0].$$Address",
                MainDescription(@"'b 'a.Address { get; }"),
                NoTypeParameterMap,
                AnonymousTypes(
$@"
{FeaturesResources.Types_colon}
    'a {FeaturesResources.is_} new {{ string Name, 'b Address }}
    'b {FeaturesResources.is_} new {{ string Street, string Zip }}"));

            // verify second property
            await TestInMethodAsync(
@"var x = new[] { new { Name = ""BillG"", Address = new { Street = ""1 Microsoft Way"", Zip = ""98052"" } } };

x[0].$$Name",
                MainDescription(@"string 'a.Name { get; }"),
                NoTypeParameterMap,
                AnonymousTypes(
$@"
{FeaturesResources.Types_colon}
    'a {FeaturesResources.is_} new {{ string Name, 'b Address }}
    'b {FeaturesResources.is_} new {{ string Street, string Zip }}"));
        }

        [Fact, WorkItem(543183, "http://vstfdevdiv:8080/DevDiv2/DevDiv/_workitems/edit/543183")]
        public async Task TestAssignmentOperatorInAnonymousType()
        {
            await TestAsync(
@"class C
{
    void M()
    {
        var a = new { A $$= 0 };
    }
}");
        }

        [Fact, WorkItem(10731, "DevDiv_Projects/Roslyn")]
        public async Task TestErrorAnonymousTypeDoesntShow()
        {
            await TestInMethodAsync(
@"var a = new { new { N = 0 }.N, new { } }.$$N;",
                MainDescription(@"int 'a.N { get; }"),
                NoTypeParameterMap,
                AnonymousTypes(
$@"
{FeaturesResources.Types_colon}
    'a {FeaturesResources.is_} new {{ int N }}"));
        }

        [Fact, WorkItem(543553, "http://vstfdevdiv:8080/DevDiv2/DevDiv/_workitems/edit/543553")]
        public async Task TestArrayAssignedToVar()
        {
            await TestAsync(
@"class C
{
    static void M(string[] args)
    {
        v$$ar a = args;
    }
}",
                MainDescription("string[]"));
        }

        [Fact, WorkItem(529139, "http://vstfdevdiv:8080/DevDiv2/DevDiv/_workitems/edit/529139")]
        public async Task ColorColorRangeVariable()
        {
            await TestAsync(
@"using System.Collections.Generic;
using System.Linq;

namespace N1
{
    class yield
    {
        public static IEnumerable<yield> Bar()
        {
            foreach (yield yield in from yield in new yield[0]
                                    select y$$ield)
            {
                yield return yield;
            }
        }
    }
}",
                MainDescription($"({FeaturesResources.range_variable}) N1.yield yield"));
        }

        [Fact, WorkItem(543550, "http://vstfdevdiv:8080/DevDiv2/DevDiv/_workitems/edit/543550")]
        public async Task QuickInfoOnOperator()
        {
            await TestAsync(
@"using System.Collections.Generic;

class Program
{
    static void Main(string[] args)
    {
        var v = new Program() $$+ string.Empty;
    }

    public static implicit operator Program(string s)
    {
        return null;
    }

    public static IEnumerable<Program> operator +(Program p1, Program p2)
    {
        yield return p1;
        yield return p2;
    }
}",
                MainDescription("IEnumerable<Program> Program.operator +(Program p1, Program p2)"));
        }

        [Fact]
        public async Task TestConstantField()
        {
            await TestAsync(
@"class C
{
    const int $$F = 1;",
                MainDescription($"({FeaturesResources.constant}) int C.F = 1"));
        }

        [Fact]
        public async Task TestMultipleConstantFields()
        {
            await TestAsync(
@"class C
{
    public const double X = 1.0, Y = 2.0, $$Z = 3.5;",
                MainDescription($"({FeaturesResources.constant}) double C.Z = 3.5"));
        }

        [Fact]
        public async Task TestConstantDependencies()
        {
            await TestAsync(
@"class A
{
    public const int $$X = B.Z + 1;
    public const int Y = 10;
}

class B
{
    public const int Z = A.Y + 1;
}",
                MainDescription($"({FeaturesResources.constant}) int A.X = B.Z + 1"));
        }

        [Fact]
        public async Task TestConstantCircularDependencies()
        {
            await TestAsync(
@"class A
{
    public const int X = B.Z + 1;
}

class B
{
    public const int Z$$ = A.X + 1;
}",
                MainDescription($"({FeaturesResources.constant}) int B.Z = A.X + 1"));
        }

        [Fact, WorkItem(544620, "http://vstfdevdiv:8080/DevDiv2/DevDiv/_workitems/edit/544620")]
        public async Task TestConstantOverflow()
        {
            await TestAsync(
@"class B
{
    public const int Z$$ = int.MaxValue + 1;
}",
                MainDescription($"({FeaturesResources.constant}) int B.Z = int.MaxValue + 1"));
        }

        [Fact, WorkItem(544620, "http://vstfdevdiv:8080/DevDiv2/DevDiv/_workitems/edit/544620")]
        public async Task TestConstantOverflowInUncheckedContext()
        {
            await TestAsync(
@"class B
{
    public const int Z$$ = unchecked(int.MaxValue + 1);
}",
                MainDescription($"({FeaturesResources.constant}) int B.Z = unchecked(int.MaxValue + 1)"));
        }

        [Fact]
        public async Task TestEnumInConstantField()
        {
            await TestAsync(
@"public class EnumTest
{
    enum Days
    {
        Sun,
        Mon,
        Tue,
        Wed,
        Thu,
        Fri,
        Sat
    };

    static void Main()
    {
        const int $$x = (int)Days.Sun;
    }
}",
                MainDescription($"({FeaturesResources.local_constant}) int x = (int)Days.Sun"));
        }

        [Fact]
        public async Task TestConstantInDefaultExpression()
        {
            await TestAsync(
@"public class EnumTest
{
    enum Days
    {
        Sun,
        Mon,
        Tue,
        Wed,
        Thu,
        Fri,
        Sat
    };

    static void Main()
    {
        const Days $$x = default(Days);
    }
}",
                MainDescription($"({FeaturesResources.local_constant}) Days x = default(Days)"));
        }

        [Fact]
        public async Task TestConstantParameter()
        {
            await TestAsync(
@"class C
{
    void Bar(int $$b = 1);
}",
                MainDescription($"({FeaturesResources.parameter}) int b = 1"));
        }

        [Fact]
        public async Task TestConstantLocal()
        {
            await TestAsync(
@"class C
{
    void Bar()
    {
        const int $$loc = 1;
    }",
                MainDescription($"({FeaturesResources.local_constant}) int loc = 1"));
        }

        [Fact, WorkItem(544416, "http://vstfdevdiv:8080/DevDiv2/DevDiv/_workitems/edit/544416")]
        public async Task TestErrorType1()
        {
            await TestInMethodAsync(
@"var $$v1 = new Goo();",
                MainDescription($"({FeaturesResources.local_variable}) Goo v1"));
        }

        [Fact, WorkItem(544416, "http://vstfdevdiv:8080/DevDiv2/DevDiv/_workitems/edit/544416")]
        public async Task TestErrorType2()
        {
            await TestInMethodAsync(
@"var $$v1 = v1;",
                MainDescription($"({FeaturesResources.local_variable}) var v1"));
        }

        [Fact, WorkItem(544416, "http://vstfdevdiv:8080/DevDiv2/DevDiv/_workitems/edit/544416")]
        public async Task TestErrorType3()
        {
            await TestInMethodAsync(
@"var $$v1 = new Goo<Bar>();",
                MainDescription($"({FeaturesResources.local_variable}) Goo<Bar> v1"));
        }

        [Fact, WorkItem(544416, "http://vstfdevdiv:8080/DevDiv2/DevDiv/_workitems/edit/544416")]
        public async Task TestErrorType4()
        {
            await TestInMethodAsync(
@"var $$v1 = &(x => x);",
                MainDescription($"({FeaturesResources.local_variable}) ?* v1"));
        }

        [Fact, WorkItem(544416, "http://vstfdevdiv:8080/DevDiv2/DevDiv/_workitems/edit/544416")]
        public async Task TestErrorType5()
        {
            await TestInMethodAsync("var $$v1 = &v1",
                MainDescription($"({FeaturesResources.local_variable}) var* v1"));
        }

        [Fact, WorkItem(544416, "http://vstfdevdiv:8080/DevDiv2/DevDiv/_workitems/edit/544416")]
        public async Task TestErrorType6()
        {
            await TestInMethodAsync("var $$v1 = new Goo[1]",
                MainDescription($"({FeaturesResources.local_variable}) Goo[] v1"));
        }

        [Fact, WorkItem(544416, "http://vstfdevdiv:8080/DevDiv2/DevDiv/_workitems/edit/544416")]
        public async Task TestErrorType7()
        {
            await TestInClassAsync(
@"class C
{
    void Method()
    {
    }

    void Goo()
    {
        var $$v1 = MethodGroup;
    }
}",
                MainDescription($"({FeaturesResources.local_variable}) ? v1"));
        }

        [Fact, WorkItem(544416, "http://vstfdevdiv:8080/DevDiv2/DevDiv/_workitems/edit/544416")]
        public async Task TestErrorType8()
        {
            await TestInMethodAsync("var $$v1 = Unknown",
                MainDescription($"({FeaturesResources.local_variable}) ? v1"));
        }

        [Fact, WorkItem(545072, "http://vstfdevdiv:8080/DevDiv2/DevDiv/_workitems/edit/545072")]
        public async Task TestDelegateSpecialTypes()
        {
            await TestAsync(
@"delegate void $$F(int x);",
                MainDescription("delegate void F(int x)"));
        }

        [Fact, WorkItem(545108, "http://vstfdevdiv:8080/DevDiv2/DevDiv/_workitems/edit/545108")]
        public async Task TestNullPointerParameter()
        {
            await TestAsync(
@"class C
{
    unsafe void $$Goo(int* x = null)
    {
    }
}",
                MainDescription("void C.Goo([int* x = null])"));
        }

        [Fact, WorkItem(545098, "http://vstfdevdiv:8080/DevDiv2/DevDiv/_workitems/edit/545098")]
        public async Task TestLetIdentifier1()
        {
            await TestInMethodAsync("var q = from e in \"\" let $$y = 1 let a = new { y } select a;",
                MainDescription($"({FeaturesResources.range_variable}) int y"));
        }

        [Fact, WorkItem(545295, "http://vstfdevdiv:8080/DevDiv2/DevDiv/_workitems/edit/545295")]
        public async Task TestNullableDefaultValue()
        {
            await TestAsync(
@"class Test
{
    void $$Method(int? t1 = null)
    {
    }
}",
                MainDescription("void Test.Method([int? t1 = null])"));
        }

        [Fact, WorkItem(529586, "http://vstfdevdiv:8080/DevDiv2/DevDiv/_workitems/edit/529586")]
        public async Task TestInvalidParameterInitializer()
        {
            await TestAsync(
@"class Program
{
    void M1(float $$j1 = ""Hello""
+
""World"")
    {
    }
}",
                MainDescription($@"({FeaturesResources.parameter}) float j1 = ""Hello"" + ""World"""));
        }

        [Fact, WorkItem(545230, "http://vstfdevdiv:8080/DevDiv2/DevDiv/_workitems/edit/545230")]
        public async Task TestComplexConstLocal()
        {
            await TestAsync(
@"class Program
{
    void Main()
    {
        const int MEGABYTE = 1024 *
            1024 + true;
        Blah($$MEGABYTE);
    }
}",
                MainDescription($@"({FeaturesResources.local_constant}) int MEGABYTE = 1024 * 1024 + true"));
        }

        [Fact, WorkItem(545230, "http://vstfdevdiv:8080/DevDiv2/DevDiv/_workitems/edit/545230")]
        public async Task TestComplexConstField()
        {
            await TestAsync(
@"class Program
{
    const int a = true
        -
        false;

    void Main()
    {
        Goo($$a);
    }
}",
                MainDescription($"({FeaturesResources.constant}) int Program.a = true - false"));
        }

        [Fact]
        public async Task TestTypeParameterCrefDoesNotHaveQuickInfo()
        {
            await TestAsync(
@"class C<T>
{
    ///  <see cref=""C{X$$}""/>
    static void Main(string[] args)
    {
    }
}");
        }

        [Fact]
        public async Task TestCref1()
        {
            await TestAsync(
@"class Program
{
    ///  <see cref=""Mai$$n""/>
    static void Main(string[] args)
    {
    }
}",
                MainDescription(@"void Program.Main(string[] args)"));
        }

        [Fact]
        public async Task TestCref2()
        {
            await TestAsync(
@"class Program
{
    ///  <see cref=""$$Main""/>
    static void Main(string[] args)
    {
    }
}",
                MainDescription(@"void Program.Main(string[] args)"));
        }

        [Fact]
        public async Task TestCref3()
        {
            await TestAsync(
@"class Program
{
    ///  <see cref=""Main""$$/>
    static void Main(string[] args)
    {
    }
}");
        }

        [Fact]
        public async Task TestCref4()
        {
            await TestAsync(
@"class Program
{
    ///  <see cref=""Main$$""/>
    static void Main(string[] args)
    {
    }
}");
        }

        [Fact]
        public async Task TestCref5()
        {
            await TestAsync(
@"class Program
{
    ///  <see cref=""Main""$$/>
    static void Main(string[] args)
    {
    }
}");
        }

        [Fact, WorkItem(546849, "http://vstfdevdiv:8080/DevDiv2/DevDiv/_workitems/edit/546849")]
        public async Task TestIndexedProperty()
        {
            var markup = @"class Program
{
    void M()
    {
            CCC c = new CCC();
            c.Index$$Prop[0] = ""s"";
    }
}";

            // Note that <COMImport> is required by compiler.  Bug 17013 tracks enabling indexed property for non-COM types.
            var referencedCode = @"Imports System.Runtime.InteropServices
<ComImport()>
<GuidAttribute(CCC.ClassId)>
Public Class CCC

#Region ""COM GUIDs""
    Public Const ClassId As String = ""9d965fd2-1514-44f6-accd-257ce77c46b0""
    Public Const InterfaceId As String = ""a9415060-fdf0-47e3-bc80-9c18f7f39cf6""
    Public Const EventsId As String = ""c6a866a5-5f97-4b53-a5df-3739dc8ff1bb""
# End Region

    ''' <summary>
    ''' An index property from VB
    ''' </summary>
    ''' <param name=""p1"">p1 is an integer index</param>
    ''' <returns>A string</returns>
    Public Property IndexProp(ByVal p1 As Integer, Optional ByVal p2 As Integer = 0) As String
        Get
            Return Nothing
        End Get
        Set(ByVal value As String)

        End Set
    End Property
End Class";

            await TestWithReferenceAsync(sourceCode: markup,
                referencedCode: referencedCode,
                sourceLanguage: LanguageNames.CSharp,
                referencedLanguage: LanguageNames.VisualBasic,
                expectedResults: MainDescription("string CCC.IndexProp[int p1, [int p2 = 0]] { get; set; }"));
        }

        [Fact, WorkItem(546918, "http://vstfdevdiv:8080/DevDiv2/DevDiv/_workitems/edit/546918")]
        public async Task TestUnconstructedGeneric()
        {
            await TestAsync(
@"class A<T>
{
    enum SortOrder
    {
        Ascending,
        Descending,
        None
    }

    void Goo()
    {
        var b = $$SortOrder.Ascending;
    }
}",
                MainDescription(@"enum A<T>.SortOrder"));
        }

        [Fact, WorkItem(546970, "http://vstfdevdiv:8080/DevDiv2/DevDiv/_workitems/edit/546970")]
        public async Task TestUnconstructedGenericInCRef()
        {
            await TestAsync(
@"/// <see cref=""$$C{T}"" />
class C<T>
{
}",
                MainDescription(@"class C<T>"));
        }

        [Fact]
        public async Task TestAwaitableMethod()
        {
            var markup = @"using System.Threading.Tasks;	
class C	
{	
    async Task Goo()	
    {	
        Go$$o();	
    }	
}";
            var description = $"({CSharpFeaturesResources.awaitable}) Task C.Goo()";

            await VerifyWithMscorlib45Async(markup, new[] { MainDescription(description) });
        }

        [Fact]
        public async Task ObsoleteItem()
        {
            var markup = @"
using System;

class Program
{
    [Obsolete]
    public void goo()
    {
        go$$o();
    }
}";
            await TestAsync(markup, MainDescription($"[{CSharpFeaturesResources.deprecated}] void Program.goo()"));
        }

        [Fact, WorkItem(751070, "http://vstfdevdiv:8080/DevDiv2/DevDiv/_workitems/edit/751070")]
        public async Task DynamicOperator()
        {
            var markup = @"

public class Test
{
    public delegate void NoParam();

    static int Main()
    {
        dynamic x = new object();
        if (((System.Func<dynamic>)(() => (x =$$= null)))())
            return 0;
        return 1;
    }
}";
            await TestAsync(markup, MainDescription("dynamic dynamic.operator ==(dynamic left, dynamic right)"));
        }

        [Fact]
        public async Task TextOnlyDocComment()
        {
            await TestAsync(
@"/// <summary>
///goo
/// </summary>
class C$$
{
}", Documentation("goo"));
        }

        [Fact]
        public async Task TestTrimConcatMultiLine()
        {
            await TestAsync(
@"/// <summary>
/// goo
/// bar
/// </summary>
class C$$
{
}", Documentation("goo bar"));
        }

        [Fact]
        public async Task TestCref()
        {
            await TestAsync(
@"/// <summary>
/// <see cref=""C""/>
/// <seealso cref=""C""/>
/// </summary>
class C$$
{
}", Documentation("C C"));
        }

        [Fact]
        public async Task ExcludeTextOutsideSummaryBlock()
        {
            await TestAsync(
@"/// red
/// <summary>
/// green
/// </summary>
/// yellow
class C$$
{
}", Documentation("green"));
        }

        [Fact]
        public async Task NewlineAfterPara()
        {
            await TestAsync(
@"/// <summary>
/// <para>goo</para>
/// </summary>
class C$$
{
}", Documentation("goo"));
        }

        [Fact]
        public async Task TextOnlyDocComment_Metadata()
        {
            var referenced = @"
/// <summary>
///goo
/// </summary>
public class C
{
}";

            var code = @"
class G
{
    void goo()
    {
        C$$ c;
    }
}";
            await TestWithMetadataReferenceHelperAsync(code, referenced, "C#", "C#", Documentation("goo"));
        }

        [Fact]
        public async Task TestTrimConcatMultiLine_Metadata()
        {
            var referenced = @"
/// <summary>
/// goo
/// bar
/// </summary>
public class C
{
}";

            var code = @"
class G
{
    void goo()
    {
        C$$ c;
    }
}";
            await TestWithMetadataReferenceHelperAsync(code, referenced, "C#", "C#", Documentation("goo bar"));
        }

        [Fact]
        public async Task TestCref_Metadata()
        {
            var code = @"
class G
{
    void goo()
    {
        C$$ c;
    }
}";

            var referenced = @"/// <summary>
/// <see cref=""C""/>
/// <seealso cref=""C""/>
/// </summary>
public class C
{
}";
            await TestWithMetadataReferenceHelperAsync(code, referenced, "C#", "C#", Documentation("C C"));
        }

        [Fact]
        public async Task ExcludeTextOutsideSummaryBlock_Metadata()
        {
            var code = @"
class G
{
    void goo()
    {
        C$$ c;
    }
}";

            var referenced = @"
/// red
/// <summary>
/// green
/// </summary>
/// yellow
public class C
{
}";
            await TestWithMetadataReferenceHelperAsync(code, referenced, "C#", "C#", Documentation("green"));
        }

        [Fact]
        public async Task Param()
        {
            await TestAsync(
@"/// <summary></summary>
public class C
{
    /// <typeparam name=""T"">A type parameter of <see cref=""goo{ T} (string[], T)""/></typeparam>
    /// <param name=""args"">First parameter of <see cref=""Goo{T} (string[], T)""/></param>
    /// <param name=""otherParam"">Another parameter of <see cref=""Goo{T}(string[], T)""/></param>
    public void Goo<T>(string[] arg$$s, T otherParam)
    {
    }
}", Documentation("First parameter of C.Goo<T>(string[], T)"));
        }

        [Fact]
        public async Task Param_Metadata()
        {
            var code = @"
class G
{
    void goo()
    {
        C c;
        c.Goo<int>(arg$$s: new string[] { }, 1);
    }
}";
            var referenced = @"
/// <summary></summary>
public class C
{
    /// <typeparam name=""T"">A type parameter of <see cref=""goo{ T} (string[], T)""/></typeparam>
    /// <param name=""args"">First parameter of <see cref=""Goo{T} (string[], T)""/></param>
    /// <param name=""otherParam"">Another parameter of <see cref=""Goo{T}(string[], T)""/></param>
    public void Goo<T>(string[] args, T otherParam)
    {
    }
}";
            await TestWithMetadataReferenceHelperAsync(code, referenced, "C#", "C#", Documentation("First parameter of C.Goo<T>(string[], T)"));
        }

        [Fact]
        public async Task Param2()
        {
            await TestAsync(
@"/// <summary></summary>
public class C
{
    /// <typeparam name=""T"">A type parameter of <see cref=""goo{ T} (string[], T)""/></typeparam>
    /// <param name=""args"">First parameter of <see cref=""Goo{T} (string[], T)""/></param>
    /// <param name=""otherParam"">Another parameter of <see cref=""Goo{T}(string[], T)""/></param>
    public void Goo<T>(string[] args, T oth$$erParam)
    {
    }
}", Documentation("Another parameter of C.Goo<T>(string[], T)"));
        }

        [Fact]
        public async Task Param2_Metadata()
        {
            var code = @"
class G
{
    void goo()
    {
        C c;
        c.Goo<int>(args: new string[] { }, other$$Param: 1);
    }
}";
            var referenced = @"
/// <summary></summary>
public class C
{
    /// <typeparam name=""T"">A type parameter of <see cref=""goo{ T} (string[], T)""/></typeparam>
    /// <param name=""args"">First parameter of <see cref=""Goo{T} (string[], T)""/></param>
    /// <param name=""otherParam"">Another parameter of <see cref=""Goo{T}(string[], T)""/></param>
    public void Goo<T>(string[] args, T otherParam)
    {
    }
}";
            await TestWithMetadataReferenceHelperAsync(code, referenced, "C#", "C#", Documentation("Another parameter of C.Goo<T>(string[], T)"));
        }

        [Fact]
        public async Task TypeParam()
        {
            await TestAsync(
@"/// <summary></summary>
public class C
{
    /// <typeparam name=""T"">A type parameter of <see cref=""Goo{T} (string[], T)""/></typeparam>
    /// <param name=""args"">First parameter of <see cref=""Goo{T} (string[], T)""/></param>
    /// <param name=""otherParam"">Another parameter of <see cref=""Goo{T}(string[], T)""/></param>
    public void Goo<T$$>(string[] args, T otherParam)
    {
    }
}", Documentation("A type parameter of C.Goo<T>(string[], T)"));
        }

        [Fact]
        public async Task UnboundCref()
        {
            await TestAsync(
@"/// <summary></summary>
public class C
{
    /// <typeparam name=""T"">A type parameter of <see cref=""goo{T}(string[], T)""/></typeparam>
    /// <param name=""args"">First parameter of <see cref=""Goo{T} (string[], T)""/></param>
    /// <param name=""otherParam"">Another parameter of <see cref=""Goo{T}(string[], T)""/></param>
    public void Goo<T$$>(string[] args, T otherParam)
    {
    }
}", Documentation("A type parameter of goo<T>(string[], T)"));
        }

        [Fact]
        public async Task CrefInConstructor()
        {
            await TestAsync(
@"public class TestClass
{
    /// <summary> 
    /// This sample shows how to specify the <see cref=""TestClass""/> constructor as a cref attribute.
    /// </summary> 
    public TestClass$$()
    {
    }
}", Documentation("This sample shows how to specify the TestClass constructor as a cref attribute."));
        }

        [Fact]
        public async Task CrefInConstructorOverloaded()
        {
            await TestAsync(
@"public class TestClass
{
    /// <summary> 
    /// This sample shows how to specify the <see cref=""TestClass""/> constructor as a cref attribute.
    /// </summary> 
    public TestClass()
    {
    }

    /// <summary> 
    /// This sample shows how to specify the <see cref=""TestClass(int)""/> constructor as a cref attribute.
    /// </summary> 
    public TestC$$lass(int value)
    {
    }
}", Documentation("This sample shows how to specify the TestClass(int) constructor as a cref attribute."));
        }

        [Fact]
        public async Task CrefInGenericMethod1()
        {
            await TestAsync(
@"public class TestClass
{
    /// <summary> 
    /// The GetGenericValue method. 
    /// <para>This sample shows how to specify the <see cref=""GetGenericValue""/> method as a cref attribute.</para>
    /// </summary> 
    public static T GetGenericVa$$lue<T>(T para)
    {
        return para;
    }
}", Documentation("The GetGenericValue method.\r\n\r\nThis sample shows how to specify the TestClass.GetGenericValue<T>(T) method as a cref attribute."));
        }

        [Fact]
        public async Task CrefInGenericMethod2()
        {
            await TestAsync(
@"public class TestClass
{
    /// <summary> 
    /// The GetGenericValue method. 
    /// <para>This sample shows how to specify the <see cref=""GetGenericValue{T}(T)""/> method as a cref attribute.</para>
    /// </summary> 
    public static T GetGenericVa$$lue<T>(T para)
    {
        return para;
    }
}", Documentation("The GetGenericValue method.\r\n\r\nThis sample shows how to specify the TestClass.GetGenericValue<T>(T) method as a cref attribute."));
        }

        [Fact, WorkItem(813350, "http://vstfdevdiv:8080/DevDiv2/DevDiv/_workitems/edit/813350")]
        public async Task CrefInMethodOverloading1()
        {
            await TestAsync(
@"public class TestClass
{
    public static int GetZero()
    {
        GetGenericValu$$e();
        GetGenericValue(5);
    }

    /// <summary> 
    /// This sample shows how to call the <see cref=""GetGenericValue{T}(T)""/> method
    /// </summary> 
    public static T GetGenericValue<T>(T para)
    {
        return para;
    }

    /// <summary> 
    /// This sample shows how to specify the <see cref=""GetGenericValue""/> method as a cref attribute.
    /// </summary> 
    public static void GetGenericValue()
    {
    }
}", Documentation("This sample shows how to specify the TestClass.GetGenericValue() method as a cref attribute."));
        }

        [Fact, WorkItem(813350, "http://vstfdevdiv:8080/DevDiv2/DevDiv/_workitems/edit/813350")]
        public async Task CrefInMethodOverloading2()
        {
            await TestAsync(
@"public class TestClass
{
    public static int GetZero()
    {
        GetGenericValue();
        GetGenericVal$$ue(5);
    }

    /// <summary> 
    /// This sample shows how to call the <see cref=""GetGenericValue{T}(T)""/> method
    /// </summary> 
    public static T GetGenericValue<T>(T para)
    {
        return para;
    }

    /// <summary> 
    /// This sample shows how to specify the <see cref=""GetGenericValue""/> method as a cref attribute.
    /// </summary> 
    public static void GetGenericValue()
    {
    }
}", Documentation("This sample shows how to call the TestClass.GetGenericValue<T>(T) method"));
        }

        [Fact]
        public async Task CrefInGenericType()
        {
            await TestAsync(
@"/// <summary> 
/// <remarks>This example shows how to specify the <see cref=""GenericClass{T}""/> cref.</remarks>
/// </summary> 
class Generic$$Class<T>
{
}",
    Documentation("This example shows how to specify the GenericClass<T> cref.",
        ExpectedClassifications(
            Text("This example shows how to specify the"),
            WhiteSpace(" "),
            Class("GenericClass"),
            Punctuation.OpenAngle,
            TypeParameter("T"),
            Punctuation.CloseAngle,
            WhiteSpace(" "),
            Text("cref."))));
        }

        [Fact, WorkItem(812720, "http://vstfdevdiv:8080/DevDiv2/DevDiv/_workitems/edit/812720")]
        public async Task ClassificationOfCrefsFromMetadata()
        {
            var code = @"
class G
{
    void goo()
    {
        C c;
        c.Go$$o();
    }
}";
            var referenced = @"
/// <summary></summary>
public class C
{
    /// <summary> 
    /// See <see cref=""Goo""/> method
    /// </summary> 
    public void Goo()
    {
    }
}";
            await TestWithMetadataReferenceHelperAsync(code, referenced, "C#", "C#",
                Documentation("See C.Goo() method",
                    ExpectedClassifications(
                        Text("See"),
                        WhiteSpace(" "),
                        Class("C"),
                        Punctuation.Text("."),
                        Identifier("Goo"),
                        Punctuation.OpenParen,
                        Punctuation.CloseParen,
                        WhiteSpace(" "),
                        Text("method"))));
        }

        [Fact]
        public async Task FieldAvailableInBothLinkedFiles()
        {
            var markup = @"<Workspace>
    <Project Language=""C#"" CommonReferences=""true"" AssemblyName=""Proj1"">
        <Document FilePath=""SourceDocument""><![CDATA[
class C
{
    int x;
    void goo()
    {
        x$$
    }
}
]]>
        </Document>
    </Project>
    <Project Language=""C#"" CommonReferences=""true"" AssemblyName=""Proj2"">
        <Document IsLinkFile=""true"" LinkAssemblyName=""Proj1"" LinkFilePath=""SourceDocument""/>
    </Project>
</Workspace>";

            await VerifyWithReferenceWorkerAsync(markup, new[] { MainDescription($"({FeaturesResources.field}) int C.x"), Usage("") });
        }

        [Fact]
        public async Task FieldUnavailableInOneLinkedFile()
        {
            var markup = @"<Workspace>
    <Project Language=""C#"" CommonReferences=""true"" AssemblyName=""Proj1"" PreprocessorSymbols=""GOO"">
        <Document FilePath=""SourceDocument""><![CDATA[
class C
{
#if GOO
    int x;
#endif
    void goo()
    {
        x$$
    }
}
]]>
        </Document>
    </Project>
    <Project Language=""C#"" CommonReferences=""true"" AssemblyName=""Proj2"">
        <Document IsLinkFile=""true"" LinkAssemblyName=""Proj1"" LinkFilePath=""SourceDocument""/>
    </Project>
</Workspace>";
            var expectedDescription = Usage($"\r\n{string.Format(FeaturesResources._0_1, "Proj1", FeaturesResources.Available)}\r\n{string.Format(FeaturesResources._0_1, "Proj2", FeaturesResources.Not_Available)}\r\n\r\n{FeaturesResources.You_can_use_the_navigation_bar_to_switch_contexts}", expectsWarningGlyph: true);

            await VerifyWithReferenceWorkerAsync(markup, new[] { expectedDescription });
        }

        [Fact, WorkItem(37097, "https://github.com/dotnet/roslyn/issues/37097")]
        public async Task BindSymbolInOtherFile()
        {
            var markup = @"<Workspace>
    <Project Language=""C#"" CommonReferences=""true"" AssemblyName=""Proj1"">
        <Document FilePath=""SourceDocument""><![CDATA[
class C
{
#if GOO
    int x;
#endif
    void goo()
    {
        x$$
    }
}
]]>
        </Document>
    </Project>
    <Project Language=""C#"" CommonReferences=""true"" AssemblyName=""Proj2"" PreprocessorSymbols=""GOO"">
        <Document IsLinkFile=""true"" LinkAssemblyName=""Proj1"" LinkFilePath=""SourceDocument""/>
    </Project>
</Workspace>";
            var expectedDescription = Usage($"\r\n{string.Format(FeaturesResources._0_1, "Proj1", FeaturesResources.Not_Available)}\r\n{string.Format(FeaturesResources._0_1, "Proj2", FeaturesResources.Available)}\r\n\r\n{FeaturesResources.You_can_use_the_navigation_bar_to_switch_contexts}", expectsWarningGlyph: true);

            await VerifyWithReferenceWorkerAsync(markup, new[] { expectedDescription });
        }

        [Fact]
        public async Task FieldUnavailableInTwoLinkedFiles()
        {
            var markup = @"<Workspace>
    <Project Language=""C#"" CommonReferences=""true"" AssemblyName=""Proj1"" PreprocessorSymbols=""GOO"">
        <Document FilePath=""SourceDocument""><![CDATA[
class C
{
#if GOO
    int x;
#endif
    void goo()
    {
        x$$
    }
}
]]>
        </Document>
    </Project>
    <Project Language=""C#"" CommonReferences=""true"" AssemblyName=""Proj2"">
        <Document IsLinkFile=""true"" LinkAssemblyName=""Proj1"" LinkFilePath=""SourceDocument""/>
    </Project>
    <Project Language=""C#"" CommonReferences=""true"" AssemblyName=""Proj3"">
        <Document IsLinkFile=""true"" LinkAssemblyName=""Proj1"" LinkFilePath=""SourceDocument""/>
    </Project>
</Workspace>";
            var expectedDescription = Usage(
                $"\r\n{string.Format(FeaturesResources._0_1, "Proj1", FeaturesResources.Available)}\r\n{string.Format(FeaturesResources._0_1, "Proj2", FeaturesResources.Not_Available)}\r\n{string.Format(FeaturesResources._0_1, "Proj3", FeaturesResources.Not_Available)}\r\n\r\n{FeaturesResources.You_can_use_the_navigation_bar_to_switch_contexts}",
                expectsWarningGlyph: true);

            await VerifyWithReferenceWorkerAsync(markup, new[] { expectedDescription });
        }

        [Fact]
        public async Task ExcludeFilesWithInactiveRegions()
        {
            var markup = @"<Workspace>
    <Project Language=""C#"" CommonReferences=""true"" AssemblyName=""Proj1"" PreprocessorSymbols=""GOO,BAR"">
        <Document FilePath=""SourceDocument""><![CDATA[
class C
{
#if GOO
    int x;
#endif

#if BAR
    void goo()
    {
        x$$
    }
#endif
}
]]>
        </Document>
    </Project>
    <Project Language=""C#"" CommonReferences=""true"" AssemblyName=""Proj2"">
        <Document IsLinkFile=""true"" LinkAssemblyName=""Proj1"" LinkFilePath=""SourceDocument"" />
    </Project>
    <Project Language=""C#"" CommonReferences=""true"" AssemblyName=""Proj3"" PreprocessorSymbols=""BAR"">
        <Document IsLinkFile=""true"" LinkAssemblyName=""Proj1"" LinkFilePath=""SourceDocument""/>
    </Project>
</Workspace>";
            var expectedDescription = Usage($"\r\n{string.Format(FeaturesResources._0_1, "Proj1", FeaturesResources.Available)}\r\n{string.Format(FeaturesResources._0_1, "Proj3", FeaturesResources.Not_Available)}\r\n\r\n{FeaturesResources.You_can_use_the_navigation_bar_to_switch_contexts}", expectsWarningGlyph: true);
            await VerifyWithReferenceWorkerAsync(markup, new[] { expectedDescription });
        }

        [Fact, WorkItem(962353, "http://vstfdevdiv:8080/DevDiv2/DevDiv/_workitems/edit/962353")]
        public async Task NoValidSymbolsInLinkedDocuments()
        {
            var markup = @"<Workspace>
    <Project Language=""C#"" CommonReferences=""true"" AssemblyName=""Proj1"">
        <Document FilePath=""SourceDocument""><![CDATA[
class C
{
    void goo()
    {
        B$$ar();
    }
#if B
    void Bar() { }
#endif
   
}
]]>
        </Document>
    </Project>
    <Project Language=""C#"" CommonReferences=""true"" AssemblyName=""Proj2"">
        <Document IsLinkFile=""true"" LinkAssemblyName=""Proj1"" LinkFilePath=""SourceDocument""/>
    </Project>
</Workspace>";
            await VerifyWithReferenceWorkerAsync(markup);
        }

        [Fact, WorkItem(1020944, "http://vstfdevdiv:8080/DevDiv2/DevDiv/_workitems/edit/1020944")]
        public async Task LocalsValidInLinkedDocuments()
        {
            var markup = @"<Workspace>
    <Project Language=""C#"" CommonReferences=""true"" AssemblyName=""Proj1"">
        <Document FilePath=""SourceDocument""><![CDATA[
class C
{
    void M()
    {
        int x$$;
    }
}
]]>
        </Document>
    </Project>
    <Project Language=""C#"" CommonReferences=""true"" AssemblyName=""Proj2"">
        <Document IsLinkFile=""true"" LinkAssemblyName=""Proj1"" LinkFilePath=""SourceDocument""/>
    </Project>
</Workspace>";

            await VerifyWithReferenceWorkerAsync(markup, new[] { MainDescription($"({FeaturesResources.local_variable}) int x"), Usage("") });
        }

        [Fact, WorkItem(1020944, "http://vstfdevdiv:8080/DevDiv2/DevDiv/_workitems/edit/1020944")]
        public async Task LocalWarningInLinkedDocuments()
        {
            var markup = @"<Workspace>
    <Project Language=""C#"" CommonReferences=""true"" AssemblyName=""Proj1"" PreprocessorSymbols=""PROJ1"">
        <Document FilePath=""SourceDocument""><![CDATA[
class C
{
    void M()
    {
#if PROJ1
        int x;
#endif

        int y = x$$;
    }
}
]]>
        </Document>
    </Project>
    <Project Language=""C#"" CommonReferences=""true"" AssemblyName=""Proj2"">
        <Document IsLinkFile=""true"" LinkAssemblyName=""Proj1"" LinkFilePath=""SourceDocument""/>
    </Project>
</Workspace>";

            await VerifyWithReferenceWorkerAsync(markup, new[] { MainDescription($"({FeaturesResources.local_variable}) int x"), Usage($"\r\n{string.Format(FeaturesResources._0_1, "Proj1", FeaturesResources.Available)}\r\n{string.Format(FeaturesResources._0_1, "Proj2", FeaturesResources.Not_Available)}\r\n\r\n{FeaturesResources.You_can_use_the_navigation_bar_to_switch_contexts}", expectsWarningGlyph: true) });
        }

        [Fact, WorkItem(1020944, "http://vstfdevdiv:8080/DevDiv2/DevDiv/_workitems/edit/1020944")]
        public async Task LabelsValidInLinkedDocuments()
        {
            var markup = @"<Workspace>
    <Project Language=""C#"" CommonReferences=""true"" AssemblyName=""Proj1"">
        <Document FilePath=""SourceDocument""><![CDATA[
class C
{   
    void M()
    {
        $$LABEL: goto LABEL;
    }
}
]]>
        </Document>
    </Project>
    <Project Language=""C#"" CommonReferences=""true"" AssemblyName=""Proj2"">
        <Document IsLinkFile=""true"" LinkAssemblyName=""Proj1"" LinkFilePath=""SourceDocument""/>
    </Project>
</Workspace>";

            await VerifyWithReferenceWorkerAsync(markup, new[] { MainDescription($"({FeaturesResources.label}) LABEL"), Usage("") });
        }

        [Fact, WorkItem(1020944, "http://vstfdevdiv:8080/DevDiv2/DevDiv/_workitems/edit/1020944")]
        public async Task RangeVariablesValidInLinkedDocuments()
        {
            var markup = @"<Workspace>
    <Project Language=""C#"" CommonReferences=""true"" AssemblyName=""Proj1"">
        <Document FilePath=""SourceDocument""><![CDATA[
using System.Linq;
class C
{
    void M()
    {
        var x = from y in new[] {1, 2, 3} select $$y;
    }
}
]]>
        </Document>
    </Project>
    <Project Language=""C#"" CommonReferences=""true"" AssemblyName=""Proj2"">
        <Document IsLinkFile=""true"" LinkAssemblyName=""Proj1"" LinkFilePath=""SourceDocument""/>
    </Project>
</Workspace>";

            await VerifyWithReferenceWorkerAsync(markup, new[] { MainDescription($"({FeaturesResources.range_variable}) int y"), Usage("") });
        }

        [Fact, WorkItem(1019766, "http://vstfdevdiv:8080/DevDiv2/DevDiv/_workitems/edit/1019766")]
        public async Task PointerAccessibility()
        {
            var markup = @"class C
{
    unsafe static void Main()
    {
        void* p = null;
        void* q = null;
        dynamic d = true;
        var x = p =$$= q == d;
    }
}";
            await TestAsync(markup, MainDescription("bool void*.operator ==(void* left, void* right)"));
        }

        [Fact, WorkItem(1114300, "http://vstfdevdiv:8080/DevDiv2/DevDiv/_workitems/edit/1114300")]
        public async Task AwaitingTaskOfArrayType()
        {
            var markup = @"
using System.Threading.Tasks;

class Program
{
    async Task<int[]> M()
    {
        awa$$it M();
    }
}";
            await TestAsync(markup, MainDescription(string.Format(FeaturesResources.Awaited_task_returns_0, "int[]")));
        }

        [Fact, WorkItem(1114300, "http://vstfdevdiv:8080/DevDiv2/DevDiv/_workitems/edit/1114300")]
        public async Task AwaitingTaskOfDynamic()
        {
            var markup = @"
using System.Threading.Tasks;

class Program
{
    async Task<dynamic> M()
    {
        awa$$it M();
    }
}";
            await TestAsync(markup, MainDescription(string.Format(FeaturesResources.Awaited_task_returns_0, "dynamic")));
        }

        [Fact, Trait(Traits.Feature, Traits.Features.Completion)]
        public async Task MethodOverloadDifferencesIgnored()
        {
            var markup = @"<Workspace>
    <Project Language=""C#"" CommonReferences=""true"" AssemblyName=""Proj1"" PreprocessorSymbols=""ONE"">
        <Document FilePath=""SourceDocument""><![CDATA[
class C
{
#if ONE
    void Do(int x){}
#endif
#if TWO
    void Do(string x){}
#endif
    void Shared()
    {
        this.Do$$
    }

}]]></Document>
    </Project>
    <Project Language=""C#"" CommonReferences=""true"" AssemblyName=""Proj2"" PreprocessorSymbols=""TWO"">
        <Document IsLinkFile=""true"" LinkAssemblyName=""Proj1"" LinkFilePath=""SourceDocument""/>
    </Project>
</Workspace>";

            var expectedDescription = $"void C.Do(int x)";
            await VerifyWithReferenceWorkerAsync(markup, MainDescription(expectedDescription));
        }

        [Fact, Trait(Traits.Feature, Traits.Features.Completion)]
        public async Task MethodOverloadDifferencesIgnored_ContainingType()
        {
            var markup = @"<Workspace>
    <Project Language=""C#"" CommonReferences=""true"" AssemblyName=""Proj1"" PreprocessorSymbols=""ONE"">
        <Document FilePath=""SourceDocument""><![CDATA[
class C
{
    void Shared()
    {
        var x = GetThing().Do$$();
    }

#if ONE
    private Methods1 GetThing()
    {
        return new Methods1();
    }
#endif

#if TWO
    private Methods2 GetThing()
    {
        return new Methods2();
    }
#endif
}

#if ONE
public class Methods1
{
    public void Do(string x) { }
}
#endif

#if TWO
public class Methods2
{
    public void Do(string x) { }
}
#endif
]]>
        </Document>
    </Project>
    <Project Language=""C#"" CommonReferences=""true"" AssemblyName=""Proj2"" PreprocessorSymbols=""TWO"">
        <Document IsLinkFile=""true"" LinkAssemblyName=""Proj1"" LinkFilePath=""SourceDocument""/>
    </Project>
</Workspace>";

            var expectedDescription = $"void Methods1.Do(string x)";
            await VerifyWithReferenceWorkerAsync(markup, MainDescription(expectedDescription));
        }

        [Fact, WorkItem(4868, "https://github.com/dotnet/roslyn/issues/4868")]
        public async Task QuickInfoExceptions()
        {
            await TestAsync(
@"using System;

namespace MyNs
{
    class MyException1 : Exception
    {
    }

    class MyException2 : Exception
    {
    }

    class TestClass
    {
        /// <exception cref=""MyException1""></exception>
        /// <exception cref=""T:MyNs.MyException2""></exception>
        /// <exception cref=""System.Int32""></exception>
        /// <exception cref=""double""></exception>
        /// <exception cref=""Not_A_Class_But_Still_Displayed""></exception>
        void M()
        {
            M$$();
        }
    }
}",
                Exceptions($"\r\n{WorkspacesResources.Exceptions_colon}\r\n  MyException1\r\n  MyException2\r\n  int\r\n  double\r\n  Not_A_Class_But_Still_Displayed"));
        }

        [Fact, WorkItem(23307, "https://github.com/dotnet/roslyn/issues/23307")]
        public async Task QuickInfoCapturesOnLocalFunction()
        {
            await TestAsync(@"
class C
{
    void M()
    {
        int i;
        local$$();

        void local() { i++; this.M(); }
    }
}",
                Captures($"\r\n{WorkspacesResources.Variables_captured_colon} this, i"));
        }

        [Fact, WorkItem(23307, "https://github.com/dotnet/roslyn/issues/23307")]
        public async Task QuickInfoCapturesOnLocalFunction2()
        {
            await TestAsync(@"
class C
{
    void M()
    {
        int i;
        local$$(i);

        void local(int j) { j++; M(); }
    }
}",
                Captures($"\r\n{WorkspacesResources.Variables_captured_colon} this"));
        }

        [Fact, WorkItem(23307, "https://github.com/dotnet/roslyn/issues/23307")]
        public async Task QuickInfoCapturesOnLocalFunction3()
        {
            await TestAsync(@"
class C
{
    public void M(int @this)
    {
        int i = 0;
        local$$();

        void local()
        {
            M(1);
            i++;
            @this++;
        }
    }
}",
                Captures($"\r\n{WorkspacesResources.Variables_captured_colon} this, @this, i"));
        }

        [Fact, WorkItem(26101, "https://github.com/dotnet/roslyn/issues/26101")]
        public async Task QuickInfoCapturesOnLocalFunction4()
        {
            await TestAsync(@"
class C
{
    int field;
    void M()
    {
        void OuterLocalFunction$$()
        {
            int local = 0;
            int InnerLocalFunction() 
            {
                field++;
                return local;
            }
        }
    }
}",
                Captures($"\r\n{WorkspacesResources.Variables_captured_colon} this"));
        }

        [Fact, WorkItem(26101, "https://github.com/dotnet/roslyn/issues/26101")]
        public async Task QuickInfoCapturesOnLocalFunction5()
        {
            await TestAsync(@"
class C
{
    int field;
    void M()
    {
        void OuterLocalFunction()
        {
            int local = 0;
            int InnerLocalFunction$$() 
            {
                field++;
                return local;
            }
        }
    }
}",
                Captures($"\r\n{WorkspacesResources.Variables_captured_colon} this, local"));
        }

        [Fact, WorkItem(26101, "https://github.com/dotnet/roslyn/issues/26101")]
        public async Task QuickInfoCapturesOnLocalFunction6()
        {
            await TestAsync(@"
class C
{
    int field;
    void M()
    {
        int local1 = 0;
        int local2 = 0;

        void OuterLocalFunction$$()
        {
            _ = local1;
            void InnerLocalFunction() 
            {
                _ = local2;
            }
        }
    }
}",
                Captures($"\r\n{WorkspacesResources.Variables_captured_colon} local1, local2"));
        }

        [Fact, WorkItem(26101, "https://github.com/dotnet/roslyn/issues/26101")]
        public async Task QuickInfoCapturesOnLocalFunction7()
        {
            await TestAsync(@"
class C
{
    int field;
    void M()
    {
        int local1 = 0;
        int local2 = 0;

        void OuterLocalFunction()
        {
            _ = local1;
            void InnerLocalFunction$$() 
            {
                _ = local2;
            }
        }
    }
}",
                Captures($"\r\n{WorkspacesResources.Variables_captured_colon} local2"));
        }

        [Fact, WorkItem(23307, "https://github.com/dotnet/roslyn/issues/23307")]
        public async Task QuickInfoCapturesOnLambda()
        {
            await TestAsync(@"
class C
{
    void M()
    {
        int i;
        System.Action a = () =$$> { i++; M(); };
    }
}",
                Captures($"\r\n{WorkspacesResources.Variables_captured_colon} this, i"));
        }

        [Fact, WorkItem(23307, "https://github.com/dotnet/roslyn/issues/23307")]
        public async Task QuickInfoCapturesOnLambda2()
        {
            await TestAsync(@"
class C
{
    void M()
    {
        int i;
        System.Action<int> a = j =$$> { i++; j++; M(); };
    }
}",
                Captures($"\r\n{WorkspacesResources.Variables_captured_colon} this, i"));
        }

        [Fact, WorkItem(23307, "https://github.com/dotnet/roslyn/issues/23307")]
        public async Task QuickInfoCapturesOnLambda2_DifferentOrder()
        {
            await TestAsync(@"
class C
{
    void M(int j)
    {
        int i;
        System.Action a = () =$$> { M(); i++; j++; };
    }
}",
                Captures($"\r\n{WorkspacesResources.Variables_captured_colon} this, j, i"));
        }

        [Fact, WorkItem(23307, "https://github.com/dotnet/roslyn/issues/23307")]
        public async Task QuickInfoCapturesOnLambda3()
        {
            await TestAsync(@"
class C
{
    void M()
    {
        int i;
        int @this;
        N(() =$$> { M(); @this++; }, () => { i++; });
    }
    void N(System.Action x, System.Action y) { }
}",
                Captures($"\r\n{WorkspacesResources.Variables_captured_colon} this, @this"));
        }

        [Fact, WorkItem(23307, "https://github.com/dotnet/roslyn/issues/23307")]
        public async Task QuickInfoCapturesOnLambda4()
        {
            await TestAsync(@"
class C
{
    void M()
    {
        int i;
        N(() => { M(); }, () =$$> { i++; });
    }
    void N(System.Action x, System.Action y) { }
}",
                Captures($"\r\n{WorkspacesResources.Variables_captured_colon} i"));
        }

        [Fact, WorkItem(26101, "https://github.com/dotnet/roslyn/issues/26101")]
        public async Task QuickInfoCapturesOnLambda5()
        {
            await TestAsync(@"
class C
{
    int field;
    void M()
    {
        System.Action a = () =$$>
        {
            int local = 0;
            System.Func<int> b = () =>
            {
                field++;
                return local;
            };
        };
    }
}",
                Captures($"\r\n{WorkspacesResources.Variables_captured_colon} this"));
        }

        [Fact, WorkItem(26101, "https://github.com/dotnet/roslyn/issues/26101")]
        public async Task QuickInfoCapturesOnLambda6()
        {
            await TestAsync(@"
class C
{
    int field;
    void M()
    {
        System.Action a = () =>
        {
            int local = 0;
            System.Func<int> b = () =$$>
            {
                field++;
                return local;
            };
        };
    }
}",
                Captures($"\r\n{WorkspacesResources.Variables_captured_colon} this, local"));
        }

        [Fact, WorkItem(26101, "https://github.com/dotnet/roslyn/issues/26101")]
        public async Task QuickInfoCapturesOnLambda7()
        {
            await TestAsync(@"
class C
{
    int field;
    void M()
    {
        int local1 = 0;
        int local2 = 0;

        System.Action a = () =$$>
        {
            _ = local1;
            System.Action b = () =>
            {
                _ = local2;
            };
        };
    }
}",
                Captures($"\r\n{WorkspacesResources.Variables_captured_colon} local1, local2"));
        }

        [Fact, WorkItem(26101, "https://github.com/dotnet/roslyn/issues/26101")]
        public async Task QuickInfoCapturesOnLambda8()
        {
            await TestAsync(@"
class C
{
    int field;
    void M()
    {
        int local1 = 0;
        int local2 = 0;

        System.Action a = () =>
        {
            _ = local1;
            System.Action b = () =$$>
            {
                _ = local2;
            };
        };
    }
}",
                Captures($"\r\n{WorkspacesResources.Variables_captured_colon} local2"));
        }

        [Fact, WorkItem(23307, "https://github.com/dotnet/roslyn/issues/23307")]
        public async Task QuickInfoCapturesOnDelegate()
        {
            await TestAsync(@"
class C
{
    void M()
    {
        int i;
        System.Func<bool, int> f = dele$$gate(bool b) { i++; return 1; };
    }
}",
                Captures($"\r\n{WorkspacesResources.Variables_captured_colon} i"));
        }

        [Fact, WorkItem(1516, "https://github.com/dotnet/roslyn/issues/1516")]
        public async Task QuickInfoWithNonStandardSeeAttributesAppear()
        {
            await TestAsync(
@"class C
{
    /// <summary>
    /// <see cref=""System.String"" />
    /// <see href=""http://microsoft.com"" />
    /// <see langword=""null"" />
    /// <see unsupported-attribute=""cat"" />
    /// </summary>
    void M()
    {
        M$$();
    }
}",
                Documentation(@"string http://microsoft.com null cat"));
        }

        [Fact, WorkItem(6657, "https://github.com/dotnet/roslyn/issues/6657")]
        public async Task OptionalParameterFromPreviousSubmission()
        {
            const string workspaceDefinition = @"
<Workspace>
    <Submission Language=""C#"" CommonReferences=""true"">
        void M(int x = 1) { }
    </Submission>
    <Submission Language=""C#"" CommonReferences=""true"">
        M(x$$: 2)
    </Submission>
</Workspace>
";
            using var workspace = TestWorkspace.Create(XElement.Parse(workspaceDefinition), workspaceKind: WorkspaceKind.Interactive);
            await TestWithOptionsAsync(workspace, MainDescription($"({FeaturesResources.parameter}) int x = 1"));
        }

        [Fact]
        public async Task TupleProperty()
        {
            await TestInMethodAsync(
@"interface I
{
    (int, int) Name { get; set; }
}

class C : I
{
    (int, int) I.Name$$
    {
        get
        {
            throw new System.Exception();
        }

        set
        {
        }
    }
}",
                MainDescription("(int, int) C.Name { get; set; }"));
        }

        [Fact, WorkItem(18311, "https://github.com/dotnet/roslyn/issues/18311")]
        public async Task ValueTupleWithArity0VariableName()
        {
            await TestAsync(
@"
using System;
public class C
{
    void M()
    {
        var y$$ = ValueTuple.Create();
    }
}
",
                MainDescription($"({FeaturesResources.local_variable}) ValueTuple y"));
        }

        [Fact, WorkItem(18311, "https://github.com/dotnet/roslyn/issues/18311")]
        public async Task ValueTupleWithArity0ImplicitVar()
        {
            await TestAsync(
@"
using System;
public class C
{
    void M()
    {
        var$$ y = ValueTuple.Create();
    }
}
",
                MainDescription("struct System.ValueTuple"));
        }

        [Fact, WorkItem(18311, "https://github.com/dotnet/roslyn/issues/18311")]
        public async Task ValueTupleWithArity1VariableName()
        {
            await TestAsync(
@"
using System;
public class C
{
    void M()
    {
        var y$$ = ValueTuple.Create(1);
    }
}
",
                MainDescription($"({FeaturesResources.local_variable}) ValueTuple<int> y"));
        }

        [Fact, WorkItem(18311, "https://github.com/dotnet/roslyn/issues/18311")]
        public async Task ValueTupleWithArity1ImplicitVar()
        {
            await TestAsync(
@"
using System;
public class C
{
    void M()
    {
        var$$ y = ValueTuple.Create(1);
    }
}
",
                MainDescription("struct System.ValueTuple<System.Int32>"));
        }

        [Fact, WorkItem(18311, "https://github.com/dotnet/roslyn/issues/18311")]
        public async Task ValueTupleWithArity2VariableName()
        {
            await TestAsync(
@"
using System;
public class C
{
    void M()
    {
        var y$$ = ValueTuple.Create(1, 1);
    }
}
",
                MainDescription($"({FeaturesResources.local_variable}) (int, int) y"));
        }

        [Fact, WorkItem(18311, "https://github.com/dotnet/roslyn/issues/18311")]
        public async Task ValueTupleWithArity2ImplicitVar()
        {
            await TestAsync(
@"
using System;
public class C
{
    void M()
    {
        var$$ y = ValueTuple.Create(1, 1);
    }
}
",
                MainDescription("(int, int)"));
        }

        [Fact]
        public async Task TestRefMethod()
        {
            await TestInMethodAsync(
@"using System;

class Program
{
    static void Main(string[] args)
    {
        ref int i = ref $$goo();
    }

    private static ref int goo()
    {
        throw new NotImplementedException();
    }
}",
                MainDescription("ref int Program.goo()"));
        }

        [Fact]
        public async Task TestRefLocal()
        {
            await TestInMethodAsync(
@"using System;

class Program
{
    static void Main(string[] args)
    {
        ref int $$i = ref goo();
    }

    private static ref int goo()
    {
        throw new NotImplementedException();
    }
}",
                MainDescription($"({FeaturesResources.local_variable}) ref int i"));
        }

        [Fact, WorkItem(410932, "https://devdiv.visualstudio.com/DefaultCollection/DevDiv/_workitems?id=410932")]
        public async Task TestGenericMethodInDocComment()
        {
            await TestAsync(
@"
class Test
{
    T F<T>()
    {
        F<T>();
    }

    /// <summary>
    /// <see cref=""F$${T}()""/>
    /// </summary>
    void S()
    { }
}
",
            MainDescription("T Test.F<T>()"));
        }

        [Fact, WorkItem(403665, "https://devdiv.visualstudio.com/DevDiv/_workitems?id=403665&_a=edit")]
        public async Task TestExceptionWithCrefToConstructorDoesNotCrash()
        {
            await TestAsync(
@"
class Test
{
    /// <summary>
    /// </summary>
    /// <exception cref=""Test.Test""/>
    public Test$$() {}
}
",
            MainDescription("Test.Test()"));
        }

        [Fact]
        public async Task TestRefStruct()
        {
            var markup = "ref struct X$$ {}";
            await TestAsync(markup, MainDescription("ref struct X"));
        }

        [Fact]
        public async Task TestRefStruct_Nested()
        {
            var markup = @"
namespace Nested
{
    ref struct X$$ {}
}";
            await TestAsync(markup, MainDescription("ref struct Nested.X"));
        }

        [Fact]
        public async Task TestReadOnlyStruct()
        {
            var markup = "readonly struct X$$ {}";
            await TestAsync(markup, MainDescription("readonly struct X"));
        }

        [Fact]
        public async Task TestReadOnlyStruct_Nested()
        {
            var markup = @"
namespace Nested
{
    readonly struct X$$ {}
}";
            await TestAsync(markup, MainDescription("readonly struct Nested.X"));
        }

        [Fact]
        public async Task TestReadOnlyRefStruct()
        {
            var markup = "readonly ref struct X$$ {}";
            await TestAsync(markup, MainDescription("readonly ref struct X"));
        }

        [Fact]
        public async Task TestReadOnlyRefStruct_Nested()
        {
            var markup = @"
namespace Nested
{
    readonly ref struct X$$ {}
}";
            await TestAsync(markup, MainDescription("readonly ref struct Nested.X"));
        }

        [Fact, WorkItem(22450, "https://github.com/dotnet/roslyn/issues/22450")]
        public async Task TestRefLikeTypesNoDeprecated()
        {
            var xmlString = @"
<Workspace>
    <Project Language=""C#"" LanguageVersion=""7.2"" CommonReferences=""true"">
        <MetadataReferenceFromSource Language=""C#"" LanguageVersion=""7.2"" CommonReferences=""true"">
            <Document FilePath=""ReferencedDocument"">
public ref struct TestRef
{
}
            </Document>
        </MetadataReferenceFromSource>
        <Document FilePath=""SourceDocument"">
ref struct Test
{
    private $$TestRef _field;
}
        </Document>
    </Project>
</Workspace>";

            // There should be no [deprecated] attribute displayed.
            await VerifyWithReferenceWorkerAsync(xmlString, MainDescription($"ref struct TestRef"));
        }

        [Fact, WorkItem(2644, "https://github.com/dotnet/roslyn/issues/2644")]
        public async Task PropertyWithSameNameAsOtherType()
        {
            await TestAsync(
@"namespace ConsoleApplication1
{
    class Program
    {
        static A B { get; set; }
        static B A { get; set; }

        static void Main(string[] args)
        {
            B = ConsoleApplication1.B$$.F();
        }
    }
    class A { }
    class B
    {
        public static A F() => null;
    }
}",
            MainDescription($"ConsoleApplication1.A ConsoleApplication1.B.F()"));
        }

        [Fact, WorkItem(2644, "https://github.com/dotnet/roslyn/issues/2644")]
        public async Task PropertyWithSameNameAsOtherType2()
        {
            await TestAsync(
@"using System.Collections.Generic;

namespace ConsoleApplication1
{
    class Program
    {
        public static List<Bar> Bar { get; set; }

        static void Main(string[] args)
        {
            Tes$$t<Bar>();
        }

        static void Test<T>() { }
    }

    class Bar
    {
    }
}",
            MainDescription($"void Program.Test<Bar>()"));
        }

        [Fact, WorkItem(23883, "https://github.com/dotnet/roslyn/issues/23883")]
        public async Task InMalformedEmbeddedStatement_01()
        {
            await TestAsync(
@"
class Program
{
    void method1()
    {
        if (method2())
            .Any(b => b.Content$$Type, out var chars)
        {
        }
    }
}
");
        }

        [Fact, WorkItem(23883, "https://github.com/dotnet/roslyn/issues/23883")]
        public async Task InMalformedEmbeddedStatement_02()
        {
            await TestAsync(
@"
class Program
{
    void method1()
    {
        if (method2())
            .Any(b => b$$.ContentType, out var chars)
        {
        }
    }
}
",
            MainDescription($"({FeaturesResources.parameter}) ? b"));
        }

        [Fact]
        public async Task EnumConstraint()
        {
            await TestInMethodAsync(
@"
class X<T> where T : System.Enum
{
    private $$T x;
}",
                MainDescription($"T {FeaturesResources.in_} X<T> where T : Enum"));
        }

        [Fact]
        public async Task DelegateConstraint()
        {
            await TestInMethodAsync(
@"
class X<T> where T : System.Delegate
{
    private $$T x;
}",
                MainDescription($"T {FeaturesResources.in_} X<T> where T : Delegate"));
        }

        [Fact]
        public async Task MulticastDelegateConstraint()
        {
            await TestInMethodAsync(
@"
class X<T> where T : System.MulticastDelegate
{
    private $$T x;
}",
                MainDescription($"T {FeaturesResources.in_} X<T> where T : MulticastDelegate"));
        }

        [Fact]
        public async Task UnmanagedConstraint_Type()
        {
            await TestAsync(
@"
class $$X<T> where T : unmanaged
{
}",
                MainDescription("class X<T> where T : unmanaged"));
        }

        [Fact]
        public async Task UnmanagedConstraint_Method()
        {
            await TestAsync(
@"
class X
{
    void $$M<T>() where T : unmanaged { }
}",
                MainDescription("void X.M<T>() where T : unmanaged"));
        }

        [Fact]
        public async Task UnmanagedConstraint_Delegate()
        {
            await TestAsync(
                "delegate void $$D<T>() where T : unmanaged;",
                MainDescription("delegate void D<T>() where T : unmanaged"));
        }

        [Fact]
        public async Task UnmanagedConstraint_LocalFunction()
        {
            await TestAsync(
@"
class X
{
    void N()
    {
        void $$M<T>() where T : unmanaged { }
    }
}",
                MainDescription("void M<T>() where T : unmanaged"));
        }

        [Fact, WorkItem(29703, "https://github.com/dotnet/roslyn/issues/29703")]
        public async Task TestGetAccessorDocumentation()
        {
            await TestAsync(
@"
class X
{
    /// <summary>Summary for property Goo</summary>
    int Goo { g$$et; set; }
}",
                Documentation("Summary for property Goo"));
        }

        [Fact, WorkItem(29703, "https://github.com/dotnet/roslyn/issues/29703")]
        public async Task TestSetAccessorDocumentation()
        {
            await TestAsync(
@"
class X
{
    /// <summary>Summary for property Goo</summary>
    int Goo { get; s$$et; }
}",
                Documentation("Summary for property Goo"));
        }

        [Fact, WorkItem(29703, "https://github.com/dotnet/roslyn/issues/29703")]
        public async Task TestEventAddDocumentation1()
        {
            await TestAsync(
@"
using System;

class X
{
    /// <summary>Summary for event Goo</summary>
    event EventHandler<EventArgs> Goo
    {
        a$$dd => throw null;
        remove => throw null;
    }
}",
                Documentation("Summary for event Goo"));
        }

        [Fact, WorkItem(29703, "https://github.com/dotnet/roslyn/issues/29703")]
        public async Task TestEventAddDocumentation2()
        {
            await TestAsync(
@"
using System;

class X
{
    /// <summary>Summary for event Goo</summary>
    event EventHandler<EventArgs> Goo;

    void M() => Goo +$$= null;
}",
                Documentation("Summary for event Goo"));
        }

        [Fact, WorkItem(29703, "https://github.com/dotnet/roslyn/issues/29703")]
        public async Task TestEventRemoveDocumentation1()
        {
            await TestAsync(
@"
using System;

class X
{
    /// <summary>Summary for event Goo</summary>
    event EventHandler<EventArgs> Goo
    {
        add => throw null;
        r$$emove => throw null;
    }
}",
                Documentation("Summary for event Goo"));
        }

        [Fact, WorkItem(29703, "https://github.com/dotnet/roslyn/issues/29703")]
        public async Task TestEventRemoveDocumentation2()
        {
            await TestAsync(
@"
using System;

class X
{
    /// <summary>Summary for event Goo</summary>
    event EventHandler<EventArgs> Goo;

    void M() => Goo -$$= null;
}",
                Documentation("Summary for event Goo"));
        }

        [Fact, WorkItem(30642, "https://github.com/dotnet/roslyn/issues/30642")]
        public async Task BuiltInOperatorWithUserDefinedEquivalent()
        {
            await TestAsync(
@"
class X
{
    void N(string a, string b)
    {
        var v = a $$== b;
    }
}",
                MainDescription("bool string.operator ==(string a, string b)"),
                SymbolGlyph(Glyph.Operator));
        }

        [Fact]
        public async Task NotNullConstraint_Type()
        {
            await TestAsync(
@"
class $$X<T> where T : notnull
{
}",
                MainDescription("class X<T> where T : notnull"));
        }

        [Fact]
        public async Task NotNullConstraint_Method()
        {
            await TestAsync(
@"
class X
{
    void $$M<T>() where T : notnull { }
}",
                MainDescription("void X.M<T>() where T : notnull"));
        }

        [Fact]
        public async Task NotNullConstraint_Delegate()
        {
            await TestAsync(
                "delegate void $$D<T>() where T : notnull;",
                MainDescription("delegate void D<T>() where T : notnull"));
        }

        [Fact]
        public async Task NotNullConstraint_LocalFunction()
        {
            await TestAsync(
@"
class X
{
    void N()
    {
        void $$M<T>() where T : notnull { }
    }
}",
                MainDescription("void M<T>() where T : notnull"));
        }

        [Fact]
        public async Task NullableParameterThatIsMaybeNull()
        {
            await TestWithOptionsAsync(TestOptions.Regular8,
@"#nullable enable

class X
{
    void N(string? s)
    {
        string s2 = $$s;
    }
}",
                MainDescription($"({FeaturesResources.parameter}) string? s"),
                NullabilityAnalysis(string.Format(FeaturesResources._0_may_be_null_here, "s")));
        }

        [Fact]
        public async Task NullableParameterThatIsNotNull()
        {
            await TestWithOptionsAsync(TestOptions.Regular8,
@"#nullable enable

class X
{
    void N(string? s)
    {
        s = """";
        string s2 = $$s;
    }
}",
                MainDescription($"({FeaturesResources.parameter}) string? s"),
                NullabilityAnalysis(string.Format(FeaturesResources._0_is_not_null_here, "s")));
        }

        [Fact]
        public async Task NullableFieldThatIsMaybeNull()
        {
            await TestWithOptionsAsync(TestOptions.Regular8,
@"#nullable enable

class X
{
    string? s = null;

    void N()
    {
        string s2 = $$s;
    }
}",
                MainDescription($"({FeaturesResources.field}) string? X.s"),
                NullabilityAnalysis(string.Format(FeaturesResources._0_may_be_null_here, "s")));
        }

        [Fact]
        public async Task NullableFieldThatIsNotNull()
        {
            await TestWithOptionsAsync(TestOptions.Regular8,
@"#nullable enable

class X
{
    string? s = null;

    void N()
    {
        s = """";
        string s2 = $$s;
    }
}",
                MainDescription($"({FeaturesResources.field}) string? X.s"),
                NullabilityAnalysis(string.Format(FeaturesResources._0_is_not_null_here, "s")));
        }

        [Fact]
        public async Task NullablePropertyThatIsMaybeNull()
        {
            await TestWithOptionsAsync(TestOptions.Regular8,
@"#nullable enable

class X
{
    string? S { get; set; }

    void N()
    {
        string s2 = $$S;
    }
}",
                MainDescription("string? X.S { get; set; }"),
                NullabilityAnalysis(string.Format(FeaturesResources._0_may_be_null_here, "S")));
        }

        [Fact]
        public async Task NullablePropertyThatIsNotNull()
        {
            await TestWithOptionsAsync(TestOptions.Regular8,
@"#nullable enable

class X
{
    string? S { get; set; }

    void N()
    {
        S = """";
        string s2 = $$S;
    }
}",
                MainDescription("string? X.S { get; set; }"),
                NullabilityAnalysis(string.Format(FeaturesResources._0_is_not_null_here, "S")));
        }

        [Fact]
        public async Task NullableRangeVariableThatIsMaybeNull()
        {
            await TestWithOptionsAsync(TestOptions.Regular8,
@"#nullable enable

using System.Collections.Generic;

class X
{
    void N()
    {
        IEnumerable<string?> enumerable;

        foreach (var s in enumerable)
        {
            string s2 = $$s;
        }
    }
}",
                MainDescription($"({FeaturesResources.local_variable}) string? s"),
                NullabilityAnalysis(string.Format(FeaturesResources._0_may_be_null_here, "s")));
        }

        [Fact]
        public async Task NullableRangeVariableThatIsNotNull()
        {
            await TestWithOptionsAsync(TestOptions.Regular8,
@"#nullable enable

using System.Collections.Generic;

class X
{
    void N()
    {
        IEnumerable<string> enumerable;

        foreach (var s in enumerable)
        {
            string s2 = $$s;
        }
    }
}",
                MainDescription($"({FeaturesResources.local_variable}) string? s"),
                NullabilityAnalysis(string.Format(FeaturesResources._0_is_not_null_here, "s")));
        }

        [Fact]
        public async Task NullableLocalThatIsMaybeNull()
        {
            await TestWithOptionsAsync(TestOptions.Regular8,
@"#nullable enable

using System.Collections.Generic;

class X
{
    void N()
    {
        string? s = null;
        string s2 = $$s;
    }
}",
                MainDescription($"({FeaturesResources.local_variable}) string? s"),
                NullabilityAnalysis(string.Format(FeaturesResources._0_may_be_null_here, "s")));
        }

        [Fact]
        public async Task NullableLocalThatIsNotNull()
        {
            await TestWithOptionsAsync(TestOptions.Regular8,
@"#nullable enable

using System.Collections.Generic;

class X
{
    void N()
    {
        string? s = """";
        string s2 = $$s;
    }
}",
                MainDescription($"({FeaturesResources.local_variable}) string? s"),
                NullabilityAnalysis(string.Format(FeaturesResources._0_is_not_null_here, "s")));
        }

        [Fact]
        public async Task NullableNotShownPriorToLanguageVersion8()
        {
            await TestWithOptionsAsync(TestOptions.Regular7_3,
@"#nullable enable

using System.Collections.Generic;

class X
{
    void N()
    {
        string s = """";
        string s2 = $$s;
    }
}",
                MainDescription($"({FeaturesResources.local_variable}) string s"),
                NullabilityAnalysis(""));
        }

        [Fact]
        public async Task NullableNotShownInNullableDisable()
        {
            await TestWithOptionsAsync(TestOptions.Regular8,
@"#nullable disable

using System.Collections.Generic;

class X
{
    void N()
    {
        string s = """";
        string s2 = $$s;
    }
}",
                MainDescription($"({FeaturesResources.local_variable}) string s"),
                NullabilityAnalysis(""));
        }

        [Fact]
        public async Task NullableShownWhenEnabledGlobally()
        {
            await TestWithOptionsAsync(new CSharpCompilationOptions(OutputKind.DynamicallyLinkedLibrary, nullableContextOptions: NullableContextOptions.Enable),
@"using System.Collections.Generic;

class X
{
    void N()
    {
        string s = """";
        string s2 = $$s;
    }
}",
                MainDescription($"({FeaturesResources.local_variable}) string s"),
                NullabilityAnalysis(string.Format(FeaturesResources._0_is_not_null_here, "s")));
        }

        [Fact]
        public async Task NullableNotShownForValueType()
        {
            await TestWithOptionsAsync(TestOptions.Regular8,
@"#nullable enable

using System.Collections.Generic;

class X
{
    void N()
    {
        int a = 0;
        int b = $$a;
    }
}",
                MainDescription($"({FeaturesResources.local_variable}) int a"),
                NullabilityAnalysis(""));
        }

        [Fact]
        public async Task NullableNotShownForConst()
        {
            await TestWithOptionsAsync(TestOptions.Regular8,
@"#nullable enable

using System.Collections.Generic;

class X
{
    void N()
    {
        const string? s = null;
        string? s2 = $$s;
    }
}",
                MainDescription($"({FeaturesResources.local_constant}) string? s = null"),
                NullabilityAnalysis(""));
        }

        [Fact]
        public async Task TestInheritdocInlineSummary()
        {
            var markup =
@"
/// <summary>Summary documentation</summary>
/// <remarks>Remarks documentation</remarks>
void M(int x) { }

/// <summary><inheritdoc cref=""M(int)""/></summary>
void $$M(int x, int y) { }";

            await TestInClassAsync(markup,
                MainDescription("void C.M(int x, int y)"),
                Documentation("Summary documentation"));
        }

        [Fact]
        public async Task TestInheritdocTwoLevels1()
        {
            var markup =
@"
/// <summary>Summary documentation</summary>
/// <remarks>Remarks documentation</remarks>
void M() { }

/// <inheritdoc cref=""M()""/>
void M(int x) { }

/// <inheritdoc cref=""M(int)""/>
void $$M(int x, int y) { }";

            await TestInClassAsync(markup,
                MainDescription("void C.M(int x, int y)"),
                Documentation("Summary documentation"));
        }

        [Fact]
        public async Task TestInheritdocTwoLevels2()
        {
            var markup =
@"
/// <summary>Summary documentation</summary>
/// <remarks>Remarks documentation</remarks>
void M() { }

/// <summary><inheritdoc cref=""M()""/></summary>
void M(int x) { }

/// <summary><inheritdoc cref=""M(int)""/></summary>
void $$M(int x, int y) { }";

            await TestInClassAsync(markup,
                MainDescription("void C.M(int x, int y)"),
                Documentation("Summary documentation"));
        }

        [Fact]
        public async Task TestInheritdocWithTypeParamRef()
        {
            var markup =
@"
public class Program
{
    public static void Main() => _ = new Test<int>().$$Clone();
}

public class Test<T> : ICloneable<Test<T>>
{
	/// <inheritdoc/>
	public Test<T> Clone() => new();
}

/// <summary>A type that has clonable instances.</summary>
/// <typeparam name=""T"">The type of instances that can be cloned.</typeparam>
public interface ICloneable<T>
{
    /// <summary>Clones a <typeparamref name=""T""/>.</summary>
    /// <returns>A clone of the <typeparamref name=""T""/>.</returns>
    public T Clone();
}";

            await TestInClassAsync(markup,
                MainDescription("Test<int> Test<int>.Clone()"),
                Documentation("Clones a Test<T>."));
        }

        [Fact]
        public async Task TestInheritdocCycle1()
        {
            var markup =
@"
/// <inheritdoc cref=""M(int, int)""/>
void M(int x) { }

/// <inheritdoc cref=""M(int)""/>
void $$M(int x, int y) { }";

            await TestInClassAsync(markup,
                MainDescription("void C.M(int x, int y)"),
                Documentation(""));
        }

        [Fact]
        public async Task TestInheritdocCycle2()
        {
            var markup =
@"
/// <inheritdoc cref=""M(int)""/>
void $$M(int x) { }";

            await TestInClassAsync(markup,
                MainDescription("void C.M(int x)"),
                Documentation(""));
        }

        [Fact]
        public async Task TestInheritdocCycle3()
        {
            var markup =
@"
/// <inheritdoc cref=""M""/>
void $$M(int x) { }";

            await TestInClassAsync(markup,
                MainDescription("void C.M(int x)"),
                Documentation(""));
        }

        [Fact, WorkItem(38794, "https://github.com/dotnet/roslyn/issues/38794")]
        public async Task TestLinqGroupVariableDeclaration()
        {
            var code =
@"
void M(string[] a)
{
    var v = from x in a
            group x by x.Length into $$g
            select g;
}";

            await TestInClassAsync(code,
                MainDescription($"({FeaturesResources.range_variable}) IGrouping<int, string> g"));
        }

        [Fact, WorkItem(38283, "https://github.com/dotnet/roslyn/issues/38283")]
        public async Task QuickInfoOnIndexerCloseBracket()
        {
            await TestAsync(@"
class C
{
    public int this[int x] { get { return 1; } }

    void M()
    {
        var x = new C()[5$$];
    }
}",
            MainDescription("int C.this[int x] { get; }"));
        }

        [Fact, WorkItem(38283, "https://github.com/dotnet/roslyn/issues/38283")]
        public async Task QuickInfoOnIndexerOpenBracket()
        {
            await TestAsync(@"
class C
{
    public int this[int x] { get { return 1; } }

    void M()
    {
        var x = new C()$$[5];
    }
}",
            MainDescription("int C.this[int x] { get; }"));
        }

        [Fact, WorkItem(38283, "https://github.com/dotnet/roslyn/issues/38283")]
        public async Task QuickInfoOnIndexer_NotOnArrayAccess()
        {
            await TestAsync(@"
class Program
{
    void M()
    {
        int[] x = new int[4];
        int y = x[3$$];
    }
}",
                MainDescription("struct System.Int32"));
        }

        [Fact, WorkItem(31618, "https://github.com/dotnet/roslyn/issues/31618")]
        public async Task QuickInfoWithRemarksOnMethod()
        {
            await TestAsync(@"
class Program
{
    /// <summary>
    /// Summary text
    /// </summary>
    /// <remarks>
    /// Remarks text
    /// </remarks>
    int M()
    {
        return $$M();
    }
}",
                MainDescription("int Program.M()"),
                Documentation("Summary text"),
                Remarks("\r\nRemarks text"));
        }

        [Fact, WorkItem(31618, "https://github.com/dotnet/roslyn/issues/31618")]
        public async Task QuickInfoWithRemarksOnPropertyAccessor()
        {
            await TestAsync(@"
class Program
{
    /// <summary>
    /// Summary text
    /// </summary>
    /// <remarks>
    /// Remarks text
    /// </remarks>
    int M { $$get; }
}",
                MainDescription("int Program.M.get"),
                Documentation("Summary text"),
                Remarks("\r\nRemarks text"));
        }

        [Fact, WorkItem(31618, "https://github.com/dotnet/roslyn/issues/31618")]
        public async Task QuickInfoWithReturnsOnMethod()
        {
            await TestAsync(@"
class Program
{
    /// <summary>
    /// Summary text
    /// </summary>
    /// <returns>
    /// Returns text
    /// </returns>
    int M()
    {
        return $$M();
    }
}",
                MainDescription("int Program.M()"),
                Documentation("Summary text"),
                Returns($"\r\n{FeaturesResources.Returns_colon}\r\n  Returns text"));
        }

        [Fact, WorkItem(31618, "https://github.com/dotnet/roslyn/issues/31618")]
        public async Task QuickInfoWithReturnsOnPropertyAccessor()
        {
            await TestAsync(@"
class Program
{
    /// <summary>
    /// Summary text
    /// </summary>
    /// <returns>
    /// Returns text
    /// </returns>
    int M { $$get; }
}",
                MainDescription("int Program.M.get"),
                Documentation("Summary text"),
                Returns($"\r\n{FeaturesResources.Returns_colon}\r\n  Returns text"));
        }

        [Fact, WorkItem(31618, "https://github.com/dotnet/roslyn/issues/31618")]
        public async Task QuickInfoWithValueOnMethod()
        {
            await TestAsync(@"
class Program
{
    /// <summary>
    /// Summary text
    /// </summary>
    /// <value>
    /// Value text
    /// </value>
    int M()
    {
        return $$M();
    }
}",
                MainDescription("int Program.M()"),
                Documentation("Summary text"),
                Value($"\r\n{FeaturesResources.Value_colon}\r\n  Value text"));
        }

        [Fact, WorkItem(31618, "https://github.com/dotnet/roslyn/issues/31618")]
        public async Task QuickInfoWithValueOnPropertyAccessor()
        {
            await TestAsync(@"
class Program
{
    /// <summary>
    /// Summary text
    /// </summary>
    /// <value>
    /// Value text
    /// </value>
    int M { $$get; }
}",
                MainDescription("int Program.M.get"),
                Documentation("Summary text"),
                Value($"\r\n{FeaturesResources.Value_colon}\r\n  Value text"));
        }

        [Fact, WorkItem(42368, "https://github.com/dotnet/roslyn/issues/42368")]
        public async Task QuickInfoNotPattern1()
        {
            await TestAsync(@"
class Person
{
    void Goo(object o)
    {
        if (o is not $$Person p)
        {
        }
    }
}",
                MainDescription("class Person"));
        }

        [Fact, WorkItem(42368, "https://github.com/dotnet/roslyn/issues/42368")]
        public async Task QuickInfoNotPattern2()
        {
            await TestAsync(@"
class Person
{
    void Goo(object o)
    {
        if (o is $$not Person p)
        {
        }
    }
}");
        }

        [Fact, WorkItem(42368, "https://github.com/dotnet/roslyn/issues/42368")]
        public async Task QuickInfoOrPattern1()
        {
            await TestAsync(@"
class Person
{
    void Goo(object o)
    {
        if (o is $$Person or int)
        {
        }
    }
}", MainDescription("class Person"));
        }

        [Fact, WorkItem(42368, "https://github.com/dotnet/roslyn/issues/42368")]
        public async Task QuickInfoOrPattern2()
        {
            await TestAsync(@"
class Person
{
    void Goo(object o)
    {
        if (o is Person or $$int)
        {
        }
    }
}", MainDescription("struct System.Int32"));
        }

        [Fact, WorkItem(42368, "https://github.com/dotnet/roslyn/issues/42368")]
        public async Task QuickInfoOrPattern3()
        {
            await TestAsync(@"
class Person
{
    void Goo(object o)
    {
        if (o is Person $$or int)
        {
        }
    }
}");
        }

        [Fact]
        public async Task QuickInfoRecord()
        {
            await TestWithOptionsAsync(
                Options.Regular.WithLanguageVersion(LanguageVersion.CSharp9),
@"record Person(string First, string Last)
{
    void M($$Person p)
    {
    }
}", MainDescription("record Person"));
        }

        [Fact]
        public async Task QuickInfoDerivedRecord()
        {
            await TestWithOptionsAsync(
                Options.Regular.WithLanguageVersion(LanguageVersion.CSharp9),
@"record Person(string First, string Last)
{
}
record Student(string Id)
{
    void M($$Student p)
    {
    }
}
", MainDescription("record Student"));
        }

        [Fact, WorkItem(44904, "https://github.com/dotnet/roslyn/issues/44904")]
        public async Task QuickInfoRecord_BaseTypeList()
        {
            await TestAsync(@"
record Person(string First, string Last);
record Student(int Id) : $$Person(null, null);
", MainDescription("Person.Person(string First, string Last)"));
        }

        [Fact]
        public async Task QuickInfo_BaseConstructorInitializer()
        {
            await TestAsync(@"
public class Person { public Person(int id) { } }
public class Student : Person { public Student() : $$base(0) { } }
", MainDescription("Person.Person(int id)"));
        }

        [Fact, WorkItem(57031, "https://github.com/dotnet/roslyn/issues/57031")]
        public async Task QuickInfo_DotInInvocation()
        {
            await TestAsync(@"
public class C
{
    public void M(int a) { }
    public void M(int a, params int[] b) { }
}

class Program
{
    static void Main()
    {
        var c = new C();
        c$$.M(1, 2);
    }
}",
                MainDescription($"void C.M(int a, params int[] b) (+ 1 {FeaturesResources.overload})"));
        }

        [Fact, WorkItem(57031, "https://github.com/dotnet/roslyn/issues/57031")]
        public async Task QuickInfo_BeforeMemberNameInInvocation()
        {
            await TestAsync(@"
public class C
{
    public void M(int a) { }
    public void M(int a, params int[] b) { }
}

class Program
{
    static void Main()
    {
        var c = new C();
        c.$$M(1, 2);
    }
}",
                MainDescription($"void C.M(int a, params int[] b) (+ 1 {FeaturesResources.overload})"));
        }

        [Fact, WorkItem(57031, "https://github.com/dotnet/roslyn/issues/57031")]
        public async Task QuickInfo_AfterMemberNameInInvocation()
        {
            await TestAsync(@"
public class C
{
    public void M(int a) { }
    public void M(int a, params int[] b) { }
}

class Program
{
    static void Main()
    {
        var c = new C();
        c.M$$(1, 2);
    }
}",
                MainDescription($"void C.M(int a, params int[] b) (+ 1 {FeaturesResources.overload})"));
        }

        [Fact]
        public async Task QuickInfoRecordClass()
        {
            await TestWithOptionsAsync(
                Options.Regular.WithLanguageVersion(LanguageVersion.CSharp9),
@"record class Person(string First, string Last)
{
    void M($$Person p)
    {
    }
}", MainDescription("record Person"));
        }

        [Fact]
        public async Task QuickInfoRecordStruct()
        {
            await TestWithOptionsAsync(
                Options.Regular.WithLanguageVersion(LanguageVersion.CSharp9),
@"record struct Person(string First, string Last)
{
    void M($$Person p)
    {
    }
}", MainDescription("record struct Person"));
        }

        [Fact]
        public async Task QuickInfoReadOnlyRecordStruct()
        {
            await TestWithOptionsAsync(
                Options.Regular.WithLanguageVersion(LanguageVersion.CSharp9),
@"readonly record struct Person(string First, string Last)
{
    void M($$Person p)
    {
    }
}", MainDescription("readonly record struct Person"));
        }

        [Fact]
        public async Task QuickInfoRecordProperty()
        {
            await TestWithOptionsAsync(
                Options.Regular.WithLanguageVersion(LanguageVersion.CSharp9),
@"/// <param name=""First"">The person's first name.</param>
record Person(string First, string Last)
{
    void M(Person p)
    {
        _ = p.$$First;
    }
}",
    MainDescription("string Person.First { get; init; }"),
    Documentation("The person's first name."));
        }

        [Fact, WorkItem(51615, "https://github.com/dotnet/roslyn/issues/51615")]
        public async Task TestVarPatternOnVarKeyword()
        {
            await TestAsync(
@"class C
{
    string M() { }

    void M2()
    {
      if (M() is va$$r x && x.Length > 0)
      {
      }
    }
}",
                MainDescription("class System.String"));
        }

        [Fact]
        public async Task TestVarPatternOnVariableItself()
        {
            await TestAsync(
@"class C
{
    string M() { }

    void M2()
    {
      if (M() is var x$$ && x.Length > 0)
      {
      }
    }
}",
                MainDescription($"({FeaturesResources.local_variable}) string? x"));
        }

        [Fact]
        public async Task TestVarPatternOnVarKeyword_InListPattern()
        {
            await TestAsync(
@"class C
{
    void M(char[] array)
    {
      if (array is [ va$$r one ])
      {
      }
    }
}",
                MainDescription("struct System.Char"));
        }

        [Fact]
        public async Task TestVarPatternOnVariableItself_InListPattern()
        {
            await TestAsync(
@"class C
{
    void M(char[] array)
    {
      if (array is [ var o$$ne ])
      {
      }
    }
}",
                MainDescription($"({FeaturesResources.local_variable}) char one"));
        }

        [Fact]
        public async Task TestVarPatternOnVarKeyword_InSlicePattern()
        {
            await TestAsync(
@"class C
{
    void M(char[] array)
    {
      if (array is [..va$$r one ])
      {
      }
    }
}" + TestSources.Index + TestSources.Range,
                MainDescription("char[]"));
        }

        [Fact]
        public async Task TestVarPatternOnVariableItself_InSlicePattern()
        {
            await TestAsync(
@"class C
{
    void M(char[] array)
    {
      if (array is [ ..var o$$ne ])
      {
      }
    }
}" + TestSources.Index + TestSources.Range,
                MainDescription($"({FeaturesResources.local_variable}) char[]? one"));
        }

        [Fact, WorkItem(53135, "https://github.com/dotnet/roslyn/issues/53135")]
        public async Task TestDocumentationCData()
        {
            var markup =
@"using I$$ = IGoo;
/// <summary>
/// summary for interface IGoo
/// <code><![CDATA[
/// List<string> y = null;
/// ]]></code>
/// </summary>
interface IGoo {  }";

            await TestAsync(markup,
                MainDescription("interface IGoo"),
                Documentation(@"summary for interface IGoo

List<string> y = null;"));
        }

        [Fact, WorkItem(37503, "https://github.com/dotnet/roslyn/issues/37503")]
        public async Task DoNotNormalizeWhitespaceForCode()
        {
            var markup =
@"using I$$ = IGoo;
/// <summary>
/// Normalize    this, and <c>Also        this</c>
/// <code>
/// line 1
/// line     2
/// </code>
/// </summary>
interface IGoo {  }";

            await TestAsync(markup,
                MainDescription("interface IGoo"),
                Documentation(@"Normalize this, and Also this

line 1
line     2"));
        }

        [Fact, WorkItem(57262, "https://github.com/dotnet/roslyn/issues/57262")]
        public async Task DoNotNormalizeLeadingWhitespaceForCode()
        {
            var markup =
                @"using I$$ = IGoo;
/// <summary>
///       Normalize    this, and <c>Also        this</c>
/// <code>
/// line 1
///     line     2
/// </code>
/// </summary>
interface IGoo {  }";

            await TestAsync(markup,
                MainDescription("interface IGoo"),
                Documentation(@"Normalize this, and Also this

line 1
    line     2"));
        }

        [Fact, WorkItem(57262, "https://github.com/dotnet/roslyn/issues/57262")]
        public async Task ParsesEmptySummary()
        {
            var markup =
                @"using I$$ = IGoo;
/// <summary></summary>
interface IGoo {  }";

            await TestAsync(markup,
                MainDescription("interface IGoo"),
                Documentation(""));
        }

        [Fact]
        public async Task TestStaticAbstract_ImplicitImplementation()
        {
            var code = @"
interface I1
{
    /// <summary>Summary text</summary>
    static abstract void M1();
}

class C1_1 : I1
{
    public static void $$M1() { }
}
";

            await TestAsync(
                code,
                MainDescription("void C1_1.M1()"),
                Documentation("Summary text"));
        }

        [Fact]
        public async Task TestStaticAbstract_ImplicitImplementation_FromReference()
        {
            var code = @"
interface I1
{
    /// <summary>Summary text</summary>
    static abstract void M1();
}

class C1_1 : I1
{
    public static void M1() { }
}

class R
{
    public static void M() { C1_1.$$M1(); }
}
";

            await TestAsync(
                code,
                MainDescription("void C1_1.M1()"),
                Documentation("Summary text"));
        }

        [Fact]
        public async Task TestStaticAbstract_FromTypeParameterReference()
        {
            var code = @"
interface I1
{
    /// <summary>Summary text</summary>
    static abstract void M1();
}

class R
{
    public static void M<T>() where T : I1 { T.$$M1(); }
}
";

            await TestAsync(
                code,
                MainDescription("void I1.M1()"),
                Documentation("Summary text"));
        }

        [Fact]
        public async Task TestStaticAbstract_ExplicitInheritdoc_ImplicitImplementation()
        {
            var code = @"
interface I1
{
    /// <summary>Summary text</summary>
    static abstract void M1();
}

class C1_1 : I1
{
    /// <inheritdoc/>
    public static void $$M1() { }
}
";

            await TestAsync(
                code,
                MainDescription("void C1_1.M1()"),
                Documentation("Summary text"));
        }

        [Fact]
        public async Task TestStaticAbstract_ExplicitImplementation()
        {
            var code = @"
interface I1
{
    /// <summary>Summary text</summary>
    static abstract void M1();
}

class C1_1 : I1
{
    static void I1.$$M1() { }
}
";

            await TestAsync(
                code,
                MainDescription("void C1_1.M1()"),
                Documentation("Summary text"));
        }

        [Fact]
        public async Task TestStaticAbstract_ExplicitInheritdoc_ExplicitImplementation()
        {
            var code = @"
interface I1
{
    /// <summary>Summary text</summary>
    static abstract void M1();
}

class C1_1 : I1
{
    /// <inheritdoc/>
    static void I1.$$M1() { }
}
";

            await TestAsync(
                code,
                MainDescription("void C1_1.M1()"),
                Documentation("Summary text"));
        }

        [Fact]
        public async Task QuickInfoLambdaReturnType_01()
        {
            await TestWithOptionsAsync(
                Options.Regular.WithLanguageVersion(LanguageVersion.CSharp9),
@"class Program
{
    System.Delegate D = bo$$ol () => true;
}",
                MainDescription("struct System.Boolean"));
        }

        [Fact]
        public async Task QuickInfoLambdaReturnType_02()
        {
            await TestWithOptionsAsync(
                Options.Regular.WithLanguageVersion(LanguageVersion.CSharp9),
@"class A
{
    struct B { }
    System.Delegate D = A.B$$ () => null;
}",
                MainDescription("struct A.B"));
        }

        [Fact]
        public async Task QuickInfoLambdaReturnType_03()
        {
            await TestWithOptionsAsync(
                Options.Regular.WithLanguageVersion(LanguageVersion.CSharp9),
@"class A<T>
{
}
struct B
{
    System.Delegate D = A<B$$> () => null;
}",
                MainDescription("struct B"));
        }

        [Fact]
        public async Task TestNormalFuncSynthesizedLambdaType()
        {
            await TestAsync(
@"class C
{
    void M()
    {
        $$var v = (int i) => i.ToString();
    }
}",
                MainDescription("delegate TResult System.Func<in T, out TResult>(T arg)"),
                TypeParameterMap($@"
T {FeaturesResources.is_} int
TResult {FeaturesResources.is_} string"));
        }

        [Fact, WorkItem(58871, "https://github.com/dotnet/roslyn/issues/58871")]
        public async Task TestInferredNonAnonymousDelegateType1()
        {
            await TestAsync(
@"class C
{
    void M()
    {
        $$var v = (int i) => i.ToString();
    }
}",
                MainDescription("delegate TResult System.Func<in T, out TResult>(T arg)"),
                AnonymousTypes(""));
        }

        [Fact, WorkItem(58871, "https://github.com/dotnet/roslyn/issues/58871")]
        public async Task TestAnonymousSynthesizedLambdaType()
        {
            await TestAsync(
@"class C
{
    void M()
    {
        $$var v = (ref int i) => i.ToString();
    }
}",
                MainDescription("delegate string <anonymous delegate>(ref int)"),
                AnonymousTypes(""));
        }

        [Fact, WorkItem(58871, "https://github.com/dotnet/roslyn/issues/58871")]
        public async Task TestAnonymousSynthesizedLambdaType2()
        {
            await TestAsync(
@"class C
{
    void M()
    {
        var $$v = (ref int i) => i.ToString();
    }
}",
                MainDescription($"({FeaturesResources.local_variable}) 'a v"),
                AnonymousTypes(
$@"
{FeaturesResources.Types_colon}
    'a {FeaturesResources.is_} delegate string (ref int)"));
        }

        [Fact, WorkItem(58871, "https://github.com/dotnet/roslyn/issues/58871")]
        public async Task TestAnonymousSynthesizedLambdaType3()
        {
            await TestAsync(
@"class C
{
    void M()
    {
        var v = (ref int i) => i.ToString();
        $$Goo(v);
    }

    T Goo<T>(T t) => default;
}",
                MainDescription("'a C.Goo<'a>('a t)"),
                AnonymousTypes(
$@"
{FeaturesResources.Types_colon}
    'a {FeaturesResources.is_} delegate string (ref int)"));
        }

<<<<<<< HEAD
        [Fact, Trait(Traits.Feature, Traits.Features.QuickInfo)]
        public async Task TestAnonymousSynthesizedLambdaType4()
        {
            await TestAsync(
@"
class C
{
    void M()
    {
        var lam = (int param = 42) => param + 1;
        $$lam();
    }
}
",
    MainDescription($"({FeaturesResources.local_variable}) 'a lam"),
    AnonymousTypes(
$@"
{FeaturesResources.Types_colon}
    'a {FeaturesResources.is_} delegate int (int = 42)"));
        }

        [Fact, Trait(Traits.Feature, Traits.Features.QuickInfo)]
        public async Task TestAnonymousSynthesizedLambdaType5()
        {
            await TestAsync(
@"
class C
{
    void M()
    {
        $$var lam = (int param = 42) => param;
    }
}
", MainDescription($"delegate int <anonymous delegate>(int)"));
        }

        [Fact, Trait(Traits.Feature, Traits.Features.QuickInfo)]
        public async Task TestAnonymousSynthesizedLambdaType6()
        {
            await TestAsync(
@"
class C
{
    void M()
    {
        var lam = (i$$nt param = 42) => param;
    }
}
", MainDescription("struct System.Int32"));
        }

        [Fact, Trait(Traits.Feature, Traits.Features.QuickInfo)]
        public async Task TestAnonymousSynthesizedLambdaType7()
        {
            await TestAsync(
@"
class C
{
    void M()
    {
        var lam = (int pa$$ram = 42) => param;
    }
}
", MainDescription($"({FeaturesResources.parameter}) int param = 42"));
        }

        [Fact, Trait(Traits.Feature, Traits.Features.QuickInfo)]
        public async Task TestAnonymousSynthesizedLambdaType8()
        {
            await TestAsync(
@"
class C
{
    void M()
    {
        var lam = (int param = 4$$2) => param;
    }
}
", MainDescription("struct System.Int32"));
        }

        [WorkItem(61320, "https://github.com/dotnet/roslyn/issues/61320")]
        [Fact, Trait(Traits.Feature, Traits.Features.QuickInfo)]
=======
        [Fact, WorkItem(61320, "https://github.com/dotnet/roslyn/issues/61320")]
>>>>>>> d04c23b6
        public async Task TestSingleTupleType()
        {
            await TestInClassAsync(
@"void M((int x, string y) t) { }
  void N()
  {
    $$M(default);
  }",
                MainDescription(@"void C.M((int x, string y) t)"),
                NoTypeParameterMap,
                AnonymousTypes(string.Empty));
        }

        [Fact]
        public async Task TestMultipleTupleTypesSameType()
        {
            await TestInClassAsync(
@"void M((int x, string y) s, (int x, string y) t) { }
  void N()
  {
    $$M(default);
  }",
                MainDescription(@"void C.M('a s, 'a t)"),
                NoTypeParameterMap,
                AnonymousTypes($@"
{FeaturesResources.Types_colon}
    'a {FeaturesResources.is_} (int x, string y)"));
        }

        [Fact]
        public async Task TestMultipleTupleTypesDifferentTypes1()
        {
            await TestInClassAsync(
@"void M((int x, string y) s, (int a, string b) u) { }
  void N()
  {
    $$M(default);
  }",
                MainDescription(@"void C.M((int x, string y) s, (int a, string b) u)"),
                NoTypeParameterMap);
        }

        [Fact]
        public async Task TestMultipleTupleTypesDifferentTypes2()
        {
            await TestInClassAsync(
@"void M((int x, string y) s, (int x, string y) t, (int a, string b) u, (int a, string b) v) { }
  void N()
  {
    $$M(default);
  }",
                MainDescription(@"void C.M('a s, 'a t, 'b u, 'b v)"),
                NoTypeParameterMap,
                AnonymousTypes($@"
{FeaturesResources.Types_colon}
    'a {FeaturesResources.is_} (int x, string y)
    'b {FeaturesResources.is_} (int a, string b)"));
        }

        [Fact]
        public async Task TestMultipleTupleTypesDifferentTypes3()
        {
            await TestInClassAsync(
@"void M((int x, string y) s, (int x, string y) t, (int a, string b) u) { }
  void N()
  {
    $$M(default);
  }",
                MainDescription(@"void C.M('a s, 'a t, 'b u)"),
                NoTypeParameterMap,
                AnonymousTypes($@"
{FeaturesResources.Types_colon}
    'a {FeaturesResources.is_} (int x, string y)
    'b {FeaturesResources.is_} (int a, string b)"));
        }

        [Fact]
        public async Task TestMultipleTupleTypesInference()
        {
            await TestInClassAsync(
@"T M<T>(T t) { }
  void N()
  {
    (int a, string b) x = default;
    $$M(x);
  }",
                MainDescription(@"'a C.M<'a>('a t)"),
                NoTypeParameterMap,
                AnonymousTypes($@"
{FeaturesResources.Types_colon}
    'a {FeaturesResources.is_} (int a, string b)"));
        }

        [Fact]
        public async Task TestAnonymousTypeWithTupleTypesInference1()
        {
            await TestInClassAsync(
@"T M<T>(T t) { }
  void N()
  {
    var v = new { x = default((int a, string b)) };
    $$M(v);
  }",
                MainDescription(@"'a C.M<'a>('a t)"),
                NoTypeParameterMap,
                AnonymousTypes($@"
{FeaturesResources.Types_colon}
    'a {FeaturesResources.is_} new {{ (int a, string b) x }}"));
        }

        [Fact]
        public async Task TestAnonymousTypeWithTupleTypesInference2()
        {
            await TestInClassAsync(
@"T M<T>(T t) { }
  void N()
  {
    var v = new { x = default((int a, string b)), y = default((int a, string b)) };
    $$M(v);
  }",
                MainDescription(@"'a C.M<'a>('a t)"),
                NoTypeParameterMap,
                AnonymousTypes($@"
{FeaturesResources.Types_colon}
    'a {FeaturesResources.is_} new {{ 'b x, 'b y }}
    'b {FeaturesResources.is_} (int a, string b)"));
        }

        [Fact]
        public async Task TestInRawStringInterpolation_SingleLine()
        {
            await TestInMethodAsync(
@"var x = 1;
var s = $""""""Hello world {$$x}""""""",
                MainDescription($"({FeaturesResources.local_variable}) int x"));
        }

        [Fact]
        public async Task TestInRawStringInterpolation_SingleLine_MultiBrace()
        {
            await TestInMethodAsync(
@"var x = 1;
var s = ${|#0:|}$""""""Hello world {{$$x}}""""""",
                MainDescription($"({FeaturesResources.local_variable}) int x"));
        }

        [Fact]
        public async Task TestInRawStringLiteral_SingleLine_Const()
        {
            await TestInClassAsync(
@"const string $$s = """"""Hello world""""""",
                MainDescription(@$"({FeaturesResources.constant}) string C.s = """"""Hello world"""""""));
        }

        [Fact]
        public async Task TestInRawStringInterpolation_MultiLine()
        {
            await TestInMethodAsync(
@"var x = 1;
var s = $""""""
Hello world {$$x}
""""""",
                MainDescription($"({FeaturesResources.local_variable}) int x"));
        }

        [Fact]
        public async Task TestInRawStringInterpolation_MultiLine_MultiBrace()
        {
            await TestInMethodAsync(
@"var x = 1;
var s = ${|#0:|}$""""""
Hello world {{$$x}}
""""""",
                MainDescription($"({FeaturesResources.local_variable}) int x"));
        }

        [Fact]
        public async Task TestInRawStringLiteral_MultiLine_Const()
        {
            await TestInClassAsync(
@"const string $$s = """"""
        Hello world
    """"""",
                MainDescription(@$"({FeaturesResources.constant}) string C.s = """"""
        Hello world
    """""""));
        }

        [Fact]
        public async Task TestArgsInTopLevel()
        {
            var markup =
@"
forach (var arg in $$args)
{
}
";

            await TestWithOptionsAsync(
                Options.Regular, markup,
                MainDescription($"({FeaturesResources.parameter}) string[] args"));
        }

        [Fact]
        public async Task TestArgsInNormalProgram()
        {
            var markup =
@"
class Program
{
    static void Main(string[] args)
    {
        foreach (var arg in $$args)
        {
        }
    }
}
";

            await TestAsync(markup,
                MainDescription($"({FeaturesResources.parameter}) string[] args"));
        }

        [Fact]
        public async Task TestParameterInMethodAttributeNameof()
        {
            var source = @"
class Program
{
    [My(nameof($$s))]
    void M(string s) { }
}
";
            await TestWithOptionsAsync(Options.Regular.WithLanguageVersion(LanguageVersion.CSharp11), source,
                MainDescription($"({FeaturesResources.parameter}) string s"));
        }

        [Fact]
        public async Task TestParameterInMethodParameterAttributeNameof()
        {
            var source = @"
class Program
{
    void M([My(nameof($$s))] string s) { }
}
";
            await TestWithOptionsAsync(Options.Regular.WithLanguageVersion(LanguageVersion.CSharp11), source,
                MainDescription($"({FeaturesResources.parameter}) string s"));
        }

        [Fact]
        public async Task TestParameterInLocalFunctionAttributeNameof()
        {
            var source = @"
class Program
{
    void M()
    {
        [My(nameof($$s))]
        void local(string s) { }
    }
}
";
            await TestWithOptionsAsync(Options.Regular.WithLanguageVersion(LanguageVersion.CSharp11), source,
                MainDescription($"({FeaturesResources.parameter}) string s"));
        }

        [Fact]
        public async Task TestScopedParameter()
        {
            var source =
@"ref struct R { }
class Program
{
    static void F(R r1, scoped R r2, ref R r3, scoped ref R r4, in R r5, scoped in R r6, out R r7, scoped out R r8)
    {
        r7 = default;
        r8 = default;
    }
    static void Main()
    {
        R r = default;
        $$F(r, r, ref r, ref r, r, r, out r, out r);
    }
}";
            await TestAsync(source,
                MainDescription($"void Program.F(R r1, scoped R r2, ref R r3, scoped ref R r4, in R r5, scoped in R r6, out R r7, out R r8)"));
        }

        [Fact]
        public async Task TestScopedLocal()
        {
            var source =
@"class Program
{
    static void Main()
    {
        int i = 0;
        scoped ref int r = ref i;
        i = $$r;
    }
}";
            await TestAsync(source,
                MainDescription($"({FeaturesResources.local_variable}) scoped ref int r"));
        }
    }
}<|MERGE_RESOLUTION|>--- conflicted
+++ resolved
@@ -2324,7 +2324,6 @@
                 MainDescription($"({FeaturesResources.parameter}) int param = 42"));
         }
 
-<<<<<<< HEAD
         [Fact, Trait(Traits.Feature, Traits.Features.QuickInfo)]
         public async Task Lambda_Parameter_DefaultValue()
         {
@@ -2335,10 +2334,7 @@
     MainDescription($"({FeaturesResources.parameter}) int param = 42"));
         }
 
-        [Fact, Trait(Traits.Feature, Traits.Features.QuickInfo)]
-=======
-        [Fact]
->>>>>>> d04c23b6
+        [Fact]
         public async Task Parameter_Params()
         {
             await TestInClassAsync(
@@ -8141,7 +8137,6 @@
     'a {FeaturesResources.is_} delegate string (ref int)"));
         }
 
-<<<<<<< HEAD
         [Fact, Trait(Traits.Feature, Traits.Features.QuickInfo)]
         public async Task TestAnonymousSynthesizedLambdaType4()
         {
@@ -8223,11 +8218,7 @@
 ", MainDescription("struct System.Int32"));
         }
 
-        [WorkItem(61320, "https://github.com/dotnet/roslyn/issues/61320")]
-        [Fact, Trait(Traits.Feature, Traits.Features.QuickInfo)]
-=======
         [Fact, WorkItem(61320, "https://github.com/dotnet/roslyn/issues/61320")]
->>>>>>> d04c23b6
         public async Task TestSingleTupleType()
         {
             await TestInClassAsync(
