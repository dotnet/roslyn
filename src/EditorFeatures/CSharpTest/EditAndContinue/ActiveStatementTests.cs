﻿// Licensed to the .NET Foundation under one or more agreements.
// The .NET Foundation licenses this file to you under the MIT license.
// See the LICENSE file in the project root for more information.

#nullable disable

using System;
using Microsoft.CodeAnalysis.CSharp.Syntax;
using Microsoft.CodeAnalysis.EditAndContinue;
using Microsoft.CodeAnalysis.EditAndContinue.Contracts;
using Microsoft.CodeAnalysis.EditAndContinue.UnitTests;
using Microsoft.CodeAnalysis.Test.Utilities;
using Roslyn.Test.Utilities;
using Xunit;
using Microsoft.CodeAnalysis.Emit;
using Microsoft.CodeAnalysis.CSharp.UnitTests;
using System.Linq;
using Microsoft.CodeAnalysis.ErrorReporting;

namespace Microsoft.CodeAnalysis.CSharp.EditAndContinue.UnitTests
{
    [UseExportProvider]
    public class ActiveStatementTests : EditingTestBase
    {
        #region Update

        [Fact]
        public void Update_Inner()
        {
            var src1 = @"
class C
{
    static void Main(string[] args)
    {
        <AS:1>Goo(1);</AS:1>
    }

    static void Goo(int a)
    {
        <AS:0>Console.WriteLine(a);</AS:0>
    }
}";
            var src2 = @"
class C
{
    static void Main(string[] args)
    {
        while (true)
        {
            <AS:1>Goo(2);</AS:1>
        }
    }

    static void Goo(int a)
    {
        <AS:0>Console.WriteLine(a);</AS:0>
    }
}
";
            var edits = GetTopEdits(src1, src2);
            var active = GetActiveStatements(src1, src2);

            edits.VerifySemanticDiagnostics(active,
                Diagnostic(RudeEditKind.ActiveStatementUpdate, "Goo(2);"));
        }

        [Fact]
        public void Update_Inner_NewCommentAtEndOfActiveStatement()
        {
            var src1 = @"
class C
{
    static void Main(string[] args)
    {
        <AS:1>Goo(1);</AS:1>
    }

    static void Goo(int a)
    {
        <AS:0>Console.WriteLine(a);</AS:0>
    }
}";
            var src2 = @"
class C
{
    static void Main(string[] args)
    {
        <AS:1>Goo(1);</AS:1>//
    }

    static void Goo(int a)
    {
        <AS:0>Console.WriteLine(a);</AS:0>
    }
}
";
            var edits = GetTopEdits(src1, src2);
            var active = GetActiveStatements(src1, src2);

            edits.VerifySemanticDiagnostics(active);
        }

        /// <summary>
        /// CreateNewOnMetadataUpdate has no effect in presence of active statements (in break mode).
        /// </summary>
        [Fact]
        public void Update_Inner_Reloadable()
        {
            var src1 = ReloadableAttributeSrc + @"
[CreateNewOnMetadataUpdate]
class C
{
    static void Main()
    {
        <AS:1>Goo(1);</AS:1>
    }

    static void Goo(int a)
    {
        <AS:0>Console.WriteLine(a);</AS:0>
    }
}";
            var src2 = ReloadableAttributeSrc + @"
[CreateNewOnMetadataUpdate]
class C
{
    static void Main()
    {
        while (true)
        {
            <AS:1>Goo(2);</AS:1>
        }
    }

    static void Goo(int a)
    {
        <AS:0>Console.WriteLine(a);</AS:0>
    }
}
";
            var edits = GetTopEdits(src1, src2);
            var active = GetActiveStatements(src1, src2);

            edits.VerifySemanticDiagnostics(active,
                Diagnostic(RudeEditKind.ActiveStatementUpdate, "Goo(2);"));
        }

        [Fact]
        public void Update_Leaf()
        {
            var src1 = @"
class C
{
    static void Main(string[] args)
    {
        <AS:1>Goo(1);</AS:1>
    }

    static void Goo(int a)
    {
        <AS:0>Console.WriteLine(a);</AS:0>
    }
}";
            var src2 = @"
class C
{
    static void Main(string[] args)
    {
        while (true)
        {
            <AS:1>Goo(1);</AS:1>
        }
    }

    static void Goo(int a)
    {
        <AS:0>Console.WriteLine(a + 1);</AS:0>
    }
}
";
            var edits = GetTopEdits(src1, src2);
            var active = GetActiveStatements(src1, src2);

            edits.VerifySemanticDiagnostics(active);
        }

        [Fact]
        public void Update_Leaf_NewCommentAtEndOfActiveStatement()
        {
            var src1 = @"
class C
{
    static void Main(string[] args)
    {
        <AS:1>Goo(1);</AS:1>
    }

    static void Goo(int a)
    {
        <AS:0>Console.WriteLine(a);</AS:0>
    }
}";
            var src2 = @"
class C
{
    static void Main(string[] args)
    {
        <AS:1>Goo(1);</AS:1>
    }

    static void Goo(int a)
    {
        <AS:0>Console.WriteLine(a);</AS:0>//
    }
}
";
            var edits = GetTopEdits(src1, src2);
            var active = GetActiveStatements(src1, src2);

            edits.VerifySemanticDiagnostics(active);
        }

        /// <summary>
        /// CreateNewOnMetadataUpdate has no effect in presence of active statements (in break mode).
        /// </summary>
        [Fact]
        public void Update_Leaf_Reloadable()
        {
            var src1 = ReloadableAttributeSrc + @"
[CreateNewOnMetadataUpdate]
class C
{
    static void Main(string[] args)
    {
        <AS:1>Goo(1);</AS:1>
    }

    static void Goo(int a)
    {
        <AS:0>Console.WriteLine(a);</AS:0>
    }
}";
            var src2 = ReloadableAttributeSrc + @"
[CreateNewOnMetadataUpdate]
class C
{
    static void Main(string[] args)
    {
        while (true)
        {
            <AS:1>Goo(1);</AS:1>
        }
    }

    static void Goo(int a)
    {
        <AS:0>Console.WriteLine(a + 1);</AS:0>
    }
}
";
            var edits = GetTopEdits(src1, src2);
            var active = GetActiveStatements(src1, src2);

            edits.VerifySemantics(active,
                semanticEdits: new[]
                {
                    SemanticEdit(SemanticEditKind.Update, c => c.GetMember("C.Main"), preserveLocalVariables: true),
                    SemanticEdit(SemanticEditKind.Update, c => c.GetMember("C.Goo"), preserveLocalVariables: true)
                });
        }

        [Fact, WorkItem(846588, "http://vstfdevdiv:8080/DevDiv2/DevDiv/_workitems/edit/846588")]
        public void Update_Leaf_Block()
        {
            var src1 = @"
class C : System.IDisposable
{
    public void Dispose() {}

    static void Main(string[] args)
    {
        using (<AS:0>C x = null</AS:0>) {}
    }
}";
            var src2 = @"
class C : System.IDisposable
{
    public void Dispose() {}

    static void Main(string[] args)
    {
        using (<AS:0>C x = new C()</AS:0>) {}
    }
}
";
            var edits = GetTopEdits(src1, src2);
            var active = GetActiveStatements(src1, src2);

            edits.VerifySemanticDiagnostics(active);
        }

        #endregion

        #region Delete in Method Body

        [Fact]
        public void Delete_Inner()
        {
            var src1 = @"
class C
{
    static void Main(string[] args)
    {
        <AS:1>Goo(1);</AS:1>
    }

    static void Goo(int a)
    {
        <AS:0>Console.WriteLine(a);</AS:0>
    }
}";
            var src2 = @"
class C
{
    static void Main(string[] args)
    {
        while (true)
        {
        }
    <AS:1>}</AS:1>

    static void Goo(int a)
    {
        <AS:0>Console.WriteLine(a);</AS:0>
    }
}
";
            var edits = GetTopEdits(src1, src2);
            var active = GetActiveStatements(src1, src2);

            edits.VerifySemanticDiagnostics(active,
                Diagnostic(RudeEditKind.DeleteActiveStatement, "{", FeaturesResources.code));
        }

        // TODO (tomat): considering a change
        [Fact]
        public void Delete_Inner_MultipleParents()
        {
            var src1 = @"
class C : IDisposable
{
    unsafe static void Main(string[] args)
    {
        {
            <AS:1>Goo(1);</AS:1>
        }

        if (true)
        {
            <AS:2>Goo(2);</AS:2>
        }
        else
        {
            <AS:3>Goo(3);</AS:3>
        }

        int x = 1;
        switch (x)
        {
            case 1:
            case 2:
                <AS:4>Goo(4);</AS:4>
                break;

            default:
                <AS:5>Goo(5);</AS:5>
                break;
        }

        checked
        {
            <AS:6>Goo(4);</AS:6>
        }

        unchecked
        {
            <AS:7>Goo(7);</AS:7>
        }

        while (true) <AS:8>Goo(8);</AS:8>
    
        do <AS:9>Goo(9);</AS:9> while (true);

        for (int i = 0; i < 10; i++) <AS:10>Goo(10);</AS:10>

        foreach (var i in new[] { 1, 2}) <AS:11>Goo(11);</AS:11>

        using (var z = new C()) <AS:12>Goo(12);</AS:12>

        fixed (char* p = ""s"") <AS:13>Goo(13);</AS:13>

        label: <AS:14>Goo(14);</AS:14>
    }

    static void Goo(int a)
    {
        <AS:0>Console.WriteLine(a);</AS:0>
    }
}";
            var src2 = @"
class C : IDisposable
{
    unsafe static void Main(string[] args)
    {
        {
        <AS:1>}</AS:1>

        if (true)
        { <AS:2>}</AS:2>
        else
        { <AS:3>}</AS:3>

        int x = 1;
        switch (x)
        {
            case 1:
            case 2:
                <AS:4>break;</AS:4>

            default:
                <AS:5>break;</AS:5>
        }

        checked
        {
        <AS:6>}</AS:6>

        unchecked
        {
        <AS:7>}</AS:7>

        <AS:8>while (true)</AS:8> { }
    
        do { } <AS:9>while (true);</AS:9>

        for (int i = 0; i < 10; <AS:10>i++</AS:10>) { }

        foreach (var i <AS:11>in</AS:11> new[] { 1, 2 }) { }

        using (<AS:12>var z = new C()</AS:12>) { }

        fixed (<AS:13>char* p = ""s""</AS:13>) { }

        label: <AS:14>{</AS:14> }
    }

    static void Goo(int a)
    {
        <AS:0>Console.WriteLine(a);</AS:0>
    }
}
";
            var edits = GetTopEdits(src1, src2);
            var active = GetActiveStatements(src1, src2);

            edits.VerifySemanticDiagnostics(active,
                Diagnostic(RudeEditKind.DeleteActiveStatement, "{", FeaturesResources.code),
                Diagnostic(RudeEditKind.DeleteActiveStatement, "{", FeaturesResources.code),
                Diagnostic(RudeEditKind.DeleteActiveStatement, "{", FeaturesResources.code),
                Diagnostic(RudeEditKind.DeleteActiveStatement, "case 2:", FeaturesResources.code),
                Diagnostic(RudeEditKind.DeleteActiveStatement, "default:", FeaturesResources.code),
                Diagnostic(RudeEditKind.DeleteActiveStatement, "{", FeaturesResources.code),
                Diagnostic(RudeEditKind.DeleteActiveStatement, "{", FeaturesResources.code),
                Diagnostic(RudeEditKind.DeleteActiveStatement, "while (true)", FeaturesResources.code),
                Diagnostic(RudeEditKind.DeleteActiveStatement, "do", FeaturesResources.code),
                Diagnostic(RudeEditKind.DeleteActiveStatement, "for (int i = 0; i < 10;        i++        )", FeaturesResources.code),
                Diagnostic(RudeEditKind.DeleteActiveStatement, "foreach (var i        in         new[] { 1, 2 })", FeaturesResources.code),
                Diagnostic(RudeEditKind.DeleteActiveStatement, "using (       var z = new C()        )", FeaturesResources.code),
                Diagnostic(RudeEditKind.DeleteActiveStatement, "fixed (       char* p = \"s\"        )", FeaturesResources.code),
                Diagnostic(RudeEditKind.DeleteActiveStatement, "label", FeaturesResources.code));
        }

        [Fact]
        public void Delete_Leaf1()
        {
            var src1 = @"
class C
{
    static void Main(string[] args)
    {
        <AS:1>Goo(1);</AS:1>
    }

    static void Goo(int a)
    {
        <AS:0>Console.WriteLine(a);</AS:0>
    }
}";
            var src2 = @"
class C
{
    static void Main(string[] args)
    {
        <AS:1>Goo(1);</AS:1>
    }

    static void Goo(int a)
    {
    <AS:0>}</AS:0>
}
";
            var edits = GetTopEdits(src1, src2);
            var active = GetActiveStatements(src1, src2);

            edits.VerifySemanticDiagnostics(active);
        }

        [Fact]
        public void Delete_Leaf2()
        {
            var src1 = @"
class C
{
    static void Goo(int a)
    {
        Console.WriteLine(1);
        Console.WriteLine(2);
        <AS:0>Console.WriteLine(3);</AS:0>
        Console.WriteLine(4);
    }
}";
            var src2 = @"
class C
{
    static void Goo(int a)
    {
        Console.WriteLine(1);
        Console.WriteLine(2);

        <AS:0>Console.WriteLine(4);</AS:0>
    }
}
";
            var edits = GetTopEdits(src1, src2);
            var active = GetActiveStatements(src1, src2);

            edits.VerifySemanticDiagnostics(active);
        }

        [Fact]
        public void Delete_Leaf_InTry()
        {
            var src1 = @"
class C
{
    static void Main(string[] args)
    {
        <AS:1>Goo(1);</AS:1>
    }

    static void Goo(int a)
    {
        try
        {
            <AS:0>Console.WriteLine(a);</AS:0>
        }
        catch
        {
        }
    }
}";
            var src2 = @"
class C
{
    static void Main(string[] args)
    {
        <AS:1>Goo(1);</AS:1>
    }

    static void Goo(int a)
    {
        try
        {
        <AS:0>}</AS:0>
        catch
        {
        }
    }
}
";
            var edits = GetTopEdits(src1, src2);
            var active = GetActiveStatements(src1, src2);

            edits.VerifySemanticDiagnostics(active);
        }

        [Fact]
        public void Delete_Leaf_InTry2()
        {
            var src1 = @"
class C
{
    static void Main(string[] args)
    {
        <AS:1>Goo(1);</AS:1>
    }

    static void Goo(int a)
    {
        try
        {
            try
            {
                <AS:0>Console.WriteLine(a);</AS:0>
            }
            catch
            {
            }
        }
        catch
        {
        }
    }
}";
            var src2 = @"
class C
{
    static void Main(string[] args)
    {
        <AS:1>Goo(1);</AS:1>
    }

    static void Goo(int a)
    {
        try
        {
            try
            {
            <AS:0>}</AS:0>
            catch
            {
            }
        }
        catch
        {
        }
    }
}
";
            var edits = GetTopEdits(src1, src2);
            var active = GetActiveStatements(src1, src2);

            edits.VerifySemanticDiagnostics(active);
        }

        [Fact]
        public void Delete_Inner_CommentActiveStatement()
        {
            var src1 = @"
class C
{
    static void Main(string[] args)
    {
        <AS:1>Goo(1);</AS:1>
    }

    static void Goo(int a)
    {
        <AS:0>Console.WriteLine(a);</AS:0>
    }
}";
            var src2 = @"
class C
{
    static void Main(string[] args)
    {
        //Goo(1);
    <AS:1>}</AS:1>

    static void Goo(int a)
    {
        <AS:0>Console.WriteLine(a);</AS:0>
    }
}
";
            var edits = GetTopEdits(src1, src2);
            var active = GetActiveStatements(src1, src2);

            edits.VerifySemanticDiagnostics(active,
                Diagnostic(RudeEditKind.DeleteActiveStatement, "{", FeaturesResources.code));
        }

        [Fact, WorkItem(755959, "http://vstfdevdiv:8080/DevDiv2/DevDiv/_workitems/edit/755959")]
        public void Delete_Leaf_CommentActiveStatement()
        {
            var src1 = @"
class C
{
    static void Main(string[] args)
    {
        <AS:1>Goo(1);</AS:1>
    }

    static void Goo(int a)
    {
        <AS:0>Console.WriteLine(a);</AS:0>
    }
}";
            var src2 = @"
class C
{
    static void Main(string[] args)
    {
        <AS:1>Goo(1);</AS:1>
    }

    static void Goo(int a)
    {
        //Console.WriteLine(a);
    <AS:0>}</AS:0>
}
";
            var edits = GetTopEdits(src1, src2);
            var active = GetActiveStatements(src1, src2);

            edits.VerifySemanticDiagnostics(active);
        }

        [Fact]
        public void Delete_EntireNamespace()
        {
            var src1 = @"
namespace N
{
    class C
    {
        static void Main(String[] args)
        {
            <AS:0>Console.WriteLine(1);</AS:0>
        }
    }
}";
            var src2 = @"<AS:0></AS:0>";

            var edits = GetTopEdits(src1, src2);
            var active = GetActiveStatements(src1, src2);

            edits.VerifySemanticDiagnostics(active,
                Diagnostic(RudeEditKind.Delete, null, DeletedSymbolDisplay(FeaturesResources.class_, "N.C")));
        }

        #endregion

        #region Constructors

        [Fact, WorkItem(740949, "http://vstfdevdiv:8080/DevDiv2/DevDiv/_workitems/edit/740949")]
        public void Updated_Inner_Constructor()
        {
            var src1 = @"
using System;

class Program
{
    static void Main(string[] args)
    {
        <AS:1>Goo f = new Goo(5);</AS:1>
    }
}

class Goo
{
    int value;
    public Goo(int a)
    {
        <AS:0>this.value = a;</AS:0>
    }
}";
            var src2 = @"
using System;

class Program
{
    static void Main(string[] args)
    {
        <AS:1>Goo f = new Goo(5*2);</AS:1>
    }
}

class Goo
{
    int value;
    public Goo(int a)
    {
        <AS:0>this.value = a;</AS:0>
    }
}";
            var edits = GetTopEdits(src1, src2);
            var active = GetActiveStatements(src1, src2);

            edits.VerifySemanticDiagnostics(active,
                Diagnostic(RudeEditKind.ActiveStatementUpdate, "Goo f = new Goo(5*2);"));
        }

        [Fact, WorkItem(741249, "http://vstfdevdiv:8080/DevDiv2/DevDiv/_workitems/edit/741249")]
        public void Updated_Leaf_Constructor()
        {
            var src1 = @"
using System;

class Program
{
    static void Main(string[] args)
    {
        <AS:1>Goo f = new Goo(5);</AS:1>
    }
}

class Goo
{
    int value;
    public Goo(int a)
    {
        <AS:0>this.value = a;</AS:0>
    }
}";
            var src2 = @"
using System;

class Program
{
    static void Main(string[] args)
    {
        <AS:1>Goo f = new Goo(5);</AS:1>
    }
}

class Goo
{
    int value;
    public Goo(int a)
    {
        <AS:0>this.value = a*2;</AS:0>
    }
}";
            var edits = GetTopEdits(src1, src2);
            var active = GetActiveStatements(src1, src2);

            edits.VerifySemanticDiagnostics(active);
        }

        [Fact, WorkItem(742334, "http://vstfdevdiv:8080/DevDiv2/DevDiv/_workitems/edit/742334")]
        public void Updated_Leaf_Constructor_Parameter()
        {
            var src1 = @"
using System;

class Program
{
    static void Main(string[] args)
    {
        <AS:1>Goo f = new Goo(5);</AS:1>
    }
}

class Goo
{
    int value;
    <AS:0>public Goo(int a)</AS:0>
    {
        this.value = a;
    }
}";
            var src2 = @"
using System;

class Program
{
    static void Main(string[] args)
    {
        <AS:1>Goo f = new Goo(5);</AS:1>
    }
}

class Goo
{
    int value;
    <AS:0>public Goo(int b)</AS:0>
    {
        this.value = b;
    }
}";
            var edits = GetTopEdits(src1, src2);
            var active = GetActiveStatements(src1, src2);

            edits.VerifySemantics(
                ActiveStatementsDescription.Empty,
                new[]
                {
                    SemanticEdit(SemanticEditKind.Update, c => c.GetMember("Goo..ctor"))
                },
                capabilities: EditAndContinueTestHelpers.Net6RuntimeCapabilities);
        }

        [Fact, WorkItem(742334, "http://vstfdevdiv:8080/DevDiv2/DevDiv/_workitems/edit/742334")]
        public void Updated_Leaf_Constructor_Parameter_DefaultValue()
        {
            var src1 = @"
using System;

class Program
{
    static void Main(string[] args)
    {
        <AS:1>Goo f = new Goo(5);</AS:1>
    }
}

class Goo
{
    int value;
    <AS:0>public Goo(int a = 5)</AS:0>
    {
        this.value = a;
    }
}";
            var src2 = @"
using System;

class Program
{
    static void Main(string[] args)
    {
        <AS:1>Goo f = new Goo(5);</AS:1>
    }
}

class Goo
{
    int value;
    <AS:0>public Goo(int a = 42)</AS:0>
    {
        this.value = a;
    }
}";
            var edits = GetTopEdits(src1, src2);
            var active = GetActiveStatements(src1, src2);

            edits.VerifySemanticDiagnostics(active,
                Diagnostic(RudeEditKind.InitializerUpdate, "int a = 42", FeaturesResources.parameter));
        }

        [Fact, WorkItem(742334, "http://vstfdevdiv:8080/DevDiv2/DevDiv/_workitems/edit/742334")]
        public void Updated_Leaf_ConstructorChaining1()
        {
            var src1 = @"
using System;

class Test
{
    static void Main(string[] args)
    {
       <AS:1>B b = new B(2, 3);</AS:1>
    }
}
class B : A
{
    public B(int x, int y) : <AS:0>base(x + y, x - y)</AS:0> { }
}
class A
{
    public A(int x, int y) : this(5 + x, y, 0) { }

    public A(int x, int y, int z) { }
}";
            var src2 = @"
using System;

class Test
{
    static void Main(string[] args)
    {
       <AS:1>B b = new B(2, 3);</AS:1>
    }
}
class B : A
{
    public B(int x, int y) : <AS:0>base(x + y + 5, x - y)</AS:0> { }
}
class A
{
    public A(int x, int y) : this(x, y, 0) { }

    public A(int x, int y, int z) { }
}";
            var edits = GetTopEdits(src1, src2);
            var active = GetActiveStatements(src1, src2);

            edits.VerifySemanticDiagnostics(active);
        }

        [Fact, WorkItem(742334, "http://vstfdevdiv:8080/DevDiv2/DevDiv/_workitems/edit/742334")]
        public void Updated_Leaf_ConstructorChaining2()
        {
            var src1 = @"
using System;

class Test
{
    static void Main(string[] args)
    {
       <AS:2>B b = new B(2, 3);</AS:2>
    }
}
class B : A
{
    public B(int x, int y) : <AS:1>base(x + y, x - y)</AS:1> { }
}
class A
{
    public A(int x, int y) : <AS:0>this(x, y, 0)</AS:0> { }

    public A(int x, int y, int z) { }
}";
            var src2 = @"
using System;

class Test
{
    static void Main(string[] args)
    {
       <AS:2>B b = new B(2, 3);</AS:2>
    }
}
class B : A
{
    public B(int x, int y) : <AS:1>base(x + y, x - y)</AS:1> { }
}
class A
{
    public A(int x, int y) : <AS:0>this(5 + x, y, 0)</AS:0> { }

    public A(int x, int y, int z) { }
}";
            var edits = GetTopEdits(src1, src2);
            var active = GetActiveStatements(src1, src2);

            edits.VerifySemanticDiagnostics(active);
        }

        [Fact, WorkItem(742334, "http://vstfdevdiv:8080/DevDiv2/DevDiv/_workitems/edit/742334")]
        public void InstanceConstructorWithoutInitializer()
        {
            var src1 = @"
class C
{
    int a = 5;

    <AS:0>public C(int a)</AS:0> { }

    static void Main(string[] args)
    {
        <AS:1>C c = new C(3);</AS:1>
    }
}";
            var src2 = @"
class C
{
    int a = 42;

    <AS:0>public C(int a)</AS:0> { }

    static void Main(string[] args)
    {
        <AS:1>C c = new C(3);</AS:1>
    }
}";
            var edits = GetTopEdits(src1, src2);
            var active = GetActiveStatements(src1, src2);

            edits.VerifySemanticDiagnostics(active);
        }

        [Fact]
        public void InstanceConstructorWithInitializer_Internal_Update1()
        {
            var src1 = @"
class D
{
    public D(int d) {}
}

class C : D
{
    int a = 5;

    public C(int a) : <AS:2>this(true)</AS:2> { }

    public C(bool b) : <AS:1>base(F())</AS:1> {}

    static int F()
    {
        <AS:0>return 1;</AS:0>
    }

    static void Main(string[] args)
    {
        <AS:3>C c = new C(3);</AS:3>
    }
}";
            var src2 = @"
class D
{
    public D(int d) {}
}

class C : D
{
    int a = 5;

    public C(int a) : <AS:2>this(false)</AS:2> { }

    public C(bool b) : <AS:1>base(F())</AS:1> {}

    static int F()
    {
        <AS:0>return 1;</AS:0>
    }

    static void Main(string[] args)
    {
        <AS:3>C c = new C(3);</AS:3>
    }
}";
            var edits = GetTopEdits(src1, src2);
            var active = GetActiveStatements(src1, src2);

            edits.VerifySemanticDiagnostics(active,
                Diagnostic(RudeEditKind.ActiveStatementUpdate, "this(false)"));
        }

        [Fact]
        public void InstanceConstructorWithInitializer_Internal_Update2()
        {
            var src1 = @"
class D
{
    public D(int d) {}
}

class C : D
{
    public C() : <AS:1>base(F())</AS:1> {}

    static int F()
    {
        <AS:0>return 1;</AS:0>
    }

    static void Main(string[] args)
    {
        <AS:2>C c = new C();</AS:2>
    }
}";
            var src2 = @"
class D
{
    public D(int d) {}
}

class C : D
{
    <AS:1>public C()</AS:1> {}

    static int F()
    {
        <AS:0>return 1;</AS:0>
    }

    static void Main(string[] args)
    {
        <AS:2>C c = new C();</AS:2>
    }
}";
            var edits = GetTopEdits(src1, src2);
            var active = GetActiveStatements(src1, src2);

            edits.VerifySemanticDiagnostics(active,
                Diagnostic(RudeEditKind.ActiveStatementUpdate, "public C()"));
        }

        [Fact]
        public void InstanceConstructorWithInitializer_Internal_Update3()
        {
            var src1 = @"
class D
{
    public D(int d) <AS:0>{</AS:0> }
}

class C : D
{
    <AS:1>public C()</AS:1> {}
}";
            var src2 = @"
class D
{
    public D(int d) <AS:0>{</AS:0> }
}

class C : D
{
    public C() : <AS:1>base(1)</AS:1> {}
}";
            var edits = GetTopEdits(src1, src2);
            var active = GetActiveStatements(src1, src2);

            edits.VerifySemanticDiagnostics(active,
                Diagnostic(RudeEditKind.ActiveStatementUpdate, "base(1)"));
        }

        [Fact]
        public void InstanceConstructorWithInitializer_Leaf_Update1()
        {
            var src1 = @"
class D
{
    public D(int d) { }
}

class C : D
{
    public C() : <AS:0>base(1)</AS:0> {}

    static void Main(string[] args)
    {
        <AS:1>C c = new C();</AS:1>
    }
}";
            var src2 = @"
class D
{
    public D(int d) { }
}

class C : D
{
    public C() : <AS:0>base(2)</AS:0> {}

    static void Main(string[] args)
    {
        <AS:1>C c = new C();</AS:1>
    }
}";
            var edits = GetTopEdits(src1, src2);
            var active = GetActiveStatements(src1, src2);

            edits.VerifySemanticDiagnostics(active);
        }

        [Fact]
        public void InstanceConstructorWithInitializer_Leaf_Update2()
        {
            var src1 = @"
class D
{
    public D() { }
    public D(int d) { }
}

class C : D
{
    public C() : <AS:0>base(2)</AS:0> {}

    static void Main(string[] args)
    {
        <AS:1>C c = new C();</AS:1>
    }
}";
            var src2 = @"
class D
{
    public D() { }
    public D(int d) { }
}

class C : D
{
    <AS:0>public C()</AS:0> {}

    static void Main(string[] args)
    {
        <AS:1>C c = new C();</AS:1>
    }
}";
            var edits = GetTopEdits(src1, src2);
            var active = GetActiveStatements(src1, src2);

            edits.VerifySemanticDiagnostics(active);
        }

        [Fact]
        public void InstanceConstructorWithInitializer_Leaf_Update3()
        {
            var src1 = @"
class D
{
    public D() { }
    public D(int d) { }
}

class C : D
{
    <AS:0>public C()</AS:0> {}

    static void Main(string[] args)
    {
        <AS:1>C c = new C();</AS:1>
    }
}";
            var src2 = @"
class D
{
    public D() { }
    public D(int d) { }
}

class C : D
{
    public C() : <AS:0>base(2)</AS:0> {}

    static void Main(string[] args)
    {
        <AS:1>C c = new C();</AS:1>
    }
}";
            var edits = GetTopEdits(src1, src2);
            var active = GetActiveStatements(src1, src2);

            edits.VerifySemanticDiagnostics(active);
        }

        [Fact]
        public void InstanceConstructorWithInitializerWithLambda_Update1()
        {
            var src1 = @"
class C
{
    public C() : this((a, b) => { <AS:0>Console.WriteLine(a + b);</AS:0> }) { }
}";
            var src2 = @"
class C
{
    public C() : base((a, b) => { <AS:0>Console.WriteLine(a - b);</AS:0> }) { }
}";
            var edits = GetTopEdits(src1, src2);
            var active = GetActiveStatements(src1, src2);

            edits.VerifySemanticDiagnostics(active);
        }

        [Fact]
        public void InstanceConstructorWithInitializerWithLambda_Update2()
        {
            var src1 = @"
class C
{
    public C() : <AS:1>this((a, b) => { <AS:0>Console.WriteLine(a + b);</AS:0> })</AS:1> { Console.WriteLine(1); }
}";
            var src2 = @"
class C
{
    public C() : <AS:1>this((a, b) => { <AS:0>Console.WriteLine(a + b);</AS:0> })</AS:1> { Console.WriteLine(2); }
}";
            var edits = GetTopEdits(src1, src2);
            var active = GetActiveStatements(src1, src2);

            edits.VerifySemanticDiagnostics(active);
        }

        [Fact]
        public void InstanceConstructorWithInitializerWithLambda_Update3()
        {
            var src1 = @"
class C
{
    public C() : <AS:1>this((a, b) => { <AS:0>Console.WriteLine(a + b);</AS:0> })</AS:1> { Console.WriteLine(1); }
}";
            var src2 = @"
class C
{
    public C() : <AS:1>this((a, b) => { <AS:0>Console.WriteLine(a - b);</AS:0> })</AS:1> { Console.WriteLine(1); }
}";
            var edits = GetTopEdits(src1, src2);
            var active = GetActiveStatements(src1, src2);

            edits.VerifySemanticDiagnostics(active);
        }

        [Theory]
        [InlineData("class ")]
        [InlineData("struct")]
        public void InstanceConstructor_DeleteParameterless(string typeKind)
        {
            var src1 = "partial " + typeKind + " C { public C() { <AS:0>System.Console.WriteLine(1);</AS:0> } }";
            var src2 = "<AS:0>partial " + typeKind + " C</AS:0> { }";

            var edits = GetTopEdits(src1, src2);
            var active = GetActiveStatements(src1, src2);

            edits.VerifySemanticDiagnostics(active,
                Diagnostic(RudeEditKind.DeleteActiveStatement, "partial " + typeKind + " C", DeletedSymbolDisplay(FeaturesResources.constructor, "C()")));
        }

        #endregion

        #region Field and Property Initializers

        [Theory]
        [InlineData("class ")]
        [InlineData("struct")]
        public void InstancePropertyInitializer_Leaf_Update(string typeKind)
        {
            var src1 = @"
" + typeKind + @" C
{
    int a { get; } = <AS:0>1</AS:0>;

    public C() {}

    static void Main(string[] args)
    {
        <AS:1>C c = new C();</AS:1>
    }
}";
            var src2 = @"
" + typeKind + @" C
{
    int a { get; } = <AS:0>2</AS:0>;

    public C() {}

    static void Main(string[] args)
    {
        <AS:1>C c = new C();</AS:1>
    }
}";
            var edits = GetTopEdits(src1, src2);
            var active = GetActiveStatements(src1, src2);

            edits.VerifySemanticDiagnostics(active);
        }

        [Theory]
        [InlineData("class ")]
        [InlineData("struct")]
        public void InstancePropertyInitializer_Leaf_Update_SynthesizedConstructor(string typeKind)
        {
            var src1 = @"
" + typeKind + @" C
{
    int a { get; } = <AS:0>1</AS:0>;

    static void Main(string[] args)
    {
        <AS:1>C c = new C();</AS:1>
    }
}";
            var src2 = @"
" + typeKind + @" C
{
    int a { get; } = <AS:0>2</AS:0>;

    static void Main(string[] args)
    {
        <AS:1>C c = new C();</AS:1>
    }
}";
            var edits = GetTopEdits(src1, src2);
            var active = GetActiveStatements(src1, src2);

            edits.VerifySemanticDiagnostics(active);
        }

        [Theory, WorkItem(742334, "http://vstfdevdiv:8080/DevDiv2/DevDiv/_workitems/edit/742334")]
        [InlineData("class ")]
        [InlineData("struct")]
        public void InstanceFieldInitializer_Leaf_Update1(string typeKind)
        {
            var src1 = @"
" + typeKind + @" C
{
    <AS:0>int a = 1</AS:0>, b = 2;

    public C() {}

    static void Main(string[] args)
    {
        <AS:1>C c = new C();</AS:1>
    }
}";
            var src2 = @"
" + typeKind + @" C
{
    <AS:0>int a = 2</AS:0>, b = 2;

    public C() {}

    static void Main(string[] args)
    {
        <AS:1>C c = new C();</AS:1>
    }
}";
            var edits = GetTopEdits(src1, src2);
            var active = GetActiveStatements(src1, src2);

            edits.VerifySemanticDiagnostics(active);
        }

        [Theory]
        [InlineData("class ")]
        [InlineData("struct")]
        public void InstanceFieldInitializer_Leaf_Update1_SynthesizedConstructor(string typeKind)
        {
            var src1 = @"
" + typeKind + @" C
{
    <AS:0>int a = 1</AS:0>, b = 2;

    static void Main(string[] args)
    {
        <AS:1>C c = new C();</AS:1>
    }
}";
            var src2 = @"
" + typeKind + @" C
{
    <AS:0>int a = 2</AS:0>, b = 2;

    static void Main(string[] args)
    {
        <AS:1>C c = new C();</AS:1>
    }
}";
            var edits = GetTopEdits(src1, src2);
            var active = GetActiveStatements(src1, src2);

            edits.VerifySemanticDiagnostics(active);
        }

        [Fact]
        public void InstanceFieldInitializer_Internal_Update1()
        {
            var src1 = @"
class C
{
    <AS:1>int a = F(1)</AS:1>, b = F(2);

    public C() {}

    public static int F(int a)
    {
        <AS:0>return a;</AS:0> 
    }

    static void Main(string[] args)
    {
        <AS:2>C c = new C();</AS:2>
    }
}";
            var src2 = @"
class C
{
    <AS:1>int a = F(2)</AS:1>, b = F(2);

    public C() {}

    public static int F(int a)
    {
        <AS:0>return a;</AS:0> 
    }

    static void Main(string[] args)
    {
        <AS:2>C c = new C();</AS:2>
    }
}";
            var edits = GetTopEdits(src1, src2);
            var active = GetActiveStatements(src1, src2);

            edits.VerifySemanticDiagnostics(active,
                Diagnostic(RudeEditKind.ActiveStatementUpdate, "int a = F(2)"));
        }

        [Fact]
        public void InstanceFieldInitializer_Internal_Update2()
        {
            var src1 = @"
class C
{
    int a = F(1), <AS:1>b = F(2)</AS:1>;

    public C() {}

    public static int F(int a)
    {
        <AS:0>return a;</AS:0> 
    }

    static void Main(string[] args)
    {
        <AS:2>C c = new C();</AS:2>
    }
}";
            var src2 = @"
class C
{
    int a = F(1), <AS:1>b = F(3)</AS:1>;

    public C() {}

    public static int F(int a)
    {
        <AS:0>return a;</AS:0> 
    }

    static void Main(string[] args)
    {
        <AS:2>C c = new C();</AS:2>
    }
}";
            var edits = GetTopEdits(src1, src2);
            var active = GetActiveStatements(src1, src2);

            edits.VerifySemanticDiagnostics(active,
                Diagnostic(RudeEditKind.ActiveStatementUpdate, "b = F(3)"));
        }

        [Fact]
        public void InstancePropertyInitializer_Internal_Delete1()
        {
            var src1 = @"
class C
{
    int a { get; } = <AS:0>1</AS:0>;
    int b { get; } = 2;
}";
            var src2 = @"
class C
{
    int a { get { return 1; } }
    int b { get; } = <AS:0>2</AS:0>;
}";
            var edits = GetTopEdits(src1, src2);
            var active = GetActiveStatements(src1, src2);

            edits.VerifySemanticDiagnostics(active);
        }

        [Fact]
        public void InstancePropertyInitializer_Internal_Delete2()
        {
            var src1 = @"
class C
{
    int a { get; } = <AS:0>1</AS:0>;
    static int s { get; } = 2;
    int b { get; } = 2;

    public C() {}

    static void Main(string[] args)
    {
        <AS:1>C c = new C();</AS:1>
    }
}";
            var src2 = @"
class C
{
    int a { get; }
    static int s { get; } = 2;
    int b { get; } = <AS:0>3</AS:0>;

    public C() { }

    static void Main(string[] args)
    {
        <AS:1>C c = new C();</AS:1>
    }
}";
            var edits = GetTopEdits(src1, src2);
            var active = GetActiveStatements(src1, src2);

            edits.VerifySemanticDiagnostics(active);
        }

        [Fact]
        public void InstanceFieldInitializer_Internal_Delete1()
        {
            var src1 = @"
class C
{
    <AS:1>int a = F(1)</AS:1>, b = F(2);

    public C() {}

    public static int F(int a)
    {
        <AS:0>return a;</AS:0> 
    }

    static void Main(string[] args)
    {
        <AS:2>C c = new C();</AS:2>
    }
}";
            var src2 = @"
class C
{
    int a, <AS:1>b = F(2)</AS:1>;

    public C() {}

    public static int F(int a)
    {
        <AS:0>return a;</AS:0> 
    }

    static void Main(string[] args)
    {
        <AS:2>C c = new C();</AS:2>
    }
}";
            var edits = GetTopEdits(src1, src2);
            var active = GetActiveStatements(src1, src2);

            edits.VerifySemanticDiagnostics(active);
        }

        [Fact]
        public void InstanceFieldInitializer_Internal_Delete2()
        {
            var src1 = @"
class C
{
    int a = F(1), <AS:1>b = F(2)</AS:1>;

    public C() {}

    public static int F(int a)
    {
        <AS:0>return a;</AS:0> 
    }

    static void Main(string[] args)
    {
        <AS:2>C c = new C();</AS:2>
    }
}";
            var src2 = @"
class C
{
    <AS:1>int a, b;</AS:1>

    public C() {}

    public static int F(int a)
    {
        <AS:0>return a;</AS:0> 
    }

    static void Main(string[] args)
    {
        <AS:2>C c = new C();</AS:2>
    }
}";
            var edits = GetTopEdits(src1, src2);
            var active = GetActiveStatements(src1, src2);

            edits.VerifySemanticDiagnostics(active);
        }

        [Fact]
        public void InstancePropertyAndFieldInitializers_Delete1()
        {
            var src1 = @"
class C
{
    int a { get; } = <AS:0>1</AS:0>;
    static int s { get; } = 2;
    int b = 2;
}";
            var src2 = @"
class C
{
    int a { get; }
    static int s { get; } = 2;
    <AS:0>int b = 3;</AS:0>
}";
            var edits = GetTopEdits(src1, src2);
            var active = GetActiveStatements(src1, src2);

            edits.VerifySemanticDiagnostics(active);
        }

        [Fact]
        public void InstancePropertyAndFieldInitializers_Delete2()
        {
            var src1 = @"
class C
{
    int a = <AS:0>1</AS:0>;
    static int s { get; } = 2;
    int b { get; } = 2;

    public C() {}

    static void Main(string[] args)
    {
        <AS:1>C c = new C();</AS:1>
    }
}";
            var src2 = @"
class C
{
    int a;
    static int s { get; } = 2;
    int b { get; } = <AS:0>3</AS:0>;

    public C() { }

    static void Main(string[] args)
    {
        <AS:1>C c = new C();</AS:1>
    }
}";
            var edits = GetTopEdits(src1, src2);
            var active = GetActiveStatements(src1, src2);

            edits.VerifySemanticDiagnostics(active);
        }

        [Fact]
        public void InstanceFieldInitializer_SingleDeclarator()
        {
            var src1 = @"
class C
{
    <AS:1>public static readonly int a = F(1);</AS:1>

    public C() {}

    public static int F(int a)
    {
        <AS:0>return a;</AS:0> 
    }

    static void Main(string[] args)
    {
        <AS:2>C c = new C();</AS:2>
    }
}";
            var src2 = @"
class C
{
    <AS:1>public static readonly int <TS:1>a = F(1)</TS:1>;</AS:1>

    public C() {}

    public static int F(int a)
    {
        <TS:0><AS:0>return a + 1;</AS:0></TS:0>
    }

    static void Main(string[] args)
    {
        <TS:2><AS:2>C c = new C();</AS:2></TS:2>
    }
}";
            var edits = GetTopEdits(src1, src2);
            var active = GetActiveStatements(src1, src2);

            edits.VerifySemanticDiagnostics(active);
        }

        [Fact]
        public void FieldInitializer_Lambda1()
        {
            var src1 = @"
class C
{
    Func<int, int> a = z => <AS:0>z + 1</AS:0>;

    static void Main(string[] args)
    {
        <AS:1>new C().a(1);</AS:1>
    }
}";
            var src2 = @"
class C
{
    Func<int, int> a = F(z => <AS:0>z + 1</AS:0>);

    static void Main(string[] args)
    {
        <AS:1>new C().a(1);</AS:1>
    }
}";
            var edits = GetTopEdits(src1, src2);
            var active = GetActiveStatements(src1, src2);

            edits.VerifySemanticDiagnostics(active);
        }

        [Fact]
        public void PropertyInitializer_Lambda1()
        {
            var src1 = @"
class C
{
    Func<int, int> a { get; } = z => <AS:0>z + 1</AS:0>;

    static void Main(string[] args)
    {
        <AS:1>new C().a(1);</AS:1>
    }
}";
            var src2 = @"
class C
{
    Func<int, int> a { get; } = F(z => <AS:0>z + 1</AS:0>);

    static void Main(string[] args)
    {
        <AS:1>new C().a(1);</AS:1>
    }
}";
            var edits = GetTopEdits(src1, src2);
            var active = GetActiveStatements(src1, src2);

            edits.VerifySemanticDiagnostics(active);
        }

        [Fact]
        public void FieldInitializer_Lambda2()
        {
            var src1 = @"
class C
{
    Func<int, Func<int>> a = z => () => <AS:0>z + 1</AS:0>;

    static void Main(string[] args)
    {
        <AS:1>new C().a(1)();</AS:1>
    }
}";
            var src2 = @"
class C
{
    Func<int, Func<int>> a = z => () => <AS:0>z + 2</AS:0>;

    static void Main(string[] args)
    {
        <AS:1>new C().a(1)();</AS:1>
    }
}";
            var edits = GetTopEdits(src1, src2);
            var active = GetActiveStatements(src1, src2);

            edits.VerifySemanticDiagnostics(active);
        }

        [Fact]
        public void PropertyInitializer_Lambda2()
        {
            var src1 = @"
class C
{
    Func<int, Func<int>> a { get; } = z => () => <AS:0>z + 1</AS:0>;

    static void Main(string[] args)
    {
        <AS:1>new C().a(1)();</AS:1>
    }
}";
            var src2 = @"
class C
{
    Func<int, Func<int>> a { get; } = z => () => <AS:0>z + 2</AS:0>;

    static void Main(string[] args)
    {
        <AS:1>new C().a(1)();</AS:1>
    }
}";
            var edits = GetTopEdits(src1, src2);
            var active = GetActiveStatements(src1, src2);

            edits.VerifySemanticDiagnostics(active);
        }

        [Fact]
        public void FieldInitializer_InsertConst1()
        {
            var src1 = @"
class C
{
    <AS:0>int a = 1</AS:0>;

    public C() {}
}";
            var src2 = @"
class C
{
    <AS:0>const int a = 1;</AS:0>

    public C() {}
}";
            var edits = GetTopEdits(src1, src2);

            edits.VerifyEdits(
                "Update [int a = 1       ;]@24 -> [const int a = 1;]@24");

            var active = GetActiveStatements(src1, src2);

            edits.VerifySemanticDiagnostics(active,
                Diagnostic(RudeEditKind.ModifiersUpdate, "const int a = 1", FeaturesResources.const_field));
        }

        [Fact]
        public void LocalInitializer_InsertConst1()
        {
            var src1 = @"
class C
{
    public void M()
    {
        <AS:0>int a = 1</AS:0>;
    }
}";
            var src2 = @"
class C
{
    public void M()
    {
        const int a = 1;
    <AS:0>}</AS:0>
}";
            var edits = GetTopEdits(src1, src2);
            var active = GetActiveStatements(src1, src2);

            edits.VerifySemanticDiagnostics(active);
        }

        [Fact]
        public void FieldInitializer_InsertConst2()
        {
            var src1 = @"
class C
{
    int <AS:0>a = 1</AS:0>, b = 2;

    public C() {}
}";
            var src2 = @"
class C
{
    <AS:0>const int a = 1, b = 2;</AS:0>

    public C() {}
}";
            var edits = GetTopEdits(src1, src2);

            var active = GetActiveStatements(src1, src2);

            edits.VerifySemanticDiagnostics(active,
                Diagnostic(RudeEditKind.ModifiersUpdate, "const int a = 1, b = 2", FeaturesResources.const_field),
                Diagnostic(RudeEditKind.ModifiersUpdate, "const int a = 1, b = 2", FeaturesResources.const_field));
        }

        [Fact]
        public void LocalInitializer_InsertConst2()
        {
            var src1 = @"
class C
{
    public void M()
    {
        int <AS:0>a = 1</AS:0>, b = 2;
    }
}";
            var src2 = @"
class C
{
    public void M()
    {
        const int a = 1, b = 2;
    <AS:0>}</AS:0>
}";
            var edits = GetTopEdits(src1, src2);
            var active = GetActiveStatements(src1, src2);

            edits.VerifySemanticDiagnostics(active);
        }

        [Fact]
        public void FieldInitializer_Delete1()
        {
            var src1 = @"
class C
{
    <AS:0>int a = 1;</AS:0>
    int b = 1;

    public C() {}
}";
            var src2 = @"
class C
{
    int a;
    <AS:0>int b = 1;</AS:0>

    public C() {}
}";
            var edits = GetTopEdits(src1, src2);
            var active = GetActiveStatements(src1, src2);

            edits.VerifySemanticDiagnostics(active);
        }

        [Fact]
        public void LocalInitializer_Delete1()
        {
            var src1 = @"
class C
{
      public void M() { <AS:0>int a = 1</AS:0>; }
}";
            var src2 = @"
class C
{
    public void M() { int a; <AS:0>}</AS:0> 
}";
            var edits = GetTopEdits(src1, src2);
            var active = GetActiveStatements(src1, src2);

            edits.VerifySemanticDiagnostics(active);
        }

        [Fact]
        public void FieldInitializer_Delete2()
        {
            var src1 = @"
class C
{
    int b = 1;
    int c;
    <AS:0>int a = 1;</AS:0>

    public C() {}
}";
            var src2 = @"
class C
{
    <AS:0>int b = 1;</AS:0>
    int c;
    int a;

    public C() {}
}";
            var edits = GetTopEdits(src1, src2);
            var active = GetActiveStatements(src1, src2);

            edits.VerifySemanticDiagnostics(active);
        }

        [Fact]
        public void LocalInitializer_Delete2()
        {
            var src1 = @"
class C
{
    public void M() 
    {
        int b = 1;
        int c;
        <AS:0>int a = 1;</AS:0>
    }
}";
            var src2 = @"
class C
{
    public void M()
    { 
        int b = 1;
        int c;
        int a;
    <AS:0>}</AS:0>
}";
            var edits = GetTopEdits(src1, src2);
            var active = GetActiveStatements(src1, src2);

            edits.VerifySemanticDiagnostics(active);
        }

        [Fact]
        public void FieldInitializer_Delete3()
        {
            var src1 = @"
class C
{
    int b = 1;
    int c;
    <AS:0>int a = 1;</AS:0>

    public C() {}
}";
            var src2 = @"
class C
{
    <AS:0>int b = 1;</AS:0>
    int c;

    public C() {}
}";
            var edits = GetTopEdits(src1, src2);
            var active = GetActiveStatements(src1, src2);

            edits.VerifySemanticDiagnostics(active,
                Diagnostic(RudeEditKind.Delete, "class C", DeletedSymbolDisplay(FeaturesResources.field, "a")));
        }

        [Fact]
        public void LocalInitializer_Delete3()
        {
            var src1 = @"
class C
{
    public void M() 
    {
        int b = 1;
        int c;
        <AS:0>int a = 1;</AS:0>
    }
}";
            var src2 = @"
class C
{
    public void M()
    { 
        int b = 1;
        int c;
    <AS:0>}</AS:0>
}";
            var edits = GetTopEdits(src1, src2);
            var active = GetActiveStatements(src1, src2);

            edits.VerifySemanticDiagnostics(active);
        }

        [Fact]
        public void FieldInitializer_DeleteStaticInstance1()
        {
            var src1 = @"
class C
{
    <AS:0>int a = 1;</AS:0>
    static int b = 1;
    int c = 1;
    
    public C() {}
}";
            var src2 = @"
class C
{
    int a;
    static int b = 1;
    <AS:0>int c = 1;</AS:0>

    public C() {}
}";
            var edits = GetTopEdits(src1, src2);
            var active = GetActiveStatements(src1, src2);

            edits.VerifySemanticDiagnostics(active);
        }

        [Fact]
        public void FieldInitializer_DeleteStaticInstance2()
        {
            var src1 = @"
class C
{
    static int c = 1;
    <AS:0>static int a = 1;</AS:0>
    int b = 1;
    
    public C() {}
}";
            var src2 = @"
class C
{
    <AS:0>static int c = 1;</AS:0>
    static int a;
    int b = 1;

    public C() {}
}";
            var edits = GetTopEdits(src1, src2);
            var active = GetActiveStatements(src1, src2);

            edits.VerifySemanticDiagnostics(active);
        }

        [Fact]
        public void FieldInitializer_DeleteStaticInstance3()
        {
            var src1 = @"
class C
{
    <AS:0>static int a = 1;</AS:0>
    int b = 1;
    
    public C() {}
}";
            var src2 = @"
class C
{
    <AS:0>static int a;</AS:0>
    int b = 1;

    public C() {}
}";
            var edits = GetTopEdits(src1, src2);
            var active = GetActiveStatements(src1, src2);

            edits.VerifySemanticDiagnostics(active);
        }

        [Fact]
        public void FieldInitializer_DeleteMove1()
        {
            var src1 = @"
class C
{
    int b = 1;
    int c;
    <AS:0>int a = 1;</AS:0>

    public C() {}
}";
            var src2 = @"
class C
{
    int c;
    <AS:0>int b = 1;</AS:0>

    public C() {}
}";
            var edits = GetTopEdits(src1, src2);
            var active = GetActiveStatements(src1, src2);

            edits.VerifySemanticDiagnostics(active,
                Diagnostic(RudeEditKind.Move, "int c", FeaturesResources.field),
                Diagnostic(RudeEditKind.Delete, "class C", DeletedSymbolDisplay(FeaturesResources.field, "a")));
        }

        [Fact]
        public void LocalInitializer_DeleteReorder1()
        {
            var src1 = @"
class C
{
    public void M() 
    {
        int b = 1;
        <AS:0>int a = 1;</AS:0>
        int c;
    }
}";
            var src2 = @"
class C
{
    public void M()
    { 
        int c;
        <AS:0>int b = 1;</AS:0>
    }
}";
            var edits = GetTopEdits(src1, src2);
            var active = GetActiveStatements(src1, src2);

            edits.VerifySemanticDiagnostics(active);
        }

        [Fact]
        public void FieldToProperty1()
        {
            var src1 = @"
class C
{
    int a = <AS:0>1</AS:0>;
}";

            // The placement of the active statement is not ideal, but acceptable.
            var src2 = @"
<AS:0>class C</AS:0>
{
    int a { get; } = 1;
}";
            var edits = GetTopEdits(src1, src2);
            var active = GetActiveStatements(src1, src2);

            edits.VerifySemanticDiagnostics(active,
                Diagnostic(RudeEditKind.Delete, "class C", DeletedSymbolDisplay(FeaturesResources.field, "a")));
        }

        [Fact]
        public void PropertyToField1()
        {
            var src1 = @"
class C
{
    int a { get; } = <AS:0>1</AS:0>;
}";

            // The placement of the active statement is not ideal, but acceptable.
            var src2 = @"
<AS:0>class C</AS:0>
{
    int a = 1;
}";
            var edits = GetTopEdits(src1, src2);
            var active = GetActiveStatements(src1, src2);

            edits.VerifySemantics(
                new[]
                {
                    SemanticEdit(SemanticEditKind.Insert, c => c.GetMember("C.a")),
                    SemanticEdit(SemanticEditKind.Delete, c => c.GetMember("C.get_a"), deletedSymbolContainerProvider: c => c.GetMember("C")),
                    SemanticEdit(SemanticEditKind.Update, c => c.GetMember("C..ctor"), preserveLocalVariables: true),
                },
                capabilities: EditAndContinueCapabilities.AddInstanceFieldToExistingType);
        }

        #endregion

        #region Lock Statement

        [Fact]
        public void LockBody_Update()
        {
            var src1 = @"
class Test
{
    private static object F() { <AS:0>return new object();</AS:0> }

    static void Main(string[] args)
    {
        <AS:1>lock (F())</AS:1>
        {
            System.Console.Write(0);
        }
    }
}";
            var src2 = @"
class Test
{
    private static object F() { <AS:0>return new object();</AS:0> }

    static void Main(string[] args)
    {
        <AS:1>lock (F())</AS:1>
        {
            System.Console.Write(1);
        }
    }
}";
            var edits = GetTopEdits(src1, src2);
            var active = GetActiveStatements(src1, src2);

            edits.VerifySemanticDiagnostics(active);
        }

        [Fact, WorkItem(755749, "http://vstfdevdiv:8080/DevDiv2/DevDiv/_workitems/edit/755749")]
        public void Lock_Insert_Leaf()
        {
            var src1 = @"
class Test
{
    private static object lockThis = new object();
    static void Main(string[] args)
    {
        <AS:0>System.Console.Write(5);</AS:0>
    }
}";
            var src2 = @"
class Test
{
    private static object lockThis = new object();
    static void Main(string[] args)
    {
        lock (lockThis)
        {
            <AS:0>System.Console.Write(5);</AS:0>
        }
    }
}";
            var edits = GetTopEdits(src1, src2);
            var active = GetActiveStatements(src1, src2);

            edits.VerifySemanticDiagnostics(active,
                Diagnostic(RudeEditKind.InsertAroundActiveStatement, "lock (lockThis)", CSharpFeaturesResources.lock_statement));
        }

        [Fact, WorkItem(755749, "http://vstfdevdiv:8080/DevDiv2/DevDiv/_workitems/edit/755749")]
        public void Lock_Insert_Leaf2()
        {
            var src1 = @"
class Test
{
    private static object lockThis = new object();
    static void Main(string[] args)
    {
        {
            System.Console.Write(5);
        <AS:0>}</AS:0>
    }
}";
            var src2 = @"
class Test
{
    private static object lockThis = new object();
    static void Main(string[] args)
    {
        lock (lockThis)
        {
            System.Console.Write(5);
        <AS:0>}</AS:0>
    }
}";
            var edits = GetTopEdits(src1, src2);
            var active = GetActiveStatements(src1, src2);

            edits.VerifySemanticDiagnostics(active,
                Diagnostic(RudeEditKind.InsertAroundActiveStatement, "lock (lockThis)", CSharpFeaturesResources.lock_statement));
        }

        [Fact]
        public void Lock_Insert_Leaf3()
        {
            var src1 = @"
class Test
{
    private static object lockThis = new object();
    static void Main(string[] args)
    {
        {
            System.Console.Write(5);
        }
        <AS:0>System.Console.Write(10);</AS:0>
    }
}";
            var src2 = @"
class Test
{
    private static object lockThis = new object();
    static void Main(string[] args)
    {
        lock (lockThis)
        {
            System.Console.Write(5);
        }
        <AS:0>System.Console.Write(5);</AS:0>
    }
}";
            var edits = GetTopEdits(src1, src2);
            var active = GetActiveStatements(src1, src2);

            edits.VerifySemanticDiagnostics(active);
        }

        [Fact]
        public void Lock_Insert_Leaf4()
        {
            var src1 = @"
class Test
{
    public static object a = new object();
    public static object b = new object();
    public static object c = new object();
    public static object d = new object();
    public static object e = new object();
    
    static void Main(string[] args)
    {
        lock (a)
        {
            lock (b)
            {
                lock (c)
                {
                    <AS:0>System.Console.Write();</AS:0>
                }
            }
        }
    }
}";
            var src2 = @"
class Test
{
    public static object a = new object();
    public static object b = new object();
    public static object c = new object();
    public static object d = new object();
    public static object e = new object();
    
    static void Main(string[] args)
    {
        lock (b)
        {
            lock (d)
            {
                lock (a)
                {
                    lock (e)
                    {
                        <AS:0>System.Console.Write();</AS:0>
                    }
                }
            }
        }
    }
}";
            var edits = GetTopEdits(src1, src2);
            var active = GetActiveStatements(src1, src2);

            edits.VerifySemanticDiagnostics(active,
                Diagnostic(RudeEditKind.InsertAroundActiveStatement, "lock (d)", CSharpFeaturesResources.lock_statement),
                Diagnostic(RudeEditKind.InsertAroundActiveStatement, "lock (e)", CSharpFeaturesResources.lock_statement));
        }

        [Fact]
        public void Lock_Insert_Leaf5()
        {
            var src1 = @"
class Test
{
    public static object a = new object();
    public static object b = new object();
    public static object c = new object();
    public static object d = new object();
    public static object e = new object();
    
    static void Main(string[] args)
    {
        lock (a)
        {
            lock (c)
            {
                lock (b)
                {
                    lock (e)
                    {
                        <AS:0>System.Console.Write();</AS:0>
                    }
                }
            }
        }
    }
}";

            var src2 = @"
class Test
{
    public static object a = new object();
    public static object b = new object();
    public static object c = new object();
    public static object d = new object();
    public static object e = new object();
    
    static void Main(string[] args)
    {
        lock (b)
        {
            lock (d)
            {
                lock (a)
                {
                    <AS:0>System.Console.Write();</AS:0>
                }
            }
        }
    }
}";
            var edits = GetTopEdits(src1, src2);
            var active = GetActiveStatements(src1, src2);

            edits.VerifySemanticDiagnostics(active,
                Diagnostic(RudeEditKind.UpdateAroundActiveStatement, "lock (d)", CSharpFeaturesResources.lock_statement));
        }

        [Fact, WorkItem(755752, "http://vstfdevdiv:8080/DevDiv2/DevDiv/_workitems/edit/755752")]
        public void Lock_Update_Leaf()
        {
            var src1 = @"
class Test
{
    private static object lockThis = new object();
    static void Main(string[] args)
    {
        lock (lockThis)
        {
            <AS:0>System.Console.Write(5);</AS:0>
        }
    }
}";
            var src2 = @"
class Test
{
    private static object lockThis = new object();
    static void Main(string[] args)
    {
        lock (""test"")
        {
            <AS:0>System.Console.Write(5);</AS:0>
        }
    }
}";
            var edits = GetTopEdits(src1, src2);
            var active = GetActiveStatements(src1, src2);

            edits.VerifySemanticDiagnostics(active,
                Diagnostic(RudeEditKind.UpdateAroundActiveStatement, "lock (\"test\")", CSharpFeaturesResources.lock_statement));
        }

        [Fact]
        public void Lock_Update_Leaf2()
        {
            var src1 = @"
class Test
{
    private static object lockThis = new object();
    static void Main(string[] args)
    {
        lock (lockThis)
        {
            System.Console.Write(5);
        }
        <AS:0>System.Console.Write(5);</AS:0>
    }
}";
            var src2 = @"
class Test
{
    private static object lockThis = new object();
    static void Main(string[] args)
    {
        lock (""test"")
        {
            System.Console.Write(5);
        }
        <AS:0>System.Console.Write(5);</AS:0>
    }
}";
            var edits = GetTopEdits(src1, src2);
            var active = GetActiveStatements(src1, src2);

            edits.VerifySemanticDiagnostics(active);
        }

        [Fact]
        public void Lock_Delete_Leaf()
        {
            var src1 = @"
class Test
{
    private static object lockThis = new object();
    static void Main(string[] args)
    {
        lock (lockThis)
        {
            <AS:0>System.Console.Write(5);</AS:0>
        }
    }
}";
            var src2 = @"
class Test
{
    private static object lockThis = new object();
    static void Main(string[] args)
    {
        <AS:0>System.Console.Write(5);</AS:0>
    }
}";
            var edits = GetTopEdits(src1, src2);
            var active = GetActiveStatements(src1, src2);

            edits.VerifySemanticDiagnostics(active);
        }

        [Fact]
        public void Lock_Update_Lambda1()
        {
            var src1 = @"
class C
{
    static void Main(string[] args)
    {
        lock (F(a => a))
        {
            <AS:0>Console.WriteLine(1);</AS:0>
        }
    }
}
";
            var src2 = @"
class C
{
    static void Main(string[] args)
    {
        lock (F(a => a + 1))
        {
            <AS:0>Console.WriteLine(2);</AS:0>
        }
    }
}
";
            var edits = GetTopEdits(src1, src2);
            var active = GetActiveStatements(src1, src2);

            edits.VerifySemanticDiagnostics(active);
        }

        [Fact]
        public void Lock_Update_Lambda2()
        {
            var src1 = @"
class C
{
    static void Main(string[] args)
    {
        lock (F(a => a))
        {
            <AS:0>Console.WriteLine(1);</AS:0>
        }
    }
}
";
            var src2 = @"
class C
{
    static void Main(string[] args)
    {
        lock (G(a => a))
        {
            <AS:0>Console.WriteLine(1);</AS:0>
        }
    }
}
";
            var edits = GetTopEdits(src1, src2);
            var active = GetActiveStatements(src1, src2);

            edits.VerifySemanticDiagnostics(active,
                Diagnostic(RudeEditKind.UpdateAroundActiveStatement, "lock (G(a => a))", CSharpFeaturesResources.lock_statement));
        }

        #endregion

        #region Fixed Statement

        [Fact]
        public void FixedBody_Update()
        {
            var src1 = @"
class Test
{
    private static string F() { <AS:0>return null;</AS:0> }

    static void Main(string[] args)
    {
        unsafe
        {
            char* px2;
            fixed (<AS:1>char* pj = &F()</AS:1>)
            {
                System.Console.WriteLine(0);
            }
        }
    }
}";
            var src2 = @"
class Test
{
    private static string F() { <AS:0>return null;</AS:0> }

    static void Main(string[] args)
    {
        unsafe
        {
            char* px2;
            fixed (<AS:1>char* pj = &F()</AS:1>)
            {
                System.Console.WriteLine(1);
            }
        }
    }
}";
            var edits = GetTopEdits(src1, src2);
            var active = GetActiveStatements(src1, src2);

            edits.VerifySemanticDiagnostics(active);
        }

        [Fact, WorkItem(755742, "http://vstfdevdiv:8080/DevDiv2/DevDiv/_workitems/edit/755742")]
        public void Fixed_Insert_Leaf()
        {
            var src1 = @"
class Test
{
    static int value = 20;
    static void Main(string[] args)
    {
        unsafe
        {
            int* px2;
            <AS:0>px2 = null;</AS:0>
        }
    }
}";
            var src2 = @"
class Test
{
    static int value = 20;
    static void Main(string[] args)
    {
        unsafe
        {
            int* px2;
            fixed (int* pj = &value)
            {
                <AS:0>px2 = null;</AS:0>
            }
        }
    }
}";
            var edits = GetTopEdits(src1, src2);
            var active = GetActiveStatements(src1, src2);

            edits.VerifySemanticDiagnostics(active,
                Diagnostic(RudeEditKind.InsertAroundActiveStatement, "fixed (int* pj = &value)", CSharpFeaturesResources.fixed_statement));
        }

        [Fact]
        public void Fixed_Insert_Leaf2()
        {
            var src1 = @"
class Test
{
    static int value = 20;
    static void Main(string[] args)
    {
        unsafe
        {
            int* px2;
        <AS:0>}</AS:0>
    }
}";
            var src2 = @"
class Test
{
    static int value = 20;
    static void Main(string[] args)
    {
        unsafe
        {
            int* px2;
            fixed (int* pj = &value)
            {
                px2 = null;
            }
        <AS:0>}</AS:0>
    }
}";
            var edits = GetTopEdits(src1, src2);
            var active = GetActiveStatements(src1, src2);

            edits.VerifySemanticDiagnostics(active);
        }

        [Fact, WorkItem(755742, "http://vstfdevdiv:8080/DevDiv2/DevDiv/_workitems/edit/755742")]
        public void Fixed_Insert_Leaf3()
        {
            var src1 = @"
class Test
{
    static int value = 20;
    static void Main(string[] args)
    {
        unsafe
        {
            int* px2;
            <AS:0>px2 = null;</AS:0>

            fixed (int* pj = &value)
            {
                
            }
        }
    }
}";
            var src2 = @"
class Test
{
    static int value = 20;
    static void Main(string[] args)
    {
        unsafe
        {
            int* px2;
            fixed (int* pj = &value)
            {
                <AS:0>px2 = null;</AS:0>
            }
        }
    }
}";
            var edits = GetTopEdits(src1, src2);
            var active = GetActiveStatements(src1, src2);

            edits.VerifySemanticDiagnostics(active,
                Diagnostic(RudeEditKind.InsertAroundActiveStatement, "fixed (int* pj = &value)", CSharpFeaturesResources.fixed_statement));
        }

        [Fact, WorkItem(755742, "http://vstfdevdiv:8080/DevDiv2/DevDiv/_workitems/edit/755742")]
        public void Fixed_Reorder_Leaf1()
        {
            var src1 = @"
class Test
{
    static int value = 20;
    static void Main(string[] args)
    {
        unsafe
        {
            int* px2;
            fixed (int* a = &value)
            {
                fixed (int* b = &value)
                {
                    <AS:0>px2 = null;</AS:0>
                }
            }
        }
    }
}";
            var src2 = @"
class Test
{
    static int value = 20;
    static void Main(string[] args)
    {
        unsafe
        {
            int* px2;
            fixed (int* b = &value)
            {
                fixed (int* a = &value)
                {
                    <AS:0>px2 = null;</AS:0>
                }
            }
        }
    }
}";
            var edits = GetTopEdits(src1, src2);
            var active = GetActiveStatements(src1, src2);

            edits.VerifySemanticDiagnostics(active);
        }

        [Fact, WorkItem(755746, "http://vstfdevdiv:8080/DevDiv2/DevDiv/_workitems/edit/755746")]
        public void Fixed_Update_Leaf1()
        {
            var src1 = @"
class Test
{
    static int value = 20;
    static void Main(string[] args)
    {
        unsafe
        {
            int* px2;
            fixed (int* pj = &value)
            {
                <AS:0>px2 = null;</AS:0>
            }
        }
    }
}";
            var src2 = @"
class Test
{
    static int value = 20;
    static void Main(string[] args)
    {
        unsafe
        {
            int* px2;
            fixed (int* p = &value)
            {
                <AS:0>px2 = null;</AS:0>
            }
        }
    }
}";
            var edits = GetTopEdits(src1, src2);
            var active = GetActiveStatements(src1, src2);

            edits.VerifySemanticDiagnostics(active,
                Diagnostic(RudeEditKind.UpdateAroundActiveStatement, "fixed (int* p = &value)", CSharpFeaturesResources.fixed_statement));
        }

        [Fact, WorkItem(755746, "http://vstfdevdiv:8080/DevDiv2/DevDiv/_workitems/edit/755746")]
        public void Fixed_Update_Leaf2()
        {
            var src1 = @"
class Test
{
    public static int value1 = 10;
    public static int value2 = 20;
    static void Main(string[] args)
    {
        unsafe
        {
            int* px2;
            fixed (int* a = &value1)
            {
                fixed (int* b = &value1)
                {
                    fixed (int* c = &value1)
                    {
                        <AS:0>px2 = null;</AS:0>
                    }
                }
            }
        }
    }
}";
            var src2 = @"
class Test
{
    public static int value1 = 10;
    public static int value2 = 20;
    static void Main(string[] args)
    {
        unsafe
        {
            int* px2;
            fixed (int* c = &value1)
            {
                fixed (int* d = &value1)
                {
                    fixed (int* a = &value2)
                    {
                        fixed (int* e = &value1)
                        {
                            <AS:0>px2 = null;</AS:0>
                        }
                    }
                }
            }
        }
    }
}";
            var edits = GetTopEdits(src1, src2);
            var active = GetActiveStatements(src1, src2);

            edits.VerifySemanticDiagnostics(active,
                Diagnostic(RudeEditKind.UpdateAroundActiveStatement, "fixed (int* a = &value2)", CSharpFeaturesResources.fixed_statement),
                Diagnostic(RudeEditKind.UpdateAroundActiveStatement, "fixed (int* d = &value1)", CSharpFeaturesResources.fixed_statement),
                Diagnostic(RudeEditKind.InsertAroundActiveStatement, "fixed (int* e = &value1)", CSharpFeaturesResources.fixed_statement));
        }

        [Fact]
        public void Fixed_Delete_Leaf()
        {
            var src1 = @"
class Test
{
    static int value = 20;
    static void Main(string[] args)
    {
        unsafe
        {
            int* px2;
            fixed (int* pj = &value)
            {
                <AS:0>px2 = null;</AS:0>
            }
        }
    }
}";
            var src2 = @"
class Test
{
    static int value = 20;
    static void Main(string[] args)
    {
        unsafe
        {
            int* px2;
            <AS:0>px2 = null;</AS:0>
        }
    }
}";
            var edits = GetTopEdits(src1, src2);
            var active = GetActiveStatements(src1, src2);

            edits.VerifySemanticDiagnostics(active);
        }

        [Fact]
        public void Fixed_Update_Lambda1()
        {
            var src1 = @"
class C
{
    static unsafe void Main(string[] args)
    {
        fixed (byte* p = &F(a => a))
        {
            <AS:0>Console.WriteLine(1);</AS:0>
        }
    }
}
";
            var src2 = @"
class C
{
    static unsafe void Main(string[] args)
    {
        fixed (byte* p = &F(a => a + 1))
        {
            <AS:0>Console.WriteLine(2);</AS:0>
        }
    }
}
";
            var edits = GetTopEdits(src1, src2);
            var active = GetActiveStatements(src1, src2);

            edits.VerifySemanticDiagnostics(active);
        }

        [Fact]
        public void Fixed_Update_Lambda2()
        {
            var src1 = @"
class C
{
    static unsafe void Main(string[] args)
    {
        fixed (byte* p = &F(a => a))
        {
            <AS:0>Console.WriteLine(1);</AS:0>
        }
    }
}
";
            var src2 = @"
class C
{
    static unsafe void Main(string[] args)
    {
        fixed (byte* p = &G(a => a))
        {
            <AS:0>Console.WriteLine(1);</AS:0>
        }
    }
}
";
            var edits = GetTopEdits(src1, src2);
            var active = GetActiveStatements(src1, src2);

            edits.VerifySemanticDiagnostics(active,
                Diagnostic(RudeEditKind.UpdateAroundActiveStatement, "fixed (byte* p = &G(a => a))", CSharpFeaturesResources.fixed_statement));
        }

        #endregion

        #region ForEach Statement

        [Fact]
        public void ForEachBody_Update_ExpressionActive()
        {
            var src1 = @"
class Test
{
    private static string F() { <AS:0>return null;</AS:0> }

    static void Main(string[] args)
    {
        foreach (char c in <AS:1>F()</AS:1>)
        {
            System.Console.Write(0);
        }
    }
}";
            var src2 = @"
class Test
{
    private static string F() { <AS:0>return null;</AS:0> }

    static void Main(string[] args)
    {
        foreach (char c in <AS:1>F()</AS:1>)
        {
            System.Console.Write(1);
        }
    }
}";
            var edits = GetTopEdits(src1, src2);
            var active = GetActiveStatements(src1, src2);

            edits.VerifySemanticDiagnostics(active);
        }

        [Fact]
        public void ForEachVariableBody_Update_ExpressionActive()
        {
            var src1 = @"
class Test
{
    private static (string, int) F() { <AS:0>return null;</AS:0> }

    static void Main(string[] args)
    {
        foreach ((string s, int i) in <AS:1>F()</AS:1>)
        {
            System.Console.Write(0);
        }
    }
}";
            var src2 = @"
class Test
{
    private static (string, int) F() { <AS:0>return null;</AS:0> }

    static void Main(string[] args)
    {
        foreach ((string s, int i) in <AS:1>F()</AS:1>)
        {
            System.Console.Write(1);
        }
    }
}";
            var edits = GetTopEdits(src1, src2);
            var active = GetActiveStatements(src1, src2);

            edits.VerifySemanticDiagnostics(active);
        }

        [Fact]
        public void ForEachBody_Update_InKeywordActive()
        {
            var src1 = @"
class Test
{
    private static string F() { <AS:0>return null;</AS:0> }

    static void Main(string[] args)
    {
        foreach (char c <AS:1>in</AS:1> F())
        {
            System.Console.Write(0);
        }
    }
}";
            var src2 = @"
class Test
{
    private static string F() { <AS:0>return null;</AS:0> }

    static void Main(string[] args)
    {
        foreach (char c <AS:1>in</AS:1> F())
        {
            System.Console.Write(1);
        }
    }
}";
            var edits = GetTopEdits(src1, src2);
            var active = GetActiveStatements(src1, src2);

            edits.VerifySemanticDiagnostics(active);
        }

        [Fact]
        public void ForEachVariableBody_Update_InKeywordActive()
        {
            var src1 = @"
class Test
{
    private static (string, int) F() { <AS:0>return null;</AS:0> }

    static void Main(string[] args)
    {
        foreach ((string s, int i) <AS:1>in</AS:1> F())
        {
            System.Console.Write(0);
        }
    }
}";
            var src2 = @"
class Test
{
    private static (string, int) F() { <AS:0>return null;</AS:0> }

    static void Main(string[] args)
    {
        foreach ((string s, int i) <AS:1>in</AS:1> F())
        {
            System.Console.Write(1);
        }
    }
}";
            var edits = GetTopEdits(src1, src2);
            var active = GetActiveStatements(src1, src2);

            edits.VerifySemanticDiagnostics(active);
        }

        [Fact]
        public void ForEachBody_Update_VariableActive()
        {
            var src1 = @"
class Test
{
    private static string[] F() { <AS:0>return null;</AS:0> }

    static void Main(string[] args)
    {
        foreach (<AS:1>string c</AS:1> in F())
        {
            System.Console.Write(0);
        }
    }
}";
            var src2 = @"
class Test
{
    private static string[] F() { <AS:0>return null;</AS:0> }

    static void Main(string[] args)
    {
        foreach (<AS:1>string c</AS:1> in F())
        {
            System.Console.Write(1);
        }
    }
}";
            var edits = GetTopEdits(src1, src2);
            var active = GetActiveStatements(src1, src2);

            edits.VerifySemanticDiagnostics(active);
        }

        [Fact]
        public void ForEachVariableBody_Update_VariableActive()
        {
            var src1 = @"
class Test
{
    private static (string, int) F() { <AS:0>return null;</AS:0> }

    static void Main(string[] args)
    {
        foreach (<AS:1>(string s, int i)</AS:1> in F())
        {
            System.Console.Write(0);
        }
    }
}";
            var src2 = @"
class Test
{
    private static (string, int) F() { <AS:0>return null;</AS:0> }

    static void Main(string[] args)
    {
        foreach (<AS:1>(string s, int i)</AS:1> in F())
        {
            System.Console.Write(1);
        }
    }
}";
            var edits = GetTopEdits(src1, src2);
            var active = GetActiveStatements(src1, src2);

            edits.VerifySemanticDiagnostics(active);
        }

        [Fact]
        public void ForEachBody_Update_ForeachKeywordActive()
        {
            var src1 = @"
class Test
{
    private static string F() { <AS:0>return null;</AS:0> }

    static void Main(string[] args)
    {
        <AS:1>foreach</AS:1> (char c in F())
        {
            System.Console.Write(0);
        }
    }
}";
            var src2 = @"
class Test
{
    private static string F() { <AS:0>return null;</AS:0> }

    static void Main(string[] args)
    {
        <AS:1>foreach</AS:1> (char c in F())
        {
            System.Console.Write(1);
        }
    }
}";
            var edits = GetTopEdits(src1, src2);
            var active = GetActiveStatements(src1, src2);

            edits.VerifySemanticDiagnostics(active);
        }

        [Fact]
        public void ForEachVariableBody_Update_ForeachKeywordActive()
        {
            var src1 = @"
class Test
{
    private static (string, int) F() { <AS:0>return null;</AS:0> }

    static void Main(string[] args)
    {
        <AS:1>foreach</AS:1> ((string s, int i) in F())
        {
            System.Console.Write(0);
        }
    }
}";
            var src2 = @"
class Test
{
    private static (string, int) F() { <AS:0>return null;</AS:0> }

    static void Main(string[] args)
    {
        <AS:1>foreach</AS:1> ((string s, int i) in F())
        {
            System.Console.Write(1);
        }
    }
}";
            var edits = GetTopEdits(src1, src2);
            var active = GetActiveStatements(src1, src2);

            edits.VerifySemanticDiagnostics(active);
        }

        [Fact]
        public void ForEachVariable_Update()
        {
            var src1 = @"
class Test
{
    private static string[] F() { <AS:0>return null;</AS:0> }

    static void Main(string[] args)
    {
        foreach (<AS:1>string c</AS:1> in F())
        {
            System.Console.Write(0);
        }
    }
}";
            var src2 = @"
class Test
{
    private static string[] F() { <AS:0>return null;</AS:0> }

    static void Main(string[] args)
    {
        foreach (<AS:1>object c</AS:1> in F())
        {
            System.Console.Write(1);
        }
    }
}";
            var edits = GetTopEdits(src1, src2);
            var active = GetActiveStatements(src1, src2);

            // not ideal, but good enough:
            edits.VerifySemanticDiagnostics(active,
                Diagnostic(RudeEditKind.ActiveStatementUpdate, "object c"),
                Diagnostic(RudeEditKind.UpdateAroundActiveStatement, "foreach (      object c        in F())", CSharpFeaturesResources.foreach_statement));
        }

        [Fact]
        public void ForEachDeconstructionVariable_Update()
        {
            var src1 = @"
class Test
{
    private static (int, (bool, double))[] F() { <AS:0>return new[] { (1, (true, 2.0)) };</AS:0> }

    static void Main(string[] args)
    {
        foreach (<AS:1>(int i, (bool b, double d))</AS:1> in F())
        {
            System.Console.Write(0);
        }
    }
}";
            var src2 = @"
class Test
{
    private static (int, (bool, double))[] F() { <AS:0>return new[] { (1, (true, 2.0)) };</AS:0> }

    static void Main(string[] args)
    {
        foreach (<AS:1>(int i, (var b, double d))</AS:1> in F())
        {
            System.Console.Write(1);
        }
    }
}";
            var edits = GetTopEdits(src1, src2);
            var active = GetActiveStatements(src1, src2);

            edits.VerifySemanticDiagnostics(active,
                Diagnostic(RudeEditKind.ActiveStatementUpdate, "(int i, (var b, double d))"),
                Diagnostic(RudeEditKind.UpdateAroundActiveStatement, "foreach (      (int i, (var b, double d))        in F())", CSharpFeaturesResources.foreach_statement));
        }

        [Fact]
        public void ForEach_Reorder_Leaf()
        {
            var src1 = @"
class Test
{
    public static int[] e1 = new int[1];
    public static int[] e2 = new int[1];
    
    static void Main(string[] args)
    {
        foreach (var a in e1)
        {
            foreach (var b in e1)
            {
                foreach (var c in e1)
                {
                    <AS:0>System.Console.Write();</AS:0>
                }
            }
        }
    }
}";
            var src2 = @"
class Test
{
    public static int[] e1 = new int[1];
    public static int[] e2 = new int[1];
    
    static void Main(string[] args)
    {
        foreach (var b in e1)
        {
            foreach (var c in e1)
            {
                foreach (var a in e1)
                {
                    <AS:0>System.Console.Write();</AS:0>
                }
            }
        }
    }
}";
            var edits = GetTopEdits(src1, src2);
            var active = GetActiveStatements(src1, src2);

            edits.VerifySemanticDiagnostics(active);
        }

        [Fact]
        public void ForEachVariable_Reorder_Leaf()
        {
            var src1 = @"
class Test
{
    public static (int, bool)[] e1 = new (int, bool)[1];
    public static (int, bool)[] e2 = new (int, bool)[1];
    
    static void Main(string[] args)
    {
        foreach ((var a1, var a2) in e1)
        {
            foreach ((int b1, bool b2) in e1)
            {
                foreach (var c in e1)
                {
                    <AS:0>System.Console.Write();</AS:0>
                }
            }
        }
    }
}";
            var src2 = @"
class Test
{
    public static (int, bool)[] e1 = new (int, bool)[1];
    public static (int, bool)[] e2 = new (int, bool)[1];
    
    static void Main(string[] args)
    {
        foreach ((int b1, bool b2) in e1)
        {
            foreach (var c in e1)
            {
                foreach ((var a1, var a2) in e1)
                {
                    <AS:0>System.Console.Write();</AS:0>
                }
            }
        }
    }
}";
            var edits = GetTopEdits(src1, src2);
            var active = GetActiveStatements(src1, src2);

            edits.VerifySemanticDiagnostics(active);
        }

        [Fact]
        public void ForEach_Update_Leaf()
        {
            var src1 = @"
class Test
{
    public static int[] e1 = new int[1];
    public static int[] e2 = new int[1];
    
    static void Main(string[] args)
    {
        <AS:0>System.Console.Write();</AS:0>
    }
}";
            var src2 = @"
class Test
{
    public static int[] e1 = new int[1];
    public static int[] e2 = new int[1];
    
    static void Main(string[] args)
    {
        foreach (var b in e1)
        {
            foreach (var c in e1)
            {
                foreach (var a in e1)
                {
                    <AS:0>System.Console.Write();</AS:0>
                }
            }
        }
    }
}";
            var edits = GetTopEdits(src1, src2);
            var active = GetActiveStatements(src1, src2);

            edits.VerifySemanticDiagnostics(active,
                Diagnostic(RudeEditKind.InsertAroundActiveStatement, "foreach (var b in e1)", CSharpFeaturesResources.foreach_statement),
                Diagnostic(RudeEditKind.InsertAroundActiveStatement, "foreach (var c in e1)", CSharpFeaturesResources.foreach_statement),
                Diagnostic(RudeEditKind.InsertAroundActiveStatement, "foreach (var a in e1)", CSharpFeaturesResources.foreach_statement));
        }

        [Fact]
        public void ForEachVariable_Update_Leaf()
        {
            var src1 = @"
class Test
{
    public static (int, bool)[] e1 = new (int, bool)[1];
    public static (int, bool)[] e2 = new (int, bool)[1];
    
    static void Main(string[] args)
    {
        <AS:0>System.Console.Write();</AS:0>
    }
}";
            var src2 = @"
class Test
{
    public static (int, bool)[] e1 = new (int, bool)[1];
    public static (int, bool)[] e2 = new (int, bool)[1];
    
    static void Main(string[] args)
    {
        foreach ((int b1, bool b2) in e1)
        {
            foreach (var c in e1)
            {
                foreach ((var a1, var a2) in e1)
                {
                    <AS:0>System.Console.Write();</AS:0>
                }
            }
        }
    }
}";
            var edits = GetTopEdits(src1, src2);
            var active = GetActiveStatements(src1, src2);

            edits.VerifySemanticDiagnostics(active,
                Diagnostic(RudeEditKind.InsertAroundActiveStatement, "foreach (var c in e1)", CSharpFeaturesResources.foreach_statement),
                Diagnostic(RudeEditKind.InsertAroundActiveStatement, "foreach ((int b1, bool b2) in e1)", CSharpFeaturesResources.foreach_statement),
                Diagnostic(RudeEditKind.InsertAroundActiveStatement, "foreach ((var a1, var a2) in e1)", CSharpFeaturesResources.foreach_statement));
        }

        [Fact]
        public void ForEach_Delete_Leaf1()
        {
            var src1 = @"
class Test
{
    public static int[] e1 = new int[1];
    public static int[] e2 = new int[1];
    
    static void Main(string[] args)
    {
        foreach (var a in e1)
        {
            foreach (var b in e1)
            {
                foreach (var c in e1)
                {
                    <AS:0>System.Console.Write();</AS:0>
                }
            }
        }
    }
}";
            var src2 = @"
class Test
{
    public static int[] e1 = new int[1];
    public static int[] e2 = new int[1];
    
    static void Main(string[] args)
    {
        foreach (var a in e1)
        {
            foreach (var b in e1)
            {
                <AS:0>System.Console.Write();</AS:0>
            }
        }
    }
}";
            var edits = GetTopEdits(src1, src2);
            var active = GetActiveStatements(src1, src2);

            edits.VerifySemanticDiagnostics(active);
        }

        [Fact]
        public void ForEachVariable_Delete_Leaf1()
        {
            var src1 = @"
class Test
{
    public static (int, bool)[] e1 = new (int, bool)[1];
    public static (int, bool)[] e2 = new (int, bool)[1];
    
    static void Main(string[] args)
    {
        foreach ((var a1, var a2) in e1)
        {
            foreach ((int b1, bool b2) in e1)
            {
                foreach (var c in e1)
                {
                    <AS:0>System.Console.Write();</AS:0>
                }
            }
        }
    }
}";
            var src2 = @"
class Test
{
    public static (int, bool)[] e1 = new (int, bool)[1];
    public static (int, bool)[] e2 = new (int, bool)[1];
    
    static void Main(string[] args)
    {
        foreach ((var a1, var a2) in e1)
        {
            foreach ((int b1, bool b2) in e1)
            {
                <AS:0>System.Console.Write();</AS:0>
            }
        }
    }
}";
            var edits = GetTopEdits(src1, src2);
            var active = GetActiveStatements(src1, src2);

            edits.VerifySemanticDiagnostics(active);
        }

        [Fact]
        public void ForEach_Delete_Leaf2()
        {
            var src1 = @"
class Test
{
    public static int[] e1 = new int[1];
    public static int[] e2 = new int[1];
    
    static void Main(string[] args)
    {
        foreach (var a in e1)
        {
            foreach (var b in e1)
            {
                foreach (var c in e1)
                {
                    <AS:0>System.Console.Write();</AS:0>
                }
            }
        }
    }
}";
            var src2 = @"
class Test
{
    public static int[] e1 = new int[1];
    public static int[] e2 = new int[1];
    
    static void Main(string[] args)
    {
        foreach (var b in e1)
        {
            foreach (var c in e1)
            {
                <AS:0>System.Console.Write();</AS:0>
            }
        }
    }
}";
            var edits = GetTopEdits(src1, src2);
            var active = GetActiveStatements(src1, src2);

            edits.VerifySemanticDiagnostics(active);
        }

        [Fact]
        public void ForEachVariable_Delete_Leaf2()
        {
            var src1 = @"
class Test
{
    public static (int, bool)[] e1 = new (int, bool)[1];
    public static (int, bool)[] e2 = new (int, bool)[1];
    
    static void Main(string[] args)
    {
        foreach ((var a1, var a2) in e1)
        {
            foreach ((int b1, bool b2) in e1)
            {
                foreach (var c in e1)
                {
                    <AS:0>System.Console.Write();</AS:0>
                }
            }
        }
    }
}";
            var src2 = @"
class Test
{
    public static (int, bool)[] e1 = new (int, bool)[1];
    public static (int, bool)[] e2 = new (int, bool)[1];
    
    static void Main(string[] args)
    {
        foreach ((int b1, bool b2) in e1)
        {
            foreach (var c in e1)
            {
                <AS:0>System.Console.Write();</AS:0>
            }
        }
    }
}";
            var edits = GetTopEdits(src1, src2);
            var active = GetActiveStatements(src1, src2);

            edits.VerifySemanticDiagnostics(active);
        }

        [Fact]
        public void ForEach_Delete_Leaf3()
        {
            var src1 = @"
class Test
{
    public static int[] e1 = new int[1];
    public static int[] e2 = new int[1];
    
    static void Main(string[] args)
    {
        foreach (var a in e1)
        {
            foreach (var b in e1)
            {
                foreach (var c in e1)
                {
                    <AS:0>System.Console.Write();</AS:0>
                }
            }
        }
    }
}";
            var src2 = @"
class Test
{
    public static int[] e1 = new int[1];
    public static int[] e2 = new int[1];
    
    static void Main(string[] args)
    {
        foreach (var a in e1)
        {
            foreach (var c in e1)
            {
                <AS:0>System.Console.Write();</AS:0>
            }
        }
    }
}";
            var edits = GetTopEdits(src1, src2);
            var active = GetActiveStatements(src1, src2);

            edits.VerifySemanticDiagnostics(active);
        }

        [Fact]
        public void ForEachVariable_Delete_Leaf3()
        {
            var src1 = @"
class Test
{
    public static int[] e1 = new int[1];
    public static int[] e2 = new int[1];
    
    static void Main(string[] args)
    {
        foreach ((var a1, var a2) in e1)
        {
            foreach ((int b1, bool b2) in e1)
            {
                foreach (var c in e1)
                {
                    <AS:0>System.Console.Write();</AS:0>
                }
            }
        }
    }
}";
            var src2 = @"
class Test
{
    public static int[] e1 = new int[1];
    public static int[] e2 = new int[1];
    
    static void Main(string[] args)
    {
        foreach ((var a1, var a2) in e1)
        {
            foreach (var c in e1)
            {
                <AS:0>System.Console.Write();</AS:0>
            }
        }
    }
}";
            var edits = GetTopEdits(src1, src2);
            var active = GetActiveStatements(src1, src2);

            edits.VerifySemanticDiagnostics(active);
        }

        [Fact]
        public void ForEach_Lambda1()
        {
            var src1 = @"
class Test
{
    public static int[] e1 = new int[1];
    public static int[] e2 = new int[1];
    
    static void Main(string[] args)
    {
        Action a = () =>
        {
            <AS:0>System.Console.Write();</AS:0>
        };

        <AS:1>a();</AS:1>
    }
}";
            var src2 = @"
class Test
{
    public static int[] e1 = new int[1];
    public static int[] e2 = new int[1];
    
    static void Main(string[] args)
    {
        foreach (var b in e1)
        {
            foreach (var c in e1)
            {
                Action a = () =>
                {                
                    foreach (var a in e1)
                    {
                        <AS:0>System.Console.Write();</AS:0>
                    }
                };
            }

            <AS:1>a();</AS:1>
        }
    }
}";
            var edits = GetTopEdits(src1, src2);
            var active = GetActiveStatements(src1, src2);

            edits.VerifySemanticDiagnostics(active,
                Diagnostic(RudeEditKind.InsertAroundActiveStatement, "foreach (var a in e1)", CSharpFeaturesResources.foreach_statement),
                Diagnostic(RudeEditKind.InsertAroundActiveStatement, "foreach (var b in e1)", CSharpFeaturesResources.foreach_statement));
        }

        [Fact]
        public void ForEach_Update_Lambda1()
        {
            var src1 = @"
class C
{
    static unsafe void Main(string[] args)
    {
        foreach (var a in F(a => a))
        {
            <AS:0>Console.WriteLine(1);</AS:0>
        }
    }
}
";
            var src2 = @"
class C
{
    static unsafe void Main(string[] args)
    {
        foreach (var a in F(a => a + 1))
        {
            <AS:0>Console.WriteLine(2);</AS:0>
        }
    }
}
";
            var edits = GetTopEdits(src1, src2);
            var active = GetActiveStatements(src1, src2);

            edits.VerifySemanticDiagnostics(active);
        }

        [Fact]
        public void ForEach_Update_Lambda2()
        {
            var src1 = @"
class C
{
    static unsafe void Main(string[] args)
    {
        foreach (var a in F(a => a))
        {
            <AS:0>Console.WriteLine(1);</AS:0>
        }
    }
}
";
            var src2 = @"
class C
{
    static unsafe void Main(string[] args)
    {
        foreach (var a in G(a => a))
        {
            <AS:0>Console.WriteLine(1);</AS:0>
        }
    }
}
";
            var edits = GetTopEdits(src1, src2);
            var active = GetActiveStatements(src1, src2);

            edits.VerifySemanticDiagnostics(active,
                Diagnostic(RudeEditKind.UpdateAroundActiveStatement, "foreach (var a in G(a => a))", CSharpFeaturesResources.foreach_statement));
        }

        [Fact]
        public void ForEach_Update_Nullable()
        {
            var src1 = @"
class C
{
    static void F()
    {
        var arr = new int?[] { 0 };
        foreach (var s in arr)
        {
            <AS:0>Console.WriteLine(1);</AS:0>
        }
    }
}
";
            var src2 = @"
class C
{
    static void F()
    {
        var arr = new int[] { 0 };
        foreach (var s in arr)
        {
            <AS:0>Console.WriteLine(1);</AS:0>
        }
    }
}
";
            var edits = GetTopEdits(src1, src2);
            var active = GetActiveStatements(src1, src2);

            edits.VerifySemanticDiagnostics(active);
        }

        [Fact]
        public void ForEach_DeleteBody()
        {
            var src1 = @"
class C
{
    static void F()
    {
        foreach (var s in new[] { 1 }) <AS:0>G();</AS:0>
    }
}
";
            var src2 = @"
class C
{
    static void F()
    {
        foreach (var s in new[] { 1 }) <AS:0>;</AS:0>
    }
}
";
            var edits = GetTopEdits(src1, src2);
            var active = GetActiveStatements(src1, src2);

            edits.VerifySemanticDiagnostics(active);
        }

        [Fact]
        public void ForEachVariable_DeleteBody()
        {
            var src1 = @"
class C
{
    static void F()
    {
        foreach ((var a1, var a2) in new[] { (1,1) }) <AS:0>G();</AS:0>
    }
}
";
            var src2 = @"
class C
{
    static void F()
    {
        foreach ((var a1, var a2) in new[] { (1,1) }) <AS:0>;</AS:0>
    }
}
";
            var edits = GetTopEdits(src1, src2);
            var active = GetActiveStatements(src1, src2);

            edits.VerifySemanticDiagnostics(active);
        }

        #endregion

        #region For Statement

        [Fact]
        public void ForStatement_Initializer1()
        {
            var src1 = @"
class Test
{
    private static int F(int a) { <AS:0>return a;</AS:0> }

    static void Main(string[] args)
    {
        int i;
        for (<AS:1>i = F(1)</AS:1>; i < 10; i++)
        {
            System.Console.Write(0);
        }
    }
}";
            var src2 = @"
class Test
{
    private static int F(int a) { <AS:0>return a;</AS:0> }

    static void Main(string[] args)
    {
        int i;
        for (<AS:1>i = F(2)</AS:1>; i < 10; i++)
        {
            System.Console.Write(0);
        }
    }
}";
            var edits = GetTopEdits(src1, src2);
            var active = GetActiveStatements(src1, src2);

            edits.VerifySemanticDiagnostics(active,
                Diagnostic(RudeEditKind.ActiveStatementUpdate, "i = F(2)"));
        }

        [Fact]
        public void ForStatement_Initializer2()
        {
            var src1 = @"
class Test
{
    private static int F(int a) { <AS:0>return a;</AS:0> }

    static void Main(string[] args)
    {
        int i;
        for (<AS:1>i = F(1)</AS:1>, F(1); i < 10; i++)
        {
            System.Console.Write(0);
        }
    }
}";
            var src2 = @"
class Test
{
    private static int F(int a) { <AS:0>return a;</AS:0> }

    static void Main(string[] args)
    {
        int i;
        for (<AS:1>i = F(1)</AS:1>, F(2); i < 10; i++)
        {
            System.Console.Write(0);
        }
    }
}";
            var edits = GetTopEdits(src1, src2);
            var active = GetActiveStatements(src1, src2);

            edits.VerifySemanticDiagnostics(active);
        }

        [Fact]
        public void ForStatement_Initializer_Delete()
        {
            var src1 = @"
class Test
{
    private static int F(int a) { <AS:0>return a;</AS:0> }

    static void Main(string[] args)
    {
        int i;
        for (<AS:1>i = F(1)</AS:1>; i < 10; i++)
        {
            System.Console.Write(0);
        }
    }
}";
            var src2 = @"
class Test
{
    private static int F(int a) { <AS:0>return a;</AS:0> }

    static void Main(string[] args)
    {
        int i;
        for (; <AS:1>i < 10</AS:1>; i++)
        {
            System.Console.Write(0);
        }
    }
}";
            var edits = GetTopEdits(src1, src2);
            var active = GetActiveStatements(src1, src2);

            edits.VerifySemanticDiagnostics(active,
                Diagnostic(RudeEditKind.DeleteActiveStatement, "for (;       i < 10       ; i++)", FeaturesResources.code));
        }

        [Fact]
        public void ForStatement_Declarator1()
        {
            var src1 = @"
class Test
{
    private static int F(int a) { <AS:0>return a;</AS:0> }

    static void Main(string[] args)
    {
        for (<AS:1>var i = F(1)</AS:1>; i < 10; i++)
        {
            System.Console.Write(0);
        }
    }
}";
            var src2 = @"
class Test
{
    private static int F(int a) { <AS:0>return a;</AS:0> }

    static void Main(string[] args)
    {
        for (<AS:1>var i = F(2)</AS:1>; i < 10; i++)
        {
            System.Console.Write(0);
        }
    }
}";
            var edits = GetTopEdits(src1, src2);
            var active = GetActiveStatements(src1, src2);

            edits.VerifySemanticDiagnostics(active,
                Diagnostic(RudeEditKind.ActiveStatementUpdate, "var i = F(2)"));
        }

        [Fact]
        public void ForStatement_Declarator2()
        {
            var src1 = @"
class Test
{
    private static int F(int a) { <AS:0>return a;</AS:0> }

    static void Main(string[] args)
    {
        for (<AS:1>int i = F(1)</AS:1>, j = F(1); i < 10; i++)
        {
            System.Console.Write(0);
        }
    }
}";
            var src2 = @"
class Test
{
    private static int F(int a) { <AS:0>return a;</AS:0> }

    static void Main(string[] args)
    {
        for (<AS:1>int i = F(1)</AS:1>, j = F(2); i < 10; i++)
        {
            System.Console.Write(0);
        }
    }
}";
            var edits = GetTopEdits(src1, src2);
            var active = GetActiveStatements(src1, src2);

            edits.VerifySemanticDiagnostics(active);
        }

        [Fact]
        public void ForStatement_Declarator3()
        {
            var src1 = @"
class Test
{
    private static int F(int a) { <AS:0>return a;</AS:0> }

    static void Main(string[] args)
    {
        for (<AS:1>int i = F(1)</AS:1>; i < 10; i++)
        {
            System.Console.Write(0);
        }
    }
}";
            var src2 = @"
class Test
{
    private static int F(int a) { <AS:0>return a;</AS:0> }

    static void Main(string[] args)
    {
        for (<AS:1>int i = F(1)</AS:1>, j = F(2); i < 10; i++)
        {
            System.Console.Write(0);
        }
    }
}";
            var edits = GetTopEdits(src1, src2);
            var active = GetActiveStatements(src1, src2);

            edits.VerifySemanticDiagnostics(active);
        }

        [Fact]
        public void ForStatement_Condition1()
        {
            var src1 = @"
class Test
{
    private static int F(int a) { <AS:0>return a;</AS:0> }

    static void Main(string[] args)
    {
        for (int i = 1; <AS:1>i < F(10)</AS:1>; i++)
        {
            System.Console.Write(0);
        }
    }
}";
            var src2 = @"
class Test
{
    private static int F(int a) { <AS:0>return a;</AS:0> }

    static void Main(string[] args)
    {
        for (int i = 1; <AS:1>i < F(20)</AS:1>; i++)
        {
            System.Console.Write(0);
        }
    }
}";
            var edits = GetTopEdits(src1, src2);
            var active = GetActiveStatements(src1, src2);

            edits.VerifySemanticDiagnostics(active,
                Diagnostic(RudeEditKind.ActiveStatementUpdate, "i < F(20)"));
        }

        [Fact]
        public void ForStatement_Condition_Delete()
        {
            var src1 = @"
class Test
{
    private static int F(int a) { <AS:0>return a;</AS:0> }

    static void Main(string[] args)
    {
        for (int i = 1; <AS:1>i < F(10)</AS:1>; i++)
        {
            System.Console.Write(0);
        }
    }
}";
            var src2 = @"
class Test
{
    private static int F(int a) { <AS:0>return a;</AS:0> }

    static void Main(string[] args)
    {
        for (int i = 1; ; <AS:1>i++</AS:1>)
        {
            System.Console.Write(0);
        }
    }
}";
            var edits = GetTopEdits(src1, src2);
            var active = GetActiveStatements(src1, src2);

            edits.VerifySemanticDiagnostics(active,
                Diagnostic(RudeEditKind.DeleteActiveStatement, "for (int i = 1; ;       i++       )", FeaturesResources.code));
        }

        [Fact]
        public void ForStatement_Incrementors1()
        {
            var src1 = @"
class Test
{
    private static int F(int a) { <AS:0>return a;</AS:0> }

    static void Main(string[] args)
    {
        for (int i = 1; i < F(10); <AS:1>F(1)</AS:1>)
        {
            System.Console.Write(0);
        }
    }
}";
            var src2 = @"
class Test
{
    private static int F(int a) { <AS:0>return a;</AS:0> }

    static void Main(string[] args)
    {
        for (int i = 1; i < F(20); <AS:1>F(1)</AS:1>)
        {
            System.Console.Write(0);
        }
    }
}";
            var edits = GetTopEdits(src1, src2);
            var active = GetActiveStatements(src1, src2);

            edits.VerifySemanticDiagnostics(active);
        }

        [Fact]
        public void ForStatement_Incrementors2()
        {
            var src1 = @"
class Test
{
    private static int F(int a) { <AS:0>return a;</AS:0> }

    static void Main(string[] args)
    {
        for (int i = 1; i < F(10); <AS:1>F(1)</AS:1>)
        {
            System.Console.Write(0);
        }
    }
}";
            var src2 = @"
class Test
{
    private static int F(int a) { <AS:0>return a;</AS:0> }

    static void Main(string[] args)
    {
        for (int i = 1; i < F(10); <AS:1>F(2)</AS:1>)
        {
            System.Console.Write(0);
        }
    }
}";
            var edits = GetTopEdits(src1, src2);
            var active = GetActiveStatements(src1, src2);

            edits.VerifySemanticDiagnostics(active,
                Diagnostic(RudeEditKind.ActiveStatementUpdate, "F(2)"));
        }

        [Fact]
        public void ForStatement_Incrementors3()
        {
            var src1 = @"
class Test
{
    private static int F(int a) { <AS:0>return a;</AS:0> }

    static void Main(string[] args)
    {
        for (int i = 1; i < F(10); <AS:1>F(1)</AS:1>)
        {
            System.Console.Write(0);
        }
    }
}";
            var src2 = @"
class Test
{
    private static int F(int a) { <AS:0>return a;</AS:0> }

    static void Main(string[] args)
    {
        for (int i = 1; i < F(10); <AS:1>F(1)</AS:1>, i++)
        {
            System.Console.Write(0);
        }
    }
}";
            var edits = GetTopEdits(src1, src2);
            var active = GetActiveStatements(src1, src2);

            edits.VerifySemanticDiagnostics(active);
        }

        [Fact]
        public void ForStatement_Incrementors4()
        {
            var src1 = @"
class Test
{
    private static int F(int a) { <AS:0>return a;</AS:0> }

    static void Main(string[] args)
    {
        for (int i = 1; i < F(10); <AS:1>F(1)</AS:1>, i++)
        {
            System.Console.Write(0);
        }
    }
}";
            var src2 = @"
class Test
{
    private static int F(int a) { <AS:0>return a;</AS:0> }

    static void Main(string[] args)
    {
        for (int i = 1; i < F(10); i++, <AS:1>F(1)</AS:1>)
        {
            System.Console.Write(0);
        }
    }
}";
            var edits = GetTopEdits(src1, src2);
            var active = GetActiveStatements(src1, src2);

            edits.VerifySemanticDiagnostics(active);
        }

        #endregion

        #region Using Statement and Local Declaration

        [Fact]
        public void UsingStatement_Expression_Update_Leaf()
        {
            var src1 = @"
class Test
{
    public static System.IDisposable a = null;
    public static System.IDisposable b = null;
    public static System.IDisposable c = null;
    
    static void Main(string[] args)
    {
        using (a)
        {
            using (b)
            {
                <AS:0>System.Console.Write();</AS:0>
            }
        }
    }
}";
            var src2 = @"
class Test
{
    public static System.IDisposable a = null;
    public static System.IDisposable b = null;
    public static System.IDisposable c = null;
    
    static void Main(string[] args)
    {
        using (a)
        {
            using (c)
            {
                using (b)
                {
                    <AS:0>System.Console.Write();</AS:0>
                }
            }
        }
    }
}";
            var edits = GetTopEdits(src1, src2);
            var active = GetActiveStatements(src1, src2);

            // Using with an expression generates code that stores the value of the expression in a compiler-generated temp.
            // This temp is not initialized when using is added around an active statement so the disposal is a no-op.
            // The user might expect that the object the field points to is disposed at the end of the using block, but it isn't.
            edits.VerifySemanticDiagnostics(active,
                Diagnostic(RudeEditKind.InsertAroundActiveStatement, "using (c)", CSharpFeaturesResources.using_statement));
        }

        [Fact]
        public void UsingStatement_Declaration_Update_Leaf()
        {
            var src1 = @"
class Test
{
    static void Main(string[] args)
    {
        using (var a = new Disposable())
        {
            using (var b = new Disposable())
            {
                <AS:0>System.Console.Write();</AS:0>
            }
        }
    }
}";
            var src2 = @"
class Test
{
    static void Main(string[] args)
    {
        using (var a = new Disposable())
        {
            using (var c = new Disposable())
            {
                using (var b = new Disposable())
                {
                    <AS:0>System.Console.Write();</AS:0>
                }
            }
        }
    }
}";
            var edits = GetTopEdits(src1, src2);
            var active = GetActiveStatements(src1, src2);

            // Unlike using with an expression, using with a declaration does not introduce compiler-generated temps.
            // As with other local declarations that are added but not executed, the variable is not initialized and thus 
            // there should be no expectation (or need) for its disposal. Hence we do not report a rude edit.
            edits.VerifySemanticDiagnostics(active);
        }

        [Fact]
        public void UsingLocalDeclaration_Update_Leaf1()
        {
            var src1 = @"
class Test
{
    static void Main(string[] args)
    {
        using var a = new Disposable(), b = new Disposable();
        <AS:0>System.Console.Write();</AS:0>
    }
}";
            var src2 = @"
class Test
{
    static void Main(string[] args)
    {
        using var a = new Disposable(), c = new Disposable(), b = new Disposable();
        <AS:0>System.Console.Write();</AS:0>
    }
}";
            var edits = GetTopEdits(src1, src2);
            var active = GetActiveStatements(src1, src2);

            // Unlike using with an expression, using local declaration does not introduce compiler-generated temps.
            // As with other local declarations that are added but not executed, the variable is not initialized and thus 
            // there should be no expectation (or need) for its disposal. Hence we do not report a rude edit.
            edits.VerifySemanticDiagnostics(active);
        }

        [Fact]
        public void UsingLocalDeclaration_Update_Leaf2()
        {
            var src1 = @"
class Test
{
    static void Main(string[] args)
    {
        using var a = new Disposable();
        using var b = new Disposable();
        <AS:0>System.Console.Write();</AS:0>
    }
}";
            var src2 = @"
class Test
{
    static void Main(string[] args)
    {
        using var a = new Disposable();
        using var c = new Disposable();
        using var b = new Disposable();
        <AS:0>System.Console.Write();</AS:0>
    }
}";
            var edits = GetTopEdits(src1, src2);
            var active = GetActiveStatements(src1, src2);

            // Unlike using with an expression, using local declaration does not introduce compiler-generated temps.
            // As with other local declarations that are added but not executed, the variable is not initialized and thus 
            // there should be no expectation (or need) for its disposal. Hence we do not report a rude edit.
            edits.VerifySemanticDiagnostics(active);
        }

        [Fact]
        public void UsingStatement_Update_NonLeaf1()
        {
            var src1 = @"
class Disposable : IDisposable
{
    public void Dispose() <AS:0>{</AS:0>}
}

class Test
{
    static void Main(string[] args)
    {
        using (var a = new Disposable(1)) { System.Console.Write(); <AS:1>}</AS:1>
    }
}";
            var src2 = @"
class Disposable : IDisposable
{
    public void Dispose() <AS:0>{</AS:0>}
}

class Test
{
    static void Main(string[] args)
    {
        using (var a = new Disposable(2)) { System.Console.Write(); <AS:1>}</AS:1>
    }
}";
            var edits = GetTopEdits(src1, src2);
            var active = GetActiveStatements(src1, src2);

            edits.VerifySemanticDiagnostics(active,
                Diagnostic(RudeEditKind.ActiveStatementUpdate, "}"));
        }

        [Fact]
        public void UsingStatement_Update_NonLeaf2()
        {
            var src1 = @"
class Disposable : IDisposable
{
    public void Dispose() <AS:0>{</AS:0>}
}

class Test
{
    static void Main(string[] args)
    {
        using (Disposable a = new Disposable(1), b = Disposable(2)) { System.Console.Write(); <AS:1>}</AS:1>
    }
}";
            var src2 = @"
class Disposable : IDisposable
{
    public void Dispose() <AS:0>{</AS:0>}
}

class Test
{
    static void Main(string[] args)
    {
        using (Disposable a = new Disposable(1)) { System.Console.Write(); <AS:1>}</AS:1>
    }
}";
            var edits = GetTopEdits(src1, src2);
            var active = GetActiveStatements(src1, src2);

            edits.VerifySemanticDiagnostics(active,
                Diagnostic(RudeEditKind.ActiveStatementUpdate, "}"));
        }

        [Fact]
        public void UsingStatement_Update_NonLeaf_Lambda()
        {
            var src1 = @"
class Disposable : IDisposable
{
    public void Dispose() <AS:0>{</AS:0>}
}

class Test
{
    static void Main(string[] args)
    {
        using (var a = new Disposable(() => 1)) { System.Console.Write(); <AS:1>}</AS:1>
    }
}";
            var src2 = @"
class Disposable : IDisposable
{
    public void Dispose() <AS:0>{</AS:0>}
}

class Test
{
    static void Main(string[] args)
    {
        using (var a = new Disposable(() => 2)) { System.Console.Write(); <AS:1>}</AS:1>
    }
}";
            var edits = GetTopEdits(src1, src2);
            var active = GetActiveStatements(src1, src2);

            edits.VerifySemanticDiagnostics(active);
        }

        [Fact]
        public void UsingLocalDeclaration_Update_NonLeaf1()
        {
            var src1 = @"
class Disposable : IDisposable
{
    public void Dispose() <AS:0>{</AS:0>}
}

class Test
{
    static void Main(string[] args)
    {
        if (F())
        {        
            using Disposable a = new Disposable(1);

            using Disposable b = new Disposable(2), c = new Disposable(3);

  <AS:1>}</AS:1>
    }
}";
            var src2 = @"
class Disposable : IDisposable
{
    public void Dispose() <AS:0>{</AS:0>}
}

class Test
{
    static void Main(string[] args)
    {
        if (F())
        {        
            using Disposable a = new Disposable(1);

            using Disposable b = new Disposable(20), c = new Disposable(3);

  <AS:1>}</AS:1>
    }
}";
            var edits = GetTopEdits(src1, src2);
            var active = GetActiveStatements(src1, src2);

            edits.VerifySemanticDiagnostics(active,
                Diagnostic(RudeEditKind.ActiveStatementUpdate, "}"));
        }

        [Fact]
        public void UsingLocalDeclaration_Update_NonLeaf_Lambda()
        {
            var src1 = @"
class Disposable : IDisposable
{
    public void Dispose() <AS:0>{</AS:0>}
}

class Test
{
    static void Main(string[] args)
    {
        if (F())
        {        
            using Disposable a = new Disposable(() => 1);

            {
                using var x = new Disposable(1);
            }

            using Disposable b = new Disposable(() => 2), c = new Disposable(() => 3);

  <AS:1>}</AS:1>
    }
}";
            var src2 = @"
class Disposable : IDisposable
{
    public void Dispose() <AS:0>{</AS:0>}
}

class Test
{
    static void Main(string[] args)
    {
        if (F())
        {        
            using Disposable a = new Disposable(() => 10);

            {
                using var x = new Disposable(2);
            }

            Console.WriteLine(1);

            using Disposable b = new Disposable(() => 20), c = new Disposable(() => 30);

  <AS:1>}</AS:1>
    }
}";
            var edits = GetTopEdits(src1, src2);
            var active = GetActiveStatements(src1, src2);

            edits.VerifySemanticDiagnostics(active);
        }

        [Fact]
        public void UsingStatement_Expression_InLambdaBody1()
        {
            var src1 = @"
class Test
{
    public static System.IDisposable a = null;
    public static System.IDisposable b = null;
    public static System.IDisposable c = null;
    public static System.IDisposable d = null;
    
    static void Main(string[] args)
    {
        using (a)
        {
            Action a = () =>
            {
                using (b)
                {
                    <AS:0>System.Console.Write();</AS:0>
                }
            };
        }

        <AS:1>a();</AS:1>
    }
}";
            var src2 = @"
class Test
{
    public static System.IDisposable a = null;
    public static System.IDisposable b = null;
    public static System.IDisposable c = null;
    public static System.IDisposable d = null;
    
    static void Main(string[] args)
    {
        using (d)
        {
            Action a = () =>
            {
                using (c)
                {
                    using (b)
                    {
                        <AS:0>System.Console.Write();</AS:0>
                    }
                }
            };
        }

        <AS:1>a();</AS:1>
    }
}";
            var edits = GetTopEdits(src1, src2);
            var active = GetActiveStatements(src1, src2);

            edits.VerifySemanticDiagnostics(active,
                Diagnostic(RudeEditKind.InsertAroundActiveStatement, "using (c)", CSharpFeaturesResources.using_statement));
        }

        [Fact]
        public void UsingStatement_Expression_Update_Lambda1()
        {
            var src1 = @"
class C
{
    static unsafe void Main(string[] args)
    {
        using (F(a => a))
        {
            <AS:0>Console.WriteLine(1);</AS:0>
        }
    }
}
";
            var src2 = @"
class C
{
    static unsafe void Main(string[] args)
    {
        using (F(a => a + 1))
        {
            <AS:0>Console.WriteLine(2);</AS:0>
        }
    }
}
";
            var edits = GetTopEdits(src1, src2);
            var active = GetActiveStatements(src1, src2);

            edits.VerifySemanticDiagnostics(active);
        }

        [Fact]
        public void UsingStatement_Expression_Update_Lambda2()
        {
            var src1 = @"
class C
{
    static unsafe void Main(string[] args)
    {
        using (F(a => a))
        {
            <AS:0>Console.WriteLine(1);</AS:0>
        }
    }
}
";
            var src2 = @"
class C
{
    static unsafe void Main(string[] args)
    {
        using (G(a => a))
        {
            <AS:0>Console.WriteLine(1);</AS:0>
        }
    }
}
";
            var edits = GetTopEdits(src1, src2);
            var active = GetActiveStatements(src1, src2);

            edits.VerifySemanticDiagnostics(active,
                Diagnostic(RudeEditKind.UpdateAroundActiveStatement, "using (G(a => a))", CSharpFeaturesResources.using_statement));
        }

        #endregion

        #region Conditional Block Statements (If, Switch, While, Do)

        [Fact]
        public void IfBody_Update1()
        {
            var src1 = @"
class C
{
    public static bool B() <AS:0>{</AS:0> return false; }
    
    public static void Main()
    {
        <AS:1>if (B())</AS:1>
        {
            System.Console.WriteLine(0);
        }
    }
}";
            var src2 = @"
class C
{
    public static bool B() <AS:0>{</AS:0> return false; }
    
    public static void Main()
    {
        <AS:1>if (B())</AS:1>
        {
            System.Console.WriteLine(1);
        }
    }
}";
            var edits = GetTopEdits(src1, src2);
            var active = GetActiveStatements(src1, src2);

            edits.VerifySemanticDiagnostics(active);
        }

        [Fact]
        public void IfBody_Update2()
        {
            var src1 = @"
class C
{
    public static bool B() <AS:0>{</AS:0> return false; }
    
    public static void Main()
    {
        <AS:1>if (B())</AS:1>
        {
            System.Console.WriteLine(0);
        }
    }
}";
            var src2 = @"
class C
{
    public static bool B() <AS:0>{</AS:0> return false; }
    
    public static void Main()
    {
        <AS:1>if (!B())</AS:1>
        {
            System.Console.WriteLine(0);
        }
    }
}";
            var edits = GetTopEdits(src1, src2);
            var active = GetActiveStatements(src1, src2);

            edits.VerifySemanticDiagnostics(active,
                Diagnostic(RudeEditKind.ActiveStatementUpdate, "if (!B())"));
        }

        [Fact]
        public void IfBody_Update_Lambda()
        {
            var src1 = @"
class C
{
    public static bool B(Func<int> a) => <AS:0>false</AS:0>;
    
    public static void Main()
    {
        <AS:1>if (B(() => 1))</AS:1>
        {
            System.Console.WriteLine(0);
        }
    }
}";
            var src2 = @"
class C
{
    public static bool B(Func<int> a) => <AS:0>false</AS:0>;
    
    public static void Main()
    {
        <AS:1>if (B(() => 2))</AS:1>
        {
            System.Console.WriteLine(0);
        }
    }
}";
            var edits = GetTopEdits(src1, src2);
            var active = GetActiveStatements(src1, src2);

            edits.VerifySemanticDiagnostics(active);
        }

        [Fact]
        public void WhileBody_Update1()
        {
            var src1 = @"
class C
{
    public static bool B() <AS:0>{</AS:0> return false; }
    
    public static void Main()
    {
        <AS:1>while (B())</AS:1>
        {
            System.Console.WriteLine(0);
        }
    }
}";
            var src2 = @"
class C
{
    public static bool B() <AS:0>{</AS:0> return false; }
    
    public static void Main()
    {
        <AS:1>while (B())</AS:1>
        {
            System.Console.WriteLine(1);
        }
    }
}";
            var edits = GetTopEdits(src1, src2);
            var active = GetActiveStatements(src1, src2);

            edits.VerifySemanticDiagnostics(active);
        }

        [Fact]
        public void WhileBody_Update2()
        {
            var src1 = @"
class C
{
    public static bool B() <AS:0>{</AS:0> return false; }
    
    public static void Main()
    {
        <AS:1>while (B())</AS:1>
        {
            System.Console.WriteLine(0);
        }
    }
}";
            var src2 = @"
class C
{
    public static bool B() <AS:0>{</AS:0> return false; }
    
    public static void Main()
    {
        <AS:1>while (!B())</AS:1>
        {
            System.Console.WriteLine(1);
        }
    }
}";
            var edits = GetTopEdits(src1, src2);
            var active = GetActiveStatements(src1, src2);

            edits.VerifySemanticDiagnostics(active,
                Diagnostic(RudeEditKind.ActiveStatementUpdate, "while (!B())"));
        }

        [Fact]
        public void WhileBody_Update_Lambda()
        {
            var src1 = @"
class C
{
    public static bool B(Func<int> a) => <AS:0>false</AS:0>;
    
    public static void Main()
    {
        <AS:1>while (B(() => 1))</AS:1>
        {
            System.Console.WriteLine(0);
        }
    }
}";
            var src2 = @"
class C
{
    public static bool B(Func<int> a) => <AS:0>false</AS:0>;
    
    public static void Main()
    {
        <AS:1>while (B(() => 2))</AS:1>
        {
            System.Console.WriteLine(1);
        }
    }
}";
            var edits = GetTopEdits(src1, src2);
            var active = GetActiveStatements(src1, src2);

            edits.VerifySemanticDiagnostics(active);
        }

        [Fact]
        public void DoWhileBody_Update1()
        {
            var src1 = @"
class C
{
    public static bool B() <AS:0>{</AS:0> return false; }
    
    public static void Main()
    {
        do
        {
            System.Console.WriteLine(0);
        }
        <AS:1>while (B());</AS:1>
    }
}";
            var src2 = @"
class C
{
    public static bool B() <AS:0>{</AS:0> return false; }
    
    public static void Main()
    {
        do
        {
            System.Console.WriteLine(1);
        }
        <AS:1>while (B());</AS:1>
    }
}";
            var edits = GetTopEdits(src1, src2);
            var active = GetActiveStatements(src1, src2);

            edits.VerifySemanticDiagnostics(active);
        }

        [Fact]
        public void DoWhileBody_Update2()
        {
            var src1 = @"
class C
{
    public static bool B() <AS:0>{</AS:0> return false; }
    
    public static void Main()
    {
        do
        {
            System.Console.WriteLine(0);
        }
        <AS:1>while (B());</AS:1>
    }
}";
            var src2 = @"
class C
{
    public static bool B() <AS:0>{</AS:0> return false; }
    
    public static void Main()
    {
        do
        {
            System.Console.WriteLine(1);
        }
        <AS:1>while (!B());</AS:1>
    }
}";
            var edits = GetTopEdits(src1, src2);
            var active = GetActiveStatements(src1, src2);

            edits.VerifySemanticDiagnostics(active,
                Diagnostic(RudeEditKind.ActiveStatementUpdate, "while (!B());"));
        }

        [Fact]
        public void DoWhileBody_Update_Lambda()
        {
            var src1 = @"
class C
{
    public static bool B(Func<int> a) => <AS:0>false</AS:0>;
    
    public static void Main()
    {
        do
        {
            System.Console.WriteLine(0);
        }
        <AS:1>while (B(() => 1));</AS:1>
    }
}";
            var src2 = @"
class C
{
    public static bool B(Func<int> a) => <AS:0>false</AS:0>;
    
    public static void Main()
    {
        do
        {
            System.Console.WriteLine(1);
        }
        <AS:1>while (B(() => 2));</AS:1>
    }
}";
            var edits = GetTopEdits(src1, src2);
            var active = GetActiveStatements(src1, src2);

            edits.VerifySemanticDiagnostics(active);
        }

        [Fact]
        public void DoWhileBody_Delete()
        {
            var src1 = @"
class C
{
    static void F()
    {
        do <AS:0>G();</AS:0> while (true);
    }
}
";
            var src2 = @"
class C
{
    static void F()
    {
        do <AS:0>;</AS:0> while (true);
    }
}
";
            var edits = GetTopEdits(src1, src2);
            var active = GetActiveStatements(src1, src2);

            edits.VerifySemanticDiagnostics(active);
        }

        [Fact]
        public void SwitchCase_Update1()
        {
            var src1 = @"
class C
{
    public static string F() <AS:0>{</AS:0> return null; }
    
    public static void Main()
    {
        <AS:1>switch (F())</AS:1>
        {
            case ""a"": System.Console.WriteLine(0); break;
            case ""b"": System.Console.WriteLine(1); break;
        }
    }
}";
            var src2 = @"
class C
{
    public static string F() <AS:0>{</AS:0> return null; }
    
    public static void Main()
    {
        <AS:1>switch (F())</AS:1>
        {
            case ""a"": System.Console.WriteLine(0); break;
            case ""b"": System.Console.WriteLine(2); break;
        }
    }
}";
            var edits = GetTopEdits(src1, src2);
            var active = GetActiveStatements(src1, src2);

            edits.VerifySemanticDiagnostics(active);
        }

        [Fact]
        public void SwitchCase_Update_Lambda()
        {
            var src1 = @"
class C
{
    public static bool B(Func<int> a) => <AS:0>false</AS:0>;
    
    public static void Main()
    {
        <AS:1>switch (B(() => 1))</AS:1>
        {
            case ""a"": System.Console.WriteLine(0); break;
            case ""b"": System.Console.WriteLine(1); break;
        }
    }
}";
            var src2 = @"
class C
{
    public static bool B(Func<int> a) => <AS:0>false</AS:0>;
    
    public static void Main()
    {
        <AS:1>switch (B(() => 2))</AS:1>
        {
            case ""a"": System.Console.WriteLine(0); break;
            case ""b"": System.Console.WriteLine(2); break;
        }
    }
}";
            var edits = GetTopEdits(src1, src2);
            var active = GetActiveStatements(src1, src2);

            edits.VerifySemanticDiagnostics(active);
        }

        #endregion

        #region Switch Statement When Clauses, Patterns

        [Fact]
        public void SwitchWhenClause_PatternUpdate1()
        {
            var src1 = @"
class C
{
    public static int Main()
    {
        switch (F())
        {
            case int a1 when G1(a1):
            case int a2 <AS:0>when G1(a2)</AS:0>:
                return 10;
                
            case byte a when G5(a):
                return 10;
                
            case double b when G2(b):
                return 20;
                
            case C { X: 2 } when G4(9):
                return 30;
                
            case C { X: 2, Y: C { X: 1 } } c1 when G3(c1):
                return 40;
        }

        return 0;
    }
}";
            var src2 = @"
class C
{
    public static int Main()
    {
        switch (F())
        {
            case int a1 when G1(a1):
            case int a2 <AS:0>when G1(a2)</AS:0>:
                return 10;
                
            case byte a when G5(a):
                return 10;
                
            case double b when G2(b):
                return 20;
                
            case C { X: 2 } when G4(9):
                return 30;
                
            case C { X: 2, Y: C { X: 2 } } c1 when G3(c1):
                return 40;
        }

        return 0;
    }
}";
            var edits = GetTopEdits(src1, src2);
            var active = GetActiveStatements(src1, src2);

            edits.VerifySemanticDiagnostics(active,
                Diagnostic(RudeEditKind.UpdateAroundActiveStatement, "switch (F())", CSharpFeaturesResources.switch_statement_case_clause));
        }

        [Fact]
        public void SwitchWhenClause_PatternInsert()
        {
            var src1 = @"
class C
{
    public static int Main()
    {
        switch (F())
        {
            case int a2 <AS:0>when G1(a2)</AS:0>:
                return 10;
        }

        return 0;
    }
}";
            var src2 = @"
class C
{
    public static int Main()
    {
        switch (F())
        {
            case int a1 when G1(a1):
            case int a2 <AS:0>when G1(a2)</AS:0>:
                return 10;
        }

        return 0;
    }
}";
            var edits = GetTopEdits(src1, src2);
            var active = GetActiveStatements(src1, src2);

            edits.VerifySemanticDiagnostics(active,
                Diagnostic(RudeEditKind.UpdateAroundActiveStatement, "switch (F())", CSharpFeaturesResources.switch_statement_case_clause));
        }

        [Fact]
        public void SwitchWhenClause_PatternDelete()
        {
            var src1 = @"
class C
{
    public static int Main()
    {
        switch (F())
        {
            case int a1 when G1(a1):
            case int a2 <AS:0>when G1(a2)</AS:0>:
                return 10;
        }

        return 0;
    }
}";
            var src2 = @"
class C
{
    public static int Main()
    {
        switch (F())
        {
            case int a2 <AS:0>when G1(a2)</AS:0>:
                return 10;
        }

        return 0;
    }
}";
            var edits = GetTopEdits(src1, src2);
            var active = GetActiveStatements(src1, src2);

            edits.VerifySemanticDiagnostics(active,
                Diagnostic(RudeEditKind.UpdateAroundActiveStatement, "switch (F())", CSharpFeaturesResources.switch_statement_case_clause));
        }

        [Fact]
        public void SwitchWhenClause_WhenDelete()
        {
            var src1 = @"
class C
{
    public static int Main()
    {
        switch (F())
        {
            case byte a1 when G1(a1):
            case int a2 <AS:0>when G1(a2)</AS:0>:
                return 10;
        }

        return 0;
    }
}";
            var src2 = @"
class C
{
    public static int Main()
    {
        switch (F())
        {
            case byte a1:
            case int a2 <AS:0>when G1(a2)</AS:0>:
                return 10;
        }

        return 0;
    }
}";
            var edits = GetTopEdits(src1, src2);
            var active = GetActiveStatements(src1, src2);

            edits.VerifySemanticDiagnostics(active,
                Diagnostic(RudeEditKind.UpdateAroundActiveStatement, "switch (F())", CSharpFeaturesResources.switch_statement_case_clause));
        }

        [Fact]
        public void SwitchWhenClause_WhenAdd()
        {
            var src1 = @"
class C
{
    public static int Main()
    {
        switch (F())
        {
            case byte a1:
            case int a2 <AS:0>when G1(a2)</AS:0>:
                return 10;
        }

        return 0;
    }
}";
            var src2 = @"
class C
{
    public static int Main()
    {
        switch (F())
        {
            case byte a1 when G1(a1):
            case int a2 <AS:0>when G1(a2)</AS:0>:
                return 10;
        }

        return 0;
    }
}";
            var edits = GetTopEdits(src1, src2);
            var active = GetActiveStatements(src1, src2);

            edits.VerifySemanticDiagnostics(active,
                Diagnostic(RudeEditKind.UpdateAroundActiveStatement, "switch (F())", CSharpFeaturesResources.switch_statement_case_clause));
        }

        [Fact]
        public void SwitchWhenClause_WhenUpdate()
        {
            var src1 = @"
class C
{
    public static int Main()
    {
        switch (F())
        {
            case byte a1 when G1(a1):
            case int a2 <AS:0>when G1(a2)</AS:0>:
                return 10;
        }

        return 0;
    }
}";
            var src2 = @"
class C
{
    public static int Main()
    {
        switch (F())
        {
            case byte a1 when G1(a1 * 2):
            case int a2 <AS:0>when G1(a2)</AS:0>:
                return 10;
        }

        return 0;
    }
}";
            var edits = GetTopEdits(src1, src2);
            var active = GetActiveStatements(src1, src2);

            edits.VerifySemanticDiagnostics(active);
        }

        [Fact]
        public void SwitchWhenClause_UpdateGoverningExpression()
        {
            var src1 = @"
class C
{
    public static int Main()
    {
        switch (F(1))
        {
            case int a1 when G1(a1):
            case int a2 <AS:0>when G1(a2)</AS:0>:
                return 10;
        }

        return 0;
    }
}";
            var src2 = @"
class C
{
    public static int Main()
    {
        switch (F(2))
        {
            case int a1 when G1(a1):
            case int a2 <AS:0>when G1(a2)</AS:0>:
                return 10;
        }

        return 0;
    }
}";
            var edits = GetTopEdits(src1, src2);
            var active = GetActiveStatements(src1, src2);

            edits.VerifySemanticDiagnostics(active,
                Diagnostic(RudeEditKind.UpdateAroundActiveStatement, "switch (F(2))", CSharpFeaturesResources.switch_statement));
        }

        [Fact]
        public void Switch_PropertyPattern_Update_NonLeaf()
        {
            var src1 = @"
class C
{
    public int X { get => <AS:0>1</AS:0>; }

    public static int F(object obj)
    {
        <AS:1>switch (obj)</AS:1>
        {
            case C { X: 1 }:
                return 1;
        }

        return 0;
    }
}";
            var src2 = @"
class C
{
    public int X { get => <AS:0>1</AS:0>; }

    public static int F(object obj)
    {
        <AS:1>switch (obj)</AS:1>
        {
            case C { X: 2 }:
                return 1;
        }

        return 0;
    }
}";
            var edits = GetTopEdits(src1, src2);
            var active = GetActiveStatements(src1, src2);

            edits.VerifySemanticDiagnostics(active,
                Diagnostic(RudeEditKind.ActiveStatementUpdate, "switch (obj)"));
        }

        [Fact]
        public void Switch_PositionalPattern_Update_NonLeaf()
        {
            var src1 = @"
class C
{
    public void Deconstruct(out int x) => <AS:0>x = X</AS:0>;

    public static int F(object obj)
    {
        <AS:1>switch (obj)</AS:1>
        {
            case C ( x: 1 ):
                return 1;
        }

        return 0;
    }
}";
            var src2 = @"
class C
{
    public void Deconstruct(out int x) => <AS:0>x = X</AS:0>;

    public static int F(object obj)
    {
        <AS:1>switch (obj)</AS:1>
        {
            case C ( x: 2 ):
                return 1;
        }

        return 0;
    }
}";
            var edits = GetTopEdits(src1, src2);
            var active = GetActiveStatements(src1, src2);

            edits.VerifySemanticDiagnostics(active,
                Diagnostic(RudeEditKind.ActiveStatementUpdate, "switch (obj)"));
        }

        [Fact]
        public void Switch_VarPattern_Update_NonLeaf()
        {
            var src1 = @"
class C
{
    public static object G() => <AS:0>null</AS:0>;
    
    public static int F(object obj)
    {
        <AS:1>switch (G())</AS:1>
        {
            case var (x, y):
                return 1;

            case 2:
                return 2;
        }

        return 0;
    }
}";
            var src2 = @"
class C
{
    public static object G() => <AS:0>null</AS:0>;

    public static int F(object obj)
    {
        <AS:1>switch (G())</AS:1>
        {
            case var (x, y):
                return 1;

            case 3:
                return 2;
        }

        return 0;
    }
}";
            var edits = GetTopEdits(src1, src2);
            var active = GetActiveStatements(src1, src2);

            edits.VerifySemanticDiagnostics(active,
                Diagnostic(RudeEditKind.ActiveStatementUpdate, "switch (G())"));
        }

        [Fact]
        public void Switch_DiscardPattern_Update_NonLeaf()
        {
            var src1 = @"
class C
{
    public static object G() => <AS:0>null</AS:0>;
    
    public static int F(object obj)
    {
        <AS:1>switch (G())</AS:1>
        {
            case bool _:
                return 1;
        }

        return 0;
    }
}";
            var src2 = @"
class C
{
    public static object G() => <AS:0>null</AS:0>;

    public static int F(object obj)
    {
        <AS:1>switch (G())</AS:1>
        {
            case int _:
                return 1;
        }

        return 0;
    }
}";
            var edits = GetTopEdits(src1, src2);
            var active = GetActiveStatements(src1, src2);

            edits.VerifySemanticDiagnostics(active,
                Diagnostic(RudeEditKind.ActiveStatementUpdate, "switch (G())"));
        }

        [Fact]
        public void Switch_NoPatterns_Update_NonLeaf()
        {
            var src1 = @"
class C
{
    public static object G() => <AS:0>null</AS:0>;

    public static int F(object obj)
    {
        <AS:1>switch (G())</AS:1>
        {
            case 1:
                return 1;
        }

        return 0;
    }
}";
            var src2 = @"
class C
{
    public static object G() => <AS:0>null</AS:0>;

    public static int F(object obj)
    {
        <AS:1>switch (G())</AS:1>
        {
            case 2:
                return 1;
        }

        return 0;
    }
}";
            var edits = GetTopEdits(src1, src2);
            var active = GetActiveStatements(src1, src2);

            edits.VerifySemanticDiagnostics(active);
        }

        #endregion

        #region Switch Expression

        [Fact]
        public void SwitchExpression()
        {
            var src1 = @"
class C
{
    public static int Main()
    {
        Console.WriteLine(1);

        <AS:4>return F() switch
        {
            int a <AS:0>when F1()</AS:0> => <AS:1>F2()</AS:1>,
            bool b => <AS:2>F3()</AS:2>,
            _ => <AS:3>F4()</AS:3>
        };</AS:4>
    }
}";
            var src2 = @"
class C
{
    public static int Main()
    {
        Console.WriteLine(2);

        <AS:4>return F() switch
        {
            int a <AS:0>when F1()</AS:0> => <AS:1>F2()</AS:1>,
            bool b => <AS:2>F3()</AS:2>,
            _ => <AS:3>F4()</AS:3>
        };</AS:4>
    }
}";

            var edits = GetTopEdits(src1, src2);
            var active = GetActiveStatements(src1, src2);

            edits.VerifySemanticDiagnostics(active);
        }

        [Fact]
        public void SwitchExpression_Lambda1()
        {
            var src1 = @"
class C
{
	public static int Main() => <AS:1>F() switch { 0 => new Func<int>(() => <AS:0>1</AS:0>)(), _ => 2}</AS:1>;
}";
            var src2 = @"
class C
{
	public static int Main() => <AS:1>F() switch { 0 => new Func<int>(() => <AS:0>3</AS:0>)(), _ => 2}</AS:1>;
}";

            var edits = GetTopEdits(src1, src2);
            var active = GetActiveStatements(src1, src2);

            edits.VerifySemanticDiagnostics(active);
        }

        [Fact]
        public void SwitchExpression_Lambda2()
        {
            var src1 = @"
class C
{
	public static int Main() => <AS:1>F() switch { i => new Func<int>(() => <AS:0>i + 1</AS:0>)(), _ => 2}</AS:1>;
}";
            var src2 = @"
class C
{
	public static int Main() => <AS:1>F() switch { i => new Func<int>(() => <AS:0>i + 3</AS:0>)(), _ => 2}</AS:1>;
}";

            var edits = GetTopEdits(src1, src2);
            var active = GetActiveStatements(src1, src2);

            edits.VerifySemanticDiagnostics(active);
        }

        [Fact, WorkItem(43099, "https://github.com/dotnet/roslyn/issues/43099")]
        public void SwitchExpression_MemberExpressionBody()
        {
            var src1 = @"
class C
{
    public static int Main() => <AS:0>F() switch { 0 => 1, _ => 2}</AS:0>;
}";
            var src2 = @"
class C
{
    public static int Main() => <AS:0>G() switch { 0 => 10, _ => 20}</AS:0>;
}";
            var edits = GetTopEdits(src1, src2);
            var active = GetActiveStatements(src1, src2);

            edits.VerifySemanticDiagnostics(active);
        }

        [Fact, WorkItem(43099, "https://github.com/dotnet/roslyn/issues/43099")]
        public void SwitchExpression_LambdaBody()
        {
            var src1 = @"
class C
{
    public static Func<int> M() => () => <AS:0>F() switch { 0 => 1, _ => 2}</AS:0>;
}";
            var src2 = @"
class C
{
    public static Func<int> M() => () => <AS:0>G() switch { 0 => 10, _ => 20}</AS:0>;
}";
            var edits = GetTopEdits(src1, src2);
            var active = GetActiveStatements(src1, src2);

            edits.VerifySemanticDiagnostics(active);
        }

        [Fact, WorkItem(43099, "https://github.com/dotnet/roslyn/issues/43099")]
        public void SwitchExpression_QueryLambdaBody()
        {
            var src1 = @"
class C
{
    public static IEnumerable<int> M()
    {
        return 
           from a in new[] { 1 }
           where <AS:0>F() <AS:1>switch { 0 => true, _ => false}</AS:0>/**/</AS:1>
           select a;
    }
}";
            var src2 = @"
class C
{
    public static IEnumerable<int> M()
    {
        return 
           from a in new[] { 2 }
           where <AS:0>F() <AS:1>switch { 0 => true, _ => false}</AS:0>/**/</AS:1>
           select a;
    }
}";
            var edits = GetTopEdits(src1, src2);
            var active = GetActiveStatements(src1, src2);

            edits.VerifySemanticDiagnostics(active);
        }

        [Fact, WorkItem(43099, "https://github.com/dotnet/roslyn/issues/43099")]
        public void SwitchExpression_NestedInGoverningExpression()
        {
            var src1 = @"
class C
{
    public static int Main() => <AS:1>(F() switch { 0 => 1, _ => 2 }) switch { 1 => <AS:0>10</AS:0>, _ => 20 }</AS:1>;
}";
            var src2 = @"
class C
{
    public static int Main() => <AS:1>(G() switch { 0 => 10, _ => 20 }) switch { 10 => <AS:0>100</AS:0>, _ => 200 }</AS:1>;
}";
            var edits = GetTopEdits(src1, src2);
            var active = GetActiveStatements(src1, src2);

            edits.VerifySemanticDiagnostics(active,
                Diagnostic(RudeEditKind.ActiveStatementUpdate, "(G() switch { 0 => 10, _ => 20 }) switch { 10 =>       100       , _ => 200 }"));
        }

        [Fact, WorkItem(43099, "https://github.com/dotnet/roslyn/issues/43099")]
        public void SwitchExpression_NestedInArm()
        {
            var src1 = @"
class C
{
    public static int Main() => F1() switch
    {
        1 when F2() <AS:0>switch { 0 => true, _ => false }</AS:0> => F3() <AS:1>switch { 0 => 1, _ => 2 }</AS:1>, 
        _ => 20
    };
}";
            var src2 = @"
class C
{
    public static int Main() => F1() switch
    {
        1 when F2() <AS:0>switch { 0 => true, _ => false }</AS:0> => F3() <AS:1>switch { 0 => 1, _ => 2 }</AS:1>,
        _ => 20
    };
}";
            var edits = GetTopEdits(src1, src2);
            var active = GetActiveStatements(src1, src2);

            edits.VerifySemanticDiagnostics(active);
        }

        [Fact, WorkItem(43099, "https://github.com/dotnet/roslyn/issues/43099")]
        public void SwitchExpression_Delete1()
        {
            var src1 = @"
class C
{
    public static int Main()
    {
        return Method() switch { true => G(), _ => F2() switch { 1 => <AS:0>0</AS:0>, _ => 2 } };
    }
}";
            var src2 = @"
class C
{
    public static int Main()
    {
        return Method() switch { true => G(), _ => <AS:0>1</AS:0> };
    }
}";
            var edits = GetTopEdits(src1, src2);
            var active = GetActiveStatements(src1, src2);

            edits.VerifySemanticDiagnostics(active);
        }

        [Fact, WorkItem(43099, "https://github.com/dotnet/roslyn/issues/43099")]
        public void SwitchExpression_Delete2()
        {
            var src1 = @"
class C
{
    public static int Main()
    {
        return F1() switch { 1 => 0, _ => F2() switch { 1 => <AS:0>0</AS:0>, _ => 2 } };
    }
}";
            var src2 = @"
class C
{
    public static int Main()
    {
        return F1() switch { 1 => <AS:0>0</AS:0>, _ => 1 };
    }
}";
            var edits = GetTopEdits(src1, src2);
            var active = GetActiveStatements(src1, src2);

            edits.VerifySemanticDiagnostics(active);
        }

        [Fact, WorkItem(43099, "https://github.com/dotnet/roslyn/issues/43099")]
        public void SwitchExpression_Delete3()
        {
            var src1 = @"
class C
{
    public static int Main()
    {
        return F1() switch { 1 when F2() switch { 1 => <AS:0>true</AS:0>, _ => false } => 0, _ => 2 };
    }
}";
            var src2 = @"
class C
{
    public static int Main()
    {
        return F1() switch { 1 <AS:0>when F3()</AS:0> => 0, _ => 1 };
    }
}";
            var edits = GetTopEdits(src1, src2);
            var active = GetActiveStatements(src1, src2);

            edits.VerifySemanticDiagnostics(active);
        }

        #endregion

        #region Try

        [Fact]
        public void Try_Add_Inner()
        {
            var src1 = @"
class C
{
    static void Main(string[] args)
    {
        <AS:1>Goo();</AS:1>
    }

    static void Goo()
    {
        <AS:0>Console.WriteLine(1);</AS:0>
    }
}";
            var src2 = @"
class C
{
    static void Main(string[] args)
    {
        try
        {
            <AS:1>Goo();</AS:1>
        }
        catch 
        {
        }
    }

    static void Goo()
    {
        <AS:0>Console.WriteLine(1);</AS:0>
    }
}
";
            var edits = GetTopEdits(src1, src2);
            var active = GetActiveStatements(src1, src2);

            edits.VerifySemanticDiagnostics(active,
                Diagnostic(RudeEditKind.InsertAroundActiveStatement, "try", CSharpFeaturesResources.try_block));
        }

        [Fact]
        public void Try_Add_Leaf()
        {
            var src1 = @"
class C
{
    static void Main(string[] args)
    {
        <AS:1>Goo();</AS:1>
    }

    static void Goo()
    {
        <AS:0>Console.WriteLine(1);</AS:0>
    }
}";
            var src2 = @"
class C
{
    static void Main(string[] args)
    {
        <AS:1>Goo();</AS:1>
    }

    static void Goo()
    {
        try
        {
            <AS:0>Console.WriteLine(1);</AS:0>
        }
        catch
        {
        }
    } 
}
";
            var edits = GetTopEdits(src1, src2);
            var active = GetActiveStatements(src1, src2);

            edits.VerifySemanticDiagnostics(active);
        }

        [Fact]
        public void Try_Delete_Inner()
        {
            var src1 = @"
class C
{
    static void Main(string[] args)
    {
        try
        {
            <AS:1>Goo();</AS:1>
        }
        <ER:1.0>catch 
        {
        }</ER:1.0>
    }

    static void Goo()
    {
        <AS:0>Console.WriteLine(1);</AS:0>
    }
}";
            var src2 = @"
class C
{
    static void Main(string[] args)
    {
        <AS:1>Goo();</AS:1>
    }

    static void Goo()
    {
        <AS:0>Console.WriteLine(1);</AS:0>
    }
}
";
            var edits = GetTopEdits(src1, src2);
            var active = GetActiveStatements(src1, src2);

            edits.VerifySemanticDiagnostics(active,
                Diagnostic(RudeEditKind.DeleteAroundActiveStatement, "Goo();", CSharpFeaturesResources.try_block));
        }

        [Fact]
        public void Try_Delete_Leaf()
        {
            var src1 = @"
class C
{
    static void Main(string[] args)
    {
        <AS:1>Goo();</AS:1>        
    }

    static void Goo()
    {
        try
        {
            <AS:0>Console.WriteLine(1);</AS:0>
        }
        catch
        {
        }
    }
}";
            var src2 = @"
class C
{
    static void Main(string[] args)
    {
        <AS:1>Goo();</AS:1>
    }

    static void Goo()
    {
        <AS:0>Console.WriteLine(1);</AS:0>
    }
}
";
            var edits = GetTopEdits(src1, src2);
            var active = GetActiveStatements(src1, src2);

            edits.VerifySemanticDiagnostics(active);
        }

        [Fact]
        public void Try_Update_Inner()
        {
            var src1 = @"
class C
{
    static void Main(string[] args)
    {
        try
        {
            <AS:1>Goo();</AS:1>
        }
        <ER:1.0>catch
        {
        }</ER:1.0>
    }

    static void Goo()
    {
        <AS:0>Console.WriteLine(1);</AS:0>
    }
}";
            var src2 = @"
class C
{
    static void Main(string[] args)
    {
        try
        {
            <AS:1>Goo();</AS:1>
        }
        <ER:1.0>catch (IOException)
        {
        }</ER:1.0>
    }

    static void Goo()
    {
        <AS:0>Console.WriteLine(1);</AS:0>
    }
}
";
            var edits = GetTopEdits(src1, src2);
            var active = GetActiveStatements(src1, src2);

            edits.VerifySemanticDiagnostics(active,
                Diagnostic(RudeEditKind.UpdateAroundActiveStatement, "try", CSharpFeaturesResources.try_block));
        }

        [Fact]
        public void Try_Update_Inner2()
        {
            var src1 = @"
class C
{
    static void Main(string[] args)
    {
        try
        {
            <AS:1>Goo();</AS:1>
        }
        <ER:1.0>catch
        {
        }</ER:1.0>
    }

    static void Goo()
    {
        <AS:0>Console.WriteLine(1);</AS:0>
    }
}";
            var src2 = @"
class C
{
    static void Main(string[] args)
    {
        try
        {
            <AS:1>Goo();</AS:1>
        }
        <ER:1.0>catch
        {
        }</ER:1.0>
        Console.WriteLine(2);
    }

    static void Goo()
    {
        <AS:0>Console.WriteLine(1);</AS:0>
    }
}";
            var edits = GetTopEdits(src1, src2);
            var active = GetActiveStatements(src1, src2);

            edits.VerifySemanticDiagnostics(active);
        }

        [Fact]
        public void TryFinally_Update_Inner()
        {
            var src1 = @"
class C
{
    static void Main(string[] args)
    {
        try
        {
            <AS:1>Goo();</AS:1>
        }
        <ER:1.0>finally
        {
        }</ER:1.0>
    }

    static void Goo()
    {
        <AS:0>Console.WriteLine(1);</AS:0>
    }
}";
            var src2 = @"
class C
{
    static void Main(string[] args)
    {
        try
        {
            <AS:1>Goo();</AS:1>
        }
        <ER:1.0>finally
        {
        }</ER:1.0>
        Console.WriteLine(2);
    }

    static void Goo()
    {
        <AS:0>Console.WriteLine(1);</AS:0>
    }
}";
            var edits = GetTopEdits(src1, src2);
            var active = GetActiveStatements(src1, src2);

            edits.VerifySemanticDiagnostics(active);
        }

        [Fact]
        public void Try_Update_Leaf()
        {
            var src1 = @"
class C
{
    static void Main(string[] args)
    {
        <AS:1>Goo();</AS:1>
    }

    static void Goo()
    {
        try
        {
            <AS:0>Console.WriteLine(1);</AS:0>
        }
        catch
        {
        }
    }
}";
            var src2 = @"
class C
{
    static void Main(string[] args)
    {
        <AS:1>Goo();</AS:1>
    }

    static void Goo()
    {
        try
        {
            <AS:0>Console.WriteLine(1);</AS:0>
        }
        catch (IOException)
        {
        }
    }
}
";
            var edits = GetTopEdits(src1, src2);
            var active = GetActiveStatements(src1, src2);

            edits.VerifySemanticDiagnostics(active);
        }

        [Fact]
        public void TryFinally_DeleteStatement_Inner()
        {
            var src1 = @"
class C
{
    static void Main()
    {
        <AS:0>Console.WriteLine(0);</AS:0>

        try
        {
            <AS:1>Console.WriteLine(1);</AS:1>
        }
        <ER:1.0>finally
        {
            Console.WriteLine(2);
        }</ER:1.0>
    }
}";
            var src2 = @"
class C
{
    static void Main()
    {
        <AS:0>Console.WriteLine(0);</AS:0>
     
        try
        {
        <AS:1>}</AS:1>
        finally
        {
            Console.WriteLine(2);
        }
    }
}";
            var edits = GetTopEdits(src1, src2);
            var active = GetActiveStatements(src1, src2);

            edits.VerifySemanticDiagnostics(active,
                Diagnostic(RudeEditKind.DeleteActiveStatement, "{", FeaturesResources.code));
        }

        [Fact]
        public void TryFinally_DeleteStatement_Leaf()
        {
            var src1 = @"
class C
{
    static void Main(string[] args)
    {
        <ER:0.0>try
        {
            Console.WriteLine(0);
        }
        finally
        {
            <AS:0>Console.WriteLine(1);</AS:0>
        }</ER:0.0>
    }
}";
            var src2 = @"
class C
{
    static void Main(string[] args)
    {
        try
        {
            Console.WriteLine(0);
        }
        finally
        {
        <AS:0>}</AS:0>
    }
}";
            var edits = GetTopEdits(src1, src2);
            var active = GetActiveStatements(src1, src2);

            edits.VerifySemanticDiagnostics(active,
                Diagnostic(RudeEditKind.UpdateAroundActiveStatement, "finally", CSharpFeaturesResources.finally_clause));
        }

        [Fact]
        public void Try_DeleteStatement_Inner()
        {
            var src1 = @"
class C
{
    static void Main()
    {
        <AS:0>Console.WriteLine(0);</AS:0>
        
        try
        {
            <AS:1>Console.WriteLine(1);</AS:1>
        }
        <ER:1.0>finally
        {
            Console.WriteLine(2);
        }</ER:1.0>
    }
}";
            var src2 = @"
class C
{
    static void Main()
    {
        <AS:0>Console.WriteLine(0);</AS:0>
        
        try
        {
        <AS:1>}</AS:1>
        <ER:1.0>finally
        {
            Console.WriteLine(2);
        }</ER:1.0>
    }
}";
            var edits = GetTopEdits(src1, src2);
            var active = GetActiveStatements(src1, src2);

            edits.VerifySemanticDiagnostics(active,
                Diagnostic(RudeEditKind.DeleteActiveStatement, "{", FeaturesResources.code));
        }

        [Fact]
        public void Try_DeleteStatement_Leaf()
        {
            var src1 = @"
class C
{
    static void Main()
    {
        try
        {
            <AS:0>Console.WriteLine(1);</AS:0>
        }
        finally
        {
            Console.WriteLine(2);
        }
    }
}";
            var src2 = @"
class C
{
    static void Main()
    {
        try
        {
        <AS:0>}</AS:0>
        finally
        {
            Console.WriteLine(2);
        }
    }
}";
            var edits = GetTopEdits(src1, src2);
            var active = GetActiveStatements(src1, src2);

            edits.VerifySemanticDiagnostics(active);
        }

        #endregion

        #region Catch

        [Fact]
        public void Catch_Add_Inner()
        {
            var src1 = @"
class C
{
    static void Main(string[] args)
    {
        <AS:1>Goo();</AS:1>
    }

    static void Goo()
    {
        <AS:0>Console.WriteLine(1);</AS:0>
    }
}";
            var src2 = @"
class C
{
    static void Main(string[] args)
    {
        try
        {
        }
        catch 
        {
            <AS:1>Goo();</AS:1>
        }
    }

    static void Goo()
    {
        <AS:0>Console.WriteLine(1);</AS:0>
    }
}
";
            var edits = GetTopEdits(src1, src2);
            var active = GetActiveStatements(src1, src2);

            edits.VerifySemanticDiagnostics(active,
                Diagnostic(RudeEditKind.InsertAroundActiveStatement, "catch", CSharpFeaturesResources.catch_clause));
        }

        [Fact]
        public void Catch_Add_Leaf()
        {
            var src1 = @"
class C
{
    static void Main(string[] args)
    {
        <AS:1>Goo();</AS:1>
    }

    static void Goo()
    {
        <AS:0>Console.WriteLine(1);</AS:0>
    }
}";
            var src2 = @"
class C
{
    static void Main(string[] args)
    {
        <AS:1>Goo();</AS:1>
    }

    static void Goo()
    {
        try
        {
        }
        catch 
        {
            <AS:0>Console.WriteLine(1);</AS:0>
        }
    }
}
";
            var edits = GetTopEdits(src1, src2);
            var active = GetActiveStatements(src1, src2);

            edits.VerifySemanticDiagnostics(active,
                Diagnostic(RudeEditKind.InsertAroundActiveStatement, "catch", CSharpFeaturesResources.catch_clause));
        }

        [Fact]
        public void Catch_Delete_Inner()
        {
            var src1 = @"
class C
{
    static void Main(string[] args)
    {
        try
        {
        }
        <ER:1.0>catch 
        {
            <AS:1>Goo();</AS:1>
        }</ER:1.0>
    }

    static void Goo()
    {
        <AS:0>Console.WriteLine(1);</AS:0>
    }
}";
            var src2 = @"
class C
{
    static void Main(string[] args)
    {
        <AS:1>Goo();</AS:1>
    }

    static void Goo()
    {
        <AS:0>Console.WriteLine(1);</AS:0>
    }
}
";
            var edits = GetTopEdits(src1, src2);
            var active = GetActiveStatements(src1, src2);

            edits.VerifySemanticDiagnostics(active,
                Diagnostic(RudeEditKind.DeleteAroundActiveStatement, "Goo();", CSharpFeaturesResources.catch_clause));
        }

        [Fact]
        public void Catch_Delete_Leaf()
        {
            var src1 = @"
class C
{
    static void Main(string[] args)
    {
        <AS:1>Goo();</AS:1>        
    }

    static void Goo()
    {
        try
        {
        }
        <ER:0.0>catch
        {
            <AS:0>Console.WriteLine(1);</AS:0>
        }</ER:0.0>
    }
}";
            var src2 = @"
class C
{
    static void Main(string[] args)
    {
        <AS:1>Goo();</AS:1>
    }

    static void Goo()
    {
        <AS:0>Console.WriteLine(1);</AS:0>
    }
}
";
            var edits = GetTopEdits(src1, src2);
            var active = GetActiveStatements(src1, src2);

            edits.VerifySemanticDiagnostics(active,
                Diagnostic(RudeEditKind.DeleteAroundActiveStatement, "Console.WriteLine(1);", CSharpFeaturesResources.catch_clause));
        }

        [Fact]
        public void Catch_Update_Inner()
        {
            var src1 = @"
class C
{
    static void Main(string[] args)
    {
        try
        {
        }
        <ER:1.0>catch
        {
            <AS:1>Goo();</AS:1>
        }</ER:1.0>
    }

    static void Goo()
    {
        <AS:0>Console.WriteLine(1);</AS:0>
    }
}";
            var src2 = @"
class C
{
    static void Main(string[] args)
    {
        try
        {
        }
        <ER:1.0>catch (IOException)
        {
            <AS:1>Goo();</AS:1>
        }</ER:1.0>
    }

    static void Goo()
    {
        <AS:0>Console.WriteLine(1);</AS:0>
    }
}
";
            var edits = GetTopEdits(src1, src2);
            var active = GetActiveStatements(src1, src2);

            edits.VerifySemanticDiagnostics(active,
                Diagnostic(RudeEditKind.UpdateAroundActiveStatement, "catch", CSharpFeaturesResources.catch_clause));
        }

        [Fact]
        public void Catch_Update_InFilter_Inner()
        {
            var src1 = @"
class C
{
    static void Main(string[] args)
    {
        try
        {            
        }
        <ER:1.0>catch (IOException) <AS:1>when (Goo(1))</AS:1>
        {
        }</ER:1.0>
    }

    static void Goo()
    {
        <AS:0>Console.WriteLine(1);</AS:0>
    }
}";
            var src2 = @"
class C
{
    static void Main(string[] args)
    {
        try
        {            
        }
        <ER:1.0>catch (Exception) <AS:1>when (Goo(1))</AS:1>
        {
        }</ER:1.0>
    }

    static void Goo()
    {
        <AS:0>Console.WriteLine(1);</AS:0>
    }
}";
            var edits = GetTopEdits(src1, src2);
            var active = GetActiveStatements(src1, src2);

            edits.VerifySemanticDiagnostics(active,
                Diagnostic(RudeEditKind.UpdateAroundActiveStatement, "catch", CSharpFeaturesResources.catch_clause));
        }

        [Fact]
        public void Catch_Update_Leaf()
        {
            var src1 = @"
class C
{
    static void Main(string[] args)
    {
        <AS:1>Goo();</AS:1>
    }

    static void Goo()
    {
        try
        {
        }
        <ER:0.0>catch
        {
            <AS:0>Console.WriteLine(1);</AS:0>
        }</ER:0.0>
    }
}";
            var src2 = @"
class C
{
    static void Main(string[] args)
    {
        <AS:1>Goo();</AS:1>
    }

    static void Goo()
    {
        try
        {
        }
        <ER:0.0>catch (IOException)
        {
            <AS:0>Console.WriteLine(1);</AS:0>
        }</ER:0.0>
    }
}
";
            var edits = GetTopEdits(src1, src2);
            var active = GetActiveStatements(src1, src2);

            edits.VerifySemanticDiagnostics(active,
                Diagnostic(RudeEditKind.UpdateAroundActiveStatement, "catch", CSharpFeaturesResources.catch_clause));
        }

        [Fact]
        public void CatchFilter_Update_Inner()
        {
            var src1 = @"
class C
{
    static void Main(string[] args)
    {
        try
        {            
        }
        <ER:1.0>catch (IOException) <AS:1>when (Goo(1))</AS:1>
        {
        }</ER:1.0>
    }

    static void Goo()
    {
        <AS:0>Console.WriteLine(1);</AS:0>
    }
}";
            var src2 = @"
class C
{
    static void Main(string[] args)
    {
        try
        {            
        }
        <ER:1.0>catch (IOException) <AS:1>when (Goo(2))</AS:1>
        {
        }</ER:1.0>
    }

    static void Goo()
    {
        <AS:0>Console.WriteLine(1);</AS:0>
    }
}";
            var edits = GetTopEdits(src1, src2);
            var active = GetActiveStatements(src1, src2);

            edits.VerifySemanticDiagnostics(active,
                Diagnostic(RudeEditKind.ActiveStatementUpdate, "when (Goo(2))"),
                Diagnostic(RudeEditKind.UpdateAroundActiveStatement, "catch", CSharpFeaturesResources.catch_clause));
        }

        [Fact]
        public void CatchFilter_Update_Leaf1()
        {
            var src1 = @"
class C
{
    static void Main(string[] args)
    {
        try
        {            
        }
        <ER:0.0>catch (IOException) <AS:0>when (Goo(1))</AS:0>
        {
        }</ER:0.0>
    }
}";
            var src2 = @"
class C
{
    static void Main(string[] args)
    {
        try
        {            
        }
        <ER:0.0>catch (IOException) <AS:0>when (Goo(2))</AS:0>
        {
        }</ER:0.0>
    }
}";
            var edits = GetTopEdits(src1, src2);
            var active = GetActiveStatements(src1, src2);

            edits.VerifySemanticDiagnostics(active,
                Diagnostic(RudeEditKind.UpdateAroundActiveStatement, "catch", CSharpFeaturesResources.catch_clause));
        }

        [Fact]
        public void CatchFilter_Update_Leaf2()
        {
            var src1 = @"
class C
{
    static void Main(string[] args)
    {
        try
        {            
        }
        <ER:0.0>catch (IOException) <AS:0>when (Goo(1))</AS:0>
        {
        }</ER:0.0>
    }
}";
            var src2 = @"
class C
{
    static void Main(string[] args)
    {
        try
        {            
        }
        <ER:0.0>catch (Exception) <AS:0>when (Goo(1))</AS:0>
        {
        }<ER:0.0>
    }
}";
            var edits = GetTopEdits(src1, src2);
            var active = GetActiveStatements(src1, src2);

            edits.VerifySemanticDiagnostics(active,
                Diagnostic(RudeEditKind.UpdateAroundActiveStatement, "catch", CSharpFeaturesResources.catch_clause));
        }

        #endregion

        #region Finally

        [Fact]
        public void Finally_Add_Inner()
        {
            var src1 = @"
class C
{
    static void Main(string[] args)
    {
        <AS:1>Goo();</AS:1>
    }

    static void Goo()
    {
        <AS:0>Console.WriteLine(1);</AS:0>
    }
}";
            var src2 = @"
class C
{
    static void Main(string[] args)
    {
        try
        {
        }
        finally 
        {
            <AS:1>Goo();</AS:1>
        }
    }

    static void Goo()
    {
        <AS:0>Console.WriteLine(1);</AS:0>
    }
}
";
            var edits = GetTopEdits(src1, src2);
            var active = GetActiveStatements(src1, src2);

            edits.VerifySemanticDiagnostics(active,
                Diagnostic(RudeEditKind.InsertAroundActiveStatement, "finally", CSharpFeaturesResources.finally_clause));
        }

        [Fact]
        public void Finally_Add_Leaf()
        {
            var src1 = @"
class C
{
    static void Main(string[] args)
    {
        <AS:1>Goo();</AS:1>
    }

    static void Goo()
    {
        <AS:0>Console.WriteLine(1);</AS:0>
    }
}";
            var src2 = @"
class C
{
    static void Main(string[] args)
    {
        <AS:1>Goo();</AS:1>
    }

    static void Goo()
    {
        try
        {
        }
        finally 
        {
            <AS:0>Console.WriteLine(1);</AS:0>
        }
    }
}
";
            var edits = GetTopEdits(src1, src2);
            var active = GetActiveStatements(src1, src2);

            edits.VerifySemanticDiagnostics(active,
                Diagnostic(RudeEditKind.InsertAroundActiveStatement, "finally", CSharpFeaturesResources.finally_clause));
        }

        [Fact]
        public void Finally_Delete_Inner()
        {
            var src1 = @"
class C
{
    static void Main(string[] args)
    {
        <ER:1.0>try
        {
        }
        finally 
        {
            <AS:1>Goo();</AS:1>
        }</ER:1.0>
    }

    static void Goo()
    {
        <AS:0>Console.WriteLine(1);</AS:0>
    }
}";
            var src2 = @"
class C
{
    static void Main(string[] args)
    {
        <AS:1>Goo();</AS:1>
    }

    static void Goo()
    {
        <AS:0>Console.WriteLine(1);</AS:0>
    }
}
";
            var edits = GetTopEdits(src1, src2);
            var active = GetActiveStatements(src1, src2);

            edits.VerifySemanticDiagnostics(active,
                Diagnostic(RudeEditKind.DeleteAroundActiveStatement, "Goo();", CSharpFeaturesResources.finally_clause));
        }

        [Fact]
        public void Finally_Delete_Leaf()
        {
            var src1 = @"
class C
{
    static void Main(string[] args)
    {
        <AS:1>Goo();</AS:1>        
    }

    static void Goo()
    {
        <ER:0.0>try
        {
        }
        finally
        {
            <AS:0>Console.WriteLine(1);</AS:0>
        }</ER:0.0>
    }
}";
            var src2 = @"
class C
{
    static void Main(string[] args)
    {
        <AS:1>Goo();</AS:1>
    }

    static void Goo()
    {
        <AS:0>Console.WriteLine(1);</AS:0>
    }
}
";
            var edits = GetTopEdits(src1, src2);
            var active = GetActiveStatements(src1, src2);

            edits.VerifySemanticDiagnostics(active,
                Diagnostic(RudeEditKind.DeleteAroundActiveStatement, "Console.WriteLine(1);", CSharpFeaturesResources.finally_clause));
        }

        #endregion

        #region Try-Catch-Finally

        [Fact]
        public void TryCatchFinally()
        {
            var src1 = @"
class C
{
    static void Main(string[] args)
    {
        try
        {            
        }
        <ER:1.0>catch (IOException)
        {
            try
            {
                try
                {
                    try
                    {
                        <AS:1>Goo();</AS:1>
                    }
                    catch 
                    {
                    }
                }
                catch (Exception)
                {
                }
            }
            finally
            {
            }
        }</ER:1.0>
    }

    static void Goo()
    {
        <AS:0>Console.WriteLine(1);</AS:0>
    }
}";
            var src2 = @"
class C
{
    static void Main(string[] args)
    {
        try
        {
        }
        <ER:1.0>catch (Exception)
        {
            try
            {
                try
                {
                }
                finally
                {
                    try
                    {
                        <AS:1>Goo();</AS:1>
                    }
                    catch 
                    {
                    }
                }   
            }
            catch (Exception)
            {
            }
        }</ER:1.0>
    }

    static void Goo()
    {
        <AS:0>Console.WriteLine(1);</AS:0>
    }
}
";
            var edits = GetTopEdits(src1, src2);
            var active = GetActiveStatements(src1, src2);

            edits.VerifySemanticDiagnostics(active,
                Diagnostic(RudeEditKind.UpdateAroundActiveStatement, "catch", CSharpFeaturesResources.catch_clause),
                Diagnostic(RudeEditKind.UpdateAroundActiveStatement, "try", CSharpFeaturesResources.try_block),
                Diagnostic(RudeEditKind.DeleteAroundActiveStatement, "Goo();", CSharpFeaturesResources.try_block),
                Diagnostic(RudeEditKind.InsertAroundActiveStatement, "finally", CSharpFeaturesResources.finally_clause));
        }

        [Fact, WorkItem(23865, "https://github.com/dotnet/roslyn/issues/23865")]
        public void TryCatchFinally_Regions()
        {
            var src1 = @"
class C
{
    static void Main(string[] args)
    {
        try
        {            
        }
        <ER:1.0>catch (IOException)
        {
            try
            {
                try
                {
                    try
                    {
                        <AS:1>Goo();</AS:1>
                    }
                    catch 
                    {
                    }
                }
                catch (Exception)
                {
                }
            }
            finally
            {
            }
        }</ER:1.0>
    }

    static void Goo()
    {
        <AS:0>Console.WriteLine(1);</AS:0>
    }
}";
            var src2 = @"
class C
{
    static void Main(string[] args)
    {
        try
        {            
        }
        <ER:1.0>catch (IOException)
        {
            try { try { try { <AS:1>Goo();</AS:1> } catch { } } catch (Exception) { } } finally { }
        }</ER:1.0>
    }

    static void Goo()
    {
        <AS:0>Console.WriteLine(1);</AS:0>
    }
}
";
            var edits = GetTopEdits(src1, src2);
            var active = GetActiveStatements(src1, src2);

            // TODO: this is incorrect, we need to report a rude edit:
            edits.VerifySemanticDiagnostics(active);
        }

        [Fact, WorkItem(23865, "https://github.com/dotnet/roslyn/issues/23865")]
        public void TryCatchFinally2_Regions()
        {
            var src1 = @"
class C
{
    static void Main(string[] args)
    {
        try
        {    
            try
            {
                try
                {
                    try
                    {
                        <AS:1>Goo();</AS:1>
                    }
                    <ER:1.3>catch 
                    {
                    }</ER:1.3>
                }
                <ER:1.2>catch (Exception)
                {
                }</ER:1.2>
            }
            <ER:1.1>finally
            {
            }</ER:1.1>
        }
        <ER:1.0>catch (IOException)
        {
            
        }
        finally
        {
            
        }</ER:1.0>
    }

    static void Goo()
    {
        <AS:0>Console.WriteLine(1);</AS:0>
    }
}";
            var src2 = @"
class C
{
    static void Main(string[] args)
    {
        try
        {    
            try
            {
                try
                {
                    try
                    {
                        <AS:1>Goo();</AS:1>
                    }
                    <ER:1.3>catch 
                    {

                    }</ER:1.3>
                }
                <ER:1.2>catch (Exception)
                {
                }</ER:1.2>
            }
            <ER:1.1>finally
            {
            }</ER:1.1>
        }
        <ER:1.0>catch (IOException)
        {
            
        }
        finally
        {
            
        }</ER:1.0>
    }

    static void Goo()
    {
        <AS:0>Console.WriteLine(1);</AS:0>
    }
}
";
            var edits = GetTopEdits(src1, src2);
            var active = GetActiveStatements(src1, src2);

            // TODO: this is incorrect, we need to report a rude edit since an ER span has been changed (empty line added):
            edits.VerifySemanticDiagnostics(active);
        }

        [Fact]
        public void TryFilter_Regions1()
        {
            var src1 = @"
class C
{
    static void Main(string[] args)
    {
        try
        {            
        }
        <ER:1.0>catch (IOException e) when (e == null)
        {
            <AS:1>Goo();</AS:1>
        }</ER:1.0>
    }

    static void Goo()
    {
        <AS:0>Console.WriteLine(1);</AS:0>
    }
}";
            var src2 = @"
class C
{
    static void Main(string[] args)
    {
        try
        {            
        }
        <ER:1.0>catch (IOException e) when (e == null) { <AS:1>Goo();</AS:1> }</ER:1.0>
    }

    static void Goo()
    {
        <AS:0>Console.WriteLine(1);</AS:0>
    }
}
";
            var edits = GetTopEdits(src1, src2);
            var active = GetActiveStatements(src1, src2);

            edits.VerifySemanticDiagnostics(active);
        }

        [Fact]
        public void TryFilter_Regions2()
        {
            var src1 = @"
class C
{
    static void Main(string[] args)
    {
        try
        {            
        }
        <ER:1.0>catch (IOException e) <AS:1>when (e == null)</AS:1>
        {
            Goo();
        }</ER:1.0>
    }

    static void Goo()
    {
        <AS:0>Console.WriteLine(1);</AS:0>
    }
}";
            var src2 = @"
class C
{
    static void Main(string[] args)
    {
        try
        {            
        }
        <ER:1.0>catch (IOException e) <AS:1>when (e == null)</AS:1> { Goo(); }</ER:1.0>
    }

    static void Goo()
    {
        <AS:0>Console.WriteLine(1);</AS:0>
    }
}
";
            var edits = GetTopEdits(src1, src2);
            var active = GetActiveStatements(src1, src2);

            edits.VerifySemanticDiagnostics(active);
        }

        [Fact]
        public void Try_Lambda1()
        {
            var src1 = @"
using System;
using System.Linq;
class C
{
    static int Goo(int x)
    {
        <AS:0>return 1;</AS:0>
    }

    static void Main()
    {
        Func<int, int> f = null;
        try
        {
            f = x => <AS:1>1 + Goo(x)</AS:1>;
        }
        catch
        {
        }

        <AS:2>Console.Write(f(2));</AS:2>
    }
}";
            var src2 = @"
using System;
using System.Linq;
class C
{
    static int Goo(int x)
    {
        <AS:0>return 1;</AS:0>
    }

    static void Main()
    {
        Func<int, int> f = null;

        f = x => <AS:1>1 + Goo(x)</AS:1>;

        <AS:2>Console.Write(f(2));</AS:2>
    }
}";

            var edits = GetTopEdits(src1, src2);
            var active = GetActiveStatements(src1, src2);

            edits.VerifySemanticDiagnostics(active);
        }

        [Fact]
        public void Try_Lambda2()
        {
            var src1 = @"
using System;
using System.Linq;
class C
{
    static int Goo(int x)
    {
        <AS:0>return 1;</AS:0>
    }

    static void Main()
    {
        Func<int, int> f = x => 
        {
            try
            {
                <AS:1>return 1 + Goo(x);</AS:1>
            }
            <ER:1.0>catch
            {
            }</ER:1.0>
        };

        <AS:2>Console.Write(f(2));</AS:2>
    }
}";
            var src2 = @"
using System;
using System.Linq;
class C
{
    static int Goo(int x)
    {
        <AS:0>return 1;</AS:0>
    }

    static void Main()
    {
        Func<int, int> f = x => 
        {
            <AS:1>return 1 + Goo(x);</AS:1>
        };

        <AS:2>Console.Write(f(2));</AS:2>
    }
}";

            var edits = GetTopEdits(src1, src2);
            var active = GetActiveStatements(src1, src2);

            edits.VerifySemanticDiagnostics(active,
                Diagnostic(RudeEditKind.DeleteAroundActiveStatement, "return 1 + Goo(x);", CSharpFeaturesResources.try_block));
        }

        [Fact]
        public void Try_Query_Join1()
        {
            var src1 = @"
class C
{
    static int Goo(int x)
    {
        <AS:0>return 1;</AS:0>
    }

    static void Main()
    {
        try
        {
            q = from x in xs
                join y in ys on <AS:1>F()</AS:1> equals G()
                select 1;
        }
        catch
        {
        }

        <AS:2>q.ToArray();</AS:2>
    }
}";
            var src2 = @"
class C
{
    static int Goo(int x)
    {
        <AS:0>return 1;</AS:0>
    }

    static void Main()
    {
        q = from x in xs
            join y in ys on <AS:1>F()</AS:1> equals G()
            select 1;

        <AS:2>q.ToArray();</AS:2>
    }
}";

            var edits = GetTopEdits(src1, src2);
            var active = GetActiveStatements(src1, src2);

            edits.VerifySemanticDiagnostics(active);
        }

        #endregion

        #region Checked/Unchecked

        [Fact]
        public void CheckedUnchecked_Insert_Leaf()
        {
            var src1 = @"
class Test
{
    static void Main(string[] args)
    {
        int a = 1, b = 2;
        <AS:0>Console.WriteLine(a*b);</AS:0>
    }
}";
            var src2 = @"
class Test
{
    static void Main(string[] args)
    {
        int a = 1, b = 2;
        checked
        {
            <AS:0>Console.WriteLine(a*b);</AS:0>
        }
    }
}";
            var edits = GetTopEdits(src1, src2);
            var active = GetActiveStatements(src1, src2);

            edits.VerifySemanticDiagnostics(active);
        }

        [Fact]
        public void CheckedUnchecked_Insert_Internal()
        {
            var src1 = @"
class Test
{
    static void Main(string[] args)
    {
        <AS:1>System.Console.WriteLine(5 * M(1, 2));</AS:1>
    }

    private static int M(int a, int b) 
    {
        <AS:0>return a * b;</AS:0>
    }
}";
            var src2 = @"
class Test
{
    static void Main(string[] args)
    {
        checked
        {
            <AS:1>System.Console.WriteLine(5 * M(1, 2));</AS:1>
        }
    }

    private static int M(int a, int b) 
    {
        <AS:0>return a * b;</AS:0>
    }
}";
            var edits = GetTopEdits(src1, src2);
            var active = GetActiveStatements(src1, src2);

            edits.VerifySemanticDiagnostics(active,
                Diagnostic(RudeEditKind.InsertAroundActiveStatement, "checked", CSharpFeaturesResources.checked_statement));
        }

        [Fact]
        public void CheckedUnchecked_Delete_Internal()
        {
            var src1 = @"
class Test
{
    static void Main(string[] args)
    {
        checked
        {
            <AS:1>System.Console.WriteLine(5 * M(1, 2));</AS:1>
        }
    }

    private static int M(int a, int b) 
    {
        <AS:0>return a * b;</AS:0>
    }
}";
            var src2 = @"
class Test
{
    static void Main(string[] args)
    {
        <AS:1>System.Console.WriteLine(5 * M(1, 2));</AS:1>
    }

    private static int M(int a, int b) 
    {
        <AS:0>return a * b;</AS:0>
    }
}";
            var edits = GetTopEdits(src1, src2);
            var active = GetActiveStatements(src1, src2);

            edits.VerifySemanticDiagnostics(active,
                Diagnostic(RudeEditKind.DeleteAroundActiveStatement, "System.Console.WriteLine(5 * M(1, 2));", CSharpFeaturesResources.checked_statement));
        }

        [Fact]
        public void CheckedUnchecked_Update_Internal()
        {
            var src1 = @"
class Test
{
    static void Main(string[] args)
    {
        unchecked
        {   
            <AS:1>System.Console.WriteLine(5 * M(1, 2));</AS:1>
        }
    }

    private static int M(int a, int b) 
    {
        <AS:0>return a * b;</AS:0>
    }
}";
            var src2 = @"
class Test
{
    static void Main(string[] args)
    {
        checked
        {
            <AS:1>System.Console.WriteLine(5 * M(1, 2));</AS:1>
        }
    }

    private static int M(int a, int b) 
    {
        <AS:0>return a * b;</AS:0>
    }
}";
            var edits = GetTopEdits(src1, src2);
            var active = GetActiveStatements(src1, src2);

            edits.VerifySemanticDiagnostics(active,
                Diagnostic(RudeEditKind.UpdateAroundActiveStatement, "checked", CSharpFeaturesResources.checked_statement));
        }

        [Fact]
        public void CheckedUnchecked_Lambda1()
        {
            var src1 = @"
class Test
{
    static void Main(string[] args)
    {
        unchecked
        {   
            Action f = () => <AS:1>5 * M(1, 2)</AS:1>;
        }

        <AS:2>f();</AS:2>
    }

    private static int M(int a, int b) 
    {
        <AS:0>return a * b;</AS:0>
    }
}";
            var src2 = @"
class Test
{
    static void Main(string[] args)
    {
        checked
        {   
            Action f = () => <AS:1>5 * M(1, 2)</AS:1>;
        }

        <AS:2>f();</AS:2>
    }

    private static int M(int a, int b) 
    {
        <AS:0>return a * b;</AS:0>
    }
}";
            var edits = GetTopEdits(src1, src2);
            var active = GetActiveStatements(src1, src2);

            edits.VerifySemanticDiagnostics(active,
                Diagnostic(RudeEditKind.UpdateAroundActiveStatement, "checked", CSharpFeaturesResources.checked_statement));
        }

        [Fact]
        public void CheckedUnchecked_Query1()
        {
            var src1 = @"
using System.Collections.Generic;
using System.Linq;

class Test
{
    static void Main()
    {
        IEnumerable<int> f;
        unchecked
        {
            f = from a in new[] { 5 } select <AS:1>M(a, int.MaxValue)</AS:1>;
        }

        <AS:2>f.ToArray();</AS:2>
    }

    private static int M(int a, int b) 
    {
        <AS:0>return a * b;</AS:0>
    }
}";
            var src2 = @"
using System.Collections.Generic;
using System.Linq;

class Test
{
    static void Main()
    {
        IEnumerable<int> f;
        checked
        {
            f = from a in new[] { 5 } select <AS:1>M(a, int.MaxValue)</AS:1>;
        }

        <AS:2>f.ToArray();</AS:2>
    }

    private static int M(int a, int b) 
    {
        <AS:0>return a * b;</AS:0>
    }
}";
            var edits = GetTopEdits(src1, src2);
            var active = GetActiveStatements(src1, src2);

            edits.VerifySemanticDiagnostics(active,
                Diagnostic(RudeEditKind.UpdateAroundActiveStatement, "checked", CSharpFeaturesResources.checked_statement));
        }

        #endregion

        #region Lambdas

        [Fact, WorkItem(1359, "https://github.com/dotnet/roslyn/issues/1359")]
        public void Lambdas_LeafEdits_GeneralStatement()
        {
            var src1 = @"
class C
{
    static void Main(string[] args)
    {
        <AS:1>F(a => <AS:0>1</AS:0>);</AS:1>
    }
}
";
            var src2 = @"
class C
{
    static void Main(string[] args)
    {
        <AS:1>F(a => <AS:0>2</AS:0>);</AS:1>
    }
}
";
            var edits = GetTopEdits(src1, src2);
            var active = GetActiveStatements(src1, src2);

            edits.VerifySemanticDiagnostics(active);
        }

        [Fact, WorkItem(1359, "https://github.com/dotnet/roslyn/issues/1359")]
        public void Lambdas_LeafEdits_Nested1()
        {
            var src1 = @"
class C
{
    static void Main(string[] args)
    {
        <AS:2>F(b => <AS:1>F(a => <AS:0>1</AS:0>)</AS:1>);</AS:2>
    }
}
";
            var src2 = @"
class C
{
    static void Main(string[] args)
    {
        <AS:2>F(b => <AS:1>F(a => <AS:0>2</AS:0>)</AS:1>);</AS:2>
    }
}
";
            var edits = GetTopEdits(src1, src2);
            var active = GetActiveStatements(src1, src2);

            edits.VerifySemanticDiagnostics(active);
        }

        [Fact, WorkItem(1359, "https://github.com/dotnet/roslyn/issues/1359")]
        public void Lambdas_LeafEdits_Nested2()
        {
            var src1 = @"
class C
{
    static void Main(string[] args)
    {
        <AS:2>F(b => <AS:1>F(a => <AS:0>1</AS:0>)</AS:1>);</AS:2>
    }
}
";
            var src2 = @"
class C
{
    static void Main(string[] args)
    {
        <AS:2>F(b => <AS:1>G(a => <AS:0>2</AS:0>)</AS:1>);</AS:2>
    }
}
";
            var edits = GetTopEdits(src1, src2);
            var active = GetActiveStatements(src1, src2);

            edits.VerifySemanticDiagnostics(active,
                Diagnostic(RudeEditKind.ActiveStatementUpdate, "G(a =>       2       )"));
        }

        [Fact, WorkItem(1359, "https://github.com/dotnet/roslyn/issues/1359")]
        public void Lambdas_LeafEdits_IfStatement()
        {
            var src1 = @"
class C
{
    static void Main(string[] args)
    {
        <AS:1>if (F(a => <AS:0>1</AS:0>))</AS:1> { }
    }
}
";
            var src2 = @"
class C
{
    static void Main(string[] args)
    {
        <AS:1>if (F(a => <AS:0>2</AS:0>))</AS:1> { }
    }
}
";
            var edits = GetTopEdits(src1, src2);
            var active = GetActiveStatements(src1, src2);

            edits.VerifySemanticDiagnostics(active);
        }

        [Fact, WorkItem(1359, "https://github.com/dotnet/roslyn/issues/1359")]
        public void Lambdas_LeafEdits_WhileStatement()
        {
            var src1 = @"
class C
{
    static void Main(string[] args)
    {
        <AS:1>while (F(a => <AS:0>1</AS:0>))</AS:1> { }
    }
}
";
            var src2 = @"
class C
{
    static void Main(string[] args)
    {
        <AS:1>while (F(a => <AS:0>2</AS:0>))</AS:1> { }
    }
}
";
            var edits = GetTopEdits(src1, src2);
            var active = GetActiveStatements(src1, src2);

            edits.VerifySemanticDiagnostics(active);
        }

        [Fact, WorkItem(1359, "https://github.com/dotnet/roslyn/issues/1359")]
        public void Lambdas_LeafEdits_DoStatement()
        {
            var src1 = @"
class C
{
    static void Main(string[] args)
    {
        do {} <AS:1>while (F(a => <AS:0>1</AS:0>));</AS:1>
    }
}
";
            var src2 = @"
class C
{
    static void Main(string[] args)
    {
        do {} <AS:1>while (F(a => <AS:0>2</AS:0>));</AS:1>
    }
}
";
            var edits = GetTopEdits(src1, src2);
            var active = GetActiveStatements(src1, src2);

            edits.VerifySemanticDiagnostics(active);
        }

        [Fact, WorkItem(1359, "https://github.com/dotnet/roslyn/issues/1359")]
        public void Lambdas_LeafEdits_SwitchStatement()
        {
            var src1 = @"
class C
{
    static void Main(string[] args)
    {
        <AS:1>switch (F(a => <AS:0>1</AS:0>))</AS:1>
        {
            case 0: break;
            case 1: break;
        }
    }
}
";
            var src2 = @"
class C
{
    static void Main(string[] args)
    {
        <AS:1>switch (F(a => <AS:0>2</AS:0>))</AS:1>
        {
            case 0: break;
            case 1: break;
        }
    }
}
";
            var edits = GetTopEdits(src1, src2);
            var active = GetActiveStatements(src1, src2);

            edits.VerifySemanticDiagnostics(active);
        }

        [Fact, WorkItem(1359, "https://github.com/dotnet/roslyn/issues/1359")]
        public void Lambdas_LeafEdits_LockStatement()
        {
            var src1 = @"
class C
{
    static void Main(string[] args)
    {
        <AS:1>lock (F(a => <AS:0>1</AS:0>))</AS:1> {}
    }
}
";
            var src2 = @"
class C
{
    static void Main(string[] args)
    {
        <AS:1>lock (F(a => <AS:0>2</AS:0>))</AS:1> {}
    }
}
";
            var edits = GetTopEdits(src1, src2);
            var active = GetActiveStatements(src1, src2);

            edits.VerifySemanticDiagnostics(active);
        }

        [Fact, WorkItem(1359, "https://github.com/dotnet/roslyn/issues/1359")]
        public void Lambdas_LeafEdits_UsingStatement1()
        {
            var src1 = @"
class C
{
    static void Main(string[] args)
    {
        <AS:1>using (F(a => <AS:0>1</AS:0>))</AS:1> {}
    }
}
";
            var src2 = @"
class C
{
    static void Main(string[] args)
    {
        <AS:1>using (F(a => <AS:0>2</AS:0>))</AS:1> {}
    }
}
";
            var edits = GetTopEdits(src1, src2);
            var active = GetActiveStatements(src1, src2);

            edits.VerifySemanticDiagnostics(active);
        }

        [Fact]
        public void Lambdas_ExpressionToStatements()
        {
            var src1 = @"
class C
{
    static void Main(string[] args)
    {
        Func<int, int> f = a => <AS:0>1</AS:0>;
    }
}
";
            var src2 = @"
class C
{
    static void Main(string[] args)
    {
        <AS:0>Func<int, int> f = a => { return 1; };</AS:0>
    }
}
";
            var edits = GetTopEdits(src1, src2);
            var active = GetActiveStatements(src1, src2);

            edits.VerifySemanticDiagnostics(active);
        }

        [Fact]
        public void Lambdas_ExpressionToDelegate()
        {
            var src1 = @"
using System;
class C
{
    static void Main()
    {
        Func<int, int> f = a => <AS:0>1</AS:0>;
    }
}
";
            var src2 = @"
using System;
class C
{
    static void Main()
    {
        <AS:0>Func<int, int> f = delegate(int a) { return 1; };</AS:0>
    }
}
";
            var edits = GetTopEdits(src1, src2);
            var active = GetActiveStatements(src1, src2);

            edits.VerifySemanticDiagnostics(active);
        }

        [Fact, WorkItem(61415, "https://github.com/dotnet/roslyn/issues/61415")]
        public void Lambdas_EditAroundTry_WithActiveStatement()
        {
            var src1 =
                """
                Action F = () =>
                {
                    try
                    {
                        <AS:1>G();</AS:1>
                    }
                    <ER:1.0>catch
                    {
                    }</ER:1.0>
                };

                <AS:0>F();</AS:0>

                void G()
                <AS:2>{</AS:2>
                }
                """;
            var src2 =
                """
                Action F = () =>
                {
                    System.Console.WriteLine(1);
                    try
                    {
                        <AS:1>G();</AS:1>
                    }
                    <ER:1.0>catch
                    {
                    }</ER:1.0>
                };
                
                <AS:0>F();</AS:0>
                
                void G()
                <AS:2>{</AS:2>
                }
                """;

            var edits = GetTopEdits(src1, src2);
            var active = GetActiveStatements(src1, src2);

            edits.VerifySemanticDiagnostics(active);
        }

        [Fact]
        public void Lambdas_StatementsToExpression()
        {
            var src1 = @"
class C
{
    static void Main(string[] args)
    {
        Func<int, int> f = a => { <AS:0>return 1;</AS:0> };
    }
}
";
            var src2 = @"
class C
{
    static void Main(string[] args)
    {
        <AS:0>Func<int, int> f = a => 1;</AS:0>
    }
}
";
            var edits = GetTopEdits(src1, src2);
            var active = GetActiveStatements(src1, src2);

            edits.VerifySemanticDiagnostics(active);
        }

        [Fact]
        public void Lambdas_DelegateToExpression()
        {
            var src1 = @"
using System;
class C
{
    static void Main()
    {
        Func<int, int> f = delegate(int a) { <AS:0>return 1;</AS:0> };
    }
}
";
            var src2 = @"
using System;
class C
{
    static void Main()
    {
        <AS:0>Func<int, int> f = a => 1;</AS:0>
    }
}
";
            var edits = GetTopEdits(src1, src2);
            var active = GetActiveStatements(src1, src2);

            edits.VerifySemanticDiagnostics(active);
        }

        [Fact]
        public void Lambdas_StatementsToDelegate()
        {
            var src1 = @"
using System;
class C
{
    static void Main()
    {
        Func<int, int> f = a => { <AS:0>return 1;</AS:0> };
    }
}
";
            var src2 = @"
using System;
class C
{
    static void Main()
    {
        Func<int, int> f = delegate(int a) { <AS:0>return 2;</AS:0> };
    }
}
";
            var edits = GetTopEdits(src1, src2);
            var active = GetActiveStatements(src1, src2);

            edits.VerifySemanticDiagnostics(active);
        }

        [Fact]
        public void Lambdas_ActiveStatementUpdate()
        {
            var src1 = @"
using System;
class C
{
    static void Main(string[] args)
    {
        Func<int, int, int> f = (int a, int b) => <AS:0>a + b + 1</AS:0>;
        <AS:1>f(2);</AS:1>
    }
}";
            var src2 = @"
using System;
class C
{
    static void Main(string[] args)
    {
        Func<int, int, int> f = (_, _) => <AS:0>10</AS:0>;
        <AS:1>f(2);</AS:1>
    }
}
";
            var edits = GetTopEdits(src1, src2);
            var active = GetActiveStatements(src1, src2);

            edits.VerifySemanticDiagnostics(active, capabilities: EditAndContinueTestHelpers.Net6RuntimeCapabilities);
        }

        [Fact]
        public void Lambdas_ActiveStatementRemoved1()
        {
            var src1 = @"
class C
{
    static void Main(string[] args)
    {
        Func<int, Func<int, int>> f = a =>
        {
            return b =>
            {
                <AS:0>return b;</AS:0>
            };
        };

        var z = f(1);
        <AS:1>z(2);</AS:1>
    }
}";
            var src2 = @"
class C
{
    static void Main(string[] args)
    {
        Func<int, int> f = b =>
        {
            <AS:0>return b;</AS:0>
        };

        var z = f;
        <AS:1>z(2);</AS:1>
    }
}
";
            var edits = GetTopEdits(src1, src2);
            var active = GetActiveStatements(src1, src2);

            edits.VerifySemanticDiagnostics(active,
                Diagnostic(RudeEditKind.ActiveStatementLambdaRemoved, "return b;", CSharpFeaturesResources.lambda));
        }

        [Fact]
        public void Lambdas_ActiveStatementRemoved2()
        {
            var src1 = @"
class C
{
    static void Main(string[] args)
    {
        Func<int, Func<int, int>> f = a => (b) => <AS:0>b</AS:0>;

        var z = f(1);
        <AS:1>z(2);</AS:1>
    }
}";
            var src2 = @"
class C
{
    static void Main(string[] args)
    {
        Func<int, int> f = <AS:0>(b)</AS:0> => b;

        var z = f;
        <AS:1>z(2);</AS:1>
    }
}
";
            var edits = GetTopEdits(src1, src2);
            var active = GetActiveStatements(src1, src2);

            edits.VerifySemanticDiagnostics(active,
                Diagnostic(RudeEditKind.ActiveStatementLambdaRemoved, "(b)", CSharpFeaturesResources.lambda));
        }

        [Fact]
        public void Lambdas_ActiveStatementRemoved3()
        {
            var src1 = @"
class C
{
    static void Main(string[] args)
    {
        Func<int, Func<int, int>> f = a =>
        {
            Func<int, int> z;

            F(b =>
            {
                <AS:0>return b;</AS:0>
            }, out z);

            return z;
        };

        var z = f(1);
        <AS:1>z(2);</AS:1>
    }
}";
            var src2 = @"
class C
{
    static void Main(string[] args)
    {
        Func<int, int> f = b =>
        {
            <AS:0>F(b);</AS:0>

            return 1;
        };

        var z = f;
        <AS:1>z(2);</AS:1>
    }
}
";
            var edits = GetTopEdits(src1, src2);
            var active = GetActiveStatements(src1, src2);

            edits.VerifySemanticDiagnostics(active,
                Diagnostic(RudeEditKind.ActiveStatementLambdaRemoved, "F(b);", CSharpFeaturesResources.lambda));
        }

        [Fact]
        public void Lambdas_ActiveStatementRemoved4()
        {
            var src1 = @"
class C
{
    static void Main(string[] args)
    {
        Func<int, Func<int, int>> f = a =>
        {
            <AS:1>z(2);</AS:1>

            return b =>
            {
                <AS:0>return b;</AS:0>
            };
        };
    }
}";
            var src2 = @"
class C
{
    static void Main(string[] args)
    <AS:0,1>{</AS:0,1>
    
    }
}
";
            var edits = GetTopEdits(src1, src2);
            var active = GetActiveStatements(src1, src2);

            edits.VerifySemanticDiagnostics(active,
                Diagnostic(RudeEditKind.ActiveStatementLambdaRemoved, "{", CSharpFeaturesResources.lambda),
                Diagnostic(RudeEditKind.ActiveStatementLambdaRemoved, "{", CSharpFeaturesResources.lambda));
        }

        [Fact]
        public void Queries_ActiveStatementRemoved_WhereClause()
        {
            var src1 = @"
class C
{
    static void Main(string[] args)
    {
        var s = from a in b where <AS:0>b.goo</AS:0> select b.bar;
        <AS:1>s.ToArray();</AS:1>
    }
}";
            var src2 = @"
class C
{
    static void Main(string[] args)
    {
        var s = <AS:0>from</AS:0> a in b select b.bar;
        <AS:1>s.ToArray();</AS:1>
    }
}
";
            var edits = GetTopEdits(src1, src2);
            var active = GetActiveStatements(src1, src2);

            edits.VerifySemanticDiagnostics(active,
                Diagnostic(RudeEditKind.ActiveStatementLambdaRemoved, "from", CSharpFeaturesResources.where_clause));
        }

        [Fact]
        public void Queries_ActiveStatementRemoved_LetClause()
        {
            var src1 = @"
class C
{
    static void Main(string[] args)
    {
        var s = from a in b let x = <AS:0>b.goo</AS:0> select x;
        <AS:1>s.ToArray();</AS:1>
    }
}";
            var src2 = @"
class C
{
    static void Main(string[] args)
    {
        var s = <AS:0>from</AS:0> a in b select a.bar;
        <AS:1>s.ToArray();</AS:1>
    }
}
";
            var edits = GetTopEdits(src1, src2);
            var active = GetActiveStatements(src1, src2);

            edits.VerifySemanticDiagnostics(active,
                Diagnostic(RudeEditKind.ActiveStatementLambdaRemoved, "from", CSharpFeaturesResources.let_clause));
        }

        [Fact]
        public void Queries_ActiveStatementRemoved_JoinClauseLeft()
        {
            var src1 = @"
class C
{
    static void Main(string[] args)
    {
        var s = from a in b
                join c in d on <AS:0>a.goo</AS:0> equals c.bar
                select a.bar;

        <AS:1>s.ToArray();</AS:1>
    }
}";
            var src2 = @"
class C
{
    static void Main(string[] args)
    {
        var s = <AS:0>from</AS:0> a in b select a.bar;
        <AS:1>s.ToArray();</AS:1>
    }
}
";
            var edits = GetTopEdits(src1, src2);
            var active = GetActiveStatements(src1, src2);

            edits.VerifySemanticDiagnostics(active,
                Diagnostic(RudeEditKind.ActiveStatementLambdaRemoved, "from", CSharpFeaturesResources.join_clause));
        }

        [Fact]
        public void Queries_ActiveStatementRemoved_OrderBy1()
        {
            var src1 = @"
class C
{
    static void Main(string[] args)
    {
        var s = from a in b
                orderby <AS:0>a.x</AS:0>, a.y descending, a.z ascending
                select a;

        <AS:1>s.ToArray();</AS:1>
    }
}";
            var src2 = @"
class C
{
    static void Main(string[] args)
    {
        var s = <AS:0>from</AS:0> a in b select a.bar;
        <AS:1>s.ToArray();</AS:1>
    }
}
";
            var edits = GetTopEdits(src1, src2);
            var active = GetActiveStatements(src1, src2);

            edits.VerifySemanticDiagnostics(active,
                Diagnostic(RudeEditKind.ActiveStatementLambdaRemoved, "from", CSharpFeaturesResources.orderby_clause));
        }

        [Fact]
        public void Queries_ActiveStatementRemoved_OrderBy2()
        {
            var src1 = @"
class C
{
    static void Main(string[] args)
    {
        var s = from a in b
                orderby a.x, <AS:0>a.y</AS:0> descending, a.z ascending
                select a;

        <AS:1>s.ToArray();</AS:1>
    }
}";
            var src2 = @"
class C
{
    static void Main(string[] args)
    {
        var s = <AS:0>from</AS:0> a in b select a.bar;
        <AS:1>s.ToArray();</AS:1>
    }
}
";
            var edits = GetTopEdits(src1, src2);
            var active = GetActiveStatements(src1, src2);

            edits.VerifySemanticDiagnostics(active,
                Diagnostic(RudeEditKind.ActiveStatementLambdaRemoved, "from", CSharpFeaturesResources.orderby_clause));
        }

        [Fact]
        public void Queries_ActiveStatementRemoved_OrderBy3()
        {
            var src1 = @"
class C
{
    static void Main(string[] args)
    {
        var s = from a in b
                orderby a.x, a.y descending, <AS:0>a.z</AS:0> ascending
                select a;

        <AS:1>s.ToArray();</AS:1>
    }
}";
            var src2 = @"
class C
{
    static void Main(string[] args)
    {
        var s = <AS:0>from</AS:0> a in b select a.bar;
        <AS:1>s.ToArray();</AS:1>
    }
}
";
            var edits = GetTopEdits(src1, src2);
            var active = GetActiveStatements(src1, src2);

            edits.VerifySemanticDiagnostics(active,
                Diagnostic(RudeEditKind.ActiveStatementLambdaRemoved, "from", CSharpFeaturesResources.orderby_clause));
        }

        [Fact]
        public void Queries_Remove_JoinInto1()
        {
            var src1 = @"
class C
{
    static void Main()
    {
        var q = from x in xs
                join y in ys on F() equals G() into g
                select <AS:0>1</AS:0>;
    }
}";
            var src2 = @"
class C
{
    static void Main()
    {
        var q = from x in xs
                join y in ys on F() equals G()
                select <AS:0>1</AS:0>;
    }
}";

            var edits = GetTopEdits(src1, src2);
            var active = GetActiveStatements(src1, src2);

            edits.VerifySemanticDiagnostics(active);
        }

        [Fact]
        public void Queries_Remove_QueryContinuation1()
        {
            var src1 = @"
class C
{
    static void Main()
    {
        var q = from x in xs
                group x by x.F() into g
                where <AS:0>g.F()</AS:0>
                select 1;
    }
}";
            var src2 = @"
class C
{
    static void Main()
    {
        var q = from x in xs
                group x by x.F() <AS:0>into</AS:0> g
                select 1;
    }
}";

            var edits = GetTopEdits(src1, src2);
            var active = GetActiveStatements(src1, src2);

            edits.VerifySemanticDiagnostics(active,
                Diagnostic(RudeEditKind.ActiveStatementLambdaRemoved, "into", CSharpFeaturesResources.where_clause));
        }

        [Fact]
        public void Queries_Remove_QueryContinuation2()
        {
            var src1 = @"
class C
{
    static void Main()
    {
        var q = from x in xs
                group x by x.F() into g
                select <AS:0>1</AS:0>;
    }
}";
            var src2 = @"
class C
{
    static void Main()
    {
        var q = from x in xs
                <AS:0>join</AS:0> y in ys on F() equals G() into g
                select 1;
    }
}";

            var edits = GetTopEdits(src1, src2);
            var active = GetActiveStatements(src1, src2);

            edits.VerifySemanticDiagnostics(active,
                Diagnostic(RudeEditKind.ActiveStatementLambdaRemoved, "join", CSharpFeaturesResources.select_clause));
        }

        [Fact]
        public void Queries_Select_Reduced1()
        {
            var src1 = @"
class C
{
    static void Main()
    {
        var q = from a in array
                where a > 0
                select <AS:0>a + 1</AS:0>;
    }
}";
            var src2 = @"
class C
{
    static void Main()
    {
        var q = from a in array
                where a > 0
                <AS:0>select</AS:0> a;
    }
}";

            var edits = GetTopEdits(src1, src2);
            var active = GetActiveStatements(src1, src2);

            edits.VerifySemanticDiagnostics(active,
                Diagnostic(RudeEditKind.ActiveStatementLambdaRemoved, "select", CSharpFeaturesResources.select_clause));
        }

        [Fact]
        public void Queries_Select_Reduced2()
        {
            var src1 = @"
class C
{
    static int F(IEnumerable<int> e) => <AS:0>1</AS:0>;

    static void Main()
    {
        <AS:1>F(from a in array where a > 0 select a + 1);</AS:1>
    }
}";
            var src2 = @"
class C
{
    static int F(IEnumerable<int> e) => <AS:0>1</AS:0>;
   
    static void Main()
    {
        <AS:1>F(from a in array where a > 0 select a);</AS:1>
    }
}";

            var edits = GetTopEdits(src1, src2);
            var active = GetActiveStatements(src1, src2);

            edits.VerifySemanticDiagnostics(active,
                Diagnostic(RudeEditKind.ActiveStatementUpdate, "F(from a in array where a > 0 select a);"));
        }

        [Fact]
        public void Queries_GroupBy_Reduced1()
        {
            var src1 = @"
class C
{
    static void Main()
    {
        var q = from a in array
                group <AS:0>a + 1</AS:0> by a;
    }
}";
            var src2 = @"
class C
{
    static void Main()
    {
        var q = from a in array
                <AS:0>group</AS:0> a by a;
    }
}";

            var edits = GetTopEdits(src1, src2);
            var active = GetActiveStatements(src1, src2);

            edits.VerifySemanticDiagnostics(active,
                Diagnostic(RudeEditKind.ActiveStatementLambdaRemoved, "group", CSharpFeaturesResources.groupby_clause));
        }

        [Fact]
        public void Queries_GroupBy_Reduced2()
        {
            var src1 = @"
class C
{
    static int F(IEnumerable<IGrouping<int, int>> e) => <AS:0>1</AS:0>;

    static void Main()
    {
        <AS:1>F(from a in array group a by a);</AS:1>
    }
}";
            var src2 = @"
class C
{
    static int F(IEnumerable<IGrouping<int, int>> e) => <AS:0>1</AS:0>;
   
    static void Main()
    {
        <AS:1>F(from a in array group a + 1 by a);</AS:1>
    }
}";

            var edits = GetTopEdits(src1, src2);
            var active = GetActiveStatements(src1, src2);

            edits.VerifySemanticDiagnostics(active,
                Diagnostic(RudeEditKind.ActiveStatementUpdate, "F(from a in array group a + 1 by a);"));
        }

        #endregion

        #region State Machines

        [Fact]
        public void MethodToIteratorMethod_WithActiveStatement()
        {
            var src1 = @"
class C
{
    static IEnumerable<int> F()
    {
        <AS:0>Console.WriteLine(1);</AS:0>
        return new[] { 1, 2, 3 };
    }
}
";
            var src2 = @"
class C
{
    static IEnumerable<int> F()
    {
        <AS:0>Console.WriteLine(1);</AS:0>
        yield return 1;
    }
}
";
            var edits = GetTopEdits(src1, src2);
            var active = GetActiveStatements(src1, src2);

            edits.VerifySemanticDiagnostics(active,
                Diagnostic(RudeEditKind.UpdatingStateMachineMethodAroundActiveStatement, "static IEnumerable<int> F()"));
        }

        [Fact]
        public void MethodToIteratorMethod_WithActiveStatementInLambda()
        {
            var src1 = @"
class C
{
    static IEnumerable<int> F()
    {
        var f = new Action(() => { <AS:0>Console.WriteLine(1);</AS:0> });
        return new[] { 1, 2, 3 };
    }
}
";
            var src2 = @"
class C
{
    static IEnumerable<int> F()
    {
        var f = new Action(() => { <AS:0>Console.WriteLine(1);</AS:0> });
        yield return 1;
    }
}
";
            var edits = GetTopEdits(src1, src2);
            var active = GetActiveStatements(src1, src2);

            // should not contain RUDE_EDIT_INSERT_AROUND
            edits.VerifySemanticDiagnostics(
                active,
                capabilities: EditAndContinueCapabilities.NewTypeDefinition);
        }

        [Fact]
        public void MethodToIteratorMethod_WithoutActiveStatement()
        {
            var src1 = @"
class C
{
    static IEnumerable<int> F()
    {
        Console.WriteLine(1);
        return new[] { 1, 2, 3 };
    }
}
";
            var src2 = @"
class C
{
    static IEnumerable<int> F()
    {
        Console.WriteLine(1);
        yield return 1;
    }
}
";
            var edits = GetTopEdits(src1, src2);
            var active = GetActiveStatements(src1, src2);

            edits.VerifySemanticDiagnostics(
                active,
                capabilities: EditAndContinueCapabilities.NewTypeDefinition);
        }

        [Fact]
        public void MethodToAsyncMethod_WithActiveStatement_AwaitExpression()
        {
            var src1 = @"
class C
{
    static Task<int> F()
    {
        <AS:0>Console.WriteLine(1);</AS:0>

        return Task.FromResult(1);
    }
}
";
            var src2 = @"
class C
{
    static async Task<int> F()
    {
        <AS:0>Console.WriteLine(1);</AS:0>
        return await Task.FromResult(1);
    }
}
";
            var edits = GetTopEdits(src1, src2);
            var active = GetActiveStatements(src1, src2);

            edits.VerifySemanticDiagnostics(active,
                Diagnostic(RudeEditKind.UpdatingStateMachineMethodAroundActiveStatement, "static async Task<int> F()"));
        }

        [Fact]
        public void MethodToAsyncMethod_WithActiveStatement_AwaitForEach()
        {
            var src1 = @"
class C
{
    static Task<int> F()
    {
        <AS:0>Console.WriteLine(1);</AS:0>

        return Task.FromResult(1);
    }
}
";
            var src2 = @"
class C
{
    static async Task<int> F()
    {
        <AS:0>Console.WriteLine(1);</AS:0>
        await foreach (var x in AsyncIter()) { }
        return 1;
    }
}
";
            var edits = GetTopEdits(src1, src2);
            var active = GetActiveStatements(src1, src2);

            edits.VerifySemanticDiagnostics(active,
                Diagnostic(RudeEditKind.UpdatingStateMachineMethodAroundActiveStatement, "static async Task<int> F()"));
        }

        [Fact]
        public void MethodToAsyncMethod_WithActiveStatement_AwaitUsing()
        {
            var src1 = @"
class C
{
    static Task<int> F()
    {
        <AS:0>Console.WriteLine(1);</AS:0>

        return Task.FromResult(1);
    }
}
";
            var src2 = @"
class C
{
    static async Task<int> F()
    {
        <AS:0>Console.WriteLine(1);</AS:0>
        await using IAsyncDisposable x = new AsyncDisposable(), y = new AsyncDisposable();
        return 1;
    }
}
";
            var edits = GetTopEdits(src1, src2);
            var active = GetActiveStatements(src1, src2);

            edits.VerifySemanticDiagnostics(active,
                Diagnostic(RudeEditKind.UpdatingStateMachineMethodAroundActiveStatement, "static async Task<int> F()"));
        }

        [Fact]
        public void MethodToAsyncMethod_WithActiveStatement_NoAwait1()
        {
            var src1 = @"
class C
{
    static void F()
    <AS:0>{</AS:0>
        Console.WriteLine(1);
    }
}
";
            var src2 = @"
class C
{
    static async void F()
    <AS:0>{</AS:0>
        Console.WriteLine(1);
    }
}
";
            var edits = GetTopEdits(src1, src2);
            var active = GetActiveStatements(src1, src2);

            edits.VerifySemanticDiagnostics(active,
                Diagnostic(RudeEditKind.UpdatingStateMachineMethodAroundActiveStatement, "static async void F()"));
        }

        [Fact]
        public void MethodToAsyncMethod_WithActiveStatement_NoAwait2()
        {
            var src1 = @"
class C
{
    static void F()
    {
        <AS:0>Console.WriteLine(1);</AS:0>
    }
}
";
            var src2 = @"
class C
{
    static async void F()
    {
        <AS:0>Console.WriteLine(1);</AS:0>
    }
}
";
            var edits = GetTopEdits(src1, src2);
            var active = GetActiveStatements(src1, src2);

            edits.VerifySemanticDiagnostics(active,
                Diagnostic(RudeEditKind.UpdatingStateMachineMethodAroundActiveStatement, "static async void F()"));
        }

        [Fact]
        public void MethodToAsyncMethod_WithActiveStatementInLambda1()
        {
            var src1 = @"
class C
{
    static Task<int> F()
    {
        var f = new Action(() => { <AS:0>Console.WriteLine(1);</AS:0> });
        return Task.FromResult(1);
    }
}
";
            var src2 = @"
class C
{
    static async Task<int> F()
    {
        var f = new Action(() => { <AS:0>Console.WriteLine(1);</AS:0> });
        return await Task.FromResult(1);
    }
}
";
            var edits = GetTopEdits(src1, src2);
            var active = GetActiveStatements(src1, src2);

            // should not contain RUDE_EDIT_INSERT_AROUND
            edits.VerifySemanticDiagnostics(
                active,
                capabilities: EditAndContinueCapabilities.NewTypeDefinition);
        }

        [Fact]
        public void MethodToAsyncMethod_WithActiveStatementInLambda_2()
        {
            var src1 = @"
class C
{
    static void F()
    {
        var f = new Action(() => { <AS:1>Console.WriteLine(1);</AS:1> });
        <AS:0>f();</AS:0>
    }
}
";
            var src2 = @"
class C
{
    static async void F()
    {
        var f = new Action(() => { <AS:1>Console.WriteLine(1);</AS:1> });
        <AS:0>f();</AS:0>
    }
}
";
            var edits = GetTopEdits(src1, src2);
            var active = GetActiveStatements(src1, src2);

            edits.VerifySemanticDiagnostics(active,
                Diagnostic(RudeEditKind.UpdatingStateMachineMethodAroundActiveStatement, "static async void F()"));
        }

        [Fact]
        public void MethodToAsyncMethod_WithLambda()
        {
            var src1 = @"
class C
{
    static void F()
    <AS:0>{</AS:0>
        var f = new Action(() => { Console.WriteLine(1); });
        f();
    }
}
";
            var src2 = @"
class C
{
    static async void F()
    <AS:0>{</AS:0>
        var f = new Action(() => { Console.WriteLine(1); });
        f();
    }
}
";
            var edits = GetTopEdits(src1, src2);
            var active = GetActiveStatements(src1, src2);

            edits.VerifySemanticDiagnostics(active,
                Diagnostic(RudeEditKind.UpdatingStateMachineMethodAroundActiveStatement, "static async void F()"));
        }

        [Fact]
        public void MethodToAsyncMethod_WithoutActiveStatement_1()
        {
            var src1 = @"
class C
{
    static Task<int> F()
    {
        Console.WriteLine(1);
        return Task.FromResult(1);
    }
}
";
            var src2 = @"
class C
{
    static async Task<int> F()
    {
        Console.WriteLine(1);
        return await Task.FromResult(1);
    }
}
";
            var edits = GetTopEdits(src1, src2);
            var active = GetActiveStatements(src1, src2);

            edits.VerifySemanticDiagnostics(
                active,
                capabilities: EditAndContinueCapabilities.NewTypeDefinition);
        }

        [Fact]
        public void MethodToAsyncMethod_WithoutActiveStatement_2()
        {
            var src1 = @"
class C
{
    static void F()
    {
        Console.WriteLine(1);
    }
}
";
            var src2 = @"
class C
{
    static async void F()
    {
        Console.WriteLine(1);
    }
}
";
            var edits = GetTopEdits(src1, src2);
            var active = GetActiveStatements(src1, src2);

            edits.VerifySemanticDiagnostics(active);
        }

        [Fact]
        public void LambdaToAsyncLambda_WithActiveStatement()
        {
            var src1 = @"
using System;
using System.Threading.Tasks;

class C
{
    static void F()
    {
        var f = new Func<Task<int>>(() => 
        { 
            <AS:0>Console.WriteLine(1);</AS:0>
            return Task.FromResult(1);
        });
    }
}
";
            var src2 = @"
using System;
using System.Threading.Tasks;

class C
{
    static void F()
    {
        var f = new Func<Task<int>>(async () => 
        { 
            <AS:0>Console.WriteLine(1);</AS:0>
            return await Task.FromResult(1);
        });
    }
}
";
            var edits = GetTopEdits(src1, src2);
            var active = GetActiveStatements(src1, src2);

            edits.VerifySemanticDiagnostics(active,
                Diagnostic(RudeEditKind.UpdatingStateMachineMethodAroundActiveStatement, "()"));
        }

        [Fact]
        public void LambdaToAsyncLambda_WithActiveStatement_NoAwait()
        {
            var src1 = @"
using System;

class C
{
    static void F()
    {
        var f = new Action(() => { <AS:0>Console.WriteLine(1);</AS:0> });
    }
}
";
            var src2 = @"
using System;

class C
{
    static void F()
    {
        var f = new Action(async () => { <AS:0>Console.WriteLine(1);</AS:0> });
    }
}
";
            var edits = GetTopEdits(src1, src2);
            var active = GetActiveStatements(src1, src2);

            edits.VerifySemanticDiagnostics(active,
                Diagnostic(RudeEditKind.UpdatingStateMachineMethodAroundActiveStatement, "()"));
        }

        [Fact]
        public void LambdaToAsyncLambda_WithActiveStatement_NoAwait_Nested()
        {
            var src1 = @"
class C
{
    static void F()
    {
        var f = new Func<int, Func<int, int>>(a => <AS:0>b => 1</AS:0>);
    }
}
";
            var src2 = @"
class C
{
    static void F()
    {
        var f = new Func<int, Func<int, int>>(async a => <AS:0>b => 1</AS:0>);
    }
}
";
            var edits = GetTopEdits(src1, src2);
            var active = GetActiveStatements(src1, src2);

            edits.VerifySemanticDiagnostics(active,
                Diagnostic(RudeEditKind.UpdatingStateMachineMethodAroundActiveStatement, "a"));
        }

        [Fact, WorkItem(37054, "https://github.com/dotnet/roslyn/issues/37054")]
        public void LocalFunctionToAsyncLocalFunction_BlockBody_WithActiveStatement()
        {
            var src1 = @"
class C
{
    static void F()
    {
        Task<int> f()
        { 
            <AS:0>Console.WriteLine(1);</AS:0>
            return Task.FromResult(1);
        }
    }
}
";
            var src2 = @"
class C
{
    static void F()
    {
        async Task<int> f()
        {
            <AS:0>Console.WriteLine(1);</AS:0>
            return await Task.FromResult(1);
        }
    }
}
";
            var edits = GetTopEdits(src1, src2);
            var active = GetActiveStatements(src1, src2);

            edits.VerifySemanticDiagnostics(active,
                Diagnostic(RudeEditKind.UpdatingStateMachineMethodAroundActiveStatement, "f"));
        }

        [Fact, WorkItem(61415, "https://github.com/dotnet/roslyn/issues/61415")]
        public void LocalFunction_EditAroundTry_WithActiveStatement()
        {
            var src1 =
                """
                <AS:0>F();</AS:0>

                void F()
                {
                    try
                    {
                        <AS:1>G();</AS:1>
                    }
                    <ER:1.0>catch
                    {
                    }</ER:1.0>
                }

                void G()
                <AS:2>{</AS:2>
                }
                """;
            var src2 =
                """
                <AS:0>F();</AS:0>

                void F()
                {
                    System.Console.WriteLine(1);
                    try
                    {
                        <AS:1>G();</AS:1>
                    }
                    <ER:1.0>catch
                    {
                    }</ER:1.0>
                }

                void G()
                <AS:2>{</AS:2>
                }
                """;

            var edits = GetTopEdits(src1, src2);
            var active = GetActiveStatements(src1, src2);

            edits.VerifySemanticDiagnostics(active);
        }

        [Fact, WorkItem(37054, "https://github.com/dotnet/roslyn/issues/37054")]
        public void LocalFunctionToAsyncLocalFunction_ExpressionBody_WithActiveStatement()
        {
            var src1 = @"
class C
{
    static void F()
    {
        Task<int> f() => <AS:0>Task.FromResult(1)</AS:0>;
    }
}
";
            var src2 = @"
class C
{
    static void F()
    {
        async Task<int> f() => <AS:0>await Task.FromResult(1)</AS:0>;
    }
}
";
            var edits = GetTopEdits(src1, src2);
            var active = GetActiveStatements(src1, src2);

            edits.VerifySemanticDiagnostics(active,
                Diagnostic(RudeEditKind.UpdatingStateMachineMethodAroundActiveStatement, "f"));
        }

        [Fact]
        public void AnonymousFunctionToAsyncAnonymousFunction_WithActiveStatement_NoAwait()
        {
            var src1 = @"
using System.Threading.Tasks;

class C
{
    static void F()
    {
        var f = new Func<Task>(delegate() { <AS:0>Console.WriteLine(1);</AS:0> return Task.CompletedTask; });
    }
}
";
            var src2 = @"
using System.Threading.Tasks;

class C
{
    static async void F()
    {
        var f = new Func<Task>(async delegate() { <AS:0>Console.WriteLine(1);</AS:0> });
    }
}
";
            var edits = GetTopEdits(src1, src2);
            var active = GetActiveStatements(src1, src2);

            edits.VerifySemanticDiagnostics(active,
                Diagnostic(RudeEditKind.UpdatingStateMachineMethodAroundActiveStatement, FeaturesResources.delegate_));
        }

        [Fact]
        public void AsyncMethodEdit_Semantics()
        {
            var src1 = @"
using System;
using System.Threading.Tasks;

class C
{
    static async Task<int> F()
    {
        await using var x = new AsyncDisposable();

        await foreach (var x in AsyncIter()) 
        {
            Console.WriteLine(x);
        }

        return await Task.FromResult(1);
    }
}
";
            var src2 = @"
using System;
using System.Threading.Tasks;

class C
{
    static async Task<int> F()
    {
        await using var x = new AsyncDisposable();

        await foreach (var x in AsyncIter()) 
        {
            Console.WriteLine(x + 1);
        }

        return await Task.FromResult(2);
    }
}
";
            var edits = GetTopEdits(src1, src2);
            _ = GetActiveStatements(src1, src2);

            edits.VerifySemanticDiagnostics();
        }

        [Fact]
        public void IteratorMethodEdit_Semantics()
        {
            var src1 = @"
using System;
using System.Collections.Generic;

class C
{
    static IEnumerable<int> F()
    {
        Console.WriteLine(1);
        yield return 1;
    }
}
";
            var src2 = @"
using System;
using System.Collections.Generic;

class C
{
    static IEnumerable<int> F()
    {
        Console.WriteLine(2);
        yield return 2;
    }
}
";
            var edits = GetTopEdits(src1, src2);
            _ = GetActiveStatements(src1, src2);

            edits.VerifySemanticDiagnostics();
        }

        [Fact]
        public void AsyncIteratorMethodEdit_Semantics()
        {
            var src1 = @"
using System;
using System.Collections.Generic;
using System.Threading.Tasks;

class C
{
    static async IAsyncEnumerable<int> F()
    {
        Console.WriteLine(1);
        await Task.Delay(1);
        yield return 1;
    }
}
";
            var src2 = @"
using System;
using System.Collections.Generic;
using System.Threading.Tasks;

class C
{
    static async IAsyncEnumerable<int> F()
    {
        Console.WriteLine(2);
        await Task.Delay(2);
        yield return 2;
    }
}
";
            var edits = GetTopEdits(src1, src2);
            _ = GetActiveStatements(src1, src2);

            edits.VerifySemanticDiagnostics(targetFrameworks: new[] { TargetFramework.NetCoreApp });
        }

        [Fact]
        public void AsyncMethodToMethod()
        {
            var src1 = @"
class C
{
    static async void F()
    {
    }
}
";
            var src2 = @"
class C
{
    static void F()
    {
    }
}
";
            var edits = GetTopEdits(src1, src2);
            var active = GetActiveStatements(src1, src2);

            edits.VerifySemanticDiagnostics(active,
                Diagnostic(RudeEditKind.ChangingFromAsynchronousToSynchronous, "static void F()", FeaturesResources.method));
        }

        #endregion

        #region Misplaced AS 

        [Fact]
        public void MisplacedActiveStatement1()
        {
            var src1 = @"
<AS:1>class C</AS:1>
{
    public static int F(int a)
    {
        <AS:0>return a;</AS:0> 
        <AS:2>return a;</AS:2> 
    }
}";
            var src2 = @"
class C
{
    public static int F(int a)
    {
        <AS:0>return a;</AS:0> 
        <AS:2>return a;</AS:2> 
    }
}";
            var edits = GetTopEdits(src1, src2);
            var active = GetActiveStatements(src1, src2);

            edits.VerifySemanticDiagnostics(active);
        }

        [Fact]
        public void MisplacedActiveStatement2()
        {
            var src1 = @"
class C
{
    static <AS:0>void</AS:0> Main(string[] args)
    {
    }
}";
            var src2 = @"
class C
{
    static void Main(string[] args)
    <AS:0>{</AS:0>
    }
}";
            var edits = GetTopEdits(src1, src2);
            var active = GetActiveStatements(src1, src2);

            edits.VerifySemanticDiagnostics(active);
        }

        [Fact]
        public void MisplacedTrackingSpan1()
        {
            var src1 = @"
class C
{
    static <AS:0>void</AS:0> Main(string[] args)
    {
    }
}";
            var src2 = @"
class C
{
    static <TS:0>void</TS:0> Main(string[] args)
    <AS:0>{</AS:0>
    }
}";
            var edits = GetTopEdits(src1, src2);
            var active = GetActiveStatements(src1, src2);

            edits.VerifySemanticDiagnostics(active);
        }

        #endregion

        #region C# 7.0

        [Fact]
        public void UpdateAroundActiveStatement_IsPattern()
        {
            var src1 = @"
class C
{
    static void F(object x)
    {
        <AS:0>Console.WriteLine(1);</AS:0>
        if (x is int i) { Console.WriteLine(""match""); }
    }
}
";
            var src2 = @"
class C
{
    static void F(object x)
    {
        <AS:0>Console.WriteLine(1);</AS:0>
        if (x is string s) { Console.WriteLine(""match""); }
    }
}
";
            var edits = GetTopEdits(src1, src2);
            var active = GetActiveStatements(src1, src2);

            edits.VerifySemanticDiagnostics(active);
        }

        [Fact]
        public void UpdateAroundActiveStatement_DeconstructionDeclarationStatement()
        {
            var src1 = @"
class C
{
    static void F(object x)
    {
        <AS:0>Console.WriteLine(1);</AS:0>
        var (x, y) = (1, 2);
    }
}
";
            var src2 = @"
class C
{
    static void F(object x)
    {
        <AS:0>Console.WriteLine(1);</AS:0>
        var (x, y) = x;
    }
}
";
            var edits = GetTopEdits(src1, src2);
            var active = GetActiveStatements(src1, src2);

            edits.VerifySemanticDiagnostics(active);
        }

        [Fact]
        public void UpdateAroundActiveStatement_DeconstructionForEach()
        {
            var src1 = @"
class C
{
    static void F(object o)
    {
        <AS:0>Console.WriteLine(1);</AS:0>
        foreach (var (x, y) in new[] { (1, 2) }) { Console.WriteLine(2); }
    }
}
";
            var src2 = @"
class C
{
    static void F(object o)
    {
        <AS:0>Console.WriteLine(1);</AS:0>
        foreach (var (x, y) in new[] { o }) { Console.WriteLine(2); }
    }
}
";
            var edits = GetTopEdits(src1, src2);
            var active = GetActiveStatements(src1, src2);

            edits.VerifySemanticDiagnostics(active);
        }

        [Fact]
        public void UpdateAroundActiveStatement_VarDeconstruction()
        {
            var src1 = @"
class C
{
    static void F(object o1, object o2)
    {
        <AS:0>Console.WriteLine(1);</AS:0>
        for (var (x, y) = o1; ; ) { }
    }
}
";
            var src2 = @"
class C
{
    static void F(object o1, object o2)
    {
        <AS:0>Console.WriteLine(1);</AS:0>
        for (var (x, y) = o2; ; ) { }
    }
}
";
            var edits = GetTopEdits(src1, src2);
            var active = GetActiveStatements(src1, src2);

            edits.VerifySemanticDiagnostics(active);
        }

        [Fact]
        public void UpdateAroundActiveStatement_TypedDeconstruction()
        {
            var src1 = @"
class C
{
    static void F(object o1, object o2)
    {
        <AS:0>Console.WriteLine(1);</AS:0>
        for ((int x, int y) = o1; ; ) { }
    }
}
";
            var src2 = @"
class C
{
    static void F(object o1, object o2)
    {
        <AS:0>Console.WriteLine(1);</AS:0>
        for ((int x, int y) = o2; ; ) { }
    }
}
";
            var edits = GetTopEdits(src1, src2);
            var active = GetActiveStatements(src1, src2);

            edits.VerifySemanticDiagnostics(active);
        }

        [Fact]
        public void UpdateAroundActiveStatement_Tuple()
        {
            var src1 = @"
class C
{
    static void F(object o)
    {
        <AS:0>Console.WriteLine(1);</AS:0>
        (int, int) t;
    }
}
";
            var src2 = @"
class C
{
    static void F(object o)
    {
        <AS:0>Console.WriteLine(1);</AS:0>
        (int, int) t = (1, 2);
    }
}
";
            var edits = GetTopEdits(src1, src2);
            var active = GetActiveStatements(src1, src2);

            edits.VerifySemanticDiagnostics(active);
        }

        [Fact]
        public void UpdateAroundActiveStatement_LocalFunction()
        {
            var src1 = @"
class C
{
    static void F(object o)
    {
        <AS:0>Console.WriteLine(1);</AS:0>
        void M() { Console.WriteLine(2); }
    }
}
";
            var src2 = @"
class C
{
    static void F(object o)
    {
        <AS:0>Console.WriteLine(1);</AS:0>
        void M() { Console.WriteLine(3); }
    }
}
";
            var edits = GetTopEdits(src1, src2);
            var active = GetActiveStatements(src1, src2);

            edits.VerifySemanticDiagnostics(active);
        }

        [Fact]
        public void UpdateAroundActiveStatement_OutVar()
        {
            var src1 = @"
class C
{
    static void F()
    {
        <AS:0>Console.WriteLine(1);</AS:0>
        M();
    }
}
";
            var src2 = @"
class C
{
    static void F()
    {
        <AS:0>Console.WriteLine(1);</AS:0>
        M(out var x);
    }
}
";
            var edits = GetTopEdits(src1, src2);
            var active = GetActiveStatements(src1, src2);

            edits.VerifySemanticDiagnostics(active);
        }

        [Fact]
        public void UpdateAroundActiveStatement_OutVarRemoved()
        {
            var src1 = @"
class C
{
    static void F()
    {
        <AS:0>Console.WriteLine(1);</AS:0>
        M(out var x);
    }
}
";
            var src2 = @"
class C
{
    static void F()
    {
        <AS:0>Console.WriteLine(1);</AS:0>
    }
}
";
            var edits = GetTopEdits(src1, src2);
            var active = GetActiveStatements(src1, src2);

            edits.VerifySemanticDiagnostics(active);
        }

        [Fact]
        public void UpdateAroundActiveStatement_Ref()
        {
            var src1 = @"
class C
{
    static void F()
    {
        <AS:0>Console.WriteLine(1);</AS:0>
        ref int i = ref 1;
    }
}
";
            var src2 = @"
class C
{
    static void F()
    {
        <AS:0>Console.WriteLine(1);</AS:0>
        ref int i = ref 2;
    }
}
";
            var edits = GetTopEdits(src1, src2);
            var active = GetActiveStatements(src1, src2);

            edits.VerifySemanticDiagnostics(active);
        }

        [Fact]
        public void UpdateAroundActiveStatement_DeconstructionDeclaration()
        {
            var src1 = @"
class C
{
    static void F(object o1, object o2)
    {
        <AS:0>Console.WriteLine(1);</AS:0>
        var (x, y) = o1;
    }
}
";
            var src2 = @"
class C
{
    static void F(object o1, object o2)
    {
        <AS:0>Console.WriteLine(1);</AS:0>
        var (x, y) = o2;
    }
}
";
            var edits = GetTopEdits(src1, src2);
            var active = GetActiveStatements(src1, src2);

            edits.VerifySemanticDiagnostics(active);
        }

        [Fact]
        public void UpdateAroundActiveStatement_DeconstructionAssignment()
        {
            var src1 = @"
class C
{
    static void F(object o1, object o2)
    {
        <AS:0>Console.WriteLine(1);</AS:0>
        int x, y;
        (x, y) = o1;
    }
}
";
            var src2 = @"
class C
{
    static void F(object o1, object o2)
    {
        <AS:0>Console.WriteLine(1);</AS:0>
        int x, y;
        (x, y) = o2;
    }
}
";
            var edits = GetTopEdits(src1, src2);
            var active = GetActiveStatements(src1, src2);

            edits.VerifySemanticDiagnostics(active);
        }

        [Fact]
        public void UpdateAroundActiveStatement_SwitchWithPattern()
        {
            var src1 = @"
class C
{
    static void F(object o1, object o2)
    {
        <AS:0>System.Console.WriteLine(1);</AS:0>
        switch (o1)
        {
            case int i:
                break;
        }
    }
}
";
            var src2 = @"
class C
{
    static void F(object o1, object o2)
    {
        <AS:0>System.Console.WriteLine(1);</AS:0>
        switch (o2)
        {
            case int i:
                break;
        }
    }
}
";
            var edits = GetTopEdits(src1, src2);
            var active = GetActiveStatements(src1, src2);

            edits.VerifySemanticDiagnostics(active);
            edits.VerifySemanticDiagnostics();
        }

        #endregion

        #region Nullable

        [Fact]
        public void ChangeLocalNullableToNonNullable()
        {
            var src1 = @"
class C
{
    static void F()
    {
        <AS:0>string? s = ""a"";</AS:0>
    }
}
";
            var src2 = @"
class C
{
    static void F()
    {
        <AS:0>string s = ""a"";</AS:0>
    }
}
";
            var edits = GetTopEdits(src1, src2);
            var active = GetActiveStatements(src1, src2);

            edits.VerifySemanticDiagnostics(active);
        }

        [Fact]
        public void ChangeLocalNonNullableToNullable()
        {
            var src1 = @"
class C
{
    static void F()
    {
        <AS:0>string s = ""a"";</AS:0>
    }
}
";
            var src2 = @"
class C
{
    static void F()
    {
        <AS:0>string? s = ""a"";</AS:0>
    }
}
";
            var edits = GetTopEdits(src1, src2);
            var active = GetActiveStatements(src1, src2);

            edits.VerifySemanticDiagnostics(active);
        }

        #endregion

        #region Partial Types

        [Fact]
        public void InsertDeleteMethod_Inactive()
        {
            // Moving inactive method declaration in a file with active statements.

            var srcA1 = "partial class C { void F1() { <AS:0>System.Console.WriteLine(1);</AS:0> } }";
            var srcB1 = "partial class C { void F2() { } }";
            var srcA2 = "partial class C { void F1() { <AS:0>System.Console.WriteLine(1);</AS:0> } void F2() { } }";
            var srcB2 = "partial class C { }";

            EditAndContinueValidation.VerifySemantics(
                new[] { GetTopEdits(srcA1, srcA2), GetTopEdits(srcB1, srcB2) },
                new[]
                {
                    DocumentResults(
                        activeStatements: GetActiveStatements(srcA1, srcA2, documentIndex: 0),
                        semanticEdits: new[]
                        {
                            SemanticEdit(SemanticEditKind.Update, c => c.GetMember<INamedTypeSymbol>("C").GetMember("F2")),
                        }),
                    DocumentResults(
                        activeStatements: GetActiveStatements(srcB1, srcB2, documentIndex: 1))
                });
        }

        [Fact, WorkItem(51177, "https://github.com/dotnet/roslyn/issues/51177")]
        [WorkItem(54758, "https://github.com/dotnet/roslyn/issues/54758")]
        public void InsertDeleteMethod_Active()
        {
            // Moving active method declaration in a file with active statements.
            // TODO: this is currently a rude edit

            var srcA1 = "partial class C { }";
            var srcB1 = "partial class C { void F() { <AS:0>System.Console.WriteLine(1);</AS:0> } }";
            var srcA2 = "partial class C { void F() { System.Console.WriteLine(1); } }";
            var srcB2 = "<AS:0>partial class C</AS:0> { }";

            EditAndContinueValidation.VerifySemantics(
                new[] { GetTopEdits(srcA1, srcA2, documentIndex: 0), GetTopEdits(srcB1, srcB2, documentIndex: 1) },
                new[]
                {
                    DocumentResults(
                        activeStatements: GetActiveStatements(srcA1, srcA2, documentIndex: 0),
                        semanticEdits: new[]
                        {
                            SemanticEdit(SemanticEditKind.Update, c => c.GetMember<INamedTypeSymbol>("C").GetMember("F")),
                        }),
                    DocumentResults(
                        activeStatements: GetActiveStatements(srcB1, srcB2, documentIndex: 1),
                        // TODO: this is odd AS location https://github.com/dotnet/roslyn/issues/54758
                        diagnostics: new[] { Diagnostic(RudeEditKind.DeleteActiveStatement, "      partial c", DeletedSymbolDisplay(FeaturesResources.method, "F()")) })
                });
        }

        #endregion

        #region Records

        [Fact]
        public void Record()
        {
            var src1 = @"
record C(int X)
{
    public int X { get; init; } = <AS:0>1</AS:0>;
}";
            var src2 = @"
record C(int X)
{
    public int X { get; init; } = <AS:0>2</AS:0>;
}";
            var edits = GetTopEdits(src1, src2);
            var active = GetActiveStatements(src1, src2);

            edits.VerifySemanticDiagnostics(active);
        }

        [Fact]
        public void Record_Constructor()
        {
            var src1 = @"
record C(int X)
{
    public int X { get; init; } = <AS:0>1</AS:0>;

    static void Main(string[] args)
    {
        <AS:1>var x = new C(1);</AS:1>
    }
}";
            var src2 = @"
record C(int X)
{
    public int X { get; init; } = <AS:0>2</AS:0>;

    static void Main(string[] args)
    {
        <AS:1>var x = new C(1);</AS:1>
    }
}";
            var edits = GetTopEdits(src1, src2);
            var active = GetActiveStatements(src1, src2);

            edits.VerifySemanticDiagnostics(active);
        }

        [Fact]
        public void Record_FieldInitializer_Lambda2()
        {
            var src1 = @"
record C(int X)
{
    Func<int, Func<int>> a = z => () => <AS:0>z + 1</AS:0>;

    static void Main(string[] args)
    {
        <AS:1>new C(1).a(1)();</AS:1>
    }
}";
            var src2 = @"
record C(int X)
{
    Func<int, Func<int>> a = z => () => <AS:0>z + 2</AS:0>;

    static void Main(string[] args)
    {
        <AS:1>new C(1).a(1)();</AS:1>
    }
}";
            var edits = GetTopEdits(src1, src2);
            var active = GetActiveStatements(src1, src2);

            edits.VerifySemanticDiagnostics(active);
        }

        #endregion

        #region Line Mapping

        /// <summary>
        /// Validates that changes in #line directives produce semantic updates of the containing method.
        /// </summary>
        [Fact]
        public void LineMapping_ChangeLineNumber_WithinMethod()
        {
            var src1 = @"
class C
{
#line 1 ""a""
    static void F()
    {
        <AS:0>A();</AS:0>
#line 5 ""b""
        B(1);
        <AS:1>B();</AS:1>
#line 2 ""c""
        <AS:2>C();</AS:2>
        <AS:3>C();</AS:3>
#line hidden
        D();
#line default
        <AS:4>E();</AS:4>
    }
}";
            var src2 = @"
class C
{
#line 1 ""a""
    static void F()
    {
        <AS:0>A();</AS:0>
#line 5 ""b""
        B(2);
        <AS:1>B();</AS:1>
#line 9 ""c""
        <AS:2>C();</AS:2>
        <AS:3>C();</AS:3>
#line hidden
        D();
#line default
        <AS:4>E();</AS:4>
    }
}";
            var edits = GetTopEdits(src1, src2);
            var active = GetActiveStatements(src1, src2);

            edits.VerifySemanticDiagnostics(active);
        }

        [Fact]
        public void LineMapping_ChangeFilePath()
        {
            var src1 = @"
class C
{
    static void F()
    {
        <AS:0>A();</AS:0>
#line 1 ""a""
        <AS:1>B();</AS:1>
    }
}";
            var src2 = @"
class C
{
    static void F()
    {
        <AS:0>A();</AS:0>
#line 1 ""b""
        <AS:1>B();</AS:1>
    }
}";
            var edits = GetTopEdits(src1, src2);
            var active = GetActiveStatements(src1, src2);

            edits.VerifySemanticDiagnostics(active,
                Diagnostic(RudeEditKind.UpdateAroundActiveStatement, "B();", string.Format(FeaturesResources._0_directive, "line")));
        }

        [Fact]
        public void LineMapping_ExceptionRegions_ChangeLineNumber()
        {
            var src1 = @"
class C
{
    static void Main()
    <AS:0>{</AS:0>
        try
        {
            try
            {
                <AS:1>Goo();</AS:1>
            }
#line 20 ""a""
            <ER:1.1>catch (E1 e) { }</ER:1.1>
#line default
        }
#line 20 ""b""
        <ER:1.0>catch (E2 e) { }</ER:1.0>
#line default
    }
}";
            var src2 = @"
class C
{
    static void Main()
    <AS:0>{</AS:0>
        try
        {
            try
            {
                <AS:1>Goo();</AS:1>
            }
#line 20 ""a""
            <ER:1.1>catch (E1 e) { }</ER:1.1>
#line default
        }
#line 30 ""b""
        <ER:1.0>catch (E2 e) { }</ER:1.0>
#line default
    }
}";
            var edits = GetTopEdits(src1, src2);
            var active = GetActiveStatements(src1, src2);

            edits.VerifySemanticDiagnostics(active);
        }

        [Fact, WorkItem(52971, "https://github.com/dotnet/roslyn/issues/52971")]
        public void LineMapping_ExceptionRegions_ChangeFilePath()
        {
            var src1 = @"
class C
{
    static void Main()
    <AS:0>{</AS:0>
        try
        {
            try
            {
                <AS:1>Goo();</AS:1>
            }
#line 20 ""a""
            <ER:1.1>catch (E1 e) { }</ER:1.1>
#line default
        }
#line 20 ""b""
        <ER:1.0>catch (E2 e) { }</ER:1.0>
#line default
    }
}";
            var src2 = @"
class C
{
    static void Main()
    <AS:0>{</AS:0>
        try
        {
            try
            {
                <AS:1>Goo();</AS:1>
            }
#line 20 ""a""
            <ER:1.1>catch (E1 e) { }</ER:1.1>
#line default
        }
#line 20 ""c""
        <ER:1.0>catch (E2 e) { }</ER:1.0>
#line default
    }
}";
            var edits = GetTopEdits(src1, src2);
            var active = GetActiveStatements(src1, src2);

            // TODO: rude edit should be reported
            edits.VerifySemanticDiagnostics(active);
        }

        [Fact(Skip = "https://github.com/dotnet/roslyn/issues/52971"), WorkItem(52971, "https://github.com/dotnet/roslyn/issues/52971")]
        public void LineMapping_ExceptionRegions_LineChange_MultipleMappedFiles()
        {
            var src1 = @"
class C
{
    static void Main()
    <AS:0>{</AS:0>
        try
        {
            <AS:1>Goo();</AS:1>
        }
#line 20 ""a""
        <ER:1.1>catch (E1 e) { }</ER:1.1>
#line 20 ""b""
        <ER:1.0>catch (E2 e) { }</ER:1.0>
#line default
    }
}";
            var src2 = @"
class C
{
    static void Main()
    <AS:0>{</AS:0>
        try
        {
            <AS:1>Goo();</AS:1>
        }
#line 20 ""a""
        <ER:1.1>catch (E1 e) { }</ER:1.1>
#line 30 ""b""
        <ER:1.0>catch (E2 e) { }</ER:1.0>
#line default
    }
}";
            var edits = GetTopEdits(src1, src2);
            var active = GetActiveStatements(src1, src2);

            // TODO: rude edit?
            edits.VerifySemanticDiagnostics(active);
        }

        #endregion

        #region Misc

        [Fact]
        public void Delete_All_SourceText()
        {
            var src1 = @"
class C
{
    static void Main(string[] args)
    {
        <AS:1>Goo(1);</AS:1>
    }

    static void Goo(int a)
    {
        <AS:0>Console.WriteLine(a);</AS:0>
    }
}";
            var src2 = @"";
            var edits = GetTopEdits(src1, src2);

            edits.VerifySemanticDiagnostics(
                Diagnostic(RudeEditKind.Delete, null, DeletedSymbolDisplay(FeaturesResources.class_, "C")));
        }

        [Fact]
        public void PartiallyExecutedActiveStatement()
        {
            var src1 = @"
class C
{
    public static void F()
    {
        <AS:0>Console.WriteLine(1);</AS:0> 
        <AS:1>Console.WriteLine(2);</AS:1> 
        <AS:2>Console.WriteLine(3);</AS:2> 
        <AS:3>Console.WriteLine(4);</AS:3> 
        <AS:4>Console.WriteLine(5);</AS:4> 
    }
}";
            var src2 = @"
class C
{
    public static void F()
    {
        <AS:0>Console.WriteLine(10);</AS:0> 
        <AS:1>Console.WriteLine(20);</AS:1> 
        <AS:2>Console.WriteLine(30);</AS:2> 
        <AS:3>Console.WriteLine(40);</AS:3> 
        <AS:4>Console.WriteLine(50);</AS:4> 
    }
}";
            var edits = GetTopEdits(src1, src2);
            var active = GetActiveStatements(src1, src2, flags: new[]
            {
                ActiveStatementFlags.PartiallyExecuted | ActiveStatementFlags.LeafFrame,
                ActiveStatementFlags.PartiallyExecuted | ActiveStatementFlags.NonLeafFrame,
                ActiveStatementFlags.LeafFrame,
                ActiveStatementFlags.NonLeafFrame,
                ActiveStatementFlags.NonLeafFrame | ActiveStatementFlags.LeafFrame
            });

            edits.VerifySemanticDiagnostics(active,
                Diagnostic(RudeEditKind.PartiallyExecutedActiveStatementUpdate, "Console.WriteLine(10);"),
                Diagnostic(RudeEditKind.ActiveStatementUpdate, "Console.WriteLine(20);"),
                Diagnostic(RudeEditKind.ActiveStatementUpdate, "Console.WriteLine(40);"),
                Diagnostic(RudeEditKind.ActiveStatementUpdate, "Console.WriteLine(50);"));
        }

        [Fact]
        public void PartiallyExecutedActiveStatement_Deleted1()
        {
            var src1 = @"
class C
{
    public static void F()
    {
        <AS:0>Console.WriteLine(1);</AS:0> 
    }
}";
            var src2 = @"
class C
{
    public static void F()
    { 
    <AS:0>}</AS:0>
}";
            var edits = GetTopEdits(src1, src2);
            var active = GetActiveStatements(src1, src2, flags: new[]
            {
                ActiveStatementFlags.PartiallyExecuted | ActiveStatementFlags.LeafFrame
            });

            edits.VerifySemanticDiagnostics(active,
                Diagnostic(RudeEditKind.PartiallyExecutedActiveStatementDelete, "{", FeaturesResources.code));
        }

        [Fact]
        public void PartiallyExecutedActiveStatement_Deleted2()
        {
            var src1 = @"
class C
{
    public static void F()
    {
        <AS:0>Console.WriteLine(1);</AS:0> 
    }
}";
            var src2 = @"
class C
{
    public static void F()
    { 
    <AS:0>}</AS:0>
}";
            var edits = GetTopEdits(src1, src2);
            var active = GetActiveStatements(src1, src2, flags: new[]
            {
                ActiveStatementFlags.NonLeafFrame | ActiveStatementFlags.LeafFrame
            });

            edits.VerifySemanticDiagnostics(active,
                Diagnostic(RudeEditKind.DeleteActiveStatement, "{", FeaturesResources.code));
        }

        [Fact]
        public void Block_Delete()
        {
            var src1 = @"
class C
{
    public static void F()
    {
        G(1);
        <AS:0>{</AS:0> G(2); }
        G(3);
    }
}
";
            var src2 = @"
class C
{
    public static void F()
    {
        G(1);
        <AS:0>G(3);</AS:0>
    }
}
";

            var edits = GetTopEdits(src1, src2);
            var active = GetActiveStatements(src1, src2);

            edits.VerifySemanticDiagnostics(active);
        }

        [Theory, CombinatorialData]
        public void MemberBodyInternalError(bool outOfMemory)
        {
            var src1 = @"
class C
{
    public static void F()
    {
        <AS:1>G();</AS:1>
    }

    public static void G()
    {
        <AS:0>H(1);</AS:0>
    }

    public static void H(int x)
    {
    }
}
";
            var src2 = @"
class C
{
    public static void F()
    {
        <AS:1>G();</AS:1>
    }

    public static void G()
    {
        <AS:0>H(2);</AS:0>
    }

    public static void H(int x)
    {
    }
}
";

            var edits = GetTopEdits(src1, src2);
            var active = GetActiveStatements(src1, src2);
            var validator = new CSharpEditAndContinueTestHelpers(faultInjector: node =>
            {
                if (node.Parent is MethodDeclarationSyntax methodDecl && methodDecl.Identifier.Text == "G")
                {
                    throw outOfMemory ? new OutOfMemoryException() : new SimpleToStringException();
                }
            });

<<<<<<< HEAD

            // Disable any default test handler -- want the exceptions being caught to be caught, and since we're asserting diagnostics
            // are as expected we can't be trapping other failures.
            using var _ = FatalError.TestAccessor.OverrideTestHandler(handler: null);

            var expectedDiagnostic = outOfMemory ?
                Diagnostic(RudeEditKind.MemberBodyTooBig, "public static void G()", FeaturesResources.method) :
                Diagnostic(RudeEditKind.MemberBodyInternalError, "public static void G()", FeaturesResources.method, SimpleToStringException.ToStringOutput);
=======
            var expectedDiagnostic = outOfMemory
                ? Diagnostic(RudeEditKind.MemberBodyTooBig, "public static void G()", FeaturesResources.method)
                : Diagnostic(RudeEditKind.MemberBodyInternalError, "public static void G()", FeaturesResources.method, SimpleToStringException.ToStringOutput);
>>>>>>> fffcfb6b

            validator.VerifySemantics(
                new[] { edits },
                TargetFramework.NetCoreApp,
                new[] { DocumentResults(diagnostics: new[] { expectedDiagnostic }) });
        }

        /// <summary>
        /// Custom exception class that has a fixed ToString so that tests aren't relying
        /// on stack traces, which could make them flaky
        /// </summary>
        private class SimpleToStringException : Exception
        {
            public const string ToStringOutput = "<Exception>";

            public override string ToString()
            {
                return ToStringOutput;
            }
        }

        #endregion

        #region Top Level Statements

        [Fact]
        public void TopLevelStatements_UpdateAroundActiveStatement_LocalFunction()
        {
            var src1 = @"
using System;

<AS:0>Console.WriteLine(1);</AS:0>
void M() { Console.WriteLine(2); }
";
            var src2 = @"
using System;

<AS:0>Console.WriteLine(1);</AS:0>
void M() { Console.WriteLine(3); }
";
            var edits = GetTopEdits(src1, src2);
            var active = GetActiveStatements(src1, src2);

            edits.VerifySemanticDiagnostics(active);
        }

        [Fact]
        public void TopLevelStatements_UpdateAroundActiveStatement_OutVar()
        {
            var src1 = @"
using System;

<AS:0>Console.WriteLine(1);</AS:0>
M();
";
            var src2 = @"
using System;

<AS:0>Console.WriteLine(1);</AS:0>
M(out var x);
";
            var edits = GetTopEdits(src1, src2);
            var active = GetActiveStatements(src1, src2);

            edits.VerifySemanticDiagnostics(active);
        }

        [Fact]
        public void TopLevelStatements_Inner()
        {
            var src1 = @"
using System;

<AS:1>Goo(1);</AS:1>

static void Goo(int a)
{
    <AS:0>Console.WriteLine(a);</AS:0>
}
";
            var src2 = @"
using System;

while (true)
{
    <AS:1>Goo(2);</AS:1>
}

static void Goo(int a)
{
    <AS:0>Console.WriteLine(a);</AS:0>
}
";
            var edits = GetTopEdits(src1, src2);
            var active = GetActiveStatements(src1, src2);

            edits.VerifySemanticDiagnostics(active,
                Diagnostic(RudeEditKind.ActiveStatementUpdate, "Goo(2);"));
        }

        #endregion
    }
}<|MERGE_RESOLUTION|>--- conflicted
+++ resolved
@@ -11306,20 +11306,13 @@
                 }
             });
 
-<<<<<<< HEAD
-
             // Disable any default test handler -- want the exceptions being caught to be caught, and since we're asserting diagnostics
             // are as expected we can't be trapping other failures.
             using var _ = FatalError.TestAccessor.OverrideTestHandler(handler: null);
 
-            var expectedDiagnostic = outOfMemory ?
-                Diagnostic(RudeEditKind.MemberBodyTooBig, "public static void G()", FeaturesResources.method) :
-                Diagnostic(RudeEditKind.MemberBodyInternalError, "public static void G()", FeaturesResources.method, SimpleToStringException.ToStringOutput);
-=======
             var expectedDiagnostic = outOfMemory
                 ? Diagnostic(RudeEditKind.MemberBodyTooBig, "public static void G()", FeaturesResources.method)
                 : Diagnostic(RudeEditKind.MemberBodyInternalError, "public static void G()", FeaturesResources.method, SimpleToStringException.ToStringOutput);
->>>>>>> fffcfb6b
 
             validator.VerifySemantics(
                 new[] { edits },
