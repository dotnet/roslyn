﻿// Licensed to the .NET Foundation under one or more agreements.
// The .NET Foundation licenses this file to you under the MIT license.
// See the LICENSE file in the project root for more information.

using System;
using System.Collections.Generic;
using System.Linq;
using System.Threading;
using System.Threading.Tasks;
using Microsoft.CodeAnalysis.Editor.Implementation.Structure;
using Microsoft.CodeAnalysis.Editor.Shared.Tagging;
using Microsoft.CodeAnalysis.Editor.Shared.Utilities;
using Microsoft.CodeAnalysis.Editor.Tagging;
using Microsoft.CodeAnalysis.Editor.UnitTests;
using Microsoft.CodeAnalysis.Editor.UnitTests.Workspaces;
using Microsoft.CodeAnalysis.Options;
using Microsoft.CodeAnalysis.Shared.TestHooks;
using Microsoft.CodeAnalysis.Test.Utilities;
using Microsoft.CodeAnalysis.Text.Shared.Extensions;
using Microsoft.VisualStudio.Text;
using Microsoft.VisualStudio.Text.Editor;
using Microsoft.VisualStudio.Text.Tagging;
using Roslyn.Test.Utilities;
using Roslyn.Utilities;
using Xunit;

namespace Microsoft.CodeAnalysis.Editor.CSharp.UnitTests.Tagging;

[UseExportProvider]
public sealed class AsynchronousTaggerTests
{
    /// <summary>
    /// This hits a special codepath in the product that is optimized for more than 100 spans.
    /// I'm leaving this test here because it covers that code path (as shown by code coverage)
    /// </summary>
    [WpfTheory]
    [WorkItem("http://vstfdevdiv:8080/DevDiv2/DevDiv/_workitems/edit/530368")]
    [WorkItem("https://devdiv.visualstudio.com/DevDiv/_workitems/edit/1927519")]
    [InlineData(0, 0)]
    [InlineData(1, 0)]
    [InlineData(100, 50)]
    [InlineData(101, 50)]
    public async Task LargeNumberOfSpans(int tagsProduced, int expectedCount)
    {
        using var workspace = EditorTestWorkspace.CreateCSharp("""
            class Program
            {
                void M()
                {
                    int z = 0;
                    z = z + z + z + z + z + z + z + z + z + z +
                        z + z + z + z + z + z + z + z + z + z +
                        z + z + z + z + z + z + z + z + z + z +
                        z + z + z + z + z + z + z + z + z + z +
                        z + z + z + z + z + z + z + z + z + z +
                        z + z + z + z + z + z + z + z + z + z +
                        z + z + z + z + z + z + z + z + z + z +
                        z + z + z + z + z + z + z + z + z + z +
                        z + z + z + z + z + z + z + z + z + z +
                        z + z + z + z + z + z + z + z + z + z;
                }
            }
            """);

        var asyncListener = new AsynchronousOperationListener();

        WpfTestRunner.RequireWpfFact($"{nameof(AsynchronousTaggerTests)}.{nameof(LargeNumberOfSpans)} creates asynchronous taggers");

<<<<<<< HEAD
            var eventSource = CreateEventSource();
            var taggerProvider = new TestTaggerProvider(
                workspace.GetService<IThreadingContext>(),
                tagProducer,
                eventSource,
                workspace.GetService<IGlobalOptionService>(),
                workspace.GetService<TaggerThreadCoordinator>(),
                asyncListener);
=======
        var eventSource = CreateEventSource();
        var taggerProvider = new TestTaggerProvider(
            workspace.GetService<IThreadingContext>(),
            (s, c) => Enumerable
                .Range(0, tagsProduced)
                .Select(i => new TagSpan<TextMarkerTag>(new SnapshotSpan(s.Snapshot, new Span(50 + i * 2, 1)), new TextMarkerTag($"Test{i}"))),
            eventSource,
            workspace.GetService<IGlobalOptionService>(),
            asyncListener);
>>>>>>> e017315d

        var document = workspace.Documents.First();
        var textBuffer = document.GetTextBuffer();
        var snapshot = textBuffer.CurrentSnapshot;
        using var tagger = taggerProvider.CreateTagger(textBuffer);
        Contract.ThrowIfNull(tagger);

        var snapshotSpans = new NormalizedSnapshotSpanCollection(
            snapshot, Enumerable.Range(0, 101).Select(i => new Span(i * 4, 1)));

        eventSource.SendUpdateEvent();

        await asyncListener.ExpeditedWaitAsync();

        var tags = tagger.GetTags(snapshotSpans);
        Assert.Equal(expectedCount, tags.Count());
    }

    [WpfFact]
    public void TestNotSynchronousOutlining()
    {
        using var workspace = EditorTestWorkspace.CreateCSharp("""
            class Program {

            }
            """, composition: EditorTestCompositions.EditorFeaturesWpf);
        WpfTestRunner.RequireWpfFact($"{nameof(AsynchronousTaggerTests)}.{nameof(TestNotSynchronousOutlining)} creates asynchronous taggers");

        var tagProvider = workspace.ExportProvider.GetExportedValue<AbstractStructureTaggerProvider>();

        var document = workspace.Documents.First();
        var textBuffer = document.GetTextBuffer();
        using var tagger = tagProvider.CreateTagger(textBuffer);
        Contract.ThrowIfNull(tagger);

        // The very first all to get tags will not be synchronous as this contains no #region tag
        var tags = tagger.GetTags(new NormalizedSnapshotSpanCollection(textBuffer.CurrentSnapshot.GetFullSpan()));
        Assert.Equal(0, tags.Count());
    }

    [WpfFact]
    public void TestSynchronousOutlining()
    {
        using var workspace = EditorTestWorkspace.CreateCSharp("""
            #region x

            class Program
            {
            }

            #endregion
            """, composition: EditorTestCompositions.EditorFeaturesWpf);
        WpfTestRunner.RequireWpfFact($"{nameof(AsynchronousTaggerTests)}.{nameof(TestSynchronousOutlining)} creates asynchronous taggers");

        var tagProvider = workspace.ExportProvider.GetExportedValue<AbstractStructureTaggerProvider>();

        var document = workspace.Documents.First();
        var textBuffer = document.GetTextBuffer();
        using var tagger = tagProvider.CreateTagger(textBuffer);
        Contract.ThrowIfNull(tagger);

        // The very first all to get tags will be synchronous because of the #region
        var tags = tagger.GetTags(new NormalizedSnapshotSpanCollection(textBuffer.CurrentSnapshot.GetFullSpan()));
        Assert.Equal(2, tags.Count());
    }

    private static TestTaggerEventSource CreateEventSource()
        => new();

    private sealed class TestTaggerProvider(
        IThreadingContext threadingContext,
        Func<SnapshotSpan, CancellationToken, IEnumerable<ITagSpan<TextMarkerTag>>> callback,
        ITaggerEventSource eventSource,
        IGlobalOptionService globalOptions,
        IAsynchronousOperationListener asyncListener)
        : AsynchronousTaggerProvider<TextMarkerTag>(threadingContext, globalOptions, visibilityTracker: null, asyncListener)
    {
        protected override TaggerDelay EventChangeDelay
            => TaggerDelay.NearImmediate;

        protected override ITaggerEventSource CreateEventSource(ITextView? textView, ITextBuffer subjectBuffer)
            => eventSource;

        protected override Task ProduceTagsAsync(
            TaggerContext<TextMarkerTag> context, DocumentSnapshotSpan snapshotSpan, int? caretPosition, CancellationToken cancellationToken)
        {
<<<<<<< HEAD
            private readonly Callback _callback;
            private readonly ITaggerEventSource _eventSource;

            public TestTaggerProvider(
                IThreadingContext threadingContext,
                Callback callback,
                ITaggerEventSource eventSource,
                IGlobalOptionService globalOptions,
                TaggerThreadCoordinator threadCoordinator,
                IAsynchronousOperationListener asyncListener)
                : base(threadingContext, globalOptions, visibilityTracker: null, threadCoordinator, asyncListener)
            {
                _callback = callback;
                _eventSource = eventSource;
            }

            protected override TaggerDelay EventChangeDelay => TaggerDelay.NearImmediate;
=======
            foreach (var tag in callback(snapshotSpan.SnapshotSpan, cancellationToken))
                context.AddTag(tag);
>>>>>>> e017315d

            return Task.CompletedTask;
        }

        protected override bool TagEquals(TextMarkerTag tag1, TextMarkerTag tag2)
            => tag1 == tag2;
    }

    private sealed class TestTaggerEventSource() : AbstractTaggerEventSource
    {
        public void SendUpdateEvent()
            => this.RaiseChanged();

        public override void Connect()
        {
        }

        public override void Disconnect()
        {
        }
    }
}<|MERGE_RESOLUTION|>--- conflicted
+++ resolved
@@ -66,16 +66,6 @@
 
         WpfTestRunner.RequireWpfFact($"{nameof(AsynchronousTaggerTests)}.{nameof(LargeNumberOfSpans)} creates asynchronous taggers");
 
-<<<<<<< HEAD
-            var eventSource = CreateEventSource();
-            var taggerProvider = new TestTaggerProvider(
-                workspace.GetService<IThreadingContext>(),
-                tagProducer,
-                eventSource,
-                workspace.GetService<IGlobalOptionService>(),
-                workspace.GetService<TaggerThreadCoordinator>(),
-                asyncListener);
-=======
         var eventSource = CreateEventSource();
         var taggerProvider = new TestTaggerProvider(
             workspace.GetService<IThreadingContext>(),
@@ -84,8 +74,8 @@
                 .Select(i => new TagSpan<TextMarkerTag>(new SnapshotSpan(s.Snapshot, new Span(50 + i * 2, 1)), new TextMarkerTag($"Test{i}"))),
             eventSource,
             workspace.GetService<IGlobalOptionService>(),
+            workspace.GetService<TaggerThreadCoordinator>(),
             asyncListener);
->>>>>>> e017315d
 
         var document = workspace.Documents.First();
         var textBuffer = document.GetTextBuffer();
@@ -160,8 +150,9 @@
         Func<SnapshotSpan, CancellationToken, IEnumerable<ITagSpan<TextMarkerTag>>> callback,
         ITaggerEventSource eventSource,
         IGlobalOptionService globalOptions,
+        TaggerThreadCoordinator threadCoordinator,
         IAsynchronousOperationListener asyncListener)
-        : AsynchronousTaggerProvider<TextMarkerTag>(threadingContext, globalOptions, visibilityTracker: null, asyncListener)
+        : AsynchronousTaggerProvider<TextMarkerTag>(threadingContext, globalOptions, visibilityTracker: null, threadCoordinator, asyncListener)
     {
         protected override TaggerDelay EventChangeDelay
             => TaggerDelay.NearImmediate;
@@ -172,28 +163,8 @@
         protected override Task ProduceTagsAsync(
             TaggerContext<TextMarkerTag> context, DocumentSnapshotSpan snapshotSpan, int? caretPosition, CancellationToken cancellationToken)
         {
-<<<<<<< HEAD
-            private readonly Callback _callback;
-            private readonly ITaggerEventSource _eventSource;
-
-            public TestTaggerProvider(
-                IThreadingContext threadingContext,
-                Callback callback,
-                ITaggerEventSource eventSource,
-                IGlobalOptionService globalOptions,
-                TaggerThreadCoordinator threadCoordinator,
-                IAsynchronousOperationListener asyncListener)
-                : base(threadingContext, globalOptions, visibilityTracker: null, threadCoordinator, asyncListener)
-            {
-                _callback = callback;
-                _eventSource = eventSource;
-            }
-
-            protected override TaggerDelay EventChangeDelay => TaggerDelay.NearImmediate;
-=======
             foreach (var tag in callback(snapshotSpan.SnapshotSpan, cancellationToken))
                 context.AddTag(tag);
->>>>>>> e017315d
 
             return Task.CompletedTask;
         }
