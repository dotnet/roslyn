﻿// Licensed to the .NET Foundation under one or more agreements.
// The .NET Foundation licenses this file to you under the MIT license.
// See the LICENSE file in the project root for more information.

using System;
using System.Collections.Generic;
using System.Collections.Immutable;
using System.Composition;
using System.Linq;
using System.Threading;
using System.Threading.Tasks;
using Microsoft.CodeAnalysis.CodeActions;
using Microsoft.CodeAnalysis.CodeFixes;
using Microsoft.CodeAnalysis.Diagnostics;
using Microsoft.CodeAnalysis.Diagnostics.EngineV2;
using Microsoft.CodeAnalysis.Editor.Implementation.Suggestions;
using Microsoft.CodeAnalysis.Editor.UnitTests.Diagnostics;
using Microsoft.CodeAnalysis.Editor.UnitTests.Workspaces;
using Microsoft.CodeAnalysis.ErrorLogger;
using Microsoft.CodeAnalysis.ErrorReporting;
using Microsoft.CodeAnalysis.Extensions;
using Microsoft.CodeAnalysis.Host.Mef;
using Microsoft.CodeAnalysis.Options;
using Microsoft.CodeAnalysis.PooledObjects;
using Microsoft.CodeAnalysis.Shared.Extensions;
using Microsoft.CodeAnalysis.SolutionCrawler;
using Microsoft.CodeAnalysis.Test.Utilities;
using Microsoft.CodeAnalysis.Text;
using Roslyn.Test.Utilities;
using Roslyn.Utilities;
using Xunit;
using Xunit.Sdk;

namespace Microsoft.CodeAnalysis.Editor.UnitTests.CodeFixes
{
    [UseExportProvider]
    public class CodeFixServiceTests
    {
        private static readonly TestComposition s_compositionWithMockDiagnosticUpdateSourceRegistrationService = EditorTestCompositions.EditorFeatures
            .AddExcludedPartTypes(typeof(IDiagnosticUpdateSourceRegistrationService))
            .AddParts(typeof(MockDiagnosticUpdateSourceRegistrationService));

        [Fact]
        public async Task TestGetFirstDiagnosticWithFixAsync()
        {
            var fixers = CreateFixers();
            var code = @"
    a
";
            using var workspace = TestWorkspace.CreateCSharp(code, composition: s_compositionWithMockDiagnosticUpdateSourceRegistrationService, openDocuments: true);

            Assert.IsType<MockDiagnosticUpdateSourceRegistrationService>(workspace.GetService<IDiagnosticUpdateSourceRegistrationService>());
            var diagnosticService = Assert.IsType<DiagnosticAnalyzerService>(workspace.GetService<IDiagnosticAnalyzerService>());

            var analyzerReference = new TestAnalyzerReferenceByLanguage(DiagnosticExtensions.GetCompilerDiagnosticAnalyzersMap());
            workspace.TryApplyChanges(workspace.CurrentSolution.WithAnalyzerReferences(new[] { analyzerReference }));

            var logger = SpecializedCollections.SingletonEnumerable(new Lazy<IErrorLoggerService>(() => workspace.Services.GetRequiredService<IErrorLoggerService>()));
            var fixService = new CodeFixService(
                diagnosticService, logger, fixers, SpecializedCollections.EmptyEnumerable<Lazy<IConfigurationFixProvider, CodeChangeProviderMetadata>>());

            var reference = new MockAnalyzerReference();
            var project = workspace.CurrentSolution.Projects.Single().AddAnalyzerReference(reference);
            var document = project.Documents.Single();
            var unused = await fixService.GetMostSevereFixAsync(
                document, TextSpan.FromBounds(0, 0), new DefaultCodeActionRequestPriorityProvider(), CodeActionOptions.DefaultProvider, CancellationToken.None);

            var fixer1 = (MockFixer)fixers.Single().Value;
            var fixer2 = (MockFixer)reference.Fixers.Single();

            // check to make sure both of them are called.
            Assert.True(fixer1.Called);
            Assert.True(fixer2.Called);
        }

        [Fact, WorkItem("https://github.com/dotnet/roslyn/issues/41116")]
        public async Task TestGetFixesAsyncWithDuplicateDiagnostics()
        {
            var codeFix = new MockFixer();

            // Add duplicate analyzers to get duplicate diagnostics.
            var analyzerReference = new MockAnalyzerReference(
                    codeFix,
                    ImmutableArray.Create<DiagnosticAnalyzer>(
                        new MockAnalyzerReference.MockDiagnosticAnalyzer(),
                        new MockAnalyzerReference.MockDiagnosticAnalyzer()));

            var tuple = ServiceSetup(codeFix);
            using var workspace = tuple.workspace;
            GetDocumentAndExtensionManager(tuple.analyzerService, workspace, out var document, out var extensionManager, analyzerReference);

            // Verify that we do not crash when computing fixes.
            _ = await tuple.codeFixService.GetFixesAsync(document, TextSpan.FromBounds(0, 0), CodeActionOptions.DefaultProvider, CancellationToken.None);

            // Verify that code fix is invoked with both the diagnostics in the context,
            // i.e. duplicate diagnostics are not silently discarded by the CodeFixService.
            Assert.Equal(2, codeFix.ContextDiagnosticsCount);
        }

        [Fact, WorkItem("https://github.com/dotnet/roslyn/issues/45779")]
        public async Task TestGetFixesAsyncHasNoDuplicateConfigurationActions()
        {
            var codeFix = new MockFixer();

            // Add analyzers with duplicate ID and/or category to get duplicate diagnostics.
            var analyzerReference = new MockAnalyzerReference(
                    codeFix,
                    ImmutableArray.Create<DiagnosticAnalyzer>(
                        new MockAnalyzerReference.MockDiagnosticAnalyzer("ID1", "Category1"),
                        new MockAnalyzerReference.MockDiagnosticAnalyzer("ID1", "Category1"),
                        new MockAnalyzerReference.MockDiagnosticAnalyzer("ID1", "Category2"),
                        new MockAnalyzerReference.MockDiagnosticAnalyzer("ID2", "Category2")));

            var tuple = ServiceSetup(codeFix, includeConfigurationFixProviders: true);
            using var workspace = tuple.workspace;
            GetDocumentAndExtensionManager(tuple.analyzerService, workspace, out var document, out var extensionManager, analyzerReference);

            // Verify registered configuration code actions do not have duplicates.
            var fixCollections = await tuple.codeFixService.GetFixesAsync(document, TextSpan.FromBounds(0, 0), CodeActionOptions.DefaultProvider, CancellationToken.None);
            var codeActions = fixCollections.SelectManyAsArray(c => c.Fixes.Select(f => f.Action));
            Assert.Equal(7, codeActions.Length);
            var uniqueTitles = new HashSet<string>();
            foreach (var codeAction in codeActions)
            {
                Assert.True(codeAction is AbstractConfigurationActionWithNestedActions);
                Assert.True(uniqueTitles.Add(codeAction.Title));
            }
        }

        [Fact, WorkItem("https://github.com/dotnet/roslyn/issues/56843")]
        public async Task TestGetFixesAsyncForFixableAndNonFixableAnalyzersAsync()
        {
            var codeFix = new MockFixer();
            var analyzerWithFix = new MockAnalyzerReference.MockDiagnosticAnalyzer();
            Assert.Equal(codeFix.FixableDiagnosticIds.Single(), analyzerWithFix.SupportedDiagnostics.Single().Id);

            var analyzerWithoutFix = new MockAnalyzerReference.MockDiagnosticAnalyzer("AnalyzerWithoutFixId", "Category");
            var analyzers = ImmutableArray.Create<DiagnosticAnalyzer>(analyzerWithFix, analyzerWithoutFix);
            var analyzerReference = new MockAnalyzerReference(codeFix, analyzers);

            // Verify no callbacks received at initialization.
            Assert.False(analyzerWithFix.ReceivedCallback);
            Assert.False(analyzerWithoutFix.ReceivedCallback);

            var tuple = ServiceSetup(codeFix, includeConfigurationFixProviders: true);
            using var workspace = tuple.workspace;
            GetDocumentAndExtensionManager(tuple.analyzerService, workspace, out var document, out var extensionManager, analyzerReference);

            // Verify only analyzerWithFix is executed when GetFixesAsync is invoked with 'CodeActionRequestPriority.Normal'.
            _ = await tuple.codeFixService.GetFixesAsync(document, TextSpan.FromBounds(0, 0),
                priorityProvider: new DefaultCodeActionRequestPriorityProvider(CodeActionRequestPriority.Default), CodeActionOptions.DefaultProvider,
                addOperationScope: _ => null, cancellationToken: CancellationToken.None);
            Assert.True(analyzerWithFix.ReceivedCallback);
            Assert.False(analyzerWithoutFix.ReceivedCallback);

            // Verify both analyzerWithFix and analyzerWithoutFix are executed when GetFixesAsync is invoked with 'CodeActionRequestPriority.Lowest'.
            _ = await tuple.codeFixService.GetFixesAsync(document, TextSpan.FromBounds(0, 0),
                priorityProvider: new DefaultCodeActionRequestPriorityProvider(CodeActionRequestPriority.Lowest), CodeActionOptions.DefaultProvider,
                addOperationScope: _ => null, cancellationToken: CancellationToken.None);
            Assert.True(analyzerWithFix.ReceivedCallback);
            Assert.True(analyzerWithoutFix.ReceivedCallback);
        }

        [Fact, WorkItem("https://devdiv.visualstudio.com/DevDiv/_workitems/edit/1450689")]
        public async Task TestGetFixesAsyncForDocumentDiagnosticAnalyzerAsync()
        {
            // TS has special DocumentDiagnosticAnalyzer that report 0 SupportedDiagnostics.
            // We need to ensure that we don't skip these document analyzers
            // when computing the diagnostics/code fixes for "Normal" priority bucket, which
            // normally only execute those analyzers which report at least one fixable supported diagnostic.
            var documentDiagnosticAnalyzer = new MockAnalyzerReference.MockDocumentDiagnosticAnalyzer(reportedDiagnosticIds: ImmutableArray<string>.Empty);
            Assert.Empty(documentDiagnosticAnalyzer.SupportedDiagnostics);

            var analyzers = ImmutableArray.Create<DiagnosticAnalyzer>(documentDiagnosticAnalyzer);
            var codeFix = new MockFixer();
            var analyzerReference = new MockAnalyzerReference(codeFix, analyzers);

            // Verify no callbacks received at initialization.
            Assert.False(documentDiagnosticAnalyzer.ReceivedCallback);

            var tuple = ServiceSetup(codeFix, includeConfigurationFixProviders: false);
            using var workspace = tuple.workspace;
            GetDocumentAndExtensionManager(tuple.analyzerService, workspace, out var document, out var extensionManager, analyzerReference);

            // Verify both analyzers are executed when GetFixesAsync is invoked with 'CodeActionRequestPriority.Normal'.
            _ = await tuple.codeFixService.GetFixesAsync(document, TextSpan.FromBounds(0, 0),
                priorityProvider: new DefaultCodeActionRequestPriorityProvider(CodeActionRequestPriority.Default), CodeActionOptions.DefaultProvider,
                addOperationScope: _ => null, cancellationToken: CancellationToken.None);
            Assert.True(documentDiagnosticAnalyzer.ReceivedCallback);
        }

        [Fact, WorkItem("https://github.com/dotnet/roslyn/issues/67354")]
        public async Task TestGetFixesAsyncForGeneratorDiagnosticAsync()
        {
            // We have a special GeneratorDiagnosticsPlaceholderAnalyzer that report 0 SupportedDiagnostics.
            // We need to ensure that we don't skip this special analyzer
            // when computing the diagnostics/code fixes for "Normal" priority bucket, which
            // normally only execute those analyzers which report at least one fixable supported diagnostic.
            // Note that this special placeholder analyzer instance is always included for the project,
            // we do not need to include it in the passed in analyzers.
            Assert.Empty(GeneratorDiagnosticsPlaceholderAnalyzer.Instance.SupportedDiagnostics);

            var analyzers = ImmutableArray<DiagnosticAnalyzer>.Empty;
            var generator = new MockAnalyzerReference.MockGenerator();
            var generators = ImmutableArray.Create<ISourceGenerator>(generator);
            var fixTitle = "Fix Title";
            var codeFix = new MockFixer(fixTitle);
            var codeFixes = ImmutableArray.Create<CodeFixProvider>(codeFix);
            var analyzerReference = new MockAnalyzerReference(codeFixes, analyzers, generators);

            var tuple = ServiceSetup(codeFix, includeConfigurationFixProviders: false);
            using var workspace = tuple.workspace;
            GetDocumentAndExtensionManager(tuple.analyzerService, workspace, out var document, out var extensionManager, analyzerReference);

            Assert.False(codeFix.Called);
            var fixCollectionSet = await tuple.codeFixService.GetFixesAsync(document, TextSpan.FromBounds(0, 0),
                priorityProvider: new DefaultCodeActionRequestPriorityProvider(CodeActionRequestPriority.Default), CodeActionOptions.DefaultProvider,
                addOperationScope: _ => null, cancellationToken: CancellationToken.None);
            Assert.True(codeFix.Called);
            var fixCollection = Assert.Single(fixCollectionSet);
            Assert.Equal(MockFixer.Id, fixCollection.FirstDiagnostic.Id);
            var fix = Assert.Single(fixCollection.Fixes);
            Assert.Equal(fixTitle, fix.Action.Title);
        }

        [Fact]
        public async Task TestGetCodeFixWithExceptionInRegisterMethod_Diagnostic()
        {
            await GetFirstDiagnosticWithFixWithExceptionValidationAsync(new ErrorCases.ExceptionInRegisterMethod());
        }

        [Fact]
        public async Task TestGetCodeFixWithExceptionInRegisterMethod_Fixes()
        {
            await GetAddedFixesWithExceptionValidationAsync(new ErrorCases.ExceptionInRegisterMethod());
        }

        [Fact]
        public async Task TestGetCodeFixWithExceptionInRegisterMethodAsync_Diagnostic()
        {
            await GetFirstDiagnosticWithFixWithExceptionValidationAsync(new ErrorCases.ExceptionInRegisterMethodAsync());
        }

        [Fact]
        public async Task TestGetCodeFixWithExceptionInRegisterMethodAsync_Fixes()
        {
            await GetAddedFixesWithExceptionValidationAsync(new ErrorCases.ExceptionInRegisterMethodAsync());
        }

        [Fact]
        public async Task TestGetCodeFixWithExceptionInFixableDiagnosticIds_Diagnostic()
        {
            await GetFirstDiagnosticWithFixWithExceptionValidationAsync(new ErrorCases.ExceptionInFixableDiagnosticIds());
        }

        [Fact]
        public async Task TestGetCodeFixWithExceptionInFixableDiagnosticIds_Fixes()
        {
            await GetAddedFixesWithExceptionValidationAsync(new ErrorCases.ExceptionInFixableDiagnosticIds());
        }

        [Fact(Skip = "https://github.com/dotnet/roslyn/issues/21533")]
        public async Task TestGetCodeFixWithExceptionInFixableDiagnosticIds_Diagnostic2()
        {
            await GetFirstDiagnosticWithFixWithExceptionValidationAsync(new ErrorCases.ExceptionInFixableDiagnosticIds2());
        }

        [Fact(Skip = "https://github.com/dotnet/roslyn/issues/21533")]
        public async Task TestGetCodeFixWithExceptionInFixableDiagnosticIds_Fixes2()
        {
            await GetAddedFixesWithExceptionValidationAsync(new ErrorCases.ExceptionInFixableDiagnosticIds2());
        }

        [Fact]
        public async Task TestGetCodeFixWithExceptionInGetFixAllProvider()
            => await GetAddedFixesWithExceptionValidationAsync(new ErrorCases.ExceptionInGetFixAllProvider());

        [Fact, WorkItem("https://github.com/dotnet/roslyn/issues/45851")]
        public async Task TestGetCodeFixWithExceptionOnCodeFixProviderCreation()
            => await GetAddedFixesAsync(
                new MockFixer(),
                new MockAnalyzerReference.MockDiagnosticAnalyzer(),
                throwExceptionInFixerCreation: true);

        private static Task<ImmutableArray<CodeFixCollection>> GetAddedFixesWithExceptionValidationAsync(CodeFixProvider codefix)
            => GetAddedFixesAsync(codefix, diagnosticAnalyzer: new MockAnalyzerReference.MockDiagnosticAnalyzer(), exception: true);

        private static async Task<ImmutableArray<CodeFixCollection>> GetAddedFixesAsync(CodeFixProvider codefix, DiagnosticAnalyzer diagnosticAnalyzer, bool exception = false, bool throwExceptionInFixerCreation = false)
        {
            var tuple = ServiceSetup(codefix, throwExceptionInFixerCreation: throwExceptionInFixerCreation);

            using var workspace = tuple.workspace;

            var errorReportingService = (TestErrorReportingService)workspace.Services.GetRequiredService<IErrorReportingService>();

            var errorReported = false;
            errorReportingService.OnError = message => errorReported = true;

            GetDocumentAndExtensionManager(tuple.analyzerService, workspace, out var document, out var extensionManager);
            var reference = new MockAnalyzerReference(codefix, ImmutableArray.Create(diagnosticAnalyzer));
            var project = workspace.CurrentSolution.Projects.Single().AddAnalyzerReference(reference);
            document = project.Documents.Single();
            var fixes = await tuple.codeFixService.GetFixesAsync(document, TextSpan.FromBounds(0, 0), CodeActionOptions.DefaultProvider, CancellationToken.None);

            if (exception)
            {
                Assert.True(extensionManager.IsDisabled(codefix));
                Assert.False(extensionManager.IsIgnored(codefix));
            }

            Assert.Equal(exception || throwExceptionInFixerCreation, errorReported);

            return fixes;
        }

        private static async Task GetFirstDiagnosticWithFixWithExceptionValidationAsync(CodeFixProvider codefix)
        {
            var tuple = ServiceSetup(codefix);
            using var workspace = tuple.workspace;

            var errorReportingService = (TestErrorReportingService)workspace.Services.GetRequiredService<IErrorReportingService>();

            var errorReported = false;
            errorReportingService.OnError = message => errorReported = true;

            GetDocumentAndExtensionManager(tuple.analyzerService, workspace, out var document, out var extensionManager);
            var unused = await tuple.codeFixService.GetMostSevereFixAsync(
                document, TextSpan.FromBounds(0, 0), new DefaultCodeActionRequestPriorityProvider(), CodeActionOptions.DefaultProvider, CancellationToken.None);
            Assert.True(extensionManager.IsDisabled(codefix));
            Assert.False(extensionManager.IsIgnored(codefix));
            Assert.True(errorReported);
        }

        private static (EditorTestWorkspace workspace, DiagnosticAnalyzerService analyzerService, CodeFixService codeFixService, IErrorLoggerService errorLogger) ServiceSetup(
            CodeFixProvider codefix,
            bool includeConfigurationFixProviders = false,
            bool throwExceptionInFixerCreation = false,
            EditorTestHostDocument? additionalDocument = null,
            string code = "class Program { }")
            => ServiceSetup(ImmutableArray.Create(codefix), includeConfigurationFixProviders, throwExceptionInFixerCreation, additionalDocument, code);

        private static (EditorTestWorkspace workspace, DiagnosticAnalyzerService analyzerService, CodeFixService codeFixService, IErrorLoggerService errorLogger) ServiceSetup(
            ImmutableArray<CodeFixProvider> codefixers,
            bool includeConfigurationFixProviders = false,
            bool throwExceptionInFixerCreation = false,
            EditorTestHostDocument? additionalDocument = null,
            string code = "class Program { }")
        {
            var fixers = codefixers.Select(codefix =>
                new Lazy<CodeFixProvider, CodeChangeProviderMetadata>(
                () => throwExceptionInFixerCreation ? throw new Exception() : codefix,
                new CodeChangeProviderMetadata("Test", languages: LanguageNames.CSharp)));

            var workspace = EditorTestWorkspace.CreateCSharp(code, composition: s_compositionWithMockDiagnosticUpdateSourceRegistrationService, openDocuments: true);
#if false
            Assert.True(workspace.TryApplyChanges(workspace.CurrentSolution.WithOptions(
                workspace.CurrentSolution.Options.WithChangedOption(new OptionKey(DiagnosticOptionsStorage.PullDiagnosticsFeatureFlag), false))));
#endif

            if (additionalDocument != null)
            {
                workspace.Projects.Single().AddAdditionalDocument(additionalDocument);
                workspace.AdditionalDocuments.Add(additionalDocument);
                workspace.OnAdditionalDocumentAdded(additionalDocument.ToDocumentInfo());
            }

            var analyzerReference = new TestAnalyzerReferenceByLanguage(DiagnosticExtensions.GetCompilerDiagnosticAnalyzersMap());
            workspace.TryApplyChanges(workspace.CurrentSolution.WithAnalyzerReferences(new[] { analyzerReference }));

            Assert.IsType<MockDiagnosticUpdateSourceRegistrationService>(workspace.GetService<IDiagnosticUpdateSourceRegistrationService>());
            var diagnosticService = Assert.IsType<DiagnosticAnalyzerService>(workspace.GetService<IDiagnosticAnalyzerService>());
            var logger = SpecializedCollections.SingletonEnumerable(new Lazy<IErrorLoggerService>(() => new TestErrorLogger()));
            var errorLogger = logger.First().Value;

            var configurationFixProviders = includeConfigurationFixProviders
                ? workspace.ExportProvider.GetExports<IConfigurationFixProvider, CodeChangeProviderMetadata>()
                : SpecializedCollections.EmptyEnumerable<Lazy<IConfigurationFixProvider, CodeChangeProviderMetadata>>();

            var fixService = new CodeFixService(
                diagnosticService,
                logger,
                fixers,
                configurationFixProviders);

            return (workspace, diagnosticService, fixService, errorLogger);
        }

        private static void GetDocumentAndExtensionManager(
            DiagnosticAnalyzerService diagnosticService,
            EditorTestWorkspace workspace,
            out TextDocument document,
            out EditorLayerExtensionManager.ExtensionManager extensionManager,
            MockAnalyzerReference? analyzerReference = null,
            TextDocumentKind documentKind = TextDocumentKind.Document)
                => GetDocumentAndExtensionManager(diagnosticService, workspace, out document, out extensionManager, out _, analyzerReference, documentKind);

        private static void GetDocumentAndExtensionManager(
            DiagnosticAnalyzerService diagnosticService,
            EditorTestWorkspace workspace,
            out TextDocument document,
            out EditorLayerExtensionManager.ExtensionManager extensionManager,
            out DiagnosticIncrementalAnalyzer diagnosticIncrementalAnalyzer,
            MockAnalyzerReference? analyzerReference = null,
            TextDocumentKind documentKind = TextDocumentKind.Document)
        {
            // register diagnostic engine to solution crawler
            diagnosticIncrementalAnalyzer = diagnosticService.CreateIncrementalAnalyzer(workspace)!;

            var reference = analyzerReference ?? new MockAnalyzerReference();
            var project = workspace.CurrentSolution.Projects.Single().AddAnalyzerReference(reference);
            document = documentKind switch
            {
                TextDocumentKind.Document => project.Documents.Single(),
                TextDocumentKind.AdditionalDocument => project.AdditionalDocuments.Single(),
                TextDocumentKind.AnalyzerConfigDocument => project.AnalyzerConfigDocuments.Single(),
                _ => throw new NotImplementedException(),
            };
            extensionManager = (EditorLayerExtensionManager.ExtensionManager)document.Project.Solution.Services.GetRequiredService<IExtensionManager>();
        }

        private static IEnumerable<Lazy<CodeFixProvider, CodeChangeProviderMetadata>> CreateFixers()
        {
            return SpecializedCollections.SingletonEnumerable(
                new Lazy<CodeFixProvider, CodeChangeProviderMetadata>(() => new MockFixer(), new CodeChangeProviderMetadata("Test", languages: LanguageNames.CSharp)));
        }

        internal class MockFixer : CodeFixProvider
        {
            public const string Id = "MyDiagnostic";
            private readonly string? _registerFixWithTitle;
            public bool Called;
            public int ContextDiagnosticsCount;

            public MockFixer(string? registerFixWithTitle = null)
            {
                _registerFixWithTitle = registerFixWithTitle;
            }

            public sealed override ImmutableArray<string> FixableDiagnosticIds
            {
                get { return ImmutableArray.Create(Id); }
            }

            public sealed override Task RegisterCodeFixesAsync(CodeFixContext context)
            {
                Called = true;
                ContextDiagnosticsCount = context.Diagnostics.Length;
                if (_registerFixWithTitle != null)
                {
                    context.RegisterCodeFix(
                        CodeAction.Create(
                            _registerFixWithTitle,
                            createChangedDocument: _ => Task.FromResult(context.Document)),
                        context.Diagnostics);
                }

                return Task.CompletedTask;
            }
        }

        private class MockAnalyzerReference : AnalyzerReference, ICodeFixProviderFactory
        {
            public readonly ImmutableArray<CodeFixProvider> Fixers;
            public readonly ImmutableArray<DiagnosticAnalyzer> Analyzers;
            public readonly ImmutableArray<ISourceGenerator> Generators;

            private static readonly ImmutableArray<CodeFixProvider> s_defaultFixers = ImmutableArray.Create<CodeFixProvider>(new MockFixer());
            private static readonly ImmutableArray<DiagnosticAnalyzer> s_defaultAnalyzers = ImmutableArray.Create<DiagnosticAnalyzer>(new MockDiagnosticAnalyzer());

            public MockAnalyzerReference(ImmutableArray<CodeFixProvider> fixers, ImmutableArray<DiagnosticAnalyzer> analyzers, ImmutableArray<ISourceGenerator> generators)
            {
                Fixers = fixers;
                Analyzers = analyzers;
                Generators = generators;
            }

            public MockAnalyzerReference(ImmutableArray<CodeFixProvider> fixers, ImmutableArray<DiagnosticAnalyzer> analyzers)
                : this(fixers, analyzers, ImmutableArray<ISourceGenerator>.Empty)
            {
            }

            public MockAnalyzerReference(CodeFixProvider? fixer, ImmutableArray<DiagnosticAnalyzer> analyzers)
                : this(fixer != null ? ImmutableArray.Create(fixer) : ImmutableArray<CodeFixProvider>.Empty,
                       analyzers)
            {
            }

            public MockAnalyzerReference()
                : this(s_defaultFixers, s_defaultAnalyzers)
            {
            }

            public MockAnalyzerReference(CodeFixProvider? fixer)
                : this(fixer, s_defaultAnalyzers)
            {
            }

            public override string Display
            {
                get
                {
                    return "MockAnalyzerReference";
                }
            }

            public override string FullPath
            {
                get
                {
                    return string.Empty;
                }
            }

            public override object Id
            {
                get
                {
                    return "MockAnalyzerReference";
                }
            }

            public override ImmutableArray<DiagnosticAnalyzer> GetAnalyzers(string language)
                => Analyzers;

            public override ImmutableArray<DiagnosticAnalyzer> GetAnalyzersForAllLanguages()
                => ImmutableArray<DiagnosticAnalyzer>.Empty;

            public override ImmutableArray<ISourceGenerator> GetGenerators(string language)
                => Generators;

            public ImmutableArray<CodeFixProvider> GetFixers()
                => Fixers;

            private static ImmutableArray<DiagnosticDescriptor> CreateSupportedDiagnostics(ImmutableArray<(string id, string category)> reportedDiagnosticIdsWithCategories)
            {
                var builder = ArrayBuilder<DiagnosticDescriptor>.GetInstance();
                foreach (var (diagnosticId, category) in reportedDiagnosticIdsWithCategories)
                {
                    var descriptor = new DiagnosticDescriptor(diagnosticId, "MockDiagnostic", "MockDiagnostic", category, DiagnosticSeverity.Warning, isEnabledByDefault: true);
                    builder.Add(descriptor);
                }

                return builder.ToImmutableAndFree();
            }

            public class MockDiagnosticAnalyzer : DiagnosticAnalyzer
            {
                public MockDiagnosticAnalyzer(ImmutableArray<(string id, string category)> reportedDiagnosticIdsWithCategories)
                    => SupportedDiagnostics = CreateSupportedDiagnostics(reportedDiagnosticIdsWithCategories);

                public MockDiagnosticAnalyzer(string diagnosticId, string category)
                    : this(ImmutableArray.Create((diagnosticId, category)))
                {
                }

                public MockDiagnosticAnalyzer(ImmutableArray<string> reportedDiagnosticIds)
                    : this(reportedDiagnosticIds.SelectAsArray(id => (id, "InternalCategory")))
                {
                }

                public MockDiagnosticAnalyzer()
                    : this(ImmutableArray.Create(MockFixer.Id))
                {
                }

                public bool ReceivedCallback { get; private set; }

                public override ImmutableArray<DiagnosticDescriptor> SupportedDiagnostics { get; }

                public override void Initialize(AnalysisContext context)
                {
                    context.RegisterSyntaxTreeAction(c =>
                    {
                        this.ReceivedCallback = true;

                        foreach (var descriptor in SupportedDiagnostics)
                        {
                            c.ReportDiagnostic(Diagnostic.Create(descriptor, c.Tree.GetLocation(TextSpan.FromBounds(0, 0))));
                        }
                    });
                }
            }

            public class MockDocumentDiagnosticAnalyzer : DocumentDiagnosticAnalyzer
            {
                public MockDocumentDiagnosticAnalyzer(ImmutableArray<(string id, string category)> reportedDiagnosticIdsWithCategories)
                    => SupportedDiagnostics = CreateSupportedDiagnostics(reportedDiagnosticIdsWithCategories);

                public MockDocumentDiagnosticAnalyzer(ImmutableArray<string> reportedDiagnosticIds)
                    : this(reportedDiagnosticIds.SelectAsArray(id => (id, "InternalCategory")))
                {
                }

                public MockDocumentDiagnosticAnalyzer()
                    : this(ImmutableArray.Create(MockFixer.Id))
                {
                }

                public bool ReceivedCallback { get; private set; }

                public override ImmutableArray<DiagnosticDescriptor> SupportedDiagnostics { get; }

                public override Task<ImmutableArray<Diagnostic>> AnalyzeSyntaxAsync(Document document, CancellationToken cancellationToken)
                {
                    ReceivedCallback = true;
                    return Task.FromResult(ImmutableArray<Diagnostic>.Empty);
                }

                public override Task<ImmutableArray<Diagnostic>> AnalyzeSemanticsAsync(Document document, CancellationToken cancellationToken)
                {
                    ReceivedCallback = true;
                    return Task.FromResult(ImmutableArray<Diagnostic>.Empty);
                }
            }

            public class MockGenerator : ISourceGenerator
            {
                private readonly DiagnosticDescriptor s_descriptor = new(MockFixer.Id, "Title", "Message", "Category", DiagnosticSeverity.Warning, isEnabledByDefault: true);

                public void Initialize(GeneratorInitializationContext context)
                {
                }

                public void Execute(GeneratorExecutionContext context)
                {
                    foreach (var tree in context.Compilation.SyntaxTrees)
                    {
                        context.ReportDiagnostic(Diagnostic.Create(s_descriptor, tree.GetLocation(new TextSpan(0, 1))));
                    }
                }
            }
        }

        internal class TestErrorLogger : IErrorLoggerService
        {
            public Dictionary<string, string> Messages = [];

            public void LogException(object source, Exception exception)
                => Messages.Add(source.GetType().Name, ToLogFormat(exception));

            private static string ToLogFormat(Exception exception)
                => exception.Message + Environment.NewLine + exception.StackTrace;
        }

        [Fact, WorkItem("https://github.com/dotnet/roslyn/issues/18818")]
        public async Task TestNuGetAndVsixCodeFixersAsync()
        {
            // No NuGet or VSIX code fix provider
            // Verify no code action registered
            await TestNuGetAndVsixCodeFixersCoreAsync(
                nugetFixer: null,
                expectedNuGetFixerCodeActionWasRegistered: false,
                vsixFixer: null,
                expectedVsixFixerCodeActionWasRegistered: false);

            // Only NuGet code fix provider
            // Verify only NuGet fixer's code action registered
            var fixableDiagnosticIds = ImmutableArray.Create(MockFixer.Id);
            await TestNuGetAndVsixCodeFixersCoreAsync(
                nugetFixer: new NuGetCodeFixProvider(fixableDiagnosticIds),
                expectedNuGetFixerCodeActionWasRegistered: true,
                vsixFixer: null,
                expectedVsixFixerCodeActionWasRegistered: false);

            // Only Vsix code fix provider
            // Verify only Vsix fixer's code action registered
            await TestNuGetAndVsixCodeFixersCoreAsync(
                nugetFixer: null,
                expectedNuGetFixerCodeActionWasRegistered: false,
                vsixFixer: new VsixCodeFixProvider(fixableDiagnosticIds),
                expectedVsixFixerCodeActionWasRegistered: true);

            // Both NuGet and Vsix code fix provider
            // Verify only NuGet fixer's code action registered
            await TestNuGetAndVsixCodeFixersCoreAsync(
                nugetFixer: new NuGetCodeFixProvider(fixableDiagnosticIds),
                expectedNuGetFixerCodeActionWasRegistered: true,
                vsixFixer: new VsixCodeFixProvider(fixableDiagnosticIds),
                expectedVsixFixerCodeActionWasRegistered: false);
        }

        private static async Task TestNuGetAndVsixCodeFixersCoreAsync(
            NuGetCodeFixProvider? nugetFixer,
            bool expectedNuGetFixerCodeActionWasRegistered,
            VsixCodeFixProvider? vsixFixer,
            bool expectedVsixFixerCodeActionWasRegistered,
            MockAnalyzerReference.MockDiagnosticAnalyzer? diagnosticAnalyzer = null)
        {
            var fixes = await GetNuGetAndVsixCodeFixersCoreAsync(nugetFixer, vsixFixer, diagnosticAnalyzer);

            var fixTitles = fixes.SelectMany(fixCollection => fixCollection.Fixes).Select(f => f.Action.Title).ToHashSet();
            Assert.Equal(expectedNuGetFixerCodeActionWasRegistered, fixTitles.Contains(nameof(NuGetCodeFixProvider)));
            Assert.Equal(expectedVsixFixerCodeActionWasRegistered, fixTitles.Contains(nameof(VsixCodeFixProvider)));
        }

        [Fact, WorkItem("https://github.com/dotnet/roslyn/issues/18818")]
        public async Task TestNuGetAndVsixCodeFixersWithMultipleFixableDiagnosticIdsAsync()
        {
            const string id1 = "ID1";
            const string id2 = "ID2";
            var reportedDiagnosticIds = ImmutableArray.Create(id1, id2);
            var diagnosticAnalyzer = new MockAnalyzerReference.MockDiagnosticAnalyzer(reportedDiagnosticIds);

            // Only NuGet code fix provider which fixes both reported diagnostic IDs.
            // Verify only NuGet fixer's code actions registered and they fix all IDs.
            await TestNuGetAndVsixCodeFixersCoreAsync(
                nugetFixer: new NuGetCodeFixProvider(reportedDiagnosticIds),
                expectedDiagnosticIdsWithRegisteredCodeActionsByNuGetFixer: reportedDiagnosticIds,
                vsixFixer: null,
                expectedDiagnosticIdsWithRegisteredCodeActionsByVsixFixer: ImmutableArray<string>.Empty,
                diagnosticAnalyzer);

            // Only Vsix code fix provider which fixes both reported diagnostic IDs.
            // Verify only Vsix fixer's code action registered and they fix all IDs.
            await TestNuGetAndVsixCodeFixersCoreAsync(
                nugetFixer: null,
                expectedDiagnosticIdsWithRegisteredCodeActionsByNuGetFixer: ImmutableArray<string>.Empty,
                vsixFixer: new VsixCodeFixProvider(reportedDiagnosticIds),
                expectedDiagnosticIdsWithRegisteredCodeActionsByVsixFixer: reportedDiagnosticIds,
                diagnosticAnalyzer);

            // Both NuGet and Vsix code fix provider register same fixable IDs.
            // Verify only NuGet fixer's code actions registered.
            await TestNuGetAndVsixCodeFixersCoreAsync(
                nugetFixer: new NuGetCodeFixProvider(reportedDiagnosticIds),
                expectedDiagnosticIdsWithRegisteredCodeActionsByNuGetFixer: reportedDiagnosticIds,
                vsixFixer: new VsixCodeFixProvider(reportedDiagnosticIds),
                expectedDiagnosticIdsWithRegisteredCodeActionsByVsixFixer: ImmutableArray<string>.Empty,
                diagnosticAnalyzer);

            // Both NuGet and Vsix code fix provider register different fixable IDs.
            // Verify both NuGet and Vsix fixer's code actions registered.
            await TestNuGetAndVsixCodeFixersCoreAsync(
                nugetFixer: new NuGetCodeFixProvider(ImmutableArray.Create(id1)),
                expectedDiagnosticIdsWithRegisteredCodeActionsByNuGetFixer: ImmutableArray.Create(id1),
                vsixFixer: new VsixCodeFixProvider(ImmutableArray.Create(id2)),
                expectedDiagnosticIdsWithRegisteredCodeActionsByVsixFixer: ImmutableArray.Create(id2),
                diagnosticAnalyzer);

            // NuGet code fix provider registers subset of Vsix code fix provider fixable IDs.
            // Verify both NuGet and Vsix fixer's code actions registered,
            // there are no duplicates and NuGet ones are preferred for duplicates.
            await TestNuGetAndVsixCodeFixersCoreAsync(
                nugetFixer: new NuGetCodeFixProvider(ImmutableArray.Create(id1)),
                expectedDiagnosticIdsWithRegisteredCodeActionsByNuGetFixer: ImmutableArray.Create(id1),
                vsixFixer: new VsixCodeFixProvider(reportedDiagnosticIds),
                expectedDiagnosticIdsWithRegisteredCodeActionsByVsixFixer: ImmutableArray.Create(id2),
                diagnosticAnalyzer);
        }

        private static async Task TestNuGetAndVsixCodeFixersCoreAsync(
            NuGetCodeFixProvider? nugetFixer,
            ImmutableArray<string> expectedDiagnosticIdsWithRegisteredCodeActionsByNuGetFixer,
            VsixCodeFixProvider? vsixFixer,
            ImmutableArray<string> expectedDiagnosticIdsWithRegisteredCodeActionsByVsixFixer,
            MockAnalyzerReference.MockDiagnosticAnalyzer diagnosticAnalyzer)
        {
            var fixes = (await GetNuGetAndVsixCodeFixersCoreAsync(nugetFixer, vsixFixer, diagnosticAnalyzer))
                .SelectMany(fixCollection => fixCollection.Fixes);

            var nugetFixerRegisteredActions = fixes.Where(f => f.Action.Title == nameof(NuGetCodeFixProvider));
            var actualDiagnosticIdsWithRegisteredCodeActionsByNuGetFixer = nugetFixerRegisteredActions.SelectMany(a => a.Diagnostics).Select(d => d.Id);
            Assert.True(actualDiagnosticIdsWithRegisteredCodeActionsByNuGetFixer.SetEquals(expectedDiagnosticIdsWithRegisteredCodeActionsByNuGetFixer));

            var vsixFixerRegisteredActions = fixes.Where(f => f.Action.Title == nameof(VsixCodeFixProvider));
            var actualDiagnosticIdsWithRegisteredCodeActionsByVsixFixer = vsixFixerRegisteredActions.SelectMany(a => a.Diagnostics).Select(d => d.Id);
            Assert.True(actualDiagnosticIdsWithRegisteredCodeActionsByVsixFixer.SetEquals(expectedDiagnosticIdsWithRegisteredCodeActionsByVsixFixer));
        }

        private static async Task<ImmutableArray<CodeFixCollection>> GetNuGetAndVsixCodeFixersCoreAsync(
            NuGetCodeFixProvider? nugetFixer,
            VsixCodeFixProvider? vsixFixer,
            MockAnalyzerReference.MockDiagnosticAnalyzer? diagnosticAnalyzer = null)
        {
            var code = @"class C { }";

            var vsixFixers = vsixFixer != null
                ? SpecializedCollections.SingletonEnumerable(new Lazy<CodeFixProvider, CodeChangeProviderMetadata>(() => vsixFixer, new CodeChangeProviderMetadata(name: nameof(VsixCodeFixProvider), languages: LanguageNames.CSharp)))
                : SpecializedCollections.EmptyEnumerable<Lazy<CodeFixProvider, CodeChangeProviderMetadata>>();

            using var workspace = TestWorkspace.CreateCSharp(code, composition: s_compositionWithMockDiagnosticUpdateSourceRegistrationService, openDocuments: true);

            Assert.IsType<MockDiagnosticUpdateSourceRegistrationService>(workspace.GetService<IDiagnosticUpdateSourceRegistrationService>());
            var diagnosticService = Assert.IsType<DiagnosticAnalyzerService>(workspace.GetService<IDiagnosticAnalyzerService>());

            var logger = SpecializedCollections.SingletonEnumerable(new Lazy<IErrorLoggerService>(() => workspace.Services.GetRequiredService<IErrorLoggerService>()));
            var fixService = new CodeFixService(
                diagnosticService, logger, vsixFixers, SpecializedCollections.EmptyEnumerable<Lazy<IConfigurationFixProvider, CodeChangeProviderMetadata>>());

            diagnosticAnalyzer ??= new MockAnalyzerReference.MockDiagnosticAnalyzer();
            var analyzers = ImmutableArray.Create<DiagnosticAnalyzer>(diagnosticAnalyzer);
            var reference = new MockAnalyzerReference(nugetFixer, analyzers);
            var project = workspace.CurrentSolution.Projects.Single().AddAnalyzerReference(reference);

            var document = project.Documents.Single();

            return await fixService.GetFixesAsync(document, TextSpan.FromBounds(0, 0), CodeActionOptions.DefaultProvider, CancellationToken.None);
        }

        private sealed class NuGetCodeFixProvider : AbstractNuGetOrVsixCodeFixProvider
        {
            public NuGetCodeFixProvider(ImmutableArray<string> fixableDiagnsoticIds)
                : base(fixableDiagnsoticIds, nameof(NuGetCodeFixProvider))
            {
            }
        }

        private sealed class VsixCodeFixProvider : AbstractNuGetOrVsixCodeFixProvider
        {
            public VsixCodeFixProvider(ImmutableArray<string> fixableDiagnsoticIds)
                : base(fixableDiagnsoticIds, nameof(VsixCodeFixProvider))
            {
            }
        }

        private abstract class AbstractNuGetOrVsixCodeFixProvider : CodeFixProvider
        {
            private readonly string _name;

            protected AbstractNuGetOrVsixCodeFixProvider(ImmutableArray<string> fixableDiagnsoticIds, string name)
            {
                FixableDiagnosticIds = fixableDiagnsoticIds;
                _name = name;
            }

            public override ImmutableArray<string> FixableDiagnosticIds { get; }

            public override Task RegisterCodeFixesAsync(CodeFixContext context)
            {
                var fixableDiagnostics = context.Diagnostics.WhereAsArray(d => FixableDiagnosticIds.Contains(d.Id));
                context.RegisterCodeFix(CodeAction.Create(_name, ct => Task.FromResult(context.Document)), fixableDiagnostics);
                return Task.CompletedTask;
            }
        }

        [Theory, WorkItem("https://github.com/dotnet/roslyn/issues/44553")]
        [InlineData(null)]
        [InlineData("CodeFixProviderWithDuplicateEquivalenceKeyActions")]
        public async Task TestRegisteredCodeActionsWithSameEquivalenceKey(string? equivalenceKey)
        {
            var diagnosticId = "ID1";
            var analyzer = new MockAnalyzerReference.MockDiagnosticAnalyzer(ImmutableArray.Create(diagnosticId));
            var fixer = new CodeFixProviderWithDuplicateEquivalenceKeyActions(diagnosticId, equivalenceKey);

            // Verify multiple code actions registered with same equivalence key are not de-duped.
            var fixes = (await GetAddedFixesAsync(fixer, analyzer)).SelectMany(fixCollection => fixCollection.Fixes).ToList();
            Assert.Equal(2, fixes.Count);
        }

        private sealed class CodeFixProviderWithDuplicateEquivalenceKeyActions : CodeFixProvider
        {
            private readonly string _diagnosticId;
            private readonly string? _equivalenceKey;

            public CodeFixProviderWithDuplicateEquivalenceKeyActions(string diagnosticId, string? equivalenceKey)
            {
                _diagnosticId = diagnosticId;
                _equivalenceKey = equivalenceKey;
            }

            public override ImmutableArray<string> FixableDiagnosticIds => ImmutableArray.Create(_diagnosticId);

            public override Task RegisterCodeFixesAsync(CodeFixContext context)
            {
                // Register duplicate code actions with same equivalence key, but different title.
                RegisterCodeFix(context, titleSuffix: "1");
                RegisterCodeFix(context, titleSuffix: "2");

                return Task.CompletedTask;
            }

            private void RegisterCodeFix(CodeFixContext context, string titleSuffix)
            {
                context.RegisterCodeFix(
                    CodeAction.Create(
                        nameof(CodeFixProviderWithDuplicateEquivalenceKeyActions) + titleSuffix,
                        ct => Task.FromResult(context.Document),
                        _equivalenceKey),
                    context.Diagnostics);
            }
        }

        [Fact, WorkItem("https://github.com/dotnet/roslyn/issues/62877")]
        public async Task TestAdditionalDocumentCodeFixAsync()
        {
            var analyzer = new AdditionalFileAnalyzer();
            var fixer1 = new AdditionalFileFixerWithDocumentKindsAndExtensions();
            var fixer2 = new AdditionalFileFixerWithDocumentKinds();
            var fixer3 = new AdditionalFileFixerWithDocumentExtensions();
            var fixer4 = new AdditionalFileFixerWithoutDocumentKindsAndExtensions();
            var fixers = ImmutableArray.Create<CodeFixProvider>(fixer1, fixer2, fixer3, fixer4);
            var analyzerReference = new MockAnalyzerReference(fixers, ImmutableArray.Create<DiagnosticAnalyzer>(analyzer));

            // Verify available code fixes for .txt additional document
            var tuple = ServiceSetup(fixers, additionalDocument: new EditorTestHostDocument("Additional Document", filePath: "test.txt"));
            using var workspace = tuple.workspace;
            GetDocumentAndExtensionManager(tuple.analyzerService, workspace, out var txtDocument, out var extensionManager, analyzerReference, documentKind: TextDocumentKind.AdditionalDocument);
            var txtDocumentCodeFixes = await tuple.codeFixService.GetFixesAsync(txtDocument, TextSpan.FromBounds(0, 1), CodeActionOptions.DefaultProvider, CancellationToken.None);
            Assert.Equal(2, txtDocumentCodeFixes.Length);
            var txtDocumentCodeFixTitles = txtDocumentCodeFixes.Select(s => s.Fixes.Single().Action.Title).ToImmutableArray();
            Assert.Contains(fixer1.Title, txtDocumentCodeFixTitles);
            Assert.Contains(fixer2.Title, txtDocumentCodeFixTitles);

            // Verify code fix application
            var codeAction = txtDocumentCodeFixes.Single(s => s.Fixes.Single().Action.Title == fixer1.Title).Fixes.Single().Action;
            var solution = await codeAction.GetChangedSolutionInternalAsync(txtDocument.Project.Solution, CodeAnalysisProgress.None);
            var changedtxtDocument = solution!.Projects.Single().AdditionalDocuments.Single(t => t.Id == txtDocument.Id);
            Assert.Equal("Additional Document", txtDocument.GetTextSynchronously(CancellationToken.None).ToString());
            Assert.Equal($"Additional Document{fixer1.Title}", changedtxtDocument.GetTextSynchronously(CancellationToken.None).ToString());

            // Verify available code fixes for .log additional document
            tuple = ServiceSetup(fixers, additionalDocument: new EditorTestHostDocument("Additional Document", filePath: "test.log"));
            using var workspace2 = tuple.workspace;
            GetDocumentAndExtensionManager(tuple.analyzerService, workspace2, out var logDocument, out extensionManager, analyzerReference, documentKind: TextDocumentKind.AdditionalDocument);
            var logDocumentCodeFixes = await tuple.codeFixService.GetFixesAsync(logDocument, TextSpan.FromBounds(0, 1), CodeActionOptions.DefaultProvider, CancellationToken.None);
            var logDocumentCodeFix = Assert.Single(logDocumentCodeFixes);
            var logDocumentCodeFixTitle = logDocumentCodeFix.Fixes.Single().Action.Title;
            Assert.Equal(fixer2.Title, logDocumentCodeFixTitle);
        }

        [DiagnosticAnalyzer(LanguageNames.CSharp)]
        internal sealed class AdditionalFileAnalyzer : DiagnosticAnalyzer
        {
            public const string DiagnosticId = "AFA0001";
            private readonly DiagnosticDescriptor _descriptor = new(DiagnosticId, "AdditionalFileAnalyzer", "AdditionalFileAnalyzer", "AdditionalFileAnalyzer", DiagnosticSeverity.Warning, isEnabledByDefault: true);

            public override ImmutableArray<DiagnosticDescriptor> SupportedDiagnostics => ImmutableArray.Create(_descriptor);

            public override void Initialize(AnalysisContext context)
            {
                context.EnableConcurrentExecution();
                context.ConfigureGeneratedCodeAnalysis(GeneratedCodeAnalysisFlags.None);

                context.RegisterAdditionalFileAction(context =>
                {
                    var text = context.AdditionalFile.GetText(context.CancellationToken);
                    if (text == null || text.Lines.Count == 0)
                        return;
                    var line = text.Lines[0];
                    var span = new TextSpan(line.Start, line.End);
                    var location = Location.Create(context.AdditionalFile.Path, span, text.Lines.GetLinePositionSpan(span));
                    context.ReportDiagnostic(Diagnostic.Create(_descriptor, location));
                });
            }
        }

        internal abstract class AbstractAdditionalFileCodeFixProvider : CodeFixProvider
        {
            public string Title { get; }

            protected AbstractAdditionalFileCodeFixProvider(string title)
                => Title = title;

            public sealed override ImmutableArray<string> FixableDiagnosticIds => ImmutableArray.Create(AdditionalFileAnalyzer.DiagnosticId);

            public sealed override Task RegisterCodeFixesAsync(CodeFixContext context)
            {
                context.RegisterCodeFix(CodeAction.Create(Title,
                    createChangedSolution: async ct =>
                    {
                        var document = context.TextDocument;
                        var text = await document.GetTextAsync(ct).ConfigureAwait(false);
                        var newText = SourceText.From(text.ToString() + Title);
                        return document.Project.Solution.WithAdditionalDocumentText(document.Id, newText);
                    },
                    equivalenceKey: Title),
                    context.Diagnostics[0]);

                return Task.CompletedTask;
            }
        }

#pragma warning disable RS0034 // Exported parts should be marked with 'ImportingConstructorAttribute'
        [ExportCodeFixProvider(
            LanguageNames.CSharp,
            DocumentKinds = [nameof(TextDocumentKind.AdditionalDocument)],
            DocumentExtensions = [".txt"])]
        [Shared]
        internal sealed class AdditionalFileFixerWithDocumentKindsAndExtensions : AbstractAdditionalFileCodeFixProvider
        {
            public AdditionalFileFixerWithDocumentKindsAndExtensions() : base(nameof(AdditionalFileFixerWithDocumentKindsAndExtensions)) { }
        }

        [ExportCodeFixProvider(
            LanguageNames.CSharp,
            DocumentKinds = [nameof(TextDocumentKind.AdditionalDocument)])]
        [Shared]
        internal sealed class AdditionalFileFixerWithDocumentKinds : AbstractAdditionalFileCodeFixProvider
        {
            public AdditionalFileFixerWithDocumentKinds() : base(nameof(AdditionalFileFixerWithDocumentKinds)) { }
        }

        [ExportCodeFixProvider(
            LanguageNames.CSharp,
            DocumentExtensions = [".txt"])]
        [Shared]
        internal sealed class AdditionalFileFixerWithDocumentExtensions : AbstractAdditionalFileCodeFixProvider
        {
            public AdditionalFileFixerWithDocumentExtensions() : base(nameof(AdditionalFileFixerWithDocumentExtensions)) { }
        }

        [ExportCodeFixProvider(LanguageNames.CSharp)]
        [Shared]
        internal sealed class AdditionalFileFixerWithoutDocumentKindsAndExtensions : AbstractAdditionalFileCodeFixProvider
        {
            public AdditionalFileFixerWithoutDocumentKindsAndExtensions() : base(nameof(AdditionalFileFixerWithoutDocumentKindsAndExtensions)) { }
        }
#pragma warning restore RS0034 // Exported parts should be marked with 'ImportingConstructorAttribute'

        [Theory, CombinatorialData]
        public async Task TestGetFixesWithDeprioritizedAnalyzerAsync(
            DeprioritizedAnalyzer.ActionKind actionKind,
            bool diagnosticOnFixLineInPriorSnapshot,
            bool editOnFixLine,
            bool addNewLineWithEdit)
        {
            // This test validates analyzer de-prioritization logic in diagnostic service for lightbulb code path.
            // Basically, we have a certain set of heuristics (detailed in the next comment below), under which an analyzer
            // which is deemed to be an expensive analyzer is moved down from 'Normal' priority code fix bucket to
            // 'Low' priority bucket to improve lightbulb performance. This test validates this logic by performing
            // the following steps:
            //  1. Use 2 snapshots of document, such that the analyzer has a reported diagnostic on the code fix trigger
            //     line in the earlier snapshot based on the flag 'diagnosticOnFixLineInPriorSnapshot'
            //  2. For the second snapshot, mimic whether or not background analysis has computed and cached full document
            //     diagnostics for the document based on the flag 'testWithCachedDiagnostics'.
            //  3. Apply an edit in the second snapshot on the code fix trigger line based on the flag 'editOnFixLine'.
            //     If this flag is false, edit is apply at a different line in the document.
            //  4. Add a new line edit in the second snapshot based on the flag 'addNewLineWithEdit'. This tests the part
            //     of the heuristic where we compare intersecting diagnostics across document snapshots only if both
            //     snapshots have the same number of lines.

            var expectDeprioritization = GetExpectDeprioritization(actionKind, diagnosticOnFixLineInPriorSnapshot, addNewLineWithEdit);

            var priorSnapshotFixLine = diagnosticOnFixLineInPriorSnapshot ? "int x1 = 0;" : "System.Console.WriteLine();";
            var code = $@"
#pragma warning disable CS0219
class C
{{
    void M()
    {{
        {priorSnapshotFixLine}
    }}
}}";

            var codeFix = new FixerForDeprioritizedAnalyzer();
            var analyzer = new DeprioritizedAnalyzer(actionKind);
            var analyzerReference = new MockAnalyzerReference(codeFix, ImmutableArray.Create<DiagnosticAnalyzer>(analyzer));

            var tuple = ServiceSetup(codeFix, code: code);
            using var workspace = tuple.workspace;
            GetDocumentAndExtensionManager(tuple.analyzerService, workspace, out var document,
                out var extensionManager, out var diagnosticIncrementalAnalyzer, analyzerReference);

            var sourceDocument = (Document)document;
            var root = await sourceDocument.GetRequiredSyntaxRootAsync(CancellationToken.None);
            var testSpan = diagnosticOnFixLineInPriorSnapshot
                ? root.DescendantNodes().OfType<CodeAnalysis.CSharp.Syntax.VariableDeclarationSyntax>().First().Span
                : root.DescendantNodes().OfType<CodeAnalysis.CSharp.Syntax.InvocationExpressionSyntax>().First().Span;

            // Trigger background analysis to ensure analyzer diagnostics are computed and cached. 
            // We enable full solution analysis so the 'AnalyzeDocumentAsync' doesn't skip analysis based on whether the document is active/open.
            workspace.GlobalOptions.SetGlobalOption(SolutionCrawlerOptionsStorage.BackgroundAnalysisScopeOption, LanguageNames.CSharp, BackgroundAnalysisScope.FullSolution);

<<<<<<< HEAD
#if false
            await diagnosticIncrementalAnalyzer.AnalyzeDocumentAsync(sourceDocument, bodyOpt: null!, InvocationReasons.DocumentChanged, CancellationToken.None);
#endif
=======
            await diagnosticIncrementalAnalyzer.ForceAnalyzeProjectAsync(sourceDocument.Project, CancellationToken.None);
>>>>>>> 6f8be3ac
            await VerifyCachedDiagnosticsAsync(sourceDocument, expectedCachedDiagnostic: diagnosticOnFixLineInPriorSnapshot, testSpan, diagnosticIncrementalAnalyzer);

            // Compute and apply code edit
            if (editOnFixLine)
            {
                code = code.Replace(priorSnapshotFixLine, "int x2 = 0;");
            }
            else
            {
                code += " // Comment at end of file";
            }

            if (addNewLineWithEdit)
            {
                // Add a new line at the start of the document to ensure the line with diagnostic in prior snapshot moved.
                code = Environment.NewLine + code;
            }

            sourceDocument = sourceDocument.WithText(SourceText.From(code));
            var appliedChanges = workspace.TryApplyChanges(sourceDocument.Project.Solution);
            Assert.True(appliedChanges);
            sourceDocument = workspace.CurrentSolution.Projects.Single().Documents.Single();

            root = await sourceDocument.GetRequiredSyntaxRootAsync(CancellationToken.None);
            var expectedNoFixes = !diagnosticOnFixLineInPriorSnapshot && !editOnFixLine;
            testSpan = !expectedNoFixes
                ? root.DescendantNodes().OfType<CodeAnalysis.CSharp.Syntax.VariableDeclarationSyntax>().First().Span
                : root.DescendantNodes().OfType<CodeAnalysis.CSharp.Syntax.InvocationExpressionSyntax>().First().Span;

<<<<<<< HEAD
            if (testWithCachedDiagnostics)
            {
                // Trigger background analysis to ensure analyzer diagnostics are computed and cached. 
#if false
                await diagnosticIncrementalAnalyzer.AnalyzeDocumentAsync(sourceDocument, bodyOpt: null!, InvocationReasons.DocumentChanged, CancellationToken.None);
#endif
                await VerifyCachedDiagnosticsAsync(sourceDocument, expectedCachedDiagnostic: !expectedNoFixes, testSpan, diagnosticIncrementalAnalyzer);
            }
=======
            await diagnosticIncrementalAnalyzer.GetDiagnosticsAsync(
                sourceDocument.Project.Solution, sourceDocument.Project.Id, sourceDocument.Id, includeSuppressedDiagnostics: true, includeNonLocalDocumentDiagnostics: true, CancellationToken.None);
            await diagnosticIncrementalAnalyzer.GetTestAccessor().TextDocumentOpenAsync(sourceDocument);
>>>>>>> 6f8be3ac

            var lowPriorityAnalyzers = new ConcurrentSet<DiagnosticAnalyzer>();
            var priorityProvider = new SuggestedActionPriorityProvider(CodeActionRequestPriority.Default, lowPriorityAnalyzers);
            var normalPriFixes = await tuple.codeFixService.GetFixesAsync(sourceDocument, testSpan, priorityProvider, CodeActionOptions.DefaultProvider, addOperationScope: _ => null, CancellationToken.None);
            priorityProvider = new SuggestedActionPriorityProvider(CodeActionRequestPriority.Low, lowPriorityAnalyzers);
            var lowPriFixes = await tuple.codeFixService.GetFixesAsync(sourceDocument, testSpan, priorityProvider, CodeActionOptions.DefaultProvider, addOperationScope: _ => null, CancellationToken.None);

            if (expectedNoFixes)
            {
                Assert.Empty(normalPriFixes);
                Assert.Empty(lowPriFixes);
                return;
            }

            CodeFixCollection expectedFixCollection;
            if (expectDeprioritization)
            {
                Assert.Empty(normalPriFixes);
                expectedFixCollection = Assert.Single(lowPriFixes);
                var lowPriorityAnalyzer = Assert.Single(lowPriorityAnalyzers);
                Assert.Same(analyzer, lowPriorityAnalyzer);
            }
            else
            {
                expectedFixCollection = Assert.Single(normalPriFixes);
                Assert.Empty(lowPriFixes);
                Assert.Empty(lowPriorityAnalyzers);
            }

            var fix = expectedFixCollection.Fixes.Single();
            Assert.Equal(FixerForDeprioritizedAnalyzer.Title, fix.Action.Title);
            return;

            static bool GetExpectDeprioritization(
                DeprioritizedAnalyzer.ActionKind actionKind,
                bool diagnosticOnFixLineInPriorSnapshot,
                bool addNewLineWithEdit)
            {
                // We expect de-prioritization of analyzer from 'Normal' to 'Low' bucket only if following conditions are met:
                //  1. We have an expensive analyzer that registers SymbolStart/End or SemanticModel actions, both of which have a broad analysis scope.
                //  2. Either of the below is true:
                //     a. We do not have an analyzer diagnostic reported in the prior document snapshot on the edited line OR
                //     b. Number of lines in the prior document snapshot differs from number of lines in the current document snapshot,
                //        i.e. we added a new line with the edit and 'addNewLineWithEdit = true'.

                // Condition 1
                if (actionKind is not (DeprioritizedAnalyzer.ActionKind.SymbolStartEnd or DeprioritizedAnalyzer.ActionKind.SemanticModel))
                    return false;

                // Condition 2(a)
                if (!diagnosticOnFixLineInPriorSnapshot)
                    return true;

                // Condition 2(b)
                return addNewLineWithEdit;
            }

            static async Task VerifyCachedDiagnosticsAsync(Document sourceDocument, bool expectedCachedDiagnostic, TextSpan testSpan, DiagnosticIncrementalAnalyzer diagnosticIncrementalAnalyzer)
            {
                var cachedDiagnostics = await diagnosticIncrementalAnalyzer.GetCachedDiagnosticsAsync(sourceDocument.Project.Solution, sourceDocument.Project.Id, sourceDocument.Id,
                    includeSuppressedDiagnostics: false, includeLocalDocumentDiagnostics: true, includeNonLocalDocumentDiagnostics: true, CancellationToken.None);
                if (!expectedCachedDiagnostic)
                {
                    Assert.Empty(cachedDiagnostics);
                }
                else
                {
                    var diagnostic = Assert.Single(cachedDiagnostics);
                    Assert.Equal(DeprioritizedAnalyzer.Descriptor.Id, diagnostic.Id);
                    var text = await sourceDocument.GetTextAsync();
                    Assert.Equal(testSpan, diagnostic.DataLocation.UnmappedFileSpan.GetClampedTextSpan(text));
                }
            }
        }

        [DiagnosticAnalyzer(LanguageNames.CSharp)]
        public sealed class DeprioritizedAnalyzer : DiagnosticAnalyzer
        {
            public enum ActionKind
            {
                SymbolStartEnd,
                SemanticModel,
                Operation
            }

            public static readonly DiagnosticDescriptor Descriptor = new("ID0001", "Title", "Message", "Category", DiagnosticSeverity.Warning, isEnabledByDefault: true);
            private readonly ActionKind _actionKind;

            public DeprioritizedAnalyzer(ActionKind actionKind)
            {
                _actionKind = actionKind;
            }

            public override ImmutableArray<DiagnosticDescriptor> SupportedDiagnostics => ImmutableArray.Create(Descriptor);

            public override void Initialize(AnalysisContext context)
            {
                switch (_actionKind)
                {
                    case ActionKind.SymbolStartEnd:
                        context.RegisterSymbolStartAction(context =>
                        {
                            var variableDeclarations = new HashSet<SyntaxNode>();
                            context.RegisterOperationAction(context
                                => variableDeclarations.Add(context.Operation.Syntax), OperationKind.VariableDeclaration);
                            context.RegisterSymbolEndAction(context =>
                            {
                                foreach (var decl in variableDeclarations)
                                    context.ReportDiagnostic(Diagnostic.Create(Descriptor, decl.GetLocation()));
                            });
                        }, SymbolKind.NamedType);
                        break;

                    case ActionKind.SemanticModel:
                        context.RegisterSemanticModelAction(context =>
                        {
                            var variableDeclarations = context.SemanticModel.SyntaxTree.GetRoot().DescendantNodes().OfType<CodeAnalysis.CSharp.Syntax.VariableDeclarationSyntax>();
                            foreach (var decl in variableDeclarations)
                                context.ReportDiagnostic(Diagnostic.Create(Descriptor, decl.GetLocation()));
                        });
                        break;

                    case ActionKind.Operation:
                        context.RegisterOperationAction(context =>
                            context.ReportDiagnostic(Diagnostic.Create(Descriptor, context.Operation.Syntax.GetLocation())),
                            OperationKind.VariableDeclaration);
                        break;
                }
            }
        }

        private sealed class FixerForDeprioritizedAnalyzer : CodeFixProvider
        {
            public static readonly string Title = $"Fix {DeprioritizedAnalyzer.Descriptor.Id}";
            public override ImmutableArray<string> FixableDiagnosticIds => ImmutableArray.Create(DeprioritizedAnalyzer.Descriptor.Id);

            public override Task RegisterCodeFixesAsync(CodeFixContext context)
            {
                context.RegisterCodeFix(
                    CodeAction.Create(Title,
                        createChangedDocument: _ => Task.FromResult(context.Document),
                        equivalenceKey: nameof(FixerForDeprioritizedAnalyzer)),
                    context.Diagnostics);
                return Task.CompletedTask;
            }
        }
    }
}<|MERGE_RESOLUTION|>--- conflicted
+++ resolved
@@ -1061,13 +1061,7 @@
             // We enable full solution analysis so the 'AnalyzeDocumentAsync' doesn't skip analysis based on whether the document is active/open.
             workspace.GlobalOptions.SetGlobalOption(SolutionCrawlerOptionsStorage.BackgroundAnalysisScopeOption, LanguageNames.CSharp, BackgroundAnalysisScope.FullSolution);
 
-<<<<<<< HEAD
-#if false
-            await diagnosticIncrementalAnalyzer.AnalyzeDocumentAsync(sourceDocument, bodyOpt: null!, InvocationReasons.DocumentChanged, CancellationToken.None);
-#endif
-=======
             await diagnosticIncrementalAnalyzer.ForceAnalyzeProjectAsync(sourceDocument.Project, CancellationToken.None);
->>>>>>> 6f8be3ac
             await VerifyCachedDiagnosticsAsync(sourceDocument, expectedCachedDiagnostic: diagnosticOnFixLineInPriorSnapshot, testSpan, diagnosticIncrementalAnalyzer);
 
             // Compute and apply code edit
@@ -1097,20 +1091,9 @@
                 ? root.DescendantNodes().OfType<CodeAnalysis.CSharp.Syntax.VariableDeclarationSyntax>().First().Span
                 : root.DescendantNodes().OfType<CodeAnalysis.CSharp.Syntax.InvocationExpressionSyntax>().First().Span;
 
-<<<<<<< HEAD
-            if (testWithCachedDiagnostics)
-            {
-                // Trigger background analysis to ensure analyzer diagnostics are computed and cached. 
-#if false
-                await diagnosticIncrementalAnalyzer.AnalyzeDocumentAsync(sourceDocument, bodyOpt: null!, InvocationReasons.DocumentChanged, CancellationToken.None);
-#endif
-                await VerifyCachedDiagnosticsAsync(sourceDocument, expectedCachedDiagnostic: !expectedNoFixes, testSpan, diagnosticIncrementalAnalyzer);
-            }
-=======
             await diagnosticIncrementalAnalyzer.GetDiagnosticsAsync(
                 sourceDocument.Project.Solution, sourceDocument.Project.Id, sourceDocument.Id, includeSuppressedDiagnostics: true, includeNonLocalDocumentDiagnostics: true, CancellationToken.None);
             await diagnosticIncrementalAnalyzer.GetTestAccessor().TextDocumentOpenAsync(sourceDocument);
->>>>>>> 6f8be3ac
 
             var lowPriorityAnalyzers = new ConcurrentSet<DiagnosticAnalyzer>();
             var priorityProvider = new SuggestedActionPriorityProvider(CodeActionRequestPriority.Default, lowPriorityAnalyzers);
