--- conflicted
+++ resolved
@@ -61,12 +61,8 @@
             var reference = new MockAnalyzerReference();
             var project = workspace.CurrentSolution.Projects.Single().AddAnalyzerReference(reference);
             var document = project.Documents.Single();
-<<<<<<< HEAD
-            var unused = await fixService.GetMostSevereFixableDiagnosticAsync(document, TextSpan.FromBounds(0, 0), CodeActionOptions.Default, CancellationToken.None);
-=======
             var unused = await fixService.GetMostSevereFixAsync(
                 document, TextSpan.FromBounds(0, 0), CodeActionRequestPriority.None, CodeActionOptions.DefaultProvider, isBlocking: false, CancellationToken.None);
->>>>>>> 80a8ce8d
 
             var fixer1 = (MockFixer)fixers.Single().Value;
             var fixer2 = (MockFixer)reference.Fixer!;
@@ -93,13 +89,7 @@
             GetDocumentAndExtensionManager(tuple.analyzerService, workspace, out var document, out var extensionManager, analyzerReference);
 
             // Verify that we do not crash when computing fixes.
-<<<<<<< HEAD
-            var options = CodeActionOptions.Default;
-
-            _ = await tuple.codeFixService.GetFixesAsync(document, TextSpan.FromBounds(0, 0), options, CancellationToken.None);
-=======
             _ = await tuple.codeFixService.GetFixesAsync(document, TextSpan.FromBounds(0, 0), CodeActionOptions.DefaultProvider, isBlocking: false, CancellationToken.None);
->>>>>>> 80a8ce8d
 
             // Verify that code fix is invoked with both the diagnostics in the context,
             // i.e. duplicate diagnostics are not silently discarded by the CodeFixService.
@@ -125,12 +115,7 @@
             GetDocumentAndExtensionManager(tuple.analyzerService, workspace, out var document, out var extensionManager, analyzerReference);
 
             // Verify registered configuration code actions do not have duplicates.
-<<<<<<< HEAD
-            var options = CodeActionOptions.Default;
-            var fixCollections = await tuple.codeFixService.GetFixesAsync(document, TextSpan.FromBounds(0, 0), options, CancellationToken.None);
-=======
             var fixCollections = await tuple.codeFixService.GetFixesAsync(document, TextSpan.FromBounds(0, 0), CodeActionOptions.DefaultProvider, isBlocking: false, CancellationToken.None);
->>>>>>> 80a8ce8d
             var codeActions = fixCollections.SelectMany(c => c.Fixes.Select(f => f.Action)).ToImmutableArray();
             Assert.Equal(7, codeActions.Length);
             var uniqueTitles = new HashSet<string>();
@@ -160,26 +145,16 @@
             using var workspace = tuple.workspace;
             GetDocumentAndExtensionManager(tuple.analyzerService, workspace, out var document, out var extensionManager, analyzerReference);
 
-            var options = CodeActionOptions.Default;
-
             // Verify only analyzerWithFix is executed when GetFixesAsync is invoked with 'CodeActionRequestPriority.Normal'.
             _ = await tuple.codeFixService.GetFixesAsync(document, TextSpan.FromBounds(0, 0),
-<<<<<<< HEAD
-                priority: CodeActionRequestPriority.Normal, options,
-=======
                 priority: CodeActionRequestPriority.Normal, CodeActionOptions.DefaultProvider, isBlocking: false,
->>>>>>> 80a8ce8d
                 addOperationScope: _ => null, cancellationToken: CancellationToken.None);
             Assert.True(analyzerWithFix.ReceivedCallback);
             Assert.False(analyzerWithoutFix.ReceivedCallback);
 
             // Verify both analyzerWithFix and analyzerWithoutFix are executed when GetFixesAsync is invoked with 'CodeActionRequestPriority.Lowest'.
             _ = await tuple.codeFixService.GetFixesAsync(document, TextSpan.FromBounds(0, 0),
-<<<<<<< HEAD
-                priority: CodeActionRequestPriority.Lowest, options,
-=======
                 priority: CodeActionRequestPriority.Lowest, CodeActionOptions.DefaultProvider, isBlocking: false,
->>>>>>> 80a8ce8d
                 addOperationScope: _ => null, cancellationToken: CancellationToken.None);
             Assert.True(analyzerWithFix.ReceivedCallback);
             Assert.True(analyzerWithoutFix.ReceivedCallback);
@@ -207,14 +182,8 @@
             GetDocumentAndExtensionManager(tuple.analyzerService, workspace, out var document, out var extensionManager, analyzerReference);
 
             // Verify both analyzers are executed when GetFixesAsync is invoked with 'CodeActionRequestPriority.Normal'.
-            var options = CodeActionOptions.Default;
-
             _ = await tuple.codeFixService.GetFixesAsync(document, TextSpan.FromBounds(0, 0),
-<<<<<<< HEAD
-                priority: CodeActionRequestPriority.Normal, options,
-=======
                 priority: CodeActionRequestPriority.Normal, CodeActionOptions.DefaultProvider, isBlocking: false,
->>>>>>> 80a8ce8d
                 addOperationScope: _ => null, cancellationToken: CancellationToken.None);
             Assert.True(documentDiagnosticAnalyzer.ReceivedCallback);
         }
@@ -298,12 +267,7 @@
             var reference = new MockAnalyzerReference(codefix, ImmutableArray.Create(diagnosticAnalyzer));
             var project = workspace.CurrentSolution.Projects.Single().AddAnalyzerReference(reference);
             document = project.Documents.Single();
-<<<<<<< HEAD
-            var options = CodeActionOptions.Default;
-            var fixes = await tuple.codeFixService.GetFixesAsync(document, TextSpan.FromBounds(0, 0), options, CancellationToken.None);
-=======
             var fixes = await tuple.codeFixService.GetFixesAsync(document, TextSpan.FromBounds(0, 0), CodeActionOptions.DefaultProvider, isBlocking: false, CancellationToken.None);
->>>>>>> 80a8ce8d
 
             if (exception)
             {
@@ -327,12 +291,8 @@
             errorReportingService.OnError = message => errorReported = true;
 
             GetDocumentAndExtensionManager(tuple.analyzerService, workspace, out var document, out var extensionManager);
-<<<<<<< HEAD
-            var unused = await tuple.codeFixService.GetMostSevereFixableDiagnosticAsync(document, TextSpan.FromBounds(0, 0), CodeActionOptions.Default, CancellationToken.None);
-=======
             var unused = await tuple.codeFixService.GetMostSevereFixAsync(
                 document, TextSpan.FromBounds(0, 0), CodeActionRequestPriority.None, CodeActionOptions.DefaultProvider, isBlocking: false, CancellationToken.None);
->>>>>>> 80a8ce8d
             Assert.True(extensionManager.IsDisabled(codefix));
             Assert.False(extensionManager.IsIgnored(codefix));
             Assert.True(errorReported);
@@ -722,14 +682,8 @@
             var project = workspace.CurrentSolution.Projects.Single().AddAnalyzerReference(reference);
 
             var document = project.Documents.Single();
-<<<<<<< HEAD
-            var options = CodeActionOptions.Default;
-
-            return await fixService.GetFixesAsync(document, TextSpan.FromBounds(0, 0), options, CancellationToken.None);
-=======
 
             return await fixService.GetFixesAsync(document, TextSpan.FromBounds(0, 0), CodeActionOptions.DefaultProvider, isBlocking: false, CancellationToken.None);
->>>>>>> 80a8ce8d
         }
 
         private sealed class NuGetCodeFixProvider : AbstractNuGetOrVsixCodeFixProvider
