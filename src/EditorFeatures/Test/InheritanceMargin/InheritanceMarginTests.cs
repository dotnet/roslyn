﻿// Licensed to the .NET Foundation under one or more agreements.
// The .NET Foundation licenses this file to you under the MIT license.
// See the LICENSE file in the project root for more information.

using System.Collections.Immutable;
using System.Linq;
using System.Reflection.Metadata.Ecma335;
using System.Threading;
using System.Threading.Tasks;
using Microsoft.CodeAnalysis.Editor.UnitTests.Workspaces;
using Microsoft.CodeAnalysis.InheritanceMargin;
using Microsoft.CodeAnalysis.PooledObjects;
using Microsoft.CodeAnalysis.Remote.Testing;
using Microsoft.CodeAnalysis.Shared.Extensions;
using Microsoft.CodeAnalysis.Test.Utilities;
using Microsoft.CodeAnalysis.VisualBasic;
using Roslyn.Utilities;
using Xunit;

namespace Microsoft.CodeAnalysis.Editor.UnitTests.InheritanceMargin
{
    [Trait(Traits.Feature, Traits.Features.InheritanceMargin)]
    [UseExportProvider]
    public class InheritanceMarginTests
    {
        private const string SearchAreaTag = nameof(SearchAreaTag);
        private static readonly TestComposition s_inProcessComposition = EditorTestCompositions.EditorFeatures;
        private static readonly TestComposition s_outOffProcessComposition = s_inProcessComposition.WithTestHostParts(TestHost.OutOfProcess);

        #region Helpers

        private static Task VerifyNoItemForDocumentAsync(string markup, string languageName, TestHost testHost)
            => VerifyInSingleDocumentAsync(markup, languageName, testHost);

        private static async Task VerifyInSingleDocumentAsync(
            string markup,
            string languageName,
            TestHost testHost,
            params TestInheritanceMemberItem[] memberItems)
        {
            markup = @$"<![CDATA[
{markup}]]>";

            var workspaceFile = $@"
<Workspace>
   <Project Language=""{languageName}"" CommonReferences=""true"">
       <Document>
            {markup}
       </Document>
   </Project>
</Workspace>";

            var cancellationToken = CancellationToken.None;

            using var testWorkspace = TestWorkspace.Create(
                workspaceFile,
                composition: testHost == TestHost.InProcess ? s_inProcessComposition : s_outOffProcessComposition);

            var testHostDocument = testWorkspace.Documents[0];
            await VerifyTestMemberInDocumentAsync(testWorkspace, testHostDocument, memberItems, cancellationToken).ConfigureAwait(false);
        }

        private static async Task VerifyInMultipleDocumentsAsync(
            string markup1,
            string markup2,
            string languageName,
            TestHost testHost,
            params TestInheritanceMemberItem[] memberItems)
        {
            var workspaceFile = $@"
<Workspace>
   <Project Language=""{languageName}"" CommonReferences=""true"">
       <Document>
            <![CDATA[{markup1}]]>
       </Document>
       <Document>
            <![CDATA[{markup2}]]>
       </Document>
   </Project>
</Workspace>";

            var cancellationToken = CancellationToken.None;

            using var testWorkspace = TestWorkspace.Create(
                workspaceFile,
                composition: testHost == TestHost.InProcess ? s_inProcessComposition : s_outOffProcessComposition);

            var testHostDocument = testWorkspace.Documents[0];
            await VerifyTestMemberInDocumentAsync(testWorkspace, testHostDocument, memberItems, cancellationToken).ConfigureAwait(false);
        }

        private static async Task VerifyTestMemberInDocumentAsync(
            TestWorkspace testWorkspace,
            TestHostDocument testHostDocument,
            TestInheritanceMemberItem[] memberItems,
            CancellationToken cancellationToken)
        {
            var document = testWorkspace.CurrentSolution.GetRequiredDocument(testHostDocument.Id);
            var root = await document.GetRequiredSyntaxRootAsync(cancellationToken).ConfigureAwait(false);
            var searchingSpan = root.Span;
            // Look for the search span, if not found, then pass the whole document span to the service.
            if (testHostDocument.AnnotatedSpans.TryGetValue(SearchAreaTag, out var spans) && spans.IsSingle())
            {
                searchingSpan = spans[0];
            }

            var service = document.GetRequiredLanguageService<IInheritanceMarginService>();
            var actualItems = await service.GetInheritanceMemberItemsAsync(
                document,
                searchingSpan,
                includeGlobalImports: true,
                frozenPartialSemantics: true,
                cancellationToken).ConfigureAwait(false);

            var sortedActualItems = actualItems.OrderBy(item => item.LineNumber).ToImmutableArray();
            var sortedExpectedItems = memberItems.OrderBy(item => item.LineNumber).ToImmutableArray();
            Assert.Equal(sortedExpectedItems.Length, sortedActualItems.Length);

            for (var i = 0; i < sortedActualItems.Length; i++)
            {
                await VerifyInheritanceMemberAsync(testWorkspace, sortedExpectedItems[i], sortedActualItems[i]);
            }
        }

        private static async Task VerifyInheritanceMemberAsync(TestWorkspace testWorkspace, TestInheritanceMemberItem expectedItem, InheritanceMarginItem actualItem)
        {
            Assert.True(!actualItem.TargetItems.IsEmpty);
            Assert.Equal(expectedItem.LineNumber, actualItem.LineNumber);
            Assert.Equal(expectedItem.MemberName, actualItem.DisplayTexts.JoinText());
            Assert.Equal(expectedItem.Targets.Length, actualItem.TargetItems.Length);
            var expectedTargets = expectedItem.Targets
                .Select(info => TestInheritanceTargetItem.Create(info, testWorkspace))
                .OrderBy(target => target.TargetSymbolName)
                .ToImmutableArray();
<<<<<<< HEAD
            var sortedActualTargets = actualItem.TargetItems.OrderBy(target => target.DisplayName)
                .ToImmutableArray();
=======

>>>>>>> 80a8ce8d
            for (var i = 0; i < expectedTargets.Length; i++)
                await VerifyInheritanceTargetAsync(testWorkspace, expectedTargets[i], actualItem.TargetItems[i]);
        }

        private static async Task VerifyInheritanceTargetAsync(Workspace workspace, TestInheritanceTargetItem expectedTarget, InheritanceTargetItem actualTarget)
        {
            Assert.Equal(expectedTarget.TargetSymbolName, actualTarget.DisplayName);
            Assert.Equal(expectedTarget.RelationshipToMember, actualTarget.RelationToMember);

            if (expectedTarget.LanguageGlyph != null)
                Assert.Equal(expectedTarget.LanguageGlyph, actualTarget.LanguageGlyph);

            if (expectedTarget.ProjectName != null)
                Assert.Equal(expectedTarget.ProjectName, actualTarget.ProjectName);

            if (expectedTarget.IsInMetadata)
            {
                Assert.True(actualTarget.DefinitionItem.Properties.ContainsKey("MetadataSymbolKey"));
                Assert.True(actualTarget.DefinitionItem.SourceSpans.IsEmpty);
            }
            else
            {
                var actualDocumentSpans = actualTarget.DefinitionItem.SourceSpans.OrderBy(documentSpan => documentSpan.SourceSpan.Start).ToImmutableArray();
                var expectedDocumentSpans = expectedTarget.DocumentSpans.OrderBy(documentSpan => documentSpan.SourceSpan.Start).ToImmutableArray();
                Assert.Equal(expectedDocumentSpans.Length, actualDocumentSpans.Length);
                for (var i = 0; i < actualDocumentSpans.Length; i++)
                {
                    var docSpan = await actualDocumentSpans[i].TryRehydrateAsync(workspace.CurrentSolution, CancellationToken.None);
                    Assert.Equal(expectedDocumentSpans[i].SourceSpan, docSpan.Value.SourceSpan);
                    Assert.Equal(expectedDocumentSpans[i].Document.FilePath, docSpan.Value.Document.FilePath);
                }

                if (actualDocumentSpans.Length == 1)
                {
                    Assert.Empty(actualTarget.DefinitionItem.Tags);
                    Assert.Empty(actualTarget.DefinitionItem.Properties);
                    Assert.Empty(actualTarget.DefinitionItem.DisplayableProperties);
                    Assert.Empty(actualTarget.DefinitionItem.NameDisplayParts);
                    Assert.Empty(actualTarget.DefinitionItem.DisplayParts);
                }
            }
        }

        /// <summary>
        /// Project of markup1 is referencing project of markup2
        /// </summary>
        private static async Task VerifyInDifferentProjectsAsync(
            (string markupInProject1, string languageName) markup1,
            (string markupInProject2, string languageName) markup2,
            TestInheritanceMemberItem[] memberItemsInMarkup1,
            TestInheritanceMemberItem[] memberItemsInMarkup2,
            TestHost testHost)
        {
            var workspaceFile =
                $@"
<Workspace>
    <Project Language=""{markup1.languageName}"" AssemblyName=""Assembly1"" CommonReferences=""true"">
        <ProjectReference>Assembly2</ProjectReference>
        <Document>
            <![CDATA[
                {markup1.markupInProject1}]]>
        </Document>
    </Project>
    <Project Language=""{markup2.languageName}"" AssemblyName=""Assembly2"" CommonReferences=""true"">
        <Document>
            <![CDATA[
                {markup2.markupInProject2}]]>
        </Document>
    </Project>
</Workspace>";

            var cancellationToken = CancellationToken.None;
            using var testWorkspace = TestWorkspace.Create(
                workspaceFile,
                composition: testHost == TestHost.InProcess ? s_inProcessComposition : s_outOffProcessComposition);

            var testHostDocument1 = testWorkspace.Documents.Single(doc => doc.Project.AssemblyName.Equals("Assembly1"));
            var testHostDocument2 = testWorkspace.Documents.Single(doc => doc.Project.AssemblyName.Equals("Assembly2"));
            await VerifyTestMemberInDocumentAsync(testWorkspace, testHostDocument1, memberItemsInMarkup1, cancellationToken).ConfigureAwait(false);
            await VerifyTestMemberInDocumentAsync(testWorkspace, testHostDocument2, memberItemsInMarkup2, cancellationToken).ConfigureAwait(false);
        }

        private class TestInheritanceMemberItem
        {
            public readonly int LineNumber;
            public readonly string MemberName;
            public readonly ImmutableArray<TargetInfo> Targets;

            public TestInheritanceMemberItem(
                int lineNumber,
                string memberName,
                ImmutableArray<TargetInfo> targets)
            {
                LineNumber = lineNumber;
                MemberName = memberName;
                Targets = targets;
            }
        }

        private class TargetInfo
        {
            public readonly string TargetSymbolDisplayName;
            public readonly ImmutableArray<string> LocationTags;
            public readonly InheritanceRelationship Relationship;
            public readonly bool InMetadata;
            public readonly Glyph? LanguageGlyph;
            public readonly string? ProjectName;

            public TargetInfo(
                string targetSymbolDisplayName,
                string locationTag,
                InheritanceRelationship relationship,
                Glyph? languageGlyph = null,
                string? projectName = null)
            {
                TargetSymbolDisplayName = targetSymbolDisplayName;
                LocationTags = ImmutableArray.Create(locationTag);
                Relationship = relationship;
                LanguageGlyph = languageGlyph;
                InMetadata = false;
                ProjectName = projectName;
            }

            public TargetInfo(
                string targetSymbolDisplayName,
                InheritanceRelationship relationship,
                bool inMetadata)
            {
                TargetSymbolDisplayName = targetSymbolDisplayName;
                Relationship = relationship;
                InMetadata = inMetadata;
                LocationTags = ImmutableArray<string>.Empty;
            }

            public TargetInfo(
                string targetSymbolDisplayName,
                InheritanceRelationship relationship,
                params string[] locationTags)
            {
                TargetSymbolDisplayName = targetSymbolDisplayName;
                LocationTags = locationTags.ToImmutableArray();
                Relationship = relationship;
            }
        }

        private class TestInheritanceTargetItem
        {
            public readonly string TargetSymbolName;
            public readonly InheritanceRelationship RelationshipToMember;
            public readonly ImmutableArray<DocumentSpan> DocumentSpans;
            public readonly bool IsInMetadata;
            public readonly Glyph? LanguageGlyph;
            public readonly string? ProjectName;

            public TestInheritanceTargetItem(
                string targetSymbolName,
                InheritanceRelationship relationshipToMember,
                ImmutableArray<DocumentSpan> documentSpans,
                bool isInMetadata,
                Glyph? languageGlyph,
                string? projectName)
            {
                TargetSymbolName = targetSymbolName;
                RelationshipToMember = relationshipToMember;
                DocumentSpans = documentSpans;
                IsInMetadata = isInMetadata;
                LanguageGlyph = languageGlyph;
                ProjectName = projectName;
            }

            public static TestInheritanceTargetItem Create(
                TargetInfo targetInfo,
                TestWorkspace testWorkspace)
            {
                if (targetInfo.InMetadata)
                {
                    return new TestInheritanceTargetItem(
                        targetInfo.TargetSymbolDisplayName,
                        targetInfo.Relationship,
                        ImmutableArray<DocumentSpan>.Empty,
                        isInMetadata: true,
                        targetInfo.LanguageGlyph,
                        targetInfo.ProjectName);
                }
                else
                {
                    using var _ = ArrayBuilder<DocumentSpan>.GetInstance(out var builder);
                    // If the target is not in metadata, there must be a location tag to give the span!
                    Assert.True(targetInfo.LocationTags != null);
                    foreach (var testHostDocument in testWorkspace.Documents)
                    {
                        if (targetInfo.LocationTags != null)
                        {
                            var annotatedSpans = testHostDocument.AnnotatedSpans;

                            foreach (var tag in targetInfo.LocationTags)
                            {
                                if (annotatedSpans.TryGetValue(tag, out var spans))
                                {
                                    var document = testWorkspace.CurrentSolution.GetRequiredDocument(testHostDocument.Id);
                                    builder.AddRange(spans.Select(span => new DocumentSpan(document, span)));
                                }
                            }
                        }
                    }

                    return new TestInheritanceTargetItem(
                        targetInfo.TargetSymbolDisplayName,
                        targetInfo.Relationship,
                        builder.ToImmutable(),
                        isInMetadata: false,
                        targetInfo.LanguageGlyph,
                        targetInfo.ProjectName);
                }
            }
        }

        #endregion

        #region TestsForCSharp

        [Theory, CombinatorialData]
        public Task TestCSharpClassWithErrorBaseType(TestHost testHost)
        {
            var markup = @"
public class Bar : SomethingUnknown
{
}";
            return VerifyNoItemForDocumentAsync(markup, LanguageNames.CSharp, testHost);
        }

        [Theory, CombinatorialData]
        public Task TestCSharpReferencingMetadata(TestHost testHost)
        {
            var markup = @"
using System.Collections;
public class Bar : IEnumerable
{
    public IEnumerator GetEnumerator () { return null };
}";
            var itemForBar = new TestInheritanceMemberItem(
                lineNumber: 3,
                memberName: "class Bar",
                targets: ImmutableArray.Create(new TargetInfo(
                        targetSymbolDisplayName: "IEnumerable",
                        relationship: InheritanceRelationship.ImplementedInterface,
                        inMetadata: true)));

            var itemForGetEnumerator = new TestInheritanceMemberItem(
                lineNumber: 5,
                memberName: "IEnumerator Bar.GetEnumerator()",
                targets: ImmutableArray.Create(new TargetInfo(
                        targetSymbolDisplayName: "IEnumerable.GetEnumerator",
                        relationship: InheritanceRelationship.ImplementedMember,
                        inMetadata: true)));

            return VerifyInSingleDocumentAsync(markup, LanguageNames.CSharp, testHost, itemForBar, itemForGetEnumerator);
        }

        [Theory, CombinatorialData]
        public Task TestCSharpClassImplementingInterface(TestHost testHost)
        {
            var markup = @"
interface {|target1:IBar|} { }
public class {|target2:Bar|} : IBar
{
}
            ";

            var itemOnLine2 = new TestInheritanceMemberItem(
                lineNumber: 2,
                memberName: "interface IBar",
                targets: ImmutableArray.Create(new TargetInfo(
                        targetSymbolDisplayName: "Bar",
                        locationTag: "target2",
                        relationship: InheritanceRelationship.ImplementingType)));

            var itemOnLine3 = new TestInheritanceMemberItem(
                lineNumber: 3,
                memberName: "class Bar",
                targets: ImmutableArray.Create(new TargetInfo(
                        targetSymbolDisplayName: "IBar",
                        locationTag: "target1",
                        relationship: InheritanceRelationship.ImplementedInterface)));

            return VerifyInSingleDocumentAsync(
                markup,
                LanguageNames.CSharp,
                testHost,
                itemOnLine2,
                itemOnLine3);
        }

        [Theory, CombinatorialData]
        public Task TestCSharpInterfaceImplementingInterface(TestHost testHost)
        {
            var markup = @"
        interface {|target1:IBar|} { }
        interface {|target2:IBar2|} : IBar { }
                    ";

            var itemOnLine2 = new TestInheritanceMemberItem(
                lineNumber: 2,
                memberName: "interface IBar",
                targets: ImmutableArray.Create(new TargetInfo(
                        targetSymbolDisplayName: "IBar2",
                        locationTag: "target2",
                        relationship: InheritanceRelationship.ImplementingType))
                );
            var itemOnLine3 = new TestInheritanceMemberItem(
                lineNumber: 3,
                memberName: "interface IBar2",
                targets: ImmutableArray<TargetInfo>.Empty
                    .Add(new TargetInfo(
                        targetSymbolDisplayName: "IBar",
                        locationTag: "target1",
                        relationship: InheritanceRelationship.InheritedInterface))
                );

            return VerifyInSingleDocumentAsync(
                markup,
                LanguageNames.CSharp,
                testHost,
                itemOnLine2,
                itemOnLine3);
        }

        [Theory, CombinatorialData]
        public Task TestCSharpClassInheritsClass(TestHost testHost)
        {
            var markup = @"
        class {|target2:A|} { }
        class {|target1:B|} : A { }
                    ";

            var itemOnLine2 = new TestInheritanceMemberItem(
                lineNumber: 2,
                memberName: "class A",
                targets: ImmutableArray.Create(new TargetInfo(
                        targetSymbolDisplayName: "B",
                        locationTag: "target1",
                        relationship: InheritanceRelationship.DerivedType))
            );
            var itemOnLine3 = new TestInheritanceMemberItem(
                lineNumber: 3,
                memberName: "class B",
                targets: ImmutableArray.Create(new TargetInfo(
                        targetSymbolDisplayName: "A",
                        locationTag: "target2",
                        relationship: InheritanceRelationship.BaseType))
            );

            return VerifyInSingleDocumentAsync(
                markup,
                LanguageNames.CSharp,
                testHost,
                itemOnLine2,
                itemOnLine3);
        }

        [Theory]
        [InlineData("class", TestHost.InProcess)]
        [InlineData("class", TestHost.OutOfProcess)]
        [InlineData("struct", TestHost.InProcess)]
        [InlineData("struct", TestHost.OutOfProcess)]
        [InlineData("enum", TestHost.InProcess)]
        [InlineData("enum", TestHost.OutOfProcess)]
        [InlineData("interface", TestHost.InProcess)]
        [InlineData("interface", TestHost.OutOfProcess)]
        public Task TestCSharpTypeWithoutBaseType(string typeName, TestHost testHost)
        {
            var markup = $@"
        public {typeName} Bar
        {{
        }}";
            return VerifyNoItemForDocumentAsync(markup, LanguageNames.CSharp, testHost);
        }

        [Theory]
        [InlineData("public Bar() { }", TestHost.InProcess)]
        [InlineData("public Bar() { }", TestHost.OutOfProcess)]
        [InlineData("public static void Bar3() { }", TestHost.InProcess)]
        [InlineData("public static void Bar3() { }", TestHost.OutOfProcess)]
        [InlineData("public static void ~Bar() { }", TestHost.InProcess)]
        [InlineData("public static void ~Bar() { }", TestHost.OutOfProcess)]
        [InlineData("public static Bar operator +(Bar a, Bar b) => new Bar();", TestHost.InProcess)]
        [InlineData("public static Bar operator +(Bar a, Bar b) => new Bar();", TestHost.OutOfProcess)]
        public Task TestCSharpSpecialMember(string memberDeclaration, TestHost testHost)
        {
            var markup = $@"
        public abstract class {{|target1:Bar1|}}
        {{}}
        public class Bar : Bar1
        {{
            {{|{SearchAreaTag}:{memberDeclaration}|}}
        }}";
            return VerifyInSingleDocumentAsync(
                markup,
                LanguageNames.CSharp,
                testHost,
                new TestInheritanceMemberItem(
                    lineNumber: 4,
                    memberName: "class Bar",
                    targets: ImmutableArray.Create(
                        new TargetInfo(
                            targetSymbolDisplayName: "Bar1",
                            locationTag: "target1",
                            relationship: InheritanceRelationship.BaseType))));
        }

        [Theory, CombinatorialData]
        public Task TestCSharpEventDeclaration(TestHost testHost)
        {
            var markup = @"
        using System;
        interface {|target2:IBar|}
        {
            event EventHandler {|target4:e|};
        }
        public class {|target1:Bar|} : IBar
        {
            public event EventHandler {|target3:e|}
            {
                add {} remove {}
            }
        }";
            var itemForIBar = new TestInheritanceMemberItem(
                lineNumber: 3,
                memberName: "interface IBar",
                ImmutableArray.Create(new TargetInfo(
                    targetSymbolDisplayName: "Bar",
                    locationTag: "target1",
                    relationship: InheritanceRelationship.ImplementingType)));

            var itemForBar = new TestInheritanceMemberItem(
                lineNumber: 7,
                memberName: "class Bar",
                ImmutableArray.Create(new TargetInfo(
                    targetSymbolDisplayName: "IBar",
                    locationTag: "target2",
                    relationship: InheritanceRelationship.ImplementedInterface)));

            var itemForEventInInterface = new TestInheritanceMemberItem(
                lineNumber: 5,
                memberName: "event EventHandler IBar.e",
                ImmutableArray.Create(new TargetInfo(
                    targetSymbolDisplayName: "Bar.e",
                    locationTag: "target3",
                    relationship: InheritanceRelationship.ImplementingMember)));

            var itemForEventInClass = new TestInheritanceMemberItem(
                lineNumber: 9,
                memberName: "event EventHandler Bar.e",
                ImmutableArray.Create(new TargetInfo(
                    targetSymbolDisplayName: "IBar.e",
                    locationTag: "target4",
                    relationship: InheritanceRelationship.ImplementedMember)));

            return VerifyInSingleDocumentAsync(
                markup,
                LanguageNames.CSharp,
                testHost,
                itemForIBar,
                itemForBar,
                itemForEventInInterface,
                itemForEventInClass);
        }

        [Theory, CombinatorialData]
        public Task TestCSharpEventFieldDeclarations(TestHost testHost)
        {
            var markup = @"using System;
        interface {|target2:IBar|}
        {
            event EventHandler {|target5:e1|}, {|target6:e2|};
        }
        public class {|target1:Bar|} : IBar
        {
            public event EventHandler {|target3:e1|}, {|target4:e2|};
        }";
            var itemForIBar = new TestInheritanceMemberItem(
                lineNumber: 2,
                memberName: "interface IBar",
                ImmutableArray.Create(new TargetInfo(
                    targetSymbolDisplayName: "Bar",
                    locationTag: "target1",
                    relationship: InheritanceRelationship.ImplementingType)));

            var itemForBar = new TestInheritanceMemberItem(
                lineNumber: 6,
                memberName: "class Bar",
                ImmutableArray.Create(new TargetInfo(
                    targetSymbolDisplayName: "IBar",
                    locationTag: "target2",
                    relationship: InheritanceRelationship.ImplementedInterface)));

            var itemForE1InInterface = new TestInheritanceMemberItem(
                lineNumber: 4,
                memberName: "event EventHandler IBar.e1",
                ImmutableArray.Create(new TargetInfo(
                    targetSymbolDisplayName: "Bar.e1",
                    locationTag: "target3",
                    relationship: InheritanceRelationship.ImplementingMember)));

            var itemForE2InInterface = new TestInheritanceMemberItem(
                lineNumber: 4,
                memberName: "event EventHandler IBar.e2",
                ImmutableArray.Create(new TargetInfo(
                    targetSymbolDisplayName: "Bar.e2",
                    locationTag: "target4",
                    relationship: InheritanceRelationship.ImplementingMember)));

            var itemForE1InClass = new TestInheritanceMemberItem(
                lineNumber: 8,
                memberName: "event EventHandler Bar.e1",
                ImmutableArray.Create(new TargetInfo(
                    targetSymbolDisplayName: "IBar.e1",
                    locationTag: "target5",
                    relationship: InheritanceRelationship.ImplementedMember)));

            var itemForE2InClass = new TestInheritanceMemberItem(
                lineNumber: 8,
                memberName: "event EventHandler Bar.e2",
                ImmutableArray.Create(new TargetInfo(
                    targetSymbolDisplayName: "IBar.e2",
                    locationTag: "target6",
                    relationship: InheritanceRelationship.ImplementedMember)));

            return VerifyInSingleDocumentAsync(
                markup,
                LanguageNames.CSharp,
                testHost,
                itemForIBar,
                itemForBar,
                itemForE1InInterface,
                itemForE2InInterface,
                itemForE1InClass,
                itemForE2InClass);
        }

        [Theory, CombinatorialData]
        public Task TestCSharpInterfaceMembers(TestHost testHost)
        {
            var markup = @"using System;
        interface {|target1:IBar|}
        {
            void {|target4:Foo|}();
            int {|target6:Poo|} { get; set; }
            event EventHandler {|target8:Eoo|};
            int {|target9:this|}[int i] { get; set; }
        }
        public class {|target2:Bar|} : IBar
        {
            public void {|target3:Foo|}() { }
            public int {|target5:Poo|} { get; set; }
            public event EventHandler {|target7:Eoo|};
            public int {|target10:this|}[int i] { get => 1; set { } }
        }";
            var itemForEooInClass = new TestInheritanceMemberItem(
                lineNumber: 13,
                memberName: "event EventHandler Bar.Eoo",
                targets: ImmutableArray.Create(new TargetInfo(
                        targetSymbolDisplayName: "IBar.Eoo",
                        locationTag: "target8",
                        relationship: InheritanceRelationship.ImplementedMember))
                );

            var itemForEooInInterface = new TestInheritanceMemberItem(
                lineNumber: 6,
                memberName: "event EventHandler IBar.Eoo",
                targets: ImmutableArray.Create(new TargetInfo(
                        targetSymbolDisplayName: "Bar.Eoo",
                        locationTag: "target7",
                        relationship: InheritanceRelationship.ImplementingMember))
                );

            var itemForPooInInterface = new TestInheritanceMemberItem(
                lineNumber: 5,
                memberName: "int IBar.Poo { get; set; }",
                targets: ImmutableArray.Create(new TargetInfo(
                        targetSymbolDisplayName: "Bar.Poo",
                        locationTag: "target5",
                        relationship: InheritanceRelationship.ImplementingMember))
                );

            var itemForPooInClass = new TestInheritanceMemberItem(
                lineNumber: 12,
                memberName: "int Bar.Poo { get; set; }",
                targets: ImmutableArray.Create(new TargetInfo(
                        targetSymbolDisplayName: "IBar.Poo",
                        locationTag: "target6",
                        relationship: InheritanceRelationship.ImplementedMember))
                );

            var itemForFooInInterface = new TestInheritanceMemberItem(
                lineNumber: 4,
                memberName: "void IBar.Foo()",
                targets: ImmutableArray.Create(new TargetInfo(
                        targetSymbolDisplayName: "Bar.Foo",
                        locationTag: "target3",
                        relationship: InheritanceRelationship.ImplementingMember))
                );

            var itemForFooInClass = new TestInheritanceMemberItem(
                lineNumber: 11,
                memberName: "void Bar.Foo()",
                targets: ImmutableArray.Create(new TargetInfo(
                        targetSymbolDisplayName: "IBar.Foo",
                        locationTag: "target4",
                        relationship: InheritanceRelationship.ImplementedMember))
                );

            var itemForIBar = new TestInheritanceMemberItem(
                lineNumber: 2,
                memberName: "interface IBar",
                targets: ImmutableArray.Create(new TargetInfo(
                        targetSymbolDisplayName: "Bar",
                        locationTag: "target2",
                        relationship: InheritanceRelationship.ImplementingType))
                );

            var itemForBar = new TestInheritanceMemberItem(
                lineNumber: 9,
                memberName: "class Bar",
                targets: ImmutableArray.Create(new TargetInfo(
                        targetSymbolDisplayName: "IBar",
                        locationTag: "target1",
                        relationship: InheritanceRelationship.ImplementedInterface))
                );

            var itemForIndexerInClass = new TestInheritanceMemberItem(
                lineNumber: 14,
                memberName: "int Bar.this[int] { get; set; }",
                targets: ImmutableArray.Create(new TargetInfo(
                        targetSymbolDisplayName: "IBar.this",
                        locationTag: "target9",
                        relationship: InheritanceRelationship.ImplementedMember))
                );

            var itemForIndexerInInterface = new TestInheritanceMemberItem(
                lineNumber: 7,
                memberName: "int IBar.this[int] { get; set; }",
                targets: ImmutableArray.Create(new TargetInfo(
                        targetSymbolDisplayName: "Bar.this",
                        locationTag: "target10",
                        relationship: InheritanceRelationship.ImplementingMember))
                );

            return VerifyInSingleDocumentAsync(
                markup,
                LanguageNames.CSharp,
                testHost,
                itemForEooInClass,
                itemForEooInInterface,
                itemForPooInInterface,
                itemForPooInClass,
                itemForFooInInterface,
                itemForFooInClass,
                itemForIBar,
                itemForBar,
                itemForIndexerInInterface,
                itemForIndexerInClass);
        }

        [Theory]
        [InlineData("abstract", TestHost.InProcess)]
        [InlineData("abstract", TestHost.OutOfProcess)]
        [InlineData("virtual", TestHost.InProcess)]
        [InlineData("virtual", TestHost.OutOfProcess)]
        public Task TestCSharpAbstractClassMembers(string modifier, TestHost testHost)
        {
            var markup = $@"using System;
        public abstract class {{|target2:Bar|}}
        {{
            public {modifier} void {{|target4:Foo|}}();
            public {modifier} int {{|target6:Poo|}} {{ get; set; }}
            public {modifier} event EventHandler {{|target8:Eoo|}};
        }}
        public class {{|target1:Bar2|}} : Bar
        {{
            public override void {{|target3:Foo|}}() {{ }}
            public override int {{|target5:Poo|}} {{ get; set; }}
            public override event EventHandler {{|target7:Eoo|}};
        }}
                    ";

            var itemForEooInClass = new TestInheritanceMemberItem(
                lineNumber: 12,
                memberName: "override event EventHandler Bar2.Eoo",
                targets: ImmutableArray.Create(new TargetInfo(
                        targetSymbolDisplayName: $"Bar.Eoo",
                        locationTag: "target8",
                        relationship: InheritanceRelationship.OverriddenMember)));

            var itemForEooInAbstractClass = new TestInheritanceMemberItem(
                lineNumber: 6,
                memberName: $"{modifier} event EventHandler Bar.Eoo",
                targets: ImmutableArray.Create(new TargetInfo(
                        targetSymbolDisplayName: "Bar2.Eoo",
                        locationTag: "target7",
                        relationship: InheritanceRelationship.OverridingMember)));

            var itemForPooInClass = new TestInheritanceMemberItem(
                    lineNumber: 11,
                    memberName: "override int Bar2.Poo { get; set; }",
                    targets: ImmutableArray.Create(new TargetInfo(
                            targetSymbolDisplayName: $"Bar.Poo",
                            locationTag: "target6",
                            relationship: InheritanceRelationship.OverriddenMember)));

            var itemForPooInAbstractClass = new TestInheritanceMemberItem(
                    lineNumber: 5,
                    memberName: $"{modifier} int Bar.Poo {{ get; set; }}",
                    targets: ImmutableArray.Create(new TargetInfo(
                            targetSymbolDisplayName: "Bar2.Poo",
                            locationTag: "target5",
                            relationship: InheritanceRelationship.OverridingMember)));

            var itemForFooInAbstractClass = new TestInheritanceMemberItem(
                    lineNumber: 4,
                    memberName: $"{modifier} void Bar.Foo()",
                    targets: ImmutableArray.Create(new TargetInfo(
                            targetSymbolDisplayName: "Bar2.Foo",
                            locationTag: "target3",
                            relationship: InheritanceRelationship.OverridingMember)));

            var itemForFooInClass = new TestInheritanceMemberItem(
                lineNumber: 10,
                memberName: "override void Bar2.Foo()",
                targets: ImmutableArray.Create(new TargetInfo(
                        targetSymbolDisplayName: $"Bar.Foo",
                        locationTag: "target4",
                        relationship: InheritanceRelationship.OverriddenMember)));

            var itemForBar = new TestInheritanceMemberItem(
                lineNumber: 2,
                memberName: "class Bar",
                targets: ImmutableArray.Create(new TargetInfo(
                        targetSymbolDisplayName: "Bar2",
                        locationTag: "target1",
                        relationship: InheritanceRelationship.DerivedType)));

            var itemForBar2 = new TestInheritanceMemberItem(
                lineNumber: 8,
                memberName: "class Bar2",
                targets: ImmutableArray.Create(new TargetInfo(
                        targetSymbolDisplayName: "Bar",
                        locationTag: "target2",
                        relationship: InheritanceRelationship.BaseType)));

            return VerifyInSingleDocumentAsync(
                markup,
                LanguageNames.CSharp,
                testHost,
                itemForBar,
                itemForBar2,
                itemForFooInAbstractClass,
                itemForFooInClass,
                itemForPooInClass,
                itemForPooInAbstractClass,
                itemForEooInClass,
                itemForEooInAbstractClass);
        }

        [Theory]
        [CombinatorialData]
        public Task TestCSharpOverrideMemberCanFindImplementingInterface(bool testDuplicate, TestHost testHost)
        {
            var markup1 = @"using System;
        public interface {|target4:IBar|}
        {
            void {|target6:Foo|}();
        }
        public class {|target1:Bar1|} : IBar
        {
            public virtual void {|target2:Foo|}() { }
        }
        public class {|target5:Bar2|} : Bar1
        {
            public override void {|target3:Foo|}() { }
        }";

            var markup2 = @"using System;
        public interface {|target4:IBar|}
        {
            void {|target6:Foo|}();
        }
        public class {|target1:Bar1|} : IBar
        {
            public virtual void {|target2:Foo|}() { }
        }
        public class {|target5:Bar2|} : Bar1, IBar
        {
            public override void {|target3:Foo|}() { }
        }";

            var itemForIBar = new TestInheritanceMemberItem(
                lineNumber: 2,
                memberName: "interface IBar",
                targets: ImmutableArray.Create(new TargetInfo(
                        targetSymbolDisplayName: "Bar1",
                        locationTag: "target1",
                        relationship: InheritanceRelationship.ImplementingType),
                new TargetInfo(
                    targetSymbolDisplayName: "Bar2",
                    locationTag: "target5",
                    relationship: InheritanceRelationship.ImplementingType)));

            var itemForFooInIBar = new TestInheritanceMemberItem(
                lineNumber: 4,
                memberName: "void IBar.Foo()",
                targets: ImmutableArray.Create(new TargetInfo(
                        targetSymbolDisplayName: "Bar1.Foo",
                        locationTag: "target2",
                        relationship: InheritanceRelationship.ImplementingMember),
                    new TargetInfo(
                        targetSymbolDisplayName: "Bar2.Foo",
                        locationTag: "target3",
                        relationship: InheritanceRelationship.ImplementingMember)));

            var itemForBar1 = new TestInheritanceMemberItem(
                lineNumber: 6,
                memberName: "class Bar1",
                targets: ImmutableArray.Create(new TargetInfo(
                        targetSymbolDisplayName: "IBar",
                        locationTag: "target4",
                        relationship: InheritanceRelationship.ImplementedInterface),
                    new TargetInfo(
                        targetSymbolDisplayName: "Bar2",
                        locationTag: "target5",
                        relationship: InheritanceRelationship.DerivedType)));

            var itemForFooInBar1 = new TestInheritanceMemberItem(
                lineNumber: 8,
                memberName: "virtual void Bar1.Foo()",
                targets: ImmutableArray.Create(new TargetInfo(
                        targetSymbolDisplayName: "IBar.Foo",
                        locationTag: "target6",
                        relationship: InheritanceRelationship.ImplementedMember),
                    new TargetInfo(
                        targetSymbolDisplayName: "Bar2.Foo",
                        locationTag: "target3",
                        relationship: InheritanceRelationship.OverridingMember)));

            var itemForBar2 = new TestInheritanceMemberItem(
                lineNumber: 10,
                memberName: "class Bar2",
                targets: ImmutableArray.Create(
                    new TargetInfo(
                        targetSymbolDisplayName: "Bar1",
                        locationTag: "target1",
                        relationship: InheritanceRelationship.BaseType),
                    new TargetInfo(
                        targetSymbolDisplayName: "IBar",
                        locationTag: "target4",
                        relationship: InheritanceRelationship.ImplementedInterface)));

            var itemForFooInBar2 = new TestInheritanceMemberItem(
                lineNumber: 12,
                memberName: "override void Bar2.Foo()",
                targets: ImmutableArray.Create(new TargetInfo(
                        targetSymbolDisplayName: "IBar.Foo",
                        locationTag: "target6",
                        relationship: InheritanceRelationship.ImplementedMember),
                    new TargetInfo(
                        targetSymbolDisplayName: "Bar1.Foo",
                        locationTag: "target2",
                        relationship: InheritanceRelationship.OverriddenMember)));

            return VerifyInSingleDocumentAsync(
                testDuplicate ? markup2 : markup1,
                LanguageNames.CSharp,
                testHost,
                itemForIBar,
                itemForFooInIBar,
                itemForBar1,
                itemForFooInBar1,
                itemForBar2,
                itemForFooInBar2);
        }

        [Theory, CombinatorialData]
        public Task TestCSharpFindGenericsBaseType(TestHost testHost)
        {
            var markup = @"
public interface {|target2:IBar|}<T>
{
    void {|target4:Foo|}();
}

public class {|target1:Bar2|} : IBar<int>, IBar<string>
{
    public void {|target3:Foo|}();
}";

            var itemForIBar = new TestInheritanceMemberItem(
                lineNumber: 2,
                memberName: "interface IBar<T>",
                targets: ImmutableArray.Create(new TargetInfo(
                        targetSymbolDisplayName: "Bar2",
                        locationTag: "target1",
                        relationship: InheritanceRelationship.ImplementingType)));

            var itemForFooInIBar = new TestInheritanceMemberItem(
                lineNumber: 4,
                memberName: "void IBar<T>.Foo()",
                targets: ImmutableArray.Create(new TargetInfo(
                        targetSymbolDisplayName: "Bar2.Foo",
                        locationTag: "target3",
                        relationship: InheritanceRelationship.ImplementingMember)));

            // Only have one IBar<T> item
            var itemForBar2 = new TestInheritanceMemberItem(
                lineNumber: 7,
                memberName: "class Bar2",
                targets: ImmutableArray.Create(new TargetInfo(
                        targetSymbolDisplayName: "IBar<T>",
                        locationTag: "target2",
                        relationship: InheritanceRelationship.ImplementedInterface)));

            // Only have one IBar<T>.Foo item
            var itemForFooInBar2 = new TestInheritanceMemberItem(
                lineNumber: 9,
                memberName: "void Bar2.Foo()",
                targets: ImmutableArray.Create(new TargetInfo(
                        targetSymbolDisplayName: "IBar<T>.Foo",
                        locationTag: "target4",
                        relationship: InheritanceRelationship.ImplementedMember)));

            return VerifyInSingleDocumentAsync(
                markup,
                LanguageNames.CSharp,
                testHost,
                itemForIBar,
                itemForFooInIBar,
                itemForBar2,
                itemForFooInBar2);
        }

        [Theory, CombinatorialData]
        public Task TestCSharpExplicitInterfaceImplementation(TestHost testHost)
        {
            var markup = @"
interface {|target2:IBar|}<T>
{
    void {|target3:Foo|}(T t);
}

abstract class {|target1:AbsBar|} : IBar<int>
{
    void IBar<int>.{|target4:Foo|}(int t)
    {
        throw new System.NotImplementedException();
    }
}";
            var itemForIBar = new TestInheritanceMemberItem(
                lineNumber: 2,
                memberName: "interface IBar<T>",
                targets: ImmutableArray.Create(new TargetInfo(
                        targetSymbolDisplayName: "AbsBar",
                        locationTag: "target1",
                        relationship: InheritanceRelationship.ImplementingType)));

            var itemForFooInIBar = new TestInheritanceMemberItem(
                lineNumber: 4,
                memberName: "void IBar<T>.Foo(T)",
                targets: ImmutableArray.Create(new TargetInfo(
                        targetSymbolDisplayName: "AbsBar.IBar<int>.Foo",
                        locationTag: "target4",
                        relationship: InheritanceRelationship.ImplementingMember)));

            var itemForAbsBar = new TestInheritanceMemberItem(
                lineNumber: 7,
                memberName: "class AbsBar",
                targets: ImmutableArray.Create(new TargetInfo(
                        targetSymbolDisplayName: "IBar<T>",
                        locationTag: "target2",
                        relationship: InheritanceRelationship.ImplementedInterface)));

            var itemForFooInAbsBar = new TestInheritanceMemberItem(
                lineNumber: 9,
                memberName: "void AbsBar.IBar<int>.Foo(int)",
                targets: ImmutableArray.Create(new TargetInfo(
                        targetSymbolDisplayName: "IBar<T>.Foo",
                        locationTag: "target3",
                        relationship: InheritanceRelationship.ImplementedMember)
                ));

            return VerifyInSingleDocumentAsync(
                markup,
                LanguageNames.CSharp,
                testHost,
                itemForIBar,
                itemForFooInIBar,
                itemForAbsBar,
                itemForFooInAbsBar);
        }

        [Theory, CombinatorialData]
        public Task TestStaticAbstractMemberInterface(TestHost testHost)
        {
            var markup = @"
interface {|target5:I1|}<T> where T : I1<T>
{
    static abstract void {|target4:M1|}();
    static abstract int {|target7:P1|} { get; set; }
    static abstract event EventHandler {|target9:e1|};
    static abstract int operator {|target11:+|}(T i1);
    static abstract implicit operator {|target12:int|}(T i1);
}

public class {|target1:Class1|} : I1<Class1>
{
    public static void {|target2:M1|}() {}
    public static int {|target6:P1|} { get => 1; set { } }
    public static event EventHandler {|target8:e1|};
    public static int operator {|target10:+|}(Class1 i) => 1;
    public static implicit operator {|target13:int|}(Class1 i) => 0;
}";
            var itemForI1 = new TestInheritanceMemberItem(
                lineNumber: 2,
                memberName: "interface I1<T>",
                targets: ImmutableArray.Create(new TargetInfo(
                        targetSymbolDisplayName: "Class1",
                        locationTag: "target1",
                        relationship: InheritanceRelationship.ImplementingType)));

            var itemForM1InI1 = new TestInheritanceMemberItem(
                lineNumber: 4,
                memberName: "void I1<T>.M1()",
                targets: ImmutableArray.Create(new TargetInfo(
                        targetSymbolDisplayName: "Class1.M1",
                        locationTag: "target2",
                        relationship: InheritanceRelationship.ImplementingMember)));

            var itemForAbsClass1 = new TestInheritanceMemberItem(
                lineNumber: 11,
                memberName: "class Class1",
                targets: ImmutableArray.Create(new TargetInfo(
                        targetSymbolDisplayName: "I1<T>",
                        locationTag: "target5",
                        relationship: InheritanceRelationship.ImplementedInterface)));

            var itemForM1InClass1 = new TestInheritanceMemberItem(
                lineNumber: 13,
                memberName: "static void Class1.M1()",
                targets: ImmutableArray.Create(new TargetInfo(
                        targetSymbolDisplayName: "I1<T>.M1",
                        locationTag: "target4",
                        relationship: InheritanceRelationship.ImplementedMember)));

            var itemForP1InI1 = new TestInheritanceMemberItem(
                lineNumber: 5,
                memberName: "int I1<T>.P1 { get; set; }",
                targets: ImmutableArray.Create(new TargetInfo(
                        targetSymbolDisplayName: "Class1.P1",
                        locationTag: "target6",
                        relationship: InheritanceRelationship.ImplementingMember)));

            var itemForP1InClass1 = new TestInheritanceMemberItem(
                lineNumber: 14,
                memberName: "static int Class1.P1 { get; set; }",
                targets: ImmutableArray.Create(new TargetInfo(
                        targetSymbolDisplayName: "I1<T>.P1",
                        locationTag: "target7",
                        relationship: InheritanceRelationship.ImplementedMember)));

            var itemForE1InI1 = new TestInheritanceMemberItem(
                lineNumber: 6,
                memberName: "event EventHandler I1<T>.e1",
                targets: ImmutableArray.Create(new TargetInfo(
                        targetSymbolDisplayName: "Class1.e1",
                        locationTag: "target8",
                        relationship: InheritanceRelationship.ImplementingMember)));

            var itemForE1InClass1 = new TestInheritanceMemberItem(
                lineNumber: 15,
                memberName: "static event EventHandler Class1.e1",
                targets: ImmutableArray.Create(new TargetInfo(
                        targetSymbolDisplayName: "I1<T>.e1",
                        locationTag: "target9",
                        relationship: InheritanceRelationship.ImplementedMember)));

            var itemForPlusOperatorInI1 = new TestInheritanceMemberItem(
                lineNumber: 7,
                memberName: "int I1<T>.operator +(T)",
                targets: ImmutableArray.Create(new TargetInfo(
                        targetSymbolDisplayName: "Class1.operator +",
                        locationTag: "target10",
                        relationship: InheritanceRelationship.ImplementingMember)));

            var itemForPlusOperatorInClass1 = new TestInheritanceMemberItem(
                lineNumber: 16,
                memberName: "static int Class1.operator +(Class1)",
                targets: ImmutableArray.Create(new TargetInfo(
                        targetSymbolDisplayName: "I1<T>.operator +",
                        locationTag: "target11",
                        relationship: InheritanceRelationship.ImplementedMember)));

            var itemForIntOperatorInI1 = new TestInheritanceMemberItem(
                lineNumber: 8,
                memberName: "I1<T>.implicit operator int(T)",
                targets: ImmutableArray.Create(new TargetInfo(
                        targetSymbolDisplayName: "Class1.implicit operator int",
                        locationTag: "target13",
                        relationship: InheritanceRelationship.ImplementingMember)));

            var itemForIntOperatorInClass1 = new TestInheritanceMemberItem(
                lineNumber: 17,
                memberName: "static Class1.implicit operator int(Class1)",
                targets: ImmutableArray.Create(new TargetInfo(
                        targetSymbolDisplayName: "I1<T>.implicit operator int",
                        locationTag: "target12",
                        relationship: InheritanceRelationship.ImplementedMember)));

            return VerifyInSingleDocumentAsync(
                markup,
                LanguageNames.CSharp,
                testHost,
                itemForI1,
                itemForAbsClass1,
                itemForM1InI1,
                itemForM1InClass1,
                itemForP1InI1,
                itemForP1InClass1,
                itemForE1InI1,
                itemForE1InClass1,
                itemForPlusOperatorInI1,
                itemForPlusOperatorInClass1,
                itemForIntOperatorInI1,
                itemForIntOperatorInClass1);
        }

<<<<<<< HEAD
        [Fact]
        public Task TestCSharpPartialClass()
=======
        [Theory, CombinatorialData]
        public Task TestCSharpPartialClass(TestHost testHost)
>>>>>>> 80a8ce8d
        {
            var markup = @"
interface {|target1:IBar|}
{ 
}

public partial class {|target2:Bar|} : IBar
{
}

public partial class {|target3:Bar|}
{
}
            ";

            var itemOnLine2 = new TestInheritanceMemberItem(
                lineNumber: 2,
                memberName: "interface IBar",
                targets: ImmutableArray.Create(new TargetInfo(
                        targetSymbolDisplayName: "Bar",
                        relationship: InheritanceRelationship.ImplementingType,
                        "target2", "target3")));

            var itemOnLine6 = new TestInheritanceMemberItem(
                lineNumber: 6,
                memberName: "class Bar",
                targets: ImmutableArray.Create(new TargetInfo(
                        targetSymbolDisplayName: "IBar",
                        locationTag: "target1",
                        relationship: InheritanceRelationship.ImplementedInterface)));

            var itemOnLine10 = new TestInheritanceMemberItem(
                lineNumber: 10,
                memberName: "class Bar",
                targets: ImmutableArray.Create(new TargetInfo(
                        targetSymbolDisplayName: "IBar",
                        locationTag: "target1",
                        relationship: InheritanceRelationship.ImplementedInterface)));

            return VerifyInSingleDocumentAsync(
                markup,
                LanguageNames.CSharp,
<<<<<<< HEAD
=======
                testHost,
>>>>>>> 80a8ce8d
                itemOnLine2,
                itemOnLine6,
                itemOnLine10);
        }

<<<<<<< HEAD
=======
        [Theory, CombinatorialData]
        public Task TestEmptyFileSingleGlobalImportInOtherFile(TestHost testHost)
        {
            var markup1 = @"";
            var markup2 = @"{|target1:global using System;|}";

            return VerifyInMultipleDocumentsAsync(
                markup1, markup2, LanguageNames.CSharp,
                testHost,
                new TestInheritanceMemberItem(
                lineNumber: 0,
                memberName: string.Format(FeaturesResources.Directives_from_0, "Test2.cs"),
                targets: ImmutableArray.Create(new TargetInfo(
                    targetSymbolDisplayName: "System",
                    relationship: InheritanceRelationship.InheritedImport, "target1"))));
        }

        [Theory, CombinatorialData]
        public Task TestEmptyFileMultipleGlobalImportInOtherFile(TestHost testHost)
        {
            var markup1 = @"";
            var markup2 = @"
{|target1:global using System;|}
{|target2:global using System.Collections;|}";

            return VerifyInMultipleDocumentsAsync(
                markup1, markup2, LanguageNames.CSharp,
                testHost,
                new TestInheritanceMemberItem(
                lineNumber: 0,
                memberName: string.Format(FeaturesResources.Directives_from_0, "Test2.cs"),
                targets: ImmutableArray.Create(
                    new TargetInfo(
                        targetSymbolDisplayName: "System",
                        relationship: InheritanceRelationship.InheritedImport, "target1"),
                    new TargetInfo(
                        targetSymbolDisplayName: "System.Collections",
                        relationship: InheritanceRelationship.InheritedImport, "target2"))));
        }

        [Theory, CombinatorialData]
        public Task TestFileWithUsing_SingleGlobalImportInOtherFile(TestHost testHost)
        {
            var markup1 = @"
using System.Collections;";
            var markup2 = @"{|target1:global using System;|}";

            return VerifyInMultipleDocumentsAsync(
                markup1, markup2, LanguageNames.CSharp,
                testHost,
                new TestInheritanceMemberItem(
                lineNumber: 1,
                memberName: string.Format(FeaturesResources.Directives_from_0, "Test2.cs"),
                targets: ImmutableArray.Create(new TargetInfo(
                    targetSymbolDisplayName: "System",
                    relationship: InheritanceRelationship.InheritedImport, "target1"))));
        }

        [Theory, CombinatorialData]
        public Task TestIgnoreGlobalImportFromSameFile(TestHost testHost)
        {
            var markup1 = @"
global using System.Collections.Generic;
using System.Collections;";
            var markup2 = @"{|target1:global using System;|}";

            return VerifyInMultipleDocumentsAsync(
                markup1, markup2, LanguageNames.CSharp,
                testHost,
                new TestInheritanceMemberItem(
                lineNumber: 1,
                memberName: string.Format(FeaturesResources.Directives_from_0, "Test2.cs"),
                targets: ImmutableArray.Create(new TargetInfo(
                    targetSymbolDisplayName: "System",
                    relationship: InheritanceRelationship.InheritedImport, "target1"))));
        }

>>>>>>> 80a8ce8d
        #endregion

        #region TestsForVisualBasic

        [Theory, CombinatorialData]
        public Task TestVisualBasicWithErrorBaseType(TestHost testHost)
        {
            var markup = @"
        Namespace MyNamespace
            Public Class Bar
                Implements SomethingNotExist
            End Class
        End Namespace";

            return VerifyNoItemForDocumentAsync(markup, LanguageNames.VisualBasic, testHost);
        }

        [Theory, CombinatorialData]
        public Task TestVisualBasicReferencingMetadata(TestHost testHost)
        {
            var markup = @"
        Namespace MyNamespace
            Public Class Bar
                Implements System.Collections.IEnumerable
                Public Function GetEnumerator() As System.Collections.IEnumerator Implements System.Collections.IEnumerable.GetEnumerator
                    Throw New NotImplementedException()
                End Function
            End Class
        End Namespace";
            var itemForBar = new TestInheritanceMemberItem(
                lineNumber: 3,
                memberName: "Class Bar",
                targets: ImmutableArray.Create(new TargetInfo(
                        targetSymbolDisplayName: "IEnumerable",
                        relationship: InheritanceRelationship.ImplementedInterface,
                        inMetadata: true)));

            var itemForGetEnumerator = new TestInheritanceMemberItem(
                lineNumber: 5,
                memberName: "Function Bar.GetEnumerator() As IEnumerator",
                targets: ImmutableArray.Create(new TargetInfo(
                        targetSymbolDisplayName: "IEnumerable.GetEnumerator",
                        relationship: InheritanceRelationship.ImplementedMember,
                        inMetadata: true)));

            return VerifyInSingleDocumentAsync(markup, LanguageNames.VisualBasic, testHost, itemForBar, itemForGetEnumerator);
        }

        [Theory, CombinatorialData]
        public Task TestVisualBasicClassImplementingInterface(TestHost testHost)
        {
            var markup = @"
        Interface {|target2:IBar|}
        End Interface
        Class {|target1:Bar|}
            Implements IBar
        End Class";
            var itemForIBar = new TestInheritanceMemberItem(
                lineNumber: 2,
                memberName: "Interface IBar",
                ImmutableArray.Create(new TargetInfo(
                    targetSymbolDisplayName: "Bar",
                    locationTag: "target1",
                    relationship: InheritanceRelationship.ImplementingType)));

            var itemForBar = new TestInheritanceMemberItem(
                lineNumber: 4,
                memberName: "Class Bar",
                ImmutableArray.Create(new TargetInfo(
                    targetSymbolDisplayName: "IBar",
                    locationTag: "target2",
                    relationship: InheritanceRelationship.ImplementedInterface)));

            return VerifyInSingleDocumentAsync(
                markup,
                LanguageNames.VisualBasic,
                testHost,
                itemForIBar,
                itemForBar);
        }

        [Theory, CombinatorialData]
        public Task TestVisualBasicInterfaceImplementingInterface(TestHost testHost)
        {
            var markup = @"
        Interface {|target2:IBar2|}
        End Interface
        Interface {|target1:IBar|}
            Inherits IBar2
        End Interface";

            var itemForIBar2 = new TestInheritanceMemberItem(
                lineNumber: 2,
                memberName: "Interface IBar2",
                ImmutableArray.Create(new TargetInfo(
                    targetSymbolDisplayName: "IBar",
                    locationTag: "target1",
                    relationship: InheritanceRelationship.ImplementingType)));

            var itemForIBar = new TestInheritanceMemberItem(
                lineNumber: 4,
                memberName: "Interface IBar",
                ImmutableArray.Create(new TargetInfo(
                    targetSymbolDisplayName: "IBar2",
                    locationTag: "target2",
                    relationship: InheritanceRelationship.InheritedInterface)));
            return VerifyInSingleDocumentAsync(markup, LanguageNames.VisualBasic, testHost, itemForIBar2, itemForIBar);
        }

        [Theory, CombinatorialData]
        public Task TestVisualBasicClassInheritsClass(TestHost testHost)
        {
            var markup = @"
        Class {|target2:Bar2|}
        End Class
        Class {|target1:Bar|}
            Inherits Bar2
        End Class";

            var itemForBar2 = new TestInheritanceMemberItem(
                lineNumber: 2,
                memberName: "Class Bar2",
                ImmutableArray.Create(new TargetInfo(
                    targetSymbolDisplayName: "Bar",
                    locationTag: "target1",
                    relationship: InheritanceRelationship.DerivedType)));

            var itemForBar = new TestInheritanceMemberItem(
                lineNumber: 4,
                memberName: "Class Bar",
                ImmutableArray.Create(new TargetInfo(
                    targetSymbolDisplayName: "Bar2",
                    locationTag: "target2",
                    relationship: InheritanceRelationship.BaseType)));
            return VerifyInSingleDocumentAsync(markup, LanguageNames.VisualBasic, testHost, itemForBar2, itemForBar);
        }

        [Theory]
        [InlineData("Class", TestHost.InProcess)]
        [InlineData("Class", TestHost.OutOfProcess)]
        [InlineData("Structure", TestHost.InProcess)]
        [InlineData("Structure", TestHost.OutOfProcess)]
        [InlineData("Enum", TestHost.InProcess)]
        [InlineData("Enum", TestHost.OutOfProcess)]
        [InlineData("Interface", TestHost.InProcess)]
        [InlineData("Interface", TestHost.OutOfProcess)]
        public Task TestVisualBasicTypeWithoutBaseType(string typeName, TestHost testHost)
        {
            var markup = $@"
        {typeName} Bar
        End {typeName}";

            return VerifyNoItemForDocumentAsync(markup, LanguageNames.VisualBasic, testHost);
        }

        [Theory, CombinatorialData]
        public Task TestVisualBasicMetadataInterface(TestHost testHost)
        {
            var markup = @"
        Imports System.Collections
        Class Bar
            Implements IEnumerable
        End Class";
            return VerifyInSingleDocumentAsync(
                markup,
                LanguageNames.VisualBasic,
                testHost,
                new TestInheritanceMemberItem(
                    lineNumber: 2,
                    memberName: VBFeaturesResources.Project_level_Imports,
                    targets: ImmutableArray.Create(
                        new TargetInfo("System", InheritanceRelationship.InheritedImport),
                        new TargetInfo("System.Collections.Generic", InheritanceRelationship.InheritedImport),
                        new TargetInfo("System.Linq", InheritanceRelationship.InheritedImport))),
                new TestInheritanceMemberItem(
                    lineNumber: 3,
                    memberName: "Class Bar",
                    targets: ImmutableArray.Create(
                        new TargetInfo(
                            targetSymbolDisplayName: "IEnumerable",
                            relationship: InheritanceRelationship.ImplementedInterface,
                            inMetadata: true))));
        }

        [Theory, CombinatorialData]
        public Task TestVisualBasicEventStatement(TestHost testHost)
        {
            var markup = @"
        Interface {|target2:IBar|}
            Event {|target4:e|} As EventHandler
        End Interface
        Class {|target1:Bar|}
            Implements IBar
            Public Event {|target3:e|} As EventHandler Implements IBar.e
        End Class";

            var itemForIBar = new TestInheritanceMemberItem(
                lineNumber: 2,
                memberName: "Interface IBar",
                ImmutableArray.Create(new TargetInfo(
                    targetSymbolDisplayName: "Bar",
                    locationTag: "target1",
                    relationship: InheritanceRelationship.ImplementingType)));

            var itemForBar = new TestInheritanceMemberItem(
                lineNumber: 5,
                memberName: "Class Bar",
                ImmutableArray.Create(new TargetInfo(
                    targetSymbolDisplayName: "IBar",
                    locationTag: "target2",
                    relationship: InheritanceRelationship.ImplementedInterface)));

            var itemForEventInInterface = new TestInheritanceMemberItem(
                lineNumber: 3,
                memberName: "Event IBar.e As EventHandler",
                ImmutableArray.Create(new TargetInfo(
                    targetSymbolDisplayName: "Bar.e",
                    locationTag: "target3",
                    relationship: InheritanceRelationship.ImplementingMember)));

            var itemForEventInClass = new TestInheritanceMemberItem(
                lineNumber: 7,
                memberName: "Event Bar.e As EventHandler",
                ImmutableArray.Create(new TargetInfo(
                    targetSymbolDisplayName: "IBar.e",
                    locationTag: "target4",
                    relationship: InheritanceRelationship.ImplementedMember)));

            return VerifyInSingleDocumentAsync(
                markup,
                LanguageNames.VisualBasic,
                testHost,
                itemForIBar,
                itemForBar,
                itemForEventInInterface,
                itemForEventInClass);
        }

        [Theory, CombinatorialData]
        public Task TestVisualBasicEventBlock(TestHost testHost)
        {
            var markup = @"
        Interface {|target2:IBar|}
            Event {|target4:e|} As EventHandler
        End Interface
        Class {|target1:Bar|}
            Implements IBar
            Public Custom Event {|target3:e|} As EventHandler Implements IBar.e
            End Event
        End Class";
            var itemForIBar = new TestInheritanceMemberItem(
                lineNumber: 2,
                memberName: "Interface IBar",
                ImmutableArray.Create(new TargetInfo(
                    targetSymbolDisplayName: "Bar",
                    locationTag: "target1",
                    relationship: InheritanceRelationship.ImplementingType)));

            var itemForBar = new TestInheritanceMemberItem(
                lineNumber: 5,
                memberName: "Class Bar",
                ImmutableArray.Create(new TargetInfo(
                    targetSymbolDisplayName: "IBar",
                    locationTag: "target2",
                    relationship: InheritanceRelationship.ImplementedInterface)));

            var itemForEventInInterface = new TestInheritanceMemberItem(
                lineNumber: 3,
                memberName: "Event IBar.e As EventHandler",
                ImmutableArray.Create(new TargetInfo(
                    targetSymbolDisplayName: "Bar.e",
                    locationTag: "target3",
                    relationship: InheritanceRelationship.ImplementingMember)));

            var itemForEventInClass = new TestInheritanceMemberItem(
                lineNumber: 7,
                memberName: "Event Bar.e As EventHandler",
                ImmutableArray.Create(new TargetInfo(
                    targetSymbolDisplayName: "IBar.e",
                    locationTag: "target4",
                    relationship: InheritanceRelationship.ImplementedMember)));

            return VerifyInSingleDocumentAsync(
                markup,
                LanguageNames.VisualBasic,
                testHost,
                itemForIBar,
                itemForBar,
                itemForEventInInterface,
                itemForEventInClass);
        }

        [Theory, CombinatorialData]
        public Task TestVisualBasicInterfaceMembers(TestHost testHost)
        {
            var markup = @"
        Interface {|target2:IBar|}
            Property {|target4:Poo|} As Integer
            Function {|target6:Foo|}() As Integer
        End Interface

        Class {|target1:Bar|}
            Implements IBar
            Public Property {|target3:Poo|} As Integer Implements IBar.Poo
                Get
                    Return 1
                End Get
                Set(value As Integer)
                End Set
            End Property
            Public Function {|target5:Foo|}() As Integer Implements IBar.Foo
                Return 1
            End Function
        End Class";
            var itemForIBar = new TestInheritanceMemberItem(
                lineNumber: 2,
                memberName: "Interface IBar",
                targets: ImmutableArray.Create(new TargetInfo(
                    targetSymbolDisplayName: "Bar",
                    locationTag: "target1",
                    relationship: InheritanceRelationship.ImplementingType)));

            var itemForBar = new TestInheritanceMemberItem(
                lineNumber: 7,
                memberName: "Class Bar",
                targets: ImmutableArray.Create(new TargetInfo(
                    targetSymbolDisplayName: "IBar",
                    locationTag: "target2",
                    relationship: InheritanceRelationship.ImplementedInterface)));

            var itemForPooInInterface = new TestInheritanceMemberItem(
                lineNumber: 3,
                memberName: "Property IBar.Poo As Integer",
                targets: ImmutableArray.Create(new TargetInfo(
                    targetSymbolDisplayName: "Bar.Poo",
                    locationTag: "target3",
                    relationship: InheritanceRelationship.ImplementingMember)));

            var itemForPooInClass = new TestInheritanceMemberItem(
                lineNumber: 9,
                memberName: "Property Bar.Poo As Integer",
                targets: ImmutableArray.Create(new TargetInfo(
                    targetSymbolDisplayName: "IBar.Poo",
                    locationTag: "target4",
                    relationship: InheritanceRelationship.ImplementedMember)));

            var itemForFooInInterface = new TestInheritanceMemberItem(
                lineNumber: 4,
                memberName: "Function IBar.Foo() As Integer",
                targets: ImmutableArray.Create(new TargetInfo(
                    targetSymbolDisplayName: "Bar.Foo",
                    locationTag: "target5",
                    relationship: InheritanceRelationship.ImplementingMember)));

            var itemForFooInClass = new TestInheritanceMemberItem(
                lineNumber: 16,
                memberName: "Function Bar.Foo() As Integer",
                targets: ImmutableArray.Create(new TargetInfo(
                    targetSymbolDisplayName: "IBar.Foo",
                    locationTag: "target6",
                    relationship: InheritanceRelationship.ImplementedMember)));

            return VerifyInSingleDocumentAsync(
                markup,
                LanguageNames.VisualBasic,
                testHost,
                itemForIBar,
                itemForBar,
                itemForPooInInterface,
                itemForPooInClass,
                itemForFooInInterface,
                itemForFooInClass);
        }

        [Theory, CombinatorialData]
        public Task TestVisualBasicMustInheritClassMember(TestHost testHost)
        {
            var markup = @"
        MustInherit Class {|target2:Bar1|}
            Public MustOverride Sub {|target4:Foo|}()
        End Class

        Class {|target1:Bar|}
            Inherits Bar1
            Public Overrides Sub {|target3:Foo|}()
            End Sub
        End Class";
            var itemForBar1 = new TestInheritanceMemberItem(
                lineNumber: 2,
                memberName: "Class Bar1",
                targets: ImmutableArray.Create(new TargetInfo(
                        targetSymbolDisplayName: $"Bar",
                        locationTag: "target1",
                        relationship: InheritanceRelationship.DerivedType)));

            var itemForBar = new TestInheritanceMemberItem(
                lineNumber: 6,
                memberName: "Class Bar",
                targets: ImmutableArray.Create(new TargetInfo(
                        targetSymbolDisplayName: "Bar1",
                        locationTag: "target2",
                        relationship: InheritanceRelationship.BaseType)));

            var itemForFooInBar1 = new TestInheritanceMemberItem(
                    lineNumber: 3,
                    memberName: "MustOverride Sub Bar1.Foo()",
                    targets: ImmutableArray.Create(new TargetInfo(
                            targetSymbolDisplayName: "Bar.Foo",
                            locationTag: "target3",
                            relationship: InheritanceRelationship.OverridingMember)));

            var itemForFooInBar = new TestInheritanceMemberItem(
                    lineNumber: 8,
                    memberName: "Overrides Sub Bar.Foo()",
                    targets: ImmutableArray.Create(new TargetInfo(
                            targetSymbolDisplayName: "Bar1.Foo",
                            locationTag: "target4",
                            relationship: InheritanceRelationship.OverriddenMember)));

            return VerifyInSingleDocumentAsync(
                markup,
                LanguageNames.VisualBasic,
                 testHost,
                itemForBar1,
                itemForBar,
                itemForFooInBar1,
                itemForFooInBar);
        }

        [Theory]
        [CombinatorialData]
        public Task TestVisualBasicOverrideMemberCanFindImplementingInterface(bool testDuplicate, TestHost testHost)
        {
            var markup1 = @"
        Interface {|target4:IBar|}
            Sub {|target6:Foo|}()
        End Interface

        Class {|target1:Bar1|}
            Implements IBar
            Public Overridable Sub {|target2:Foo|}() Implements IBar.Foo
            End Sub
        End Class

        Class {|target5:Bar2|}
            Inherits Bar1
            Public Overrides Sub {|target3:Foo|}()
            End Sub
        End Class";

            var markup2 = @"
        Interface {|target4:IBar|}
            Sub {|target6:Foo|}()
        End Interface

        Class {|target1:Bar1|}
            Implements IBar
            Public Overridable Sub {|target2:Foo|}() Implements IBar.Foo
            End Sub
        End Class

        Class {|target5:Bar2|}
            Inherits Bar1
            Public Overrides Sub {|target3:Foo|}()
            End Sub
        End Class";
            var itemForIBar = new TestInheritanceMemberItem(
                lineNumber: 2,
                memberName: "Interface IBar",
                targets: ImmutableArray.Create(new TargetInfo(
                        targetSymbolDisplayName: "Bar1",
                        locationTag: "target1",
                        relationship: InheritanceRelationship.ImplementingType),
                    new TargetInfo(
                        targetSymbolDisplayName: "Bar2",
                        locationTag: "target5",
                        relationship: InheritanceRelationship.ImplementingType)));

            var itemForFooInIBar = new TestInheritanceMemberItem(
                lineNumber: 3,
                memberName: "Sub IBar.Foo()",
                targets: ImmutableArray.Create(new TargetInfo(
                        targetSymbolDisplayName: "Bar1.Foo",
                        locationTag: "target2",
                        relationship: InheritanceRelationship.ImplementingMember),
                    new TargetInfo(
                        targetSymbolDisplayName: "Bar2.Foo",
                        locationTag: "target3",
                        relationship: InheritanceRelationship.ImplementingMember)));

            var itemForBar1 = new TestInheritanceMemberItem(
                lineNumber: 6,
                memberName: "Class Bar1",
                targets: ImmutableArray.Create(
                    new TargetInfo(
                        targetSymbolDisplayName: "Bar2",
                        locationTag: "target5",
                        relationship: InheritanceRelationship.DerivedType),
                    new TargetInfo(
                        targetSymbolDisplayName: "IBar",
                        locationTag: "target4",
                        relationship: InheritanceRelationship.ImplementedInterface)
                    ));

            var itemForFooInBar1 = new TestInheritanceMemberItem(
                lineNumber: 8,
                memberName: "Overridable Sub Bar1.Foo()",
                targets: ImmutableArray.Create(new TargetInfo(
                        targetSymbolDisplayName: "IBar.Foo",
                        locationTag: "target6",
                        relationship: InheritanceRelationship.ImplementedMember),
                    new TargetInfo(
                        targetSymbolDisplayName: "Bar2.Foo",
                        locationTag: "target3",
                        relationship: InheritanceRelationship.OverridingMember)));

            var itemForBar2 = new TestInheritanceMemberItem(
                lineNumber: 12,
                memberName: "Class Bar2",
                targets: ImmutableArray.Create(
                    new TargetInfo(
                        targetSymbolDisplayName: "Bar1",
                        locationTag: "target1",
                        relationship: InheritanceRelationship.BaseType),
                    new TargetInfo(
                        targetSymbolDisplayName: "IBar",
                        locationTag: "target4",
                        relationship: InheritanceRelationship.ImplementedInterface)));

            var itemForFooInBar2 = new TestInheritanceMemberItem(
                lineNumber: 14,
                memberName: "Overrides Sub Bar2.Foo()",
                targets: ImmutableArray.Create(new TargetInfo(
                        targetSymbolDisplayName: "IBar.Foo",
                        locationTag: "target6",
                        relationship: InheritanceRelationship.ImplementedMember),
                    new TargetInfo(
                        targetSymbolDisplayName: "Bar1.Foo",
                        locationTag: "target2",
                        relationship: InheritanceRelationship.OverriddenMember)));

            return VerifyInSingleDocumentAsync(
                testDuplicate ? markup2 : markup1,
                LanguageNames.VisualBasic,
                testHost,
                itemForIBar,
                itemForFooInIBar,
                itemForBar1,
                itemForFooInBar1,
                itemForBar2,
                itemForFooInBar2);
        }

        [Theory, CombinatorialData]
        public Task TestVisualBasicFindGenericsBaseType(TestHost testHost)
        {
            var markup = @"
        Public Interface {|target5:IBar|}(Of T)
            Sub {|target6:Foo|}()
        End Interface

        Public Class {|target1:Bar|}
            Implements IBar(Of Integer)
            Implements IBar(Of String)

            Public Sub {|target3:Foo|}() Implements IBar(Of Integer).Foo
                Throw New NotImplementedException()
            End Sub

            Private Sub {|target4:IBar_Foo|}() Implements IBar(Of String).Foo
                Throw New NotImplementedException()
            End Sub
        End Class";

            var itemForIBar = new TestInheritanceMemberItem(
                lineNumber: 2,
                memberName: "Interface IBar(Of T)",
                targets: ImmutableArray.Create(new TargetInfo(
                        targetSymbolDisplayName: "Bar",
                        locationTag: "target1",
                        relationship: InheritanceRelationship.ImplementingType)));

            var itemForFooInIBar = new TestInheritanceMemberItem(
                lineNumber: 3,
                memberName: "Sub IBar(Of T).Foo()",
                targets: ImmutableArray.Create(new TargetInfo(
                        targetSymbolDisplayName: "Bar.Foo",
                        locationTag: "target3",
                        relationship: InheritanceRelationship.ImplementingMember),
                        new TargetInfo(
                            targetSymbolDisplayName: "Bar.IBar_Foo",
                            locationTag: "target4",
                            relationship: InheritanceRelationship.ImplementingMember)));

            var itemForBar = new TestInheritanceMemberItem(
                lineNumber: 6,
                memberName: "Class Bar",
                targets: ImmutableArray.Create(new TargetInfo(
                        targetSymbolDisplayName: "IBar(Of T)",
                        locationTag: "target5",
                        relationship: InheritanceRelationship.ImplementedInterface)));

            var itemForFooInBar = new TestInheritanceMemberItem(
                lineNumber: 10,
                memberName: "Sub Bar.Foo()",
                targets: ImmutableArray.Create(new TargetInfo(
                        targetSymbolDisplayName: "IBar(Of T).Foo",
                        locationTag: "target6",
                        relationship: InheritanceRelationship.ImplementedMember)));

            var itemForIBar_FooInBar = new TestInheritanceMemberItem(
                lineNumber: 14,
                memberName: "Sub Bar.IBar_Foo()",
                targets: ImmutableArray.Create(new TargetInfo(
                        targetSymbolDisplayName: "IBar(Of T).Foo",
                        locationTag: "target6",
                        relationship: InheritanceRelationship.ImplementedMember)));

            return VerifyInSingleDocumentAsync(
                markup,
                LanguageNames.VisualBasic,
                testHost,
                itemForIBar,
                itemForFooInIBar,
                itemForBar,
                itemForFooInBar,
                itemForIBar_FooInBar);
        }

        #endregion

        [Theory, CombinatorialData]
        public Task TestCSharpProjectReferencingVisualBasicProject(TestHost testHost)
        {
            var markup1 = @"
        using MyNamespace;
        namespace BarNs
        {
            public class {|target2:Bar|} : IBar
            {
                public void {|target4:Foo|}() { }
            }
        }";

            var markup2 = @"
        Namespace MyNamespace
            Public Interface {|target1:IBar|}
                Sub {|target3:Foo|}()
            End Interface
        End Namespace";

            var itemForBar = new TestInheritanceMemberItem(
                lineNumber: 5,
                memberName: "class Bar",
                targets: ImmutableArray.Create(new TargetInfo(
                        targetSymbolDisplayName: "IBar",
                        locationTag: "target1",
                        relationship: InheritanceRelationship.ImplementedInterface)));

            var itemForFooInMarkup1 = new TestInheritanceMemberItem(
                lineNumber: 7,
                memberName: "void Bar.Foo()",
                targets: ImmutableArray.Create(new TargetInfo(
                        targetSymbolDisplayName: "IBar.Foo",
                        locationTag: "target3",
                        relationship: InheritanceRelationship.ImplementedMember)));

            var itemForIBar = new TestInheritanceMemberItem(
                lineNumber: 3,
                memberName: "Interface IBar",
                targets: ImmutableArray.Create(new TargetInfo(
                        targetSymbolDisplayName: "Bar",
                        locationTag: "target2",
                        relationship: InheritanceRelationship.ImplementingType)));

            var itemForFooInMarkup2 = new TestInheritanceMemberItem(
                lineNumber: 4,
                memberName: "Sub IBar.Foo()",
                targets: ImmutableArray.Create(new TargetInfo(
                        targetSymbolDisplayName: "Bar.Foo",
                        locationTag: "target4",
                        relationship: InheritanceRelationship.ImplementingMember)));

            return VerifyInDifferentProjectsAsync(
                (markup1, LanguageNames.CSharp),
                (markup2, LanguageNames.VisualBasic),
                new[] { itemForBar, itemForFooInMarkup1 },
                new[] { itemForIBar, itemForFooInMarkup2 },
                testHost);
        }

        [Theory, CombinatorialData]
        public Task TestVisualBasicProjectReferencingCSharpProject(TestHost testHost)
        {
            var markup1 = @"
        Imports BarNs
        Namespace MyNamespace
            Public Class {|target2:Bar44|}
                Implements IBar

                Public Sub {|target4:Foo|}() Implements IBar.Foo
                End Sub
            End Class
        End Namespace";

            var markup2 = @"
        namespace BarNs
        {
            public interface {|target1:IBar|}
            {
                void {|target3:Foo|}();
            }
        }";
            var itemForProjectImports =
                new TestInheritanceMemberItem(
                    lineNumber: 2,
                    memberName: VBFeaturesResources.Project_level_Imports,
                    targets: ImmutableArray.Create(
                        new TargetInfo("System", InheritanceRelationship.InheritedImport),
                        new TargetInfo("System.Collections.Generic", InheritanceRelationship.InheritedImport),
                        new TargetInfo("System.Linq", InheritanceRelationship.InheritedImport)));

            var itemForBar44 = new TestInheritanceMemberItem(
                lineNumber: 4,
                memberName: "Class Bar44",
                targets: ImmutableArray.Create(new TargetInfo(
                        targetSymbolDisplayName: "IBar",
                        locationTag: "target1",
                        relationship: InheritanceRelationship.ImplementedInterface)));

            var itemForFooInMarkup1 = new TestInheritanceMemberItem(
                lineNumber: 7,
                memberName: "Sub Bar44.Foo()",
                targets: ImmutableArray.Create(new TargetInfo(
                        targetSymbolDisplayName: "IBar.Foo",
                        locationTag: "target3",
                        relationship: InheritanceRelationship.ImplementedMember)));

            var itemForIBar = new TestInheritanceMemberItem(
                lineNumber: 4,
                memberName: "interface IBar",
                targets: ImmutableArray.Create(new TargetInfo(
                        targetSymbolDisplayName: "Bar44",
                        locationTag: "target2",
                        relationship: InheritanceRelationship.ImplementingType)));

            var itemForFooInMarkup2 = new TestInheritanceMemberItem(
                lineNumber: 6,
                memberName: "void IBar.Foo()",
                targets: ImmutableArray.Create(new TargetInfo(
                        targetSymbolDisplayName: "Bar44.Foo",
                        locationTag: "target4",
                        relationship: InheritanceRelationship.ImplementingMember)));

            return VerifyInDifferentProjectsAsync(
                (markup1, LanguageNames.VisualBasic),
                (markup2, LanguageNames.CSharp),
                new[] { itemForProjectImports, itemForBar44, itemForFooInMarkup1 },
                new[] { itemForIBar, itemForFooInMarkup2 },
                testHost);
        }

        [Theory, CombinatorialData]
        public Task TestSameNameSymbolInDifferentLanguageProjects(TestHost testHost)
        {
            var markup1 = @"
        using MyNamespace;
        namespace BarNs
        {
            public class {|target1:Bar|} : IBar
            {
            }
        }";

            var markup2 = @"
        Namespace MyNamespace
            Public Interface {|target2:IBar|}
            End Interface

            Public Class {|target3:Bar|}
                Implements IBar
            End Class
        End Namespace";

            var itemForBarInMarkup1 = new TestInheritanceMemberItem(
                lineNumber: 5,
                memberName: "class Bar",
                targets: ImmutableArray.Create(new TargetInfo(
                    targetSymbolDisplayName: "IBar",
                    locationTag: "target2",
                    relationship: InheritanceRelationship.ImplementedInterface)));

            var itemForIBar = new TestInheritanceMemberItem(
                lineNumber: 3,
                memberName: "Interface IBar",
                targets: ImmutableArray.Create(
                    new TargetInfo(
                        targetSymbolDisplayName: "Bar",
                        locationTag: "target1",
                        relationship: InheritanceRelationship.ImplementingType,
                        languageGlyph: Glyph.CSharpFile,
                        projectName: "Assembly1"),
                    new TargetInfo(
                        targetSymbolDisplayName: "Bar",
                        locationTag: "target3",
                        relationship: InheritanceRelationship.ImplementingType,
                        languageGlyph: Glyph.BasicFile,
                        projectName: "Assembly2")));

            var itemForBarInMarkup2 = new TestInheritanceMemberItem(
                lineNumber: 6,
                memberName: "Class Bar",
                targets: ImmutableArray.Create(new TargetInfo(
                    targetSymbolDisplayName: "IBar",
                    locationTag: "target2",
                    relationship: InheritanceRelationship.ImplementedInterface)));

            return VerifyInDifferentProjectsAsync(
                (markup1, LanguageNames.CSharp),
                (markup2, LanguageNames.VisualBasic),
                new[] { itemForBarInMarkup1 },
                new[] { itemForIBar, itemForBarInMarkup2 },
                testHost);
        }

        [Theory, CombinatorialData]
        public Task TestSameNameSymbolInSameLanguageProjects(TestHost testHost)
        {
            var markup1 = @"
        using MyNamespace;
        namespace BarNs
        {
            public class {|target1:Bar|} : IBar
            {
            }
        }";

            var markup2 = @"
        namespace MyNamespace {
            public interface {|target2:IBar|}
            {}

            public class {|target3:Bar|}
                : IBar
            {}
        }";

            var itemForBarInMarkup1 = new TestInheritanceMemberItem(
                lineNumber: 5,
                memberName: "class Bar",
                targets: ImmutableArray.Create(new TargetInfo(
                    targetSymbolDisplayName: "IBar",
                    locationTag: "target2",
                    relationship: InheritanceRelationship.ImplementedInterface)));

            var itemForIBar = new TestInheritanceMemberItem(
                lineNumber: 3,
                memberName: "interface IBar",
                targets: ImmutableArray.Create(
                    new TargetInfo(
                        targetSymbolDisplayName: "Bar",
                        locationTag: "target1",
                        relationship: InheritanceRelationship.ImplementingType,
                        languageGlyph: Glyph.CSharpFile,
                        projectName: "Assembly1"),
                    new TargetInfo(
                        targetSymbolDisplayName: "Bar",
                        locationTag: "target3",
                        relationship: InheritanceRelationship.ImplementingType,
                        languageGlyph: Glyph.CSharpFile,
                        projectName: "Assembly2")));

            var itemForBarInMarkup2 = new TestInheritanceMemberItem(
                lineNumber: 6,
                memberName: "class Bar",
                targets: ImmutableArray.Create(new TargetInfo(
                    targetSymbolDisplayName: "IBar",
                    locationTag: "target2",
                    relationship: InheritanceRelationship.ImplementedInterface)));

            return VerifyInDifferentProjectsAsync(
                (markup1, LanguageNames.CSharp),
                (markup2, LanguageNames.CSharp),
                new[] { itemForBarInMarkup1 },
                new[] { itemForIBar, itemForBarInMarkup2 },
                testHost);
        }

        [Theory, CombinatorialData]
        public async Task TestHiddenLocationSymbol(TestHost testHost)
        {
            await VerifyNoItemForDocumentAsync(@"
public class {|target2:B|} : C
{
}

#line hidden
public class {|target1:C|}
{
}",
                LanguageNames.CSharp,
                testHost);
        }
    }
}<|MERGE_RESOLUTION|>--- conflicted
+++ resolved
@@ -132,12 +132,7 @@
                 .Select(info => TestInheritanceTargetItem.Create(info, testWorkspace))
                 .OrderBy(target => target.TargetSymbolName)
                 .ToImmutableArray();
-<<<<<<< HEAD
-            var sortedActualTargets = actualItem.TargetItems.OrderBy(target => target.DisplayName)
-                .ToImmutableArray();
-=======
-
->>>>>>> 80a8ce8d
+
             for (var i = 0; i < expectedTargets.Length; i++)
                 await VerifyInheritanceTargetAsync(testWorkspace, expectedTargets[i], actualItem.TargetItems[i]);
         }
@@ -1271,13 +1266,8 @@
                 itemForIntOperatorInClass1);
         }
 
-<<<<<<< HEAD
-        [Fact]
-        public Task TestCSharpPartialClass()
-=======
         [Theory, CombinatorialData]
         public Task TestCSharpPartialClass(TestHost testHost)
->>>>>>> 80a8ce8d
         {
             var markup = @"
 interface {|target1:IBar|}
@@ -1320,17 +1310,12 @@
             return VerifyInSingleDocumentAsync(
                 markup,
                 LanguageNames.CSharp,
-<<<<<<< HEAD
-=======
                 testHost,
->>>>>>> 80a8ce8d
                 itemOnLine2,
                 itemOnLine6,
                 itemOnLine10);
         }
 
-<<<<<<< HEAD
-=======
         [Theory, CombinatorialData]
         public Task TestEmptyFileSingleGlobalImportInOtherFile(TestHost testHost)
         {
@@ -1408,7 +1393,6 @@
                     relationship: InheritanceRelationship.InheritedImport, "target1"))));
         }
 
->>>>>>> 80a8ce8d
         #endregion
 
         #region TestsForVisualBasic
