﻿// Licensed to the .NET Foundation under one or more agreements.
// The .NET Foundation licenses this file to you under the MIT license.
// See the LICENSE file in the project root for more information.

#nullable disable

using System;
using System.Collections.Generic;
using System.Composition;
using System.Linq;
using System.Threading;
using System.Threading.Tasks;
using Microsoft.CodeAnalysis.Editor.Test;
using Microsoft.CodeAnalysis.Editor.UnitTests.Workspaces;
using Microsoft.CodeAnalysis.Host.Mef;
using Microsoft.CodeAnalysis.Notification;
using Microsoft.CodeAnalysis.Options;
using Microsoft.CodeAnalysis.Shared.TestHooks;
using Microsoft.CodeAnalysis.SolutionCrawler;
using Microsoft.CodeAnalysis.Test.Utilities;
using Microsoft.CodeAnalysis.Text;
using Microsoft.VisualStudio.Composition;
using Roslyn.Test.Utilities;
using Roslyn.Utilities;
using Xunit;

namespace Microsoft.CodeAnalysis.Editor.UnitTests.SolutionCrawler
{
    [UseExportProvider]
    public class WorkCoordinatorTests : TestBase
    {
        private const string SolutionCrawlerWorkspaceKind = "SolutionCrawler";

        [Fact]
        public async Task RegisterService()
        {
            using var workspace = new WorkCoordinatorWorkspace(SolutionCrawlerWorkspaceKind);

            Assert.Empty(workspace.ExportProvider.GetExports<IIncrementalAnalyzerProvider>());
            var registrationService = Assert.IsType<SolutionCrawlerRegistrationService>(workspace.Services.GetService<ISolutionCrawlerRegistrationService>());

            // register and unregister workspace to the service
            registrationService.Register(workspace);
            registrationService.Unregister(workspace);

            // make sure we wait for all waiter. the test wrongly assumed there won't be
            // any pending async event which is implementation detail when creating workspace
            // and changing options.
            await WaitWaiterAsync(workspace.ExportProvider);
        }

        [Fact]
        public async Task DynamicallyAddAnalyzer()
        {
            using var workspace = new WorkCoordinatorWorkspace(SolutionCrawlerWorkspaceKind);
            // create solution and wait for it to settle
            var solution = GetInitialSolutionInfo_2Projects_10Documents();
            workspace.OnSolutionAdded(solution);
            await WaitWaiterAsync(workspace.ExportProvider);

            // create solution crawler and add new analyzer provider dynamically
            Assert.Empty(workspace.ExportProvider.GetExports<IIncrementalAnalyzerProvider>());
            var service = Assert.IsType<SolutionCrawlerRegistrationService>(workspace.Services.GetService<ISolutionCrawlerRegistrationService>());

            service.Register(workspace);

            var worker = new Analyzer(workspace.GlobalOptions);
            var provider = new AnalyzerProvider(worker);
            service.AddAnalyzerProvider(provider, Metadata.Crawler);

            // wait for everything to settle
            await WaitAsync(service, workspace);

            service.Unregister(workspace);

            // check whether everything ran as expected
            Assert.Equal(10, worker.SyntaxDocumentIds.Count);
            Assert.Equal(10, worker.DocumentIds.Count);
        }

        [InlineData(BackgroundAnalysisScope.None)]
        [InlineData(BackgroundAnalysisScope.ActiveFile)]
        [InlineData(BackgroundAnalysisScope.OpenFiles)]
        [InlineData(BackgroundAnalysisScope.FullSolution)]
        [Theory, WorkItem(747226, "http://vstfdevdiv:8080/DevDiv2/DevDiv/_workitems/edit/747226")]
        internal async Task SolutionAdded_Simple(BackgroundAnalysisScope analysisScope)
        {
            using var workspace = WorkCoordinatorWorkspace.CreateWithAnalysisScope(analysisScope, SolutionCrawlerWorkspaceKind, incrementalAnalyzer: typeof(AnalyzerProviderNoWaitNoBlock));
            var solutionId = SolutionId.CreateNewId();
            var projectId = ProjectId.CreateNewId();

            var solutionInfo = SolutionInfo.Create(SolutionId.CreateNewId(), VersionStamp.Create(),
                    projects: new[]
                    {
                            ProjectInfo.Create(projectId, VersionStamp.Create(), "P1", "P1", LanguageNames.CSharp,
                                documents: new[]
                                {
                                    DocumentInfo.Create(DocumentId.CreateNewId(projectId), "D1")
                                })
                    });

            var expectedDocumentEvents = 1;

            var worker = await ExecuteOperation(workspace, w => w.OnSolutionAdded(solutionInfo));

            Assert.Equal(expectedDocumentEvents, worker.SyntaxDocumentIds.Count);
        }

        [InlineData(BackgroundAnalysisScope.None)]
        [InlineData(BackgroundAnalysisScope.ActiveFile)]
        [InlineData(BackgroundAnalysisScope.OpenFiles)]
        [InlineData(BackgroundAnalysisScope.FullSolution)]
        [Theory]
        internal async Task SolutionAdded_Complex(BackgroundAnalysisScope analysisScope)
        {
            using var workspace = WorkCoordinatorWorkspace.CreateWithAnalysisScope(analysisScope, SolutionCrawlerWorkspaceKind, incrementalAnalyzer: typeof(AnalyzerProviderNoWaitNoBlock));
            var solution = GetInitialSolutionInfo_2Projects_10Documents();

            var expectedDocumentEvents = 10;

            var worker = await ExecuteOperation(workspace, w => w.OnSolutionAdded(solution));
            Assert.Equal(expectedDocumentEvents, worker.SyntaxDocumentIds.Count);
        }

        [InlineData(BackgroundAnalysisScope.None)]
        [InlineData(BackgroundAnalysisScope.ActiveFile)]
        [InlineData(BackgroundAnalysisScope.OpenFiles)]
        [InlineData(BackgroundAnalysisScope.FullSolution)]
        [Theory]
        internal async Task Solution_Remove(BackgroundAnalysisScope analysisScope)
        {
            using var workspace = WorkCoordinatorWorkspace.CreateWithAnalysisScope(analysisScope, SolutionCrawlerWorkspaceKind, incrementalAnalyzer: typeof(AnalyzerProviderNoWaitNoBlock));
            var solution = GetInitialSolutionInfo_2Projects_10Documents();
            workspace.OnSolutionAdded(solution);
            await WaitWaiterAsync(workspace.ExportProvider);

            var worker = await ExecuteOperation(workspace, w => w.OnSolutionRemoved());
            Assert.Equal(10, worker.InvalidateDocumentIds.Count);
        }

        [InlineData(BackgroundAnalysisScope.None)]
        [InlineData(BackgroundAnalysisScope.ActiveFile)]
        [InlineData(BackgroundAnalysisScope.OpenFiles)]
        [InlineData(BackgroundAnalysisScope.FullSolution)]
        [Theory]
        internal async Task Solution_Clear(BackgroundAnalysisScope analysisScope)
        {
            using var workspace = WorkCoordinatorWorkspace.CreateWithAnalysisScope(analysisScope, SolutionCrawlerWorkspaceKind, incrementalAnalyzer: typeof(AnalyzerProviderNoWaitNoBlock));
            var solution = GetInitialSolutionInfo_2Projects_10Documents();
            workspace.OnSolutionAdded(solution);
            await WaitWaiterAsync(workspace.ExportProvider);

            var worker = await ExecuteOperation(workspace, w => w.ClearSolution());
            Assert.Equal(10, worker.InvalidateDocumentIds.Count);
        }

        [InlineData(BackgroundAnalysisScope.None)]
        [InlineData(BackgroundAnalysisScope.ActiveFile)]
        [InlineData(BackgroundAnalysisScope.OpenFiles)]
        [InlineData(BackgroundAnalysisScope.FullSolution)]
        [Theory]
        internal async Task Solution_Reload(BackgroundAnalysisScope analysisScope)
        {
            using var workspace = WorkCoordinatorWorkspace.CreateWithAnalysisScope(analysisScope, SolutionCrawlerWorkspaceKind, incrementalAnalyzer: typeof(AnalyzerProviderNoWaitNoBlock));
            var solution = GetInitialSolutionInfo_2Projects_10Documents();
            workspace.OnSolutionAdded(solution);
            await WaitWaiterAsync(workspace.ExportProvider);

            var expectedDocumentEvents = 10;
            var expectedProjectEvents = 2;

            var worker = await ExecuteOperation(workspace, w => w.OnSolutionReloaded(solution));
            Assert.Equal(expectedDocumentEvents, worker.DocumentIds.Count);
            Assert.Equal(expectedProjectEvents, worker.ProjectIds.Count);
        }

        [InlineData(BackgroundAnalysisScope.None)]
        [InlineData(BackgroundAnalysisScope.ActiveFile)]
        [InlineData(BackgroundAnalysisScope.OpenFiles)]
        [InlineData(BackgroundAnalysisScope.FullSolution)]
        [Theory]
        internal async Task Solution_Change(BackgroundAnalysisScope analysisScope)
        {
            using var workspace = WorkCoordinatorWorkspace.CreateWithAnalysisScope(analysisScope, SolutionCrawlerWorkspaceKind, incrementalAnalyzer: typeof(AnalyzerProviderNoWaitNoBlock));
            var solutionInfo = GetInitialSolutionInfo_2Projects_10Documents();
            workspace.OnSolutionAdded(solutionInfo);
            await WaitWaiterAsync(workspace.ExportProvider);

            var solution = workspace.CurrentSolution;
            var documentId = solution.Projects.First().DocumentIds[0];
            solution = solution.RemoveDocument(documentId);

            var changedSolution = solution.AddProject("P3", "P3", LanguageNames.CSharp).AddDocument("D1", "").Project.Solution;

            var expectedDocumentEvents = 1;

            var worker = await ExecuteOperation(workspace, w => w.ChangeSolution(changedSolution));
            Assert.Equal(expectedDocumentEvents, worker.SyntaxDocumentIds.Count);
        }

        [InlineData(BackgroundAnalysisScope.None)]
        [InlineData(BackgroundAnalysisScope.ActiveFile)]
        [InlineData(BackgroundAnalysisScope.OpenFiles)]
        [InlineData(BackgroundAnalysisScope.FullSolution)]
        [Theory]
        internal async Task Project_Add(BackgroundAnalysisScope analysisScope)
        {
            using var workspace = WorkCoordinatorWorkspace.CreateWithAnalysisScope(analysisScope, SolutionCrawlerWorkspaceKind, incrementalAnalyzer: typeof(AnalyzerProviderNoWaitNoBlock));
            var solution = GetInitialSolutionInfo_2Projects_10Documents();
            workspace.OnSolutionAdded(solution);
            await WaitWaiterAsync(workspace.ExportProvider);

            var projectId = ProjectId.CreateNewId();
            var projectInfo = ProjectInfo.Create(
                projectId, VersionStamp.Create(), "P3", "P3", LanguageNames.CSharp,
                documents: new List<DocumentInfo>
                    {
                            DocumentInfo.Create(DocumentId.CreateNewId(projectId), "D1"),
                            DocumentInfo.Create(DocumentId.CreateNewId(projectId), "D2")
                    });

            var expectedDocumentEvents = 2;

            var worker = await ExecuteOperation(workspace, w => w.OnProjectAdded(projectInfo));
            Assert.Equal(expectedDocumentEvents, worker.SyntaxDocumentIds.Count);
        }

        [InlineData(BackgroundAnalysisScope.None)]
        [InlineData(BackgroundAnalysisScope.ActiveFile)]
        [InlineData(BackgroundAnalysisScope.OpenFiles)]
        [InlineData(BackgroundAnalysisScope.FullSolution)]
        [Theory]
        internal async Task Project_Remove(BackgroundAnalysisScope analysisScope)
        {
            using var workspace = WorkCoordinatorWorkspace.CreateWithAnalysisScope(analysisScope, SolutionCrawlerWorkspaceKind, incrementalAnalyzer: typeof(AnalyzerProviderNoWaitNoBlock));
            var solution = GetInitialSolutionInfo_2Projects_10Documents();
            workspace.OnSolutionAdded(solution);
            await WaitWaiterAsync(workspace.ExportProvider);

            var projectid = workspace.CurrentSolution.ProjectIds[0];

            var worker = await ExecuteOperation(workspace, w => w.OnProjectRemoved(projectid));
            Assert.Equal(0, worker.SyntaxDocumentIds.Count);
            Assert.Equal(5, worker.InvalidateDocumentIds.Count);
        }

        [InlineData(BackgroundAnalysisScope.None)]
        [InlineData(BackgroundAnalysisScope.ActiveFile)]
        [InlineData(BackgroundAnalysisScope.OpenFiles)]
        [InlineData(BackgroundAnalysisScope.FullSolution)]
        [Theory]
        internal async Task Project_Change(BackgroundAnalysisScope analysisScope)
        {
            using var workspace = WorkCoordinatorWorkspace.CreateWithAnalysisScope(analysisScope, SolutionCrawlerWorkspaceKind, incrementalAnalyzer: typeof(AnalyzerProviderNoWaitNoBlock));
            var solutionInfo = GetInitialSolutionInfo_2Projects_10Documents();
            workspace.OnSolutionAdded(solutionInfo);
            await WaitWaiterAsync(workspace.ExportProvider);

            var project = workspace.CurrentSolution.Projects.First();
            var documentId = project.DocumentIds[0];
            var solution = workspace.CurrentSolution.RemoveDocument(documentId);

            var worker = await ExecuteOperation(workspace, w => w.ChangeProject(project.Id, solution));
            Assert.Equal(0, worker.SyntaxDocumentIds.Count);
            Assert.Equal(1, worker.InvalidateDocumentIds.Count);
        }

        [InlineData(BackgroundAnalysisScope.None, false)]
        [InlineData(BackgroundAnalysisScope.ActiveFile, false)]
        [InlineData(BackgroundAnalysisScope.ActiveFile, true)]
        [InlineData(BackgroundAnalysisScope.OpenFiles, false)]
        [InlineData(BackgroundAnalysisScope.FullSolution, false)]
        [Theory]
        internal async Task Project_AssemblyName_Change(BackgroundAnalysisScope analysisScope, bool firstDocumentActive)
        {
            using var workspace = WorkCoordinatorWorkspace.CreateWithAnalysisScope(analysisScope, SolutionCrawlerWorkspaceKind, incrementalAnalyzer: typeof(AnalyzerProviderNoWaitNoBlock));
            var solutionInfo = GetInitialSolutionInfo_2Projects_10Documents();
            workspace.OnSolutionAdded(solutionInfo);
            var project = workspace.CurrentSolution.Projects.First(p => p.Name == "P1");
            if (firstDocumentActive)
            {
                MakeFirstDocumentActive(project);
            }

            await WaitWaiterAsync(workspace.ExportProvider);

            project = project.WithAssemblyName("newName");
            var worker = await ExecuteOperation(workspace, w => w.ChangeProject(project.Id, project.Solution));

            var expectedDocumentEvents = 5;

            Assert.Equal(expectedDocumentEvents, worker.SyntaxDocumentIds.Count);
            Assert.Equal(expectedDocumentEvents, worker.DocumentIds.Count);
        }

        [InlineData(BackgroundAnalysisScope.None, false)]
        [InlineData(BackgroundAnalysisScope.ActiveFile, false)]
        [InlineData(BackgroundAnalysisScope.ActiveFile, true)]
        [InlineData(BackgroundAnalysisScope.OpenFiles, false)]
        [InlineData(BackgroundAnalysisScope.FullSolution, false)]
        [Theory]
        internal async Task Project_DefaultNamespace_Change(BackgroundAnalysisScope analysisScope, bool firstDocumentActive)
        {
            using var workspace = WorkCoordinatorWorkspace.CreateWithAnalysisScope(analysisScope, SolutionCrawlerWorkspaceKind, incrementalAnalyzer: typeof(AnalyzerProviderNoWaitNoBlock));
            var solutionInfo = GetInitialSolutionInfo_2Projects_10Documents();
            workspace.OnSolutionAdded(solutionInfo);
            var project = workspace.CurrentSolution.Projects.First(p => p.Name == "P1");
            if (firstDocumentActive)
            {
                MakeFirstDocumentActive(project);
            }

            await WaitWaiterAsync(workspace.ExportProvider);

            project = project.WithDefaultNamespace("newNamespace");
            var worker = await ExecuteOperation(workspace, w => w.ChangeProject(project.Id, project.Solution));

            var expectedDocumentEvents = 5;

            Assert.Equal(expectedDocumentEvents, worker.SyntaxDocumentIds.Count);
            Assert.Equal(expectedDocumentEvents, worker.DocumentIds.Count);
        }

        [InlineData(BackgroundAnalysisScope.None, false)]
        [InlineData(BackgroundAnalysisScope.ActiveFile, false)]
        [InlineData(BackgroundAnalysisScope.ActiveFile, true)]
        [InlineData(BackgroundAnalysisScope.OpenFiles, false)]
        [InlineData(BackgroundAnalysisScope.FullSolution, false)]
        [Theory]
        internal async Task Project_AnalyzerOptions_Change(BackgroundAnalysisScope analysisScope, bool firstDocumentActive)
        {
            using var workspace = WorkCoordinatorWorkspace.CreateWithAnalysisScope(analysisScope, SolutionCrawlerWorkspaceKind, incrementalAnalyzer: typeof(AnalyzerProviderNoWaitNoBlock));
            var solutionInfo = GetInitialSolutionInfo_2Projects_10Documents();
            workspace.OnSolutionAdded(solutionInfo);
            var project = workspace.CurrentSolution.Projects.First(p => p.Name == "P1");
            if (firstDocumentActive)
            {
                MakeFirstDocumentActive(project);
            }

            await WaitWaiterAsync(workspace.ExportProvider);

            project = project.AddAdditionalDocument("a1", SourceText.From("")).Project;
            var worker = await ExecuteOperation(workspace, w => w.ChangeProject(project.Id, project.Solution));

            var expectedDocumentEvents = 5;

            Assert.Equal(expectedDocumentEvents, worker.SyntaxDocumentIds.Count);
            Assert.Equal(expectedDocumentEvents, worker.DocumentIds.Count);

            Assert.Equal(1, worker.NonSourceDocumentIds.Count);
        }

        [InlineData(BackgroundAnalysisScope.None, false)]
        [InlineData(BackgroundAnalysisScope.ActiveFile, false)]
        [InlineData(BackgroundAnalysisScope.ActiveFile, true)]
        [InlineData(BackgroundAnalysisScope.OpenFiles, false)]
        [InlineData(BackgroundAnalysisScope.FullSolution, false)]
        [Theory]
        internal async Task Project_OutputFilePath_Change(BackgroundAnalysisScope analysisScope, bool firstDocumentActive)
        {
            using var workspace = WorkCoordinatorWorkspace.CreateWithAnalysisScope(analysisScope, SolutionCrawlerWorkspaceKind, incrementalAnalyzer: typeof(AnalyzerProviderNoWaitNoBlock));
            var solutionInfo = GetInitialSolutionInfo_2Projects_10Documents();
            workspace.OnSolutionAdded(solutionInfo);
            var project = workspace.CurrentSolution.Projects.First(p => p.Name == "P1");
            if (firstDocumentActive)
            {
                MakeFirstDocumentActive(project);
            }

            await WaitWaiterAsync(workspace.ExportProvider);

            var newSolution = workspace.CurrentSolution.WithProjectOutputFilePath(project.Id, "/newPath");
            var worker = await ExecuteOperation(workspace, w => w.ChangeProject(project.Id, newSolution));

            var expectedDocumentEvents = 5;

            Assert.Equal(expectedDocumentEvents, worker.SyntaxDocumentIds.Count);
            Assert.Equal(expectedDocumentEvents, worker.DocumentIds.Count);
        }

        [InlineData(BackgroundAnalysisScope.None, false)]
        [InlineData(BackgroundAnalysisScope.ActiveFile, false)]
        [InlineData(BackgroundAnalysisScope.ActiveFile, true)]
        [InlineData(BackgroundAnalysisScope.OpenFiles, false)]
        [InlineData(BackgroundAnalysisScope.FullSolution, false)]
        [Theory]
        internal async Task Project_OutputRefFilePath_Change(BackgroundAnalysisScope analysisScope, bool firstDocumentActive)
        {
            using var workspace = WorkCoordinatorWorkspace.CreateWithAnalysisScope(analysisScope, SolutionCrawlerWorkspaceKind, incrementalAnalyzer: typeof(AnalyzerProviderNoWaitNoBlock));
            var solutionInfo = GetInitialSolutionInfo_2Projects_10Documents();
            workspace.OnSolutionAdded(solutionInfo);
            var project = workspace.CurrentSolution.Projects.First(p => p.Name == "P1");
            if (firstDocumentActive)
            {
                MakeFirstDocumentActive(project);
            }

            await WaitWaiterAsync(workspace.ExportProvider);

            var newSolution = workspace.CurrentSolution.WithProjectOutputRefFilePath(project.Id, "/newPath");
            var worker = await ExecuteOperation(workspace, w => w.ChangeProject(project.Id, newSolution));

            var expectedDocumentEvents = 5;

            Assert.Equal(expectedDocumentEvents, worker.SyntaxDocumentIds.Count);
            Assert.Equal(expectedDocumentEvents, worker.DocumentIds.Count);
        }

        [InlineData(BackgroundAnalysisScope.None, false)]
        [InlineData(BackgroundAnalysisScope.ActiveFile, false)]
        [InlineData(BackgroundAnalysisScope.ActiveFile, true)]
        [InlineData(BackgroundAnalysisScope.OpenFiles, false)]
        [InlineData(BackgroundAnalysisScope.FullSolution, false)]
        [Theory]
        internal async Task Project_CompilationOutputInfo_Change(BackgroundAnalysisScope analysisScope, bool firstDocumentActive)
        {
            using var workspace = WorkCoordinatorWorkspace.CreateWithAnalysisScope(analysisScope, SolutionCrawlerWorkspaceKind, incrementalAnalyzer: typeof(AnalyzerProviderNoWaitNoBlock));
            var solutionInfo = GetInitialSolutionInfo_2Projects_10Documents();
            workspace.OnSolutionAdded(solutionInfo);
            var project = workspace.CurrentSolution.Projects.First(p => p.Name == "P1");
            if (firstDocumentActive)
            {
                MakeFirstDocumentActive(project);
            }

            await WaitWaiterAsync(workspace.ExportProvider);

            var newSolution = workspace.CurrentSolution.WithProjectCompilationOutputInfo(project.Id, new CompilationOutputInfo(assemblyPath: "/newPath"));
            var worker = await ExecuteOperation(workspace, w => w.ChangeProject(project.Id, newSolution));

            var expectedDocumentEvents = 5;

            Assert.Equal(expectedDocumentEvents, worker.SyntaxDocumentIds.Count);
            Assert.Equal(expectedDocumentEvents, worker.DocumentIds.Count);
        }

        [InlineData(BackgroundAnalysisScope.None, false)]
        [InlineData(BackgroundAnalysisScope.ActiveFile, false)]
        [InlineData(BackgroundAnalysisScope.ActiveFile, true)]
        [InlineData(BackgroundAnalysisScope.OpenFiles, false)]
        [InlineData(BackgroundAnalysisScope.FullSolution, false)]
        [Theory]
        internal async Task Project_RunAnalyzers_Change(BackgroundAnalysisScope analysisScope, bool firstDocumentActive)
        {
            using var workspace = WorkCoordinatorWorkspace.CreateWithAnalysisScope(analysisScope, SolutionCrawlerWorkspaceKind, incrementalAnalyzer: typeof(AnalyzerProviderNoWaitNoBlock));
            var solutionInfo = GetInitialSolutionInfo_2Projects_10Documents();
            workspace.OnSolutionAdded(solutionInfo);
            var project = workspace.CurrentSolution.Projects.First(p => p.Name == "P1");
            if (firstDocumentActive)
            {
                MakeFirstDocumentActive(project);
            }

            await WaitWaiterAsync(workspace.ExportProvider);

            Assert.True(project.State.RunAnalyzers);

            var newSolution = workspace.CurrentSolution.WithRunAnalyzers(project.Id, false);
            var worker = await ExecuteOperation(workspace, w => w.ChangeProject(project.Id, newSolution));

            project = workspace.CurrentSolution.GetProject(project.Id);
            Assert.False(project.State.RunAnalyzers);

            var expectedDocumentEvents = 5;

            Assert.Equal(expectedDocumentEvents, worker.SyntaxDocumentIds.Count);
            Assert.Equal(expectedDocumentEvents, worker.DocumentIds.Count);
        }

        [Fact]
        public async Task Test_NeedsReanalysisOnOptionChanged()
        {
            using var workspace = new WorkCoordinatorWorkspace(SolutionCrawlerWorkspaceKind, incrementalAnalyzer: typeof(AnalyzerProviderNoWaitNoBlock));
            var solutionInfo = GetInitialSolutionInfo_2Projects_10Documents();
            workspace.OnSolutionAdded(solutionInfo);
            await WaitWaiterAsync(workspace.ExportProvider);

            var worker = await ExecuteOperation(workspace, w => w.TryApplyChanges(w.CurrentSolution.WithOptions(w.CurrentSolution.Options.WithChangedOption(Analyzer.TestOption, false))));

            Assert.Equal(10, worker.SyntaxDocumentIds.Count);
            Assert.Equal(10, worker.DocumentIds.Count);
            Assert.Equal(2, worker.ProjectIds.Count);
        }

        [Fact]
        public async Task Test_BackgroundAnalysisScopeOptionChanged_OpenFiles()
        {
            using var workspace = new WorkCoordinatorWorkspace(SolutionCrawlerWorkspaceKind, incrementalAnalyzer: typeof(AnalyzerProviderNoWaitNoBlock));
            var solutionInfo = GetInitialSolutionInfo_2Projects_10Documents();
            workspace.OnSolutionAdded(solutionInfo);
            MakeFirstDocumentActive(workspace.CurrentSolution.Projects.First());
            await WaitWaiterAsync(workspace.ExportProvider);

<<<<<<< HEAD
            Assert.Equal(BackgroundAnalysisScope.ActiveFile, SolutionCrawlerOptions.GetBackgroundAnalysisScope(workspace.Options, LanguageNames.CSharp));

            var newAnalysisScope = BackgroundAnalysisScope.OpenFiles;
            var worker = await ExecuteOperation(workspace, w => w.TryApplyChanges(w.CurrentSolution.WithOptions(w.CurrentSolution.Options.WithChangedOption(SolutionCrawlerOptions.BackgroundAnalysisScopeOption, LanguageNames.CSharp, newAnalysisScope))));
=======
            Assert.Equal(BackgroundAnalysisScope.ActiveFile, workspace.GlobalOptions.GetBackgroundAnalysisScope(LanguageNames.CSharp));

            var newAnalysisScope = BackgroundAnalysisScope.OpenFiles;
            var worker = await ExecuteOperation(workspace, w => w.GlobalOptions.SetGlobalOption(new OptionKey(SolutionCrawlerOptionsStorage.BackgroundAnalysisScopeOption, LanguageNames.CSharp), newAnalysisScope));
>>>>>>> 80a8ce8d

            Assert.Equal(newAnalysisScope, workspace.GlobalOptions.GetBackgroundAnalysisScope(LanguageNames.CSharp));
            Assert.Equal(10, worker.SyntaxDocumentIds.Count);
            Assert.Equal(10, worker.DocumentIds.Count);
            Assert.Equal(2, worker.ProjectIds.Count);
        }

        [Fact]
        public async Task Test_BackgroundAnalysisScopeOptionChanged_FullSolution()
        {
            using var workspace = new WorkCoordinatorWorkspace(SolutionCrawlerWorkspaceKind, incrementalAnalyzer: typeof(AnalyzerProviderNoWaitNoBlock));
            var solutionInfo = GetInitialSolutionInfo_2Projects_10Documents();
            workspace.OnSolutionAdded(solutionInfo);
            await WaitWaiterAsync(workspace.ExportProvider);

<<<<<<< HEAD
            Assert.Equal(BackgroundAnalysisScope.ActiveFile, SolutionCrawlerOptions.GetBackgroundAnalysisScope(workspace.Options, LanguageNames.CSharp));
=======
            Assert.Equal(BackgroundAnalysisScope.ActiveFile, workspace.GlobalOptions.GetBackgroundAnalysisScope(LanguageNames.CSharp));
>>>>>>> 80a8ce8d

            var newAnalysisScope = BackgroundAnalysisScope.FullSolution;
            var worker = await ExecuteOperation(workspace, w => w.GlobalOptions.SetGlobalOption(new OptionKey(SolutionCrawlerOptionsStorage.BackgroundAnalysisScopeOption, LanguageNames.CSharp), newAnalysisScope));

            Assert.Equal(newAnalysisScope, workspace.GlobalOptions.GetBackgroundAnalysisScope(LanguageNames.CSharp));
            Assert.Equal(10, worker.SyntaxDocumentIds.Count);
            Assert.Equal(10, worker.DocumentIds.Count);
            Assert.Equal(2, worker.ProjectIds.Count);
        }

        [InlineData(BackgroundAnalysisScope.None)]
        [InlineData(BackgroundAnalysisScope.ActiveFile)]
        [InlineData(BackgroundAnalysisScope.OpenFiles)]
        [InlineData(BackgroundAnalysisScope.FullSolution)]
        [Theory]
        internal async Task Project_Reload(BackgroundAnalysisScope analysisScope)
        {
            using var workspace = WorkCoordinatorWorkspace.CreateWithAnalysisScope(analysisScope, SolutionCrawlerWorkspaceKind, incrementalAnalyzer: typeof(AnalyzerProviderNoWaitNoBlock));
            var solution = GetInitialSolutionInfo_2Projects_10Documents();
            workspace.OnSolutionAdded(solution);
            await WaitWaiterAsync(workspace.ExportProvider);

            var expectedDocumentEvents = 5;
            var expectedProjectEvents = 1;

            var project = solution.Projects[0];
            var worker = await ExecuteOperation(workspace, w => w.OnProjectReloaded(project));
            Assert.Equal(expectedDocumentEvents, worker.DocumentIds.Count);
            Assert.Equal(expectedProjectEvents, worker.ProjectIds.Count);
        }

        [InlineData(BackgroundAnalysisScope.None, false)]
        [InlineData(BackgroundAnalysisScope.ActiveFile, false)]
        [InlineData(BackgroundAnalysisScope.ActiveFile, true)]
        [InlineData(BackgroundAnalysisScope.OpenFiles, false)]
        [InlineData(BackgroundAnalysisScope.FullSolution, false)]
        [Theory]
        internal async Task Document_Add(BackgroundAnalysisScope analysisScope, bool activeDocument)
        {
            using var workspace = WorkCoordinatorWorkspace.CreateWithAnalysisScope(analysisScope, SolutionCrawlerWorkspaceKind, incrementalAnalyzer: typeof(AnalyzerProviderNoWaitNoBlock));
            var solution = GetInitialSolutionInfo_2Projects_10Documents();
            workspace.OnSolutionAdded(solution);
            await WaitWaiterAsync(workspace.ExportProvider);

            var project = workspace.CurrentSolution.Projects.First(p => p.Name == "P1");
            var info = DocumentInfo.Create(DocumentId.CreateNewId(project.Id), "D6");

            var worker = await ExecuteOperation(workspace, w =>
                {
                    w.OnDocumentAdded(info);

                    if (activeDocument)
                    {
                        var document = w.CurrentSolution.GetDocument(info.Id);
                        MakeDocumentActive(document);
                    }
                });

            var expectedDocumentSyntaxEvents = 1;
            var expectedDocumentSemanticEvents = 6;

            Assert.Equal(expectedDocumentSyntaxEvents, worker.SyntaxDocumentIds.Count);
            Assert.Equal(expectedDocumentSemanticEvents, worker.DocumentIds.Count);
        }

        [InlineData(BackgroundAnalysisScope.None, false)]
        [InlineData(BackgroundAnalysisScope.ActiveFile, false)]
        [InlineData(BackgroundAnalysisScope.ActiveFile, true)]
        [InlineData(BackgroundAnalysisScope.OpenFiles, false)]
        [InlineData(BackgroundAnalysisScope.FullSolution, false)]
        [Theory]
        internal async Task Document_Remove(BackgroundAnalysisScope analysisScope, bool removeActiveDocument)
        {
            using var workspace = WorkCoordinatorWorkspace.CreateWithAnalysisScope(analysisScope, SolutionCrawlerWorkspaceKind, incrementalAnalyzer: typeof(AnalyzerProviderNoWaitNoBlock));
            var solution = GetInitialSolutionInfo_2Projects_10Documents();
            workspace.OnSolutionAdded(solution);
            var document = workspace.CurrentSolution.Projects.First().Documents.First();
            if (removeActiveDocument)
            {
                MakeDocumentActive(document);
            }

            await WaitWaiterAsync(workspace.ExportProvider);

            var worker = await ExecuteOperation(workspace, w => w.OnDocumentRemoved(document.Id));

            var expectedDocumentInvalidatedEvents = 1;
            var expectedDocumentSyntaxEvents = 0;
            var expectedDocumentSemanticEvents = 4;

            Assert.Equal(expectedDocumentSyntaxEvents, worker.SyntaxDocumentIds.Count);
            Assert.Equal(expectedDocumentSemanticEvents, worker.DocumentIds.Count);
            Assert.Equal(expectedDocumentInvalidatedEvents, worker.InvalidateDocumentIds.Count);
        }

        [InlineData(BackgroundAnalysisScope.None, false)]
        [InlineData(BackgroundAnalysisScope.ActiveFile, false)]
        [InlineData(BackgroundAnalysisScope.ActiveFile, true)]
        [InlineData(BackgroundAnalysisScope.OpenFiles, false)]
        [InlineData(BackgroundAnalysisScope.FullSolution, false)]
        [Theory]
        internal async Task Document_Reload(BackgroundAnalysisScope analysisScope, bool reloadActiveDocument)
        {
            using var workspace = WorkCoordinatorWorkspace.CreateWithAnalysisScope(analysisScope, SolutionCrawlerWorkspaceKind, incrementalAnalyzer: typeof(AnalyzerProviderNoWaitNoBlock));
            var solution = GetInitialSolutionInfo_2Projects_10Documents();
            workspace.OnSolutionAdded(solution);
            var info = solution.Projects[0].Documents[0];
            if (reloadActiveDocument)
            {
                var document = workspace.CurrentSolution.GetDocument(info.Id);
                MakeDocumentActive(document);
            }

            await WaitWaiterAsync(workspace.ExportProvider);

            var worker = await ExecuteOperation(workspace, w => w.OnDocumentReloaded(info));
            Assert.Equal(0, worker.SyntaxDocumentIds.Count);
            Assert.Equal(0, worker.DocumentIds.Count);
            Assert.Equal(0, worker.InvalidateDocumentIds.Count);
        }

        [InlineData(BackgroundAnalysisScope.None, false)]
        [InlineData(BackgroundAnalysisScope.ActiveFile, false)]
        [InlineData(BackgroundAnalysisScope.ActiveFile, true)]
        [InlineData(BackgroundAnalysisScope.OpenFiles, false)]
        [InlineData(BackgroundAnalysisScope.FullSolution, false)]
        [Theory]
        internal async Task Document_Reanalyze(BackgroundAnalysisScope analysisScope, bool reanalyzeActiveDocument)
        {
            using var workspace = WorkCoordinatorWorkspace.CreateWithAnalysisScope(analysisScope, SolutionCrawlerWorkspaceKind, incrementalAnalyzer: typeof(AnalyzerProviderNoWaitNoBlock));
            var solution = GetInitialSolutionInfo_2Projects_10Documents();
            workspace.OnSolutionAdded(solution);
            var info = solution.Projects[0].Documents[0];
            if (reanalyzeActiveDocument)
            {
                var document = workspace.CurrentSolution.GetDocument(info.Id);
                MakeDocumentActive(document);
            }

            await WaitWaiterAsync(workspace.ExportProvider);

            var lazyWorker = Assert.Single(workspace.ExportProvider.GetExports<IIncrementalAnalyzerProvider, IncrementalAnalyzerProviderMetadata>());
            Assert.Equal(Metadata.Crawler, lazyWorker.Metadata);
            var worker = Assert.IsType<Analyzer>(Assert.IsAssignableFrom<AnalyzerProvider>(lazyWorker.Value).Analyzer);
            Assert.False(worker.WaitForCancellation);
            Assert.False(worker.BlockedRun);
            var service = Assert.IsType<SolutionCrawlerRegistrationService>(workspace.Services.GetService<ISolutionCrawlerRegistrationService>());

            service.Register(workspace);

            // don't rely on background parser to have tree. explicitly do it here.
            await TouchEverything(workspace.CurrentSolution);

            service.Reanalyze(workspace, worker, projectIds: null, documentIds: SpecializedCollections.SingletonEnumerable(info.Id), highPriority: false);

            await TouchEverything(workspace.CurrentSolution);

            await WaitAsync(service, workspace);

            service.Unregister(workspace);

            var expectedReanalyzeDocumentCount = 1;

            Assert.Equal(expectedReanalyzeDocumentCount, worker.SyntaxDocumentIds.Count);
            Assert.Equal(expectedReanalyzeDocumentCount, worker.DocumentIds.Count);
        }

        [InlineData(BackgroundAnalysisScope.None, false)]
        [InlineData(BackgroundAnalysisScope.ActiveFile, false)]
        [InlineData(BackgroundAnalysisScope.ActiveFile, true)]
        [InlineData(BackgroundAnalysisScope.OpenFiles, false)]
        [InlineData(BackgroundAnalysisScope.FullSolution, false)]
        [Theory, WorkItem(670335, "http://vstfdevdiv:8080/DevDiv2/DevDiv/_workitems/edit/670335")]
        internal async Task Document_Change(BackgroundAnalysisScope analysisScope, bool changeActiveDocument)
        {
            using var workspace = WorkCoordinatorWorkspace.CreateWithAnalysisScope(analysisScope, SolutionCrawlerWorkspaceKind, incrementalAnalyzer: typeof(AnalyzerProviderNoWaitNoBlock));
            var solution = GetInitialSolutionInfo_2Projects_10Documents();
            workspace.OnSolutionAdded(solution);
            var document = workspace.CurrentSolution.Projects.First().Documents.First();
            if (changeActiveDocument)
            {
                MakeDocumentActive(document);
            }

            await WaitWaiterAsync(workspace.ExportProvider);

            var worker = await ExecuteOperation(workspace, w => w.ChangeDocument(document.Id, SourceText.From("//")));

            var expectedDocumentEvents = 1;

            Assert.Equal(expectedDocumentEvents, worker.SyntaxDocumentIds.Count);
        }

        [InlineData(BackgroundAnalysisScope.None, false)]
        [InlineData(BackgroundAnalysisScope.ActiveFile, false)]
        [InlineData(BackgroundAnalysisScope.ActiveFile, true)]
        [InlineData(BackgroundAnalysisScope.OpenFiles, false)]
        [InlineData(BackgroundAnalysisScope.FullSolution, false)]
        [Theory]
        internal async Task Document_AdditionalFileChange(BackgroundAnalysisScope analysisScope, bool firstDocumentActive)
        {
            using var workspace = WorkCoordinatorWorkspace.CreateWithAnalysisScope(analysisScope, SolutionCrawlerWorkspaceKind, incrementalAnalyzer: typeof(AnalyzerProviderNoWaitNoBlock));
            var solution = GetInitialSolutionInfo_2Projects_10Documents();
            workspace.OnSolutionAdded(solution);
            var project = workspace.CurrentSolution.Projects.First();
            if (firstDocumentActive)
            {
                MakeFirstDocumentActive(project);
            }

            await WaitWaiterAsync(workspace.ExportProvider);

            var expectedDocumentSyntaxEvents = 5;
            var expectedDocumentSemanticEvents = 5;
            var expectedNonSourceDocumentEvents = 1;

            var ncfile = DocumentInfo.Create(DocumentId.CreateNewId(project.Id), "D6");

            var worker = await ExecuteOperation(workspace, w => w.OnAdditionalDocumentAdded(ncfile));
            Assert.Equal(expectedDocumentSyntaxEvents, worker.SyntaxDocumentIds.Count);
            Assert.Equal(expectedDocumentSemanticEvents, worker.DocumentIds.Count);
            Assert.Equal(expectedNonSourceDocumentEvents, worker.NonSourceDocumentIds.Count);

            worker = await ExecuteOperation(workspace, w => w.ChangeAdditionalDocument(ncfile.Id, SourceText.From("//")));

            Assert.Equal(expectedDocumentSyntaxEvents, worker.SyntaxDocumentIds.Count);
            Assert.Equal(expectedDocumentSemanticEvents, worker.DocumentIds.Count);
            Assert.Equal(expectedNonSourceDocumentEvents, worker.NonSourceDocumentIds.Count);

            worker = await ExecuteOperation(workspace, w => w.OnAdditionalDocumentRemoved(ncfile.Id));

            Assert.Equal(expectedDocumentSyntaxEvents, worker.SyntaxDocumentIds.Count);
            Assert.Equal(expectedDocumentSemanticEvents, worker.DocumentIds.Count);
            Assert.Empty(worker.NonSourceDocumentIds);
        }

        [InlineData(BackgroundAnalysisScope.None, false)]
        [InlineData(BackgroundAnalysisScope.ActiveFile, false)]
        [InlineData(BackgroundAnalysisScope.ActiveFile, true)]
        [InlineData(BackgroundAnalysisScope.OpenFiles, false)]
        [InlineData(BackgroundAnalysisScope.FullSolution, false)]
        [Theory]
        internal async Task Document_AnalyzerConfigFileChange(BackgroundAnalysisScope analysisScope, bool firstDocumentActive)
        {
            using var workspace = WorkCoordinatorWorkspace.CreateWithAnalysisScope(analysisScope, SolutionCrawlerWorkspaceKind, incrementalAnalyzer: typeof(AnalyzerProviderNoWaitNoBlock));
            var solution = GetInitialSolutionInfo_2Projects_10Documents();
            workspace.OnSolutionAdded(solution);
            var project = workspace.CurrentSolution.Projects.First();
            if (firstDocumentActive)
            {
                MakeFirstDocumentActive(project);
            }

            await WaitWaiterAsync(workspace.ExportProvider);

            var expectedDocumentSyntaxEvents = 5;
            var expectedDocumentSemanticEvents = 5;

            var analyzerConfigDocFilePath = PathUtilities.CombineAbsoluteAndRelativePaths(Temp.CreateDirectory().Path, ".editorconfig");
            var analyzerConfigFile = DocumentInfo.Create(DocumentId.CreateNewId(project.Id), ".editorconfig", filePath: analyzerConfigDocFilePath);

            var worker = await ExecuteOperation(workspace, w => w.OnAnalyzerConfigDocumentAdded(analyzerConfigFile));
            Assert.Equal(expectedDocumentSyntaxEvents, worker.SyntaxDocumentIds.Count);
            Assert.Equal(expectedDocumentSemanticEvents, worker.DocumentIds.Count);

            worker = await ExecuteOperation(workspace, w => w.ChangeAnalyzerConfigDocument(analyzerConfigFile.Id, SourceText.From("//")));

            Assert.Equal(expectedDocumentSyntaxEvents, worker.SyntaxDocumentIds.Count);
            Assert.Equal(expectedDocumentSemanticEvents, worker.DocumentIds.Count);

            worker = await ExecuteOperation(workspace, w => w.OnAnalyzerConfigDocumentRemoved(analyzerConfigFile.Id));

            Assert.Equal(expectedDocumentSyntaxEvents, worker.SyntaxDocumentIds.Count);
            Assert.Equal(expectedDocumentSemanticEvents, worker.DocumentIds.Count);
        }

        [InlineData(BackgroundAnalysisScope.None, false)]
        [InlineData(BackgroundAnalysisScope.ActiveFile, false)]
        [InlineData(BackgroundAnalysisScope.ActiveFile, true)]
        [InlineData(BackgroundAnalysisScope.OpenFiles, false)]
        [InlineData(BackgroundAnalysisScope.FullSolution, false)]
        [Theory, WorkItem(670335, "http://vstfdevdiv:8080/DevDiv2/DevDiv/_workitems/edit/670335")]
        internal async Task Document_Cancellation(BackgroundAnalysisScope analysisScope, bool activeDocument)
        {
            using var workspace = WorkCoordinatorWorkspace.CreateWithAnalysisScope(analysisScope, SolutionCrawlerWorkspaceKind, incrementalAnalyzer: typeof(AnalyzerProviderWaitNoBlock));
            var solution = GetInitialSolutionInfo_2Projects_10Documents();
            workspace.OnSolutionAdded(solution);
            var document = workspace.CurrentSolution.Projects.First().Documents.First();
            if (activeDocument)
            {
                MakeDocumentActive(document);
            }

            await WaitWaiterAsync(workspace.ExportProvider);

            var lazyWorker = Assert.Single(workspace.ExportProvider.GetExports<IIncrementalAnalyzerProvider, IncrementalAnalyzerProviderMetadata>());
            Assert.Equal(Metadata.Crawler, lazyWorker.Metadata);
            var analyzer = Assert.IsType<Analyzer>(Assert.IsAssignableFrom<AnalyzerProvider>(lazyWorker.Value).Analyzer);
            Assert.True(analyzer.WaitForCancellation);
            Assert.False(analyzer.BlockedRun);
            var service = Assert.IsType<SolutionCrawlerRegistrationService>(workspace.Services.GetService<ISolutionCrawlerRegistrationService>());

            service.Register(workspace);

            var expectedDocumentSyntaxEvents = 1;
            var expectedDocumentSemanticEvents = 5;

            var listenerProvider = GetListenerProvider(workspace.ExportProvider);

            // start an operation that allows an expedited wait to cover the remainder of the delayed operations in the test
            var token = listenerProvider.GetListener(FeatureAttribute.SolutionCrawler).BeginAsyncOperation("Test operation");
            var expeditedWait = listenerProvider.GetWaiter(FeatureAttribute.SolutionCrawler).ExpeditedWaitAsync();

            workspace.ChangeDocument(document.Id, SourceText.From("//"));
            if (expectedDocumentSyntaxEvents > 0 || expectedDocumentSemanticEvents > 0)
            {
                analyzer.RunningEvent.Wait();
            }

            token.Dispose();

            workspace.ChangeDocument(document.Id, SourceText.From("// "));
            await WaitAsync(service, workspace);
            await expeditedWait;

            service.Unregister(workspace);

            Assert.Equal(expectedDocumentSyntaxEvents, analyzer.SyntaxDocumentIds.Count);
            Assert.Equal(expectedDocumentSemanticEvents, analyzer.DocumentIds.Count);
        }

        [InlineData(BackgroundAnalysisScope.None, false)]
        [InlineData(BackgroundAnalysisScope.ActiveFile, false)]
        [InlineData(BackgroundAnalysisScope.ActiveFile, true)]
        [InlineData(BackgroundAnalysisScope.OpenFiles, false)]
        [InlineData(BackgroundAnalysisScope.FullSolution, false)]
        [Theory, WorkItem(670335, "http://vstfdevdiv:8080/DevDiv2/DevDiv/_workitems/edit/670335")]
        internal async Task Document_Cancellation_MultipleTimes(BackgroundAnalysisScope analysisScope, bool activeDocument)
        {
            using var workspace = WorkCoordinatorWorkspace.CreateWithAnalysisScope(analysisScope, SolutionCrawlerWorkspaceKind, incrementalAnalyzer: typeof(AnalyzerProviderWaitNoBlock));
            var solution = GetInitialSolutionInfo_2Projects_10Documents();
            workspace.OnSolutionAdded(solution);
            var document = workspace.CurrentSolution.Projects.First().Documents.First();
            if (activeDocument)
            {
                MakeDocumentActive(document);
            }

            await WaitWaiterAsync(workspace.ExportProvider);

            var expectedDocumentSyntaxEvents = 1;
            var expectedDocumentSemanticEvents = 5;

            var lazyWorker = Assert.Single(workspace.ExportProvider.GetExports<IIncrementalAnalyzerProvider, IncrementalAnalyzerProviderMetadata>());
            Assert.Equal(Metadata.Crawler, lazyWorker.Metadata);
            var analyzer = Assert.IsType<Analyzer>(Assert.IsAssignableFrom<AnalyzerProvider>(lazyWorker.Value).Analyzer);
            Assert.True(analyzer.WaitForCancellation);
            Assert.False(analyzer.BlockedRun);
            var service = Assert.IsType<SolutionCrawlerRegistrationService>(workspace.Services.GetService<ISolutionCrawlerRegistrationService>());

            service.Register(workspace);

            var listenerProvider = GetListenerProvider(workspace.ExportProvider);

            // start an operation that allows an expedited wait to cover the remainder of the delayed operations in the test
            var token = listenerProvider.GetListener(FeatureAttribute.SolutionCrawler).BeginAsyncOperation("Test operation");
            var expeditedWait = listenerProvider.GetWaiter(FeatureAttribute.SolutionCrawler).ExpeditedWaitAsync();

            workspace.ChangeDocument(document.Id, SourceText.From("//"));
            if (expectedDocumentSyntaxEvents > 0 || expectedDocumentSemanticEvents > 0)
            {
                analyzer.RunningEvent.Wait();
                analyzer.RunningEvent.Reset();
            }

            workspace.ChangeDocument(document.Id, SourceText.From("// "));
            if (expectedDocumentSyntaxEvents > 0 || expectedDocumentSemanticEvents > 0)
            {
                analyzer.RunningEvent.Wait();
            }

            token.Dispose();

            workspace.ChangeDocument(document.Id, SourceText.From("//  "));
            await WaitAsync(service, workspace);
            await expeditedWait;

            service.Unregister(workspace);

            Assert.Equal(expectedDocumentSyntaxEvents, analyzer.SyntaxDocumentIds.Count);
            Assert.Equal(expectedDocumentSemanticEvents, analyzer.DocumentIds.Count);
        }

        [Fact(Skip = "https://github.com/dotnet/roslyn/issues/21082"), WorkItem(670335, "http://vstfdevdiv:8080/DevDiv2/DevDiv/_workitems/edit/670335")]
        public async Task Document_InvocationReasons()
        {
            using var workspace = new WorkCoordinatorWorkspace(SolutionCrawlerWorkspaceKind, incrementalAnalyzer: typeof(AnalyzerProviderNoWaitBlock));
            var solution = GetInitialSolutionInfo_2Projects_10Documents();
            workspace.OnSolutionAdded(solution);
            await WaitWaiterAsync(workspace.ExportProvider);

            var id = workspace.CurrentSolution.Projects.First().DocumentIds[0];

            var lazyWorker = Assert.Single(workspace.ExportProvider.GetExports<IIncrementalAnalyzerProvider, IncrementalAnalyzerProviderMetadata>());
            Assert.Equal(Metadata.Crawler, lazyWorker.Metadata);
            var analyzer = Assert.IsType<Analyzer>(Assert.IsAssignableFrom<AnalyzerProvider>(lazyWorker.Value).Analyzer);
            Assert.False(analyzer.WaitForCancellation);
            Assert.True(analyzer.BlockedRun);
            var service = Assert.IsType<SolutionCrawlerRegistrationService>(workspace.Services.GetService<ISolutionCrawlerRegistrationService>());

            service.Register(workspace);

            // first invocation will block worker
            workspace.ChangeDocument(id, SourceText.From("//"));
            analyzer.RunningEvent.Wait();

            var openReady = new ManualResetEventSlim(initialState: false);
            var closeReady = new ManualResetEventSlim(initialState: false);

            workspace.DocumentOpened += (o, e) => openReady.Set();
            workspace.DocumentClosed += (o, e) => closeReady.Set();

            // cause several different request to queue up
            workspace.ChangeDocument(id, SourceText.From("// "));
            workspace.OpenDocument(id);
            workspace.CloseDocument(id);

            openReady.Set();
            closeReady.Set();
            analyzer.BlockEvent.Set();

            await WaitAsync(service, workspace);

            service.Unregister(workspace);

            Assert.Equal(1, analyzer.SyntaxDocumentIds.Count);
            Assert.Equal(5, analyzer.DocumentIds.Count);
        }

        [InlineData(BackgroundAnalysisScope.None, false)]
        [InlineData(BackgroundAnalysisScope.ActiveFile, false)]
        [InlineData(BackgroundAnalysisScope.ActiveFile, true)]
        [InlineData(BackgroundAnalysisScope.OpenFiles, false)]
        [InlineData(BackgroundAnalysisScope.FullSolution, false)]
        [Theory, WorkItem(670335, "http://vstfdevdiv:8080/DevDiv2/DevDiv/_workitems/edit/670335")]
        internal async Task Document_ActiveDocumentChanged(BackgroundAnalysisScope analysisScope, bool hasActiveDocumentBefore)
        {
            using var workspace = WorkCoordinatorWorkspace.CreateWithAnalysisScope(analysisScope, SolutionCrawlerWorkspaceKind, incrementalAnalyzer: typeof(AnalyzerProviderNoWaitNoBlock));
            var solution = GetInitialSolutionInfo_2Projects_10Documents();
            workspace.OnSolutionAdded(solution);

            var documents = workspace.CurrentSolution.Projects.First().Documents.ToArray();
            var firstDocument = documents[0];
            var secondDocument = documents[1];
            if (hasActiveDocumentBefore)
            {
                MakeDocumentActive(firstDocument);
            }

            await WaitWaiterAsync(workspace.ExportProvider);

            var expectedSyntaxDocumentEvents = (analysisScope, hasActiveDocumentBefore) switch
            {
                (BackgroundAnalysisScope.ActiveFile, _) => 1,
                (BackgroundAnalysisScope.OpenFiles or BackgroundAnalysisScope.FullSolution or BackgroundAnalysisScope.None, _) => 0,
                _ => throw ExceptionUtilities.Unreachable,
            };

            var expectedDocumentEvents = (analysisScope, hasActiveDocumentBefore) switch
            {
                (BackgroundAnalysisScope.ActiveFile, _) => 1,
                (BackgroundAnalysisScope.OpenFiles or BackgroundAnalysisScope.FullSolution or BackgroundAnalysisScope.None, _) => 0,
                _ => throw ExceptionUtilities.Unreachable,
            };

            // Switch to another active source document and verify expected document analysis callbacks
            var worker = await ExecuteOperation(workspace, w => MakeDocumentActive(secondDocument));
            Assert.Equal(expectedSyntaxDocumentEvents, worker.SyntaxDocumentIds.Count);
            Assert.Equal(expectedDocumentEvents, worker.DocumentIds.Count);
            Assert.Equal(0, worker.InvalidateDocumentIds.Count);

            // Switch from an active source document to an active non-source document and verify no document analysis callbacks
            worker = await ExecuteOperation(workspace, w => ClearActiveDocument(w));
            Assert.Equal(0, worker.SyntaxDocumentIds.Count);
            Assert.Equal(0, worker.DocumentIds.Count);
            Assert.Equal(0, worker.InvalidateDocumentIds.Count);

            // Switch from an active non-source document to an active source document and verify document analysis callbacks
            worker = await ExecuteOperation(workspace, w => MakeDocumentActive(firstDocument));
            Assert.Equal(expectedSyntaxDocumentEvents, worker.SyntaxDocumentIds.Count);
            Assert.Equal(expectedDocumentEvents, worker.DocumentIds.Count);
            Assert.Equal(0, worker.InvalidateDocumentIds.Count);
        }

        [Fact]
        public async Task DocumentOpenedClosedEvents()
        {
            using var workspace = new WorkCoordinatorWorkspace(SolutionCrawlerWorkspaceKind, incrementalAnalyzer: typeof(AnalyzerProviderNoWaitNoBlock));

            var document = new TestHostDocument();
            var project = new TestHostProject(workspace, document);
            workspace.AddTestProject(project);

            await WaitWaiterAsync(workspace.ExportProvider);

            var docOpened = false;
            var docClosed = false;
            var textDocOpened = false;
            var textDocClosed = false;

            workspace.DocumentOpened += (o, e) => docOpened = true;
            workspace.DocumentClosed += (o, e) => docClosed = true;

            workspace.TextDocumentOpened += (o, e) => textDocOpened = true;
            workspace.TextDocumentClosed += (o, e) => textDocClosed = true;

            var id = workspace.Documents.First().Id;
            var worker = await ExecuteOperation(workspace, w => w.OpenDocument(id));
            Assert.True(docOpened);
            Assert.True(textDocOpened);
            Assert.Equal(1, worker.OpenedDocumentIds.Count);

            worker = await ExecuteOperation(workspace, w => w.CloseDocument(id));
            Assert.True(docClosed);
            Assert.True(textDocClosed);
            Assert.Equal(1, worker.ClosedDocumentIds.Count);
        }

        [Fact]
        public async Task AdditionalDocumentOpenedClosedEvents()
        {
            using var workspace = new WorkCoordinatorWorkspace(SolutionCrawlerWorkspaceKind, incrementalAnalyzer: typeof(AnalyzerProviderNoWaitNoBlock));

            var document = new TestHostDocument();
            var project = new TestHostProject(workspace, additionalDocuments: new[] { document });
            workspace.AddTestProject(project);

            await WaitWaiterAsync(workspace.ExportProvider);

            var opened = false;
            var closed = false;

            workspace.TextDocumentOpened += (o, e) => opened = true;
            workspace.TextDocumentClosed += (o, e) => closed = true;

            var id = workspace.AdditionalDocuments.First().Id;
            var worker = await ExecuteOperation(workspace, w => w.OpenAdditionalDocument(id));
            Assert.True(opened);
            Assert.Equal(1, worker.OpenedNonSourceDocumentIds.Count);

            worker = await ExecuteOperation(workspace, w => w.CloseAdditionalDocument(id));
            Assert.True(closed);
            // TODO: Below check seems to fail occassionally. We should investigate and re-enable it.
            //Assert.Equal(1, worker.ClosedNonSourceDocumentIds.Count);
        }

        [Fact]
        public async Task AnalyzerConfigDocumentOpenedClosedEvents()
        {
            using var workspace = new WorkCoordinatorWorkspace(SolutionCrawlerWorkspaceKind, incrementalAnalyzer: typeof(AnalyzerProviderNoWaitNoBlock));

            var document = new TestHostDocument();
            var project = new TestHostProject(workspace, analyzerConfigDocuments: new[] { document });
            workspace.AddTestProject(project);

            await WaitWaiterAsync(workspace.ExportProvider);

            var opened = false;
            var closed = false;

            workspace.TextDocumentOpened += (o, e) => opened = true;
            workspace.TextDocumentClosed += (o, e) => closed = true;

            var id = workspace.AnalyzerConfigDocuments.First().Id;
            var worker = await ExecuteOperation(workspace, w => w.OpenAnalyzerConfigDocument(id));
            Assert.True(opened);
            Assert.Equal(1, worker.OpenedNonSourceDocumentIds.Count);

            worker = await ExecuteOperation(workspace, w => w.CloseAnalyzerConfigDocument(id));
            Assert.True(closed);
            // TODO: Below check seems to fail occassionally. We should investigate and re-enable it.
            //Assert.Equal(1, worker.ClosedNonSourceDocumentIds.Count);
        }

        [Fact]
        public async Task Document_TopLevelType_Whitespace()
        {
            var code = @"class C { $$ }";
            var textToInsert = " ";

            await InsertText(code, textToInsert, expectDocumentAnalysis: true);
        }

        [Fact]
        public async Task Document_TopLevelType_Character()
        {
            var code = @"class C { $$ }";
            var textToInsert = "int";

            await InsertText(code, textToInsert, expectDocumentAnalysis: true);
        }

        [Fact]
        public async Task Document_TopLevelType_NewLine()
        {
            var code = @"class C { $$ }";
            var textToInsert = "\r\n";

            await InsertText(code, textToInsert, expectDocumentAnalysis: true);
        }

        [Fact]
        public async Task Document_TopLevelType_NewLine2()
        {
            var code = @"class C { $$";
            var textToInsert = "\r\n";

            await InsertText(code, textToInsert, expectDocumentAnalysis: true);
        }

        [Fact]
        public async Task Document_EmptyFile()
        {
            var code = @"$$";
            var textToInsert = "class";

            await InsertText(code, textToInsert, expectDocumentAnalysis: true);
        }

        [Fact]
        public async Task Document_TopLevel1()
        {
            var code = @"class C
{
    public void Test($$";
            var textToInsert = "int";

            await InsertText(code, textToInsert, expectDocumentAnalysis: true);
        }

        [Fact]
        public async Task Document_TopLevel2()
        {
            var code = @"class C
{
    public void Test(int $$";
            var textToInsert = " ";

            await InsertText(code, textToInsert, expectDocumentAnalysis: true);
        }

        [Fact]
        public async Task Document_TopLevel3()
        {
            var code = @"class C
{
    public void Test(int i,$$";
            var textToInsert = "\r\n";

            await InsertText(code, textToInsert, expectDocumentAnalysis: true);
        }

        [Fact]
        public async Task Document_InteriorNode1()
        {
            var code = @"class C
{
    public void Test()
    {$$";
            var textToInsert = "\r\n";

            await InsertText(code, textToInsert, expectDocumentAnalysis: false);
        }

        [Fact]
        public async Task Document_InteriorNode2()
        {
            var code = @"class C
{
    public void Test()
    {
        $$
    }";
            var textToInsert = "int";

            await InsertText(code, textToInsert, expectDocumentAnalysis: false);
        }

        [Fact]
        public async Task Document_InteriorNode_Field()
        {
            var code = @"class C
{
    int i = $$
}";
            var textToInsert = "1";

            await InsertText(code, textToInsert, expectDocumentAnalysis: false);
        }

        [Fact]
        public async Task Document_InteriorNode_Field1()
        {
            var code = @"class C
{
    int i = 1 + $$
}";
            var textToInsert = "1";

            await InsertText(code, textToInsert, expectDocumentAnalysis: false);
        }

        [Fact]
        public async Task Document_InteriorNode_Accessor()
        {
            var code = @"class C
{
    public int A
    {
        get 
        {
            $$
        }
    }
}";
            var textToInsert = "return";

            await InsertText(code, textToInsert, expectDocumentAnalysis: false);
        }

        [Fact]
        public async Task Document_TopLevelWhitespace()
        {
            var code = @"class C
{
    /// $$
    public int A()
    {
    }
}";
            var textToInsert = "return";

            await InsertText(code, textToInsert, expectDocumentAnalysis: true);
        }

        [Fact]
        public async Task Document_TopLevelWhitespace2()
        {
            var code = @"/// $$
class C
{
    public int A()
    {
    }
}";
            var textToInsert = "return";

            await InsertText(code, textToInsert, expectDocumentAnalysis: true);
        }

        [Fact]
        public async Task Document_InteriorNode_Malformed()
        {
            var code = @"class C
{
    public void Test()
    {
        $$";
            var textToInsert = "int";

            await InsertText(code, textToInsert, expectDocumentAnalysis: true);
        }

        [Fact, WorkItem(739943, "http://vstfdevdiv:8080/DevDiv2/DevDiv/_workitems/edit/739943")]
        public async Task SemanticChange_Propagation_Direct()
        {
            var solution = GetInitialSolutionInfoWithP2P();

            using var workspace = new WorkCoordinatorWorkspace(SolutionCrawlerWorkspaceKind, incrementalAnalyzer: typeof(AnalyzerProviderNoWaitNoBlock));
            workspace.OnSolutionAdded(solution);
            await WaitWaiterAsync(workspace.ExportProvider);

            var id = solution.Projects[0].Id;
            var info = DocumentInfo.Create(DocumentId.CreateNewId(id), "D6");

            var worker = await ExecuteOperation(workspace, w => w.OnDocumentAdded(info));

            Assert.Equal(1, worker.SyntaxDocumentIds.Count);
            Assert.Equal(3, worker.DocumentIds.Count);
        }

        [Fact(Skip = "https://github.com/dotnet/roslyn/issues/23657")]
        public async Task ProgressReporterTest()
        {
            var solution = GetInitialSolutionInfoWithP2P();

            using var workspace = new WorkCoordinatorWorkspace(SolutionCrawlerWorkspaceKind);
            await WaitWaiterAsync(workspace.ExportProvider);

            var service = workspace.Services.GetService<ISolutionCrawlerService>();
            var reporter = service.GetProgressReporter(workspace);
            Assert.False(reporter.InProgress);

            // set up events
            var started = false;
            var stopped = false;

            reporter.ProgressChanged += (o, s) =>
            {
                if (s.Status == ProgressStatus.Started)
                {
                    started = true;
                }
                else if (s.Status == ProgressStatus.Stopped)
                {
                    stopped = true;
                }
            };

            var registrationService = workspace.Services.GetService<ISolutionCrawlerRegistrationService>();
            registrationService.Register(workspace);

            // first mutation
            workspace.OnSolutionAdded(solution);

            await WaitAsync((SolutionCrawlerRegistrationService)registrationService, workspace);

            Assert.True(started);
            Assert.True(stopped);

            // reset
            started = false;
            stopped = false;

            // second mutation
            workspace.OnDocumentAdded(DocumentInfo.Create(DocumentId.CreateNewId(solution.Projects[0].Id), "D6"));

            await WaitAsync((SolutionCrawlerRegistrationService)registrationService, workspace);

            Assert.True(started);
            Assert.True(stopped);

            registrationService.Unregister(workspace);
        }

        [Fact]
        [WorkItem(26244, "https://github.com/dotnet/roslyn/issues/26244")]
        public async Task FileFromSameProjectTogetherTest()
        {
            var projectId1 = ProjectId.CreateNewId();
            var projectId2 = ProjectId.CreateNewId();
            var projectId3 = ProjectId.CreateNewId();

            var solution = SolutionInfo.Create(SolutionId.CreateNewId(), VersionStamp.Create(),
                projects: new[]
                {
                    ProjectInfo.Create(projectId1, VersionStamp.Create(), "P1", "P1", LanguageNames.CSharp,
                        documents: GetDocuments(projectId1, count: 5)),
                    ProjectInfo.Create(projectId2, VersionStamp.Create(), "P2", "P2", LanguageNames.CSharp,
                        documents: GetDocuments(projectId2, count: 5)),
                    ProjectInfo.Create(projectId3, VersionStamp.Create(), "P3", "P3", LanguageNames.CSharp,
                        documents: GetDocuments(projectId3, count: 5))
                });

            using var workspace = new WorkCoordinatorWorkspace(SolutionCrawlerWorkspaceKind, incrementalAnalyzer: typeof(AnalyzerProvider2));
            await WaitWaiterAsync(workspace.ExportProvider);

            // add analyzer
            var lazyWorker = Assert.Single(workspace.ExportProvider.GetExports<IIncrementalAnalyzerProvider, IncrementalAnalyzerProviderMetadata>());
            Assert.Equal(Metadata.Crawler, lazyWorker.Metadata);
            var worker = Assert.IsType<Analyzer2>(Assert.IsAssignableFrom<AnalyzerProvider>(lazyWorker.Value).Analyzer);

            // enable solution crawler
            var service = Assert.IsType<SolutionCrawlerRegistrationService>(workspace.Services.GetService<ISolutionCrawlerRegistrationService>());
            service.Register(workspace);

            await WaitWaiterAsync(workspace.ExportProvider);

            var listenerProvider = GetListenerProvider(workspace.ExportProvider);

            // start an operation that allows an expedited wait to cover the remainder of the delayed operations in the test
            var token = listenerProvider.GetListener(FeatureAttribute.SolutionCrawler).BeginAsyncOperation("Test operation");
            var expeditedWait = listenerProvider.GetWaiter(FeatureAttribute.SolutionCrawler).ExpeditedWaitAsync();

            // we want to test order items processed by solution crawler.
            // but since everything async, lazy and cancellable, order is not 100% deterministic. an item might 
            // start to be processed, and get cancelled due to newly enqueued item requiring current work to be re-processed 
            // (ex, new file being added).
            // this behavior is expected in real world, but it makes testing hard. so to make ordering deterministic
            // here we first block solution crawler from processing any item using global operation.
            // and then make sure all delayed work item enqueue to be done through waiters. work item enqueue is async
            // and delayed since one of responsibility of solution cralwer is aggregating workspace events to fewer
            // work items.
            // once we are sure everything is stablized, we let solution crawler to process by releasing global operation.
            // what this test is interested in is the order solution crawler process the pending works. so this should
            // let the test not care about cancellation or work not enqueued yet.

            // block solution cralwer from processing.
            var globalOperation = workspace.Services.GetService<IGlobalOperationNotificationService>();
            using (var operation = globalOperation.Start("Block SolutionCrawler"))
            {
                // make sure global operaiton is actually started
                // otherwise, solution crawler might processed event we are later waiting for
                var operationWaiter = GetListenerProvider(workspace.ExportProvider).GetWaiter(FeatureAttribute.GlobalOperation);
                await operationWaiter.ExpeditedWaitAsync();

                // mutate solution
                workspace.OnSolutionAdded(solution);

                // wait for workspace events to be all processed
                var workspaceWaiter = GetListenerProvider(workspace.ExportProvider).GetWaiter(FeatureAttribute.Workspace);
                await workspaceWaiter.ExpeditedWaitAsync();

                // now wait for semantic processor to finish
                var crawlerListener = (AsynchronousOperationListener)GetListenerProvider(workspace.ExportProvider).GetListener(FeatureAttribute.SolutionCrawler);

                // first, wait for first work to be queued.
                //
                // since asyncToken doesn't distinguish whether (1) certain event is happened but all processed or (2) it never happened yet,
                // to check (1), we must wait for first item, and then wait for all items to be processed.
                await crawlerListener.WaitUntilConditionIsMetAsync(
                    pendingTokens => pendingTokens.Any(token => token.Tag == (object)SolutionCrawlerRegistrationService.EnqueueItem));

                // and then wait them to be processed
                await crawlerListener.WaitUntilConditionIsMetAsync(pendingTokens => pendingTokens.Where(token => token.Tag == workspace).IsEmpty());
            }

            token.Dispose();

            // wait analyzers to finish process
            await WaitAsync(service, workspace);
            await expeditedWait;

            Assert.Equal(1, worker.DocumentIds.Take(5).Select(d => d.ProjectId).Distinct().Count());
            Assert.Equal(1, worker.DocumentIds.Skip(5).Take(5).Select(d => d.ProjectId).Distinct().Count());
            Assert.Equal(1, worker.DocumentIds.Skip(10).Take(5).Select(d => d.ProjectId).Distinct().Count());

            service.Unregister(workspace);
        }

        private static async Task InsertText(string code, string text, bool expectDocumentAnalysis, string language = LanguageNames.CSharp)
        {
            using var workspace = TestWorkspace.Create(
                language,
                compilationOptions: null,
                parseOptions: null,
                new[] { code },
                composition: EditorTestCompositions.EditorFeatures.AddExcludedPartTypes(typeof(IIncrementalAnalyzerProvider)).AddParts(typeof(AnalyzerProviderNoWaitNoBlock)),
                workspaceKind: SolutionCrawlerWorkspaceKind);

            var testDocument = workspace.Documents.First();
            var textBuffer = testDocument.GetTextBuffer();

            var lazyWorker = Assert.Single(workspace.ExportProvider.GetExports<IIncrementalAnalyzerProvider, IncrementalAnalyzerProviderMetadata>());
            Assert.Equal(Metadata.Crawler, lazyWorker.Metadata);
            var analyzer = Assert.IsType<Analyzer>(Assert.IsAssignableFrom<AnalyzerProvider>(lazyWorker.Value).Analyzer);
            Assert.False(analyzer.WaitForCancellation);
            Assert.False(analyzer.BlockedRun);
            var service = Assert.IsType<SolutionCrawlerRegistrationService>(workspace.Services.GetService<ISolutionCrawlerRegistrationService>());

            service.Register(workspace);

            var insertPosition = testDocument.CursorPosition;

            using (var edit = textBuffer.CreateEdit())
            {
                edit.Insert(insertPosition.Value, text);
                edit.Apply();
            }

            await WaitAsync(service, workspace);

            service.Unregister(workspace);

            Assert.Equal(1, analyzer.SyntaxDocumentIds.Count);
            Assert.Equal(expectDocumentAnalysis ? 1 : 0, analyzer.DocumentIds.Count);
        }

        private static async Task<Analyzer> ExecuteOperation(TestWorkspace workspace, Action<TestWorkspace> operation)
        {
            var lazyWorker = Assert.Single(workspace.ExportProvider.GetExports<IIncrementalAnalyzerProvider, IncrementalAnalyzerProviderMetadata>());
            Assert.Equal(Metadata.Crawler, lazyWorker.Metadata);
            var worker = Assert.IsType<Analyzer>(Assert.IsAssignableFrom<AnalyzerProvider>(lazyWorker.Value).Analyzer);
            Assert.False(worker.WaitForCancellation);
            Assert.False(worker.BlockedRun);
            var service = Assert.IsType<SolutionCrawlerRegistrationService>(workspace.Services.GetService<ISolutionCrawlerRegistrationService>());
            worker.Reset(workspace);

            service.Register(workspace);

            // don't rely on background parser to have tree. explicitly do it here.
            await TouchEverything(workspace.CurrentSolution);
            operation(workspace);
            await TouchEverything(workspace.CurrentSolution);

            await WaitAsync(service, workspace);

            service.Unregister(workspace);

            return worker;
        }

        private static async Task TouchEverything(Solution solution)
        {
            foreach (var project in solution.Projects)
            {
                foreach (var document in project.Documents)
                {
                    await document.GetTextAsync();
                    await document.GetSyntaxRootAsync();
                    await document.GetSemanticModelAsync();
                }
            }
        }

        private static async Task WaitAsync(SolutionCrawlerRegistrationService service, TestWorkspace workspace)
        {
            await WaitWaiterAsync(workspace.ExportProvider);

            service.GetTestAccessor().WaitUntilCompletion(workspace);
        }

        private static async Task WaitWaiterAsync(ExportProvider provider)
        {
            var workspaceWaiter = GetListenerProvider(provider).GetWaiter(FeatureAttribute.Workspace);
            await workspaceWaiter.ExpeditedWaitAsync();

            var solutionCrawlerWaiter = GetListenerProvider(provider).GetWaiter(FeatureAttribute.SolutionCrawler);
            await solutionCrawlerWaiter.ExpeditedWaitAsync();
        }

        private static SolutionInfo GetInitialSolutionInfoWithP2P()
        {
            var projectId1 = ProjectId.CreateNewId();
            var projectId2 = ProjectId.CreateNewId();
            var projectId3 = ProjectId.CreateNewId();
            var projectId4 = ProjectId.CreateNewId();
            var projectId5 = ProjectId.CreateNewId();

            var solution = SolutionInfo.Create(SolutionId.CreateNewId(), VersionStamp.Create(),
                projects: new[]
                {
                    ProjectInfo.Create(projectId1, VersionStamp.Create(), "P1", "P1", LanguageNames.CSharp,
                        documents: new[] { DocumentInfo.Create(DocumentId.CreateNewId(projectId1), "D1") }),
                    ProjectInfo.Create(projectId2, VersionStamp.Create(), "P2", "P2", LanguageNames.CSharp,
                        documents: new[] { DocumentInfo.Create(DocumentId.CreateNewId(projectId2), "D2") },
                        projectReferences: new[] { new ProjectReference(projectId1) }),
                    ProjectInfo.Create(projectId3, VersionStamp.Create(), "P3", "P3", LanguageNames.CSharp,
                        documents: new[] { DocumentInfo.Create(DocumentId.CreateNewId(projectId3), "D3") },
                        projectReferences: new[] { new ProjectReference(projectId2) }),
                    ProjectInfo.Create(projectId4, VersionStamp.Create(), "P4", "P4", LanguageNames.CSharp,
                        documents: new[] { DocumentInfo.Create(DocumentId.CreateNewId(projectId4), "D4") }),
                    ProjectInfo.Create(projectId5, VersionStamp.Create(), "P5", "P5", LanguageNames.CSharp,
                        documents: new[] { DocumentInfo.Create(DocumentId.CreateNewId(projectId5), "D5") },
                        projectReferences: new[] { new ProjectReference(projectId4) }),
                });

            return solution;
        }

        private static SolutionInfo GetInitialSolutionInfo_2Projects_10Documents()
        {
            var projectId1 = ProjectId.CreateNewId();
            var projectId2 = ProjectId.CreateNewId();

            return SolutionInfo.Create(SolutionId.CreateNewId(), VersionStamp.Create(),
                        projects: new[]
                        {
                            ProjectInfo.Create(projectId1, VersionStamp.Create(), "P1", "P1", LanguageNames.CSharp,
                                documents: GetDocuments(projectId1, count: 5)),
                            ProjectInfo.Create(projectId2, VersionStamp.Create(), "P2", "P2", LanguageNames.CSharp,
                                documents: GetDocuments(projectId2, count: 5))
                        });
        }

        private static IEnumerable<DocumentInfo> GetDocuments(ProjectId projectId, int count)
        {
            for (var i = 0; i < count; i++)
            {
                yield return DocumentInfo.Create(DocumentId.CreateNewId(projectId), $"D{i + 1}");
            }
        }

        private static AsynchronousOperationListenerProvider GetListenerProvider(ExportProvider provider)
            => provider.GetExportedValue<AsynchronousOperationListenerProvider>();

        private static void MakeFirstDocumentActive(Project project)
            => MakeDocumentActive(project.Documents.First());

        private static void MakeDocumentActive(Document document)
        {
            var documentTrackingService = (TestDocumentTrackingService)document.Project.Solution.Workspace.Services.GetRequiredService<IDocumentTrackingService>();
            documentTrackingService.SetActiveDocument(document.Id);
        }

        private static void ClearActiveDocument(Workspace workspace)
        {
            var documentTrackingService = (TestDocumentTrackingService)workspace.Services.GetService<IDocumentTrackingService>();
            documentTrackingService.SetActiveDocument(null);
        }

        private class WorkCoordinatorWorkspace : TestWorkspace
        {
            private static readonly TestComposition s_composition = EditorTestCompositions.EditorFeatures.AddParts(typeof(TestDocumentTrackingService)).AddExcludedPartTypes(typeof(IIncrementalAnalyzerProvider));

            private readonly IAsynchronousOperationWaiter _workspaceWaiter;
            private readonly IAsynchronousOperationWaiter _solutionCrawlerWaiter;

            public WorkCoordinatorWorkspace(string workspaceKind = null, bool disablePartialSolutions = true, Type incrementalAnalyzer = null)
                : base(composition: incrementalAnalyzer is null ? s_composition : s_composition.AddParts(incrementalAnalyzer), workspaceKind: workspaceKind, disablePartialSolutions: disablePartialSolutions)
            {
                _workspaceWaiter = GetListenerProvider(ExportProvider).GetWaiter(FeatureAttribute.Workspace);
                _solutionCrawlerWaiter = GetListenerProvider(ExportProvider).GetWaiter(FeatureAttribute.SolutionCrawler);

                Assert.False(_workspaceWaiter.HasPendingWork);
                Assert.False(_solutionCrawlerWaiter.HasPendingWork);
            }

            public static WorkCoordinatorWorkspace CreateWithAnalysisScope(BackgroundAnalysisScope analysisScope, string workspaceKind = null, bool disablePartialSolutions = true, Type incrementalAnalyzer = null)
            {
                var workspace = new WorkCoordinatorWorkspace(workspaceKind, disablePartialSolutions, incrementalAnalyzer);

                var globalOptions = ((IMefHostExportProvider)workspace.Services.HostServices).GetExportedValue<IGlobalOptionService>();
                globalOptions.SetGlobalOption(new OptionKey(SolutionCrawlerOptionsStorage.BackgroundAnalysisScopeOption, LanguageNames.CSharp), analysisScope);

                return workspace;
            }

            protected override void Dispose(bool finalize)
            {
                base.Dispose(finalize);

                Assert.False(_workspaceWaiter.HasPendingWork);
                Assert.False(_solutionCrawlerWaiter.HasPendingWork);
            }
        }

        private class AnalyzerProvider : IIncrementalAnalyzerProvider
        {
            public readonly IIncrementalAnalyzer Analyzer;

            public AnalyzerProvider(IIncrementalAnalyzer analyzer)
                => Analyzer = analyzer;

            public IIncrementalAnalyzer CreateIncrementalAnalyzer(Workspace workspace)
                => Analyzer;
        }

        [ExportIncrementalAnalyzerProvider(name: "TestAnalyzer", workspaceKinds: new[] { SolutionCrawlerWorkspaceKind })]
        [Shared]
        [PartNotDiscoverable]
        private class AnalyzerProviderNoWaitNoBlock : AnalyzerProvider
        {
            [ImportingConstructor]
            [Obsolete(MefConstruction.ImportingConstructorMessage, error: true)]
            public AnalyzerProviderNoWaitNoBlock(IGlobalOptionService globalOptions)
                : base(new Analyzer(globalOptions))
            {
            }
        }

        [ExportIncrementalAnalyzerProvider(name: "TestAnalyzer", workspaceKinds: new[] { SolutionCrawlerWorkspaceKind })]
        [Shared]
        [PartNotDiscoverable]
        private class AnalyzerProviderWaitNoBlock : AnalyzerProvider
        {
            [ImportingConstructor]
            [Obsolete(MefConstruction.ImportingConstructorMessage, error: true)]
            public AnalyzerProviderWaitNoBlock(IGlobalOptionService globalOptions)
                : base(new Analyzer(globalOptions, waitForCancellation: true))
            {
            }
        }

        [ExportIncrementalAnalyzerProvider(name: "TestAnalyzer", workspaceKinds: new[] { SolutionCrawlerWorkspaceKind })]
        [Shared]
        [PartNotDiscoverable]
        private class AnalyzerProviderNoWaitBlock : AnalyzerProvider
        {
            [ImportingConstructor]
            [Obsolete(MefConstruction.ImportingConstructorMessage, error: true)]
            public AnalyzerProviderNoWaitBlock(IGlobalOptionService globalOptions)
                : base(new Analyzer(globalOptions, blockedRun: true))
            {
            }
        }

        [ExportIncrementalAnalyzerProvider(name: "TestAnalyzer", workspaceKinds: new[] { SolutionCrawlerWorkspaceKind })]
        [Shared]
        [PartNotDiscoverable]
        private class AnalyzerProvider2 : AnalyzerProvider
        {
            [ImportingConstructor]
            [Obsolete(MefConstruction.ImportingConstructorMessage, error: true)]
            public AnalyzerProvider2()
                : base(new Analyzer2())
            {
            }
        }

        internal static class Metadata
        {
            public static readonly IncrementalAnalyzerProviderMetadata Crawler = new IncrementalAnalyzerProviderMetadata(new Dictionary<string, object> { { "WorkspaceKinds", new[] { SolutionCrawlerWorkspaceKind } }, { "HighPriorityForActiveFile", false }, { "Name", "TestAnalyzer" } });
        }

        private class Analyzer : IIncrementalAnalyzer
        {
            public static readonly Option2<bool> TestOption = new Option2<bool>("TestOptions", "TestOption", defaultValue: true);

            public readonly ManualResetEventSlim BlockEvent;
            public readonly ManualResetEventSlim RunningEvent;

            public readonly HashSet<DocumentId> SyntaxDocumentIds = new HashSet<DocumentId>();
            public readonly HashSet<DocumentId> DocumentIds = new HashSet<DocumentId>();
            public readonly HashSet<DocumentId> NonSourceDocumentIds = new HashSet<DocumentId>();
            public readonly HashSet<ProjectId> ProjectIds = new HashSet<ProjectId>();

            public readonly HashSet<DocumentId> InvalidateDocumentIds = new HashSet<DocumentId>();
            public readonly HashSet<ProjectId> InvalidateProjectIds = new HashSet<ProjectId>();

            public readonly HashSet<DocumentId> OpenedDocumentIds = new HashSet<DocumentId>();
            public readonly HashSet<DocumentId> OpenedNonSourceDocumentIds = new HashSet<DocumentId>();
            public readonly HashSet<DocumentId> ClosedDocumentIds = new HashSet<DocumentId>();
            public readonly HashSet<DocumentId> ClosedNonSourceDocumentIds = new HashSet<DocumentId>();

            private readonly IGlobalOptionService _globalOptions;

            private Workspace _workspace;

            public Analyzer(IGlobalOptionService globalOptions, bool waitForCancellation = false, bool blockedRun = false)
            {
                _globalOptions = globalOptions;
                WaitForCancellation = waitForCancellation;
                BlockedRun = blockedRun;

                this.BlockEvent = new ManualResetEventSlim(initialState: false);
                this.RunningEvent = new ManualResetEventSlim(initialState: false);

                _globalOptions.OptionChanged += GlobalOptionChanged;
            }

            public void Shutdown()
            {
                _globalOptions.OptionChanged -= GlobalOptionChanged;
            }

            private void GlobalOptionChanged(object sender, OptionChangedEventArgs e)
            {
                if (e.Option == TestOption ||
                    e.Option == SolutionCrawlerOptionsStorage.BackgroundAnalysisScopeOption ||
                    e.Option == SolutionCrawlerOptionsStorage.SolutionBackgroundAnalysisScopeOption)
                {
                    var service = _workspace.Services.GetService<ISolutionCrawlerService>();
                    service?.Reanalyze(_workspace, this, projectIds: null, documentIds: null, highPriority: false);
                }
            }

            public bool WaitForCancellation { get; }

            public bool BlockedRun { get; }

            public void Reset(Workspace workspace)
            {
                _workspace = workspace;

                BlockEvent.Reset();
                RunningEvent.Reset();

                SyntaxDocumentIds.Clear();
                DocumentIds.Clear();
                NonSourceDocumentIds.Clear();
                ProjectIds.Clear();

                InvalidateDocumentIds.Clear();
                InvalidateProjectIds.Clear();

                OpenedDocumentIds.Clear();
                ClosedDocumentIds.Clear();
                OpenedNonSourceDocumentIds.Clear();
                ClosedNonSourceDocumentIds.Clear();
            }

            public Task AnalyzeProjectAsync(Project project, bool semanticsChanged, InvocationReasons reasons, CancellationToken cancellationToken)
            {
                this.ProjectIds.Add(project.Id);
                return Task.CompletedTask;
            }

            public Task AnalyzeDocumentAsync(Document document, SyntaxNode bodyOpt, InvocationReasons reasons, CancellationToken cancellationToken)
            {
                if (bodyOpt == null)
                {
                    this.DocumentIds.Add(document.Id);
                }

                return Task.CompletedTask;
            }

            public Task AnalyzeSyntaxAsync(Document document, InvocationReasons reasons, CancellationToken cancellationToken)
            {
                this.SyntaxDocumentIds.Add(document.Id);
                Process(document.Id, cancellationToken);
                return Task.CompletedTask;
            }

            public Task AnalyzeNonSourceDocumentAsync(TextDocument textDocument, InvocationReasons reasons, CancellationToken cancellationToken)
            {
                this.NonSourceDocumentIds.Add(textDocument.Id);
                return Task.CompletedTask;
            }

            public async Task ActiveDocumentSwitchedAsync(TextDocument document, CancellationToken cancellationToken)
            {
<<<<<<< HEAD
                if (SolutionCrawlerOptions.GetBackgroundAnalysisScope(document.Project) != BackgroundAnalysisScope.ActiveFile)
=======
                if (_globalOptions.GetBackgroundAnalysisScope(document.Project.Language) != BackgroundAnalysisScope.ActiveFile)
>>>>>>> 80a8ce8d
                {
                    return;
                }

                if (document is Document sourceDocument)
                {
                    await AnalyzeSyntaxAsync(sourceDocument, InvocationReasons.ActiveDocumentSwitched, cancellationToken).ConfigureAwait(false);
                    await AnalyzeDocumentAsync(sourceDocument, bodyOpt: null, InvocationReasons.ActiveDocumentSwitched, cancellationToken).ConfigureAwait(false);
                }
                else
                {
                    await AnalyzeNonSourceDocumentAsync(document, InvocationReasons.ActiveDocumentSwitched, cancellationToken).ConfigureAwait(false);
                }
            }

            public Task RemoveDocumentAsync(DocumentId documentId, CancellationToken cancellationToken)
            {
                InvalidateDocumentIds.Add(documentId);
                return Task.CompletedTask;
            }

            public Task RemoveProjectAsync(ProjectId projectId, CancellationToken cancellationToken)
            {
                InvalidateProjectIds.Add(projectId);
                return Task.CompletedTask;
            }

            public Task DocumentOpenAsync(Document document, CancellationToken cancellationToken)
            {
                OpenedDocumentIds.Add(document.Id);
                return Task.CompletedTask;
            }

            public Task DocumentCloseAsync(Document document, CancellationToken cancellationToken)
            {
                ClosedDocumentIds.Add(document.Id);
                return Task.CompletedTask;
            }

            public Task NonSourceDocumentOpenAsync(TextDocument textDocument, CancellationToken cancellationToken)
            {
                OpenedNonSourceDocumentIds.Add(textDocument.Id);
                return Task.CompletedTask;
            }

            public Task NonSourceDocumentCloseAsync(TextDocument textDocument, CancellationToken cancellationToken)
            {
                ClosedNonSourceDocumentIds.Add(textDocument.Id);
                return Task.CompletedTask;
            }

            private void Process(DocumentId _, CancellationToken cancellationToken)
            {
                if (BlockedRun && !RunningEvent.IsSet)
                {
                    this.RunningEvent.Set();

                    // Wait until unblocked
                    this.BlockEvent.Wait();
                }

                if (WaitForCancellation && !RunningEvent.IsSet)
                {
                    this.RunningEvent.Set();

                    cancellationToken.WaitHandle.WaitOne();
                    cancellationToken.ThrowIfCancellationRequested();
                }
            }

            #region unused 
            public Task NewSolutionSnapshotAsync(Solution solution, CancellationToken cancellationToken)
                => Task.CompletedTask;

            public Task DocumentResetAsync(Document document, CancellationToken cancellationToken)
                => Task.CompletedTask;

            public Task NonSourceDocumentResetAsync(TextDocument textDocument, CancellationToken cancellationToken)
                => Task.CompletedTask;

            public void LogAnalyzerCountSummary()
            {
            }

            public int Priority => 1;

            #endregion
        }

        private class Analyzer2 : IIncrementalAnalyzer
        {
            public readonly List<DocumentId> DocumentIds = new List<DocumentId>();

            public Task AnalyzeDocumentAsync(Document document, SyntaxNode bodyOpt, InvocationReasons reasons, CancellationToken cancellationToken)
            {
                this.DocumentIds.Add(document.Id);
                return Task.CompletedTask;
            }

            #region unused 
            public Task NewSolutionSnapshotAsync(Solution solution, CancellationToken cancellationToken) => Task.CompletedTask;
            public Task DocumentOpenAsync(Document document, CancellationToken cancellationToken) => Task.CompletedTask;
            public Task DocumentCloseAsync(Document document, CancellationToken cancellationToken) => Task.CompletedTask;
            public Task DocumentResetAsync(Document document, CancellationToken cancellationToken) => Task.CompletedTask;
            public Task ActiveDocumentSwitchedAsync(TextDocument document, CancellationToken cancellationToken) => Task.CompletedTask;
            public Task AnalyzeSyntaxAsync(Document document, InvocationReasons reasons, CancellationToken cancellationToken) => Task.CompletedTask;
            public Task AnalyzeProjectAsync(Project project, bool semanticsChanged, InvocationReasons reasons, CancellationToken cancellationToken) => Task.CompletedTask;
            public Task RemoveDocumentAsync(DocumentId documentId, CancellationToken cancellationToken) => Task.CompletedTask;
            public Task RemoveProjectAsync(ProjectId projectId, CancellationToken cancellationToken) => Task.CompletedTask;
            public Task NonSourceDocumentOpenAsync(TextDocument textDocument, CancellationToken cancellationToken) => Task.CompletedTask;
            public Task NonSourceDocumentCloseAsync(TextDocument textDocument, CancellationToken cancellationToken) => Task.CompletedTask;
            public Task NonSourceDocumentResetAsync(TextDocument textDocument, CancellationToken cancellationToken) => Task.CompletedTask;
            public Task AnalyzeNonSourceDocumentAsync(TextDocument textDocument, InvocationReasons reasons, CancellationToken cancellationToken) => Task.CompletedTask;

            public void LogAnalyzerCountSummary()
            {
            }

            public int Priority => 1;

            public void Shutdown()
            {
            }

            #endregion
        }

#if false
        private string GetListenerTrace(ExportProvider provider)
        {
            var sb = new StringBuilder();

            var workspaceWaiter = GetListeners(provider).First(l => l.Metadata.FeatureName == FeatureAttribute.Workspace).Value as TestAsynchronousOperationListener;
            sb.AppendLine("workspace");
            sb.AppendLine(workspaceWaiter.Trace());

            var solutionCrawlerWaiter = GetListeners(provider).First(l => l.Metadata.FeatureName == FeatureAttribute.SolutionCrawler).Value as TestAsynchronousOperationListener;
            sb.AppendLine("solutionCrawler");
            sb.AppendLine(solutionCrawlerWaiter.Trace());

            return sb.ToString();
        }

        internal abstract partial class TestAsynchronousOperationListener : IAsynchronousOperationListener, IAsynchronousOperationWaiter
        {
            private readonly object gate = new object();
            private readonly HashSet<TaskCompletionSource<bool>> pendingTasks = new HashSet<TaskCompletionSource<bool>>();
            private readonly StringBuilder sb = new StringBuilder();

            private int counter;

            public TestAsynchronousOperationListener()
            {
            }

            public IAsyncToken BeginAsyncOperation(string name, object tag = null)
            {
                lock (gate)
                {
                    return new AsyncToken(this, name);
                }
            }

            private void Increment(string name)
            {
                lock (gate)
                {
                    sb.AppendLine("i -> " + name + ":" + counter++);
                }
            }

            private void Decrement(string name)
            {
                lock (gate)
                {
                    counter--;
                    if (counter == 0)
                    {
                        foreach (var task in pendingTasks)
                        {
                            task.SetResult(true);
                        }

                        pendingTasks.Clear();
                    }

                    sb.AppendLine("d -> " + name + ":" + counter);
                }
            }

            public virtual Task CreateWaitTask()
            {
                lock (gate)
                {
                    var source = new TaskCompletionSource<bool>();
                    if (counter == 0)
                    {
                        // There is nothing to wait for, so we are immediately done
                        source.SetResult(true);
                    }
                    else
                    {
                        pendingTasks.Add(source);
                    }

                    return source.Task;
                }
            }

            public bool TrackActiveTokens { get; set; }

            public bool HasPendingWork
            {
                get
                {
                    return counter != 0;
                }
            }

            private class AsyncToken : IAsyncToken
            {
                private readonly TestAsynchronousOperationListener listener;
                private readonly string name;
                private bool disposed;

                public AsyncToken(TestAsynchronousOperationListener listener, string name)
                {
                    this.listener = listener;
                    this.name = name;

                    listener.Increment(name);
                }

                public void Dispose()
                {
                    lock (listener.gate)
                    {
                        if (disposed)
                        {
                            throw new InvalidOperationException("Double disposing of an async token");
                        }

                        disposed = true;
                        listener.Decrement(this.name);
                    }
                }
            }

            public string Trace()
            {
                return sb.ToString();
            }
        }
#endif
    }
}<|MERGE_RESOLUTION|>--- conflicted
+++ resolved
@@ -492,17 +492,10 @@
             MakeFirstDocumentActive(workspace.CurrentSolution.Projects.First());
             await WaitWaiterAsync(workspace.ExportProvider);
 
-<<<<<<< HEAD
-            Assert.Equal(BackgroundAnalysisScope.ActiveFile, SolutionCrawlerOptions.GetBackgroundAnalysisScope(workspace.Options, LanguageNames.CSharp));
-
-            var newAnalysisScope = BackgroundAnalysisScope.OpenFiles;
-            var worker = await ExecuteOperation(workspace, w => w.TryApplyChanges(w.CurrentSolution.WithOptions(w.CurrentSolution.Options.WithChangedOption(SolutionCrawlerOptions.BackgroundAnalysisScopeOption, LanguageNames.CSharp, newAnalysisScope))));
-=======
             Assert.Equal(BackgroundAnalysisScope.ActiveFile, workspace.GlobalOptions.GetBackgroundAnalysisScope(LanguageNames.CSharp));
 
             var newAnalysisScope = BackgroundAnalysisScope.OpenFiles;
             var worker = await ExecuteOperation(workspace, w => w.GlobalOptions.SetGlobalOption(new OptionKey(SolutionCrawlerOptionsStorage.BackgroundAnalysisScopeOption, LanguageNames.CSharp), newAnalysisScope));
->>>>>>> 80a8ce8d
 
             Assert.Equal(newAnalysisScope, workspace.GlobalOptions.GetBackgroundAnalysisScope(LanguageNames.CSharp));
             Assert.Equal(10, worker.SyntaxDocumentIds.Count);
@@ -518,11 +511,7 @@
             workspace.OnSolutionAdded(solutionInfo);
             await WaitWaiterAsync(workspace.ExportProvider);
 
-<<<<<<< HEAD
-            Assert.Equal(BackgroundAnalysisScope.ActiveFile, SolutionCrawlerOptions.GetBackgroundAnalysisScope(workspace.Options, LanguageNames.CSharp));
-=======
             Assert.Equal(BackgroundAnalysisScope.ActiveFile, workspace.GlobalOptions.GetBackgroundAnalysisScope(LanguageNames.CSharp));
->>>>>>> 80a8ce8d
 
             var newAnalysisScope = BackgroundAnalysisScope.FullSolution;
             var worker = await ExecuteOperation(workspace, w => w.GlobalOptions.SetGlobalOption(new OptionKey(SolutionCrawlerOptionsStorage.BackgroundAnalysisScopeOption, LanguageNames.CSharp), newAnalysisScope));
@@ -1836,11 +1825,7 @@
 
             public async Task ActiveDocumentSwitchedAsync(TextDocument document, CancellationToken cancellationToken)
             {
-<<<<<<< HEAD
-                if (SolutionCrawlerOptions.GetBackgroundAnalysisScope(document.Project) != BackgroundAnalysisScope.ActiveFile)
-=======
                 if (_globalOptions.GetBackgroundAnalysisScope(document.Project.Language) != BackgroundAnalysisScope.ActiveFile)
->>>>>>> 80a8ce8d
                 {
                     return;
                 }
