--- conflicted
+++ resolved
@@ -98,13 +98,9 @@
                                 })
                     });
 
-<<<<<<< HEAD
+            var expectedDocumentEvents = 1;
+
             var worker = await ExecuteOperationAsync(workspace, w => w.OnSolutionAdded(solutionInfo));
-=======
-            var expectedDocumentEvents = 1;
-
-            var worker = await ExecuteOperation(workspace, w => w.OnSolutionAdded(solutionInfo));
->>>>>>> 1659203d
 
             Assert.Equal(expectedDocumentEvents, worker.SyntaxDocumentIds.Count);
         }
@@ -118,13 +114,9 @@
             using var workspace = WorkCoordinatorWorkspace.CreateWithAnalysisScope(analysisScope, SolutionCrawlerWorkspaceKind, incrementalAnalyzer: typeof(AnalyzerProviderNoWaitNoBlock));
             var solution = GetInitialSolutionInfo_2Projects_10Documents();
 
-<<<<<<< HEAD
+            var expectedDocumentEvents = 10;
+
             var worker = await ExecuteOperationAsync(workspace, w => w.OnSolutionAdded(solution));
-=======
-            var expectedDocumentEvents = 10;
-
-            var worker = await ExecuteOperation(workspace, w => w.OnSolutionAdded(solution));
->>>>>>> 1659203d
             Assert.Equal(expectedDocumentEvents, worker.SyntaxDocumentIds.Count);
         }
 
@@ -169,14 +161,10 @@
             workspace.OnSolutionAdded(solution);
             await WaitWaiterAsync(workspace.ExportProvider);
 
-<<<<<<< HEAD
-            var worker = await ExecuteOperationAsync(workspace, w => w.OnSolutionReloaded(solution));
-=======
             var expectedDocumentEvents = 10;
             var expectedProjectEvents = 2;
 
-            var worker = await ExecuteOperation(workspace, w => w.OnSolutionReloaded(solution));
->>>>>>> 1659203d
+            var worker = await ExecuteOperationAsync(workspace, w => w.OnSolutionReloaded(solution));
             Assert.Equal(expectedDocumentEvents, worker.DocumentIds.Count);
             Assert.Equal(expectedProjectEvents, worker.ProjectIds.Count);
         }
@@ -198,13 +186,9 @@
 
             var changedSolution = solution.AddProject("P3", "P3", LanguageNames.CSharp).AddDocument("D1", "").Project.Solution;
 
-<<<<<<< HEAD
+            var expectedDocumentEvents = 1;
+
             var worker = await ExecuteOperationAsync(workspace, w => w.ChangeSolution(changedSolution));
-=======
-            var expectedDocumentEvents = 1;
-
-            var worker = await ExecuteOperation(workspace, w => w.ChangeSolution(changedSolution));
->>>>>>> 1659203d
             Assert.Equal(expectedDocumentEvents, worker.SyntaxDocumentIds.Count);
         }
 
@@ -228,13 +212,9 @@
                             DocumentInfo.Create(DocumentId.CreateNewId(projectId), "D2")
                     });
 
-<<<<<<< HEAD
+            var expectedDocumentEvents = 2;
+
             var worker = await ExecuteOperationAsync(workspace, w => w.OnProjectAdded(projectInfo));
-=======
-            var expectedDocumentEvents = 2;
-
-            var worker = await ExecuteOperation(workspace, w => w.OnProjectAdded(projectInfo));
->>>>>>> 1659203d
             Assert.Equal(expectedDocumentEvents, worker.SyntaxDocumentIds.Count);
         }
 
@@ -975,15 +955,9 @@
             };
 
             // Switch to another active source document and verify expected document analysis callbacks
-<<<<<<< HEAD
             var worker = await ExecuteOperationAsync(workspace, w => MakeDocumentActive(secondDocument));
-            Assert.Equal(expectedSourceSwitchDocumentEvents, worker.SyntaxDocumentIds.Count);
-            Assert.Equal(expectedSourceSwitchDocumentEvents, worker.DocumentIds.Count);
-=======
-            var worker = await ExecuteOperation(workspace, w => MakeDocumentActive(secondDocument));
             Assert.Equal(expectedSyntaxDocumentEvents, worker.SyntaxDocumentIds.Count);
             Assert.Equal(expectedDocumentEvents, worker.DocumentIds.Count);
->>>>>>> 1659203d
             Assert.Equal(0, worker.InvalidateDocumentIds.Count);
 
             // Switch from an active source document to an active non-source document and verify no document analysis callbacks
@@ -993,15 +967,9 @@
             Assert.Equal(0, worker.InvalidateDocumentIds.Count);
 
             // Switch from an active non-source document to an active source document and verify document analysis callbacks
-<<<<<<< HEAD
             worker = await ExecuteOperationAsync(workspace, w => MakeDocumentActive(firstDocument));
-            Assert.Equal(expectedNonSourceSwitchDocumentEvents, worker.SyntaxDocumentIds.Count);
-            Assert.Equal(expectedNonSourceSwitchDocumentEvents, worker.DocumentIds.Count);
-=======
-            worker = await ExecuteOperation(workspace, w => MakeDocumentActive(firstDocument));
             Assert.Equal(expectedSyntaxDocumentEvents, worker.SyntaxDocumentIds.Count);
             Assert.Equal(expectedDocumentEvents, worker.DocumentIds.Count);
->>>>>>> 1659203d
             Assert.Equal(0, worker.InvalidateDocumentIds.Count);
         }
 
