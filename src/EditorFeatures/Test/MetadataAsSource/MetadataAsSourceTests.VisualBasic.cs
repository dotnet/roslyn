--- conflicted
+++ resolved
@@ -93,15 +93,8 @@
 
             // This test depends on the version of mscorlib used by the TestWorkspace and may 
             // change in the future
-<<<<<<< HEAD
-            [Theory, WorkItem(530526, "http://vstfdevdiv:8080/DevDiv2/DevDiv/_workitems/edit/530526")]
-            // <Metalama> The test should be skipped, but it's not. Uncomment after a merge conflict.
-            // [InlineData(false, Skip = "https://github.com/dotnet/roslyn/issues/52415")]
-            // </Metalama>
-=======
             [Theory, WorkItem("http://vstfdevdiv:8080/DevDiv2/DevDiv/_workitems/edit/530526")]
             [InlineData(false, Skip = "https://github.com/dotnet/roslyn/issues/52415")]
->>>>>>> c3cc1d0c
             [InlineData(true)]
             public async Task BracketedIdentifierSimplificationTest(bool signaturesOnly)
             {
