﻿// Copyright (c) Microsoft.  All Rights Reserved.  Licensed under the Apache License, Version 2.0.  See License.txt in the project root for license information.

using System.Collections.Generic;
using System.Linq;
using System.Threading;
using Microsoft.CodeAnalysis.Shared.Extensions;
using Microsoft.CodeAnalysis.Test.Utilities;
using Microsoft.CodeAnalysis.Text;
using Microsoft.VisualStudio.Text;
using Roslyn.Test.Utilities;
using Xunit;

namespace Microsoft.CodeAnalysis.Editor.UnitTests.TextEditor
{
    [UseExportProvider]
    public class OpenDocumentTests
    {
        [WpfFact, Trait(Traits.Feature, Traits.Features.Workspace)]
        public void LinkedFiles()
        {
            // We want to assert that if the open document is linked into multiple projects, we
            // update all documents at the same time with the changed text. Otherwise things will get
            // out of sync.
            var exportProvider = TestExportProvider.MinimumExportProviderFactoryWithCSharpAndVisualBasic.CreateExportProvider();

            using var workspace = new AdhocWorkspace();
            var textBufferFactoryService = exportProvider.GetExportedValue<ITextBufferFactoryService>();
            var buffer = textBufferFactoryService.CreateTextBuffer("Hello", textBufferFactoryService.TextContentType);
            var sourceTextContainer = buffer.AsTextContainer();

            // We're going to add two projects that both consume the same file
            const string FilePath = "Z:\\Foo.cs";
            var documentIds = new List<DocumentId>();
            for (var i = 0; i < 2; i++)
            {
                var projectId = workspace.AddProject($"Project{i}", LanguageNames.CSharp).Id;
                var documentId = DocumentId.CreateNewId(projectId);
                workspace.AddDocument(DocumentInfo.Create(documentId, "Foo.cs", filePath: FilePath));
                workspace.OnDocumentOpened(documentId, sourceTextContainer);

                documentIds.Add(documentId);
            }

            // Confirm the files have been linked by file path. This isn't the core part of this test but without it
            // nothing else will work.
            Assert.Equal(documentIds, workspace.CurrentSolution.GetDocumentIdsWithFilePath(FilePath));
            Assert.Equal(new[] { documentIds.Last() }, workspace.CurrentSolution.GetDocument(documentIds.First()).GetLinkedDocumentIds());

            // Now the core test: first, if we make a modified version of the source text, and attempt to get the document for it,
            // both copies should be updated.
            var originalSnapshot = buffer.CurrentSnapshot;
            buffer.Insert(5, ", World!");

<<<<<<< HEAD
                var newDocumentWithChanges = buffer.CurrentSnapshot.GetDocument();
=======
            var newDocumentWithChanges = buffer.CurrentSnapshot.GetOpenDocumentInCurrentContextWithChanges();
>>>>>>> 6ead316e

            // Since we're calling this on the current snapshot and we observed the text edit synchronously,
            // no forking actually should have happened.
            Assert.Same(workspace.CurrentSolution, newDocumentWithChanges.Project.Solution);
            Assert.Equal("Hello, World!", newDocumentWithChanges.GetTextSynchronously(CancellationToken.None).ToString());
            Assert.Equal("Hello, World!", newDocumentWithChanges.GetLinkedDocuments().Single().GetTextSynchronously(CancellationToken.None).ToString());

<<<<<<< HEAD
                // Now let's fetch back for the original snapshot. Both linked copies should be updated.
                var originalDocumentWithChanges = originalSnapshot.GetDocument();
                Assert.NotSame(workspace.CurrentSolution, originalDocumentWithChanges.Project.Solution);
                Assert.Equal("Hello", originalDocumentWithChanges.GetTextSynchronously(CancellationToken.None).ToString());
                Assert.Equal("Hello", originalDocumentWithChanges.GetLinkedDocuments().Single().GetTextSynchronously(CancellationToken.None).ToString());
            }
=======
            // Now let's fetch back for the original snapshot. Both linked copies should be updated.
            var originalDocumentWithChanges = originalSnapshot.GetOpenDocumentInCurrentContextWithChanges();
            Assert.NotSame(workspace.CurrentSolution, originalDocumentWithChanges.Project.Solution);
            Assert.Equal("Hello", originalDocumentWithChanges.GetTextSynchronously(CancellationToken.None).ToString());
            Assert.Equal("Hello", originalDocumentWithChanges.GetLinkedDocuments().Single().GetTextSynchronously(CancellationToken.None).ToString());
>>>>>>> 6ead316e
        }
    }
}<|MERGE_RESOLUTION|>--- conflicted
+++ resolved
@@ -51,11 +51,7 @@
             var originalSnapshot = buffer.CurrentSnapshot;
             buffer.Insert(5, ", World!");
 
-<<<<<<< HEAD
-                var newDocumentWithChanges = buffer.CurrentSnapshot.GetDocument();
-=======
-            var newDocumentWithChanges = buffer.CurrentSnapshot.GetOpenDocumentInCurrentContextWithChanges();
->>>>>>> 6ead316e
+            var newDocumentWithChanges = buffer.CurrentSnapshot.GetDocument();
 
             // Since we're calling this on the current snapshot and we observed the text edit synchronously,
             // no forking actually should have happened.
@@ -63,20 +59,11 @@
             Assert.Equal("Hello, World!", newDocumentWithChanges.GetTextSynchronously(CancellationToken.None).ToString());
             Assert.Equal("Hello, World!", newDocumentWithChanges.GetLinkedDocuments().Single().GetTextSynchronously(CancellationToken.None).ToString());
 
-<<<<<<< HEAD
-                // Now let's fetch back for the original snapshot. Both linked copies should be updated.
-                var originalDocumentWithChanges = originalSnapshot.GetDocument();
-                Assert.NotSame(workspace.CurrentSolution, originalDocumentWithChanges.Project.Solution);
-                Assert.Equal("Hello", originalDocumentWithChanges.GetTextSynchronously(CancellationToken.None).ToString());
-                Assert.Equal("Hello", originalDocumentWithChanges.GetLinkedDocuments().Single().GetTextSynchronously(CancellationToken.None).ToString());
-            }
-=======
             // Now let's fetch back for the original snapshot. Both linked copies should be updated.
-            var originalDocumentWithChanges = originalSnapshot.GetOpenDocumentInCurrentContextWithChanges();
+            var originalDocumentWithChanges = originalSnapshot.GetDocument();
             Assert.NotSame(workspace.CurrentSolution, originalDocumentWithChanges.Project.Solution);
             Assert.Equal("Hello", originalDocumentWithChanges.GetTextSynchronously(CancellationToken.None).ToString());
             Assert.Equal("Hello", originalDocumentWithChanges.GetLinkedDocuments().Single().GetTextSynchronously(CancellationToken.None).ToString());
->>>>>>> 6ead316e
         }
     }
 }