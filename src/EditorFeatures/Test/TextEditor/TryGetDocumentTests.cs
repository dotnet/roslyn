--- conflicted
+++ resolved
@@ -31,13 +31,8 @@
             buffer.Insert(startPosition + 1, " ");
             buffer.Insert(startPosition + 2, "}");
 
-<<<<<<< HEAD
-                Document newDocument = buffer.CurrentSnapshot.GetDocuments().FirstOrDefault();
-                Assert.NotNull(newDocument);
-=======
-            var newDocument = buffer.CurrentSnapshot.GetRelatedDocumentsWithChanges().FirstOrDefault();
+            var newDocument = buffer.CurrentSnapshot.GetDocuments().FirstOrDefault();
             Assert.NotNull(newDocument);
->>>>>>> 6ead316e
 
             var expected = @"class C
 { }";
@@ -77,11 +72,7 @@
             // different buffer snapshot should never return same roslyn text snapshot
             Assert.NotSame(text, newText);
 
-<<<<<<< HEAD
-                Document newDocument = newText.GetDocuments().First();
-=======
-            var newDocument = newText.GetRelatedDocumentsWithChanges().First();
->>>>>>> 6ead316e
+            var newDocument = newText.GetDocuments().First();
 
             // different text snapshot never gives back same roslyn snapshot
             Assert.NotSame(document, newDocument);
