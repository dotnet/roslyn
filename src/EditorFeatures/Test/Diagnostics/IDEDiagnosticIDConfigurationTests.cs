--- conflicted
+++ resolved
@@ -423,17 +423,9 @@
 # IDE0180
 dotnet_diagnostic.IDE0180.severity = %value%
 
-<<<<<<< HEAD
-# IDE0190
-dotnet_diagnostic.IDE0190.severity = %value%
-
 # IDE0200
 dotnet_diagnostic.IDE0200.severity = %value%
 
-=======
-# IDE0200
-dotnet_diagnostic.IDE0200.severity = %value%
-
 # IDE0210
 dotnet_diagnostic.IDE0210.severity = %value%
 
@@ -461,7 +453,6 @@
 # IDE1007
 dotnet_diagnostic.IDE1007.severity = %value%
 
->>>>>>> 80a8ce8d
 # IDE2000
 dotnet_diagnostic.IDE2000.severity = %value%
 
@@ -1055,17 +1046,9 @@
 # IDE0180, PreferTupleSwap
 csharp_style_prefer_tuple_swap = true
 
-<<<<<<< HEAD
-# IDE0190, PreferParameterNullChecking
-csharp_style_prefer_parameter_null_checking = true
-
 # IDE0200, PreferMethodGroupConversion
 csharp_style_prefer_method_group_conversion = true
 
-=======
-# IDE0200, PreferMethodGroupConversion
-csharp_style_prefer_method_group_conversion = true
-
 # IDE0210, PreferTopLevelStatements
 csharp_style_prefer_top_level_statements = true
 
@@ -1084,7 +1067,6 @@
 # IDE0241
 No editorconfig based code style option
 
->>>>>>> 80a8ce8d
 # IDE1005, PreferConditionalDelegateCall
 csharp_style_conditional_delegate_call = true
 
@@ -1110,12 +1092,6 @@
 csharp_style_allow_blank_line_after_colon_in_constructor_initializer_experimental = true
 
 # LAMA0001
-No editorconfig based code style option
-
-# JSON001
-No editorconfig based code style option
-
-# JSON002
 No editorconfig based code style option
 
 # JSON001
@@ -1329,12 +1305,6 @@
 
 # JSON002
 No editorconfig based code style option
-
-# JSON001
-No editorconfig based code style option
-
-# JSON002
-No editorconfig based code style option
 ";
 
             VerifyConfigureCodeStyleOptionsCore(expected, LanguageNames.VisualBasic);
