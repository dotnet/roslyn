--- conflicted
+++ resolved
@@ -71,16 +71,11 @@
         private static void ValidateHelpLinkForDiagnostic(string diagnosticId, string helpLinkUri)
         {
             if (diagnosticId is "IDE0043" // Intentionally undocumented because it's being removed in favor of CA2241
-<<<<<<< HEAD
-                or "IDE1007" or "RemoveUnnecessaryImportsFixable"
-                or "LAMA0001") // Tracked by https://github.com/dotnet/roslyn/issues/48530
-=======
                     or "IDE1007"
                     or "RemoveUnnecessaryImportsFixable"
                     or "RE0001"
                     or "JSON001"
                     or "JSON002") // Tracked by https://github.com/dotnet/roslyn/issues/48530
->>>>>>> f3a5bad2
             {
                 Assert.True(helpLinkUri == string.Empty, $"Expected empty help link for {diagnosticId}");
                 return;
@@ -458,10 +453,6 @@
 # IDE2004
 dotnet_diagnostic.IDE2004.severity = %value%
 
-<<<<<<< HEAD
-# LAMA0001
-dotnet_diagnostic.LAMA0001.severity = %value%
-=======
 # RE0001
 dotnet_diagnostic.RE0001.severity = %value%
 
@@ -470,7 +461,6 @@
 
 # JSON002
 dotnet_diagnostic.JSON002.severity = %value%
->>>>>>> f3a5bad2
 ";
 
             VerifyConfigureSeverityCore(expected, LanguageNames.CSharp);
@@ -627,10 +617,6 @@
 # IDE2003
 dotnet_diagnostic.IDE2003.severity = %value%
 
-<<<<<<< HEAD
-# LAMA0001
-dotnet_diagnostic.LAMA0001.severity = %value%
-=======
 # RE0001
 dotnet_diagnostic.RE0001.severity = %value%
 
@@ -639,7 +625,6 @@
 
 # JSON002
 dotnet_diagnostic.JSON002.severity = %value%
->>>>>>> f3a5bad2
 ";
             VerifyConfigureSeverityCore(expected, LanguageNames.VisualBasic);
         }
