--- conflicted
+++ resolved
@@ -756,385 +756,6 @@
         [Fact]
         public void CSharp_VerifyIDECodeStyleOptionsAreConfigurable()
         {
-<<<<<<< HEAD
-            // <Metalama /> RE0001 renamed to LAMA0601
-            var expected = @"
-# IDE0001
-No editorconfig based code style option
-
-# IDE0002
-No editorconfig based code style option
-
-# IDE0003, QualifyEventAccess
-dotnet_style_qualification_for_event = false
-
-# IDE0003, QualifyFieldAccess
-dotnet_style_qualification_for_field = false
-
-# IDE0003, QualifyMethodAccess
-dotnet_style_qualification_for_method = false
-
-# IDE0003, QualifyPropertyAccess
-dotnet_style_qualification_for_property = false
-
-# IDE0004
-No editorconfig based code style option
-
-# IDE0005
-No editorconfig based code style option
-
-# IDE0007, VarElsewhere
-csharp_style_var_elsewhere = false
-
-# IDE0007, VarForBuiltInTypes
-csharp_style_var_for_built_in_types = false
-
-# IDE0007, VarWhenTypeIsApparent
-csharp_style_var_when_type_is_apparent = false
-
-# IDE0008, VarElsewhere
-csharp_style_var_elsewhere = false
-
-# IDE0008, VarForBuiltInTypes
-csharp_style_var_for_built_in_types = false
-
-# IDE0008, VarWhenTypeIsApparent
-csharp_style_var_when_type_is_apparent = false
-
-# IDE0009, QualifyEventAccess
-dotnet_style_qualification_for_event = false
-
-# IDE0009, QualifyFieldAccess
-dotnet_style_qualification_for_field = false
-
-# IDE0009, QualifyMethodAccess
-dotnet_style_qualification_for_method = false
-
-# IDE0009, QualifyPropertyAccess
-dotnet_style_qualification_for_property = false
-
-# IDE0010
-No editorconfig based code style option
-
-# IDE0011, PreferBraces
-csharp_prefer_braces = true
-
-# IDE0016, PreferThrowExpression
-csharp_style_throw_expression = true
-
-# IDE0017, PreferObjectInitializer
-dotnet_style_object_initializer = true
-
-# IDE0018, PreferInlinedVariableDeclaration
-csharp_style_inlined_variable_declaration = true
-
-# IDE0019, PreferPatternMatchingOverAsWithNullCheck
-csharp_style_pattern_matching_over_as_with_null_check = true
-
-# IDE0020, PreferPatternMatchingOverIsWithCastCheck
-csharp_style_pattern_matching_over_is_with_cast_check = true
-
-# IDE0021, PreferExpressionBodiedConstructors
-csharp_style_expression_bodied_constructors = false
-
-# IDE0022, PreferExpressionBodiedMethods
-csharp_style_expression_bodied_methods = false
-
-# IDE0023, PreferExpressionBodiedOperators
-csharp_style_expression_bodied_operators = false
-
-# IDE0024, PreferExpressionBodiedOperators
-csharp_style_expression_bodied_operators = false
-
-# IDE0025, PreferExpressionBodiedProperties
-csharp_style_expression_bodied_properties = true
-
-# IDE0026, PreferExpressionBodiedIndexers
-csharp_style_expression_bodied_indexers = true
-
-# IDE0027, PreferExpressionBodiedAccessors
-csharp_style_expression_bodied_accessors = true
-
-# IDE0028, PreferCollectionInitializer
-dotnet_style_collection_initializer = true
-
-# IDE0029, PreferCoalesceExpression
-dotnet_style_coalesce_expression = true
-
-# IDE0030, PreferCoalesceExpression
-dotnet_style_coalesce_expression = true
-
-# IDE0031, PreferNullPropagation
-dotnet_style_null_propagation = true
-
-# IDE0032, PreferAutoProperties
-dotnet_style_prefer_auto_properties = true
-
-# IDE0033, PreferExplicitTupleNames
-dotnet_style_explicit_tuple_names = true
-
-# IDE0034, PreferSimpleDefaultExpression
-csharp_prefer_simple_default_expression = true
-
-# IDE0035
-No editorconfig based code style option
-
-# IDE0036, PreferredModifierOrder
-csharp_preferred_modifier_order = public,private,protected,internal,file,static,extern,new,virtual,abstract,sealed,override,readonly,unsafe,required,volatile,async
-
-# IDE0037, PreferInferredTupleNames
-dotnet_style_prefer_inferred_tuple_names = true
-
-# IDE0037, PreferInferredAnonymousTypeMemberNames
-dotnet_style_prefer_inferred_anonymous_type_member_names = true
-
-# IDE0038, PreferPatternMatchingOverIsWithCastCheck
-csharp_style_pattern_matching_over_is_with_cast_check = true
-
-# IDE0039, PreferLocalOverAnonymousFunction
-csharp_style_prefer_local_over_anonymous_function = true
-
-# IDE0040, RequireAccessibilityModifiers
-dotnet_style_require_accessibility_modifiers = for_non_interface_members
-
-# IDE0041, PreferIsNullCheckOverReferenceEqualityMethod
-dotnet_style_prefer_is_null_check_over_reference_equality_method = true
-
-# IDE0042, PreferDeconstructedVariableDeclaration
-csharp_style_deconstructed_variable_declaration = true
-
-# IDE0043
-No editorconfig based code style option
-
-# IDE0044, PreferReadonly
-dotnet_style_readonly_field = true
-
-# IDE0045, PreferConditionalExpressionOverAssignment
-dotnet_style_prefer_conditional_expression_over_assignment = true
-
-# IDE0046, PreferConditionalExpressionOverReturn
-dotnet_style_prefer_conditional_expression_over_return = true
-
-# IDE0047, ArithmeticBinaryParentheses
-dotnet_style_parentheses_in_arithmetic_binary_operators = always_for_clarity
-
-# IDE0047, OtherBinaryParentheses
-dotnet_style_parentheses_in_other_binary_operators = always_for_clarity
-
-# IDE0047, OtherParentheses
-dotnet_style_parentheses_in_other_operators = never_if_unnecessary
-
-# IDE0047, RelationalBinaryParentheses
-dotnet_style_parentheses_in_relational_binary_operators = always_for_clarity
-
-# IDE0048, ArithmeticBinaryParentheses
-dotnet_style_parentheses_in_arithmetic_binary_operators = always_for_clarity
-
-# IDE0048, OtherBinaryParentheses
-dotnet_style_parentheses_in_other_binary_operators = always_for_clarity
-
-# IDE0048, OtherParentheses
-dotnet_style_parentheses_in_other_operators = never_if_unnecessary
-
-# IDE0048, RelationalBinaryParentheses
-dotnet_style_parentheses_in_relational_binary_operators = always_for_clarity
-
-# IDE0049, PreferIntrinsicPredefinedTypeKeywordInDeclaration
-dotnet_style_predefined_type_for_locals_parameters_members = true
-
-# IDE0049, PreferIntrinsicPredefinedTypeKeywordInMemberAccess
-dotnet_style_predefined_type_for_member_access = true
-
-# IDE0051
-No editorconfig based code style option
-
-# IDE0052
-No editorconfig based code style option
-
-# IDE0053, PreferExpressionBodiedLambdas
-csharp_style_expression_bodied_lambdas = true
-
-# IDE0054, PreferCompoundAssignment
-dotnet_style_prefer_compound_assignment = true
-
-# IDE0055
-No editorconfig based code style option
-
-# IDE0056, PreferIndexOperator
-csharp_style_prefer_index_operator = true
-
-# IDE0057, PreferRangeOperator
-csharp_style_prefer_range_operator = true
-
-# IDE0058, UnusedValueExpressionStatement
-csharp_style_unused_value_expression_statement_preference = discard_variable
-
-# IDE0059, UnusedValueAssignment
-csharp_style_unused_value_assignment_preference = discard_variable
-
-# IDE0060, UnusedParameters
-dotnet_code_quality_unused_parameters = all
-
-# IDE0061, PreferExpressionBodiedLocalFunctions
-csharp_style_expression_bodied_local_functions = false
-
-# IDE0062, PreferStaticLocalFunction
-csharp_prefer_static_local_function = true
-
-# IDE0063, PreferSimpleUsingStatement
-csharp_prefer_simple_using_statement = true
-
-# IDE0064
-No editorconfig based code style option
-
-# IDE0065, PreferredUsingDirectivePlacement
-csharp_using_directive_placement = outside_namespace
-
-# IDE0066, PreferSwitchExpression
-csharp_style_prefer_switch_expression = true
-
-# IDE0070
-No editorconfig based code style option
-
-# IDE0071, PreferSimplifiedInterpolation
-dotnet_style_prefer_simplified_interpolation = true
-
-# IDE0072
-No editorconfig based code style option
-
-# IDE0073, FileHeaderTemplate
-file_header_template = unset
-
-# IDE0074, PreferCompoundAssignment
-dotnet_style_prefer_compound_assignment = true
-
-# IDE0075, PreferSimplifiedBooleanExpressions
-dotnet_style_prefer_simplified_boolean_expressions = true
-
-# IDE0076
-No editorconfig based code style option
-
-# IDE0077
-No editorconfig based code style option
-
-# IDE0078, PreferPatternMatching
-csharp_style_prefer_pattern_matching = true
-
-# IDE0079
-No editorconfig based code style option
-
-# IDE0080
-No editorconfig based code style option
-
-# IDE0082
-No editorconfig based code style option
-
-# IDE0083, PreferNotPattern
-csharp_style_prefer_not_pattern = true
-
-# IDE0090, ImplicitObjectCreationWhenTypeIsApparent
-csharp_style_implicit_object_creation_when_type_is_apparent = true
-
-# IDE0100
-No editorconfig based code style option
-
-# IDE0110
-No editorconfig based code style option
-
-# IDE0120
-No editorconfig based code style option
-
-# IDE0130, PreferNamespaceAndFolderMatchStructure
-dotnet_style_namespace_match_folder = true
-
-# IDE0150, PreferNullCheckOverTypeCheck
-csharp_style_prefer_null_check_over_type_check = true
-
-# IDE0160, NamespaceDeclarations
-csharp_style_namespace_declarations = block_scoped
-
-# IDE0161, NamespaceDeclarations
-csharp_style_namespace_declarations = block_scoped
-
-# IDE0170, PreferExtendedPropertyPattern
-csharp_style_prefer_extended_property_pattern = true
-
-# IDE0180, PreferTupleSwap
-csharp_style_prefer_tuple_swap = true
-
-# IDE0200, PreferMethodGroupConversion
-csharp_style_prefer_method_group_conversion = true
-
-# IDE0210, PreferTopLevelStatements
-csharp_style_prefer_top_level_statements = true
-
-# IDE0211, PreferTopLevelStatements
-csharp_style_prefer_top_level_statements = true
-
-# IDE0220, ForEachExplicitCastInSource
-dotnet_style_prefer_foreach_explicit_cast_in_source = when_strongly_typed
-
-# IDE0230, PreferUtf8StringLiterals
-csharp_style_prefer_utf8_string_literals = true
-
-# IDE0240
-No editorconfig based code style option
-
-# IDE0241
-No editorconfig based code style option
-
-# IDE0250, PreferReadOnlyStruct
-csharp_style_prefer_readonly_struct = true
-
-# IDE0260, PreferPatternMatchingOverAsWithNullCheck
-csharp_style_pattern_matching_over_as_with_null_check = true
-
-# IDE0270, PreferCoalesceExpression
-dotnet_style_coalesce_expression = true
-
-# IDE0280
-No editorconfig based code style option
-
-# IDE1005, PreferConditionalDelegateCall
-csharp_style_conditional_delegate_call = true
-
-# IDE1006
-No editorconfig based code style option
-
-# IDE1007
-No editorconfig based code style option
-
-# IDE2000, AllowMultipleBlankLines
-dotnet_style_allow_multiple_blank_lines_experimental = true
-
-# IDE2001, AllowEmbeddedStatementsOnSameLine
-csharp_style_allow_embedded_statements_on_same_line_experimental = true
-
-# IDE2002, AllowBlankLinesBetweenConsecutiveBraces
-csharp_style_allow_blank_lines_between_consecutive_braces_experimental = true
-
-# IDE2003, AllowStatementImmediatelyAfterBlock
-dotnet_style_allow_statement_immediately_after_block_experimental = true
-
-# IDE2004, AllowBlankLineAfterColonInConstructorInitializer
-csharp_style_allow_blank_line_after_colon_in_constructor_initializer_experimental = true
-
-# IDE2005, AllowBlankLineAfterTokenInConditionalExpression
-csharp_style_allow_blank_line_after_token_in_conditional_expression_experimental = true
-
-# IDE2006, AllowBlankLineAfterTokenInArrowExpressionClause
-csharp_style_allow_blank_line_after_token_in_arrow_expression_clause_experimental = true
-
-# LAMA0601
-No editorconfig based code style option
-
-# JSON001
-No editorconfig based code style option
-
-# JSON002
-No editorconfig based code style option
-";
-=======
             var expected = new[]
             {
                 ("IDE0001", null, null),
@@ -1260,11 +881,12 @@
                 ("IDE2004", "csharp_style_allow_blank_line_after_colon_in_constructor_initializer_experimental", "true"),
                 ("IDE2005", "csharp_style_allow_blank_line_after_token_in_conditional_expression_experimental", "true"),
                 ("IDE2006", "csharp_style_allow_blank_line_after_token_in_arrow_expression_clause_experimental", "true"),
-                ("RE0001", null, null),
+                // <Metalama /> RE0001 renamed to LAMA0601
+                ("LAMA0601", null, null),
+                // </Metalama>
                 ("JSON001", null, null),
                 ("JSON002", null, null),
             };
->>>>>>> c3cc1d0c
 
             VerifyConfigureCodeStyleOptionsCore(expected, LanguageNames.CSharp);
         }
@@ -1272,211 +894,6 @@
         [Fact]
         public void VisualBasic_VerifyIDECodeStyleOptionsAreConfigurable()
         {
-<<<<<<< HEAD
-            // <Metalama /> RE0001 renamed to LAMA0601
-            var expected = @"
-# IDE0001
-No editorconfig based code style option
-
-# IDE0002
-No editorconfig based code style option
-
-# IDE0003, QualifyEventAccess
-dotnet_style_qualification_for_event = false
-
-# IDE0003, QualifyFieldAccess
-dotnet_style_qualification_for_field = false
-
-# IDE0003, QualifyMethodAccess
-dotnet_style_qualification_for_method = false
-
-# IDE0003, QualifyPropertyAccess
-dotnet_style_qualification_for_property = false
-
-# IDE0004
-No editorconfig based code style option
-
-# IDE0005
-No editorconfig based code style option
-
-# IDE0009, QualifyEventAccess
-dotnet_style_qualification_for_event = false
-
-# IDE0009, QualifyFieldAccess
-dotnet_style_qualification_for_field = false
-
-# IDE0009, QualifyMethodAccess
-dotnet_style_qualification_for_method = false
-
-# IDE0009, QualifyPropertyAccess
-dotnet_style_qualification_for_property = false
-
-# IDE0010
-No editorconfig based code style option
-
-# IDE0017, PreferObjectInitializer
-dotnet_style_object_initializer = true
-
-# IDE0028, PreferCollectionInitializer
-dotnet_style_collection_initializer = true
-
-# IDE0029, PreferCoalesceExpression
-dotnet_style_coalesce_expression = true
-
-# IDE0030, PreferCoalesceExpression
-dotnet_style_coalesce_expression = true
-
-# IDE0031, PreferNullPropagation
-dotnet_style_null_propagation = true
-
-# IDE0032, PreferAutoProperties
-dotnet_style_prefer_auto_properties = true
-
-# IDE0033, PreferExplicitTupleNames
-dotnet_style_explicit_tuple_names = true
-
-# IDE0036, PreferredModifierOrder
-visual_basic_preferred_modifier_order = partial,default,private,protected,public,friend,notoverridable,overridable,mustoverride,overloads,overrides,mustinherit,notinheritable,static,shared,shadows,readonly,writeonly,dim,const,withevents,widening,narrowing,custom,async,iterator
-
-# IDE0037, PreferInferredTupleNames
-dotnet_style_prefer_inferred_tuple_names = true
-
-# IDE0037, PreferInferredAnonymousTypeMemberNames
-dotnet_style_prefer_inferred_anonymous_type_member_names = true
-
-# IDE0040, RequireAccessibilityModifiers
-dotnet_style_require_accessibility_modifiers = for_non_interface_members
-
-# IDE0041, PreferIsNullCheckOverReferenceEqualityMethod
-dotnet_style_prefer_is_null_check_over_reference_equality_method = true
-
-# IDE0043
-No editorconfig based code style option
-
-# IDE0044, PreferReadonly
-dotnet_style_readonly_field = true
-
-# IDE0045, PreferConditionalExpressionOverAssignment
-dotnet_style_prefer_conditional_expression_over_assignment = true
-
-# IDE0046, PreferConditionalExpressionOverReturn
-dotnet_style_prefer_conditional_expression_over_return = true
-
-# IDE0047, ArithmeticBinaryParentheses
-dotnet_style_parentheses_in_arithmetic_binary_operators = always_for_clarity
-
-# IDE0047, OtherBinaryParentheses
-dotnet_style_parentheses_in_other_binary_operators = always_for_clarity
-
-# IDE0047, OtherParentheses
-dotnet_style_parentheses_in_other_operators = never_if_unnecessary
-
-# IDE0047, RelationalBinaryParentheses
-dotnet_style_parentheses_in_relational_binary_operators = always_for_clarity
-
-# IDE0048, ArithmeticBinaryParentheses
-dotnet_style_parentheses_in_arithmetic_binary_operators = always_for_clarity
-
-# IDE0048, OtherBinaryParentheses
-dotnet_style_parentheses_in_other_binary_operators = always_for_clarity
-
-# IDE0048, OtherParentheses
-dotnet_style_parentheses_in_other_operators = never_if_unnecessary
-
-# IDE0048, RelationalBinaryParentheses
-dotnet_style_parentheses_in_relational_binary_operators = always_for_clarity
-
-# IDE0049, PreferIntrinsicPredefinedTypeKeywordInDeclaration
-dotnet_style_predefined_type_for_locals_parameters_members = true
-
-# IDE0049, PreferIntrinsicPredefinedTypeKeywordInMemberAccess
-dotnet_style_predefined_type_for_member_access = true
-
-# IDE0051
-No editorconfig based code style option
-
-# IDE0052
-No editorconfig based code style option
-
-# IDE0054, PreferCompoundAssignment
-dotnet_style_prefer_compound_assignment = true
-
-# IDE0055
-No editorconfig based code style option
-
-# IDE0058, UnusedValueExpressionStatement
-visual_basic_style_unused_value_expression_statement_preference = unused_local_variable
-
-# IDE0059, UnusedValueAssignment
-visual_basic_style_unused_value_assignment_preference = unused_local_variable
-
-# IDE0060, UnusedParameters
-dotnet_code_quality_unused_parameters = all
-
-# IDE0070
-No editorconfig based code style option
-
-# IDE0071, PreferSimplifiedInterpolation
-dotnet_style_prefer_simplified_interpolation = true
-
-# IDE0073, FileHeaderTemplate
-file_header_template = unset
-
-# IDE0075, PreferSimplifiedBooleanExpressions
-dotnet_style_prefer_simplified_boolean_expressions = true
-
-# IDE0076
-No editorconfig based code style option
-
-# IDE0077
-No editorconfig based code style option
-
-# IDE0079
-No editorconfig based code style option
-
-# IDE0081
-No editorconfig based code style option
-
-# IDE0082
-No editorconfig based code style option
-
-# IDE0084, PreferIsNotExpression
-visual_basic_style_prefer_isnot_expression = true
-
-# IDE0100
-No editorconfig based code style option
-
-# IDE1006
-No editorconfig based code style option
-
-# IDE1007
-No editorconfig based code style option
-
-# IDE0120
-No editorconfig based code style option
-
-# IDE0140, PreferSimplifiedObjectCreation
-visual_basic_style_prefer_simplified_object_creation = true
-
-# IDE0270, PreferCoalesceExpression
-dotnet_style_coalesce_expression = true
-
-# IDE2000, AllowMultipleBlankLines
-dotnet_style_allow_multiple_blank_lines_experimental = true
-
-# IDE2003, AllowStatementImmediatelyAfterBlock
-dotnet_style_allow_statement_immediately_after_block_experimental = true
-
-# LAMA0601
-No editorconfig based code style option
-
-# JSON001
-No editorconfig based code style option
-
-# JSON002
-No editorconfig based code style option
-";
-=======
             var expected = new[]
             {
                 ("IDE0001", null, null),
@@ -1545,9 +962,10 @@
                 ("IDE2003", "dotnet_style_allow_statement_immediately_after_block_experimental", "true"),
                 ("JSON001", null, null),
                 ("JSON002", null, null),
-                ("RE0001", null, null),
+                // <Metalama /> RE0001 renamed to LAMA0601
+                ("LAMA0601", null, null),
+                // </Metalama>
             };
->>>>>>> c3cc1d0c
 
             VerifyConfigureCodeStyleOptionsCore(expected, LanguageNames.VisualBasic);
         }
