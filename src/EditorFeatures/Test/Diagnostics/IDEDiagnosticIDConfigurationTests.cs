﻿// Licensed to the .NET Foundation under one or more agreements.
// The .NET Foundation licenses this file to you under the MIT license.
// See the LICENSE file in the project root for more information.

#nullable disable

using System;
using System.Collections.Generic;
using System.Collections.Immutable;
using System.Linq;
using System.Reflection;
using System.Text;
using System.Text.RegularExpressions;
using Microsoft.CodeAnalysis.Diagnostics;
using Microsoft.CodeAnalysis.Editor.UnitTests.Workspaces;
using Microsoft.CodeAnalysis.Host.Mef;
using Microsoft.CodeAnalysis.Options;
using Microsoft.CodeAnalysis.Test.Utilities;
using Roslyn.Test.Utilities;
using Xunit;

namespace Microsoft.CodeAnalysis.Editor.UnitTests.Diagnostics.ConfigureSeverityLevel
{
    [UseExportProvider]
    public class IDEDiagnosticIDConfigurationTests
    {
        private static ImmutableArray<(string diagnosticId, ImmutableHashSet<IOption2> codeStyleOptions)> GetIDEDiagnosticIdsAndOptions(
            string languageName)
        {
            var diagnosticIdAndOptions = new List<(string diagnosticId, ImmutableHashSet<IOption2> options)>();
            var uniqueDiagnosticIds = new HashSet<string>();
            foreach (var assembly in MefHostServices.DefaultAssemblies)
            {
                var analyzerReference = new AnalyzerFileReference(assembly.Location, TestAnalyzerAssemblyLoader.LoadFromFile);
                foreach (var analyzer in analyzerReference.GetAnalyzers(languageName))
                {
                    foreach (var descriptor in analyzer.SupportedDiagnostics)
                    {
                        var diagnosticId = descriptor.Id;
                        ValidateHelpLinkForDiagnostic(diagnosticId, descriptor.HelpLinkUri);

                        if (diagnosticId.StartsWith("ENC") ||
                            !char.IsDigit(diagnosticId[^1]))
                        {
                            // Ignore non-IDE diagnostic IDs (such as ENCxxxx diagnostics) and
                            // diagnostic IDs for suggestions, fading, etc. (such as IDExxxxWithSuggestion)
                            continue;
                        }

                        if (!IDEDiagnosticIdToOptionMappingHelper.TryGetMappedOptions(diagnosticId, languageName, out var options))
                        {
                            options = ImmutableHashSet<IOption2>.Empty;
                        }

                        if (uniqueDiagnosticIds.Add(diagnosticId))
                        {
                            diagnosticIdAndOptions.Add((diagnosticId, options));
                        }
                        else
                        {
                            Assert.True(diagnosticIdAndOptions.All(tuple => tuple.diagnosticId != diagnosticId || tuple.options.SetEquals(options)));
                        }
                    }
                }
            }

            diagnosticIdAndOptions.Sort();
            return diagnosticIdAndOptions.ToImmutableArray();
        }

        private static void ValidateHelpLinkForDiagnostic(string diagnosticId, string helpLinkUri)
        {
            if (diagnosticId is "IDE0043" // Intentionally undocumented because it's being removed in favor of CA2241
<<<<<<< HEAD
                    or "RemoveUnnecessaryImportsFixable"
=======
                    or "IDE1007"
                    or "RemoveUnnecessaryImportsFixable" // this diagnostic is hidden and not configurable.
                    or "IDE0005_gen" // this diagnostic is hidden and not configurable.
>>>>>>> 35fda5cf
                    or "RE0001"
                    or "JSON001"
                    or "JSON002") // Tracked by https://github.com/dotnet/roslyn/issues/48530
            {
                Assert.True(helpLinkUri == string.Empty, $"Expected empty help link for {diagnosticId}");
                return;
            }

            if (helpLinkUri != $"https://docs.microsoft.com/dotnet/fundamentals/code-analysis/style-rules/{diagnosticId.ToLowerInvariant()}")
            {
                Assert.True(false, $"Invalid help link for {diagnosticId}");
            }
        }

        private static Dictionary<string, string> GetExpectedMap(string expected, out string[] expectedLines)
        {
            expectedLines = expected.Split(new[] { Environment.NewLine }, StringSplitOptions.RemoveEmptyEntries);
            Assert.True(expectedLines.Length % 2 == 0);
            var expectedMap = new Dictionary<string, string>();
            for (var i = 0; i < expectedLines.Length; i += 2)
            {
                expectedMap.Add(expectedLines[i].Trim(), expectedLines[i + 1].Trim());
            }

            return expectedMap;
        }

        private static void VerifyConfigureSeverityCore(string expected, string languageName)
        {
            using var workspace = new TestWorkspace();
            var optionSet = workspace.Options;

            var diagnosticIdAndOptions = GetIDEDiagnosticIdsAndOptions(languageName);
            var expectedMap = GetExpectedMap(expected, out var expectedLines);

            var baseline = new StringBuilder();
            foreach (var (diagnosticId, options) in diagnosticIdAndOptions)
            {
                var editorConfigString = $"dotnet_diagnostic.{diagnosticId}.severity = %value%";

                // Verify we have an entry for diagnosticId
                var diagnosticIdString = $"# {diagnosticId}";

                if (expectedLines.Length == 0)
                {
                    // Executing test to generate baseline
                    baseline.AppendLine();
                    baseline.AppendLine(diagnosticIdString);
                    baseline.AppendLine(editorConfigString);
                    continue;
                }

                if (!expectedMap.TryGetValue(diagnosticIdString, out var expectedValue))
                {
                    Assert.False(true, $@"Missing entry:

{diagnosticIdString}
{editorConfigString}
");
                }

                // Verify entries match for diagnosticId
                if (expectedValue != editorConfigString)
                {
                    Assert.False(true, $@"Mismatch for '{diagnosticId}'
Expected: {expectedValue}
Actual: {editorConfigString}
");
                }

                expectedMap.Remove(diagnosticIdString);
            }

            if (expectedLines.Length == 0)
            {
                Assert.False(true, $"Test Baseline:{baseline}");
            }

            if (expectedMap.Count > 0)
            {
                var extraEntitiesBuilder = new StringBuilder();
                foreach (var kvp in expectedMap.OrderBy(kvp => kvp.Key))
                {
                    extraEntitiesBuilder.AppendLine();
                    extraEntitiesBuilder.AppendLine(kvp.Key);
                    extraEntitiesBuilder.AppendLine(kvp.Value);
                }

                Assert.False(true, $@"Unexpected entries:{extraEntitiesBuilder.ToString()}");
            }
        }

        [Fact]
        public void CSharp_VerifyIDEDiagnosticSeveritiesAreConfigurable()
        {
            var expected = @"
# IDE0001
dotnet_diagnostic.IDE0001.severity = %value%

# IDE0002
dotnet_diagnostic.IDE0002.severity = %value%

# IDE0003
dotnet_diagnostic.IDE0003.severity = %value%

# IDE0004
dotnet_diagnostic.IDE0004.severity = %value%

# IDE0005
dotnet_diagnostic.IDE0005.severity = %value%

# IDE0007
dotnet_diagnostic.IDE0007.severity = %value%

# IDE0008
dotnet_diagnostic.IDE0008.severity = %value%

# IDE0009
dotnet_diagnostic.IDE0009.severity = %value%

# IDE0010
dotnet_diagnostic.IDE0010.severity = %value%

# IDE0011
dotnet_diagnostic.IDE0011.severity = %value%

# IDE0016
dotnet_diagnostic.IDE0016.severity = %value%

# IDE0017
dotnet_diagnostic.IDE0017.severity = %value%

# IDE0018
dotnet_diagnostic.IDE0018.severity = %value%

# IDE0019
dotnet_diagnostic.IDE0019.severity = %value%

# IDE0020
dotnet_diagnostic.IDE0020.severity = %value%

# IDE0021
dotnet_diagnostic.IDE0021.severity = %value%

# IDE0022
dotnet_diagnostic.IDE0022.severity = %value%

# IDE0023
dotnet_diagnostic.IDE0023.severity = %value%

# IDE0024
dotnet_diagnostic.IDE0024.severity = %value%

# IDE0025
dotnet_diagnostic.IDE0025.severity = %value%

# IDE0026
dotnet_diagnostic.IDE0026.severity = %value%

# IDE0027
dotnet_diagnostic.IDE0027.severity = %value%

# IDE0028
dotnet_diagnostic.IDE0028.severity = %value%

# IDE0029
dotnet_diagnostic.IDE0029.severity = %value%

# IDE0030
dotnet_diagnostic.IDE0030.severity = %value%

# IDE0031
dotnet_diagnostic.IDE0031.severity = %value%

# IDE0032
dotnet_diagnostic.IDE0032.severity = %value%

# IDE0033
dotnet_diagnostic.IDE0033.severity = %value%

# IDE0034
dotnet_diagnostic.IDE0034.severity = %value%

# IDE0035
dotnet_diagnostic.IDE0035.severity = %value%

# IDE0036
dotnet_diagnostic.IDE0036.severity = %value%

# IDE0037
dotnet_diagnostic.IDE0037.severity = %value%

# IDE0038
dotnet_diagnostic.IDE0038.severity = %value%

# IDE0039
dotnet_diagnostic.IDE0039.severity = %value%

# IDE0040
dotnet_diagnostic.IDE0040.severity = %value%

# IDE0041
dotnet_diagnostic.IDE0041.severity = %value%

# IDE0042
dotnet_diagnostic.IDE0042.severity = %value%

# IDE0043
dotnet_diagnostic.IDE0043.severity = %value%

# IDE0044
dotnet_diagnostic.IDE0044.severity = %value%

# IDE0045
dotnet_diagnostic.IDE0045.severity = %value%

# IDE0046
dotnet_diagnostic.IDE0046.severity = %value%

# IDE0047
dotnet_diagnostic.IDE0047.severity = %value%

# IDE0048
dotnet_diagnostic.IDE0048.severity = %value%

# IDE0049
dotnet_diagnostic.IDE0049.severity = %value%

# IDE0051
dotnet_diagnostic.IDE0051.severity = %value%

# IDE0052
dotnet_diagnostic.IDE0052.severity = %value%

# IDE0053
dotnet_diagnostic.IDE0053.severity = %value%

# IDE0054
dotnet_diagnostic.IDE0054.severity = %value%

# IDE0055
dotnet_diagnostic.IDE0055.severity = %value%

# IDE0056
dotnet_diagnostic.IDE0056.severity = %value%

# IDE0057
dotnet_diagnostic.IDE0057.severity = %value%

# IDE0058
dotnet_diagnostic.IDE0058.severity = %value%

# IDE0059
dotnet_diagnostic.IDE0059.severity = %value%

# IDE0060
dotnet_diagnostic.IDE0060.severity = %value%

# IDE0061
dotnet_diagnostic.IDE0061.severity = %value%

# IDE0062
dotnet_diagnostic.IDE0062.severity = %value%

# IDE0063
dotnet_diagnostic.IDE0063.severity = %value%

# IDE0064
dotnet_diagnostic.IDE0064.severity = %value%

# IDE0065
dotnet_diagnostic.IDE0065.severity = %value%

# IDE0066
dotnet_diagnostic.IDE0066.severity = %value%

# IDE0070
dotnet_diagnostic.IDE0070.severity = %value%

# IDE0071
dotnet_diagnostic.IDE0071.severity = %value%

# IDE0072
dotnet_diagnostic.IDE0072.severity = %value%

# IDE0073
dotnet_diagnostic.IDE0073.severity = %value%

# IDE0074
dotnet_diagnostic.IDE0074.severity = %value%

# IDE0075
dotnet_diagnostic.IDE0075.severity = %value%

# IDE0076
dotnet_diagnostic.IDE0076.severity = %value%

# IDE0077
dotnet_diagnostic.IDE0077.severity = %value%

# IDE0078
dotnet_diagnostic.IDE0078.severity = %value%

# IDE0079
dotnet_diagnostic.IDE0079.severity = %value%

# IDE0080
dotnet_diagnostic.IDE0080.severity = %value%

# IDE0082
dotnet_diagnostic.IDE0082.severity = %value%

# IDE0083
dotnet_diagnostic.IDE0083.severity = %value%

# IDE0090
dotnet_diagnostic.IDE0090.severity = %value%

# IDE0100
dotnet_diagnostic.IDE0100.severity = %value%

# IDE0110
dotnet_diagnostic.IDE0110.severity = %value%

# IDE0120
dotnet_diagnostic.IDE0120.severity = %value%

# IDE0130
dotnet_diagnostic.IDE0130.severity = %value%

# IDE0150
dotnet_diagnostic.IDE0150.severity = %value%

# IDE0160
dotnet_diagnostic.IDE0160.severity = %value%

# IDE0161
dotnet_diagnostic.IDE0161.severity = %value%

# IDE0170
dotnet_diagnostic.IDE0170.severity = %value%

# IDE0180
dotnet_diagnostic.IDE0180.severity = %value%

# IDE0200
dotnet_diagnostic.IDE0200.severity = %value%

# IDE0210
dotnet_diagnostic.IDE0210.severity = %value%

# IDE0211
dotnet_diagnostic.IDE0211.severity = %value%

# IDE0220
dotnet_diagnostic.IDE0220.severity = %value%

# IDE0230
dotnet_diagnostic.IDE0230.severity = %value%

# IDE0240
dotnet_diagnostic.IDE0240.severity = %value%

# IDE0241
dotnet_diagnostic.IDE0241.severity = %value%

# IDE1005
dotnet_diagnostic.IDE1005.severity = %value%

# IDE1006
dotnet_diagnostic.IDE1006.severity = %value%

# IDE2000
dotnet_diagnostic.IDE2000.severity = %value%

# IDE2001
dotnet_diagnostic.IDE2001.severity = %value%

# IDE2002
dotnet_diagnostic.IDE2002.severity = %value%

# IDE2003
dotnet_diagnostic.IDE2003.severity = %value%

# IDE2004
dotnet_diagnostic.IDE2004.severity = %value%

# RE0001
dotnet_diagnostic.RE0001.severity = %value%

# JSON001
dotnet_diagnostic.JSON001.severity = %value%

# JSON002
dotnet_diagnostic.JSON002.severity = %value%
";

            VerifyConfigureSeverityCore(expected, LanguageNames.CSharp);
        }

        [Fact]
        public void VisualBasic_VerifyIDEDiagnosticSeveritiesAreConfigurable()
        {
            var expected = @"
# IDE0001
dotnet_diagnostic.IDE0001.severity = %value%

# IDE0002
dotnet_diagnostic.IDE0002.severity = %value%

# IDE0003
dotnet_diagnostic.IDE0003.severity = %value%

# IDE0004
dotnet_diagnostic.IDE0004.severity = %value%

# IDE0005
dotnet_diagnostic.IDE0005.severity = %value%

# IDE0009
dotnet_diagnostic.IDE0009.severity = %value%

# IDE0010
dotnet_diagnostic.IDE0010.severity = %value%

# IDE0017
dotnet_diagnostic.IDE0017.severity = %value%

# IDE0028
dotnet_diagnostic.IDE0028.severity = %value%

# IDE0029
dotnet_diagnostic.IDE0029.severity = %value%

# IDE0030
dotnet_diagnostic.IDE0030.severity = %value%

# IDE0031
dotnet_diagnostic.IDE0031.severity = %value%

# IDE0032
dotnet_diagnostic.IDE0032.severity = %value%

# IDE0033
dotnet_diagnostic.IDE0033.severity = %value%

# IDE0036
dotnet_diagnostic.IDE0036.severity = %value%

# IDE0037
dotnet_diagnostic.IDE0037.severity = %value%

# IDE0040
dotnet_diagnostic.IDE0040.severity = %value%

# IDE0041
dotnet_diagnostic.IDE0041.severity = %value%

# IDE0043
dotnet_diagnostic.IDE0043.severity = %value%

# IDE0044
dotnet_diagnostic.IDE0044.severity = %value%

# IDE0045
dotnet_diagnostic.IDE0045.severity = %value%

# IDE0046
dotnet_diagnostic.IDE0046.severity = %value%

# IDE0047
dotnet_diagnostic.IDE0047.severity = %value%

# IDE0048
dotnet_diagnostic.IDE0048.severity = %value%

# IDE0049
dotnet_diagnostic.IDE0049.severity = %value%

# IDE0051
dotnet_diagnostic.IDE0051.severity = %value%

# IDE0052
dotnet_diagnostic.IDE0052.severity = %value%

# IDE0054
dotnet_diagnostic.IDE0054.severity = %value%

# IDE0055
dotnet_diagnostic.IDE0055.severity = %value%

# IDE0058
dotnet_diagnostic.IDE0058.severity = %value%

# IDE0059
dotnet_diagnostic.IDE0059.severity = %value%

# IDE0060
dotnet_diagnostic.IDE0060.severity = %value%

# IDE0070
dotnet_diagnostic.IDE0070.severity = %value%

# IDE0071
dotnet_diagnostic.IDE0071.severity = %value%

# IDE0073
dotnet_diagnostic.IDE0073.severity = %value%

# IDE0075
dotnet_diagnostic.IDE0075.severity = %value%

# IDE0076
dotnet_diagnostic.IDE0076.severity = %value%

# IDE0077
dotnet_diagnostic.IDE0077.severity = %value%

# IDE0079
dotnet_diagnostic.IDE0079.severity = %value%

# IDE0081
dotnet_diagnostic.IDE0081.severity = %value%

# IDE0082
dotnet_diagnostic.IDE0082.severity = %value%

# IDE0084
dotnet_diagnostic.IDE0084.severity = %value%

# IDE0100
dotnet_diagnostic.IDE0100.severity = %value%

# IDE1006
dotnet_diagnostic.IDE1006.severity = %value%

# IDE0120
dotnet_diagnostic.IDE0120.severity = %value%

# IDE0140
dotnet_diagnostic.IDE0140.severity = %value%

# IDE2000
dotnet_diagnostic.IDE2000.severity = %value%

# IDE2003
dotnet_diagnostic.IDE2003.severity = %value%

# RE0001
dotnet_diagnostic.RE0001.severity = %value%

# JSON001
dotnet_diagnostic.JSON001.severity = %value%

# JSON002
dotnet_diagnostic.JSON002.severity = %value%
";
            VerifyConfigureSeverityCore(expected, LanguageNames.VisualBasic);
        }

        private static void VerifyConfigureCodeStyleOptionsCore(string expected, string languageName)
        {
            using var workspace = new TestWorkspace();
            var optionSet = workspace.Options;

            var diagnosticIdAndOptions = GetIDEDiagnosticIdsAndOptions(languageName);
            var expectedMap = GetExpectedMap(expected, out var expectedLines);

            var baseline = new StringBuilder();
            foreach (var (diagnosticId, options) in diagnosticIdAndOptions)
            {
                var hasEditorConfigCodeStyleOptions = false;
                foreach (var option in options.OrderBy(o => o.Name))
                {
                    var editorConfigLocation = option.StorageLocations.OfType<IEditorConfigStorageLocation2>().FirstOrDefault();
                    if (editorConfigLocation == null)
                    {
                        continue;
                    }

                    var optionKey = new OptionKey(option, option.IsPerLanguage ? languageName : null);
                    var value = optionSet.GetOption(optionKey);
                    var editorConfigString = editorConfigLocation.GetEditorConfigString(value, optionSet);

                    ProcessDiagnosticIdAndOption(diagnosticId, option, editorConfigString);
                    hasEditorConfigCodeStyleOptions = true;
                }

                if (!hasEditorConfigCodeStyleOptions)
                {
                    ProcessDiagnosticIdAndOption(diagnosticId, optionOpt: null, editorConfigString: "No editorconfig based code style option");
                }
            }

            if (expectedLines.Length == 0)
            {
                Assert.False(true, $"Test Baseline:{baseline}");
            }

            if (expectedMap.Count > 0)
            {
                var extraEntitiesBuilder = new StringBuilder();
                foreach (var kvp in expectedMap.OrderBy(kvp => kvp.Key))
                {
                    extraEntitiesBuilder.AppendLine();
                    extraEntitiesBuilder.AppendLine(kvp.Key);
                    extraEntitiesBuilder.AppendLine(kvp.Value);
                }

                Assert.False(true, $@"Unexpected entries:{extraEntitiesBuilder.ToString()}");
            }

            return;

            // Local functions
            void ProcessDiagnosticIdAndOption(string diagnosticId, IOption optionOpt, string editorConfigString)
            {
                // Verify we have an entry for { diagnosticId, optionName }
                var diagnosticIdString = $"# {diagnosticId}";
                if (optionOpt != null)
                {
                    diagnosticIdString += $", {optionOpt.Name}";
                }

                if (expectedLines.Length == 0)
                {
                    // Executing test to generate baseline
                    baseline.AppendLine();
                    baseline.AppendLine(diagnosticIdString);
                    baseline.AppendLine(editorConfigString);
                    return;
                }

                if (!expectedMap.TryGetValue(diagnosticIdString, out var expectedValue))
                {
                    Assert.False(true, $@"Missing entry:

{diagnosticIdString}
{editorConfigString}
");
                }

                // Verify entries match for diagnosticId
                if (expectedValue != editorConfigString)
                {
                    Assert.False(true, $@"Mismatch for '{diagnosticId}'
Expected: {expectedValue}
Actual: {editorConfigString}
");
                }

                expectedMap.Remove(diagnosticIdString);
            }
        }

        [Fact]
        public void CSharp_VerifyIDECodeStyleOptionsAreConfigurable()
        {
            var expected = @"
# IDE0001
No editorconfig based code style option

# IDE0002
No editorconfig based code style option

# IDE0003, QualifyEventAccess
dotnet_style_qualification_for_event = false

# IDE0003, QualifyFieldAccess
dotnet_style_qualification_for_field = false

# IDE0003, QualifyMethodAccess
dotnet_style_qualification_for_method = false

# IDE0003, QualifyPropertyAccess
dotnet_style_qualification_for_property = false

# IDE0004
No editorconfig based code style option

# IDE0005
No editorconfig based code style option

# IDE0007, VarElsewhere
csharp_style_var_elsewhere = false

# IDE0007, VarForBuiltInTypes
csharp_style_var_for_built_in_types = false

# IDE0007, VarWhenTypeIsApparent
csharp_style_var_when_type_is_apparent = false

# IDE0008, VarElsewhere
csharp_style_var_elsewhere = false

# IDE0008, VarForBuiltInTypes
csharp_style_var_for_built_in_types = false

# IDE0008, VarWhenTypeIsApparent
csharp_style_var_when_type_is_apparent = false

# IDE0009, QualifyEventAccess
dotnet_style_qualification_for_event = false

# IDE0009, QualifyFieldAccess
dotnet_style_qualification_for_field = false

# IDE0009, QualifyMethodAccess
dotnet_style_qualification_for_method = false

# IDE0009, QualifyPropertyAccess
dotnet_style_qualification_for_property = false

# IDE0010
No editorconfig based code style option

# IDE0011, PreferBraces
csharp_prefer_braces = true

# IDE0016, PreferThrowExpression
csharp_style_throw_expression = true

# IDE0017, PreferObjectInitializer
dotnet_style_object_initializer = true

# IDE0018, PreferInlinedVariableDeclaration
csharp_style_inlined_variable_declaration = true

# IDE0019, PreferPatternMatchingOverAsWithNullCheck
csharp_style_pattern_matching_over_as_with_null_check = true

# IDE0020, PreferPatternMatchingOverIsWithCastCheck
csharp_style_pattern_matching_over_is_with_cast_check = true

# IDE0021, PreferExpressionBodiedConstructors
csharp_style_expression_bodied_constructors = false

# IDE0022, PreferExpressionBodiedMethods
csharp_style_expression_bodied_methods = false

# IDE0023, PreferExpressionBodiedOperators
csharp_style_expression_bodied_operators = false

# IDE0024, PreferExpressionBodiedOperators
csharp_style_expression_bodied_operators = false

# IDE0025, PreferExpressionBodiedProperties
csharp_style_expression_bodied_properties = true

# IDE0026, PreferExpressionBodiedIndexers
csharp_style_expression_bodied_indexers = true

# IDE0027, PreferExpressionBodiedAccessors
csharp_style_expression_bodied_accessors = true

# IDE0028, PreferCollectionInitializer
dotnet_style_collection_initializer = true

# IDE0029, PreferCoalesceExpression
dotnet_style_coalesce_expression = true

# IDE0030, PreferCoalesceExpression
dotnet_style_coalesce_expression = true

# IDE0031, PreferNullPropagation
dotnet_style_null_propagation = true

# IDE0032, PreferAutoProperties
dotnet_style_prefer_auto_properties = true

# IDE0033, PreferExplicitTupleNames
dotnet_style_explicit_tuple_names = true

# IDE0034, PreferSimpleDefaultExpression
csharp_prefer_simple_default_expression = true

# IDE0035
No editorconfig based code style option

# IDE0036, PreferredModifierOrder
csharp_preferred_modifier_order = public,private,protected,internal,file,static,extern,new,virtual,abstract,sealed,override,readonly,unsafe,required,volatile,async

# IDE0037, PreferInferredTupleNames
dotnet_style_prefer_inferred_tuple_names = true

# IDE0037, PreferInferredAnonymousTypeMemberNames
dotnet_style_prefer_inferred_anonymous_type_member_names = true

# IDE0038, PreferPatternMatchingOverIsWithCastCheck
csharp_style_pattern_matching_over_is_with_cast_check = true

# IDE0039, PreferLocalOverAnonymousFunction
csharp_style_prefer_local_over_anonymous_function = true

# IDE0040, RequireAccessibilityModifiers
dotnet_style_require_accessibility_modifiers = for_non_interface_members

# IDE0041, PreferIsNullCheckOverReferenceEqualityMethod
dotnet_style_prefer_is_null_check_over_reference_equality_method = true

# IDE0042, PreferDeconstructedVariableDeclaration
csharp_style_deconstructed_variable_declaration = true

# IDE0043
No editorconfig based code style option

# IDE0044, PreferReadonly
dotnet_style_readonly_field = true

# IDE0045, PreferConditionalExpressionOverAssignment
dotnet_style_prefer_conditional_expression_over_assignment = true

# IDE0046, PreferConditionalExpressionOverReturn
dotnet_style_prefer_conditional_expression_over_return = true

# IDE0047, ArithmeticBinaryParentheses
dotnet_style_parentheses_in_arithmetic_binary_operators = always_for_clarity

# IDE0047, OtherBinaryParentheses
dotnet_style_parentheses_in_other_binary_operators = always_for_clarity

# IDE0047, OtherParentheses
dotnet_style_parentheses_in_other_operators = never_if_unnecessary

# IDE0047, RelationalBinaryParentheses
dotnet_style_parentheses_in_relational_binary_operators = always_for_clarity

# IDE0048, ArithmeticBinaryParentheses
dotnet_style_parentheses_in_arithmetic_binary_operators = always_for_clarity

# IDE0048, OtherBinaryParentheses
dotnet_style_parentheses_in_other_binary_operators = always_for_clarity

# IDE0048, OtherParentheses
dotnet_style_parentheses_in_other_operators = never_if_unnecessary

# IDE0048, RelationalBinaryParentheses
dotnet_style_parentheses_in_relational_binary_operators = always_for_clarity

# IDE0049, PreferIntrinsicPredefinedTypeKeywordInDeclaration
dotnet_style_predefined_type_for_locals_parameters_members = true

# IDE0049, PreferIntrinsicPredefinedTypeKeywordInMemberAccess
dotnet_style_predefined_type_for_member_access = true

# IDE0051
No editorconfig based code style option

# IDE0052
No editorconfig based code style option

# IDE0053, PreferExpressionBodiedLambdas
csharp_style_expression_bodied_lambdas = true

# IDE0054, PreferCompoundAssignment
dotnet_style_prefer_compound_assignment = true

# IDE0055
No editorconfig based code style option

# IDE0056, PreferIndexOperator
csharp_style_prefer_index_operator = true

# IDE0057, PreferRangeOperator
csharp_style_prefer_range_operator = true

# IDE0058, UnusedValueExpressionStatement
csharp_style_unused_value_expression_statement_preference = discard_variable

# IDE0059, UnusedValueAssignment
csharp_style_unused_value_assignment_preference = discard_variable

# IDE0060, UnusedParameters
dotnet_code_quality_unused_parameters = all

# IDE0061, PreferExpressionBodiedLocalFunctions
csharp_style_expression_bodied_local_functions = false

# IDE0062, PreferStaticLocalFunction
csharp_prefer_static_local_function = true

# IDE0063, PreferSimpleUsingStatement
csharp_prefer_simple_using_statement = true

# IDE0064
No editorconfig based code style option

# IDE0065, PreferredUsingDirectivePlacement
csharp_using_directive_placement = outside_namespace

# IDE0066, PreferSwitchExpression
csharp_style_prefer_switch_expression = true

# IDE0070
No editorconfig based code style option

# IDE0071, PreferSimplifiedInterpolation
dotnet_style_prefer_simplified_interpolation = true

# IDE0072
No editorconfig based code style option

# IDE0073, FileHeaderTemplate
file_header_template = unset

# IDE0074, PreferCompoundAssignment
dotnet_style_prefer_compound_assignment = true

# IDE0075, PreferSimplifiedBooleanExpressions
dotnet_style_prefer_simplified_boolean_expressions = true

# IDE0076
No editorconfig based code style option

# IDE0077
No editorconfig based code style option

# IDE0078, PreferPatternMatching
csharp_style_prefer_pattern_matching = true

# IDE0079
No editorconfig based code style option

# IDE0080
No editorconfig based code style option

# IDE0082
No editorconfig based code style option

# IDE0083, PreferNotPattern
csharp_style_prefer_not_pattern = true

# IDE0090, ImplicitObjectCreationWhenTypeIsApparent
csharp_style_implicit_object_creation_when_type_is_apparent = true

# IDE0100
No editorconfig based code style option

# IDE0110
No editorconfig based code style option

# IDE0120
No editorconfig based code style option

# IDE0130, PreferNamespaceAndFolderMatchStructure
dotnet_style_namespace_match_folder = true

# IDE0150, PreferNullCheckOverTypeCheck
csharp_style_prefer_null_check_over_type_check = true

# IDE0160, NamespaceDeclarations
csharp_style_namespace_declarations = block_scoped

# IDE0161, NamespaceDeclarations
csharp_style_namespace_declarations = block_scoped

# IDE0170, PreferExtendedPropertyPattern
csharp_style_prefer_extended_property_pattern = true

# IDE0180, PreferTupleSwap
csharp_style_prefer_tuple_swap = true

# IDE0200, PreferMethodGroupConversion
csharp_style_prefer_method_group_conversion = true

# IDE0210, PreferTopLevelStatements
csharp_style_prefer_top_level_statements = true

# IDE0211, PreferTopLevelStatements
csharp_style_prefer_top_level_statements = true

# IDE0220, ForEachExplicitCastInSource
dotnet_style_prefer_foreach_explicit_cast_in_source = when_strongly_typed

# IDE0230, PreferUtf8StringLiterals
csharp_style_prefer_utf8_string_literals = true

# IDE0240
No editorconfig based code style option

# IDE0241
No editorconfig based code style option

# IDE1005, PreferConditionalDelegateCall
csharp_style_conditional_delegate_call = true

# IDE1006
No editorconfig based code style option

# IDE2000, AllowMultipleBlankLines
dotnet_style_allow_multiple_blank_lines_experimental = true

# IDE2001, AllowEmbeddedStatementsOnSameLine
csharp_style_allow_embedded_statements_on_same_line_experimental = true

# IDE2002, AllowBlankLinesBetweenConsecutiveBraces
csharp_style_allow_blank_lines_between_consecutive_braces_experimental = true

# IDE2003, AllowStatementImmediatelyAfterBlock
dotnet_style_allow_statement_immediately_after_block_experimental = true

# IDE2004, AllowBlankLineAfterColonInConstructorInitializer
csharp_style_allow_blank_line_after_colon_in_constructor_initializer_experimental = true

# RE0001
No editorconfig based code style option

# JSON001
No editorconfig based code style option

# JSON002
No editorconfig based code style option
";

            VerifyConfigureCodeStyleOptionsCore(expected, LanguageNames.CSharp);
        }

        [Fact]
        public void VisualBasic_VerifyIDECodeStyleOptionsAreConfigurable()
        {
            var expected = @"
# IDE0001
No editorconfig based code style option

# IDE0002
No editorconfig based code style option

# IDE0003, QualifyEventAccess
dotnet_style_qualification_for_event = false

# IDE0003, QualifyFieldAccess
dotnet_style_qualification_for_field = false

# IDE0003, QualifyMethodAccess
dotnet_style_qualification_for_method = false

# IDE0003, QualifyPropertyAccess
dotnet_style_qualification_for_property = false

# IDE0004
No editorconfig based code style option

# IDE0005
No editorconfig based code style option

# IDE0009, QualifyEventAccess
dotnet_style_qualification_for_event = false

# IDE0009, QualifyFieldAccess
dotnet_style_qualification_for_field = false

# IDE0009, QualifyMethodAccess
dotnet_style_qualification_for_method = false

# IDE0009, QualifyPropertyAccess
dotnet_style_qualification_for_property = false

# IDE0010
No editorconfig based code style option

# IDE0017, PreferObjectInitializer
dotnet_style_object_initializer = true

# IDE0028, PreferCollectionInitializer
dotnet_style_collection_initializer = true

# IDE0029, PreferCoalesceExpression
dotnet_style_coalesce_expression = true

# IDE0030, PreferCoalesceExpression
dotnet_style_coalesce_expression = true

# IDE0031, PreferNullPropagation
dotnet_style_null_propagation = true

# IDE0032, PreferAutoProperties
dotnet_style_prefer_auto_properties = true

# IDE0033, PreferExplicitTupleNames
dotnet_style_explicit_tuple_names = true

# IDE0036, PreferredModifierOrder
visual_basic_preferred_modifier_order = partial,default,private,protected,public,friend,notoverridable,overridable,mustoverride,overloads,overrides,mustinherit,notinheritable,static,shared,shadows,readonly,writeonly,dim,const,withevents,widening,narrowing,custom,async,iterator

# IDE0037, PreferInferredTupleNames
dotnet_style_prefer_inferred_tuple_names = true

# IDE0037, PreferInferredAnonymousTypeMemberNames
dotnet_style_prefer_inferred_anonymous_type_member_names = true

# IDE0040, RequireAccessibilityModifiers
dotnet_style_require_accessibility_modifiers = for_non_interface_members

# IDE0041, PreferIsNullCheckOverReferenceEqualityMethod
dotnet_style_prefer_is_null_check_over_reference_equality_method = true

# IDE0043
No editorconfig based code style option

# IDE0044, PreferReadonly
dotnet_style_readonly_field = true

# IDE0045, PreferConditionalExpressionOverAssignment
dotnet_style_prefer_conditional_expression_over_assignment = true

# IDE0046, PreferConditionalExpressionOverReturn
dotnet_style_prefer_conditional_expression_over_return = true

# IDE0047, ArithmeticBinaryParentheses
dotnet_style_parentheses_in_arithmetic_binary_operators = always_for_clarity

# IDE0047, OtherBinaryParentheses
dotnet_style_parentheses_in_other_binary_operators = always_for_clarity

# IDE0047, OtherParentheses
dotnet_style_parentheses_in_other_operators = never_if_unnecessary

# IDE0047, RelationalBinaryParentheses
dotnet_style_parentheses_in_relational_binary_operators = always_for_clarity

# IDE0048, ArithmeticBinaryParentheses
dotnet_style_parentheses_in_arithmetic_binary_operators = always_for_clarity

# IDE0048, OtherBinaryParentheses
dotnet_style_parentheses_in_other_binary_operators = always_for_clarity

# IDE0048, OtherParentheses
dotnet_style_parentheses_in_other_operators = never_if_unnecessary

# IDE0048, RelationalBinaryParentheses
dotnet_style_parentheses_in_relational_binary_operators = always_for_clarity

# IDE0049, PreferIntrinsicPredefinedTypeKeywordInDeclaration
dotnet_style_predefined_type_for_locals_parameters_members = true

# IDE0049, PreferIntrinsicPredefinedTypeKeywordInMemberAccess
dotnet_style_predefined_type_for_member_access = true

# IDE0051
No editorconfig based code style option

# IDE0052
No editorconfig based code style option

# IDE0054, PreferCompoundAssignment
dotnet_style_prefer_compound_assignment = true

# IDE0055
No editorconfig based code style option

# IDE0058, UnusedValueExpressionStatement
visual_basic_style_unused_value_expression_statement_preference = unused_local_variable

# IDE0059, UnusedValueAssignment
visual_basic_style_unused_value_assignment_preference = unused_local_variable

# IDE0060, UnusedParameters
dotnet_code_quality_unused_parameters = all

# IDE0070
No editorconfig based code style option

# IDE0071, PreferSimplifiedInterpolation
dotnet_style_prefer_simplified_interpolation = true

# IDE0073, FileHeaderTemplate
file_header_template = unset

# IDE0075, PreferSimplifiedBooleanExpressions
dotnet_style_prefer_simplified_boolean_expressions = true

# IDE0076
No editorconfig based code style option

# IDE0077
No editorconfig based code style option

# IDE0079
No editorconfig based code style option

# IDE0081
No editorconfig based code style option

# IDE0082
No editorconfig based code style option

# IDE0084, PreferIsNotExpression
visual_basic_style_prefer_isnot_expression = true

# IDE0100
No editorconfig based code style option

# IDE1006
No editorconfig based code style option

# IDE0120
No editorconfig based code style option

# IDE0140, PreferSimplifiedObjectCreation
visual_basic_style_prefer_simplified_object_creation = true

# IDE2000, AllowMultipleBlankLines
dotnet_style_allow_multiple_blank_lines_experimental = true

# IDE2003, AllowStatementImmediatelyAfterBlock
dotnet_style_allow_statement_immediately_after_block_experimental = true

# RE0001
No editorconfig based code style option

# JSON001
No editorconfig based code style option

# JSON002
No editorconfig based code style option
";

            VerifyConfigureCodeStyleOptionsCore(expected, LanguageNames.VisualBasic);
        }
    }
}<|MERGE_RESOLUTION|>--- conflicted
+++ resolved
@@ -71,13 +71,8 @@
         private static void ValidateHelpLinkForDiagnostic(string diagnosticId, string helpLinkUri)
         {
             if (diagnosticId is "IDE0043" // Intentionally undocumented because it's being removed in favor of CA2241
-<<<<<<< HEAD
-                    or "RemoveUnnecessaryImportsFixable"
-=======
-                    or "IDE1007"
                     or "RemoveUnnecessaryImportsFixable" // this diagnostic is hidden and not configurable.
                     or "IDE0005_gen" // this diagnostic is hidden and not configurable.
->>>>>>> 35fda5cf
                     or "RE0001"
                     or "JSON001"
                     or "JSON002") // Tracked by https://github.com/dotnet/roslyn/issues/48530
