﻿// Licensed to the .NET Foundation under one or more agreements.
// The .NET Foundation licenses this file to you under the MIT license.
// See the LICENSE file in the project root for more information.

#nullable disable

using System;
using System.Collections.Immutable;
using System.Linq;
using System.Threading;
using System.Threading.Tasks;
using Microsoft.CodeAnalysis.CSharp.RemoveUnnecessarySuppressions;
using Microsoft.CodeAnalysis.Diagnostics;
using Microsoft.CodeAnalysis.Diagnostics.CSharp;
using Microsoft.CodeAnalysis.Diagnostics.EngineV2;
using Microsoft.CodeAnalysis.Editor.Test;
using Microsoft.CodeAnalysis.Editor.UnitTests.Workspaces;
using Microsoft.CodeAnalysis.Options;
using Microsoft.CodeAnalysis.PooledObjects;
using Microsoft.CodeAnalysis.Remote.Diagnostics;
using Microsoft.CodeAnalysis.Remote.Testing;
using Microsoft.CodeAnalysis.Shared.Extensions;
using Microsoft.CodeAnalysis.Shared.TestHooks;
using Microsoft.CodeAnalysis.Simplification;
using Microsoft.CodeAnalysis.SolutionCrawler;
using Microsoft.CodeAnalysis.Test.Utilities;
using Microsoft.CodeAnalysis.Text;
using Microsoft.CodeAnalysis.UnitTests;
using Roslyn.Test.Utilities;
using Roslyn.Test.Utilities.TestGenerators;
using Roslyn.Utilities;
using Xunit;
using static Microsoft.CodeAnalysis.CommonDiagnosticAnalyzers;

namespace Microsoft.CodeAnalysis.Editor.UnitTests.Diagnostics
{
    [UseExportProvider]
    public class DiagnosticAnalyzerServiceTests
    {
        private static readonly TestComposition s_featuresCompositionWithMockDiagnosticUpdateSourceRegistrationService = EditorTestCompositions.EditorFeatures
            .AddExcludedPartTypes(typeof(IDiagnosticUpdateSourceRegistrationService))
            .AddParts(typeof(MockDiagnosticUpdateSourceRegistrationService))
            .AddParts(typeof(TestDocumentTrackingService));

        private static readonly TestComposition s_editorFeaturesCompositionWithMockDiagnosticUpdateSourceRegistrationService = EditorTestCompositions.EditorFeatures
            .AddExcludedPartTypes(typeof(IDiagnosticUpdateSourceRegistrationService))
            .AddParts(typeof(MockDiagnosticUpdateSourceRegistrationService));

        private static AdhocWorkspace CreateWorkspace(Type[] additionalParts = null)
        {
            var workspace = new AdhocWorkspace(s_featuresCompositionWithMockDiagnosticUpdateSourceRegistrationService.AddParts(additionalParts).GetHostServices());

#if false
            Assert.True(workspace.TryApplyChanges(workspace.CurrentSolution.WithOptions(
                workspace.CurrentSolution.Options.WithChangedOption(new OptionKey(DiagnosticOptionsStorage.PullDiagnosticsFeatureFlag), false))));
#endif

            return workspace;
        }

        private static IGlobalOptionService GetGlobalOptions(Workspace workspace)
            => workspace.Services.SolutionServices.ExportProvider.GetExportedValue<IGlobalOptionService>();

        private static void OpenDocumentAndMakeActive(Document document, Workspace workspace)
        {
            workspace.OpenDocument(document.Id);

            var documentTrackingService = (TestDocumentTrackingService)workspace.Services.GetRequiredService<IDocumentTrackingService>();
            documentTrackingService.SetActiveDocument(document.Id);
        }

        [Fact]
        public async Task TestHasSuccessfullyLoadedBeingFalse()
        {
            using var workspace = CreateWorkspace();

            var analyzerReference = new AnalyzerImageReference(ImmutableArray.Create<DiagnosticAnalyzer>(new Analyzer()));
            workspace.TryApplyChanges(workspace.CurrentSolution.WithAnalyzerReferences(new[] { analyzerReference }));

            var document = GetDocumentFromIncompleteProject(workspace);

            var exportProvider = workspace.Services.SolutionServices.ExportProvider;
            Assert.IsType<MockDiagnosticUpdateSourceRegistrationService>(exportProvider.GetExportedValue<IDiagnosticUpdateSourceRegistrationService>());
            var service = Assert.IsType<DiagnosticAnalyzerService>(exportProvider.GetExportedValue<IDiagnosticAnalyzerService>());
            var analyzer = service.CreateIncrementalAnalyzer(workspace);
            var globalOptions = exportProvider.GetExportedValue<IGlobalOptionService>();

            // listen to events
            // check empty since this could be called to clear up existing diagnostics
            service.DiagnosticsUpdated += (s, a) =>
            {
                Assert.All(a, e => Assert.Empty(e.Diagnostics));
            };

            await analyzer.GetDiagnosticsAsync(
                workspace.CurrentSolution, projectId: null, documentId: null, includeSuppressedDiagnostics: true, includeNonLocalDocumentDiagnostics: true, CancellationToken.None);

            // wait for all events to raised
            await ((AsynchronousOperationListener)service.Listener).ExpeditedWaitAsync().ConfigureAwait(false);
        }

        [Fact]
        public async Task TestHasSuccessfullyLoadedBeingFalseFSAOn()
        {
            using var workspace = CreateWorkspace();

            var analyzerReference = new AnalyzerImageReference(ImmutableArray.Create<DiagnosticAnalyzer>(new Analyzer()));

            var globalOptions = GetGlobalOptions(workspace);
            globalOptions.SetGlobalOption(SolutionCrawlerOptionsStorage.BackgroundAnalysisScopeOption, LanguageNames.CSharp, BackgroundAnalysisScope.FullSolution);

            workspace.TryApplyChanges(workspace.CurrentSolution.WithAnalyzerReferences(new[] { analyzerReference }));
            var document = GetDocumentFromIncompleteProject(workspace);

            OpenDocumentAndMakeActive(document, workspace);

            await TestAnalyzerAsync(workspace, document, AnalyzerResultSetter, expectedSyntax: true, expectedSemantic: true);
        }

        [Fact]
        public async Task TestHasSuccessfullyLoadedBeingFalseWhenFileOpened()
        {
            using var workspace = CreateWorkspace();

            var analyzerReference = new AnalyzerImageReference(ImmutableArray.Create<DiagnosticAnalyzer>(new Analyzer()));
            workspace.TryApplyChanges(workspace.CurrentSolution.WithAnalyzerReferences(new[] { analyzerReference }));

            var document = GetDocumentFromIncompleteProject(workspace);

            OpenDocumentAndMakeActive(document, workspace);

            await TestAnalyzerAsync(workspace, document, AnalyzerResultSetter, expectedSyntax: true, expectedSemantic: true);
        }

        [Fact]
        public async Task TestHasSuccessfullyLoadedBeingFalseWhenFileOpenedWithCompilerAnalyzer()
        {
            using var workspace = CreateWorkspace();

            var analyzerReference = new AnalyzerImageReference(ImmutableArray.Create<DiagnosticAnalyzer>(new CSharpCompilerDiagnosticAnalyzer()));
            workspace.TryApplyChanges(workspace.CurrentSolution.WithAnalyzerReferences(new[] { analyzerReference }));

            var document = GetDocumentFromIncompleteProject(workspace);

            // open document
            workspace.OpenDocument(document.Id);

            await TestAnalyzerAsync(workspace, document, CompilerAnalyzerResultSetter, expectedSyntax: true, expectedSemantic: false);
        }

        [Fact]
        public async Task TestHasSuccessfullyLoadedBeingFalseWithCompilerAnalyzerFSAOn()
        {
            using var workspace = CreateWorkspace();

            var analyzerReference = new AnalyzerImageReference(ImmutableArray.Create<DiagnosticAnalyzer>(new CSharpCompilerDiagnosticAnalyzer()));

            var globalOptions = GetGlobalOptions(workspace);
            globalOptions.SetGlobalOption(SolutionCrawlerOptionsStorage.BackgroundAnalysisScopeOption, LanguageNames.CSharp, BackgroundAnalysisScope.FullSolution);

            workspace.TryApplyChanges(workspace.CurrentSolution.WithAnalyzerReferences(new[] { analyzerReference }));

            var document = GetDocumentFromIncompleteProject(workspace);

            await TestAnalyzerAsync(workspace, document, CompilerAnalyzerResultSetter, expectedSyntax: true, expectedSemantic: false);
        }

        [Theory]
        [InlineData(true)]
        [InlineData(false)]
        public async Task TestDisabledByDefaultAnalyzerEnabledWithEditorConfig(bool enabledWithEditorconfig)
        {
            using var workspace = CreateWorkspace();

            var analyzerReference = new AnalyzerImageReference(ImmutableArray.Create<DiagnosticAnalyzer>(new DisabledByDefaultAnalyzer()));

            var globalOptions = GetGlobalOptions(workspace);
            globalOptions.SetGlobalOption(SolutionCrawlerOptionsStorage.BackgroundAnalysisScopeOption, LanguageNames.CSharp, BackgroundAnalysisScope.FullSolution);

            workspace.TryApplyChanges(workspace.CurrentSolution.WithAnalyzerReferences(new[] { analyzerReference }));

            var project = workspace.AddProject(
                ProjectInfo.Create(
                    ProjectId.CreateNewId(),
                    VersionStamp.Create(),
                    "CSharpProject",
                    "CSharpProject",
                    LanguageNames.CSharp,
                    filePath: "z:\\CSharpProject.csproj"));

            if (enabledWithEditorconfig)
            {
                var editorconfigText = @$"
[*.cs]
dotnet_diagnostic.{DisabledByDefaultAnalyzer.s_syntaxRule.Id}.severity = warning
dotnet_diagnostic.{DisabledByDefaultAnalyzer.s_semanticRule.Id}.severity = warning
dotnet_diagnostic.{DisabledByDefaultAnalyzer.s_compilationRule.Id}.severity = warning";

                project = project.AddAnalyzerConfigDocument(".editorconfig", filePath: "z:\\.editorconfig", text: SourceText.From(editorconfigText)).Project;
            }

            var document = project.AddDocument("test.cs", SourceText.From("class A {}"), filePath: "z:\\test.cs");
            var applied = workspace.TryApplyChanges(document.Project.Solution);
            Assert.True(applied);

            var exportProvider = workspace.Services.SolutionServices.ExportProvider;
            Assert.IsType<MockDiagnosticUpdateSourceRegistrationService>(exportProvider.GetExportedValue<IDiagnosticUpdateSourceRegistrationService>());
            var service = Assert.IsType<DiagnosticAnalyzerService>(exportProvider.GetExportedValue<IDiagnosticAnalyzerService>());
            var analyzer = service.CreateIncrementalAnalyzer(workspace);

            // listen to events
            var syntaxDiagnostic = false;
            var semanticDiagnostic = false;
            var compilationDiagnostic = false;
            service.DiagnosticsUpdated += (s, aCollection) =>
            {
                foreach (var a in aCollection)
                {
                    var diagnostics = a.Diagnostics;
                    var diagnostic = Assert.Single(diagnostics);
                    Assert.Equal(DiagnosticSeverity.Warning, diagnostic.Severity);

                    if (diagnostic.Id == DisabledByDefaultAnalyzer.s_syntaxRule.Id)
                    {
                        syntaxDiagnostic = true;
                    }
                    else if (diagnostic.Id == DisabledByDefaultAnalyzer.s_semanticRule.Id)
                    {
                        semanticDiagnostic = true;
                    }
                    else if (diagnostic.Id == DisabledByDefaultAnalyzer.s_compilationRule.Id)
                    {
                        compilationDiagnostic = true;
                    }
                }
            };

            // open document
            workspace.OpenDocument(document.Id);
<<<<<<< HEAD
#if false
            await analyzer.DocumentOpenAsync(document, CancellationToken.None).ConfigureAwait(false);
#endif
=======
>>>>>>> 6f8be3ac

            await analyzer.ForceAnalyzeProjectAsync(document.Project, CancellationToken.None);

            // wait for all events to raised
            await ((AsynchronousOperationListener)service.Listener).ExpeditedWaitAsync().ConfigureAwait(false);

            Assert.Equal(enabledWithEditorconfig, syntaxDiagnostic);
            Assert.Equal(enabledWithEditorconfig, semanticDiagnostic);
            Assert.Equal(enabledWithEditorconfig, compilationDiagnostic);
        }

        private static async Task TestAnalyzerAsync(
            AdhocWorkspace workspace,
            Document document,
            Func<bool, bool, ImmutableArray<DiagnosticData>, (bool, bool)> resultSetter,
            bool expectedSyntax, bool expectedSemantic)
        {
            var exportProvider = workspace.Services.SolutionServices.ExportProvider;

            Assert.IsType<MockDiagnosticUpdateSourceRegistrationService>(exportProvider.GetExportedValue<IDiagnosticUpdateSourceRegistrationService>());
            var service = Assert.IsType<DiagnosticAnalyzerService>(exportProvider.GetExportedValue<IDiagnosticAnalyzerService>());
            var globalOptions = exportProvider.GetExportedValue<IGlobalOptionService>();

            var analyzer = service.CreateIncrementalAnalyzer(workspace);

            var syntax = false;
            var semantic = false;

            // listen to events
            service.DiagnosticsUpdated += (s, aCollection) =>
            {
                foreach (var a in aCollection)
                {
                    var diagnostics = a.Diagnostics;
                    (syntax, semantic) = resultSetter(syntax, semantic, diagnostics);
                }
            };

            await analyzer.ForceAnalyzeProjectAsync(document.Project, CancellationToken.None);

            // wait for all events to raised
            await ((AsynchronousOperationListener)service.Listener).ExpeditedWaitAsync().ConfigureAwait(false);

            // two should have been called.
            Assert.Equal(expectedSyntax, syntax);
            Assert.Equal(expectedSemantic, semantic);
        }

        [Fact]
        public async Task TestOpenFileOnlyAnalyzerDiagnostics()
        {
            using var workspace = CreateWorkspace();

            var exportProvider = workspace.Services.SolutionServices.ExportProvider;
            var globalOptions = exportProvider.GetExportedValue<IGlobalOptionService>();

            var analyzerReference = new AnalyzerImageReference(ImmutableArray.Create<DiagnosticAnalyzer>(new OpenFileOnlyAnalyzer()));
            workspace.TryApplyChanges(workspace.CurrentSolution.WithAnalyzerReferences(new[] { analyzerReference }));

            var project = workspace.AddProject(
                           ProjectInfo.Create(
                               ProjectId.CreateNewId(),
                               VersionStamp.Create(),
                               "CSharpProject",
                               "CSharpProject",
                               LanguageNames.CSharp));

            var document = workspace.AddDocument(project.Id, "Empty.cs", SourceText.From(""));

            Assert.IsType<MockDiagnosticUpdateSourceRegistrationService>(exportProvider.GetExportedValue<IDiagnosticUpdateSourceRegistrationService>());
            var service = Assert.IsType<DiagnosticAnalyzerService>(exportProvider.GetExportedValue<IDiagnosticAnalyzerService>());
            var analyzer = service.CreateIncrementalAnalyzer(workspace);

            // listen to events
            service.DiagnosticsUpdated += (s, aCollection) =>
            {
                foreach (var a in aCollection)
                {
                    if (workspace.IsDocumentOpen(a.DocumentId))
                    {
                        var diagnostics = a.Diagnostics;
                        // check the diagnostics are reported
                        Assert.Equal(document.Id, a.DocumentId);
                        Assert.Equal(1, diagnostics.Length);
                        Assert.Equal(OpenFileOnlyAnalyzer.s_syntaxRule.Id, diagnostics[0].Id);
                    }

                    if (a.DocumentId == document.Id && !workspace.IsDocumentOpen(a.DocumentId))
                    {
                        // check the diagnostics reported are cleared
                        var diagnostics = a.Diagnostics;
                        Assert.Equal(0, diagnostics.Length);
                    }
                }
            };

            // open document
            workspace.OpenDocument(document.Id);
<<<<<<< HEAD
#if false
            await analyzer.DocumentOpenAsync(document, CancellationToken.None).ConfigureAwait(false);
#endif

            // cause analysis
            await RunAllAnalysisAsync(analyzer, document).ConfigureAwait(false);

            // close document
            workspace.CloseDocument(document.Id);
#if false
            await analyzer.DocumentCloseAsync(document, CancellationToken.None).ConfigureAwait(false);
#endif

            await RunAllAnalysisAsync(analyzer, document).ConfigureAwait(false);
=======

            // close document
            workspace.CloseDocument(document.Id);
>>>>>>> 6f8be3ac

            // wait for all events to raised
            await ((AsynchronousOperationListener)service.Listener).ExpeditedWaitAsync().ConfigureAwait(false);
        }

        [Fact]
        public async Task TestSynchronizeWithBuild()
        {
            using var workspace = CreateWorkspace([typeof(NoCompilationLanguageService)]);

            var analyzerReference = new AnalyzerImageReference(ImmutableArray.Create<DiagnosticAnalyzer>(new NoNameAnalyzer()));
            workspace.TryApplyChanges(workspace.CurrentSolution.WithAnalyzerReferences(new[] { analyzerReference }));

            var language = NoCompilationConstants.LanguageName;

            var project = workspace.AddProject(
                           ProjectInfo.Create(
                               ProjectId.CreateNewId(),
                               VersionStamp.Create(),
                               "NoNameProject",
                               "NoNameProject",
                               language));

            var filePath = "NoNameDoc.other";
            var document = workspace.AddDocument(
                DocumentInfo.Create(
                    DocumentId.CreateNewId(project.Id),
                    "Empty",
                    loader: TextLoader.From(TextAndVersion.Create(SourceText.From(""), VersionStamp.Create(), filePath)),
                    filePath: filePath));

            var exportProvider = workspace.Services.SolutionServices.ExportProvider;
            Assert.IsType<MockDiagnosticUpdateSourceRegistrationService>(exportProvider.GetExportedValue<IDiagnosticUpdateSourceRegistrationService>());
            var service = Assert.IsType<DiagnosticAnalyzerService>(exportProvider.GetExportedValue<IDiagnosticAnalyzerService>());
            var analyzer = service.CreateIncrementalAnalyzer(workspace);
            var globalOptions = exportProvider.GetExportedValue<IGlobalOptionService>();

            var syntax = false;

            // listen to events
            service.DiagnosticsUpdated += (s, aCollection) =>
            {
                foreach (var a in aCollection)
                {
                    var diagnostics = a.Diagnostics;
                    switch (diagnostics.Length)
                    {
                        case 0:
                            continue;
                        case 1:
                            syntax |= diagnostics[0].Id == NoNameAnalyzer.s_syntaxRule.Id;
                            continue;
                        default:
                            AssertEx.Fail("shouldn't reach here");
                            continue;
                    }
                }
            };

            // cause analysis
            var location = Location.Create(document.FilePath, textSpan: default, lineSpan: default);
            var properties = ImmutableDictionary<string, string>.Empty.Add(WellKnownDiagnosticPropertyNames.Origin, WellKnownDiagnosticTags.Build);

#if false
            await service.SynchronizeWithBuildAsync(
                workspace,
                ImmutableDictionary<ProjectId, ImmutableArray<DiagnosticData>>.Empty.Add(
                    document.Project.Id,
                    ImmutableArray.Create(DiagnosticData.Create(document.Project.Solution, Diagnostic.Create(NoNameAnalyzer.s_syntaxRule, location, properties), document.Project))),
                new TaskQueue(service.Listener, TaskScheduler.Default),
                onBuildCompleted: true,
                CancellationToken.None);
#endif

            // wait for all events to raised
            await ((AsynchronousOperationListener)service.Listener).ExpeditedWaitAsync().ConfigureAwait(false);

            // two should have been called.
            Assert.True(syntax);

            // we should reach here without crashing
        }

        [Fact]
        public void TestHostAnalyzerOrdering()
        {
            using var workspace = CreateWorkspace();
            var exportProvider = workspace.Services.SolutionServices.ExportProvider;

            var analyzerReference = new AnalyzerImageReference(ImmutableArray.Create<DiagnosticAnalyzer>(
                new Priority20Analyzer(),
                new Priority15Analyzer(),
                new Priority10Analyzer(),
                new Priority1Analyzer(),
                new Priority0Analyzer(),
                new CSharpCompilerDiagnosticAnalyzer(),
                new Analyzer()
            ));

            workspace.TryApplyChanges(workspace.CurrentSolution.WithAnalyzerReferences(new[] { analyzerReference }));

            var project = workspace.AddProject(
                          ProjectInfo.Create(
                              ProjectId.CreateNewId(),
                              VersionStamp.Create(),
                              "Dummy",
                              "Dummy",
                              LanguageNames.CSharp));

            Assert.IsType<MockDiagnosticUpdateSourceRegistrationService>(exportProvider.GetExportedValue<IDiagnosticUpdateSourceRegistrationService>());
            var service = Assert.IsType<DiagnosticAnalyzerService>(exportProvider.GetExportedValue<IDiagnosticAnalyzerService>());

<<<<<<< HEAD
            var incrementalAnalyzer = (DiagnosticIncrementalAnalyzer)service.CreateIncrementalAnalyzer(workspace);
#if false
            var analyzers = incrementalAnalyzer.GetAnalyzersTestOnly(project).ToArray();

            AssertEx.Equal(new[]
            {
                typeof(FileContentLoadAnalyzer),
                typeof(GeneratorDiagnosticsPlaceholderAnalyzer),
                typeof(CSharpCompilerDiagnosticAnalyzer),
                typeof(Analyzer),
                typeof(Priority0Analyzer),
                typeof(Priority1Analyzer),
                typeof(Priority10Analyzer),
                typeof(Priority15Analyzer),
                typeof(Priority20Analyzer)
            }, analyzers.Select(a => a.GetType()));
#endif
=======
            var incrementalAnalyzer = service.CreateIncrementalAnalyzer(workspace);
>>>>>>> 6f8be3ac
        }

        [Fact]
        public async Task TestHostAnalyzerErrorNotLeaking()
        {
            using var workspace = CreateWorkspace();

            var solution = workspace.CurrentSolution;

            var analyzerReference = new AnalyzerImageReference(ImmutableArray.Create<DiagnosticAnalyzer>(
                new LeakDocumentAnalyzer(), new LeakProjectAnalyzer()));

            var globalOptions = GetGlobalOptions(workspace);
            globalOptions.SetGlobalOption(SolutionCrawlerOptionsStorage.BackgroundAnalysisScopeOption, LanguageNames.CSharp, BackgroundAnalysisScope.FullSolution);

            workspace.TryApplyChanges(solution.WithAnalyzerReferences(new[] { analyzerReference }));

            var projectId = ProjectId.CreateNewId();
            var project = workspace.AddProject(
                          ProjectInfo.Create(
                              projectId,
                              VersionStamp.Create(),
                              "Dummy",
                              "Dummy",
                              LanguageNames.CSharp,
                              documents: new[] {
                                  DocumentInfo.Create(
                                      DocumentId.CreateNewId(projectId),
                                      "test.cs",
                                      loader: TextLoader.From(TextAndVersion.Create(SourceText.From("class A {}"), VersionStamp.Create(), filePath: "test.cs")),
                                      filePath: "test.cs")}));

            var exportProvider = workspace.Services.SolutionServices.ExportProvider;
            Assert.IsType<MockDiagnosticUpdateSourceRegistrationService>(exportProvider.GetExportedValue<IDiagnosticUpdateSourceRegistrationService>());
            var service = Assert.IsType<DiagnosticAnalyzerService>(exportProvider.GetExportedValue<IDiagnosticAnalyzerService>());

            var called = false;
            service.DiagnosticsUpdated += (s, eCollection) =>
            {
                foreach (var e in eCollection)
                {
                    var diagnostics = e.Diagnostics;
                    if (diagnostics.Length == 0)
                    {
                        continue;
                    }

                    var liveId = (LiveDiagnosticUpdateArgsId)e.Id;
                    Assert.False(liveId.Analyzer is ProjectDiagnosticAnalyzer);

                    called = true;
                }
            };

<<<<<<< HEAD
            var incrementalAnalyzer = (DiagnosticIncrementalAnalyzer)service.CreateIncrementalAnalyzer(workspace);
#if false
            await incrementalAnalyzer.AnalyzeProjectAsync(project, semanticsChanged: true, InvocationReasons.Reanalyze, CancellationToken.None);
#endif
=======
            var incrementalAnalyzer = service.CreateIncrementalAnalyzer(workspace);
            await incrementalAnalyzer.ForceAnalyzeProjectAsync(project, CancellationToken.None);
>>>>>>> 6f8be3ac
            await ((AsynchronousOperationListener)service.Listener).ExpeditedWaitAsync();

            Assert.True(called);
        }

        [Fact, WorkItem("https://github.com/dotnet/roslyn/issues/42353")]
        public async Task TestFullSolutionAnalysisForHiddenAnalyzers()
        {
            // By default, hidden analyzer does not execute in full solution analysis.
            using var workspace = CreateWorkspaceWithProjectAndAnalyzer(new NamedTypeAnalyzer(DiagnosticSeverity.Hidden));
            var project = workspace.CurrentSolution.Projects.Single();

            await TestFullSolutionAnalysisForProjectAsync(workspace, project, expectAnalyzerExecuted: false);
        }

        [Fact, WorkItem("https://github.com/dotnet/roslyn/issues/42353")]
        public async Task TestFullSolutionAnalysisForHiddenAnalyzers_SeverityInCompilationOptions()
        {
            // Escalating the analyzer to non-hidden effective severity through compilation options
            // ensures that analyzer executes in full solution analysis.
            using var workspace = CreateWorkspaceWithProjectAndAnalyzer(new NamedTypeAnalyzer(DiagnosticSeverity.Hidden));
            var project = workspace.CurrentSolution.Projects.Single();

            var newSpecificOptions = project.CompilationOptions.SpecificDiagnosticOptions.Add(NamedTypeAnalyzer.DiagnosticId, ReportDiagnostic.Warn);
            project = project.WithCompilationOptions(project.CompilationOptions.WithSpecificDiagnosticOptions(newSpecificOptions));
            await TestFullSolutionAnalysisForProjectAsync(workspace, project, expectAnalyzerExecuted: true);
        }

        [Fact, WorkItem("https://github.com/dotnet/roslyn/issues/42353")]
        public async Task TestFullSolutionAnalysisForHiddenAnalyzers_SeverityInAnalyzerConfigOptions()
        {
            using var workspace = CreateWorkspaceWithProjectAndAnalyzer(new NamedTypeAnalyzer(DiagnosticSeverity.Hidden));
            var project = workspace.CurrentSolution.Projects.Single();

            // Escalating the analyzer to non-hidden effective severity through analyzer config options
            // ensures that analyzer executes in full solution analysis.
            var analyzerConfigText = $@"
[*.cs]
dotnet_diagnostic.{NamedTypeAnalyzer.DiagnosticId}.severity = warning
";

            project = project.AddAnalyzerConfigDocument(
                ".editorconfig",
                text: SourceText.From(analyzerConfigText),
                filePath: "z:\\.editorconfig").Project;

            await TestFullSolutionAnalysisForProjectAsync(workspace, project, expectAnalyzerExecuted: true);
        }

        private static AdhocWorkspace CreateWorkspaceWithProjectAndAnalyzer(DiagnosticAnalyzer analyzer)
        {
            var workspace = CreateWorkspace();

            var globalOptions = GetGlobalOptions(workspace);
            globalOptions.SetGlobalOption(SolutionCrawlerOptionsStorage.BackgroundAnalysisScopeOption, LanguageNames.CSharp, BackgroundAnalysisScope.FullSolution);

            var projectId = ProjectId.CreateNewId();
            var solution = workspace.CurrentSolution;

            solution = solution
                .AddAnalyzerReference(new AnalyzerImageReference(ImmutableArray.Create(analyzer)))
                .AddProject(
                    ProjectInfo.Create(
                        projectId,
                        VersionStamp.Create(),
                        "Dummy",
                        "Dummy",
                        LanguageNames.CSharp,
                        filePath: "z:\\Dummy.csproj",
                        documents: new[] {
                            DocumentInfo.Create(
                                DocumentId.CreateNewId(projectId),
                                "test.cs",
                                loader: TextLoader.From(TextAndVersion.Create(SourceText.From("class A {}"), VersionStamp.Create(), filePath: "test.cs")),
                                filePath: "z:\\test.cs")}));

            Assert.True(workspace.TryApplyChanges(solution));

            return workspace;
        }

        private static async Task TestFullSolutionAnalysisForProjectAsync(AdhocWorkspace workspace, Project project, bool expectAnalyzerExecuted)
        {
            var exportProvider = workspace.Services.SolutionServices.ExportProvider;
            Assert.IsType<MockDiagnosticUpdateSourceRegistrationService>(exportProvider.GetExportedValue<IDiagnosticUpdateSourceRegistrationService>());
            var service = Assert.IsType<DiagnosticAnalyzerService>(exportProvider.GetExportedValue<IDiagnosticAnalyzerService>());
            var globalOptions = exportProvider.GetExportedValue<IGlobalOptionService>();

            var called = false;
            service.DiagnosticsUpdated += (s, eCollection) =>
            {
                foreach (var e in eCollection)
                {
                    var diagnostics = e.Diagnostics;
                    if (diagnostics.Length == 0)
                    {
                        continue;
                    }

                    var liveId = (LiveDiagnosticUpdateArgsId)e.Id;
                    Assert.True(liveId.Analyzer is NamedTypeAnalyzer);

                    called = true;
                }
            };

<<<<<<< HEAD
            var incrementalAnalyzer = (DiagnosticIncrementalAnalyzer)service.CreateIncrementalAnalyzer(project.Solution.Workspace);
#if false
            await incrementalAnalyzer.AnalyzeProjectAsync(project, semanticsChanged: true, InvocationReasons.Reanalyze, CancellationToken.None);
#endif
=======
            var incrementalAnalyzer = service.CreateIncrementalAnalyzer(project.Solution.Workspace);
            await incrementalAnalyzer.ForceAnalyzeProjectAsync(project, CancellationToken.None);
>>>>>>> 6f8be3ac
            await ((AsynchronousOperationListener)service.Listener).ExpeditedWaitAsync();

            Assert.Equal(expectAnalyzerExecuted, called);
        }

        [Theory, CombinatorialData]
        internal async Task TestAdditionalFileAnalyzer(bool registerFromInitialize, bool testMultiple)
        {
            using var workspace = CreateWorkspace();
#if false
            Assert.True(workspace.TryApplyChanges(workspace.CurrentSolution.WithOptions(
                workspace.CurrentSolution.Options.WithChangedOption(new OptionKey(DiagnosticOptionsStorage.PullDiagnosticsFeatureFlag), false))));
#endif

            var globalOptions = GetGlobalOptions(workspace);

            var projectInfo = ProjectInfo.Create(ProjectId.CreateNewId(), VersionStamp.Create(), "CSharpProject", "CSharpProject", LanguageNames.CSharp);
            var project = workspace.AddProject(projectInfo);

            var diagnosticSpan = new TextSpan(2, 2);
            var analyzer = new AdditionalFileAnalyzer(registerFromInitialize, diagnosticSpan, id: "ID0001");
            var analyzers = ImmutableArray.Create<DiagnosticAnalyzer>(analyzer);
            if (testMultiple)
            {
                analyzer = new AdditionalFileAnalyzer2(registerFromInitialize, diagnosticSpan, id: "ID0002");
                analyzers = analyzers.Add(analyzer);
            }

            var analyzerReference = new AnalyzerImageReference(analyzers);
            project = project.WithAnalyzerReferences(new[] { analyzerReference })
                .AddAdditionalDocument(name: "dummy.txt", text: "Additional File Text", filePath: "dummy.txt").Project;
            if (testMultiple)
            {
                project = project.AddAdditionalDocument(name: "dummy2.txt", text: "Additional File2 Text", filePath: "dummy2.txt").Project;
            }

            var applied = workspace.TryApplyChanges(project.Solution);
            Assert.True(applied);

            var exportProvider = workspace.Services.SolutionServices.ExportProvider;
            Assert.IsType<MockDiagnosticUpdateSourceRegistrationService>(exportProvider.GetExportedValue<IDiagnosticUpdateSourceRegistrationService>());
            var service = Assert.IsType<DiagnosticAnalyzerService>(exportProvider.GetExportedValue<IDiagnosticAnalyzerService>());

            var diagnostics = new ConcurrentSet<DiagnosticData>();
            service.DiagnosticsUpdated += (s, eCollection) =>
            {
                foreach (var e in eCollection)
                    diagnostics.AddRange(e.Diagnostics);
            };

            var incrementalAnalyzer = service.CreateIncrementalAnalyzer(workspace);
            var firstAdditionalDocument = project.AdditionalDocuments.FirstOrDefault();

<<<<<<< HEAD
            switch (analysisScope)
            {
                case BackgroundAnalysisScope.None:
                case BackgroundAnalysisScope.VisibleFilesAndOpenFilesWithPreviouslyReportedDiagnostics:
                case BackgroundAnalysisScope.OpenFiles:
                    workspace.OpenAdditionalDocument(firstAdditionalDocument.Id);
#if false
                    await incrementalAnalyzer.AnalyzeNonSourceDocumentAsync(firstAdditionalDocument, InvocationReasons.SyntaxChanged, CancellationToken.None);
#endif
                    break;

                case BackgroundAnalysisScope.FullSolution:
#if false
                    await incrementalAnalyzer.AnalyzeProjectAsync(project, semanticsChanged: true, InvocationReasons.Reanalyze, CancellationToken.None);
#endif
                    break;

                default:
                    throw ExceptionUtilities.UnexpectedValue(analysisScope);
            }
=======
            workspace.OpenAdditionalDocument(firstAdditionalDocument.Id);
>>>>>>> 6f8be3ac

            await incrementalAnalyzer.ForceAnalyzeProjectAsync(project, CancellationToken.None);
            await ((AsynchronousOperationListener)service.Listener).ExpeditedWaitAsync();

            var expectedCount = testMultiple ? 4 : 1;

            Assert.Equal(expectedCount, diagnostics.Count);

            for (var i = 0; i < analyzers.Length; i++)
            {
                analyzer = (AdditionalFileAnalyzer)analyzers[i];
                foreach (var additionalDoc in project.AdditionalDocuments)
                {
                    var applicableDiagnostics = diagnostics.Where(
                        d => d.Id == analyzer.Descriptor.Id && d.DataLocation.UnmappedFileSpan.Path == additionalDoc.FilePath);

                    var text = await additionalDoc.GetTextAsync();

                    var diagnostic = Assert.Single(applicableDiagnostics);
                    Assert.Equal(diagnosticSpan, diagnostic.DataLocation.UnmappedFileSpan.GetClampedTextSpan(text));
                    diagnostics.Remove(diagnostic);
                }
            }

            Assert.Empty(diagnostics);
        }

        private class AdditionalFileAnalyzer2 : AdditionalFileAnalyzer
        {
            public AdditionalFileAnalyzer2(bool registerFromInitialize, TextSpan diagnosticSpan, string id)
                : base(registerFromInitialize, diagnosticSpan, id)
            {
            }
        }

        [Theory, CombinatorialData]
        internal async Task TestDiagnosticSuppressor(bool includeAnalyzer, bool includeSuppressor, BackgroundAnalysisScope analysisScope)
        {
            var analyzers = ArrayBuilder<DiagnosticAnalyzer>.GetInstance();
            if (includeAnalyzer)
            {
                analyzers.Add(new NamedTypeAnalyzer());
            }

            if (includeSuppressor)
            {
                analyzers.Add(new DiagnosticSuppressorForId(NamedTypeAnalyzer.DiagnosticId));
            }

            var analyzerReference = new AnalyzerImageReference(analyzers.ToImmutableArray());

            using var workspace = EditorTestWorkspace.CreateCSharp("class A {}", composition: s_editorFeaturesCompositionWithMockDiagnosticUpdateSourceRegistrationService.AddParts(typeof(TestDocumentTrackingService)));

#if false
            Assert.True(workspace.TryApplyChanges(workspace.CurrentSolution.WithOptions(
                workspace.CurrentSolution.Options.WithChangedOption(new OptionKey(DiagnosticOptionsStorage.PullDiagnosticsFeatureFlag), false))));
#endif

            workspace.GlobalOptions.SetGlobalOption(SolutionCrawlerOptionsStorage.BackgroundAnalysisScopeOption, LanguageNames.CSharp, analysisScope);

            workspace.TryApplyChanges(workspace.CurrentSolution.WithAnalyzerReferences(new[] { analyzerReference }));

            var project = workspace.CurrentSolution.Projects.Single();
            var document = project.Documents.Single();

            Assert.IsType<MockDiagnosticUpdateSourceRegistrationService>(workspace.GetService<IDiagnosticUpdateSourceRegistrationService>());
            var service = Assert.IsType<DiagnosticAnalyzerService>(workspace.GetService<IDiagnosticAnalyzerService>());
            var globalOptions = workspace.GetService<IGlobalOptionService>();

            DiagnosticData diagnostic = null;
            service.DiagnosticsUpdated += (s, eCollection) =>
            {
                foreach (var e in eCollection)
                {
                    var diagnostics = e.Diagnostics;
                    if (diagnostics.Length == 0)
                    {
                        continue;
                    }

                    diagnostic = Assert.Single(diagnostics);
                }
            };

            var incrementalAnalyzer = service.CreateIncrementalAnalyzer(workspace);

            switch (analysisScope)
            {
                case BackgroundAnalysisScope.None:
                case BackgroundAnalysisScope.VisibleFilesAndOpenFilesWithPreviouslyReportedDiagnostics:
                    workspace.OpenDocument(document.Id);
                    var documentTrackingService = (TestDocumentTrackingService)workspace.Services.GetService<IDocumentTrackingService>();
                    documentTrackingService.SetActiveDocument(document.Id);
<<<<<<< HEAD
#if false
                    await incrementalAnalyzer.AnalyzeDocumentAsync(document, bodyOpt: null, InvocationReasons.SemanticChanged, CancellationToken.None);
#endif
=======
>>>>>>> 6f8be3ac
                    break;

                case BackgroundAnalysisScope.OpenFiles:
                    workspace.OpenDocument(document.Id);
<<<<<<< HEAD
#if false
                    await incrementalAnalyzer.AnalyzeDocumentAsync(document, bodyOpt: null, InvocationReasons.SemanticChanged, CancellationToken.None);
#endif
                    break;

                case BackgroundAnalysisScope.FullSolution:
#if false
                    await incrementalAnalyzer.AnalyzeProjectAsync(project, semanticsChanged: true, InvocationReasons.Reanalyze, CancellationToken.None);
#endif
=======
                    break;

                case BackgroundAnalysisScope.FullSolution:
>>>>>>> 6f8be3ac
                    break;

                default:
                    throw ExceptionUtilities.UnexpectedValue(analysisScope);
            }

            await incrementalAnalyzer.ForceAnalyzeProjectAsync(project, CancellationToken.None);
            await ((AsynchronousOperationListener)service.Listener).ExpeditedWaitAsync();

            if (includeAnalyzer)
            {
                Assert.True(diagnostic != null);
                Assert.Equal(NamedTypeAnalyzer.DiagnosticId, diagnostic.Id);
                Assert.Equal(includeSuppressor, diagnostic.IsSuppressed);
            }
            else
            {
                Assert.True(diagnostic == null);
            }
        }

        [Theory, CombinatorialData]
        internal async Task TestRemoveUnnecessaryInlineSuppressionsAnalyzer(BackgroundAnalysisScope analysisScope, bool isSourceGenerated, bool testPragma)
        {
            var analyzers = ImmutableArray.Create<DiagnosticAnalyzer>(
                new CSharpCompilerDiagnosticAnalyzer(),
                new NamedTypeAnalyzer(),
                new CSharpRemoveUnnecessaryInlineSuppressionsDiagnosticAnalyzer());

            var analyzerReference = new AnalyzerImageReference(analyzers);

            string code;
            if (testPragma)
            {
                code = $@"
#pragma warning disable {NamedTypeAnalyzer.DiagnosticId} // Unnecessary
#pragma warning disable CS0168 // Variable is declared but never used - Unnecessary

#pragma warning disable {NamedTypeAnalyzer.DiagnosticId} // Necessary
class A
{{
    void M()
    {{
#pragma warning disable CS0168 // Variable is declared but never used - Necessary
        int x;
    }}
}}
";
            }
            else
            {
                code = $@"
[System.Diagnostics.CodeAnalysis.SuppressMessage(""Category1"", ""{NamedTypeAnalyzer.DiagnosticId}"")] // Necessary
class A
{{
    [System.Diagnostics.CodeAnalysis.SuppressMessage(""Category2"", ""{NamedTypeAnalyzer.DiagnosticId}"")] // Unnecessary
    [System.Diagnostics.CodeAnalysis.SuppressMessage(""Category3"", ""CS0168"")] // Unnecessary
    void M()
    {{
#pragma warning disable CS0168 // Variable is declared but never used - Necessary
        int x;
    }}
}}
";
            }

            string[] files;
            string[] sourceGeneratedFiles;
            if (isSourceGenerated)
            {
                files = [];
                sourceGeneratedFiles = [code];
            }
            else
            {
                files = [code];
                sourceGeneratedFiles = [];
            }

            var composition = s_editorFeaturesCompositionWithMockDiagnosticUpdateSourceRegistrationService.AddParts(
                typeof(TestDocumentTrackingService));

            using var workspace = new EditorTestWorkspace(composition);

#if false
            Assert.True(workspace.TryApplyChanges(workspace.CurrentSolution.WithOptions(
                workspace.CurrentSolution.Options.WithChangedOption(new OptionKey(DiagnosticOptionsStorage.PullDiagnosticsFeatureFlag), false))));
#endif

            workspace.GlobalOptions.SetGlobalOption(SolutionCrawlerOptionsStorage.BackgroundAnalysisScopeOption, LanguageNames.CSharp, analysisScope);
            workspace.GlobalOptions.SetGlobalOption(SolutionCrawlerOptionsStorage.EnableDiagnosticsInSourceGeneratedFiles, isSourceGenerated);

            var compilerDiagnosticsScope = analysisScope.ToEquivalentCompilerDiagnosticsScope();
            workspace.GlobalOptions.SetGlobalOption(SolutionCrawlerOptionsStorage.CompilerDiagnosticsScopeOption, LanguageNames.CSharp, compilerDiagnosticsScope);

            workspace.InitializeDocuments(TestWorkspace.CreateWorkspaceElement(LanguageNames.CSharp, files: files, sourceGeneratedFiles: sourceGeneratedFiles), openDocuments: false);
            workspace.TryApplyChanges(workspace.CurrentSolution.WithAnalyzerReferences(new[] { analyzerReference }));

            var project = workspace.CurrentSolution.Projects.Single();
            var document = isSourceGenerated ? (await project.GetSourceGeneratedDocumentsAsync(CancellationToken.None)).Single() : project.Documents.Single();
            if (isSourceGenerated)
                Assert.IsType<SourceGeneratedDocument>(document);
            else
                Assert.IsType<Document>(document);

            Assert.IsType<MockDiagnosticUpdateSourceRegistrationService>(workspace.GetService<IDiagnosticUpdateSourceRegistrationService>());
            var service = Assert.IsType<DiagnosticAnalyzerService>(workspace.GetService<IDiagnosticAnalyzerService>());

            var diagnostics = ArrayBuilder<DiagnosticData>.GetInstance();
            var text = await document.GetTextAsync();
            service.DiagnosticsUpdated += (s, eCollection) =>
            {
                foreach (var e in eCollection)
                {
                    diagnostics.AddRange(
                        e.Diagnostics
                         .Where(d => d.Id == IDEDiagnosticIds.RemoveUnnecessarySuppressionDiagnosticId)
                         .OrderBy(d => d.DataLocation.UnmappedFileSpan.GetClampedTextSpan(text)));
                }
            };

            var incrementalAnalyzer = service.CreateIncrementalAnalyzer(workspace);

            switch (analysisScope)
            {
                case BackgroundAnalysisScope.None:
                case BackgroundAnalysisScope.VisibleFilesAndOpenFilesWithPreviouslyReportedDiagnostics:
                    if (isSourceGenerated)
                        workspace.OpenSourceGeneratedDocument(document.Id);
                    else
                        workspace.OpenDocument(document.Id);

                    var documentTrackingService = (TestDocumentTrackingService)workspace.Services.GetRequiredService<IDocumentTrackingService>();
                    documentTrackingService.SetActiveDocument(document.Id);
<<<<<<< HEAD
#if false
                    await incrementalAnalyzer.AnalyzeDocumentAsync(document, bodyOpt: null, InvocationReasons.SemanticChanged, CancellationToken.None);
#endif
=======
>>>>>>> 6f8be3ac
                    break;

                case BackgroundAnalysisScope.OpenFiles:
                    if (isSourceGenerated)
                        workspace.OpenSourceGeneratedDocument(document.Id);
                    else
                        workspace.OpenDocument(document.Id);

<<<<<<< HEAD
#if false
                    await incrementalAnalyzer.AnalyzeDocumentAsync(document, bodyOpt: null, InvocationReasons.SemanticChanged, CancellationToken.None);
#endif
                    break;

                case BackgroundAnalysisScope.FullSolution:
#if false
                    await incrementalAnalyzer.AnalyzeProjectAsync(project, semanticsChanged: true, InvocationReasons.Reanalyze, CancellationToken.None);
#endif
=======
                    break;

                case BackgroundAnalysisScope.FullSolution:
>>>>>>> 6f8be3ac
                    break;
            }

            await incrementalAnalyzer.ForceAnalyzeProjectAsync(project, CancellationToken.None);
            await ((AsynchronousOperationListener)service.Listener).ExpeditedWaitAsync();

            var root = await document.GetSyntaxRootAsync();
            text = await document.GetTextAsync();

            Assert.Equal(2, diagnostics.Count);
            if (testPragma)
            {
                var pragma1 = root.FindTrivia(diagnostics[0].DataLocation.UnmappedFileSpan.GetClampedTextSpan(text).Start).ToString();
                Assert.Equal($"#pragma warning disable {NamedTypeAnalyzer.DiagnosticId} // Unnecessary", pragma1);
                var pragma2 = root.FindTrivia(diagnostics[1].DataLocation.UnmappedFileSpan.GetClampedTextSpan(text).Start).ToString();
                Assert.Equal($"#pragma warning disable CS0168 // Variable is declared but never used - Unnecessary", pragma2);
            }
            else
            {
                var attribute1 = root.FindNode(diagnostics[0].DataLocation.UnmappedFileSpan.GetClampedTextSpan(text)).ToString();
                Assert.Equal($@"System.Diagnostics.CodeAnalysis.SuppressMessage(""Category2"", ""{NamedTypeAnalyzer.DiagnosticId}"")", attribute1);
                var attribute2 = root.FindNode(diagnostics[1].DataLocation.UnmappedFileSpan.GetClampedTextSpan(text)).ToString();
                Assert.Equal($@"System.Diagnostics.CodeAnalysis.SuppressMessage(""Category3"", ""CS0168"")", attribute2);
            }
        }

        [Theory, CombinatorialData]
        internal async Task TestCancellationDuringDiagnosticComputation_InProc(AnalyzerRegisterActionKind actionKind)
        {
            // This test verifies that we do no attempt to re-use CompilationWithAnalyzers instance in IDE in-proc diagnostic computation in presence of an OperationCanceledException during analysis.
            // Attempting to do so has led to large number of reliability issues and flakiness in diagnostic computation, which we want to avoid.

            var source = @"
class A
{
    void M()
    {
        int x = 0;
    }
}";

            using var workspace = EditorTestWorkspace.CreateCSharp(source,
                composition: s_editorFeaturesCompositionWithMockDiagnosticUpdateSourceRegistrationService.AddParts(typeof(TestDocumentTrackingService)));

#if false
            Assert.True(workspace.TryApplyChanges(workspace.CurrentSolution.WithOptions(
                workspace.CurrentSolution.Options.WithChangedOption(new OptionKey(DiagnosticOptionsStorage.PullDiagnosticsFeatureFlag), false))));
#endif

            var analyzer = new CancellationTestAnalyzer(actionKind);
            var analyzerReference = new AnalyzerImageReference(ImmutableArray.Create<DiagnosticAnalyzer>(analyzer));
            workspace.TryApplyChanges(workspace.CurrentSolution.WithAnalyzerReferences(new[] { analyzerReference }));

            var project = workspace.CurrentSolution.Projects.Single();
            var document = project.Documents.Single();

            Assert.IsType<MockDiagnosticUpdateSourceRegistrationService>(workspace.GetService<IDiagnosticUpdateSourceRegistrationService>());
            var service = Assert.IsType<DiagnosticAnalyzerService>(workspace.GetService<IDiagnosticAnalyzerService>());
            var globalOptions = workspace.GetService<IGlobalOptionService>();

            DiagnosticData diagnostic = null;
            service.DiagnosticsUpdated += (s, eCollection) =>
            {
                foreach (var e in eCollection)
                {
                    var diagnostics = e.Diagnostics;
                    if (diagnostics.IsEmpty)
                    {
                        continue;
                    }

                    Assert.Null(diagnostic);
                    diagnostic = Assert.Single(diagnostics);
                }
            };

            var incrementalAnalyzer = service.CreateIncrementalAnalyzer(workspace);

            OpenDocumentAndMakeActive(document, workspace);

            // First invoke analysis with cancellation token, and verify canceled compilation and no reported diagnostics.
            Assert.Empty(analyzer.CanceledCompilations);
            try
            {
<<<<<<< HEAD
                if (actionKind == AnalyzerRegisterActionKind.SyntaxTree)
                {
#if false
                    await incrementalAnalyzer.AnalyzeSyntaxAsync(document, InvocationReasons.SyntaxChanged, analyzer.CancellationToken);
#endif
                }
                else
                {
#if false
                    await incrementalAnalyzer.AnalyzeDocumentAsync(document, bodyOpt: null, InvocationReasons.SemanticChanged, analyzer.CancellationToken);
#endif
                }
=======
                await incrementalAnalyzer.ForceAnalyzeProjectAsync(project, analyzer.CancellationToken);
>>>>>>> 6f8be3ac

                throw ExceptionUtilities.Unreachable();
            }
            catch (OperationCanceledException ex) when (ex.CancellationToken == analyzer.CancellationToken)
            {
            }

            Assert.Single(analyzer.CanceledCompilations);
            Assert.Null(diagnostic);

            // Then invoke analysis without cancellation token, and verify non-cancelled diagnostic.
<<<<<<< HEAD
            if (actionKind == AnalyzerRegisterActionKind.SyntaxTree)
            {
#if false
                await incrementalAnalyzer.AnalyzeSyntaxAsync(document, InvocationReasons.SyntaxChanged, CancellationToken.None);
#endif
            }
            else
            {
#if false
                await incrementalAnalyzer.AnalyzeDocumentAsync(document, bodyOpt: null, InvocationReasons.SemanticChanged, CancellationToken.None);
#endif
            }
=======
            await incrementalAnalyzer.ForceAnalyzeProjectAsync(project, CancellationToken.None);
>>>>>>> 6f8be3ac

            await ((AsynchronousOperationListener)service.Listener).ExpeditedWaitAsync();

            Assert.True(diagnostic != null);
            Assert.Equal(CancellationTestAnalyzer.DiagnosticId, diagnostic.Id);
        }

        [Theory, CombinatorialData]
        [WorkItem("https://github.com/dotnet/roslyn/issues/49698")]
        internal async Task TestOnlyRequiredAnalyzerExecutedDuringDiagnosticComputation(bool documentAnalysis)
        {
            using var workspace = TestWorkspace.CreateCSharp("class A { }");

            // Verify that requesting analyzer diagnostics for analyzer1 does not lead to invoking analyzer2.
            var analyzer1 = new NamedTypeAnalyzerWithConfigurableEnabledByDefault(isEnabledByDefault: true, DiagnosticSeverity.Warning, throwOnAllNamedTypes: false);
            var analyzer1Id = analyzer1.GetAnalyzerId();
            var analyzer2 = new NamedTypeAnalyzer();
            var analyzerIdsToRequestDiagnostics = new[] { analyzer1Id };
            var analyzerReference = new AnalyzerImageReference(ImmutableArray.Create<DiagnosticAnalyzer>(analyzer1, analyzer2));
            workspace.TryApplyChanges(workspace.CurrentSolution.WithAnalyzerReferences(new[] { analyzerReference }));
            var project = workspace.CurrentSolution.Projects.Single();
            var document = documentAnalysis ? project.Documents.Single() : null;
            var ideAnalyzerOptions = IdeAnalyzerOptions.GetDefault(project.Services);
            var diagnosticsMapResults = await DiagnosticComputer.GetDiagnosticsAsync(
                document, project, Checksum.Null, ideAnalyzerOptions, span: null, analyzerIdsToRequestDiagnostics,
                AnalysisKind.Semantic, new DiagnosticAnalyzerInfoCache(), workspace.Services,
                isExplicit: false, reportSuppressedDiagnostics: false, logPerformanceInfo: false, getTelemetryInfo: false,
                cancellationToken: CancellationToken.None);
            Assert.False(analyzer2.ReceivedSymbolCallback);

            Assert.Equal(1, diagnosticsMapResults.Diagnostics.Length);
            var (actualAnalyzerId, diagnosticMap) = diagnosticsMapResults.Diagnostics.Single();
            Assert.Equal(analyzer1Id, actualAnalyzerId);
            Assert.Equal(1, diagnosticMap.Semantic.Length);
            var semanticDiagnostics = diagnosticMap.Semantic.Single().Item2;
            var diagnostic = Assert.Single(semanticDiagnostics);
            Assert.Equal(analyzer1.Descriptor.Id, diagnostic.Id);

            Assert.Empty(diagnosticMap.Syntax);
            Assert.Empty(diagnosticMap.NonLocal);
            Assert.Empty(diagnosticMap.Other);
        }

        [Theory, WorkItem(67257, "https://github.com/dotnet/roslyn/issues/67257")]
        [CombinatorialData]
        public async Task TestFilterSpanOnContextAsync(FilterSpanTestAnalyzer.AnalysisKind kind)
        {
            var source = @"
class B
{
    void M()
    {
        int x = 1;
    }
}";
            var additionalText = @"This is an additional file!";

            using var workspace = TestWorkspace.CreateCSharp(source);
            var project = workspace.CurrentSolution.Projects.Single();
            project = project.AddAdditionalDocument("additional.txt", additionalText).Project;

            var analyzer = new FilterSpanTestAnalyzer(kind);
            var analyzerId = analyzer.GetAnalyzerId();
            var analyzerIdsToRequestDiagnostics = new[] { analyzerId };
            var analyzerReference = new AnalyzerImageReference(ImmutableArray.Create<DiagnosticAnalyzer>(analyzer));
            project = project.AddAnalyzerReference(analyzerReference);

            workspace.TryApplyChanges(project.Solution);

            project = workspace.CurrentSolution.Projects.Single();
            var ideAnalyzerOptions = IdeAnalyzerOptions.GetDefault(project.Services);
            var document = project.Documents.Single();
            var additionalDocument = project.AdditionalDocuments.Single();

            var root = await document.GetRequiredSyntaxRootAsync(CancellationToken.None);
            var localDeclaration = root.DescendantNodes().OfType<CodeAnalysis.CSharp.Syntax.LocalDeclarationStatementSyntax>().First();
            var filterSpan = kind == FilterSpanTestAnalyzer.AnalysisKind.AdditionalFile
                ? new TextSpan(0, 1)
                : localDeclaration.Span;
            // Invoke "GetDiagnosticsAsync" for a sub-span and then
            // for the entire document span and verify FilterSpan/FilterTree on the callback context.
            Assert.Null(analyzer.CallbackFilterSpan);
            Assert.Null(analyzer.CallbackFilterTree);
            await VerifyCallbackSpanAsync(filterSpan);
            await VerifyCallbackSpanAsync(filterSpan: null);

            async Task VerifyCallbackSpanAsync(TextSpan? filterSpan)
            {
                var analysisKind = kind is FilterSpanTestAnalyzer.AnalysisKind.SyntaxTree or FilterSpanTestAnalyzer.AnalysisKind.AdditionalFile
                    ? AnalysisKind.Syntax
                    : AnalysisKind.Semantic;
                var documentToAnalyze = kind == FilterSpanTestAnalyzer.AnalysisKind.AdditionalFile ? additionalDocument : document;
                _ = await DiagnosticComputer.GetDiagnosticsAsync(
                    documentToAnalyze, project, Checksum.Null, ideAnalyzerOptions, filterSpan, analyzerIdsToRequestDiagnostics,
                    analysisKind, new DiagnosticAnalyzerInfoCache(), workspace.Services,
                    isExplicit: false, reportSuppressedDiagnostics: false, logPerformanceInfo: false, getTelemetryInfo: false,
                    CancellationToken.None);
                Assert.Equal(filterSpan, analyzer.CallbackFilterSpan);
                if (kind == FilterSpanTestAnalyzer.AnalysisKind.AdditionalFile)
                {
                    var expectedText = additionalDocument.GetTextSynchronously(CancellationToken.None).ToString();
                    var actualText = analyzer.CallbackFilterFile.GetText().ToString();
                    Assert.Equal(expectedText, actualText);
                    Assert.Null(analyzer.CallbackFilterTree);
                }
                else
                {
                    Assert.Equal(root.SyntaxTree, analyzer.CallbackFilterTree);
                    Assert.Null(analyzer.CallbackFilterFile);
                }
            }
        }

        [Theory, CombinatorialData]
        [WorkItem("https://github.com/dotnet/roslyn/issues/67084")]
        internal async Task TestCancellationDuringDiagnosticComputation_OutOfProc(AnalyzerRegisterActionKind actionKind)
        {
            // This test verifies that we do no attempt to re-use CompilationWithAnalyzers instance in IDE OutOfProc diagnostic computation in presence of an OperationCanceledException during analysis.
            // Attempting to do so has led to large number of reliability issues and flakiness in diagnostic computation, which we want to avoid.
            // NOTE: Unfortunately, we cannot perform an end-to-end OutOfProc test, similar to the InProc test above because AnalyzerImageReference is not serializable.
            //       So, we perform a very targeted test which directly uses the 'DiagnosticComputer' type that is used for all OutOfProc diagnostic computation.

            var source = @"
class A
{
    void M()
    {
        int x = 0;
    }
}";

            using var workspace = TestWorkspace.CreateCSharp(source);

            var analyzer = new CancellationTestAnalyzer(actionKind);
            var analyzerReference = new AnalyzerImageReference(ImmutableArray.Create<DiagnosticAnalyzer>(analyzer));
            workspace.TryApplyChanges(workspace.CurrentSolution.WithAnalyzerReferences(new[] { analyzerReference }));

            var project = workspace.CurrentSolution.Projects.Single();
            var document = project.Documents.Single();
            var diagnosticAnalyzerInfoCache = new DiagnosticAnalyzerInfoCache();

            var ideAnalyzerOptions = IdeAnalyzerOptions.GetDefault(project.Services);
            var kind = actionKind == AnalyzerRegisterActionKind.SyntaxTree ? AnalysisKind.Syntax : AnalysisKind.Semantic;
            var analyzerIds = new[] { analyzer.GetAnalyzerId() };

            // First invoke analysis with cancellation token, and verify canceled compilation and no reported diagnostics.
            Assert.Empty(analyzer.CanceledCompilations);
            try
            {
                _ = await DiagnosticComputer.GetDiagnosticsAsync(document, project, Checksum.Null, ideAnalyzerOptions, span: null,
                    analyzerIds, kind, diagnosticAnalyzerInfoCache, workspace.Services, isExplicit: false, reportSuppressedDiagnostics: false,
                    logPerformanceInfo: false, getTelemetryInfo: false, cancellationToken: analyzer.CancellationToken);

                throw ExceptionUtilities.Unreachable();
            }
            catch (OperationCanceledException) when (analyzer.CancellationToken.IsCancellationRequested)
            {
            }

            Assert.Single(analyzer.CanceledCompilations);

            // Then invoke analysis without cancellation token, and verify non-cancelled diagnostic.
            var diagnosticsMap = await DiagnosticComputer.GetDiagnosticsAsync(document, project, Checksum.Null, ideAnalyzerOptions, span: null,
                analyzerIds, kind, diagnosticAnalyzerInfoCache, workspace.Services, isExplicit: false, reportSuppressedDiagnostics: false,
                logPerformanceInfo: false, getTelemetryInfo: false, cancellationToken: CancellationToken.None);
            var builder = diagnosticsMap.Diagnostics.Single().diagnosticMap;
            var diagnostic = kind == AnalysisKind.Syntax ? builder.Syntax.Single().Item2.Single() : builder.Semantic.Single().Item2.Single();
            Assert.Equal(CancellationTestAnalyzer.DiagnosticId, diagnostic.Id);
        }

        [Theory, WorkItem("https://devdiv.visualstudio.com/DevDiv/_workitems/edit/1909806")]
        [CombinatorialData]
        internal async Task TestGeneratorProducedDiagnostics(bool fullSolutionAnalysis, bool analyzeProject, TestHost testHost)
        {
            using var workspace = EditorTestWorkspace.CreateCSharp("// This file will get a diagnostic", composition: s_featuresCompositionWithMockDiagnosticUpdateSourceRegistrationService.WithTestHostParts(testHost));

#if false
            Assert.True(workspace.TryApplyChanges(workspace.CurrentSolution.WithOptions(
                workspace.CurrentSolution.Options.WithChangedOption(new OptionKey(DiagnosticOptionsStorage.PullDiagnosticsFeatureFlag), false))));
#endif

            var globalOptions = workspace.GetService<IGlobalOptionService>();

            var generator = new DiagnosticProducingGenerator(c => Location.Create(c.Compilation.SyntaxTrees.Single(), new TextSpan(0, 10)));
            Assert.True(workspace.TryApplyChanges(workspace.CurrentSolution.Projects.Single().AddAnalyzerReference(new TestGeneratorReference(generator)).Solution));

            var project = workspace.CurrentSolution.Projects.Single();
            var document = project.Documents.Single();

            globalOptions.SetGlobalOption(SolutionCrawlerOptionsStorage.BackgroundAnalysisScopeOption, LanguageNames.CSharp,
                fullSolutionAnalysis ? BackgroundAnalysisScope.FullSolution : BackgroundAnalysisScope.OpenFiles);

            // If we aren't testing FSA or analyzing document diagnostics, then open the file.
            if (!fullSolutionAnalysis || !analyzeProject)
            {
                workspace.OpenDocument(document.Id);
            }

            var service = Assert.IsType<DiagnosticAnalyzerService>(workspace.GetService<IDiagnosticAnalyzerService>());

            var gotDiagnostics = false;
            service.DiagnosticsUpdated += (s, eCollection) =>
            {
                foreach (var e in eCollection)
                {
                    var diagnostics = e.Diagnostics;
                    if (diagnostics.Length == 0)
                        continue;

                    var liveId = (LiveDiagnosticUpdateArgsId)e.Id;
                    if (liveId.Analyzer is GeneratorDiagnosticsPlaceholderAnalyzer)
                        gotDiagnostics = true;
                }
            };

<<<<<<< HEAD
            var incrementalAnalyzer = (DiagnosticIncrementalAnalyzer)service.CreateIncrementalAnalyzer(workspace);
            if (analyzeProject)
            {
#if false
                await incrementalAnalyzer.AnalyzeProjectAsync(project, semanticsChanged: true, InvocationReasons.Reanalyze, CancellationToken.None);
#endif
            }
            else
            {
#if false
                await incrementalAnalyzer.AnalyzeDocumentAsync(document, bodyOpt: null, InvocationReasons.SemanticChanged, CancellationToken.None);
#endif
            }
=======
            var incrementalAnalyzer = service.CreateIncrementalAnalyzer(workspace);
            await incrementalAnalyzer.ForceAnalyzeProjectAsync(project, CancellationToken.None);
>>>>>>> 6f8be3ac

            await ((AsynchronousOperationListener)service.Listener).ExpeditedWaitAsync();

            Assert.True(gotDiagnostics);
        }

        private static Document GetDocumentFromIncompleteProject(AdhocWorkspace workspace)
        {
            var project = workspace.AddProject(
                            ProjectInfo.Create(
                                ProjectId.CreateNewId(),
                                VersionStamp.Create(),
                                "CSharpProject",
                                "CSharpProject",
                                LanguageNames.CSharp).WithHasAllInformation(hasAllInformation: false));

            return workspace.AddDocument(project.Id, "Empty.cs", SourceText.From("class A { B B {get} }"));
        }

        private static (bool, bool) AnalyzerResultSetter(bool syntax, bool semantic, ImmutableArray<DiagnosticData> diagnostics)
        {
            switch (diagnostics.Length)
            {
                case 0:
                    break;
                case 1:
                    syntax |= diagnostics[0].Id == Analyzer.s_syntaxRule.Id;
                    semantic |= diagnostics[0].Id == Analyzer.s_semanticRule.Id;
                    break;
                default:
                    AssertEx.Fail("shouldn't reach here");
                    break;
            }

            return (syntax, semantic);
        }

        private static (bool, bool) CompilerAnalyzerResultSetter(bool syntax, bool semantic, ImmutableArray<DiagnosticData> diagnostics)
        {
            syntax |= diagnostics.Any(d => d.Properties["Origin"] == "Syntactic");
            semantic |= diagnostics.Any(d => d.Properties["Origin"] != "Syntactic");

            return (syntax, semantic);
        }

<<<<<<< HEAD
        private static async Task RunAllAnalysisAsync(IIncrementalAnalyzer analyzer, TextDocument textDocument)
        {
#if false
            if (textDocument is Document document)
            {
                await analyzer.AnalyzeSyntaxAsync(document, InvocationReasons.Empty, CancellationToken.None).ConfigureAwait(false);
                await analyzer.AnalyzeDocumentAsync(document, bodyOpt: null, reasons: InvocationReasons.Empty, cancellationToken: CancellationToken.None).ConfigureAwait(false);
            }
            else
            {
                await analyzer.AnalyzeNonSourceDocumentAsync(textDocument, InvocationReasons.Empty, CancellationToken.None).ConfigureAwait(false);
            }

            await analyzer.AnalyzeProjectAsync(textDocument.Project, semanticsChanged: true, reasons: InvocationReasons.Empty, cancellationToken: CancellationToken.None).ConfigureAwait(false);
#endif
        }

=======
>>>>>>> 6f8be3ac
        private class Analyzer : DiagnosticAnalyzer
        {
            internal static readonly DiagnosticDescriptor s_syntaxRule = new DiagnosticDescriptor("syntax", "test", "test", "test", DiagnosticSeverity.Error, isEnabledByDefault: true);
            internal static readonly DiagnosticDescriptor s_semanticRule = new DiagnosticDescriptor("semantic", "test", "test", "test", DiagnosticSeverity.Error, isEnabledByDefault: true);
            internal static readonly DiagnosticDescriptor s_compilationRule = new DiagnosticDescriptor("compilation", "test", "test", "test", DiagnosticSeverity.Error, isEnabledByDefault: true);

            public override ImmutableArray<DiagnosticDescriptor> SupportedDiagnostics => ImmutableArray.Create(s_syntaxRule, s_semanticRule, s_compilationRule);

            public override void Initialize(AnalysisContext context)
            {
                context.RegisterSyntaxTreeAction(c => c.ReportDiagnostic(Diagnostic.Create(s_syntaxRule, c.Tree.GetRoot().GetLocation())));
                context.RegisterSemanticModelAction(c => c.ReportDiagnostic(Diagnostic.Create(s_semanticRule, c.SemanticModel.SyntaxTree.GetRoot().GetLocation())));
                context.RegisterCompilationAction(c => c.ReportDiagnostic(Diagnostic.Create(s_compilationRule, c.Compilation.SyntaxTrees.First().GetRoot().GetLocation())));
            }
        }

        private class DisabledByDefaultAnalyzer : DiagnosticAnalyzer
        {
            internal static readonly DiagnosticDescriptor s_syntaxRule = new DiagnosticDescriptor("syntax", "test", "test", "test", DiagnosticSeverity.Error, isEnabledByDefault: false);
            internal static readonly DiagnosticDescriptor s_semanticRule = new DiagnosticDescriptor("semantic", "test", "test", "test", DiagnosticSeverity.Error, isEnabledByDefault: false);
            internal static readonly DiagnosticDescriptor s_compilationRule = new DiagnosticDescriptor("compilation", "test", "test", "test", DiagnosticSeverity.Error, isEnabledByDefault: false);

            public override ImmutableArray<DiagnosticDescriptor> SupportedDiagnostics => ImmutableArray.Create(s_syntaxRule, s_semanticRule, s_compilationRule);

            public override void Initialize(AnalysisContext context)
            {
                context.RegisterSyntaxTreeAction(c => c.ReportDiagnostic(Diagnostic.Create(s_syntaxRule, c.Tree.GetRoot().GetLocation())));
                context.RegisterSemanticModelAction(c => c.ReportDiagnostic(Diagnostic.Create(s_semanticRule, c.SemanticModel.SyntaxTree.GetRoot().GetLocation())));
                context.RegisterCompilationAction(c => c.ReportDiagnostic(Diagnostic.Create(s_compilationRule, c.Compilation.SyntaxTrees.First().GetRoot().GetLocation())));
            }
        }

        private class OpenFileOnlyAnalyzer : DiagnosticAnalyzer, IBuiltInAnalyzer
        {
            internal static readonly DiagnosticDescriptor s_syntaxRule = new DiagnosticDescriptor("syntax", "test", "test", "test", DiagnosticSeverity.Error, isEnabledByDefault: true);

            public override ImmutableArray<DiagnosticDescriptor> SupportedDiagnostics => ImmutableArray.Create(s_syntaxRule);

            public override void Initialize(AnalysisContext context)
                => context.RegisterSyntaxTreeAction(c => c.ReportDiagnostic(Diagnostic.Create(s_syntaxRule, c.Tree.GetRoot().GetLocation())));

            public DiagnosticAnalyzerCategory GetAnalyzerCategory()
                => DiagnosticAnalyzerCategory.SyntaxTreeWithoutSemanticsAnalysis;

            public bool IsHighPriority => false;

            public bool OpenFileOnly(SimplifierOptions options)
                => true;
        }

        private class NoNameAnalyzer : DocumentDiagnosticAnalyzer
        {
            internal static readonly DiagnosticDescriptor s_syntaxRule = new DiagnosticDescriptor("syntax", "test", "test", "test", DiagnosticSeverity.Error, isEnabledByDefault: true);

            public override ImmutableArray<DiagnosticDescriptor> SupportedDiagnostics => ImmutableArray.Create(s_syntaxRule);

            public override Task<ImmutableArray<Diagnostic>> AnalyzeSyntaxAsync(Document document, CancellationToken cancellationToken)
                => Task.FromResult(ImmutableArray.Create(Diagnostic.Create(s_syntaxRule, Location.Create(document.FilePath, TextSpan.FromBounds(0, 0), new LinePositionSpan(new LinePosition(0, 0), new LinePosition(0, 0))))));

            public override Task<ImmutableArray<Diagnostic>> AnalyzeSemanticsAsync(Document document, CancellationToken cancellationToken)
                => SpecializedTasks.Default<ImmutableArray<Diagnostic>>();
        }

        private class Priority20Analyzer : PriorityTestDocumentDiagnosticAnalyzer
        {
            public Priority20Analyzer() : base(priority: 20) { }
        }

        private class Priority15Analyzer : PriorityTestProjectDiagnosticAnalyzer
        {
            public Priority15Analyzer() : base(priority: 15) { }
        }

        private class Priority10Analyzer : PriorityTestDocumentDiagnosticAnalyzer
        {
            public Priority10Analyzer() : base(priority: 10) { }
        }

        private class Priority1Analyzer : PriorityTestProjectDiagnosticAnalyzer
        {
            public Priority1Analyzer() : base(priority: 1) { }
        }

        private class Priority0Analyzer : PriorityTestDocumentDiagnosticAnalyzer
        {
            public Priority0Analyzer() : base(priority: -1) { }
        }

        private class PriorityTestDocumentDiagnosticAnalyzer : DocumentDiagnosticAnalyzer
        {
            protected PriorityTestDocumentDiagnosticAnalyzer(int priority)
                => Priority = priority;

            public override int Priority { get; }
            public override ImmutableArray<DiagnosticDescriptor> SupportedDiagnostics => ImmutableArray<DiagnosticDescriptor>.Empty;
            public override Task<ImmutableArray<Diagnostic>> AnalyzeSemanticsAsync(Document document, CancellationToken cancellationToken)
                => Task.FromResult(ImmutableArray<Diagnostic>.Empty);
            public override Task<ImmutableArray<Diagnostic>> AnalyzeSyntaxAsync(Document document, CancellationToken cancellationToken)
                => Task.FromResult(ImmutableArray<Diagnostic>.Empty);
        }

        private class PriorityTestProjectDiagnosticAnalyzer : ProjectDiagnosticAnalyzer
        {
            protected PriorityTestProjectDiagnosticAnalyzer(int priority)
                => Priority = priority;

            public override int Priority { get; }
            public override ImmutableArray<DiagnosticDescriptor> SupportedDiagnostics => ImmutableArray<DiagnosticDescriptor>.Empty;
            public override Task<ImmutableArray<Diagnostic>> AnalyzeProjectAsync(Project project, CancellationToken cancellationToken)
                => Task.FromResult(ImmutableArray<Diagnostic>.Empty);
        }

        private class LeakDocumentAnalyzer : DocumentDiagnosticAnalyzer
        {
            internal static readonly DiagnosticDescriptor s_syntaxRule = new DiagnosticDescriptor("leak", "test", "test", "test", DiagnosticSeverity.Error, isEnabledByDefault: true);

            public override ImmutableArray<DiagnosticDescriptor> SupportedDiagnostics => ImmutableArray.Create(s_syntaxRule);

            public override async Task<ImmutableArray<Diagnostic>> AnalyzeSyntaxAsync(Document document, CancellationToken cancellationToken)
            {
                var root = await document.GetSyntaxRootAsync(cancellationToken).ConfigureAwait(false);
                return ImmutableArray.Create(Diagnostic.Create(s_syntaxRule, root.GetLocation()));
            }

            public override Task<ImmutableArray<Diagnostic>> AnalyzeSemanticsAsync(Document document, CancellationToken cancellationToken)
                => SpecializedTasks.Default<ImmutableArray<Diagnostic>>();
        }

        private class LeakProjectAnalyzer : ProjectDiagnosticAnalyzer
        {
            private static readonly DiagnosticDescriptor s_rule = new DiagnosticDescriptor("project", "test", "test", "test", DiagnosticSeverity.Error, isEnabledByDefault: true);
            public override ImmutableArray<DiagnosticDescriptor> SupportedDiagnostics => ImmutableArray.Create(s_rule);
            public override Task<ImmutableArray<Diagnostic>> AnalyzeProjectAsync(Project project, CancellationToken cancellationToken) => SpecializedTasks.Default<ImmutableArray<Diagnostic>>();
        }

        [DiagnosticAnalyzer(LanguageNames.CSharp)]
        private class NamedTypeAnalyzer : DiagnosticAnalyzer
        {
            public const string DiagnosticId = "test";
            private readonly ImmutableArray<DiagnosticDescriptor> _supportedDiagnostics;

            public NamedTypeAnalyzer(DiagnosticSeverity defaultSeverity = DiagnosticSeverity.Warning)
                => _supportedDiagnostics = ImmutableArray.Create(new DiagnosticDescriptor(DiagnosticId, "test", "test", "test", defaultSeverity, isEnabledByDefault: true));

            public override ImmutableArray<DiagnosticDescriptor> SupportedDiagnostics => _supportedDiagnostics;
            public bool ReceivedSymbolCallback { get; private set; }

            public override void Initialize(AnalysisContext context)
            {
                context.RegisterSymbolAction(c =>
                {
                    ReceivedSymbolCallback = true;
                    c.ReportDiagnostic(Diagnostic.Create(_supportedDiagnostics[0], c.Symbol.Locations[0]));
                }, SymbolKind.NamedType);
            }
        }
    }
}<|MERGE_RESOLUTION|>--- conflicted
+++ resolved
@@ -237,12 +237,6 @@
 
             // open document
             workspace.OpenDocument(document.Id);
-<<<<<<< HEAD
-#if false
-            await analyzer.DocumentOpenAsync(document, CancellationToken.None).ConfigureAwait(false);
-#endif
-=======
->>>>>>> 6f8be3ac
 
             await analyzer.ForceAnalyzeProjectAsync(document.Project, CancellationToken.None);
 
@@ -341,26 +335,9 @@
 
             // open document
             workspace.OpenDocument(document.Id);
-<<<<<<< HEAD
-#if false
-            await analyzer.DocumentOpenAsync(document, CancellationToken.None).ConfigureAwait(false);
-#endif
-
-            // cause analysis
-            await RunAllAnalysisAsync(analyzer, document).ConfigureAwait(false);
 
             // close document
             workspace.CloseDocument(document.Id);
-#if false
-            await analyzer.DocumentCloseAsync(document, CancellationToken.None).ConfigureAwait(false);
-#endif
-
-            await RunAllAnalysisAsync(analyzer, document).ConfigureAwait(false);
-=======
-
-            // close document
-            workspace.CloseDocument(document.Id);
->>>>>>> 6f8be3ac
 
             // wait for all events to raised
             await ((AsynchronousOperationListener)service.Listener).ExpeditedWaitAsync().ConfigureAwait(false);
@@ -473,27 +450,7 @@
             Assert.IsType<MockDiagnosticUpdateSourceRegistrationService>(exportProvider.GetExportedValue<IDiagnosticUpdateSourceRegistrationService>());
             var service = Assert.IsType<DiagnosticAnalyzerService>(exportProvider.GetExportedValue<IDiagnosticAnalyzerService>());
 
-<<<<<<< HEAD
-            var incrementalAnalyzer = (DiagnosticIncrementalAnalyzer)service.CreateIncrementalAnalyzer(workspace);
-#if false
-            var analyzers = incrementalAnalyzer.GetAnalyzersTestOnly(project).ToArray();
-
-            AssertEx.Equal(new[]
-            {
-                typeof(FileContentLoadAnalyzer),
-                typeof(GeneratorDiagnosticsPlaceholderAnalyzer),
-                typeof(CSharpCompilerDiagnosticAnalyzer),
-                typeof(Analyzer),
-                typeof(Priority0Analyzer),
-                typeof(Priority1Analyzer),
-                typeof(Priority10Analyzer),
-                typeof(Priority15Analyzer),
-                typeof(Priority20Analyzer)
-            }, analyzers.Select(a => a.GetType()));
-#endif
-=======
             var incrementalAnalyzer = service.CreateIncrementalAnalyzer(workspace);
->>>>>>> 6f8be3ac
         }
 
         [Fact]
@@ -548,15 +505,8 @@
                 }
             };
 
-<<<<<<< HEAD
-            var incrementalAnalyzer = (DiagnosticIncrementalAnalyzer)service.CreateIncrementalAnalyzer(workspace);
-#if false
-            await incrementalAnalyzer.AnalyzeProjectAsync(project, semanticsChanged: true, InvocationReasons.Reanalyze, CancellationToken.None);
-#endif
-=======
             var incrementalAnalyzer = service.CreateIncrementalAnalyzer(workspace);
             await incrementalAnalyzer.ForceAnalyzeProjectAsync(project, CancellationToken.None);
->>>>>>> 6f8be3ac
             await ((AsynchronousOperationListener)service.Listener).ExpeditedWaitAsync();
 
             Assert.True(called);
@@ -663,15 +613,8 @@
                 }
             };
 
-<<<<<<< HEAD
-            var incrementalAnalyzer = (DiagnosticIncrementalAnalyzer)service.CreateIncrementalAnalyzer(project.Solution.Workspace);
-#if false
-            await incrementalAnalyzer.AnalyzeProjectAsync(project, semanticsChanged: true, InvocationReasons.Reanalyze, CancellationToken.None);
-#endif
-=======
             var incrementalAnalyzer = service.CreateIncrementalAnalyzer(project.Solution.Workspace);
             await incrementalAnalyzer.ForceAnalyzeProjectAsync(project, CancellationToken.None);
->>>>>>> 6f8be3ac
             await ((AsynchronousOperationListener)service.Listener).ExpeditedWaitAsync();
 
             Assert.Equal(expectAnalyzerExecuted, called);
@@ -725,30 +668,7 @@
             var incrementalAnalyzer = service.CreateIncrementalAnalyzer(workspace);
             var firstAdditionalDocument = project.AdditionalDocuments.FirstOrDefault();
 
-<<<<<<< HEAD
-            switch (analysisScope)
-            {
-                case BackgroundAnalysisScope.None:
-                case BackgroundAnalysisScope.VisibleFilesAndOpenFilesWithPreviouslyReportedDiagnostics:
-                case BackgroundAnalysisScope.OpenFiles:
-                    workspace.OpenAdditionalDocument(firstAdditionalDocument.Id);
-#if false
-                    await incrementalAnalyzer.AnalyzeNonSourceDocumentAsync(firstAdditionalDocument, InvocationReasons.SyntaxChanged, CancellationToken.None);
-#endif
-                    break;
-
-                case BackgroundAnalysisScope.FullSolution:
-#if false
-                    await incrementalAnalyzer.AnalyzeProjectAsync(project, semanticsChanged: true, InvocationReasons.Reanalyze, CancellationToken.None);
-#endif
-                    break;
-
-                default:
-                    throw ExceptionUtilities.UnexpectedValue(analysisScope);
-            }
-=======
             workspace.OpenAdditionalDocument(firstAdditionalDocument.Id);
->>>>>>> 6f8be3ac
 
             await incrementalAnalyzer.ForceAnalyzeProjectAsync(project, CancellationToken.None);
             await ((AsynchronousOperationListener)service.Listener).ExpeditedWaitAsync();
@@ -842,31 +762,13 @@
                     workspace.OpenDocument(document.Id);
                     var documentTrackingService = (TestDocumentTrackingService)workspace.Services.GetService<IDocumentTrackingService>();
                     documentTrackingService.SetActiveDocument(document.Id);
-<<<<<<< HEAD
-#if false
-                    await incrementalAnalyzer.AnalyzeDocumentAsync(document, bodyOpt: null, InvocationReasons.SemanticChanged, CancellationToken.None);
-#endif
-=======
->>>>>>> 6f8be3ac
                     break;
 
                 case BackgroundAnalysisScope.OpenFiles:
                     workspace.OpenDocument(document.Id);
-<<<<<<< HEAD
-#if false
-                    await incrementalAnalyzer.AnalyzeDocumentAsync(document, bodyOpt: null, InvocationReasons.SemanticChanged, CancellationToken.None);
-#endif
                     break;
 
                 case BackgroundAnalysisScope.FullSolution:
-#if false
-                    await incrementalAnalyzer.AnalyzeProjectAsync(project, semanticsChanged: true, InvocationReasons.Reanalyze, CancellationToken.None);
-#endif
-=======
-                    break;
-
-                case BackgroundAnalysisScope.FullSolution:
->>>>>>> 6f8be3ac
                     break;
 
                 default:
@@ -1001,12 +903,6 @@
 
                     var documentTrackingService = (TestDocumentTrackingService)workspace.Services.GetRequiredService<IDocumentTrackingService>();
                     documentTrackingService.SetActiveDocument(document.Id);
-<<<<<<< HEAD
-#if false
-                    await incrementalAnalyzer.AnalyzeDocumentAsync(document, bodyOpt: null, InvocationReasons.SemanticChanged, CancellationToken.None);
-#endif
-=======
->>>>>>> 6f8be3ac
                     break;
 
                 case BackgroundAnalysisScope.OpenFiles:
@@ -1015,21 +911,9 @@
                     else
                         workspace.OpenDocument(document.Id);
 
-<<<<<<< HEAD
-#if false
-                    await incrementalAnalyzer.AnalyzeDocumentAsync(document, bodyOpt: null, InvocationReasons.SemanticChanged, CancellationToken.None);
-#endif
                     break;
 
                 case BackgroundAnalysisScope.FullSolution:
-#if false
-                    await incrementalAnalyzer.AnalyzeProjectAsync(project, semanticsChanged: true, InvocationReasons.Reanalyze, CancellationToken.None);
-#endif
-=======
-                    break;
-
-                case BackgroundAnalysisScope.FullSolution:
->>>>>>> 6f8be3ac
                     break;
             }
 
@@ -1114,22 +998,7 @@
             Assert.Empty(analyzer.CanceledCompilations);
             try
             {
-<<<<<<< HEAD
-                if (actionKind == AnalyzerRegisterActionKind.SyntaxTree)
-                {
-#if false
-                    await incrementalAnalyzer.AnalyzeSyntaxAsync(document, InvocationReasons.SyntaxChanged, analyzer.CancellationToken);
-#endif
-                }
-                else
-                {
-#if false
-                    await incrementalAnalyzer.AnalyzeDocumentAsync(document, bodyOpt: null, InvocationReasons.SemanticChanged, analyzer.CancellationToken);
-#endif
-                }
-=======
                 await incrementalAnalyzer.ForceAnalyzeProjectAsync(project, analyzer.CancellationToken);
->>>>>>> 6f8be3ac
 
                 throw ExceptionUtilities.Unreachable();
             }
@@ -1141,22 +1010,7 @@
             Assert.Null(diagnostic);
 
             // Then invoke analysis without cancellation token, and verify non-cancelled diagnostic.
-<<<<<<< HEAD
-            if (actionKind == AnalyzerRegisterActionKind.SyntaxTree)
-            {
-#if false
-                await incrementalAnalyzer.AnalyzeSyntaxAsync(document, InvocationReasons.SyntaxChanged, CancellationToken.None);
-#endif
-            }
-            else
-            {
-#if false
-                await incrementalAnalyzer.AnalyzeDocumentAsync(document, bodyOpt: null, InvocationReasons.SemanticChanged, CancellationToken.None);
-#endif
-            }
-=======
             await incrementalAnalyzer.ForceAnalyzeProjectAsync(project, CancellationToken.None);
->>>>>>> 6f8be3ac
 
             await ((AsynchronousOperationListener)service.Listener).ExpeditedWaitAsync();
 
@@ -1372,24 +1226,8 @@
                 }
             };
 
-<<<<<<< HEAD
-            var incrementalAnalyzer = (DiagnosticIncrementalAnalyzer)service.CreateIncrementalAnalyzer(workspace);
-            if (analyzeProject)
-            {
-#if false
-                await incrementalAnalyzer.AnalyzeProjectAsync(project, semanticsChanged: true, InvocationReasons.Reanalyze, CancellationToken.None);
-#endif
-            }
-            else
-            {
-#if false
-                await incrementalAnalyzer.AnalyzeDocumentAsync(document, bodyOpt: null, InvocationReasons.SemanticChanged, CancellationToken.None);
-#endif
-            }
-=======
             var incrementalAnalyzer = service.CreateIncrementalAnalyzer(workspace);
             await incrementalAnalyzer.ForceAnalyzeProjectAsync(project, CancellationToken.None);
->>>>>>> 6f8be3ac
 
             await ((AsynchronousOperationListener)service.Listener).ExpeditedWaitAsync();
 
@@ -1435,26 +1273,6 @@
             return (syntax, semantic);
         }
 
-<<<<<<< HEAD
-        private static async Task RunAllAnalysisAsync(IIncrementalAnalyzer analyzer, TextDocument textDocument)
-        {
-#if false
-            if (textDocument is Document document)
-            {
-                await analyzer.AnalyzeSyntaxAsync(document, InvocationReasons.Empty, CancellationToken.None).ConfigureAwait(false);
-                await analyzer.AnalyzeDocumentAsync(document, bodyOpt: null, reasons: InvocationReasons.Empty, cancellationToken: CancellationToken.None).ConfigureAwait(false);
-            }
-            else
-            {
-                await analyzer.AnalyzeNonSourceDocumentAsync(textDocument, InvocationReasons.Empty, CancellationToken.None).ConfigureAwait(false);
-            }
-
-            await analyzer.AnalyzeProjectAsync(textDocument.Project, semanticsChanged: true, reasons: InvocationReasons.Empty, cancellationToken: CancellationToken.None).ConfigureAwait(false);
-#endif
-        }
-
-=======
->>>>>>> 6f8be3ac
         private class Analyzer : DiagnosticAnalyzer
         {
             internal static readonly DiagnosticDescriptor s_syntaxRule = new DiagnosticDescriptor("syntax", "test", "test", "test", DiagnosticSeverity.Error, isEnabledByDefault: true);
