// Copyright (c) Microsoft.  All Rights Reserved.  Licensed under the Apache License, Version 2.0.  See License.txt in the project root for license information.

using System;
using System.Collections.Generic;
using System.Linq;
using System.Threading;
using Microsoft.CodeAnalysis;
using Microsoft.CodeAnalysis.CodeActions;
using Microsoft.CodeAnalysis.CodeRefactorings;
using Microsoft.CodeAnalysis.Editor.UnitTests.Workspaces;
using Microsoft.CodeAnalysis.Options;
using Microsoft.CodeAnalysis.Shared.Extensions;
using Microsoft.CodeAnalysis.Text;
using Microsoft.CodeAnalysis.UnitTests;
using Microsoft.VisualStudio.Text.Differencing;
using Microsoft.VisualStudio.Text.Editor;
using Roslyn.Test.Utilities;
using Roslyn.Utilities;
using Xunit;

namespace Microsoft.CodeAnalysis.Editor.UnitTests.CodeActions
{
    public abstract class AbstractCodeActionTest
    {
        protected abstract string GetLanguage();
        protected abstract ParseOptions GetScriptOptions();
        protected abstract TestWorkspace CreateWorkspaceFromFile(string definition, ParseOptions parseOptions, CompilationOptions compilationOptions);
        protected abstract object CreateCodeRefactoringProvider(Workspace workspace);

        protected virtual void TestMissing(
            string initial,
            Func<dynamic, dynamic> nodeLocator = null)
        {
            TestMissing(initial, null, nodeLocator);
            TestMissing(initial, GetScriptOptions(), nodeLocator);
        }

        protected virtual void TestMissing(
            string initial,
            ParseOptions parseOptions,
            Func<dynamic, dynamic> nodeLocator = null)
        {
            TestMissing(initial, parseOptions, null, nodeLocator);
        }

        protected void TestMissing(
            string initialMarkup,
            ParseOptions parseOptions,
            CompilationOptions compilationOptions,
            Func<dynamic, dynamic> nodeLocator = null)
        {
            using (var workspace = CreateWorkspaceFromFile(initialMarkup, parseOptions, compilationOptions))
            {
                var codeIssueOrRefactoring = GetCodeRefactoring(workspace, nodeLocator);
                Assert.Null(codeIssueOrRefactoring);
            }
        }

        protected void Test(
            string initial,
            string expected,
            int index = 0,
            bool compareTokens = true,
            Func<dynamic, dynamic> nodeLocator = null,
            IDictionary<OptionKey, object> options = null)
        {
            Test(initial, expected, null, index, compareTokens, nodeLocator, options);
            Test(initial, expected, GetScriptOptions(), index, compareTokens, nodeLocator, options);
        }

        protected void Test(
            string initial,
            string expected,
            ParseOptions parseOptions,
            int index = 0,
            bool compareTokens = true,
            Func<dynamic, dynamic> nodeLocator = null,
            IDictionary<OptionKey, object> options = null)
        {
            Test(initial, expected, parseOptions, null, index, compareTokens, nodeLocator, options);
        }

        private void ApplyOptionsToWorkspace(Workspace workspace, IDictionary<OptionKey, object> options)
        {
            var optionService = workspace.Services.GetService<IOptionService>();
            var optionSet = optionService.GetOptions();
            foreach (var option in options)
            {
                optionSet = optionSet.WithChangedOption(option.Key, option.Value);
            }

            optionService.SetOptions(optionSet);
        }

        protected void Test(
            string initialMarkup,
            string expectedMarkup,
            ParseOptions parseOptions,
            CompilationOptions compilationOptions,
            int index = 0,
            bool compareTokens = true,
            Func<dynamic, dynamic> nodeLocator = null,
            IDictionary<OptionKey, object> options = null)
        {
            string expected;
            IDictionary<string, IList<TextSpan>> spanMap;
            MarkupTestFile.GetSpans(expectedMarkup.NormalizeLineEndings(), out expected, out spanMap);

            var conflictSpans = spanMap.GetOrAdd("Conflict", _ => new List<TextSpan>());
            var renameSpans = spanMap.GetOrAdd("Rename", _ => new List<TextSpan>());
            var warningSpans = spanMap.GetOrAdd("Warning", _ => new List<TextSpan>());

            using (var workspace = CreateWorkspaceFromFile(initialMarkup, parseOptions, compilationOptions))
            {
                if (options != null)
                {
                    ApplyOptionsToWorkspace(workspace, options);
                }

                var codeIssueOrRefactoring = GetCodeRefactoring(workspace, nodeLocator);
                TestActions(
                    workspace, expected, index,
                    codeIssueOrRefactoring.Actions.ToList(),
                    conflictSpans, renameSpans, warningSpans,
                    compareTokens: compareTokens);
            }
        }

        internal ICodeRefactoring GetCodeRefactoring(
            TestWorkspace workspace,
            Func<dynamic, dynamic> nodeLocator)
        {
            return GetCodeRefactorings(workspace, nodeLocator).FirstOrDefault();
        }

        private IEnumerable<ICodeRefactoring> GetCodeRefactorings(
            TestWorkspace workspace,
            Func<dynamic, dynamic> nodeLocator)
        {
            var provider = CreateCodeRefactoringProvider(workspace);
            return SpecializedCollections.SingletonEnumerable(
                GetCodeRefactoring((CodeRefactoringProvider)provider, workspace));
        }

        protected virtual IEnumerable<SyntaxNode> GetNodes(SyntaxNode root, TextSpan span)
        {
            IEnumerable<SyntaxNode> nodes;
            nodes = root.FindToken(span.Start, findInsideTrivia: true).GetAncestors<SyntaxNode>().Where(a => span.Contains(a.Span)).Reverse();
            return nodes;
        }

        private CodeRefactoring GetCodeRefactoring(
            CodeRefactoringProvider provider,
            TestWorkspace workspace)
        {
            var document = GetDocument(workspace);
            var span = workspace.Documents.Single(d => !d.IsLinkFile).SelectedSpans.Single();
            var actions = new List<CodeAction>();
            var context = new CodeRefactoringContext(document, span, (a) => actions.Add(a), CancellationToken.None);
            provider.ComputeRefactoringsAsync(context).Wait();
            return actions.Count > 0 ? new CodeRefactoring(provider, actions) : null;
        }

        protected void TestSmartTagText(
            string initialMarkup,
            string displayText,
            int index = 0,
            ParseOptions parseOptions = null,
            CompilationOptions compilationOptions = null)
        {
            using (var workspace = CreateWorkspaceFromFile(initialMarkup, parseOptions, compilationOptions))
            {
                var refactoring = GetCodeRefactoring(workspace, nodeLocator: null);
                Assert.Equal(displayText, refactoring.Actions.ElementAt(index).Title);
            }
        }

        protected void TestExactActionSetOffered(
            string initialMarkup,
            IEnumerable<string> expectedActionSet,
            ParseOptions parseOptions = null,
            CompilationOptions compilationOptions = null)
        {
            using (var workspace = CreateWorkspaceFromFile(initialMarkup, parseOptions, compilationOptions))
            {
                var codeIssueOrRefactoring = GetCodeRefactoring(workspace, nodeLocator: null);

                var actualActionSet = codeIssueOrRefactoring.Actions.Select(a => a.Title);
                Assert.True(actualActionSet.SequenceEqual(expectedActionSet),
                    "Expected: " + string.Join(", ", expectedActionSet) +
                    "\nActual: " + string.Join(", ", actualActionSet));
            }
        }

        protected void TestActionCount(
            string initialMarkup,
            int count,
            ParseOptions parseOptions = null,
            CompilationOptions compilationOptions = null)
        {
            using (var workspace = CreateWorkspaceFromFile(initialMarkup, parseOptions, compilationOptions))
            {
                var codeIssueOrRefactoring = GetCodeRefactoring(workspace, nodeLocator: null);

                Assert.Equal(count, codeIssueOrRefactoring.Actions.Count());
            }
        }

        protected void TestActions(
            TestWorkspace workspace,
            string expectedText,
            int index,
            IList<CodeAction> actions,
            IList<TextSpan> expectedConflictSpans = null,
            IList<TextSpan> expectedRenameSpans = null,
            IList<TextSpan> expectedWarningSpans = null,
            string expectedPreviewContents = null,
            bool compareTokens = true,
            bool compareExpectedTextAfterApply = false)
        {
            var operations = VerifyInputsAndGetOperations(index, actions);

            VerifyPreviewContents(workspace, expectedPreviewContents, operations);

            // Test annotations from the operation's new solution

            var applyChangesOperation = operations.OfType<ApplyChangesOperation>().First();

            var oldSolution = workspace.CurrentSolution;

            var newSolutionFromOperation = applyChangesOperation.ChangedSolution;
            var documentFromOperation = SolutionUtilities.GetSingleChangedDocument(oldSolution, newSolutionFromOperation);
            var fixedRootFromOperation = documentFromOperation.GetSyntaxRootAsync().Result;

            TestAnnotations(expectedText, expectedConflictSpans, fixedRootFromOperation, ConflictAnnotation.Kind, compareTokens);
            TestAnnotations(expectedText, expectedRenameSpans, fixedRootFromOperation, RenameAnnotation.Kind, compareTokens);
            TestAnnotations(expectedText, expectedWarningSpans, fixedRootFromOperation, WarningAnnotation.Kind, compareTokens);

            // Test final text

            string actualText;
            if (compareExpectedTextAfterApply)
            {
                applyChangesOperation.Apply(workspace, CancellationToken.None);
                var newSolutionAfterApply = workspace.CurrentSolution;

                var documentFromAfterApply = SolutionUtilities.GetSingleChangedDocument(oldSolution, newSolutionAfterApply);
                var fixedRootFromAfterApply = documentFromAfterApply.GetSyntaxRootAsync().Result;
                actualText = compareTokens ? fixedRootFromAfterApply.ToString() : fixedRootFromAfterApply.ToFullString();
            }
            else
            {
                actualText = compareTokens ? fixedRootFromOperation.ToString() : fixedRootFromOperation.ToFullString();
            }

            if (compareTokens)
            {
                TokenUtilities.AssertTokensEqual(expectedText, actualText, GetLanguage());
            }
            else
            {
                Assert.Equal(expectedText, actualText);
            }
        }

        protected void TestActionsOnLinkedFiles(
            TestWorkspace workspace,
            string expectedText,
            int index,
            IList<CodeAction> actions,
            string expectedPreviewContents = null,
            bool compareTokens = true)
        {
            var operations = VerifyInputsAndGetOperations(index, actions);

            VerifyPreviewContents(workspace, expectedPreviewContents, operations);

            var applyChangesOperation = operations.OfType<ApplyChangesOperation>().First();
            applyChangesOperation.Apply(workspace, CancellationToken.None);

            foreach (var document in workspace.Documents)
            {
                var fixedRoot = workspace.CurrentSolution.GetDocument(document.Id).GetSyntaxRootAsync().Result;
                var actualText = compareTokens ? fixedRoot.ToString() : fixedRoot.ToFullString();

                if (compareTokens)
                {
                    TokenUtilities.AssertTokensEqual(expectedText, actualText, GetLanguage());
                }
                else
                {
                    Assert.Equal(expectedText, actualText);
                }
            }
        }

        private static IEnumerable<CodeActionOperation> VerifyInputsAndGetOperations(int index, IList<CodeAction> actions)
        {
            Assert.NotNull(actions);
            Assert.InRange(index, 0, actions.Count - 1);

            var action = actions[index];
            return action.GetOperationsAsync(CancellationToken.None).Result;
        }

        private static void VerifyPreviewContents(TestWorkspace workspace, string expectedPreviewContents, IEnumerable<CodeActionOperation> operations)
        {
            if (expectedPreviewContents != null)
            {
<<<<<<< HEAD
                // TODO: Fix for async.
                // var editHandler = workspace.ExportProvider.GetExportedValue<ICodeActionEditHandlerService>();
                // var content = editHandler.GetPreviews(workspace, operations, CancellationToken.None).TakeNextPreviewAsync().Result;
                // var diffView = content as IWpfDifferenceViewer;
                // Assert.NotNull(diffView);
                // var previewContents = diffView.RightView.TextBuffer.AsTextContainer().CurrentText.ToString();
                // diffView.Close();

                // Assert.Equal(expectedPreviewContents, previewContents);
=======
                var editHandler = workspace.ExportProvider.GetExportedValue<ICodeActionEditHandlerService>();
                var content = editHandler.GetPreviews(workspace, operations, CancellationToken.None).TakeNextPreviewAsync().PumpingWaitResult();
                var diffView = content as IWpfDifferenceViewer;
                Assert.NotNull(diffView);
                var previewContents = diffView.RightView.TextBuffer.AsTextContainer().CurrentText.ToString();
                diffView.Close();

                Assert.Equal(expectedPreviewContents, previewContents);
>>>>>>> 6be88051
            }
        }

        private void TestAnnotations(
            string expectedText,
            IList<TextSpan> expectedSpans,
            SyntaxNode fixedRoot,
            string annotationKind,
            bool compareTokens)
        {
            expectedSpans = expectedSpans ?? new List<TextSpan>();
            var annotatedTokens = fixedRoot.GetAnnotatedNodesAndTokens(annotationKind).Select(n => (SyntaxToken)n).ToList();

            Assert.Equal(expectedSpans.Count, annotatedTokens.Count);

            if (expectedSpans.Count > 0)
            {
                var expectedTokens = TokenUtilities.GetTokens(TokenUtilities.GetSyntaxRoot(expectedText, GetLanguage()));
                var actualTokens = TokenUtilities.GetTokens(fixedRoot);

                for (var i = 0; i < Math.Min(expectedTokens.Count, actualTokens.Count); i++)
                {
                    var expectedToken = expectedTokens[i];
                    var actualToken = actualTokens[i];

                    var actualIsConflict = annotatedTokens.Contains(actualToken);
                    var expectedIsConflict = expectedSpans.Contains(expectedToken.Span);
                    Assert.Equal(expectedIsConflict, actualIsConflict);
                }
            }
        }

        protected static Document GetDocument(TestWorkspace workspace)
        {
            return workspace.CurrentSolution.GetDocument(workspace.Documents.First().Id);
        }

        protected void TestAddDocument(
            string initial,
            string expected,
            IList<string> expectedContainers,
            string expectedDocumentName,
            int index = 0,
            bool compareTokens = true)
        {
            TestAddDocument(initial, expected, index, expectedContainers, expectedDocumentName, null, null, compareTokens);
            TestAddDocument(initial, expected, index, expectedContainers, expectedDocumentName, GetScriptOptions(), null, compareTokens);
        }

        private void TestAddDocument(
            string initialMarkup,
            string expected,
            int index,
            IList<string> expectedContainers,
            string expectedDocumentName,
            ParseOptions parseOptions,
            CompilationOptions compilationOptions,
            bool compareTokens)
        {
            using (var workspace = CreateWorkspaceFromFile(initialMarkup, parseOptions, compilationOptions))
            {
                var codeIssue = GetCodeRefactoring(workspace, nodeLocator: null);
                TestAddDocument(workspace, expected, index, expectedContainers, expectedDocumentName,
                    codeIssue.Actions.ToList(), compareTokens);
            }
        }

        private void TestAddDocument(
            TestWorkspace workspace,
            string expected,
            int index,
            IList<string> expectedFolders,
            string expectedDocumentName,
            IList<CodeAction> fixes,
            bool compareTokens)
        {
            Assert.NotNull(fixes);
            Assert.InRange(index, 0, fixes.Count - 1);

            var operations = fixes[index].GetOperationsAsync(CancellationToken.None).Result;
            var applyChangesOperation = operations.OfType<ApplyChangesOperation>().First();
            var oldSolution = workspace.CurrentSolution;
            var newSolution = applyChangesOperation.ChangedSolution;

            var addedDocument = SolutionUtilities.GetSingleAddedDocument(oldSolution, newSolution);
            Assert.NotNull(addedDocument);

            AssertEx.Equal(expectedFolders, addedDocument.Folders);
            Assert.Equal(expectedDocumentName, addedDocument.Name);
            if (compareTokens)
            {
                TokenUtilities.AssertTokensEqual(
                    expected, addedDocument.GetTextAsync().Result.ToString(), GetLanguage());
            }
            else
            {
                Assert.Equal(expected, addedDocument.GetTextAsync().Result.ToString());
            }

<<<<<<< HEAD
            // TODO: Fix for async.
            // var editHandler = workspace.ExportProvider.GetExportedValue<ICodeActionEditHandlerService>();
            // var content = editHandler.GetPreviews(workspace, operations, CancellationToken.None).TakeNextPreviewAsync().Result;
            // var textView = content as IWpfTextView;
            // Assert.NotNull(textView);
=======
            var editHandler = workspace.ExportProvider.GetExportedValue<ICodeActionEditHandlerService>();
            var content = editHandler.GetPreviews(workspace, operations, CancellationToken.None).TakeNextPreviewAsync().PumpingWaitResult();
            var textView = content as IWpfTextView;
            Assert.NotNull(textView);
>>>>>>> 6be88051

            // textView.Close();
        }
    }
}<|MERGE_RESOLUTION|>--- conflicted
+++ resolved
@@ -307,17 +307,6 @@
         {
             if (expectedPreviewContents != null)
             {
-<<<<<<< HEAD
-                // TODO: Fix for async.
-                // var editHandler = workspace.ExportProvider.GetExportedValue<ICodeActionEditHandlerService>();
-                // var content = editHandler.GetPreviews(workspace, operations, CancellationToken.None).TakeNextPreviewAsync().Result;
-                // var diffView = content as IWpfDifferenceViewer;
-                // Assert.NotNull(diffView);
-                // var previewContents = diffView.RightView.TextBuffer.AsTextContainer().CurrentText.ToString();
-                // diffView.Close();
-
-                // Assert.Equal(expectedPreviewContents, previewContents);
-=======
                 var editHandler = workspace.ExportProvider.GetExportedValue<ICodeActionEditHandlerService>();
                 var content = editHandler.GetPreviews(workspace, operations, CancellationToken.None).TakeNextPreviewAsync().PumpingWaitResult();
                 var diffView = content as IWpfDifferenceViewer;
@@ -326,7 +315,6 @@
                 diffView.Close();
 
                 Assert.Equal(expectedPreviewContents, previewContents);
->>>>>>> 6be88051
             }
         }
 
@@ -426,20 +414,12 @@
                 Assert.Equal(expected, addedDocument.GetTextAsync().Result.ToString());
             }
 
-<<<<<<< HEAD
-            // TODO: Fix for async.
-            // var editHandler = workspace.ExportProvider.GetExportedValue<ICodeActionEditHandlerService>();
-            // var content = editHandler.GetPreviews(workspace, operations, CancellationToken.None).TakeNextPreviewAsync().Result;
-            // var textView = content as IWpfTextView;
-            // Assert.NotNull(textView);
-=======
             var editHandler = workspace.ExportProvider.GetExportedValue<ICodeActionEditHandlerService>();
             var content = editHandler.GetPreviews(workspace, operations, CancellationToken.None).TakeNextPreviewAsync().PumpingWaitResult();
             var textView = content as IWpfTextView;
             Assert.NotNull(textView);
->>>>>>> 6be88051
-
-            // textView.Close();
+
+            textView.Close();
         }
     }
 }