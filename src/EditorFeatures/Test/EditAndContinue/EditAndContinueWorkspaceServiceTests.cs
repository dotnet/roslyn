--- conflicted
+++ resolved
@@ -41,12 +41,7 @@
         private readonly MockDebuggeeModuleMetadataProvider _mockDebugeeModuleMetadataProvider;
         private readonly Mock<IActiveStatementTrackingService> _mockActiveStatementTrackingService;
 
-<<<<<<< HEAD
-=======
-        private Mock<IActiveStatementProvider> _mockActiveStatementProvider;
         private Func<Project, CompilationOutputs> _mockCompilationOutputsProvider;
-        private readonly List<Guid> _modulesPreparedForUpdate;
->>>>>>> dd1050ab
         private readonly List<DiagnosticsUpdatedArgs> _emitDiagnosticsUpdated;
         private int _emitDiagnosticsClearedCount;
         private readonly List<string> _telemetryLog;
@@ -942,25 +937,25 @@
             var moduleId = Guid.NewGuid();
 
             var source1 = @"
-class C1 
-{ 
-  void M() 
+class C1
+{
+  void M()
   {
-    System.Console.WriteLine(1); 
-    System.Console.WriteLine(2); 
-    System.Console.WriteLine(3); 
-  } 
+    System.Console.WriteLine(1);
+    System.Console.WriteLine(2);
+    System.Console.WriteLine(3);
+  }
 }";
             var source2 = @"
-class C1 
-{ 
-
-  void M() 
+class C1
+{
+
+  void M()
   {
-    System.Console.WriteLine(9); 
-    System.Console.WriteLine(); 
-    System.Console.WriteLine(30); 
-  } 
+    System.Console.WriteLine(9);
+    System.Console.WriteLine();
+    System.Console.WriteLine(30);
+  }
 }";
             using (var workspace = TestWorkspace.CreateCSharp(source1))
             {
@@ -1391,7 +1386,7 @@
             Assert.Equal(SolutionUpdateStatus.Blocked, solutionStatusEmit);
             Assert.Empty(deltas);
 
-            // TODO: https://github.com/dotnet/roslyn/issues/36061 
+            // TODO: https://github.com/dotnet/roslyn/issues/36061
             // Semantic errors should not be reported in emit diagnostics.
             AssertEx.Equal(new[] { "CS0266" }, _emitDiagnosticsUpdated.Single().Diagnostics.Select(d => d.Id));
             Assert.Equal(SolutionUpdateStatus.Blocked, solutionStatusEmit);
@@ -1535,7 +1530,7 @@
             // SaveDocument=true
             // workspace:     --V0-------------|--V2--------|------------|
             // file system:   --V0---------V1--|-----V2-----|------------|
-            //                   \--build--/   F5    ^      F10  ^       F10 
+            //                   \--build--/   F5    ^      F10  ^       F10
             //                                       save        file watcher: no-op
             // SaveDocument=false
             // workspace:     --V0-------------|--V2--------|----V1------|
@@ -2211,25 +2206,25 @@
         public async Task GetDocumentTextChangesAsync()
         {
             var source1 = @"
-class C1 
-{ 
-  void M() 
+class C1
+{
+  void M()
   {
     System.Console.WriteLine(1);
     System.Console.WriteLine(2);
     System.Console.WriteLine(3);
-  } 
+  }
 }";
             var source2 = @"
-class C1 
-{ 
-
-  void M() 
+class C1
+{
+
+  void M()
   {
     System.Console.WriteLine(9);
     System.Console.WriteLine();
     System.Console.WriteLine(30);
-  } 
+  }
 }";
 
             var oldTree = SyntaxFactory.ParseSyntaxTree(source1);
