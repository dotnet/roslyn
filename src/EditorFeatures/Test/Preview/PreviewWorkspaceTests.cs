--- conflicted
+++ resolved
@@ -270,12 +270,8 @@
         {
             var analyzerOptions = new AnalyzerOptions(additionalFiles: ImmutableArray<AdditionalText>.Empty);
             var project = previewWorkspace.CurrentSolution.Projects.Single();
-<<<<<<< HEAD
-            var workspaceAnalyzerOptions = new WorkspaceAnalyzerOptions(analyzerOptions, project);
-=======
             var ideAnalyzerOptions = IdeAnalyzerOptions.GetDefault(project.LanguageServices);
             var workspaceAnalyzerOptions = new WorkspaceAnalyzerOptions(analyzerOptions, project.Solution, ideAnalyzerOptions);
->>>>>>> 80a8ce8d
             var compilationWithAnalyzersOptions = new CompilationWithAnalyzersOptions(workspaceAnalyzerOptions, onAnalyzerException: null, concurrentAnalysis: false, logAnalyzerExecutionTime: false);
             var compilation = project.GetRequiredCompilationAsync(CancellationToken.None).Result;
             var compilationWithAnalyzers = new CompilationWithAnalyzers(compilation, analyzers, compilationWithAnalyzersOptions);
