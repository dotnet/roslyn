--- conflicted
+++ resolved
@@ -123,15 +123,6 @@
         public async Task TestPreviewServices()
         {
             using var previewWorkspace = new PreviewWorkspace(EditorTestCompositions.EditorFeatures.GetHostServices());
-<<<<<<< HEAD
-#if false
-            var service = previewWorkspace.Services.GetService<ISolutionCrawlerRegistrationService>();
-            var registrationService = Assert.IsType<SolutionCrawlerRegistrationService>(service);
-            Assert.False(registrationService.Register(previewWorkspace));
-#endif
-
-=======
->>>>>>> 6f8be3ac
             var persistentService = previewWorkspace.Services.SolutionServices.GetPersistentStorageService();
 
             await using var storage = await persistentService.GetStorageAsync(SolutionKey.ToSolutionKey(previewWorkspace.CurrentSolution), CancellationToken.None);
