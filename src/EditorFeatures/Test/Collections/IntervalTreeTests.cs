--- conflicted
+++ resolved
@@ -33,11 +33,7 @@
 
         private static IEnumerable<SimpleIntervalTree<Tuple<int, int, string>>> CreateTrees(IEnumerable<Tuple<int, int, string>> values)
         {
-<<<<<<< HEAD
             yield return SimpleIntervalTree.Create(new TupleIntrospector<string>(), values.ToArray());
-=======
-            yield return SimpleIntervalTree.Create(new TupleIntrospector<string>(), values);
->>>>>>> 1aa91a5e
         }
 
         [WpfFact]
