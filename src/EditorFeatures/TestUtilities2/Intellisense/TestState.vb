﻿' Licensed to the .NET Foundation under one or more agreements.
' The .NET Foundation licenses this file to you under the MIT license.
' See the LICENSE file in the project root for more information.

Imports System.Collections.Immutable
Imports System.Threading
Imports Microsoft.CodeAnalysis.Completion
Imports Microsoft.CodeAnalysis.Editor.CommandHandlers
Imports Microsoft.CodeAnalysis.Editor.CSharp.CompleteStatement
Imports Microsoft.CodeAnalysis.Editor.Implementation.Formatting
Imports Microsoft.CodeAnalysis.Editor.UnitTests.Extensions
Imports Microsoft.CodeAnalysis.Editor.UnitTests.Utilities
Imports Microsoft.CodeAnalysis.Shared.TestHooks
Imports Microsoft.CodeAnalysis.SignatureHelp
Imports Microsoft.CodeAnalysis.Test.Utilities
Imports Microsoft.VisualStudio.Commanding
Imports Microsoft.VisualStudio.Language.Intellisense
Imports Microsoft.VisualStudio.Language.Intellisense.AsyncCompletion
Imports Microsoft.VisualStudio.Text
Imports Microsoft.VisualStudio.Text.Editor
Imports Microsoft.VisualStudio.Text.Editor.Commanding.Commands

Namespace Microsoft.CodeAnalysis.Editor.UnitTests.IntelliSense
    Friend Class TestState
        Inherits AbstractCommandHandlerTestState

        Private Const timeoutMs = 60000
        Private Const editorTimeoutMs = 60000
        Friend Const RoslynItem = "RoslynItem"
        Friend ReadOnly EditorCompletionCommandHandler As ICommandHandler
        Friend ReadOnly CompletionPresenterProvider As ICompletionPresenterProvider

        Protected ReadOnly SessionTestState As IIntelliSenseTestState
        Private ReadOnly SignatureHelpBeforeCompletionCommandHandler As SignatureHelpBeforeCompletionCommandHandler
        Protected ReadOnly SignatureHelpAfterCompletionCommandHandler As SignatureHelpAfterCompletionCommandHandler
        Protected ReadOnly CompleteStatementCommandHandler As CompleteStatementCommandHandler
        Private ReadOnly FormatCommandHandler As FormatCommandHandler

        Public Shared ReadOnly CompositionWithoutCompletionTestParts As TestComposition = EditorTestCompositions.EditorFeaturesWpf.
            AddExcludedPartTypes(
                GetType(IIntelliSensePresenter(Of ISignatureHelpPresenterSession, ISignatureHelpSession)),
                GetType(FormatCommandHandler)).
            AddParts(
                GetType(TestSignatureHelpPresenter),
                GetType(IntelliSenseTestState),
                GetType(MockCompletionPresenterProvider))

        Friend ReadOnly Property CurrentSignatureHelpPresenterSession As TestSignatureHelpPresenterSession
            Get
                Return SessionTestState.CurrentSignatureHelpPresenterSession
            End Get
        End Property

        ' Do not call directly. Use TestStateFactory
        Friend Sub New(workspaceElement As XElement,
                       excludedTypes As IEnumerable(Of Type),
                       extraExportedTypes As IEnumerable(Of Type),
                       includeFormatCommandHandler As Boolean,
                       workspaceKind As String,
                       Optional makeSeparateBufferForCursor As Boolean = False,
                       Optional roles As ImmutableArray(Of String) = Nothing)
            MyBase.New(workspaceElement, GetComposition(excludedTypes, extraExportedTypes, includeFormatCommandHandler), workspaceKind:=workspaceKind, makeSeparateBufferForCursor, roles)

            ' The current default timeout defined in the Editor may not work on slow virtual test machines.
            ' Need to use a safe timeout there to follow real code paths.
            MyBase.TextView.Options.GlobalOptions.SetOptionValue(DefaultOptions.ResponsiveCompletionThresholdOptionId, editorTimeoutMs)

            Dim languageServices = Me.Workspace.CurrentSolution.Projects.First().LanguageServices
            Dim language = languageServices.Language

            Me.SessionTestState = GetExportedValue(Of IIntelliSenseTestState)()

            Me.SignatureHelpBeforeCompletionCommandHandler = GetExportedValue(Of SignatureHelpBeforeCompletionCommandHandler)()

            Me.SignatureHelpAfterCompletionCommandHandler = GetExportedValue(Of SignatureHelpAfterCompletionCommandHandler)()
            Me.CompleteStatementCommandHandler = GetExportedValue(Of CompleteStatementCommandHandler)()

            Me.FormatCommandHandler = If(includeFormatCommandHandler, GetExportedValue(Of FormatCommandHandler)(), Nothing)
            Me.CompleteStatementCommandHandler = Workspace.ExportProvider.GetCommandHandler(Of CompleteStatementCommandHandler)(NameOf(CompleteStatementCommandHandler))

            CompletionPresenterProvider = GetExportedValues(Of ICompletionPresenterProvider)().
                Single(Function(e As ICompletionPresenterProvider) e.GetType().FullName = "Microsoft.CodeAnalysis.Editor.UnitTests.IntelliSense.MockCompletionPresenterProvider")
            EditorCompletionCommandHandler = GetExportedValues(Of ICommandHandler)().
                Single(Function(e As ICommandHandler) e.GetType().Name = PredefinedCompletionNames.CompletionCommandHandler)
        End Sub

        Private Overloads Shared Function GetComposition(
            excludedTypes As IEnumerable(Of Type),
            extraExportedTypes As IEnumerable(Of Type),
            includeFormatCommandHandler As Boolean) As TestComposition

            Dim composition = CompositionWithoutCompletionTestParts.
                AddExcludedPartTypes(excludedTypes).
                AddParts(extraExportedTypes)

            If includeFormatCommandHandler Then
                composition = composition.AddParts(GetType(FormatCommandHandler))
            End If

            Return composition
        End Function

#Region "Editor Related Operations"

        Protected Overloads Sub ExecuteTypeCharCommand(args As TypeCharCommandArgs, finalHandler As Action, context As CommandExecutionContext, completionCommandHandler As IChainedCommandHandler(Of TypeCharCommandArgs))
            Dim sigHelpHandler = DirectCast(SignatureHelpBeforeCompletionCommandHandler, IChainedCommandHandler(Of TypeCharCommandArgs))
            Dim formatHandler = DirectCast(FormatCommandHandler, IChainedCommandHandler(Of TypeCharCommandArgs))

            If formatHandler Is Nothing Then
                sigHelpHandler.ExecuteCommand(
                    args, Sub() completionCommandHandler.ExecuteCommand(
                                    args, Sub() CompleteStatementCommandHandler.ExecuteCommand(args, finalHandler, context), context), context)
            Else
                formatHandler.ExecuteCommand(
                    args, Sub() sigHelpHandler.ExecuteCommand(
                                    args, Sub() completionCommandHandler.ExecuteCommand(
                                                    args, Sub() CompleteStatementCommandHandler.ExecuteCommand(args, finalHandler, context), context), context), context)
            End If
        End Sub

        Public Overloads Sub SendTab()
            Dim handler = GetHandler(Of IChainedCommandHandler(Of TabKeyCommandArgs))()
            MyBase.SendTab(Sub(a, n, c) handler.ExecuteCommand(a, n, c), Sub() EditorOperations.InsertText(vbTab))
        End Sub

        Public Overloads Sub SendReturn()
            Dim handler = GetHandler(Of IChainedCommandHandler(Of ReturnKeyCommandArgs))()
            MyBase.SendReturn(Sub(a, n, c) handler.ExecuteCommand(a, n, c), Sub() EditorOperations.InsertNewLine())
        End Sub

        Public Overrides Sub SendBackspace()
            Dim compHandler = GetHandler(Of IChainedCommandHandler(Of BackspaceKeyCommandArgs))()
            MyBase.SendBackspace(Sub(a, n, c) compHandler.ExecuteCommand(a, n, c), AddressOf MyBase.SendBackspace)
        End Sub

        Public Overrides Sub SendDelete()
            Dim compHandler = GetHandler(Of IChainedCommandHandler(Of DeleteKeyCommandArgs))()
            MyBase.SendDelete(Sub(a, n, c) compHandler.ExecuteCommand(a, n, c), AddressOf MyBase.SendDelete)
        End Sub

        Public Sub SendDeleteToSpecificViewAndBuffer(view As IWpfTextView, buffer As ITextBuffer)
            Dim compHandler = GetHandler(Of IChainedCommandHandler(Of DeleteKeyCommandArgs))()
            compHandler.ExecuteCommand(New DeleteKeyCommandArgs(view, buffer), AddressOf MyBase.SendDelete, TestCommandExecutionContext.Create())
        End Sub

        Private Overloads Sub ExecuteTypeCharCommand(args As TypeCharCommandArgs, finalHandler As Action, context As CommandExecutionContext)
            Dim compHandler = GetHandler(Of IChainedCommandHandler(Of TypeCharCommandArgs))()
            ExecuteTypeCharCommand(args, finalHandler, context, compHandler)
        End Sub

        Public Overloads Sub SendTypeChars(typeChars As String)
            MyBase.SendTypeChars(typeChars, Sub(a, n, c) ExecuteTypeCharCommand(a, n, c))
        End Sub

        Public Overloads Sub SendEscape()
            MyBase.SendEscape(Sub(a, n, c) EditorCompletionCommandHandler.ExecuteCommand(a, Sub() SignatureHelpAfterCompletionCommandHandler.ExecuteCommand(a, n, c), c), Sub() Return)
        End Sub

        Public Overloads Sub SendDownKey()
            MyBase.SendDownKey(
                Sub(a, n, c) EditorCompletionCommandHandler.ExecuteCommand(a, Sub() SignatureHelpAfterCompletionCommandHandler.ExecuteCommand(a, n, c), c),
                Sub()
                    EditorOperations.MoveLineDown(extendSelection:=False)
                End Sub)
        End Sub

        Public Overloads Sub SendUpKey()
            MyBase.SendUpKey(
                Sub(a, n, c) EditorCompletionCommandHandler.ExecuteCommand(a, Sub() SignatureHelpAfterCompletionCommandHandler.ExecuteCommand(a, n, c), c),
                Sub()
                    EditorOperations.MoveLineUp(extendSelection:=False)
                End Sub)
        End Sub

        Public Overloads Sub SendPageUp()
            Dim handler = DirectCast(EditorCompletionCommandHandler, ICommandHandler(Of PageUpKeyCommandArgs))
            MyBase.SendPageUp(Sub(a, n, c) EditorCompletionCommandHandler.ExecuteCommand(a, n, c), Sub() Return)
        End Sub

        Public Overloads Sub SendCut()
            MyBase.SendCut(Sub(a, n, c) EditorCompletionCommandHandler.ExecuteCommand(a, n, c), Sub() Return)
        End Sub

        Public Overloads Sub SendPaste()
            MyBase.SendPaste(Sub(a, n, c) EditorCompletionCommandHandler.ExecuteCommand(a, n, c), Sub() Return)
        End Sub

        Public Overloads Sub SendInvokeCompletionList()
            MyBase.SendInvokeCompletionList(Sub(a, n, c) EditorCompletionCommandHandler.ExecuteCommand(a, n, c), Sub() Return)
        End Sub

        Public Overloads Sub SendInsertSnippetCommand()
            MyBase.SendInsertSnippetCommand(Sub(a, n, c) EditorCompletionCommandHandler.ExecuteCommand(a, n, c), Sub() Return)
        End Sub

        Public Overloads Sub SendSurroundWithCommand()
            MyBase.SendSurroundWithCommand(Sub(a, n, c) EditorCompletionCommandHandler.ExecuteCommand(a, n, c), Sub() Return)
        End Sub

        Public Overloads Sub SendSave()
            MyBase.SendSave(Sub(a, n, c) EditorCompletionCommandHandler.ExecuteCommand(a, n, c), Sub() Return)
        End Sub

        Public Overloads Sub SendSelectAll()

            MyBase.SendSelectAll(Sub(a, n, c) EditorCompletionCommandHandler.ExecuteCommand(a, n, c), Sub() Return)
        End Sub

        Public Overrides Sub SendDeleteWordToLeft()
            Dim compHandler = DirectCast(EditorCompletionCommandHandler, ICommandHandler(Of WordDeleteToStartCommandArgs))
            MyBase.SendWordDeleteToStart(Sub(a, n, c) compHandler.ExecuteCommand(a, n, c), AddressOf MyBase.SendDeleteWordToLeft)
        End Sub

        Public Overloads Sub SendToggleCompletionMode()
            Dim handler = DirectCast(EditorCompletionCommandHandler, ICommandHandler(Of ToggleCompletionModeCommandArgs))
            MyBase.SendToggleCompletionMode(Sub(a, n, c) handler.ExecuteCommand(a, n, c), Sub() Return)
        End Sub

        Protected Function GetHandler(Of T As ICommandHandler)() As T
            Return DirectCast(EditorCompletionCommandHandler, T)
        End Function

#End Region

#Region "Completion Operations"

        Public Async Function SendCommitUniqueCompletionListItemAsync() As Task
            Await WaitForAsynchronousOperationsAsync()

            ' When we send the commit completion list item, it processes asynchronously; we can find out when it's complete
            ' by seeing that either the items are updated or the list is dismissed. We'll use a TaskCompletionSource to track
            ' when it's done which will release an async token.
            Dim sessionComplete = New TaskCompletionSource(Of Object)()
            Dim asynchronousOperationListenerProvider = Workspace.ExportProvider.GetExportedValue(Of AsynchronousOperationListenerProvider)()
            Dim asyncToken = asynchronousOperationListenerProvider.GetListener(FeatureAttribute.CompletionSet) _
                .BeginAsyncOperation("SendCommitUniqueCompletionListItemAsync")

#Disable Warning BC42358 ' Because this call is not awaited, execution of the current method continues before the call is completed
            sessionComplete.Task.CompletesAsyncOperation(asyncToken)
#Enable Warning BC42358 ' Because this call is not awaited, execution of the current method continues before the call is completed

            Dim itemsUpdatedHandler = Sub(sender As Object, e As Data.ComputedCompletionItemsEventArgs)
                                          ' If there is 0 or more than one item left, then it means this was the filter operation that resulted and we're done. 
                                          ' Otherwise we know a Dismiss operation is coming so we should wait for it.
                                          If e.Items.Items.Count() <> 1 Then
                                              Task.Run(Sub()
                                                           Thread.Sleep(5000)
                                                           sessionComplete.TrySetResult(Nothing)
                                                       End Sub)
                                          End If
                                      End Sub

            Dim sessionDismissedHandler = Sub(sender As Object, e As EventArgs) sessionComplete.TrySetResult(Nothing)

            Dim session As IAsyncCompletionSession

            Dim addHandlers = Sub(sender As Object, e As Data.CompletionTriggeredEventArgs)
                                  AddHandler e.CompletionSession.ItemsUpdated, itemsUpdatedHandler
                                  AddHandler e.CompletionSession.Dismissed, sessionDismissedHandler
                                  session = e.CompletionSession
                              End Sub

            Dim asyncCompletionBroker As IAsyncCompletionBroker = GetExportedValue(Of IAsyncCompletionBroker)()
            session = asyncCompletionBroker.GetSession(TextView)
            If session Is Nothing Then
                AddHandler asyncCompletionBroker.CompletionTriggered, addHandlers
            Else
                ' A session was already active so we'll fake the event
                addHandlers(asyncCompletionBroker, New Data.CompletionTriggeredEventArgs(session, TextView))
            End If

            MyBase.SendCommitUniqueCompletionListItem(Sub(a, n, c) EditorCompletionCommandHandler.ExecuteCommand(a, n, c), Sub() Return)

            Await WaitForAsynchronousOperationsAsync()

            RemoveHandler session.ItemsUpdated, itemsUpdatedHandler
            RemoveHandler session.Dismissed, sessionDismissedHandler
            RemoveHandler asyncCompletionBroker.CompletionTriggered, addHandlers

            ' It's possible for the wait to bail and give up if it was clear nothing was completing; ensure we clean up our
            ' async token so as not to interfere with later tests.
            sessionComplete.TrySetResult(Nothing)
        End Function

        Public Async Function AssertNoCompletionSessionAsync() As Task
            Await WaitForAsynchronousOperationsAsync()
            Dim session = GetExportedValue(Of IAsyncCompletionBroker)().GetSession(TextView)
            If session Is Nothing Then
                Return
            End If

            If session.IsDismissed Then
                Return
            End If

            Dim completionItems = session.GetComputedItems(CancellationToken.None)

            ' During the computation we can explicitly dismiss the session or we can return no items.
            ' Each of these conditions mean that there is no active completion.
            Assert.True(session.IsDismissed OrElse completionItems.Items.Count() = 0, "AssertNoCompletionSession")
        End Function

        Public Sub AssertNoCompletionSessionWithNoBlock()
            Dim session = GetExportedValue(Of IAsyncCompletionBroker)().GetSession(TextView)
            If session Is Nothing Then
                Return
            End If

            If session.IsDismissed Then
                Return
            End If

            ' If completionItems cannot be calculated in 5 seconds, no session exists.
            Dim task1 = Task.Delay(5000)
            Dim task2 = Task.Run(
                Sub()
                    Dim completionItems = session.GetComputedItems(CancellationToken.None)

                    ' In the non blocking mode, we are not interested for a session appeared later than in 5 seconds.
                    If task1.Status = TaskStatus.Running Then
                        ' During the computation we can explicitly dismiss the session or we can return no items.
                        ' Each of these conditions mean that there is no active completion.
                        Assert.True(session.IsDismissed OrElse completionItems.Items.Count() = 0)
                    End If
                End Sub)

            Task.WaitAny(task1, task2)
        End Sub

        Public Async Function AssertCompletionSessionAsync(Optional projectionsView As ITextView = Nothing) As Task
            Await WaitForAsynchronousOperationsAsync()
            Dim view = If(projectionsView, TextView)

            Dim session = GetExportedValue(Of IAsyncCompletionBroker)().GetSession(view)
            Assert.NotNull(session)
        End Function

        Public Async Function AssertCompletionItemsDoNotContainAnyAsync(ParamArray displayText As String()) As Task
            Await WaitForAsynchronousOperationsAsync()
            Dim items = GetCompletionItems()
            Assert.False(displayText.Any(Function(v) items.Any(Function(i) i.DisplayText = v)))
        End Function

        Public Async Function AssertCompletionItemsContainAllAsync(ParamArray displayText As String()) As Task
            Await WaitForAsynchronousOperationsAsync()
            Dim items = GetCompletionItems()
            Assert.True(displayText.All(Function(v) items.Any(Function(i) i.DisplayText = v)))
        End Function

        Public Async Function AssertCompletionItemsContainAsync(displayText As String, displayTextSuffix As String) As Task
            Await AssertCompletionItemsContainAsync(Function(i) i.DisplayText = displayText AndAlso i.DisplayTextSuffix = displayTextSuffix)
        End Function

        Public Async Function AssertCompletionItemsContainAsync(predicate As Func(Of CompletionItem, Boolean)) As Task
            Await WaitForAsynchronousOperationsAsync()
            Dim items = GetCompletionItems()
            Assert.True(items.Any(predicate))
        End Function

        Public Sub AssertItemsInOrder(expectedOrder As String())
            Dim session = GetExportedValue(Of IAsyncCompletionBroker)().GetSession(TextView)
            Assert.NotNull(session)
            Dim items = session.GetComputedItems(CancellationToken.None).Items
            Assert.Equal(expectedOrder.Count, items.Count)
            For i = 0 To expectedOrder.Count - 1
                Assert.Equal(expectedOrder(i), items(i).DisplayText)
            Next
        End Sub

        Public Sub AssertItemsInOrder(expectedOrder As (String, String)())
            Dim session = GetExportedValue(Of IAsyncCompletionBroker)().GetSession(TextView)
            Assert.NotNull(session)
            Dim items = session.GetComputedItems(CancellationToken.None).Items
            Assert.Equal(expectedOrder.Count, items.Count)
            For i = 0 To expectedOrder.Count - 1
                Assert.Equal(expectedOrder(i).Item1, items(i).DisplayText)
                Assert.Equal(expectedOrder(i).Item2, items(i).Suffix)
            Next
        End Sub

<<<<<<< HEAD
        Public Async Function AssertSelectedCompletionItemAsync(
                                                    Optional displayText As String = Nothing,
                                                    Optional displayTextSuffix As String = Nothing,
                                                    Optional description As String = Nothing,
                                                    Optional isSoftSelected As Boolean? = Nothing,
                                                    Optional isHardSelected As Boolean? = Nothing,
                                                    Optional shouldFormatOnCommit As Boolean? = Nothing,
                                                    Optional inlineDescription As String = Nothing,
                                                    Optional automationText As String = Nothing,
                                                    Optional projectionsView As ITextView = Nothing) As Task
=======
        Public Async Function AssertSelectedCompletionItem(
                Optional displayText As String = Nothing,
                Optional displayTextSuffix As String = Nothing,
                Optional description As String = Nothing,
                Optional isSoftSelected As Boolean? = Nothing,
                Optional isHardSelected As Boolean? = Nothing,
                Optional shouldFormatOnCommit As Boolean? = Nothing,
                Optional inlineDescription As String = Nothing,
                Optional automationText As String = Nothing,
                Optional projectionsView As ITextView = Nothing) As Task
>>>>>>> 1659203d

            Await WaitForAsynchronousOperationsAsync()
            Dim view = If(projectionsView, TextView)

            Dim session = GetExportedValue(Of IAsyncCompletionBroker)().GetSession(view)
            Assert.NotNull(session)
            Dim items = session.GetComputedItems(CancellationToken.None)

            If isSoftSelected.HasValue Then
                If isSoftSelected.Value Then
                    Assert.True(items.UsesSoftSelection, "Current completion is not soft-selected. Expected: soft-selected")
                Else
                    Assert.False(items.UsesSoftSelection, "Current completion is soft-selected. Expected: not soft-selected")
                End If
            End If

            If isHardSelected.HasValue Then
                If isHardSelected.Value Then
                    Assert.True(Not items.UsesSoftSelection, "Current completion is not hard-selected. Expected: hard-selected")
                Else
                    Assert.True(items.UsesSoftSelection, "Current completion is hard-selected. Expected: not hard-selected")
                End If
            End If

            If displayText IsNot Nothing Then
                Assert.NotNull(items.SelectedItem)
                If displayTextSuffix IsNot Nothing Then
                    Assert.NotNull(items.SelectedItem)
                    Assert.Equal(displayText + displayTextSuffix, items.SelectedItem.DisplayText)
                Else
                    Assert.Equal(displayText, items.SelectedItem.DisplayText)
                End If
            End If

            If shouldFormatOnCommit.HasValue Then
                Assert.Equal(shouldFormatOnCommit.Value, GetRoslynCompletionItem(items.SelectedItem).Rules.FormatOnCommit)
            End If

            If description IsNot Nothing Then
                Dim itemDescription = Await GetSelectedItemDescriptionAsync()
                Assert.Equal(description, itemDescription.Text)
            End If

            If inlineDescription IsNot Nothing Then
                Assert.Equal(inlineDescription, items.SelectedItem.Suffix)
            End If

            If automationText IsNot Nothing Then
                Assert.Equal(automationText, items.SelectedItem.AutomationText)
            End If
        End Function

        Public Async Function GetSelectedItemDescriptionAsync() As Task(Of CompletionDescription)
            Dim document = Me.Workspace.CurrentSolution.Projects.First().Documents.First()
            Dim service = CompletionService.GetService(document)
            Dim roslynItem = GetSelectedItem()
            Return Await service.GetDescriptionAsync(document, roslynItem)
        End Function

        Public Sub AssertCompletionItemExpander(isAvailable As Boolean, isSelected As Boolean)
            Dim presenter = DirectCast(CompletionPresenterProvider.GetOrCreate(Me.TextView), MockCompletionPresenter)
            Dim expander = presenter.GetExpander()
            If Not isAvailable Then
                Assert.False(isSelected)
                Assert.Null(expander)
            Else
                Assert.NotNull(expander)
                Assert.Equal(expander.IsSelected, isSelected)
            End If
        End Sub

        Public Sub SetCompletionItemExpanderState(isSelected As Boolean)
            Dim presenter = DirectCast(CompletionPresenterProvider.GetOrCreate(Me.TextView), MockCompletionPresenter)
            Dim expander = presenter.GetExpander()
            Assert.NotNull(expander)
            presenter.SetExpander(isSelected)
        End Sub

        Public Async Function AssertSessionIsNothingOrNoCompletionItemLikeAsync(text As String) As Task
            Await WaitForAsynchronousOperationsAsync()
            Dim session = GetExportedValue(Of IAsyncCompletionBroker)().GetSession(TextView)
            If Not session Is Nothing Then
                Await AssertCompletionItemsDoNotContainAnyAsync(text)
            End If
        End Function

        Public Function GetSelectedItem() As CompletionItem
            Dim session = GetExportedValue(Of IAsyncCompletionBroker)().GetSession(TextView)
            Assert.NotNull(session)
            Dim items = session.GetComputedItems(CancellationToken.None)
            Return GetRoslynCompletionItem(items.SelectedItem)
        End Function

        Public Sub CalculateItemsIfSessionExists()
            Dim session = GetExportedValue(Of IAsyncCompletionBroker)().GetSession(TextView)
            If session IsNot Nothing Then
                Dim item = session.GetComputedItems(CancellationToken.None).SelectedItem
            End If
        End Sub

        Public Function GetCompletionItems() As IList(Of CompletionItem)
            Dim session = GetExportedValue(Of IAsyncCompletionBroker)().GetSession(TextView)
            Assert.NotNull(session)
            Return session.GetComputedItems(CancellationToken.None).Items.Select(Function(item) GetRoslynCompletionItem(item)).ToList()
        End Function

        Private Shared Function GetRoslynCompletionItem(item As Data.CompletionItem) As CompletionItem
            Return If(item IsNot Nothing, DirectCast(item.Properties(RoslynItem), CompletionItem), Nothing)
        End Function

        Public Sub RaiseFiltersChanged(args As ImmutableArray(Of Data.CompletionFilterWithState))
            Dim presenter = DirectCast(CompletionPresenterProvider.GetOrCreate(Me.TextView), MockCompletionPresenter)
            Dim newArgs = New Data.CompletionFilterChangedEventArgs(args)
            presenter.TriggerFiltersChanged(Me, newArgs)
        End Sub

        Public Function GetCompletionItemFilters() As ImmutableArray(Of Data.CompletionFilterWithState)
            Dim presenter = DirectCast(CompletionPresenterProvider.GetOrCreate(Me.TextView), MockCompletionPresenter)
            Return presenter.GetFilters()
        End Function

        Public Function HasSuggestedItem() As Boolean
            Dim session = GetExportedValue(Of IAsyncCompletionBroker)().GetSession(TextView)
            Assert.NotNull(session)
            Dim computedItems = session.GetComputedItems(CancellationToken.None)
            Return computedItems.SuggestionItem IsNot Nothing
        End Function

        Public Function IsSoftSelected() As Boolean
            Dim session = GetExportedValue(Of IAsyncCompletionBroker)().GetSession(TextView)
            Assert.NotNull(session)
            Dim computedItems = session.GetComputedItems(CancellationToken.None)
            Return computedItems.UsesSoftSelection
        End Function

        Public Sub SendSelectCompletionItem(displayText As String)
            Dim session = GetExportedValue(Of IAsyncCompletionBroker)().GetSession(TextView)
            Dim operations = DirectCast(session, IAsyncCompletionSessionOperations)
            operations.SelectCompletionItem(session.GetComputedItems(CancellationToken.None).Items.Single(Function(i) i.DisplayText = displayText))
        End Sub

        Public Async Function WaitForUIRenderedAsync() As Task
            Await WaitForAsynchronousOperationsAsync()
            Dim tcs = New TaskCompletionSource(Of Boolean)
            Dim presenter = DirectCast(CompletionPresenterProvider.GetOrCreate(TextView), MockCompletionPresenter)
            Dim uiUpdated As EventHandler(Of Data.CompletionItemSelectedEventArgs)

            uiUpdated = Sub()
                            RemoveHandler presenter.UiUpdated, uiUpdated
                            tcs.TrySetResult(True)
                        End Sub

            AddHandler presenter.UiUpdated, uiUpdated
            Dim ct = New CancellationTokenSource(timeoutMs)
            ct.Token.Register(Sub() tcs.TrySetCanceled(), useSynchronizationContext:=False)

            Await tcs.Task.ConfigureAwait(True)
        End Function

        Public Overloads Sub SendTypeCharsToSpecificViewAndBuffer(typeChars As String, view As IWpfTextView, buffer As ITextBuffer)
            For Each ch In typeChars
                Dim localCh = ch
                ExecuteTypeCharCommand(New TypeCharCommandArgs(view, buffer, localCh), Sub() EditorOperations.InsertText(localCh.ToString()), TestCommandExecutionContext.Create())
            Next
        End Sub

        Public Async Function AssertLineTextAroundCaretAsync(expectedTextBeforeCaret As String, expectedTextAfterCaret As String) As Task
            Await WaitForAsynchronousOperationsAsync()

            Dim actual = GetLineTextAroundCaretPosition()

            Assert.Equal(expectedTextBeforeCaret, actual.TextBeforeCaret)
            Assert.Equal(expectedTextAfterCaret, actual.TextAfterCaret)
        End Function

        Public Sub NavigateToDisplayText(targetText As String)
            Dim currentText = GetSelectedItem().DisplayText

            ' GetComputedItems provided by the Editor for tests does not guarantee that 
            ' the order of items match the order of items actually displayed in the completion popup.
            ' For example, they put starred items (intellicode) below non-starred ones.
            ' And the order they display those items in the UI is opposite.
            ' Therefore, we do the full traverse: down to the bottom and if not found up to the top.
            Do While currentText <> targetText
                SendDownKey()
                Dim newText = GetSelectedItem().DisplayText
                If currentText = newText Then
                    ' Nothing found on going down. Try going up
                    Do While currentText <> targetText
                        SendUpKey()
                        newText = GetSelectedItem().DisplayText
                        Assert.True(newText <> currentText, "Reached the bottom, then the top and didn't find the match")
                        currentText = newText
                    Loop
                End If

                currentText = newText
            Loop
        End Sub

#End Region

#Region "Signature Help Operations"

        Public Overloads Sub SendInvokeSignatureHelp()
            Dim handler = DirectCast(SignatureHelpBeforeCompletionCommandHandler, IChainedCommandHandler(Of InvokeSignatureHelpCommandArgs))
            MyBase.SendInvokeSignatureHelp(Sub(a, n, c) handler.ExecuteCommand(a, n, c), Sub() Return)
        End Sub

        Public Overloads Async Function AssertNoSignatureHelpSessionAsync(Optional block As Boolean = True) As Task
            If block Then
                Await WaitForAsynchronousOperationsAsync()
            End If

            Assert.Null(Me.CurrentSignatureHelpPresenterSession)
        End Function

        Public Overloads Async Function AssertSignatureHelpSessionAsync() As Task
            Await WaitForAsynchronousOperationsAsync()
            Assert.NotNull(Me.CurrentSignatureHelpPresenterSession)
        End Function

        Public Overloads Function GetSignatureHelpItems() As IList(Of SignatureHelpItem)
            Return CurrentSignatureHelpPresenterSession.SignatureHelpItems
        End Function

        Public Async Function AssertSignatureHelpItemsContainAllAsync(displayText As String()) As Task
            Await WaitForAsynchronousOperationsAsync()
            Assert.True(displayText.All(Function(v) CurrentSignatureHelpPresenterSession.SignatureHelpItems.Any(
                                            Function(i) GetDisplayText(i, CurrentSignatureHelpPresenterSession.SelectedParameter.Value) = v)))
        End Function

        Public Async Function AssertSelectedSignatureHelpItemAsync(Optional displayText As String = Nothing,
                               Optional documentation As String = Nothing,
                               Optional selectedParameter As String = Nothing) As Task
            Await WaitForAsynchronousOperationsAsync()

            If displayText IsNot Nothing Then
                Assert.Equal(displayText, GetDisplayText(Me.CurrentSignatureHelpPresenterSession.SelectedItem, Me.CurrentSignatureHelpPresenterSession.SelectedParameter.Value))
            End If

            If documentation IsNot Nothing Then
                Assert.Equal(documentation, Me.CurrentSignatureHelpPresenterSession.SelectedItem.DocumentationFactory(CancellationToken.None).GetFullText())
            End If

            If selectedParameter IsNot Nothing Then
                Assert.Equal(selectedParameter, GetDisplayText(
                    Me.CurrentSignatureHelpPresenterSession.SelectedItem.Parameters(
                        Me.CurrentSignatureHelpPresenterSession.SelectedParameter.Value).DisplayParts))
            End If
        End Function
#End Region

#Region "Helpers"

        Private Shared Function GetDisplayText(item As SignatureHelpItem, selectedParameter As Integer) As String
            Dim suffix = If(selectedParameter < item.Parameters.Count,
                            GetDisplayText(item.Parameters(selectedParameter).SuffixDisplayParts),
                            String.Empty)
            Return String.Join(
                String.Empty,
                GetDisplayText(item.PrefixDisplayParts),
                String.Join(
                    GetDisplayText(item.SeparatorDisplayParts),
                    item.Parameters.Select(Function(p) GetDisplayText(p.DisplayParts))),
                GetDisplayText(item.SuffixDisplayParts),
                suffix)
        End Function

        Private Shared Function GetDisplayText(parts As IEnumerable(Of TaggedText)) As String
            Return String.Join(String.Empty, parts.Select(Function(p) p.ToString()))
        End Function

#End Region

    End Class
End Namespace<|MERGE_RESOLUTION|>--- conflicted
+++ resolved
@@ -378,19 +378,7 @@
             Next
         End Sub
 
-<<<<<<< HEAD
         Public Async Function AssertSelectedCompletionItemAsync(
-                                                    Optional displayText As String = Nothing,
-                                                    Optional displayTextSuffix As String = Nothing,
-                                                    Optional description As String = Nothing,
-                                                    Optional isSoftSelected As Boolean? = Nothing,
-                                                    Optional isHardSelected As Boolean? = Nothing,
-                                                    Optional shouldFormatOnCommit As Boolean? = Nothing,
-                                                    Optional inlineDescription As String = Nothing,
-                                                    Optional automationText As String = Nothing,
-                                                    Optional projectionsView As ITextView = Nothing) As Task
-=======
-        Public Async Function AssertSelectedCompletionItem(
                 Optional displayText As String = Nothing,
                 Optional displayTextSuffix As String = Nothing,
                 Optional description As String = Nothing,
@@ -400,7 +388,6 @@
                 Optional inlineDescription As String = Nothing,
                 Optional automationText As String = Nothing,
                 Optional projectionsView As ITextView = Nothing) As Task
->>>>>>> 1659203d
 
             Await WaitForAsynchronousOperationsAsync()
             Dim view = If(projectionsView, TextView)
