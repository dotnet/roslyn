﻿' Copyright (c) Microsoft.  All Rights Reserved.  Licensed under the Apache License, Version 2.0.  See License.txt in the project root for license information.

Imports System.Collections.Immutable
Imports System.ComponentModel.Composition
Imports System.Threading
Imports System.Threading.Tasks
Imports Microsoft.CodeAnalysis
Imports Microsoft.CodeAnalysis.CodeFixes
Imports Microsoft.CodeAnalysis.Completion
Imports Microsoft.CodeAnalysis.Editor.CommandHandlers
Imports Microsoft.CodeAnalysis.Editor.Implementation.Formatting
Imports Microsoft.CodeAnalysis.Editor.Implementation.IntelliSense.Completion
Imports Microsoft.CodeAnalysis.Editor.UnitTests.Utilities
Imports Microsoft.CodeAnalysis.Editor.UnitTests.Workspaces
Imports Microsoft.CodeAnalysis.Host.Mef
Imports Microsoft.CodeAnalysis.Shared.TestHooks
Imports Microsoft.CodeAnalysis.SignatureHelp
Imports Microsoft.CodeAnalysis.Test.Utilities
Imports Microsoft.VisualStudio.Commanding
Imports Microsoft.VisualStudio.Language.Intellisense
Imports Microsoft.VisualStudio.Text
Imports Microsoft.VisualStudio.Text.BraceCompletion
Imports Microsoft.VisualStudio.Text.Editor
Imports Microsoft.VisualStudio.Text.Editor.Commanding.Commands
Imports Microsoft.VisualStudio.Text.Operations
Imports Roslyn.Utilities
Imports CompletionItem = Microsoft.CodeAnalysis.Completion.CompletionItem
Imports VSCommanding = Microsoft.VisualStudio.Commanding

Namespace Microsoft.CodeAnalysis.Editor.UnitTests.IntelliSense

    Partial Friend Class TestState
        Inherits AbstractCommandHandlerTestState
        Implements ITestState

        Friend ReadOnly AsyncCompletionService As IAsyncCompletionService
        Friend ReadOnly SignatureHelpCommandHandler As SignatureHelpCommandHandler
        Friend ReadOnly FormatCommandHandler As FormatCommandHandler
        Friend ReadOnly CompletionCommandHandler As CompletionCommandHandler
        Friend ReadOnly IntelliSenseCommandHandler As IntelliSenseCommandHandler
        Private ReadOnly SessionTestState As IIntelliSenseTestState

        Friend ReadOnly Property CurrentSignatureHelpPresenterSession As TestSignatureHelpPresenterSession
            Get
                Return SessionTestState.CurrentSignatureHelpPresenterSession
            End Get
        End Property

        Friend ReadOnly Property CurrentCompletionPresenterSession As TestCompletionPresenterSession
            Get
                Return SessionTestState.CurrentCompletionPresenterSession
            End Get
        End Property

        Private Sub New(workspaceElement As XElement,
                        extraCompletionProviders As IEnumerable(Of Lazy(Of CompletionProvider, OrderableLanguageAndRoleMetadata)),
                        Optional excludedTypes As List(Of Type) = Nothing,
                        Optional extraExportedTypes As List(Of Type) = Nothing,
                        Optional includeFormatCommandHandler As Boolean = False,
                        Optional workspaceKind As String = Nothing)
            MyBase.New(workspaceElement, CombineExcludedTypes(excludedTypes, includeFormatCommandHandler), ExportProviderCache.CreateTypeCatalog(CombineExtraTypes(If(extraExportedTypes, New List(Of Type)))), workspaceKind:=workspaceKind)

            Dim languageServices = Me.Workspace.CurrentSolution.Projects.First().LanguageServices
            Dim language = languageServices.Language

            If extraCompletionProviders IsNot Nothing Then
                Dim completionService = DirectCast(languageServices.GetService(Of CompletionService), CompletionServiceWithProviders)
                If completionService IsNot Nothing Then
                    completionService.SetTestProviders(extraCompletionProviders.Select(Function(lz) lz.Value).ToList())
                End If
            End If

            Me.SessionTestState = GetExportedValue(Of IIntelliSenseTestState)()

            Me.AsyncCompletionService = GetExportedValue(Of IAsyncCompletionService)()

            Me.CompletionCommandHandler = GetExportedValue(Of CompletionCommandHandler)()

            Me.SignatureHelpCommandHandler = GetExportedValue(Of SignatureHelpCommandHandler)()

            Me.IntelliSenseCommandHandler = GetExportedValue(Of IntelliSenseCommandHandler)()

            Me.FormatCommandHandler = If(includeFormatCommandHandler,
                GetExportedValue(Of FormatCommandHandler)(),
                Nothing)
        End Sub

        Private Shared Function CombineExcludedTypes(excludedTypes As IList(Of Type), includeFormatCommandHandler As Boolean) As IList(Of Type)
            Dim result = New List(Of Type) From {
                GetType(IIntelliSensePresenter(Of ICompletionPresenterSession, ICompletionSession)),
                GetType(IIntelliSensePresenter(Of ISignatureHelpPresenterSession, ISignatureHelpSession))
            }

            If Not includeFormatCommandHandler Then
                result.Add(GetType(FormatCommandHandler))
            End If

            If excludedTypes IsNot Nothing Then
                result.AddRange(excludedTypes)
            End If

            Return result
        End Function

        Private Shared Function CombineExtraTypes(extraExportedTypes As IList(Of Type)) As IList(Of Type)
            Dim result = New List(Of Type) From {
                GetType(TestCompletionPresenter),
                GetType(TestSignatureHelpPresenter),
                GetType(IntelliSenseTestState)
            }

            If extraExportedTypes IsNot Nothing Then
                result.AddRange(extraExportedTypes)
            End If

            Return result
        End Function

        Friend Shared Function CreateVisualBasicTestState(
                documentElement As XElement,
                Optional extraCompletionProviders As CompletionProvider() = Nothing,
                Optional extraExportedTypes As List(Of Type) = Nothing) As TestState
            Return New TestState(
                <Workspace>
                    <Project Language="Visual Basic" CommonReferences="true">
                        <Document>
                            <%= documentElement.Value %>
                        </Document>
                    </Project>
                </Workspace>,
                CreateLazyProviders(extraCompletionProviders, LanguageNames.VisualBasic, roles:=Nothing),
                excludedTypes:=Nothing,
                extraExportedTypes)
        End Function

        Friend Shared Function CreateCSharpTestState(
                documentElement As XElement,
                Optional extraCompletionProviders As CompletionProvider() = Nothing,
                Optional excludedTypes As List(Of Type) = Nothing,
                Optional extraExportedTypes As List(Of Type) = Nothing,
                Optional includeFormatCommandHandler As Boolean = False) As TestState
            Return New TestState(
                <Workspace>
                    <Project Language="C#" CommonReferences="true">
                        <Document>
                            <%= documentElement.Value %>
                        </Document>
                    </Project>
                </Workspace>,
                CreateLazyProviders(extraCompletionProviders, LanguageNames.CSharp, roles:=Nothing),
                excludedTypes,
                extraExportedTypes,
                includeFormatCommandHandler)
        End Function

        Friend Shared Function CreateTestStateFromWorkspace(
                workspaceElement As XElement,
                Optional extraCompletionProviders As CompletionProvider() = Nothing,
                Optional extraExportedTypes As List(Of Type) = Nothing,
                Optional workspaceKind As String = Nothing) As TestState
            Return New TestState(
                workspaceElement,
                CreateLazyProviders(extraCompletionProviders, LanguageNames.VisualBasic, roles:=Nothing),
                excludedTypes:=Nothing,
                extraExportedTypes,
                workspaceKind:=workspaceKind)
        End Function

#Region "Base class methods and properties implemented in the interface"
        Public Shadows ReadOnly Property Workspace As TestWorkspace Implements ITestState.Workspace
            Get
                Return MyBase.Workspace
            End Get
        End Property

        Public Shadows ReadOnly Property SubjectBuffer As ITextBuffer Implements ITestState.SubjectBuffer
            Get
                Return MyBase.SubjectBuffer
            End Get
        End Property

        Public Shadows ReadOnly Property TextView As ITextView Implements ITestState.TextView
            Get
                Return MyBase.TextView
            End Get
        End Property

        Public Shadows Function GetExportedValue(Of T)() As T Implements ITestState.GetExportedValue
            Return MyBase.GetExportedValue(Of T)()
        End Function

        Public Shadows Function GetService(Of T)() As T Implements ITestState.GetService
            Return MyBase.GetService(Of T)()
        End Function

        Public Shadows Function GetDocumentText() As String Implements ITestState.GetDocumentText
            Return MyBase.GetDocumentText()
        End Function

        Public Shadows Async Function WaitForAsynchronousOperationsAsync() As Task Implements ITestState.WaitForAsynchronousOperationsAsync
            Await MyBase.WaitForAsynchronousOperationsAsync()
        End Function

        Public Shadows Sub SendMoveToPreviousCharacter(Optional extendSelection As Boolean = False) Implements ITestState.SendMoveToPreviousCharacter
            MyBase.SendMoveToPreviousCharacter(extendSelection)
        End Sub

        Public Shadows Sub SendDeleteWordToLeft() Implements ITestState.SendDeleteWordToLeft
            MyBase.SendDeleteWordToLeft()
        End Sub

        Public Function GetSelectedItem() As CompletionItem Implements ITestState.GetSelectedItem
            Return CurrentCompletionPresenterSession.SelectedItem
        End Function

        Public Function GetSelectedItemOpt() As CompletionItem Implements ITestState.GetSelectedItemOpt
            Return CurrentCompletionPresenterSession?.SelectedItem
        End Function

        Public Function GetCompletionItems() As IList(Of CompletionItem) Implements ITestState.GetCompletionItems
            Return CurrentCompletionPresenterSession.CompletionItems
        End Function

        Public Sub RaiseFiltersChanged(args As CompletionItemFilterStateChangedEventArgs) Implements ITestState.RaiseFiltersChanged
            CurrentCompletionPresenterSession.RaiseFiltersChanged(args)
        End Sub

        Public Function GetCompletionItemFilters() As ImmutableArray(Of CompletionItemFilter) Implements ITestState.GetCompletionItemFilters
            Return CurrentCompletionPresenterSession.CompletionItemFilters
        End Function

        Public Function GetSuggestionModeItem() As CompletionItem Implements ITestState.GetSuggestionModeItem
            Return CurrentCompletionPresenterSession.SuggestionModeItem
        End Function

        Public Function IsSoftSelected() As Boolean Implements ITestState.IsSoftSelected
            Return CurrentCompletionPresenterSession.IsSoftSelected
        End Function

        Public Function GetSignatureHelpItems() As IList(Of SignatureHelpItem) Implements ITestState.GetSignatureHelpItems
            Return CurrentSignatureHelpPresenterSession.SignatureHelpItems
        End Function

        Public Shadows Sub AssertMatchesTextStartingAtLine(line As Integer, text As String) Implements ITestState.AssertMatchesTextStartingAtLine
            MyBase.AssertMatchesTextStartingAtLine(line, text)
        End Sub

        Public Shadows Function GetLineFromCurrentCaretPosition() As ITextSnapshotLine Implements ITestState.GetLineFromCurrentCaretPosition
            Return MyBase.GetLineFromCurrentCaretPosition()
        End Function

        Public Shadows Function GetCaretPoint() As CaretPosition Implements ITestState.GetCaretPoint
            Return MyBase.GetCaretPoint()
        End Function

        Public Shadows Function GetLineTextFromCaretPosition() As String Implements ITestState.GetLineTextFromCaretPosition
            Return MyBase.GetLineTextFromCaretPosition()
        End Function

        Public Function GetCompletionCommandHandler() As CompletionCommandHandler Implements ITestState.GetCompletionCommandHandler
            Return CompletionCommandHandler
        End Function

#End Region

#Region "IntelliSense Operations"

        Public Overloads Sub SendEscape() Implements ITestState.SendEscape
            MyBase.SendEscape(Sub(a, n, c) IntelliSenseCommandHandler.ExecuteCommand(a, n, c), Sub() Return)
        End Sub

        Public Overloads Sub SendDownKey() Implements ITestState.SendDownKey
            MyBase.SendDownKey(Sub(a, n, c) IntelliSenseCommandHandler.ExecuteCommand(a, n, c), Sub() Return)
        End Sub

        Public Overloads Sub SendUpKey() Implements ITestState.SendUpKey
            MyBase.SendUpKey(Sub(a, n, c) IntelliSenseCommandHandler.ExecuteCommand(a, n, c), Sub() Return)
        End Sub

        Public Shadows Sub SendLeftKey() Implements ITestState.SendLeftKey
            MyBase.SendLeftKey()
        End Sub

        Public Shadows Sub SendRightKey() Implements ITestState.SendRightKey
            MyBase.SendRightKey()
        End Sub

        Public Shadows Sub SendUndo() Implements ITestState.SendUndo
            MyBase.SendUndo()
        End Sub

#End Region

#Region "Completion Operations"
        Public Overloads Sub SendTab() Implements ITestState.SendTab
            Dim handler = DirectCast(CompletionCommandHandler, VSCommanding.IChainedCommandHandler(Of TabKeyCommandArgs))
            MyBase.SendTab(Sub(a, n, c) handler.ExecuteCommand(a, n, c), Sub() EditorOperations.InsertText(vbTab))
        End Sub

        Public Overloads Sub SendReturn() Implements ITestState.SendReturn
            Dim handler = DirectCast(CompletionCommandHandler, VSCommanding.IChainedCommandHandler(Of ReturnKeyCommandArgs))
            MyBase.SendReturn(Sub(a, n, c) handler.ExecuteCommand(a, n, c), Sub() EditorOperations.InsertNewLine())
        End Sub

        Public Overloads Sub SendPageUp() Implements ITestState.SendPageUp
            Dim handler = DirectCast(CompletionCommandHandler, VSCommanding.IChainedCommandHandler(Of PageUpKeyCommandArgs))
            MyBase.SendPageUp(Sub(a, n, c) handler.ExecuteCommand(a, n, c), Sub() Return)
        End Sub

        Public Overloads Sub SendCut() Implements ITestState.SendCut
            Dim handler = DirectCast(CompletionCommandHandler, VSCommanding.IChainedCommandHandler(Of CutCommandArgs))
            MyBase.SendCut(Sub(a, n, c) handler.ExecuteCommand(a, n, c), Sub() Return)
        End Sub

        Public Overloads Sub SendPaste() Implements ITestState.SendPaste
            Dim handler = DirectCast(CompletionCommandHandler, VSCommanding.IChainedCommandHandler(Of PasteCommandArgs))
            MyBase.SendPaste(Sub(a, n, c) handler.ExecuteCommand(a, n, c), Sub() Return)
        End Sub

        Public Overloads Sub SendInvokeCompletionList() Implements ITestState.SendInvokeCompletionList
            Dim handler = DirectCast(CompletionCommandHandler, VSCommanding.IChainedCommandHandler(Of InvokeCompletionListCommandArgs))
            MyBase.SendInvokeCompletionList(Sub(a, n, c) handler.ExecuteCommand(a, n, c), Sub() Return)
        End Sub

        Public Overloads Sub SendCommitUniqueCompletionListItem() Implements ITestState.SendCommitUniqueCompletionListItem
            Dim handler = DirectCast(CompletionCommandHandler, VSCommanding.IChainedCommandHandler(Of CommitUniqueCompletionListItemCommandArgs))
            MyBase.SendCommitUniqueCompletionListItem(Sub(a, n, c) handler.ExecuteCommand(a, n, c), Sub() Return)
        End Sub

        Public Overloads Sub SendSelectCompletionItem(displayText As String) Implements ITestState.SendSelectCompletionItem
            Dim item = CurrentCompletionPresenterSession.CompletionItems.FirstOrDefault(Function(i) i.DisplayText = displayText)
            Assert.NotNull(item)
            CurrentCompletionPresenterSession.SetSelectedItem(item)
        End Sub

        Public Overloads Sub SendSelectCompletionItemThroughPresenterSession(item As CompletionItem) Implements ITestState.SendSelectCompletionItemThroughPresenterSession
            CurrentCompletionPresenterSession.SetSelectedItem(item)
        End Sub

        Public Overloads Sub SendInsertSnippetCommand() Implements ITestState.SendInsertSnippetCommand
            Dim handler = DirectCast(CompletionCommandHandler, VSCommanding.IChainedCommandHandler(Of InsertSnippetCommandArgs))
            MyBase.SendInsertSnippetCommand(Sub(a, n, c) handler.ExecuteCommand(a, n, c), Sub() Return)
        End Sub

        Public Overloads Sub SendSurroundWithCommand() Implements ITestState.SendSurroundWithCommand
            Dim handler = DirectCast(CompletionCommandHandler, VSCommanding.IChainedCommandHandler(Of SurroundWithCommandArgs))
            MyBase.SendSurroundWithCommand(Sub(a, n, c) handler.ExecuteCommand(a, n, c), Sub() Return)
        End Sub

        Public Overloads Sub SendSave() Implements ITestState.SendSave
            Dim handler = DirectCast(CompletionCommandHandler, VSCommanding.IChainedCommandHandler(Of SaveCommandArgs))
            MyBase.SendSave(Sub(a, n, c) handler.ExecuteCommand(a, n, c), Sub() Return)
        End Sub

        Public Overloads Sub SendSelectAll() Implements ITestState.SendSelectAll
            Dim handler = DirectCast(CompletionCommandHandler, VSCommanding.IChainedCommandHandler(Of SelectAllCommandArgs))
            MyBase.SendSelectAll(Sub(a, n, c) handler.ExecuteCommand(a, n, c), Sub() Return)
        End Sub

        Public Async Function AssertNoCompletionSession(Optional block As Boolean = True) As Task Implements ITestState.AssertNoCompletionSession
            If block Then
                Await WaitForAsynchronousOperationsAsync()
            End If
            Assert.Null(Me.CurrentCompletionPresenterSession)
        End Function

        Public Async Function AssertCompletionSession() As Task Implements ITestState.AssertCompletionSession
            Await WaitForAsynchronousOperationsAsync()
            Assert.NotNull(Me.CurrentCompletionPresenterSession)
        End Function

        Public Async Function AssertLineTextAroundCaret(expectedTextBeforeCaret As String, expectedTextAfterCaret As String) As Task Implements ITestState.AssertLineTextAroundCaret
            Await WaitForAsynchronousOperationsAsync()

            Dim actual = GetLineTextAroundCaretPosition()

            Assert.Equal(expectedTextBeforeCaret, actual.TextBeforeCaret)
            Assert.Equal(expectedTextAfterCaret, actual.TextAfterCaret)
        End Function

        Public Function CompletionItemsContainsAll(displayText As String()) As Boolean Implements ITestState.CompletionItemsContainsAll
            AssertNoAsynchronousOperationsRunning()
            Return displayText.All(Function(v) CurrentCompletionPresenterSession.CompletionItems.Any(
                                       Function(i) i.DisplayText = v))
        End Function

        Public Function CompletionItemsContainsAny(displayText As String()) As Boolean Implements ITestState.CompletionItemsContainsAny
            AssertNoAsynchronousOperationsRunning()
            Return displayText.Any(Function(v) CurrentCompletionPresenterSession.CompletionItems.Any(
                                       Function(i) i.DisplayText = v))
        End Function

        Public Sub AssertItemsInOrder(expectedOrder As String()) Implements ITestState.AssertItemsInOrder
            AssertNoAsynchronousOperationsRunning()
            Dim items = CurrentCompletionPresenterSession.CompletionItems
            Assert.Equal(expectedOrder.Count, items.Count)
            For i = 0 To expectedOrder.Count - 1
                Assert.Equal(expectedOrder(i), items(i).DisplayText)
            Next
        End Sub

        Public Async Function AssertSelectedCompletionItem(
                               Optional displayText As String = Nothing,
                               Optional description As String = Nothing,
                               Optional isSoftSelected As Boolean? = Nothing,
                               Optional isHardSelected As Boolean? = Nothing,
<<<<<<< HEAD
                               Optional shouldFormatOnCommit As Boolean? = Nothing,
                               Optional displayTextSuffix As String = Nothing) As Task
=======
                               Optional shouldFormatOnCommit As Boolean? = Nothing) As Task Implements ITestState.AssertSelectedCompletionItem

>>>>>>> 5d847da0
            Await WaitForAsynchronousOperationsAsync()
            If isSoftSelected.HasValue Then
                Assert.True(isSoftSelected.Value = Me.CurrentCompletionPresenterSession.IsSoftSelected, "Current completion is not soft-selected.")
            End If

            If isHardSelected.HasValue Then
                Assert.True(isHardSelected.Value = Not Me.CurrentCompletionPresenterSession.IsSoftSelected, "Current completion is not hard-selected.")
            End If

            If displayText IsNot Nothing Then
                Assert.Equal(displayText, Me.CurrentCompletionPresenterSession.SelectedItem.DisplayText)
            End If

            If displayTextSuffix IsNot Nothing Then
                Assert.Equal(displayTextSuffix, Me.CurrentCompletionPresenterSession.SelectedItem.DisplayTextSuffix)
            End If

            If shouldFormatOnCommit.HasValue Then
                Assert.Equal(shouldFormatOnCommit.Value, Me.CurrentCompletionPresenterSession.SelectedItem.Rules.FormatOnCommit)
            End If

#If False Then
            If insertionText IsNot Nothing Then
                Assert.Equal(insertionText, Me.CurrentCompletionPresenterSession.SelectedItem.TextChange.NewText)
            End If
#End If

            If description IsNot Nothing Then
                Dim document = Me.Workspace.CurrentSolution.Projects.First().Documents.First()
                Dim service = CompletionService.GetService(document)
                Dim itemDescription = Await service.GetDescriptionAsync(
                    document, Me.CurrentCompletionPresenterSession.SelectedItem)
                Assert.Equal(description, itemDescription.Text)
            End If
        End Function

#End Region

#Region "Signature Help and Completion Operations"

        Private Sub ExecuteTypeCharCommand(args As TypeCharCommandArgs, finalHandler As Action, context As CommandExecutionContext)
            Dim sigHelpHandler = DirectCast(SignatureHelpCommandHandler, VSCommanding.IChainedCommandHandler(Of TypeCharCommandArgs))
            Dim formatHandler = DirectCast(FormatCommandHandler, VSCommanding.IChainedCommandHandler(Of TypeCharCommandArgs))
            Dim compHandler = DirectCast(CompletionCommandHandler, VSCommanding.IChainedCommandHandler(Of TypeCharCommandArgs))

            If formatHandler Is Nothing Then
                sigHelpHandler.ExecuteCommand(
                    args, Sub() compHandler.ExecuteCommand(
                                    args, finalHandler, context), context)
            Else
                formatHandler.ExecuteCommand(
                    args, Sub() sigHelpHandler.ExecuteCommand(
                                    args, Sub() compHandler.ExecuteCommand(
                                                    args, finalHandler, context), context), context)
            End If
        End Sub

        Public Overloads Sub SendTypeChars(typeChars As String) Implements ITestState.SendTypeChars
            MyBase.SendTypeChars(typeChars, Sub(a, n, c) ExecuteTypeCharCommand(a, n, c))
        End Sub

        Public Overloads Sub SendBackspace() Implements ITestState.SendBackspace
            Dim compHandler = DirectCast(CompletionCommandHandler, VSCommanding.IChainedCommandHandler(Of BackspaceKeyCommandArgs))
            MyBase.SendBackspace(Sub(a, n, c) compHandler.ExecuteCommand(a, n, c), AddressOf MyBase.SendBackspace)
        End Sub

        Public Overloads Sub SendDelete() Implements ITestState.SendDelete
            Dim compHandler = DirectCast(CompletionCommandHandler, VSCommanding.IChainedCommandHandler(Of DeleteKeyCommandArgs))
            MyBase.SendDelete(Sub(a, n, c) compHandler.ExecuteCommand(a, n, c), AddressOf MyBase.SendDelete)
        End Sub

        Public Sub SendTypeCharsToSpecificViewAndBuffer(typeChars As String, view As IWpfTextView, buffer As ITextBuffer) Implements ITestState.SendTypeCharsToSpecificViewAndBuffer
            For Each ch In typeChars
                Dim localCh = ch
                ExecuteTypeCharCommand(New TypeCharCommandArgs(view, buffer, localCh), Sub() EditorOperations.InsertText(localCh.ToString()), TestCommandExecutionContext.Create())
            Next
        End Sub
#End Region

#Region "Signature Help Operations"

        Public Overloads Sub SendInvokeSignatureHelp() Implements ITestState.SendInvokeSignatureHelp
            Dim handler = DirectCast(SignatureHelpCommandHandler, VSCommanding.IChainedCommandHandler(Of InvokeSignatureHelpCommandArgs))
            MyBase.SendInvokeSignatureHelp(Sub(a, n, c) handler.ExecuteCommand(a, n, c), Sub() Return)
        End Sub

        Public Async Function AssertNoSignatureHelpSession(Optional block As Boolean = True) As Task Implements ITestState.AssertNoSignatureHelpSession
            If block Then
                Await WaitForAsynchronousOperationsAsync()
            End If

            Assert.Null(Me.CurrentSignatureHelpPresenterSession)
        End Function

        Public Async Function AssertSignatureHelpSession() As Task Implements ITestState.AssertSignatureHelpSession
            Await WaitForAsynchronousOperationsAsync()
            Assert.NotNull(Me.CurrentSignatureHelpPresenterSession)
        End Function

        Private Function GetDisplayText(item As SignatureHelpItem, selectedParameter As Integer) As String
            Dim suffix = If(selectedParameter < item.Parameters.Count,
                            GetDisplayText(item.Parameters(selectedParameter).SuffixDisplayParts),
                            String.Empty)
            Return String.Join(
                String.Empty,
                GetDisplayText(item.PrefixDisplayParts),
                String.Join(
                    GetDisplayText(item.SeparatorDisplayParts),
                    item.Parameters.Select(Function(p) GetDisplayText(p.DisplayParts))),
                GetDisplayText(item.SuffixDisplayParts),
                suffix)
        End Function

        Private Function GetDisplayText(parts As IEnumerable(Of TaggedText)) As String
            Return String.Join(String.Empty, parts.Select(Function(p) p.ToString()))
        End Function

        Public Function SignatureHelpItemsContainsAll(displayText As String()) As Boolean Implements ITestState.SignatureHelpItemsContainsAll
            AssertNoAsynchronousOperationsRunning()
            Return displayText.All(Function(v) CurrentSignatureHelpPresenterSession.SignatureHelpItems.Any(
                                       Function(i) GetDisplayText(i, CurrentSignatureHelpPresenterSession.SelectedParameter.Value) = v))
        End Function

        Public Function SignatureHelpItemsContainsAny(displayText As String()) As Boolean Implements ITestState.SignatureHelpItemsContainsAny
            AssertNoAsynchronousOperationsRunning()
            Return displayText.Any(Function(v) CurrentSignatureHelpPresenterSession.SignatureHelpItems.Any(
                                       Function(i) GetDisplayText(i, CurrentSignatureHelpPresenterSession.SelectedParameter.Value) = v))
        End Function

        Public Async Function AssertSelectedSignatureHelpItem(Optional displayText As String = Nothing,
                               Optional documentation As String = Nothing,
                               Optional selectedParameter As String = Nothing) As Task Implements ITestState.AssertSelectedSignatureHelpItem
            Await WaitForAsynchronousOperationsAsync()

            If displayText IsNot Nothing Then
                Assert.Equal(displayText, GetDisplayText(Me.CurrentSignatureHelpPresenterSession.SelectedItem, Me.CurrentSignatureHelpPresenterSession.SelectedParameter.Value))
            End If

            If documentation IsNot Nothing Then
                Assert.Equal(documentation, Me.CurrentSignatureHelpPresenterSession.SelectedItem.DocumentationFactory(CancellationToken.None).GetFullText())
            End If

            If selectedParameter IsNot Nothing Then
                Assert.Equal(selectedParameter, GetDisplayText(
                    Me.CurrentSignatureHelpPresenterSession.SelectedItem.Parameters(
                        Me.CurrentSignatureHelpPresenterSession.SelectedParameter.Value).DisplayParts))
            End If
        End Function


#End Region
    End Class
End Namespace<|MERGE_RESOLUTION|>--- conflicted
+++ resolved
@@ -404,13 +404,9 @@
                                Optional description As String = Nothing,
                                Optional isSoftSelected As Boolean? = Nothing,
                                Optional isHardSelected As Boolean? = Nothing,
-<<<<<<< HEAD
-                               Optional shouldFormatOnCommit As Boolean? = Nothing,
-                               Optional displayTextSuffix As String = Nothing) As Task
-=======
+                               Optional displayTextSuffix As String = Nothing,
                                Optional shouldFormatOnCommit As Boolean? = Nothing) As Task Implements ITestState.AssertSelectedCompletionItem
 
->>>>>>> 5d847da0
             Await WaitForAsynchronousOperationsAsync()
             If isSoftSelected.HasValue Then
                 Assert.True(isSoftSelected.Value = Me.CurrentCompletionPresenterSession.IsSoftSelected, "Current completion is not soft-selected.")
