﻿// Copyright (c) Microsoft.  All Rights Reserved.  Licensed under the Apache License, Version 2.0.  See License.txt in the project root for license information.

using System;
using System.Collections.Generic;
using System.ComponentModel.Composition;
using Microsoft.CodeAnalysis.Editor.Implementation.EncapsulateField;
using Microsoft.CodeAnalysis.Shared.TestHooks;
using Microsoft.VisualStudio.Text.Operations;
using Microsoft.VisualStudio.Utilities;
using VSCommanding = Microsoft.VisualStudio.Commanding;

namespace Microsoft.CodeAnalysis.Editor.CSharp.EncapsulateField
{
    [Export(typeof(VSCommanding.ICommandHandler))]
    [ContentType(ContentTypeNames.CSharpContentType)]
    [Name(PredefinedCommandHandlerNames.EncapsulateField)]
    [Order(After = PredefinedCommandHandlerNames.DocumentationComments)]
    internal class EncapsulateFieldCommandHandler : AbstractEncapsulateFieldCommandHandler
    {
        [ImportingConstructor]
        public EncapsulateFieldCommandHandler(
            ITextBufferUndoManagerProvider undoManager,
            IAsynchronousOperationListenerProvider listenerProvider)
<<<<<<< HEAD
            : base(waitIndicator, undoManager, listenerProvider)
=======
            : base(undoManager, listenerProvider)
>>>>>>> 6e9d56a2
        {
        }
    }
}<|MERGE_RESOLUTION|>--- conflicted
+++ resolved
@@ -3,6 +3,7 @@
 using System;
 using System.Collections.Generic;
 using System.ComponentModel.Composition;
+using Microsoft.CodeAnalysis.Editor.Host;
 using Microsoft.CodeAnalysis.Editor.Implementation.EncapsulateField;
 using Microsoft.CodeAnalysis.Shared.TestHooks;
 using Microsoft.VisualStudio.Text.Operations;
@@ -19,13 +20,10 @@
     {
         [ImportingConstructor]
         public EncapsulateFieldCommandHandler(
+            IWaitIndicator waitIndicator,
             ITextBufferUndoManagerProvider undoManager,
             IAsynchronousOperationListenerProvider listenerProvider)
-<<<<<<< HEAD
             : base(waitIndicator, undoManager, listenerProvider)
-=======
-            : base(undoManager, listenerProvider)
->>>>>>> 6e9d56a2
         {
         }
     }
