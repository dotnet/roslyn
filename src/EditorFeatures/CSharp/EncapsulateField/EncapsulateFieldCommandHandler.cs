--- conflicted
+++ resolved
@@ -20,13 +20,8 @@
         [ImportingConstructor]
         public EncapsulateFieldCommandHandler(
             ITextBufferUndoManagerProvider undoManager,
-<<<<<<< HEAD
-            [ImportMany] IEnumerable<Lazy<IAsynchronousOperationListener, FeatureMetadata>> asyncListeners)
-            : base(undoManager, asyncListeners)
-=======
             IAsynchronousOperationListenerProvider listenerProvider)
             : base(undoManager, listenerProvider)
->>>>>>> d90dacbf
         {
         }
     }
