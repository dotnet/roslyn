--- conflicted
+++ resolved
@@ -19,14 +19,10 @@
     {
         [ImportingConstructor]
         public EncapsulateFieldCommandHandler(
+            IWaitIndicator waitIndicator, 
             ITextBufferUndoManagerProvider undoManager,
-<<<<<<< HEAD
             IAsynchronousOperationListenerProvider listenerProvider)
             : base(waitIndicator, undoManager, listenerProvider)
-=======
-            [ImportMany] IEnumerable<Lazy<IAsynchronousOperationListener, FeatureMetadata>> asyncListeners)
-            : base(undoManager, asyncListeners)
->>>>>>> 75fd2bd8
         {
         }
     }
