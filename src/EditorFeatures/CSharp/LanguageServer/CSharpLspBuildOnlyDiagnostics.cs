﻿// Licensed to the .NET Foundation under one or more agreements.
// The .NET Foundation licenses this file to you under the MIT license.
// See the LICENSE file in the project root for more information.

using System;
using System.ComponentModel.Composition;
using Microsoft.CodeAnalysis.Host.Mef;
using Microsoft.CodeAnalysis.LanguageServer;

namespace Microsoft.CodeAnalysis.CSharp.LanguageServer
{
    // Keep in sync with IsBuildOnlyDiagnostic
    // src\Compilers\CSharp\Portable\Errors\ErrorFacts.cs
    [LspBuildOnlyDiagnostics(
        "CS1607", // ErrorCode.WRN_ALinkWarn:
        "CS0169", // ErrorCode.WRN_UnreferencedField:
        "CS0414", // ErrorCode.WRN_UnreferencedFieldAssg:
        "CS0067", // ErrorCode.WRN_UnreferencedEvent:
        "CS0649", // ErrorCode.WRN_UnassignedInternalField:
        "CS0656", // ErrorCode.ERR_MissingPredefinedMember:
        "CS0518", // ErrorCode.ERR_PredefinedTypeNotFound:
        "CS5001", // ErrorCode.ERR_NoEntryPoint:
        "CS0028", // ErrorCode.WRN_InvalidMainSig:
        "CS0017", // ErrorCode.ERR_MultipleEntryPoints:
        "CS7022", // ErrorCode.WRN_MainIgnored:
        "CS1556", // ErrorCode.ERR_MainClassNotClass:
        "CS0402", // ErrorCode.WRN_MainCantBeGeneric:
        "CS1558", // ErrorCode.ERR_NoMainInClass:
        "CS1555", // ErrorCode.ERR_MainClassNotFound:
        "CS8892", // ErrorCode.WRN_SyncAndAsyncEntryPoints:
        "CS0148", // ErrorCode.ERR_BadDelegateConstructor:
        "CS8078", // ErrorCode.ERR_InsufficientStack:
        "CS7038", // ErrorCode.ERR_ModuleEmitFailure:
        "CS0204", // ErrorCode.ERR_TooManyLocals:
        "CS0570", // ErrorCode.ERR_BindToBogus:
        "CS8004", // ErrorCode.ERR_ExportedTypeConflictsWithDeclaration:
        "CS8006", // ErrorCode.ERR_ForwardedTypeConflictsWithDeclaration:
        "CS8005", // ErrorCode.ERR_ExportedTypesConflict:
        "CS8008", // ErrorCode.ERR_ForwardedTypeConflictsWithExportedType:
        "CS4007", // ErrorCode.ERR_ByRefTypeAndAwait:
        "CS8178", // ErrorCode.ERR_RefReturningCallAndAwait:
        "CS4013", // ErrorCode.ERR_SpecialByRefInLambda:
        "CS1969", // ErrorCode.ERR_DynamicRequiredTypesMissing:
        "CS8984", // ErrorCode.ERR_EncUpdateFailedDelegateTypeChanged:
        "CS9026", // ErrorCode.ERR_CannotBeConvertedToUtf8:
        "CS9068", // ErrorCode.ERR_FileTypeNonUniquePath:
        "CS9144", // ErrorCode.ERR_InterceptorSignatureMismatch
        "CS9148", // ErrorCode.ERR_InterceptorMustHaveMatchingThisParameter
        "CS9149", // ErrorCode.ERR_InterceptorMustNotHaveThisParameter
        "CS9153", // ErrorCode.ERR_DuplicateInterceptor
        "CS9154", // ErrorCode.WRN_InterceptorSignatureMismatch,
        "CS9155", // ErrorCode.ERR_InterceptorNotAccessible
        "CS9156", // ErrorCode.ERR_InterceptorScopedMismatch
        "CS9158", // ErrorCode.WRN_NullabilityMismatchInReturnTypeOnInterceptor
        "CS9159", // ErrorCode.WRN_NullabilityMismatchInParameterTypeOnInterceptor
        "CS9160", // ErrorCode.ERR_InterceptorCannotInterceptNameof
<<<<<<< HEAD
        "CS9163", // ErrorCode.ERR_InterceptorArityNotCompatible
        "CS9164" // ErrorCode.ERR_InterceptorCannotBeGeneric
=======
        "CS9163"  // ErrorCode.ERR_SymbolDefinedInAssembly
>>>>>>> 7931076b
        )]
    internal sealed class CSharpLspBuildOnlyDiagnostics : ILspBuildOnlyDiagnostics
    {
        [ImportingConstructor]
        [Obsolete(MefConstruction.ImportingConstructorMessage, error: true)]
        public CSharpLspBuildOnlyDiagnostics()
        {
        }
    }
}<|MERGE_RESOLUTION|>--- conflicted
+++ resolved
@@ -54,12 +54,9 @@
         "CS9158", // ErrorCode.WRN_NullabilityMismatchInReturnTypeOnInterceptor
         "CS9159", // ErrorCode.WRN_NullabilityMismatchInParameterTypeOnInterceptor
         "CS9160", // ErrorCode.ERR_InterceptorCannotInterceptNameof
-<<<<<<< HEAD
-        "CS9163", // ErrorCode.ERR_InterceptorArityNotCompatible
-        "CS9164" // ErrorCode.ERR_InterceptorCannotBeGeneric
-=======
         "CS9163"  // ErrorCode.ERR_SymbolDefinedInAssembly
->>>>>>> 7931076b
+        "CS9174", // ErrorCode.ERR_InterceptorArityNotCompatible
+        "CS9175" // ErrorCode.ERR_InterceptorCannotBeGeneric
         )]
     internal sealed class CSharpLspBuildOnlyDiagnostics : ILspBuildOnlyDiagnostics
     {
