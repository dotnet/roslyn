--- conflicted
+++ resolved
@@ -2,7 +2,6 @@
 <xliff xmlns="urn:oasis:names:tc:xliff:document:1.2" xmlns:xsi="http://www.w3.org/2001/XMLSchema-instance" version="1.2" xsi:schemaLocation="urn:oasis:names:tc:xliff:document:1.2 xliff-core-1.2-transitional.xsd">
   <file datatype="xml" source-language="en" target-language="ru" original="../CSharpEditorResources.resx">
     <body>
-<<<<<<< HEAD
       <trans-unit id="Misplaced_using">
         <source>Misplaced using</source>
         <target state="new">Misplaced using</target>
@@ -12,7 +11,7 @@
         <source>Move misplaced using directives</source>
         <target state="new">Move misplaced using directives</target>
         <note>{Locked="using"} "using" is a C# keyword and should not be localized.</note>
-=======
+      </trans-unit>
       <trans-unit id="Complete_statement_on_semicolon">
         <source>Complete statement on ;</source>
         <target state="new">Complete statement on ;</target>
@@ -22,7 +21,6 @@
         <source>Fix interpolated verbatim string</source>
         <target state="new">Fix interpolated verbatim string</target>
         <note />
->>>>>>> 45aa7a2d
       </trans-unit>
       <trans-unit id="Press_TAB_to_insert">
         <source>     (Press TAB to insert)</source>
