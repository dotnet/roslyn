--- conflicted
+++ resolved
@@ -77,179 +77,6 @@
         <target state="translated">Poza elementem namespace</target>
         <note />
       </trans-unit>
-<<<<<<< HEAD
-      <trans-unit id="Place_catch_on_new_line">
-        <source>Place "catch" on new line</source>
-        <target state="translated">Umieść element „catch” w nowym wierszu</target>
-        <note />
-      </trans-unit>
-      <trans-unit id="Place_else_on_new_line">
-        <source>Place "else" on new line</source>
-        <target state="translated">Umieść element „else” w nowym wierszu</target>
-        <note />
-      </trans-unit>
-      <trans-unit id="Place_finally_on_new_line">
-        <source>Place "finally" on new line</source>
-        <target state="translated">Umieść element „finally” w nowym wierszu</target>
-        <note />
-      </trans-unit>
-      <trans-unit id="Place_members_in_anonymous_types_on_new_line">
-        <source>Place members in anonymous types on new line</source>
-        <target state="translated">Umieść składowe typów anonimowych w nowym wierszu</target>
-        <note />
-      </trans-unit>
-      <trans-unit id="Place_members_in_object_initializers_on_new_line">
-        <source>Place members in object initializers on new line</source>
-        <target state="translated">Umieść składowe w inicjatorach obiektów w nowym wierszu</target>
-        <note />
-      </trans-unit>
-      <trans-unit id="Place_open_brace_on_new_line_for_anonymous_methods">
-        <source>Place open brace on new line for anonymous methods</source>
-        <target state="translated">Umieść otwierający nawias klamrowy w nowym wierszu dla metod anonimowych</target>
-        <note />
-      </trans-unit>
-      <trans-unit id="Place_open_brace_on_new_line_for_anonymous_types">
-        <source>Place open brace on new line for anonymous types</source>
-        <target state="translated">Umieść otwierający nawias klamrowy w nowym wierszu dla typów anonimowych</target>
-        <note />
-      </trans-unit>
-      <trans-unit id="Place_open_brace_on_new_line_for_control_blocks">
-        <source>Place open brace on new line for control blocks</source>
-        <target state="translated">Umieść otwierający nawias klamrowy w nowym wierszu dla bloków sterowania</target>
-        <note />
-      </trans-unit>
-      <trans-unit id="Place_open_brace_on_new_line_for_lambda_expression">
-        <source>Place open brace on new line for lambda expression</source>
-        <target state="translated">Umieść otwierający nawias klamrowy w nowym wierszu dla wyrażenia lambda</target>
-        <note />
-      </trans-unit>
-      <trans-unit id="Place_open_brace_on_new_line_for_methods_local_functions">
-        <source>Place open brace on new line for methods and local functions</source>
-        <target state="translated">Umieść otwierający nawias klamrowy w nowym wierszu dla metod i funkcji lokalnych</target>
-        <note />
-      </trans-unit>
-      <trans-unit id="Place_open_brace_on_new_line_for_object_collection_array_and_with_initializers">
-        <source>Place open brace on new line for object, collection, array, and with initializers</source>
-        <target state="translated">Umieść otwierający nawias klamrowy w nowym wierszu dla inicjatorów obiektów, kolekcji, tablic i with</target>
-        <note />
-      </trans-unit>
-      <trans-unit id="Place_open_brace_on_new_line_for_properties_indexers_and_events">
-        <source>Place open brace on new line for properties, indexers, and events</source>
-        <target state="translated">Umieść otwierający nawias klamrowy w nowym wierszu dla właściwości, indeksatorów i zdarzeń</target>
-        <note />
-      </trans-unit>
-      <trans-unit id="Place_open_brace_on_new_line_for_property_indexer_and_event_accessors">
-        <source>Place open brace on new line for property, indexer, and event accessors</source>
-        <target state="translated">Umieść otwierający nawias klamrowy w nowym wierszu dla metod dostępu właściwości, indeksatora i zdarzenia</target>
-        <note />
-      </trans-unit>
-      <trans-unit id="Place_open_brace_on_new_line_for_types">
-        <source>Place open brace on new line for types</source>
-        <target state="translated">Umieść otwierający nawias klamrowy w nowym wierszu dla typów</target>
-        <note />
-      </trans-unit>
-      <trans-unit id="Place_query_expression_clauses_on_new_line">
-        <source>Place query expression clauses on new line</source>
-        <target state="translated">Umieść klauzule wyrażenia zapytania w nowym wierszu</target>
-        <note />
-      </trans-unit>
-      <trans-unit id="Prefer_conditional_delegate_call">
-        <source>Prefer conditional delegate call</source>
-        <target state="translated">Preferuj warunkowe wywołanie delegowane</target>
-        <note />
-      </trans-unit>
-      <trans-unit id="Prefer_deconstructed_variable_declaration">
-        <source>Prefer deconstructed variable declaration</source>
-        <target state="translated">Preferuj śródwierszową deklarację zmiennej</target>
-        <note />
-      </trans-unit>
-      <trans-unit id="Prefer_explicit_type">
-        <source>Prefer explicit type</source>
-        <target state="translated">Preferuj jawny typ</target>
-        <note />
-      </trans-unit>
-      <trans-unit id="Prefer_index_operator">
-        <source>Prefer index operator</source>
-        <target state="translated">Preferuj operator indeksowania</target>
-        <note />
-      </trans-unit>
-      <trans-unit id="Prefer_inlined_variable_declaration">
-        <source>Prefer inlined variable declaration</source>
-        <target state="translated">Preferuj śródwierszową deklarację zmiennej</target>
-        <note />
-      </trans-unit>
-      <trans-unit id="Prefer_local_function_over_anonymous_function">
-        <source>Prefer local function over anonymous function</source>
-        <target state="translated">Preferuj funkcję lokalną zamiast funkcji anonimowej</target>
-        <note />
-      </trans-unit>
-      <trans-unit id="Prefer_null_check_over_type_check">
-        <source>Prefer 'null' check over type check</source>
-        <target state="translated">Ustaw preferencje na sprawdzanie wartości „null” zamiast sprawdzania typu</target>
-        <note />
-      </trans-unit>
-      <trans-unit id="Prefer_pattern_matching">
-        <source>Prefer pattern matching</source>
-        <target state="translated">Preferuj dopasowywanie do wzorca</target>
-        <note />
-      </trans-unit>
-      <trans-unit id="Prefer_pattern_matching_over_as_with_null_check">
-        <source>Prefer pattern matching over 'as' with 'null' check</source>
-        <target state="translated">Preferuj dopasowywanie wzorców względem klauzuli „As” podczas testu na obecność wartości „null”</target>
-        <note />
-      </trans-unit>
-      <trans-unit id="Prefer_pattern_matching_over_is_with_cast_check">
-        <source>Prefer pattern matching over 'is' with 'cast' check</source>
-        <target state="translated">Preferuj dopasowywanie wzorców względem klauzuli „Is” podczas sprawdzania „cast”</target>
-        <note />
-      </trans-unit>
-      <trans-unit id="Prefer_pattern_matching_over_mixed_type_check">
-        <source>Prefer pattern matching over mixed type check</source>
-        <target state="translated">Preferuj sprawdzanie dopasowania wzorca do typów mieszanych</target>
-        <note />
-      </trans-unit>
-      <trans-unit id="Prefer_range_operator">
-        <source>Prefer range operator</source>
-        <target state="translated">Preferuj operator zakresu</target>
-        <note />
-      </trans-unit>
-      <trans-unit id="Prefer_simple_default_expression">
-        <source>Prefer simple 'default' expression</source>
-        <target state="translated">Preferuj proste wyrażenie „default”</target>
-        <note />
-      </trans-unit>
-      <trans-unit id="Prefer_simple_using_statement">
-        <source>Prefer simple 'using' statement</source>
-        <target state="translated">Preferuj prostą instrukcję „using”</target>
-        <note />
-      </trans-unit>
-      <trans-unit id="Prefer_static_local_functions">
-        <source>Prefer static local functions</source>
-        <target state="translated">Preferuj statyczne funkcje lokalne</target>
-        <note />
-      </trans-unit>
-      <trans-unit id="Prefer_switch_expression">
-        <source>Prefer switch expression</source>
-        <target state="translated">Preferuj wyrażenie switch</target>
-        <note />
-      </trans-unit>
-      <trans-unit id="Prefer_throw_expression">
-        <source>Prefer throw-expression</source>
-        <target state="translated">Preferuj wyrażenie throw</target>
-        <note />
-      </trans-unit>
-      <trans-unit id="Prefer_var">
-        <source>Prefer 'var'</source>
-        <target state="translated">Preferuj element „var”</target>
-        <note />
-      </trans-unit>
-      <trans-unit id="Preferred_using_directive_placement">
-        <source>Preferred 'using' directive placement</source>
-        <target state="translated">Preferowane położenie dyrektywy „using”</target>
-        <note />
-      </trans-unit>
-=======
->>>>>>> 765551f4
       <trans-unit id="Press_TAB_to_insert">
         <source>     (Press TAB to insert)</source>
         <target state="translated">     (Naciśnij klawisz TAB, aby wstawić)</target>
