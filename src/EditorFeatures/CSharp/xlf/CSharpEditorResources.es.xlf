﻿<?xml version="1.0" encoding="utf-8"?>
<xliff xmlns="urn:oasis:names:tc:xliff:document:1.2" xmlns:xsi="http://www.w3.org/2001/XMLSchema-instance" version="1.2" xsi:schemaLocation="urn:oasis:names:tc:xliff:document:1.2 xliff-core-1.2-transitional.xsd">
  <file datatype="xml" source-language="en" target-language="es" original="../CSharpEditorResources.resx">
    <body>
      <trans-unit id="Add_Missing_Usings_on_Paste">
        <source>Add Missing Usings on Paste</source>
        <target state="translated">Agregar los valores using que faltan al pegar</target>
        <note>"usings" is a language specific term and should not be localized</note>
      </trans-unit>
      <trans-unit id="Adding_missing_usings">
        <source>Adding missing usings...</source>
        <target state="translated">Agregando los valores using que faltan...</target>
        <note>Shown in a thread await dialog. "usings" is a language specific term and should not be localized</note>
      </trans-unit>
      <trans-unit id="Chosen_version_0">
        <source>Chosen version: '{0}'</source>
        <target state="translated">Versión elegida: "{0}"</target>
        <note />
      </trans-unit>
      <trans-unit id="Complete_statement_on_semicolon">
        <source>Complete statement on ;</source>
        <target state="translated">Completar la instrucción en ;</target>
        <note />
      </trans-unit>
      <trans-unit id="Could_not_find_by_name_0">
        <source>Could not find by name: '{0}'</source>
        <target state="translated">No se pudo encontrar por el nombre "{0}"</target>
        <note />
      </trans-unit>
      <trans-unit id="Decompilation_log">
        <source>Decompilation log</source>
        <target state="translated">Registro de descompilación</target>
        <note />
      </trans-unit>
      <trans-unit id="Fix_interpolated_verbatim_string">
        <source>Fix interpolated verbatim string</source>
        <target state="translated">Corregir cadena textual interpolada</target>
        <note />
      </trans-unit>
      <trans-unit id="Fixing_string_literal_after_paste">
        <source>Fixing string literal after paste</source>
        <target state="translated">Corrigiendo literal de cadena después de pegar</target>
        <note />
      </trans-unit>
      <trans-unit id="Found_0_assemblies_for_1">
        <source>Found '{0}' assemblies for '{1}':</source>
        <target state="translated">Se encontraron "{0}" ensamblados para "{1}":</target>
        <note />
      </trans-unit>
      <trans-unit id="Found_exact_match_0">
        <source>Found exact match: '{0}'</source>
        <target state="translated">Se encontró una coincidencia exacta: "{0}"</target>
        <note />
      </trans-unit>
      <trans-unit id="Found_higher_version_match_0">
        <source>Found higher version match: '{0}'</source>
        <target state="translated">Se encontró una coincidencia más alta con la versión: "{0}"</target>
        <note />
      </trans-unit>
      <trans-unit id="Found_single_assembly_0">
        <source>Found single assembly: '{0}'</source>
        <target state="translated">Se encontró un solo ensamblado: "{0}"</target>
        <note />
      </trans-unit>
      <trans-unit id="Generate_Event_Subscription">
        <source>Generate Event Subscription</source>
        <target state="translated">Generar suscripción de eventos</target>
        <note />
      </trans-unit>
      <trans-unit id="Grow_raw_string">
        <source>Grow raw string</source>
<<<<<<< HEAD
        <target state="new">Grow raw string</target>
=======
        <target state="translated">Aumentar cadena sin formato</target>
>>>>>>> 80a8ce8d
        <note />
      </trans-unit>
      <trans-unit id="Load_from_0">
        <source>Load from: '{0}'</source>
        <target state="translated">Cargar desde: "{0}"</target>
        <note />
      </trans-unit>
      <trans-unit id="Module_not_found">
        <source>Module not found!</source>
        <target state="translated">No se encontró el módulo.</target>
        <note />
      </trans-unit>
      <trans-unit id="Outside_namespace">
        <source>Outside namespace</source>
        <target state="translated">namespace exterior</target>
        <note />
      </trans-unit>
      <trans-unit id="Press_TAB_to_insert">
        <source>     (Press TAB to insert)</source>
        <target state="translated">     (Presione TAB para insertar)</target>
        <note />
      </trans-unit>
      <trans-unit id="Resolve_0">
        <source>Resolve: '{0}'</source>
        <target state="translated">Resolver: "{0}"</target>
        <note />
      </trans-unit>
      <trans-unit id="Resolve_module_0_of_1">
        <source>Resolve module: '{0}' of '{1}'</source>
        <target state="translated">Resolver el módulo: "{0}" de "{1}"</target>
        <note />
      </trans-unit>
      <trans-unit id="Smart_Indenting">
        <source>Smart Indenting</source>
        <target state="translated">Sangría inteligente</target>
        <note />
      </trans-unit>
      <trans-unit id="Split_raw_string">
        <source>Split raw string</source>
<<<<<<< HEAD
        <target state="new">Split raw string</target>
=======
        <target state="translated">Dividir cadena sin formato</target>
>>>>>>> 80a8ce8d
        <note />
      </trans-unit>
      <trans-unit id="Split_string">
        <source>Split string</source>
        <target state="translated">Dividir cadena</target>
        <note />
      </trans-unit>
      <trans-unit id="WARN_Version_mismatch_Expected_0_Got_1">
        <source>WARN: Version mismatch. Expected: '{0}', Got: '{1}'</source>
        <target state="translated">AVISO: No coinciden las versiones. Se esperaba "{0}", se obtuvo "{1}"</target>
        <note />
      </trans-unit>
      <trans-unit id="_0_items_in_cache">
        <source>'{0}' items in cache</source>
        <target state="translated">"{0}" elementos en caché</target>
        <note />
      </trans-unit>
    </body>
  </file>
</xliff><|MERGE_RESOLUTION|>--- conflicted
+++ resolved
@@ -69,11 +69,7 @@
       </trans-unit>
       <trans-unit id="Grow_raw_string">
         <source>Grow raw string</source>
-<<<<<<< HEAD
-        <target state="new">Grow raw string</target>
-=======
         <target state="translated">Aumentar cadena sin formato</target>
->>>>>>> 80a8ce8d
         <note />
       </trans-unit>
       <trans-unit id="Load_from_0">
@@ -113,11 +109,7 @@
       </trans-unit>
       <trans-unit id="Split_raw_string">
         <source>Split raw string</source>
-<<<<<<< HEAD
-        <target state="new">Split raw string</target>
-=======
         <target state="translated">Dividir cadena sin formato</target>
->>>>>>> 80a8ce8d
         <note />
       </trans-unit>
       <trans-unit id="Split_string">
