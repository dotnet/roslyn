--- conflicted
+++ resolved
@@ -12,15 +12,9 @@
     {
 #pragma warning disable RS0033 // Importing constructor should be [Obsolete]
         [ImportingConstructor]
-<<<<<<< HEAD
 #pragma warning restore RS0033 // Importing constructor should be [Obsolete]
-        public CSharpGoToDefinitionService(
-            [ImportMany]IEnumerable<Lazy<IStreamingFindUsagesPresenter>> streamingPresenters)
-            : base(streamingPresenters)
-=======
         public CSharpGoToDefinitionService(IStreamingFindUsagesPresenter streamingPresenter)
             : base(streamingPresenter)
->>>>>>> 3c9003d0
         {
         }
     }
