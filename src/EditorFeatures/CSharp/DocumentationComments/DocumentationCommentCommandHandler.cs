﻿// Licensed to the .NET Foundation under one or more agreements.
// The .NET Foundation licenses this file to you under the MIT license.
// See the LICENSE file in the project root for more information.

using System;
using System.ComponentModel.Composition;
using Microsoft.CodeAnalysis.DocumentationComments;
using Microsoft.CodeAnalysis.Host.Mef;
using Microsoft.CodeAnalysis.Options;
using Microsoft.VisualStudio.Commanding;
using Microsoft.VisualStudio.Language.Intellisense.AsyncCompletion;
using Microsoft.VisualStudio.Text.Operations;
using Microsoft.VisualStudio.Utilities;

namespace Microsoft.CodeAnalysis.Editor.CSharp.DocumentationComments;

[Export(typeof(ICommandHandler))]
[ContentType(ContentTypeNames.CSharpContentType)]
[Name(PredefinedCommandHandlerNames.DocumentationComments)]
[Order(After = PredefinedCommandHandlerNames.Rename)]
[Order(After = PredefinedCompletionNames.CompletionCommandHandler)]
[method: ImportingConstructor]
[method: Obsolete(MefConstruction.ImportingConstructorMessage, error: true)]
internal sealed class DocumentationCommentCommandHandler(
    IUIThreadOperationExecutor uiThreadOperationExecutor,
    ITextUndoHistoryRegistry undoHistoryRegistry,
    IEditorOperationsFactoryService editorOperationsFactoryService,
    EditorOptionsService editorOptionsService,
<<<<<<< HEAD
    [Import(AllowDefault = true)] CopilotGenerateDocumentationCommentManager? generateDocumentationCommentManager)
=======
    CopilotGenerateDocumentationCommentManager generateDocumentationCommentManager)
>>>>>>> a0da8601
            : AbstractDocumentationCommentCommandHandler(uiThreadOperationExecutor, undoHistoryRegistry,
                editorOperationsFactoryService, editorOptionsService, generateDocumentationCommentManager)
{
    protected override string ExteriorTriviaText => "///";
}<|MERGE_RESOLUTION|>--- conflicted
+++ resolved
@@ -26,11 +26,7 @@
     ITextUndoHistoryRegistry undoHistoryRegistry,
     IEditorOperationsFactoryService editorOperationsFactoryService,
     EditorOptionsService editorOptionsService,
-<<<<<<< HEAD
-    [Import(AllowDefault = true)] CopilotGenerateDocumentationCommentManager? generateDocumentationCommentManager)
-=======
     CopilotGenerateDocumentationCommentManager generateDocumentationCommentManager)
->>>>>>> a0da8601
             : AbstractDocumentationCommentCommandHandler(uiThreadOperationExecutor, undoHistoryRegistry,
                 editorOperationsFactoryService, editorOptionsService, generateDocumentationCommentManager)
 {
