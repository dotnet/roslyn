--- conflicted
+++ resolved
@@ -108,10 +108,6 @@
                 return document;
             }
 
-<<<<<<< HEAD
-            var options = SyntaxFormattingOptions.FromDocumentAsync(document, cancellationToken).WaitAndGetResult(cancellationToken);
-=======
->>>>>>> 80a8ce8d
             var formatter = document.GetRequiredLanguageService<ISyntaxFormattingService>();
             var changes = formatter.GetFormattingResult(
                 root,
