--- conflicted
+++ resolved
@@ -22,11 +22,7 @@
             _outliningManagerService = outliningManagerService;
         }
 
-<<<<<<< HEAD
-        public string DisplayName => EditorFeaturesResources.Outlining_Command_Handler;
-=======
         public string DisplayName => EditorFeaturesResources.Outlining;
->>>>>>> d90dacbf
 
         public bool ExecuteCommand(StartAutomaticOutliningCommandArgs args, CommandExecutionContext context)
         {
