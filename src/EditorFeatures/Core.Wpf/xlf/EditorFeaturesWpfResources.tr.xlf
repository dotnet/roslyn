--- conflicted
+++ resolved
@@ -14,11 +14,7 @@
       </trans-unit>
       <trans-unit id="Enter_to_rename_shift_enter_to_preview">
         <source>Enter to rename, Shift+Enter to preview</source>
-<<<<<<< HEAD
-        <target state="new">Enter to rename, Shift+Enter to preview</target>
-=======
         <target state="translated">Yeniden adlandırmak için Enter, önizleme için Shift+Enter</target>
->>>>>>> 80a8ce8d
         <note />
       </trans-unit>
       <trans-unit id="Error_performing_rename_0">
