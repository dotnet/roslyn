﻿<?xml version="1.0" encoding="utf-8"?>
<xliff xmlns="urn:oasis:names:tc:xliff:document:1.2" xmlns:xsi="http://www.w3.org/2001/XMLSchema-instance" version="1.2" xsi:schemaLocation="urn:oasis:names:tc:xliff:document:1.2 xliff-core-1.2-transitional.xsd">
  <file datatype="xml" source-language="en" target-language="ko" original="../EditorFeaturesWpfResources.resx">
    <body>
      <trans-unit id="Building_Project">
        <source>Building Project</source>
        <target state="translated">프로젝트 빌드 중</target>
        <note />
      </trans-unit>
      <trans-unit id="Copying_selection_to_Interactive_Window">
        <source>Copying selection to Interactive Window.</source>
        <target state="translated">선택 영역을 대화형 창으로 복사하는 중입니다.</target>
        <note />
      </trans-unit>
      <trans-unit id="Enter_to_rename_shift_enter_to_preview">
        <source>Enter to rename, Shift+Enter to preview</source>
<<<<<<< HEAD
        <target state="new">Enter to rename, Shift+Enter to preview</target>
=======
        <target state="translated">이름을 바꾸려면 Enter 키를, 미리 보려면 Shift+Enter 키를 누르세요.</target>
>>>>>>> 80a8ce8d
        <note />
      </trans-unit>
      <trans-unit id="Error_performing_rename_0">
        <source>Error performing rename: '{0}'</source>
        <target state="translated">이름 바꾸기 수행 중 오류 발생: '{0}'</target>
        <note />
      </trans-unit>
      <trans-unit id="Executing_selection_in_Interactive_Window">
        <source>Executing selection in Interactive Window.</source>
        <target state="translated">선택 영역을 대화형 창에서 실행하는 중입니다.</target>
        <note />
      </trans-unit>
      <trans-unit id="Interactive_host_process_platform">
        <source>Interactive host process platform</source>
        <target state="translated">대화형 호스트 프로세스 플랫폼</target>
        <note />
      </trans-unit>
      <trans-unit id="Print_a_list_of_referenced_assemblies">
        <source>Print a list of referenced assemblies.</source>
        <target state="translated">참조된 어셈블리의 목록을 인쇄합니다.</target>
        <note />
      </trans-unit>
      <trans-unit id="Reset_the_execution_environment_to_the_initial_state_keep_history">
        <source>Reset the execution environment to the initial state, keep history.</source>
        <target state="translated">실행 환경을 초기 상태로 다시 설정하고 기록을 보관합니다.</target>
        <note />
      </trans-unit>
      <trans-unit id="Reset_to_a_clean_environment_only_mscorlib_referenced_do_not_run_initialization_script">
        <source>Reset to a clean environment (only mscorlib referenced), do not run initialization script.</source>
        <target state="translated">정리된 환경(mscorlib만 참조됨)으로 다시 설정하고 초기화 스크립트를 실행하지 않습니다.</target>
        <note />
      </trans-unit>
      <trans-unit id="Resetting_Interactive">
        <source>Resetting Interactive</source>
        <target state="translated">대화형을 다시 설정하는 중</target>
        <note />
      </trans-unit>
      <trans-unit id="Resetting_execution_engine">
        <source>Resetting execution engine.</source>
        <target state="translated">실행 엔진을 다시 설정하는 중입니다.</target>
        <note />
      </trans-unit>
      <trans-unit id="The_CurrentWindow_property_may_only_be_assigned_once">
        <source>The CurrentWindow property may only be assigned once.</source>
        <target state="translated">CurrentWindow 속성은 한 번만 할당될 수 있습니다.</target>
        <note />
      </trans-unit>
      <trans-unit id="The_references_command_is_not_supported_in_this_Interactive_Window_implementation">
        <source>The references command is not supported in this Interactive Window implementation.</source>
        <target state="translated">참조 명령은 이 대화형 창 구현에서 지원되지 않습니다.</target>
        <note />
      </trans-unit>
    </body>
  </file>
</xliff><|MERGE_RESOLUTION|>--- conflicted
+++ resolved
@@ -14,11 +14,7 @@
       </trans-unit>
       <trans-unit id="Enter_to_rename_shift_enter_to_preview">
         <source>Enter to rename, Shift+Enter to preview</source>
-<<<<<<< HEAD
-        <target state="new">Enter to rename, Shift+Enter to preview</target>
-=======
         <target state="translated">이름을 바꾸려면 Enter 키를, 미리 보려면 Shift+Enter 키를 누르세요.</target>
->>>>>>> 80a8ce8d
         <note />
       </trans-unit>
       <trans-unit id="Error_performing_rename_0">
