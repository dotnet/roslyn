﻿// Copyright (c) Microsoft.  All Rights Reserved.  Licensed under the Apache License, Version 2.0.  See License.txt in the project root for license information.

using System;
using Microsoft.VisualStudio.Commanding;
using Microsoft.VisualStudio.Text.Editor.Commanding.Commands;
using Microsoft.VisualStudio.Text.Editor;
using VSCommanding = Microsoft.VisualStudio.Commanding;

namespace Microsoft.CodeAnalysis.Editor.Implementation.InlineRename
{
<<<<<<< HEAD
    internal partial class RenameCommandHandler : IChainedCommandHandler<ReturnKeyCommandArgs>
    {
        public VSCommanding.CommandState GetCommandState(ReturnKeyCommandArgs args, Func<VSCommanding.CommandState> nextHandler)
=======
    internal partial class RenameCommandHandler : VSCommanding.ICommandHandler<ReturnKeyCommandArgs>
    {
        public VSCommanding.CommandState GetCommandState(ReturnKeyCommandArgs args)
>>>>>>> d90dacbf
        {
            return GetCommandState();
        }

<<<<<<< HEAD
        public void ExecuteCommand(ReturnKeyCommandArgs args, Action nextHandler, CommandExecutionContext context)
=======
        public bool ExecuteCommand(ReturnKeyCommandArgs args, CommandExecutionContext context)
>>>>>>> d90dacbf
        {
            if (_renameService.ActiveSession != null)
            {
                _renameService.ActiveSession.Commit();
                (args.TextView as IWpfTextView).VisualElement.Focus();
                return true;
            }

            return false;
        }
    }
}<|MERGE_RESOLUTION|>--- conflicted
+++ resolved
@@ -8,24 +8,14 @@
 
 namespace Microsoft.CodeAnalysis.Editor.Implementation.InlineRename
 {
-<<<<<<< HEAD
-    internal partial class RenameCommandHandler : IChainedCommandHandler<ReturnKeyCommandArgs>
-    {
-        public VSCommanding.CommandState GetCommandState(ReturnKeyCommandArgs args, Func<VSCommanding.CommandState> nextHandler)
-=======
     internal partial class RenameCommandHandler : VSCommanding.ICommandHandler<ReturnKeyCommandArgs>
     {
         public VSCommanding.CommandState GetCommandState(ReturnKeyCommandArgs args)
->>>>>>> d90dacbf
         {
             return GetCommandState();
         }
 
-<<<<<<< HEAD
-        public void ExecuteCommand(ReturnKeyCommandArgs args, Action nextHandler, CommandExecutionContext context)
-=======
         public bool ExecuteCommand(ReturnKeyCommandArgs args, CommandExecutionContext context)
->>>>>>> d90dacbf
         {
             if (_renameService.ActiveSession != null)
             {
