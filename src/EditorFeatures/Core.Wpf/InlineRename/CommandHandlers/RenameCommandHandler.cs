--- conflicted
+++ resolved
@@ -37,11 +37,7 @@
             _editorOperationsFactoryService = editorOperationsFactoryService;
         }
 
-<<<<<<< HEAD
-        public string DisplayName => EditorFeaturesResources.Rename_Command_Handler;
-=======
         public string DisplayName => EditorFeaturesResources.Rename;
->>>>>>> d90dacbf
 
         private VSCommanding.CommandState GetCommandState(Func<VSCommanding.CommandState> nextHandler)
         {
