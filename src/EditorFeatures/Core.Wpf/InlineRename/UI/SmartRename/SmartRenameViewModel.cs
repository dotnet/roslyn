﻿// Licensed to the .NET Foundation under one or more agreements.
// The .NET Foundation licenses this file to you under the MIT license.
// See the LICENSE file in the project root for more information.

using System;
using System.Collections.Generic;
using System.Collections.Immutable;
using System.Collections.ObjectModel;
using System.ComponentModel;
using System.Linq;
using System.Runtime.CompilerServices;
using System.Runtime.Remoting.Contexts;
using System.Threading;
using System.Threading.Tasks;
using System.Windows.Input;
using Microsoft.CodeAnalysis.Editor;
using Microsoft.CodeAnalysis.Editor.Implementation.InlineRename;
using Microsoft.CodeAnalysis.Editor.InlineRename;
using Microsoft.CodeAnalysis.Editor.Shared.Extensions;
using Microsoft.CodeAnalysis.Editor.Shared.Utilities;
using Microsoft.CodeAnalysis.EditorFeatures.Lightup;
using Microsoft.CodeAnalysis.GoToDefinition;
using Microsoft.CodeAnalysis.Options;
using Microsoft.CodeAnalysis.Shared.Extensions;
using Microsoft.CodeAnalysis.Shared.TestHooks;
using Microsoft.VisualStudio.PlatformUI;

namespace Microsoft.CodeAnalysis.InlineRename.UI.SmartRename;

internal sealed partial class SmartRenameViewModel : INotifyPropertyChanged, IDisposable
{
#pragma warning disable CS0618 // Editor team use Obsolete attribute to mark potential changing API
    private readonly ISmartRenameSessionWrapper _smartRenameSession;
#pragma warning restore CS0618

    private readonly IGlobalOptionService _globalOptionService;
    private readonly IThreadingContext _threadingContext;
    private readonly IAsynchronousOperationListenerProvider _listenerProvider;
    private readonly CancellationTokenSource _cancellationTokenSource = new();

    private Task _getSuggestionsTask = Task.CompletedTask;

    public event PropertyChangedEventHandler? PropertyChanged;

    public RenameFlyoutViewModel BaseViewModel { get; }

    public ObservableCollection<string> SuggestedNames { get; } = [];

    public bool IsAvailable => _smartRenameSession.IsAvailable;

    public bool HasSuggestions => _smartRenameSession.HasSuggestions;

    public bool IsInProgress => _smartRenameSession.IsInProgress;

    public string StatusMessage => _smartRenameSession.StatusMessage;

    public bool StatusMessageVisibility => _smartRenameSession.StatusMessageVisibility;
    public bool IsUsingResultPanel { get; set; }
    public bool IsUsingDropdown { get; set; }
    public bool IsUsingContext { get; }

    private string? _selectedSuggestedName;

    /// <summary>
    /// The last selected name when user click one of the suggestions. <see langword="null"/> if user hasn't clicked any suggestions.
    /// </summary>
    public string? SelectedSuggestedName
    {
        get => _selectedSuggestedName;
        set
        {
            if (_selectedSuggestedName != value)
            {
                _threadingContext.ThrowIfNotOnUIThread();
                _selectedSuggestedName = value;
                BaseViewModel.IdentifierText = value ?? string.Empty;
            }
        }
    }

    public bool IsSuggestionsPanelCollapsed
    {
        get => IsUsingDropdown || _globalOptionService.GetOption(InlineRenameUIOptionsStorage.CollapseSuggestionsPanel);
        set
        {
            if (value != IsSuggestionsPanelCollapsed)
            {
                _globalOptionService.SetGlobalOption(InlineRenameUIOptionsStorage.CollapseSuggestionsPanel, value);
                NotifyPropertyChanged(nameof(IsSuggestionsPanelCollapsed));
                NotifyPropertyChanged(nameof(IsSuggestionsPanelExpanded));
            }
        }
    }

    public bool IsSuggestionsPanelExpanded
    {
        get => IsUsingResultPanel && !IsSuggestionsPanelCollapsed;
    }

    public string GetSuggestionsTooltip
        => IsUsingDropdown
        ? EditorFeaturesWpfResources.Get_AI_suggestions
        : EditorFeaturesWpfResources.Toggle_AI_suggestions;

    public string SubmitTextOverride
        => IsUsingDropdown
        ? EditorFeaturesWpfResources.Enter_to_rename_shift_enter_to_preview_ctrl_space_for_ai_suggestion
        : EditorFeaturesWpfResources.Enter_to_rename_shift_enter_to_preview;

    public static string GeneratingSuggestionsLabel => EditorFeaturesWpfResources.Generating_suggestions;

    public ICommand GetSuggestionsCommand { get; }

    public SmartRenameViewModel(
        IGlobalOptionService globalOptionService,
        IThreadingContext threadingContext,
        IAsynchronousOperationListenerProvider listenerProvider,
#pragma warning disable CS0618 // Editor team use Obsolete attribute to mark potential changing API
        ISmartRenameSessionWrapper smartRenameSession,
#pragma warning restore CS0618,
        RenameFlyoutViewModel baseViewModel)
    {
        _globalOptionService = globalOptionService;
        _threadingContext = threadingContext;
        _listenerProvider = listenerProvider;
        _smartRenameSession = smartRenameSession;
        _smartRenameSession.PropertyChanged += SessionPropertyChanged;

        BaseViewModel = baseViewModel;
        BaseViewModel.IdentifierText = baseViewModel.IdentifierText;

        GetSuggestionsCommand = new DelegateCommand(OnGetSuggestionsCommandExecute, null, threadingContext.JoinableTaskFactory);

        var getSuggestionsAutomatically = _globalOptionService.GetOption(InlineRenameUIOptionsStorage.GetSuggestionsAutomatically);
        IsUsingContext = _globalOptionService.GetOption(InlineRenameUIOptionsStorage.GetSuggestionsContext);
        IsUsingResultPanel = getSuggestionsAutomatically;
        IsUsingDropdown = !IsUsingResultPanel;
        SetupTelemetry();
        if (IsUsingResultPanel && IsSuggestionsPanelExpanded)
        {
            OnGetSuggestionsCommandExecute();
        }
    }

    private void OnGetSuggestionsCommandExecute()
    {
        _threadingContext.ThrowIfNotOnUIThread();
        if (IsUsingResultPanel && SuggestedNames.Count > 0)
        {
            // Don't get suggestions again in the automatic scenario
            return;
        }
        if (_getSuggestionsTask.Status is TaskStatus.RanToCompletion or TaskStatus.Faulted or TaskStatus.Canceled)
        {
            var listener = _listenerProvider.GetListener(FeatureAttribute.SmartRename);
            var listenerToken = listener.BeginAsyncOperation(nameof(_smartRenameSession.GetSuggestionsAsync));
            if (IsUsingDropdown && _suggestionsDropdownTelemetry is not null)
            {
                _suggestionsDropdownTelemetry.DropdownButtonClickTimes += 1;
            }

            _getSuggestionsTask = GetSuggestionsTaskAsync(_cancellationTokenSource.Token).CompletesAsyncOperation(listenerToken);
        }
    }

    private async Task GetSuggestionsTaskAsync(CancellationToken cancellationToken)
    {
<<<<<<< HEAD
        if (IsUsingContext)
        {
            var document = this.BaseViewModel.Session.TriggerDocument;
            _ = document.GetLanguageService<IGoToDefinitionSymbolService>();
            var editorRenameService = document.GetRequiredLanguageService<IEditorInlineRenameService>();
=======
        var document = this.BaseViewModel.Session.TriggerDocument;
        var smartRenameContext = ImmutableDictionary<string, string[]>.Empty;
        var editorRenameService = document.GetRequiredLanguageService<IEditorInlineRenameService>();
        if (editorRenameService.IsRenameContextSupported)
        {
>>>>>>> d0ef8d85
            var renameLocations = await this.BaseViewModel.Session.AllRenameLocationsTask.JoinAsync(cancellationToken)
                .ConfigureAwait(true);
            var context = await editorRenameService.GetRenameContextAsync(this.BaseViewModel.Session.RenameInfo, renameLocations, cancellationToken)
                .ConfigureAwait(true);
<<<<<<< HEAD
            var smartRenameContext = ImmutableDictionary.CreateRange<string, string[]>(
                context
                .Select(n => new KeyValuePair<string, string[]>(n.Key, n.Value.ToArray())));

            _ = await _smartRenameSession.GetSuggestionsAsync(smartRenameContext, cancellationToken)
                .ConfigureAwait(true);
        }
        else
        {
            _ = await _smartRenameSession.GetSuggestionsAsync(cancellationToken)
                .ConfigureAwait(true);
        }
=======
            smartRenameContext = ImmutableDictionary.CreateRange<string, string[]>(
                context
                .Select(n => new KeyValuePair<string, string[]>(n.Key, n.Value.ToArray())));
        }

        _ = await _smartRenameSession.GetSuggestionsAsync(smartRenameContext, cancellationToken)
            .ConfigureAwait(true);
>>>>>>> d0ef8d85
    }

    private void SessionPropertyChanged(object sender, PropertyChangedEventArgs e)
    {
        _threadingContext.ThrowIfNotOnUIThread();
        // _smartRenameSession.SuggestedNames is a normal list. We need to convert it to ObservableCollection to bind to UI Element.
        if (e.PropertyName == nameof(_smartRenameSession.SuggestedNames))
        {
            var textInputBackup = BaseViewModel.IdentifierText;

            SuggestedNames.Clear();
            var count = 0;
            foreach (var name in _smartRenameSession.SuggestedNames)
            {
                if (++count > 3 && IsUsingResultPanel)
                {
                    // Set limit of 3 results when using the result panel
                    break;
                }
                SuggestedNames.Add(name);
            }

            // Changing the list may have changed the text in the text box. We need to restore it.
            BaseViewModel.IdentifierText = textInputBackup;

            return;
        }

        // For the rest of the property, like HasSuggestions, IsAvailable and etc. Just forward it has changed to subscriber
        PropertyChanged?.Invoke(this, e);
    }

    public string? ScrollSuggestions(string currentIdentifier, bool down)
    {
        _threadingContext.ThrowIfNotOnUIThread();
        if (!HasSuggestions)
        {
            return null;
        }

        // ↑ and ↓ would navigate via the Suggested list.
        // The previous element of first element is the last one. And the next element of the last element is the first one.
        var currentIndex = SuggestedNames.IndexOf(currentIdentifier);
        currentIndex += down ? 1 : -1;
        var count = this.SuggestedNames.Count;
        currentIndex = (currentIndex + count) % count;
        return SuggestedNames[currentIndex];
    }

    public void Cancel()
    {
        _cancellationTokenSource.Cancel();
        // It's needed by editor-side telemetry.
        _smartRenameSession.OnCancel();
        PostTelemetry(isCommit: false);
    }

    public void Commit(string finalIdentifierName)
    {
        // It's needed by editor-side telemetry.
        _smartRenameSession.OnSuccess(finalIdentifierName);
        PostTelemetry(isCommit: true);
    }

    public void Dispose()
    {
        _smartRenameSession.PropertyChanged -= SessionPropertyChanged;
        _smartRenameSession.Dispose();
        _cancellationTokenSource.Dispose();
    }

    private void NotifyPropertyChanged([CallerMemberName] string? name = null)
            => PropertyChanged?.Invoke(this, new PropertyChangedEventArgs(name));
}<|MERGE_RESOLUTION|>--- conflicted
+++ resolved
@@ -165,27 +165,21 @@
 
     private async Task GetSuggestionsTaskAsync(CancellationToken cancellationToken)
     {
-<<<<<<< HEAD
         if (IsUsingContext)
         {
             var document = this.BaseViewModel.Session.TriggerDocument;
-            _ = document.GetLanguageService<IGoToDefinitionSymbolService>();
+            var smartRenameContext = ImmutableDictionary<string, string[]>.Empty;
             var editorRenameService = document.GetRequiredLanguageService<IEditorInlineRenameService>();
-=======
-        var document = this.BaseViewModel.Session.TriggerDocument;
-        var smartRenameContext = ImmutableDictionary<string, string[]>.Empty;
-        var editorRenameService = document.GetRequiredLanguageService<IEditorInlineRenameService>();
-        if (editorRenameService.IsRenameContextSupported)
-        {
->>>>>>> d0ef8d85
-            var renameLocations = await this.BaseViewModel.Session.AllRenameLocationsTask.JoinAsync(cancellationToken)
-                .ConfigureAwait(true);
-            var context = await editorRenameService.GetRenameContextAsync(this.BaseViewModel.Session.RenameInfo, renameLocations, cancellationToken)
-                .ConfigureAwait(true);
-<<<<<<< HEAD
-            var smartRenameContext = ImmutableDictionary.CreateRange<string, string[]>(
-                context
-                .Select(n => new KeyValuePair<string, string[]>(n.Key, n.Value.ToArray())));
+            if (editorRenameService.IsRenameContextSupported)
+            {
+                var renameLocations = await this.BaseViewModel.Session.AllRenameLocationsTask.JoinAsync(cancellationToken)
+                    .ConfigureAwait(true);
+                var context = await editorRenameService.GetRenameContextAsync(this.BaseViewModel.Session.RenameInfo, renameLocations, cancellationToken)
+                    .ConfigureAwait(true);
+                smartRenameContext = ImmutableDictionary.CreateRange<string, string[]>(
+                    context
+                    .Select(n => new KeyValuePair<string, string[]>(n.Key, n.Value.ToArray())));
+            }
 
             _ = await _smartRenameSession.GetSuggestionsAsync(smartRenameContext, cancellationToken)
                 .ConfigureAwait(true);
@@ -195,15 +189,6 @@
             _ = await _smartRenameSession.GetSuggestionsAsync(cancellationToken)
                 .ConfigureAwait(true);
         }
-=======
-            smartRenameContext = ImmutableDictionary.CreateRange<string, string[]>(
-                context
-                .Select(n => new KeyValuePair<string, string[]>(n.Key, n.Value.ToArray())));
-        }
-
-        _ = await _smartRenameSession.GetSuggestionsAsync(smartRenameContext, cancellationToken)
-            .ConfigureAwait(true);
->>>>>>> d0ef8d85
     }
 
     private void SessionPropertyChanged(object sender, PropertyChangedEventArgs e)
