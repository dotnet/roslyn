--- conflicted
+++ resolved
@@ -56,11 +56,6 @@
     public string StatusMessage => _smartRenameSession.StatusMessage;
 
     public bool StatusMessageVisibility => _smartRenameSession.StatusMessageVisibility;
-<<<<<<< HEAD
-    public bool IsUsingResultPanel { get; set; }
-    public bool IsUsingDropdown { get; set; }
-    public bool IsUsingContext { get; }
-=======
 
     /// <summary>
     /// Determines whether smart rename is in automatic mode (if <c>true</c>) or explicit mode (if <c>false</c>).
@@ -75,7 +70,11 @@
     /// both of which are handled in <see cref="ToggleOrTriggerSuggestions"/>."/>
     /// </summary>
     public bool IsAutomaticSuggestionsEnabled { get; private set; }
->>>>>>> 5d8b9b8f
+
+    /// <summary>
+    /// Determines whether smart rename gets semantic context to augment the request for suggested names.
+    /// </summary>
+    public bool IsUsingContext { get; }
 
     private string? _selectedSuggestedName;
 
@@ -126,23 +125,13 @@
         _smartRenameSession.PropertyChanged += SessionPropertyChanged;
 
         BaseViewModel = baseViewModel;
-<<<<<<< HEAD
+        BaseViewModel.PropertyChanged += IdentifierTextPropertyChanged;
         BaseViewModel.IdentifierText = baseViewModel.IdentifierText;
 
-        GetSuggestionsCommand = new DelegateCommand(OnGetSuggestionsCommandExecute, null, threadingContext.JoinableTaskFactory);
-
-        var getSuggestionsAutomatically = _globalOptionService.GetOption(InlineRenameUIOptionsStorage.GetSuggestionsAutomatically);
-        IsUsingContext = _globalOptionService.GetOption(InlineRenameUIOptionsStorage.GetSuggestionsContext);
-        IsUsingResultPanel = getSuggestionsAutomatically;
-        IsUsingDropdown = !IsUsingResultPanel;
-=======
-        BaseViewModel.PropertyChanged += IdentifierTextPropertyChanged;
-        this.BaseViewModel.IdentifierText = baseViewModel.IdentifierText;
-
->>>>>>> 5d8b9b8f
         SetupTelemetry();
 
         this.SupportsAutomaticSuggestions = _globalOptionService.GetOption(InlineRenameUIOptionsStorage.GetSuggestionsAutomatically);
+        this.IsUsingContext = _globalOptionService.GetOption(InlineRenameUIOptionsStorage.GetSuggestionsContext);
         // Use existing "CollapseSuggestionsPanel" option (true if user does not wish to get suggestions automatically) to honor user's choice.
         this.IsAutomaticSuggestionsEnabled = this.SupportsAutomaticSuggestions && !_globalOptionService.GetOption(InlineRenameUIOptionsStorage.CollapseSuggestionsPanel);
         if (this.IsAutomaticSuggestionsEnabled)
@@ -179,13 +168,11 @@
             await Task.Delay(_smartRenameSession.AutomaticFetchDelay, cancellationToken).ConfigureAwait(true);
         }
 
-<<<<<<< HEAD
-            _getSuggestionsTask = GetSuggestionsTaskAsync(_cancellationTokenSource.Token).CompletesAsyncOperation(listenerToken);
-        }
-    }
-
-    private async Task GetSuggestionsTaskAsync(CancellationToken cancellationToken)
-    {
+        if (cancellationToken.IsCancellationRequested || _isDisposed)
+        {
+            return;
+        }
+
         if (IsUsingContext)
         {
             var document = this.BaseViewModel.Session.TriggerDocument;
@@ -209,14 +196,7 @@
         {
             _ = await _smartRenameSession.GetSuggestionsAsync(cancellationToken)
                 .ConfigureAwait(true);
-=======
-        if (cancellationToken.IsCancellationRequested || _isDisposed)
-        {
-            return;
->>>>>>> 5d8b9b8f
-        }
-        _ = await _smartRenameSession.GetSuggestionsAsync(cancellationToken).ConfigureAwait(true);
-        return;
+        }
     }
 
     private void SessionPropertyChanged(object sender, PropertyChangedEventArgs e)
