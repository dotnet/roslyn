﻿// Licensed to the .NET Foundation under one or more agreements.
// The .NET Foundation licenses this file to you under the MIT license.
// See the LICENSE file in the project root for more information.

using System;
using System.Threading.Tasks;
using System.Windows;
using System.Windows.Controls;
using System.Windows.Input;
using System.Windows.Media;
using Microsoft.CodeAnalysis.Editor.Shared.Extensions;
using Microsoft.CodeAnalysis.Shared.TestHooks;
using Microsoft.VisualStudio.Language.Intellisense;
using Microsoft.VisualStudio.PlatformUI;
using Microsoft.VisualStudio.Text;
using Microsoft.VisualStudio.Text.Editor;

namespace Microsoft.CodeAnalysis.Editor.Implementation.InlineRename
{
    /// <summary>
    /// Interaction logic for InlineRenameAdornment.xaml
    /// </summary>
    internal partial class RenameFlyout : InlineRenameAdornment
    {
        private readonly RenameFlyoutViewModel _viewModel;
        private readonly IWpfTextView _textView;
        private readonly IAsyncQuickInfoBroker _asyncQuickInfoBroker;
        private readonly IAsynchronousOperationListener _listener;

        public RenameFlyout(
            RenameFlyoutViewModel viewModel,
            IWpfTextView textView,
            IWpfThemeService? themeService,
            IAsyncQuickInfoBroker asyncQuickInfoBroker,
            IAsynchronousOperationListenerProvider listenerProvider)
        {
            DataContext = _viewModel = viewModel;
            _textView = textView;
            _asyncQuickInfoBroker = asyncQuickInfoBroker;
            _textView.LayoutChanged += TextView_LayoutChanged;
            _textView.ViewportHeightChanged += TextView_ViewPortChanged;
            _textView.ViewportWidthChanged += TextView_ViewPortChanged;
            _listener = listenerProvider.GetListener(FeatureAttribute.InlineRenameFlyout);

            // On load focus the first tab target
            Loaded += (s, e) =>
            {
                // Wait until load to position adornment for space negotiation
                PositionAdornment();

                IdentifierTextBox.Focus();
                IdentifierTextBox.Select(_viewModel.StartingSelection.Start, _viewModel.StartingSelection.Length);
                IdentifierTextBox.SelectionChanged += IdentifierTextBox_SelectionChanged;
            };

            InitializeComponent();

            if (themeService is not null)
            {
                Outline.BorderBrush = new SolidColorBrush(themeService.GetThemeColor(EnvironmentColors.AccentBorderColorKey));
                Background = new SolidColorBrush(themeService.GetThemeColor(EnvironmentColors.ToolWindowBackgroundColorKey));
            }

            // Dismiss any current tooltips. Note that this does not disable tooltips
            // from showing up again, so if a user has the mouse unmoved another
            // tooltip will pop up. https://devdiv.visualstudio.com/DevDiv/_workitems/edit/1611398
            // tracks when we can handle this with IFeaturesService in VS
            var token = _listener.BeginAsyncOperation(nameof(DismissToolTipsAsync));
            _ = DismissToolTipsAsync().CompletesAsyncOperation(token);
        }

        private async Task DismissToolTipsAsync()
        {
            var infoSession = _asyncQuickInfoBroker.GetSession(_textView);
            if (infoSession is null)
            {
                return;
            }

            await infoSession.DismissAsync().ConfigureAwait(false);
        }

#pragma warning disable CA1822 // Mark members as static - used in xaml
        public string RenameOverloads => EditorFeaturesResources.Include_overload_s;
        public string SearchInComments => EditorFeaturesResources.Include_comments;
        public string SearchInStrings => EditorFeaturesResources.Include_strings;
        public string ApplyRename => EditorFeaturesResources.Apply1;
        public string CancelRename => EditorFeaturesResources.Cancel;
        public string PreviewChanges => EditorFeaturesResources.Preview_changes1;
        public string SubmitText => EditorFeaturesWpfResources.Enter_to_rename_shift_enter_to_preview;
#pragma warning restore CA1822 // Mark members as static

<<<<<<< HEAD
        private void TextView_CursorChanged(object? sender, CaretPositionChangedEventArgs e)
            => _viewModel.Cancel();

        private void TextView_LostFocus(object? sender, EventArgs e)
            => _viewModel.Cancel();

        private void TextView_ViewPortChanged(object? sender, EventArgs e)
            => PositionAdornment();

        private void TextView_LayoutChanged(object? sender, TextViewLayoutChangedEventArgs e)
            => PositionAdornment();
=======
        private void TextView_ViewPortChanged(object sender, EventArgs e)
            => PositionAdornment();

        private void TextView_LayoutChanged(object sender, TextViewLayoutChangedEventArgs e)
        {
            // Since the textview will update for the buffer being updated, we only want to reposition
            // in cases where there was an actual view translation instead of EVERY time it updates. Otherwise
            // the user will see the flyout jumping as they type
            if (e.VerticalTranslation || e.HorizontalTranslation)
            {
                PositionAdornment();
            }
        }
>>>>>>> 663ceb3e

        private void PositionAdornment()
        {
            var span = _viewModel.InitialTrackingSpan.GetSpan(_textView.TextSnapshot);
            var line = _textView.GetTextViewLineContainingBufferPosition(span.Start);
            var charBounds = line.GetCharacterBounds(span.Start);

            var height = DesiredSize.Height;
            var width = DesiredSize.Width;

            var desiredTop = charBounds.TextBottom + 5;
            var desiredLeft = charBounds.Left;

            var top = (desiredTop + height) > _textView.ViewportBottom
                ? _textView.ViewportBottom - height
                : desiredTop;

            var left = (desiredLeft + width) > _textView.ViewportRight
                ? _textView.ViewportRight - width
                : desiredLeft;

            Canvas.SetTop(this, top);
            Canvas.SetLeft(this, left);
        }

        public override void Dispose()
        {
            _viewModel.Dispose();

            _textView.LayoutChanged -= TextView_LayoutChanged;
            _textView.ViewportHeightChanged -= TextView_ViewPortChanged;
            _textView.ViewportWidthChanged -= TextView_ViewPortChanged;

            // Restore focus back to the textview
            _textView.VisualElement.Focus();
        }

        private void Submit_Click(object sender, RoutedEventArgs e)
        {
            _viewModel.Submit();
        }

        private void Adornment_KeyDown(object sender, KeyEventArgs e)
        {
            switch (e.Key)
            {
                case Key.Enter:
                    e.Handled = true;
                    _viewModel.PreviewChangesFlag = Keyboard.Modifiers.HasFlag(ModifierKeys.Shift);
                    _viewModel.Submit();
                    break;

                case Key.Escape:
                    e.Handled = true;
                    _viewModel.Cancel();
                    break;

                case Key.Tab:
                    // We don't want tab to lose focus for the adornment, so manually 
                    // loop focus back to the first item that is focusable.
                    FrameworkElement lastItem = _viewModel.IsExpanded
                        ? FileRenameCheckbox
                        : IdentifierTextBox;

                    if (lastItem.IsFocused)
                    {
                        e.Handled = true;
                        MoveFocus(new TraversalRequest(FocusNavigationDirection.First));
                    }

                    break;
            }
        }

        private void IdentifierTextBox_GotFocus(object sender, RoutedEventArgs e)
        {
            IdentifierTextBox.SelectAll();
        }

        private void Adornment_ConsumeMouseEvent(object sender, MouseButtonEventArgs e)
        {
            e.Handled = true;
        }

        private void Adornment_GotKeyboardFocus(object sender, KeyboardFocusChangedEventArgs e)
        {
            if (e.OldFocus == this)
            {
                return;
            }

            IdentifierTextBox.Focus();
            e.Handled = true;
        }

        private void ToggleExpand(object sender, RoutedEventArgs e)
        {
            _viewModel.IsExpanded = !_viewModel.IsExpanded;
        }

        /// <summary>
        /// Respond to selection/cursor changes in the textbox the user is editing by
        /// applying the same selection to the textview that initiated the command
        /// </summary>
        private void IdentifierTextBox_SelectionChanged(object sender, RoutedEventArgs e)
        {
            var start = IdentifierTextBox.SelectionStart;
            var length = IdentifierTextBox.SelectionLength;

            var buffer = _viewModel.InitialTrackingSpan.TextBuffer;
            var startPoint = _viewModel.InitialTrackingSpan.GetStartPoint(buffer.CurrentSnapshot);
            _textView.SetSelection(new SnapshotSpan(startPoint + start, length));
        }
    }
}<|MERGE_RESOLUTION|>--- conflicted
+++ resolved
@@ -90,23 +90,10 @@
         public string SubmitText => EditorFeaturesWpfResources.Enter_to_rename_shift_enter_to_preview;
 #pragma warning restore CA1822 // Mark members as static
 
-<<<<<<< HEAD
-        private void TextView_CursorChanged(object? sender, CaretPositionChangedEventArgs e)
-            => _viewModel.Cancel();
-
-        private void TextView_LostFocus(object? sender, EventArgs e)
-            => _viewModel.Cancel();
-
         private void TextView_ViewPortChanged(object? sender, EventArgs e)
             => PositionAdornment();
 
         private void TextView_LayoutChanged(object? sender, TextViewLayoutChangedEventArgs e)
-            => PositionAdornment();
-=======
-        private void TextView_ViewPortChanged(object sender, EventArgs e)
-            => PositionAdornment();
-
-        private void TextView_LayoutChanged(object sender, TextViewLayoutChangedEventArgs e)
         {
             // Since the textview will update for the buffer being updated, we only want to reposition
             // in cases where there was an actual view translation instead of EVERY time it updates. Otherwise
@@ -116,7 +103,6 @@
                 PositionAdornment();
             }
         }
->>>>>>> 663ceb3e
 
         private void PositionAdornment()
         {
