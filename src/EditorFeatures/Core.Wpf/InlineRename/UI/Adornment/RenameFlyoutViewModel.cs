--- conflicted
+++ resolved
@@ -26,11 +26,7 @@
         private bool _isReplacementTextValid = true;
         public event PropertyChangedEventHandler? PropertyChanged;
 
-<<<<<<< HEAD
-        public RenameFlyoutViewModel(InlineRenameSession session, bool registerOleComponent)
-=======
-        public RenameFlyoutViewModel(InlineRenameSession session, TextSpan selectionSpan)
->>>>>>> d2ff1d83
+        public RenameFlyoutViewModel(InlineRenameSession session, TextSpan selectionSpan, bool registerOleComponent)
         {
             _session = session;
             _registerOleComponent = registerOleComponent;
@@ -139,12 +135,10 @@
         public bool IsRenameOverloadsEditable
             => !_session.MustRenameOverloads;
 
-<<<<<<< HEAD
         public bool IsRenameOverloadsVisible
             => _session.HasRenameOverloads;
-=======
+
         public TextSpan StartingSelection { get; }
->>>>>>> d2ff1d83
 
         public void Submit()
         {
