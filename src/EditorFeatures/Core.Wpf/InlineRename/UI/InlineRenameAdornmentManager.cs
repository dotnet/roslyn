﻿// Licensed to the .NET Foundation under one or more agreements.
// The .NET Foundation licenses this file to you under the MIT license.
// See the LICENSE file in the project root for more information.

using System;
using System.Linq;
using System.Runtime.CompilerServices;
using Microsoft.CodeAnalysis;
using Microsoft.CodeAnalysis.Editor.InlineRename;
using Microsoft.CodeAnalysis.Options;
using Microsoft.CodeAnalysis.Text;
using Microsoft.VisualStudio.Text.Classification;
using Microsoft.VisualStudio.Text.Editor;

namespace Microsoft.CodeAnalysis.Editor.Implementation.InlineRename
{
    internal class InlineRenameAdornmentManager : IDisposable
    {
        private readonly IWpfTextView _textView;
        private readonly IGlobalOptionService _globalOptionService;
        private readonly InlineRenameService _renameService;
        private readonly IEditorFormatMapService _editorFormatMapService;
        private readonly IInlineRenameColorUpdater? _dashboardColorUpdater;

        private readonly IAdornmentLayer _adornmentLayer;

        private static readonly ConditionalWeakTable<InlineRenameSession, object> s_createdViewModels =
            new ConditionalWeakTable<InlineRenameSession, object>();

        public InlineRenameAdornmentManager(
            InlineRenameService renameService,
            IEditorFormatMapService editorFormatMapService,
            IInlineRenameColorUpdater? dashboardColorUpdater,
            IWpfTextView textView,
            IGlobalOptionService globalOptionService)
        {
            _renameService = renameService;
            _editorFormatMapService = editorFormatMapService;
            _dashboardColorUpdater = dashboardColorUpdater;
            _textView = textView;
            _globalOptionService = globalOptionService;
            _adornmentLayer = textView.GetAdornmentLayer(InlineRenameAdornmentProvider.AdornmentLayerName);

            _renameService.ActiveSessionChanged += OnActiveSessionChanged;
            _textView.Closed += OnTextViewClosed;

            UpdateAdornments();
        }

        public void Dispose()
        {
            _renameService.ActiveSessionChanged -= OnActiveSessionChanged;
            _textView.Closed -= OnTextViewClosed;
        }

        private void OnTextViewClosed(object sender, EventArgs e)
            => Dispose();

        private void OnActiveSessionChanged(object sender, EventArgs e)
            => UpdateAdornments();

        private void UpdateAdornments()
        {
            _adornmentLayer.RemoveAllAdornments();

            if (_renameService.ActiveSession != null &&
                ViewIncludesBufferFromWorkspace(_textView, _renameService.ActiveSession.Workspace))
            {
                _dashboardColorUpdater?.UpdateColors();

                var useInlineAdornment = _globalOptionService.GetOption(InlineRenameExperimentationOptions.UseInlineAdornment);
                if (useInlineAdornment)
                {
                    if (!_textView.HasAggregateFocus)
                    {
                        // For the rename flyout, the adornment is dismissed on focus lost. There's
                        // no need to keep an adornment on every textview for show/hide behaviors
                        return;
                    }

                    // Get the active selection to make sure the rename text is selected in the same way
                    var originalSpan = _renameService.ActiveSession.TriggerSpan;
                    var selectionSpan = _textView.Selection.SelectedSpans.First();

                    var start = selectionSpan.IsEmpty
                        ? 0
                        : selectionSpan.Start - originalSpan.Start; // The length from the identifier to the start of selection

                    var length = selectionSpan.IsEmpty
                        ? originalSpan.Length
                        : selectionSpan.Length;

                    var identifierSelection = new TextSpan(start, length);

                    var adornment = new RenameFlyout(
<<<<<<< HEAD
                        (RenameFlyoutViewModel)s_createdViewModels.GetValue(_renameService.ActiveSession, session => new RenameFlyoutViewModel(session, registerOleComponent: true)),
=======
                        (RenameFlyoutViewModel)s_createdViewModels.GetValue(_renameService.ActiveSession, session => new RenameFlyoutViewModel(session, identifierSelection)),
>>>>>>> d2ff1d83
                        _textView);

                    _adornmentLayer.AddAdornment(
                        AdornmentPositioningBehavior.ViewportRelative,
                        null, // Set no visual span because we don't want the editor to automatically remove the adornment if the overlapping span changes
                        tag: null,
                        adornment,
                        (tag, adornment) => ((InlineRenameAdornment)adornment).Dispose());
                }
                else
                {
                    var newAdornment = new RenameDashboard(
                        (RenameDashboardViewModel)s_createdViewModels.GetValue(_renameService.ActiveSession, session => new RenameDashboardViewModel(session)),
                        _editorFormatMapService,
                        _textView);

                    _adornmentLayer.AddAdornment(AdornmentPositioningBehavior.ViewportRelative, null, null, newAdornment,
                        (tag, adornment) => ((RenameDashboard)adornment).Dispose());
                }
            }
        }

        private static bool ViewIncludesBufferFromWorkspace(IWpfTextView textView, Workspace workspace)
        {
            return textView.BufferGraph.GetTextBuffers(b => GetWorkspace(b.AsTextContainer()) == workspace)
                                       .Any();
        }

        private static Workspace? GetWorkspace(SourceTextContainer textContainer)
        {
            Workspace.TryGetWorkspace(textContainer, out var workspace);
            return workspace;
        }
    }
}<|MERGE_RESOLUTION|>--- conflicted
+++ resolved
@@ -93,11 +93,7 @@
                     var identifierSelection = new TextSpan(start, length);
 
                     var adornment = new RenameFlyout(
-<<<<<<< HEAD
-                        (RenameFlyoutViewModel)s_createdViewModels.GetValue(_renameService.ActiveSession, session => new RenameFlyoutViewModel(session, registerOleComponent: true)),
-=======
-                        (RenameFlyoutViewModel)s_createdViewModels.GetValue(_renameService.ActiveSession, session => new RenameFlyoutViewModel(session, identifierSelection)),
->>>>>>> d2ff1d83
+                        (RenameFlyoutViewModel)s_createdViewModels.GetValue(_renameService.ActiveSession, session => new RenameFlyoutViewModel(session, identifierSelection, registerOleComponent: true)),
                         _textView);
 
                     _adornmentLayer.AddAdornment(
