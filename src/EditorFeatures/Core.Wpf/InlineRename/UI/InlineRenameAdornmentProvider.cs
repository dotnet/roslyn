--- conflicted
+++ resolved
@@ -48,13 +48,9 @@
             InlineRenameService renameService,
             IEditorFormatMapService editorFormatMapService,
             [Import(AllowDefault = true)] IInlineRenameColorUpdater? dashboardColorUpdater,
-<<<<<<< HEAD
+            [Import(AllowDefault = true)] IWpfThemeService? themeingService,
             IGlobalOptionService globalOptionService,
             IAsyncQuickInfoBroker asyncQuickInfoBroker)
-=======
-            [Import(AllowDefault = true)] IWpfThemeService? themeingService,
-            IGlobalOptionService globalOptionService)
->>>>>>> 59b78b5d
         {
             _renameService = renameService;
             _editorFormatMapService = editorFormatMapService;
@@ -67,11 +63,7 @@
         public void SubjectBuffersConnected(IWpfTextView textView, ConnectionReason reason, Collection<ITextBuffer> subjectBuffers)
         {
             // Create it for the view if we don't already have one
-<<<<<<< HEAD
-            textView.GetOrCreateAutoClosingProperty(v => new InlineRenameAdornmentManager(_renameService, _editorFormatMapService, _dashboardColorUpdater, v, _globalOptionService, _asyncQuickInfoBroker));
-=======
-            textView.GetOrCreateAutoClosingProperty(v => new InlineRenameAdornmentManager(_renameService, _editorFormatMapService, _dashboardColorUpdater, v, _globalOptionService, _themeingService));
->>>>>>> 59b78b5d
+            textView.GetOrCreateAutoClosingProperty(v => new InlineRenameAdornmentManager(_renameService, _editorFormatMapService, _dashboardColorUpdater, v, _globalOptionService, _themeingService, _asyncQuickInfoBroker));
         }
 
         public void SubjectBuffersDisconnected(IWpfTextView textView, ConnectionReason reason, Collection<ITextBuffer> subjectBuffers)
