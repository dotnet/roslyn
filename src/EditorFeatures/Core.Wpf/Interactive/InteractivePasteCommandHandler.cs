--- conflicted
+++ resolved
@@ -49,11 +49,7 @@
         // This is for unit test purpose only, do not explicitly set this field otherwise.
         internal IRoslynClipboard RoslynClipboard;
 
-<<<<<<< HEAD
-        public string DisplayName => EditorFeaturesResources.Interactive_Paste_Command_Handler;
-=======
         public string DisplayName => EditorFeaturesResources.Paste_in_Interactive;
->>>>>>> d90dacbf
 
         [ImportingConstructor]
         public InteractivePasteCommandHandler(IEditorOperationsFactoryService editorOperationsFactoryService, ITextUndoHistoryRegistry textUndoHistoryRegistry)
