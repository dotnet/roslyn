--- conflicted
+++ resolved
@@ -32,16 +32,12 @@
     internal class InlineDiagnosticsTaggerProvider : AbstractDiagnosticsAdornmentTaggerProvider<InlineDiagnosticsTag>
     {
         private readonly IEditorFormatMap _editorFormatMap;
-<<<<<<< HEAD
+        private readonly IClassificationFormatMapService _classificationFormatMapService;
+        private readonly IClassificationTypeRegistryService _classificationTypeRegistryService;
+        
         protected sealed override IEnumerable<(PerLanguageOption2<bool?>, string)> ExperimentIsEnabledOption =>
             SpecializedCollections.SingletonEnumerable((InlineDiagnosticsOptions.EnableInlineDiagnostics, WellKnownExperimentNames.InlineDiagnostics));
-=======
-        private readonly IClassificationFormatMapService _classificationFormatMapService;
-        private readonly IClassificationTypeRegistryService _classificationTypeRegistryService;
-
-        protected sealed override IEnumerable<PerLanguageOption2<bool>> PerLanguageOptions => SpecializedCollections.SingletonEnumerable(InlineDiagnosticsOptions.EnableInlineDiagnostics);
->>>>>>> 620a5fe4
-
+            
         [ImportingConstructor]
         [Obsolete(MefConstruction.ImportingConstructorMessage, error: true)]
         public InlineDiagnosticsTaggerProvider(
