﻿// Licensed to the .NET Foundation under one or more agreements.
// The .NET Foundation licenses this file to you under the MIT license.
// See the LICENSE file in the project root for more information.

using System;
using System.Collections.Generic;
using System.Collections.Immutable;
using System.Linq;
using System.Runtime.CompilerServices;
using System.Threading;
using System.Threading.Tasks;
using Microsoft.CodeAnalysis.CodeActions;
using Microsoft.CodeAnalysis.Editor.Shared;
using Microsoft.CodeAnalysis.Editor.Shared.Utilities;
using Microsoft.CodeAnalysis.Host;
using Microsoft.CodeAnalysis.Internal.Log;
using Microsoft.CodeAnalysis.Options;
using Microsoft.CodeAnalysis.PooledObjects;
using Microsoft.CodeAnalysis.Text;
using Microsoft.CodeAnalysis.UnifiedSuggestions;
using Microsoft.VisualStudio.Language.Intellisense;
using Microsoft.VisualStudio.Text;
using Microsoft.VisualStudio.Text.Editor;
using Roslyn.Utilities;

namespace Microsoft.CodeAnalysis.Editor.Implementation.Suggestions
{
    internal partial class SuggestedActionsSourceProvider
    {
        private partial class AsyncSuggestedActionsSource : SuggestedActionsSource, IAsyncSuggestedActionsSource
        {
            public AsyncSuggestedActionsSource(
                IThreadingContext threadingContext,
                IGlobalOptionService globalOptions,
                SuggestedActionsSourceProvider owner,
                ITextView textView,
                ITextBuffer textBuffer,
                ISuggestedActionCategoryRegistryService suggestedActionCategoryRegistry)
                : base(threadingContext, globalOptions, owner, textView, textBuffer, suggestedActionCategoryRegistry)
            {
            }

            public async Task GetSuggestedActionsAsync(
                ISuggestedActionCategorySet requestedActionCategories,
                SnapshotSpan range,
                ImmutableArray<ISuggestedActionSetCollector> collectors,
                CancellationToken cancellationToken)
            {
                AssertIsForeground();
                using var _ = ArrayBuilder<ISuggestedActionSetCollector>.GetInstance(out var completedCollectors);
                try
                {
                    await GetSuggestedActionsWorkerAsync(
                        requestedActionCategories, range, collectors, completedCollectors, cancellationToken).ConfigureAwait(false);
                }
                finally
                {
                    // Always ensure that all the collectors are marked as complete so we don't hang the UI.
                    foreach (var collector in collectors)
                    {
                        if (!completedCollectors.Contains(collector))
                            collector.Complete();
                    }
                }
            }

            private async Task GetSuggestedActionsWorkerAsync(
                ISuggestedActionCategorySet requestedActionCategories,
                SnapshotSpan range,
                ImmutableArray<ISuggestedActionSetCollector> collectors,
                ArrayBuilder<ISuggestedActionSetCollector> completedCollectors,
                CancellationToken cancellationToken)
            {
                AssertIsForeground();
                using var state = SourceState.TryAddReference();
                if (state is null)
                    return;

                var workspace = state.Target.Workspace;
                if (workspace is null)
                    return;

                var selection = TryGetCodeRefactoringSelection(state, range);
                await workspace.Services.GetRequiredService<IWorkspaceStatusService>().WaitUntilFullyLoadedAsync(cancellationToken).ConfigureAwait(false);

                using (Logger.LogBlock(FunctionId.SuggestedActions_GetSuggestedActionsAsync, cancellationToken))
                {
                    var document = range.Snapshot.GetOpenDocumentInCurrentContextWithChanges();
                    if (document is null)
                        return;

<<<<<<< HEAD
=======
                    // Keep track of how many actions we've put in the lightbulb at each priority level.  We do
                    // this as each priority level will both sort and inline actions.  However, we don't want to
                    // inline actions at each priority if it's going to make the total number of actions too high.
                    // This does mean we might inline actions from a higher priority group, and then disable 
                    // inlining for lower pri groups.  However, intuitively, that is what we want.  More important
                    // items should be pushed higher up, and less important items shouldn't take up that much space.
                    var currentActionCount = 0;

>>>>>>> 765551f4
                    // Collectors are in priority order.  So just walk them from highest to lowest.
                    foreach (var collector in collectors)
                    {
                        var priority = collector.Priority switch
                        {
                            VisualStudio.Utilities.DefaultOrderings.Highest => CodeActionRequestPriority.High,
                            VisualStudio.Utilities.DefaultOrderings.Default => CodeActionRequestPriority.Normal,
                            _ => (CodeActionRequestPriority?)null,
                        };

                        if (priority != null)
                        {
<<<<<<< HEAD
                            var allSets = GetCodeFixesAndRefactoringsAsync(
                                state, requestedActionCategories, document, range, selection, _ => null,
                                priority.Value, cancellationToken).WithCancellation(cancellationToken).ConfigureAwait(false);

                            await foreach (var set in allSets)
                                collector.Add(set);
                        }

                        // Ensure we always complete the collector even if we didn't add any items to it.
                        // This ensures that we unblock the UI from displaying all the results for that 
=======
                            // Only request suppression fixes if we're in the lowest priority group.  The other groups
                            // should not show suppressions them as that would cause them to not appear at the end.

                            var allSets = GetCodeFixesAndRefactoringsAsync(
                                state, requestedActionCategories, document,
                                range, selection,
                                addOperationScope: _ => null,
                                includeSuppressionFixes: priority.Value == CodeActionRequestPriority.Normal,
                                priority.Value,
                                currentActionCount, cancellationToken).WithCancellation(cancellationToken).ConfigureAwait(false);

                            await foreach (var set in allSets)
                            {
                                currentActionCount += set.Actions.Count();
                                collector.Add(set);
                            }
                        }

                        // Ensure we always complete the collector even if we didn't add any items to it.
                        // This ensures that we unblock the UI from displaying all the results for that
>>>>>>> 765551f4
                        // priority class.
                        collector.Complete();
                        completedCollectors.Add(collector);
                    }
                }
            }

            private async IAsyncEnumerable<SuggestedActionSet> GetCodeFixesAndRefactoringsAsync(
                ReferenceCountedDisposable<State> state,
                ISuggestedActionCategorySet requestedActionCategories,
                Document document,
                SnapshotSpan range,
                TextSpan? selection,
                Func<string, IDisposable?> addOperationScope,
                bool includeSuppressionFixes,
                CodeActionRequestPriority priority,
                int currentActionCount,
                [EnumeratorCancellation] CancellationToken cancellationToken)
            {
                var workspace = document.Project.Solution.Workspace;
                var supportsFeatureService = workspace.Services.GetRequiredService<ITextBufferSupportsFeatureService>();

                var fixesTask = GetCodeFixesAsync(
                    state, supportsFeatureService, requestedActionCategories, workspace, document, range,
                    addOperationScope, includeSuppressionFixes, priority, isBlocking: false, cancellationToken);
                var refactoringsTask = GetRefactoringsAsync(
                    state, supportsFeatureService, requestedActionCategories, GlobalOptions, workspace, document, selection,
                    addOperationScope, priority, isBlocking: false, cancellationToken);

                await Task.WhenAll(fixesTask, refactoringsTask).ConfigureAwait(false);

                var fixes = await fixesTask.ConfigureAwait(false);
                var refactorings = await refactoringsTask.ConfigureAwait(false);
                foreach (var set in ConvertToSuggestedActionSets(state, selection, fixes, refactorings, currentActionCount))
                    yield return set;
            }
        }
    }
}<|MERGE_RESOLUTION|>--- conflicted
+++ resolved
@@ -89,8 +89,6 @@
                     if (document is null)
                         return;
 
-<<<<<<< HEAD
-=======
                     // Keep track of how many actions we've put in the lightbulb at each priority level.  We do
                     // this as each priority level will both sort and inline actions.  However, we don't want to
                     // inline actions at each priority if it's going to make the total number of actions too high.
@@ -99,7 +97,6 @@
                     // items should be pushed higher up, and less important items shouldn't take up that much space.
                     var currentActionCount = 0;
 
->>>>>>> 765551f4
                     // Collectors are in priority order.  So just walk them from highest to lowest.
                     foreach (var collector in collectors)
                     {
@@ -112,18 +109,6 @@
 
                         if (priority != null)
                         {
-<<<<<<< HEAD
-                            var allSets = GetCodeFixesAndRefactoringsAsync(
-                                state, requestedActionCategories, document, range, selection, _ => null,
-                                priority.Value, cancellationToken).WithCancellation(cancellationToken).ConfigureAwait(false);
-
-                            await foreach (var set in allSets)
-                                collector.Add(set);
-                        }
-
-                        // Ensure we always complete the collector even if we didn't add any items to it.
-                        // This ensures that we unblock the UI from displaying all the results for that 
-=======
                             // Only request suppression fixes if we're in the lowest priority group.  The other groups
                             // should not show suppressions them as that would cause them to not appear at the end.
 
@@ -144,7 +129,6 @@
 
                         // Ensure we always complete the collector even if we didn't add any items to it.
                         // This ensures that we unblock the UI from displaying all the results for that
->>>>>>> 765551f4
                         // priority class.
                         collector.Complete();
                         completedCollectors.Add(collector);
