﻿// Licensed to the .NET Foundation under one or more agreements.
// The .NET Foundation licenses this file to you under the MIT license.
// See the LICENSE file in the project root for more information.

using System;
using System.Collections.Generic;
using System.Collections.Immutable;
using System.Diagnostics;
using System.Diagnostics.CodeAnalysis;
using System.Linq;
using System.Threading;
using System.Threading.Tasks;
using Microsoft.CodeAnalysis.CodeActions;
using Microsoft.CodeAnalysis.Diagnostics;
using Microsoft.CodeAnalysis.Editor.Shared.Extensions;
using Microsoft.CodeAnalysis.Editor.Shared.Options;
using Microsoft.CodeAnalysis.Editor.Shared.Utilities;
using Microsoft.CodeAnalysis.Host;
using Microsoft.CodeAnalysis.Internal.Log;
using Microsoft.CodeAnalysis.Options;
using Microsoft.CodeAnalysis.Shared.TestHooks;
using Microsoft.CodeAnalysis.Text;
using Microsoft.CodeAnalysis.Text.Shared.Extensions;
using Microsoft.CodeAnalysis.UnifiedSuggestions;
using Microsoft.VisualStudio.Language.Intellisense;
using Microsoft.VisualStudio.Text;
using Microsoft.VisualStudio.Text.Editor;
using Roslyn.Utilities;
using IUIThreadOperationContext = Microsoft.VisualStudio.Utilities.IUIThreadOperationContext;

namespace Microsoft.CodeAnalysis.Editor.Implementation.Suggestions
{
    internal partial class SuggestedActionsSourceProvider
    {
        private sealed partial class SuggestedActionsSource : ForegroundThreadAffinitizedObject, ISuggestedActionsSource3
        {
            private readonly ISuggestedActionCategoryRegistryService _suggestedActionCategoryRegistry;

            private readonly ReferenceCountedDisposable<State> _state;
            private readonly IAsynchronousOperationListener _listener;

            public event EventHandler<EventArgs>? SuggestedActionsChanged { add { } remove { } }

            public readonly IGlobalOptionService GlobalOptions;

            public SuggestedActionsSource(
                IThreadingContext threadingContext,
                IGlobalOptionService globalOptions,
                SuggestedActionsSourceProvider owner,
                ITextView textView,
                ITextBuffer textBuffer,
                ISuggestedActionCategoryRegistryService suggestedActionCategoryRegistry,
                IAsynchronousOperationListener listener)
                : base(threadingContext)
            {
                GlobalOptions = globalOptions;

                _suggestedActionCategoryRegistry = suggestedActionCategoryRegistry;
                _state = new ReferenceCountedDisposable<State>(new State(this, owner, textView, textBuffer));

                _state.Target.TextView.Closed += OnTextViewClosed;
                _listener = listener;
            }

            public void Dispose()
            {
                _state.Dispose();
            }

            private ReferenceCountedDisposable<State> SourceState => _state;

            public bool TryGetTelemetryId(out Guid telemetryId)
            {
                telemetryId = default;

                using var state = _state.TryAddReference();
                if (state is null)
                {
                    return false;
                }

                var workspace = state.Target.Workspace;
                if (workspace == null)
                {
                    return false;
                }

                var documentId = workspace.GetDocumentIdInCurrentContext(state.Target.SubjectBuffer.AsTextContainer());
                if (documentId == null)
                {
                    return false;
                }

                var project = workspace.CurrentSolution.GetProject(documentId.ProjectId);
                if (project == null)
                {
                    return false;
                }

                switch (project.Language)
                {
                    case LanguageNames.CSharp:
                        telemetryId = s_CSharpSourceGuid;
                        return true;
                    case LanguageNames.VisualBasic:
                        telemetryId = s_visualBasicSourceGuid;
                        return true;
                    case "Xaml":
                        telemetryId = s_xamlSourceGuid;
                        return true;
                    default:
                        return false;
                }
            }

            public IEnumerable<SuggestedActionSet>? GetSuggestedActions(
                ISuggestedActionCategorySet requestedActionCategories,
                SnapshotSpan range,
                CancellationToken cancellationToken)
                => null;

            public IEnumerable<SuggestedActionSet>? GetSuggestedActions(
                ISuggestedActionCategorySet requestedActionCategories,
                SnapshotSpan range,
                IUIThreadOperationContext operationContext)
                => null;

            private static string GetFixCategory(DiagnosticSeverity severity)
            {
                switch (severity)
                {
                    case DiagnosticSeverity.Hidden:
                    case DiagnosticSeverity.Info:
                    case DiagnosticSeverity.Warning:
                        return PredefinedSuggestedActionCategoryNames.CodeFix;
                    case DiagnosticSeverity.Error:
                        return PredefinedSuggestedActionCategoryNames.ErrorFix;
                    default:
                        throw ExceptionUtilities.Unreachable();
                }
            }

            public Task<bool> HasSuggestedActionsAsync(
                ISuggestedActionCategorySet requestedActionCategories,
                SnapshotSpan range,
                CancellationToken cancellationToken)
            {
                // We implement GetSuggestedActionCategoriesAsync so this should not be called
                throw new NotImplementedException($"We implement {nameof(GetSuggestedActionCategoriesAsync)}. This should not be called.");
            }

            private async Task<TextSpan?> GetSpanAsync(ReferenceCountedDisposable<State> state, SnapshotSpan range, CancellationToken cancellationToken)
            {
                // First, ensure that the snapshot we're being asked about is for an actual
                // roslyn document.  This can fail, for example, in projection scenarios where
                // we are called with a range snapshot that refers to the projection buffer
                // and not the actual roslyn code that is being projected into it.
                var document = range.Snapshot.GetOpenTextDocumentInCurrentContextWithChanges();
                if (document == null)
                {
                    return null;
                }

                // Also make sure the range is from the same buffer that this source was created for
                Contract.ThrowIfFalse(
                    range.Snapshot.TextBuffer.Equals(state.Target.SubjectBuffer),
                    $"Invalid text buffer passed to {nameof(HasSuggestedActionsAsync)}");

                // Next, before we do any async work, acquire the user's selection, directly grabbing
                // it from the UI thread if that's what we're on. That way we don't have any reentrancy
                // blocking concerns if VS wants to block on this call (for example, if the user
                // explicitly invokes the 'show smart tag' command).
                //
                // This work must happen on the UI thread as it needs to access the _textView's mutable
                // state.
                //
                // Note: we may be called in one of two VS scenarios:
                //      1) User has moved caret to a new line.  In this case VS will call into us in the
                //         bg to see if we have any suggested actions for this line.  In order to figure
                //         this out, we need to see what selection the user has (for refactorings), which
                //         necessitates going back to the fg.
                //
                //      2) User moves to a line and immediately hits ctrl-dot.  In this case, on the UI
                //         thread VS will kick us off and then immediately block to get the results so
                //         that they can expand the light-bulb.  In this case we cannot do BG work first,
                //         then call back into the UI thread to try to get the user selection.  This will
                //         deadlock as the UI thread is blocked on us.
                //
                // There are two solution to '2'.  Either introduce reentrancy (which we really don't
                // like to do), or just ensure that we acquire and get the users selection up front.
                // This means that when we're called from the UI thread, we never try to go back to the
                // UI thread.
                TextSpan? selection = null;
                if (IsForeground())
                {
                    selection = TryGetCodeRefactoringSelection(state, range);
                }
                else
                {
                    await InvokeBelowInputPriorityAsync(() =>
                    {
                        // Make sure we were not disposed between kicking off this work and getting to this point.
                        using var state = _state.TryAddReference();
                        if (state is null)
                            return;

                        selection = TryGetCodeRefactoringSelection(state, range);
                    }, cancellationToken).ConfigureAwait(false);
                }

                return selection;
            }

            private static async Task<string?> GetFixLevelAsync(
                ReferenceCountedDisposable<State> state,
                TextDocument document,
                SnapshotSpan range,
                CodeActionOptionsProvider fallbackOptions,
                CancellationToken cancellationToken)
            {
                var lowPriorityAnalyzers = new ConcurrentSet<DiagnosticAnalyzer>();

                foreach (var order in Orderings)
                {
                    var priority = TryGetPriority(order);
                    Contract.ThrowIfNull(priority);
                    var priorityProvider = new SuggestedActionPriorityProvider(priority.Value, lowPriorityAnalyzers);

                    var result = await GetFixLevelAsync(priorityProvider).ConfigureAwait(false);
                    if (result != null)
                        return result;
                }

                return null;

                async Task<string?> GetFixLevelAsync(ICodeActionRequestPriorityProvider priorityProvider)
                {
                    if (state.Target.Owner._codeFixService != null &&
                        state.Target.SubjectBuffer.SupportsCodeFixes())
                    {
                        var result = await state.Target.Owner._codeFixService.GetMostSevereFixAsync(
                            document, range.Span.ToTextSpan(), priorityProvider, fallbackOptions, cancellationToken).ConfigureAwait(false);

                        if (result.HasFix)
                        {
                            Logger.Log(FunctionId.SuggestedActions_HasSuggestedActionsAsync);
                            return GetFixCategory(result.CodeFixCollection.FirstDiagnostic.Severity);
                        }

                        if (!result.UpToDate)
                            return null;
                    }

                    return null;
                }
            }

            private async Task<string?> TryGetRefactoringSuggestedActionCategoryAsync(
                TextDocument document,
                TextSpan? selection,
                CodeActionOptionsProvider fallbackOptions,
                CancellationToken cancellationToken)
            {
                using var state = _state.TryAddReference();
                if (state is null)
                    return null;

                if (!selection.HasValue)
                {
                    // this is here to fail test and see why it is failed.
                    Trace.WriteLine("given range is not current");
                    return null;
                }

                if (GlobalOptions.GetOption(EditorComponentOnOffOptions.CodeRefactorings) &&
                    state.Target.Owner._codeRefactoringService != null &&
                    state.Target.SubjectBuffer.SupportsRefactorings())
                {
                    if (await state.Target.Owner._codeRefactoringService.HasRefactoringsAsync(
                            document, selection.Value, fallbackOptions, cancellationToken).ConfigureAwait(false))
                    {
                        return PredefinedSuggestedActionCategoryNames.Refactoring;
                    }
                }

                return null;
            }

            private TextSpan? TryGetCodeRefactoringSelection(ReferenceCountedDisposable<State> state, SnapshotSpan range)
            {
                this.AssertIsForeground();

                var selectedSpans = state.Target.TextView.Selection.SelectedSpans
                    .SelectMany(ss => state.Target.TextView.BufferGraph.MapDownToBuffer(ss, SpanTrackingMode.EdgeExclusive, state.Target.SubjectBuffer))
                    .Where(ss => !state.Target.TextView.IsReadOnlyOnSurfaceBuffer(ss))
                    .ToList();

                // We only support refactorings when there is a single selection in the document.
                if (selectedSpans.Count != 1)
                {
                    return null;
                }

                var translatedSpan = selectedSpans[0].TranslateTo(range.Snapshot, SpanTrackingMode.EdgeInclusive);

                // We only support refactorings when selected span intersects with the span that the light bulb is asking for.
                if (!translatedSpan.IntersectsWith(range))
                {
                    return null;
                }

                return translatedSpan.Span.ToTextSpan();
            }

            private void OnTextViewClosed(object? sender, EventArgs e)
                => Dispose();

<<<<<<< HEAD
            private void OnWorkspaceChanged(object? sender, EventArgs e)
            {
                using var state = _state.TryAddReference();
                if (state is null)
                    return;

                // REVIEW: this event should give both old and new workspace as argument so that
                // one doesn't need to hold onto workspace in field.

                // remove existing event registration
                if (state.Target.Workspace != null)
                {
                    state.Target.Workspace.Services.GetRequiredService<IWorkspaceStatusService>().StatusChanged -= OnWorkspaceStatusChanged;
                    state.Target.Workspace.DocumentActiveContextChanged -= OnActiveContextChanged;
                }

                // REVIEW: why one need to get new workspace from registration? why not just pass in the new workspace?
                // add new event registration
                RegisterEventsToWorkspace(state, state.Target.Registration.Workspace);
            }

            private void RegisterEventsToWorkspace(ReferenceCountedDisposable<State> state, Workspace? workspace)
            {
                state.Target.Workspace = workspace;

                if (state.Target.Workspace == null)
                {
                    return;
                }

                state.Target.Workspace.DocumentActiveContextChanged += OnActiveContextChanged;
                state.Target.Workspace.Services.GetRequiredService<IWorkspaceStatusService>().StatusChanged += OnWorkspaceStatusChanged;
            }

            private void OnActiveContextChanged(object? sender, DocumentActiveContextChangedEventArgs e)
            {
                // REVIEW: it would be nice for changed event to pass in both old and new document.
                OnSuggestedActionsChanged(e.Solution.Workspace, e.NewActiveContextDocumentId, e.Solution.WorkspaceVersion);
            }

            private void OnDiagnosticsUpdated(object? sender, DiagnosticsUpdatedArgs e)
            {
                // document removed case. no reason to raise event
                if (e.Solution == null)
                {
                    return;
                }

                OnSuggestedActionsChanged(e.Workspace, e.DocumentId, e.Solution.WorkspaceVersion);
            }

            private void OnWorkspaceStatusChanged(object? sender, EventArgs args)
            {
                using var state = _state.TryAddReference();
                if (state is null)
                    return;

                var document = state.Target.SubjectBuffer.AsTextContainer().GetOpenDocumentInCurrentContext();
                if (document == null)
                {
                    // document is already closed
                    return;
                }

                // ask editor to refresh light-bulb when workspace solution status is changed
                this.SuggestedActionsChanged?.Invoke(this, EventArgs.Empty);
            }

            private void OnSuggestedActionsChanged(Workspace currentWorkspace, DocumentId? currentDocumentId, int solutionVersion)
            {
                using var state = _state.TryAddReference();
                if (state is null)
                    return;

                var buffer = state.Target.SubjectBuffer;
                var workspace = buffer.GetWorkspace();

                // workspace is not ready, nothing to do.
                if (workspace == null || workspace != currentWorkspace)
                {
                    return;
                }

                if (currentDocumentId != workspace.GetDocumentIdInCurrentContext(buffer.AsTextContainer()) ||
                    solutionVersion == Volatile.Read(ref state.Target.LastSolutionVersionReported))
                {
                    return;
                }

                this.SuggestedActionsChanged?.Invoke(this, EventArgs.Empty);

                Volatile.Write(ref state.Target.LastSolutionVersionReported, solutionVersion);
            }

=======
>>>>>>> 663ceb3e
            public async Task<ISuggestedActionCategorySet?> GetSuggestedActionCategoriesAsync(ISuggestedActionCategorySet requestedActionCategories, SnapshotSpan range, CancellationToken cancellationToken)
            {
                using var state = _state.TryAddReference();
                if (state is null)
                    return null;

                var workspace = state.Target.Workspace;
                if (workspace == null)
                    return null;

                // never show light bulb if solution is not fully loaded yet
                if (!await workspace.Services.GetRequiredService<IWorkspaceStatusService>().IsFullyLoadedAsync(cancellationToken).ConfigureAwait(false))
                    return null;

                cancellationToken.ThrowIfCancellationRequested();

                using var asyncToken = state.Target.Owner.OperationListener.BeginAsyncOperation(nameof(GetSuggestedActionCategoriesAsync));
                var document = range.Snapshot.GetOpenTextDocumentInCurrentContextWithChanges();
                if (document == null)
                    return null;

                var fallbackOptions = GlobalOptions.GetCodeActionOptionsProvider();

                using var linkedTokenSource = CancellationTokenSource.CreateLinkedTokenSource(cancellationToken);
                var linkedToken = linkedTokenSource.Token;

                var errorTask = Task.Run(() => GetFixLevelAsync(state, document, range, fallbackOptions, linkedToken), linkedToken);

                var selection = await GetSpanAsync(state, range, linkedToken).ConfigureAwait(false);

                var refactoringTask = SpecializedTasks.Null<string>();
                if (selection != null)
                {
                    refactoringTask = Task.Run(
                        () => TryGetRefactoringSuggestedActionCategoryAsync(document, selection, fallbackOptions, linkedToken), linkedToken);
                }

                // If we happen to get the result of the error task before the refactoring task,
                // and that result is non-null, we can just cancel the refactoring task.
                var result = await errorTask.ConfigureAwait(false) ?? await refactoringTask.ConfigureAwait(false);
                linkedTokenSource.Cancel();

                return result == null
                    ? null
                    : _suggestedActionCategoryRegistry.CreateSuggestedActionCategorySet(result);
            }
        }
    }
}<|MERGE_RESOLUTION|>--- conflicted
+++ resolved
@@ -315,103 +315,6 @@
             private void OnTextViewClosed(object? sender, EventArgs e)
                 => Dispose();
 
-<<<<<<< HEAD
-            private void OnWorkspaceChanged(object? sender, EventArgs e)
-            {
-                using var state = _state.TryAddReference();
-                if (state is null)
-                    return;
-
-                // REVIEW: this event should give both old and new workspace as argument so that
-                // one doesn't need to hold onto workspace in field.
-
-                // remove existing event registration
-                if (state.Target.Workspace != null)
-                {
-                    state.Target.Workspace.Services.GetRequiredService<IWorkspaceStatusService>().StatusChanged -= OnWorkspaceStatusChanged;
-                    state.Target.Workspace.DocumentActiveContextChanged -= OnActiveContextChanged;
-                }
-
-                // REVIEW: why one need to get new workspace from registration? why not just pass in the new workspace?
-                // add new event registration
-                RegisterEventsToWorkspace(state, state.Target.Registration.Workspace);
-            }
-
-            private void RegisterEventsToWorkspace(ReferenceCountedDisposable<State> state, Workspace? workspace)
-            {
-                state.Target.Workspace = workspace;
-
-                if (state.Target.Workspace == null)
-                {
-                    return;
-                }
-
-                state.Target.Workspace.DocumentActiveContextChanged += OnActiveContextChanged;
-                state.Target.Workspace.Services.GetRequiredService<IWorkspaceStatusService>().StatusChanged += OnWorkspaceStatusChanged;
-            }
-
-            private void OnActiveContextChanged(object? sender, DocumentActiveContextChangedEventArgs e)
-            {
-                // REVIEW: it would be nice for changed event to pass in both old and new document.
-                OnSuggestedActionsChanged(e.Solution.Workspace, e.NewActiveContextDocumentId, e.Solution.WorkspaceVersion);
-            }
-
-            private void OnDiagnosticsUpdated(object? sender, DiagnosticsUpdatedArgs e)
-            {
-                // document removed case. no reason to raise event
-                if (e.Solution == null)
-                {
-                    return;
-                }
-
-                OnSuggestedActionsChanged(e.Workspace, e.DocumentId, e.Solution.WorkspaceVersion);
-            }
-
-            private void OnWorkspaceStatusChanged(object? sender, EventArgs args)
-            {
-                using var state = _state.TryAddReference();
-                if (state is null)
-                    return;
-
-                var document = state.Target.SubjectBuffer.AsTextContainer().GetOpenDocumentInCurrentContext();
-                if (document == null)
-                {
-                    // document is already closed
-                    return;
-                }
-
-                // ask editor to refresh light-bulb when workspace solution status is changed
-                this.SuggestedActionsChanged?.Invoke(this, EventArgs.Empty);
-            }
-
-            private void OnSuggestedActionsChanged(Workspace currentWorkspace, DocumentId? currentDocumentId, int solutionVersion)
-            {
-                using var state = _state.TryAddReference();
-                if (state is null)
-                    return;
-
-                var buffer = state.Target.SubjectBuffer;
-                var workspace = buffer.GetWorkspace();
-
-                // workspace is not ready, nothing to do.
-                if (workspace == null || workspace != currentWorkspace)
-                {
-                    return;
-                }
-
-                if (currentDocumentId != workspace.GetDocumentIdInCurrentContext(buffer.AsTextContainer()) ||
-                    solutionVersion == Volatile.Read(ref state.Target.LastSolutionVersionReported))
-                {
-                    return;
-                }
-
-                this.SuggestedActionsChanged?.Invoke(this, EventArgs.Empty);
-
-                Volatile.Write(ref state.Target.LastSolutionVersionReported, solutionVersion);
-            }
-
-=======
->>>>>>> 663ceb3e
             public async Task<ISuggestedActionCategorySet?> GetSuggestedActionCategoriesAsync(ISuggestedActionCategorySet requestedActionCategories, SnapshotSpan range, CancellationToken cancellationToken)
             {
                 using var state = _state.TryAddReference();
