﻿// Licensed to the .NET Foundation under one or more agreements.
// The .NET Foundation licenses this file to you under the MIT license.
// See the LICENSE file in the project root for more information.

using System;
using System.ComponentModel.Composition;
using System.Windows;
using Microsoft.CodeAnalysis.Editor;
using Microsoft.CodeAnalysis.Editor.Shared.Utilities;
using Microsoft.CodeAnalysis.Host.Mef;
using Microsoft.VisualStudio.Text.Editor;

namespace Microsoft.CodeAnalysis.Workspaces
{
    [Export(typeof(ITextBufferVisibilityTracker))]
    internal sealed class WpfTextBufferVisibilityTracker
        : AbstractTextBufferVisibilityTracker<IWpfTextView, DependencyPropertyChangedEventHandler>
    {
        [ImportingConstructor]
        [Obsolete(MefConstruction.ImportingConstructorMessage, error: true)]
        public WpfTextBufferVisibilityTracker(
            ITextBufferAssociatedViewService associatedViewService,
            IThreadingContext threadingContext)
            : base(associatedViewService, threadingContext)
        {
<<<<<<< HEAD
            _associatedViewService = associatedViewService;
            _threadingContext = threadingContext;

            associatedViewService.SubjectBuffersConnected += AssociatedViewService_SubjectBuffersConnected;
            associatedViewService.SubjectBuffersDisconnected += AssociatedViewService_SubjectBuffersDisconnected;
        }

        private void AssociatedViewService_SubjectBuffersConnected(object? sender, SubjectBuffersConnectedEventArgs e)
        {
            _threadingContext.ThrowIfNotOnUIThread();
            UpdateAllAssociatedViews(e.SubjectBuffers);
        }

        private void AssociatedViewService_SubjectBuffersDisconnected(object? sender, SubjectBuffersConnectedEventArgs e)
        {
            _threadingContext.ThrowIfNotOnUIThread();
            UpdateAllAssociatedViews(e.SubjectBuffers);
        }

        private void UpdateAllAssociatedViews(ReadOnlyCollection<ITextBuffer> subjectBuffers)
        {
            // Whenever views get attached/detached from buffers, make sure we're hooked up to the appropriate events
            // for them.
            foreach (var buffer in subjectBuffers)
            {
                if (_subjectBufferToCallbacks.TryGetValue(buffer, out var data))
                    data.UpdateAssociatedViews();
            }
=======
>>>>>>> 663ceb3e
        }

        protected override bool IsVisible(IWpfTextView view)
            => view.VisualElement.IsVisible;

        protected override DependencyPropertyChangedEventHandler GetVisiblityChangeCallback(VisibleTrackerData visibleTrackerData)
            => (sender, args) => visibleTrackerData.TriggerCallbacks();

        protected override void AddVisibilityChangedCallback(IWpfTextView view, DependencyPropertyChangedEventHandler visibilityChangedCallback)
            => view.VisualElement.IsVisibleChanged += visibilityChangedCallback;

        protected override void RemoveVisibilityChangedCallback(IWpfTextView view, DependencyPropertyChangedEventHandler visibilityChangedCallback)
            => view.VisualElement.IsVisibleChanged -= visibilityChangedCallback;

    }
}<|MERGE_RESOLUTION|>--- conflicted
+++ resolved
@@ -23,37 +23,6 @@
             IThreadingContext threadingContext)
             : base(associatedViewService, threadingContext)
         {
-<<<<<<< HEAD
-            _associatedViewService = associatedViewService;
-            _threadingContext = threadingContext;
-
-            associatedViewService.SubjectBuffersConnected += AssociatedViewService_SubjectBuffersConnected;
-            associatedViewService.SubjectBuffersDisconnected += AssociatedViewService_SubjectBuffersDisconnected;
-        }
-
-        private void AssociatedViewService_SubjectBuffersConnected(object? sender, SubjectBuffersConnectedEventArgs e)
-        {
-            _threadingContext.ThrowIfNotOnUIThread();
-            UpdateAllAssociatedViews(e.SubjectBuffers);
-        }
-
-        private void AssociatedViewService_SubjectBuffersDisconnected(object? sender, SubjectBuffersConnectedEventArgs e)
-        {
-            _threadingContext.ThrowIfNotOnUIThread();
-            UpdateAllAssociatedViews(e.SubjectBuffers);
-        }
-
-        private void UpdateAllAssociatedViews(ReadOnlyCollection<ITextBuffer> subjectBuffers)
-        {
-            // Whenever views get attached/detached from buffers, make sure we're hooked up to the appropriate events
-            // for them.
-            foreach (var buffer in subjectBuffers)
-            {
-                if (_subjectBufferToCallbacks.TryGetValue(buffer, out var data))
-                    data.UpdateAssociatedViews();
-            }
-=======
->>>>>>> 663ceb3e
         }
 
         protected override bool IsVisible(IWpfTextView view)
