﻿// Licensed to the .NET Foundation under one or more agreements.
// The .NET Foundation licenses this file to you under the MIT license.
// See the LICENSE file in the project root for more information.

using Microsoft.CodeAnalysis.Editor.Shared.Utilities;
using Microsoft.CodeAnalysis.NavigateTo;
using Microsoft.CodeAnalysis.Shared.TestHooks;
using Microsoft.VisualStudio.Language.NavigateTo.Interfaces;
<<<<<<< HEAD
=======
using Microsoft.VisualStudio.Utilities;
>>>>>>> 80a8ce8d

namespace Microsoft.CodeAnalysis.Editor.Implementation.NavigateTo
{
    internal sealed class NavigateToItemDisplayFactory : INavigateToItemDisplayFactory
    {
        private readonly IThreadingContext _threadingContext;
<<<<<<< HEAD

        public NavigateToItemDisplayFactory(IThreadingContext threadingContext)
        {
            _threadingContext = threadingContext;
        }

        public INavigateToItemDisplay CreateItemDisplay(NavigateToItem item)
        {
            var searchResult = (INavigateToSearchResult)item.Tag;
            return new NavigateToItemDisplay(_threadingContext, searchResult);
=======
        private readonly IUIThreadOperationExecutor _threadOperationExecutor;
        private readonly IAsynchronousOperationListener _asyncListener;

        public NavigateToItemDisplayFactory(
            IThreadingContext threadingContext,
            IUIThreadOperationExecutor threadOperationExecutor,
            IAsynchronousOperationListener asyncListener)
        {
            _threadingContext = threadingContext;
            _threadOperationExecutor = threadOperationExecutor;
            _asyncListener = asyncListener;
>>>>>>> 80a8ce8d
        }

        public INavigateToItemDisplay CreateItemDisplay(NavigateToItem item)
            => new NavigateToItemDisplay(
                _threadingContext, _threadOperationExecutor, _asyncListener, (INavigateToSearchResult)item.Tag);
    }
}<|MERGE_RESOLUTION|>--- conflicted
+++ resolved
@@ -6,28 +6,13 @@
 using Microsoft.CodeAnalysis.NavigateTo;
 using Microsoft.CodeAnalysis.Shared.TestHooks;
 using Microsoft.VisualStudio.Language.NavigateTo.Interfaces;
-<<<<<<< HEAD
-=======
 using Microsoft.VisualStudio.Utilities;
->>>>>>> 80a8ce8d
 
 namespace Microsoft.CodeAnalysis.Editor.Implementation.NavigateTo
 {
     internal sealed class NavigateToItemDisplayFactory : INavigateToItemDisplayFactory
     {
         private readonly IThreadingContext _threadingContext;
-<<<<<<< HEAD
-
-        public NavigateToItemDisplayFactory(IThreadingContext threadingContext)
-        {
-            _threadingContext = threadingContext;
-        }
-
-        public INavigateToItemDisplay CreateItemDisplay(NavigateToItem item)
-        {
-            var searchResult = (INavigateToSearchResult)item.Tag;
-            return new NavigateToItemDisplay(_threadingContext, searchResult);
-=======
         private readonly IUIThreadOperationExecutor _threadOperationExecutor;
         private readonly IAsynchronousOperationListener _asyncListener;
 
@@ -39,7 +24,6 @@
             _threadingContext = threadingContext;
             _threadOperationExecutor = threadOperationExecutor;
             _asyncListener = asyncListener;
->>>>>>> 80a8ce8d
         }
 
         public INavigateToItemDisplay CreateItemDisplay(NavigateToItem item)
