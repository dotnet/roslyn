--- conflicted
+++ resolved
@@ -141,11 +141,7 @@
             }
 
             var document = snapshot.GetOpenDocumentInCurrentContextWithChanges();
-<<<<<<< HEAD
-            var classify = document?.Project.Solution.Workspace.Options.GetOption(InlineHintsOptions.ColorHints, document?.Project.Language) ?? false;
-=======
             var classify = document?.Project.Solution.Options.GetOption(InlineHintsOptions.ColorHints, document?.Project.Language) ?? false;
->>>>>>> 765551f4
 
             var selectedSpans = new List<ITagSpan<IntraTextAdornmentTag>>();
             for (var i = 0; i < _cache.Count; i++)
