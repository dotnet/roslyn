--- conflicted
+++ resolved
@@ -274,25 +274,12 @@
     public Task TestAfterConditional1(bool topLevelStatement)
         => VerifyKeywordAsync(AddInsideMethod(
 @"a ? $$", topLevelStatement: topLevelStatement), options: CSharp9ParseOptions);
-<<<<<<< HEAD
-        }
-
-        [Theory]
-        [InlineData(false)]
-        // <Metalama> The test should be skipped, but it's not. Uncomment after a merge conflict.
-        // [InlineData(true, Skip = "https://github.com/dotnet/roslyn/issues/44443")]
-        // </Metalama>
-        public async Task TestAfterConditional2(bool topLevelStatement)
-        {
-            await VerifyKeywordAsync(AddInsideMethod(
-=======
 
     [Theory]
     [InlineData(false)]
     [InlineData(true, Skip = "https://github.com/dotnet/roslyn/issues/44443")]
     public Task TestAfterConditional2(bool topLevelStatement)
         => VerifyKeywordAsync(AddInsideMethod(
->>>>>>> 37a47b7e
 @"a ? expr | $$", topLevelStatement: topLevelStatement), options: CSharp9ParseOptions);
 
     [Theory, CombinatorialData]
