--- conflicted
+++ resolved
@@ -12,13 +12,8 @@
 [Trait(Traits.Feature, Traits.Features.KeywordRecommending)]
 public sealed class PartialKeywordRecommenderTests : KeywordRecommenderTests
 {
-<<<<<<< HEAD
     [Fact]
     public async Task TestAtRoot_Interactive()
-=======
-    [Trait(Traits.Feature, Traits.Features.KeywordRecommending)]
-    public sealed class PartialKeywordRecommenderTests : KeywordRecommenderTests
->>>>>>> b11b9408
     {
         await VerifyKeywordAsync(SourceCodeKind.Script,
 @"$$");
@@ -390,7 +385,6 @@
     {
         await VerifyAbsenceAsync(
 @"global using static $$");
-<<<<<<< HEAD
     }
 
     [Fact]
@@ -500,132 +494,20 @@
             partial class C {
                 virtual $$
             """);
-=======
-        }
-
-        [Fact]
-        public async Task TestNotAfterClass()
-            => await VerifyAbsenceAsync(@"class $$");
-
-        [Fact]
-        public async Task TestNotAfterDelegate()
-            => await VerifyAbsenceAsync(@"delegate $$");
-
-        [Fact, WorkItem("https://github.com/dotnet/roslyn/issues/32214")]
-        public async Task TestNotBetweenUsings()
-        {
-            // Recommendation in scripting is not stable. See https://github.com/dotnet/roslyn/issues/32214
-            await VerifyAbsenceAsync(SourceCodeKind.Regular,
-                """
-                using Goo;
-                $$
-                using Bar;
-                """);
-        }
-
-        [Fact, WorkItem("https://github.com/dotnet/roslyn/issues/32214")]
-        public async Task TestNotBetweenGlobalUsings_01()
-        {
-            // Recommendation in scripting is not stable. See https://github.com/dotnet/roslyn/issues/32214
-            await VerifyAbsenceAsync(SourceCodeKind.Regular,
-                """
-                global using Goo;
-                $$
-                using Bar;
-                """);
-        }
-
-        [Fact, WorkItem("https://github.com/dotnet/roslyn/issues/32214")]
-        public async Task TestNotBetweenGlobalUsings_02()
-        {
-            // Recommendation in scripting is not stable. See https://github.com/dotnet/roslyn/issues/32214
-            await VerifyAbsenceAsync(SourceCodeKind.Regular,
-                """
-                global using Goo;
-                $$
-                global using Bar;
-                """);
-        }
-
-        [Fact]
-        public async Task TestAfterNestedAbstract()
-        {
-            await VerifyKeywordAsync(
-                """
-                class C {
-                    abstract $$
-                """);
-        }
-
-        [Fact]
-        public async Task TestNotAfterNestedVirtual()
-        {
-            await VerifyAbsenceAsync("""
-                class C {
-                    virtual $$
-                """);
-        }
-
-        [Fact]
-        public async Task TestNotAfterNestedOverride()
-        {
-            await VerifyAbsenceAsync("""
-                class C {
-                    override $$
-                """);
-        }
-
-        [Fact]
-        public async Task TestAfterNestedSealed()
-        {
-            await VerifyKeywordAsync(
-                """
-                class C {
-                    sealed $$
-                """);
-        }
-
-        [Fact]
-        public async Task TestAfterNestedReadOnly()
-        {
-            await VerifyKeywordAsync("""
-                class C {
-                    readonly $$
-                """);
-        }
-
-        [Fact, WorkItem("http://vstfdevdiv:8080/DevDiv2/DevDiv/_workitems/edit/578075")]
-        public async Task TestAfterAsync()
-        {
-            await VerifyKeywordAsync("""
-                partial class C {
-                    async $$
-                """);
-        }
-
-        [Fact, WorkItem("https://github.com/dotnet/roslyn/issues/61439")]
-        public async Task TestAfterMemberButNonClassModifier()
-        {
-            await VerifyKeywordAsync("""
-                partial class C {
-                    virtual $$
-                """);
-        }
-
-        [Fact]
-        public async Task TestWithinExtension()
-        {
-            await VerifyAbsenceAsync(
-                """
-                static class C
+    }
+
+    [Fact]
+    public async Task TestWithinExtension()
+    {
+        await VerifyAbsenceAsync(
+            """
+            static class C
+            {
+                extension(string s)
                 {
-                    extension(string s)
-                    {
-                        $$
-                    }
+                    $$
                 }
-                """, CSharpNextParseOptions);
-        }
->>>>>>> b11b9408
+            }
+            """, CSharpNextParseOptions);
     }
 }