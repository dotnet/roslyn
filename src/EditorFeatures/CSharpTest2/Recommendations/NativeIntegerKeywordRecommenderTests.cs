--- conflicted
+++ resolved
@@ -374,7 +374,6 @@
 @"#$$");
         }
 
-<<<<<<< HEAD
         [Theory, Trait(Traits.Feature, Traits.Features.KeywordRecommending)]
         [InlineData("class")]
         [InlineData("struct")]
@@ -386,7 +385,8 @@
         {
             await VerifyAbsenceAsync($@"
 {typeKind} Test : $$");
-=======
+        }
+
         [Fact, WorkItem(64585, "https://github.com/dotnet/roslyn/issues/64585")]
         public async Task TestAfterRequired()
         {
@@ -395,7 +395,6 @@
 {
     required $$
 }");
->>>>>>> c89a24fe
         }
     }
 }