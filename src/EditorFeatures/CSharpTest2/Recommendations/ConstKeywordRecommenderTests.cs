--- conflicted
+++ resolved
@@ -54,240 +54,6 @@
     public Task TestInEmptyStatement(bool topLevelStatement)
         => VerifyKeywordAsync(AddInsideMethod(
 @"$$", topLevelStatement: topLevelStatement), options: CSharp9ParseOptions);
-<<<<<<< HEAD
-        }
-
-        [Fact]
-        public async Task TestAfterExtern()
-        {
-            await VerifyKeywordAsync("""
-                extern alias Goo;
-                $$
-                """);
-        }
-
-        [Fact]
-        public async Task TestAfterUsing()
-        {
-            await VerifyKeywordAsync("""
-                using Goo;
-                $$
-                """);
-        }
-
-        [Fact]
-        public async Task TestAfterGlobalUsing()
-        {
-            await VerifyKeywordAsync("""
-                global using Goo;
-                $$
-                """);
-        }
-
-        [Fact]
-        public async Task TestAfterNamespace()
-        {
-            await VerifyKeywordAsync("""
-                namespace N {}
-                $$
-                """);
-        }
-
-        [Fact]
-        public async Task TestAfterDelegateDeclaration()
-        {
-            await VerifyKeywordAsync("""
-                delegate void Goo();
-                $$
-                """);
-        }
-
-        [Fact]
-        public async Task TestAfterMethod()
-        {
-            await VerifyKeywordAsync(
-                """
-                class C {
-                  void Goo() {}
-                  $$
-                """);
-        }
-
-        [Fact]
-        public async Task TestAfterField()
-        {
-            await VerifyKeywordAsync(
-                """
-                class C {
-                  int i;
-                  $$
-                """);
-        }
-
-        [Fact]
-        public async Task TestAfterProperty()
-        {
-            await VerifyKeywordAsync(
-                """
-                class C {
-                  int i { get; }
-                  $$
-                """);
-        }
-
-        [Theory]
-        [InlineData(SourceCodeKind.Regular)]
-
-        // <Metalama> The test should be skipped, but it's not. Uncomment after a merge conflict.
-
-        // [InlineData(SourceCodeKind.Script, Skip = "https://github.com/dotnet/roslyn/issues/9880")]
-        // </Metalama>
-        public async Task TestNotBeforeUsing(SourceCodeKind sourceCodeKind)
-        {
-            await VerifyAbsenceAsync(sourceCodeKind,
-                """
-                $$
-                using Goo;
-                """);
-        }
-
-        [Theory]
-        [InlineData(SourceCodeKind.Regular)]
-        [InlineData(SourceCodeKind.Script, Skip = "https://github.com/dotnet/roslyn/issues/9880")]
-        public async Task TestNotBeforeGlobalUsing(SourceCodeKind sourceCodeKind)
-        {
-            await VerifyAbsenceAsync(sourceCodeKind,
-                """
-                $$
-                global using Goo;
-                """);
-        }
-
-        [Fact]
-        public async Task TestAfterAssemblyAttribute()
-        {
-            await VerifyKeywordAsync("""
-                [assembly: goo]
-                $$
-                """);
-        }
-
-        [Fact]
-        public async Task TestAfterRootAttribute()
-        {
-            await VerifyKeywordAsync(SourceCodeKind.Regular, """
-                [goo]
-                $$
-                """);
-        }
-
-        [Fact]
-        public async Task TestAfterRootAttribute_Interactive()
-        {
-            await VerifyKeywordAsync(SourceCodeKind.Script, """
-                [goo]
-                $$
-                """);
-        }
-
-        [Fact]
-        public async Task TestAfterNestedAttribute()
-        {
-            await VerifyKeywordAsync(
-                """
-                class C {
-                  [goo]
-                  $$
-                """);
-        }
-
-        [Fact]
-        public async Task TestInsideStruct()
-        {
-            await VerifyKeywordAsync(
-                """
-                struct S {
-                   $$
-                """);
-        }
-
-        [Fact]
-        public async Task TestInsideInterface()
-        {
-            await VerifyKeywordAsync("""
-                interface I {
-                   $$
-                """);
-        }
-
-        [Fact]
-        public async Task TestNotInsideEnum()
-        {
-            await VerifyAbsenceAsync("""
-                enum E {
-                   $$
-                """);
-        }
-
-        [Fact]
-        public async Task TestInsideClass()
-        {
-            await VerifyKeywordAsync(
-                """
-                class C {
-                   $$
-                """);
-        }
-
-        [Fact]
-        public async Task TestNotAfterPartial()
-            => await VerifyAbsenceAsync(@"partial $$");
-
-        [Fact]
-        public async Task TestNotAfterAbstract()
-            => await VerifyAbsenceAsync(@"abstract $$");
-
-        [Fact]
-        public async Task TestNotAfterInternal()
-            => await VerifyAbsenceAsync(SourceCodeKind.Regular, @"internal $$");
-
-        [Fact]
-        public async Task TestAfterInternal_Interactive()
-            => await VerifyKeywordAsync(SourceCodeKind.Script, @"internal $$");
-
-        [Fact]
-        public async Task TestAfterNestedInternal()
-        {
-            await VerifyKeywordAsync(
-                """
-                class C {
-                    internal $$
-                """);
-        }
-
-        [Fact]
-        public async Task TestNotAfterPublic()
-            => await VerifyAbsenceAsync(SourceCodeKind.Regular, @"public $$");
-
-        [Fact]
-        public async Task TestAfterPublic_Interactive()
-            => await VerifyKeywordAsync(SourceCodeKind.Script, @"public $$");
-
-        [Fact]
-        public async Task TestAfterNestedPublic()
-        {
-            await VerifyKeywordAsync(
-                """
-                class C {
-                    public $$
-                """);
-        }
-
-        [Fact]
-        public async Task TestNotAfterPrivate()
-        {
-            await VerifyAbsenceAsync(SourceCodeKind.Regular,
-=======
 
     [Fact]
     public Task TestAfterExtern()
@@ -474,7 +240,6 @@
     [Fact]
     public Task TestNotAfterPrivate()
         => VerifyAbsenceAsync(SourceCodeKind.Regular,
->>>>>>> 37a47b7e
 @"private $$");
 
     [Fact]
