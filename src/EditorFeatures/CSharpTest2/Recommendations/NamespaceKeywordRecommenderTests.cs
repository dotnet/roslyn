--- conflicted
+++ resolved
@@ -540,28 +540,22 @@
 
     #endregion
 
-<<<<<<< HEAD
     $$
     """);
-=======
-        $$
-        """);
-        }
-
-        [Fact]
-        public async Task TestWithinExtension()
-        {
-            await VerifyAbsenceAsync(
-                """
-                static class C
+    }
+
+    [Fact]
+    public async Task TestWithinExtension()
+    {
+        await VerifyAbsenceAsync(
+            """
+            static class C
+            {
+                extension(string s)
                 {
-                    extension(string s)
-                    {
-                        $$
-                    }
+                    $$
                 }
-                """, CSharpNextParseOptions);
-        }
->>>>>>> b11b9408
+            }
+            """, CSharpNextParseOptions);
     }
 }