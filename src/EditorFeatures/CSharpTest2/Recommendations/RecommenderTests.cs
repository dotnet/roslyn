﻿// Licensed to the .NET Foundation under one or more agreements.
// The .NET Foundation licenses this file to you under the MIT license.
// See the LICENSE file in the project root for more information.

using System;
using System.Collections.Immutable;
using System.Diagnostics.CodeAnalysis;
using System.Linq;
using System.Text;
using System.Threading;
using System.Threading.Tasks;
using Microsoft.CodeAnalysis.Completion.Providers;
using Microsoft.CodeAnalysis.CSharp;
using Microsoft.CodeAnalysis.CSharp.Extensions;
using Microsoft.CodeAnalysis.CSharp.Extensions.ContextQuery;
using Microsoft.CodeAnalysis.CSharp.Shared.Extensions;
using Microsoft.CodeAnalysis.Test.Utilities;
using Roslyn.Test.Utilities;
using Xunit;

namespace Microsoft.CodeAnalysis.Editor.CSharp.UnitTests.Recommendations;

[UseExportProvider]
public abstract class RecommenderTests : TestBase
{
    protected static readonly CSharpParseOptions CSharp9ParseOptions = CSharpParseOptions.Default.WithLanguageVersion(LanguageVersion.CSharp9);
    protected static readonly CSharpParseOptions CSharpNextParseOptions = CSharpParseOptions.Default.WithLanguageVersion(LanguageVersionExtensions.CSharpNext);
    protected static readonly CSharpParseOptions CSharpNextScriptParseOptions = Options.Script.WithLanguageVersion(LanguageVersionExtensions.CSharpNext);

    protected abstract string KeywordText { get; }
    internal Func<int, CSharpSyntaxContext, Task<ImmutableArray<RecommendedKeyword>>>? RecommendKeywordsAsync;

    internal async Task VerifyWorkerAsync(string markup, bool absent, CSharpParseOptions? options = null, int? matchPriority = null)
    {
        Testing.TestFileMarkupParser.GetPosition(markup, out var code, out var position);
        await VerifyAtPositionAsync(code, position, absent, options: options, matchPriority: matchPriority);
        await VerifyInFrontOfCommentAsync(code, position, absent, options: options, matchPriority: matchPriority);
        await VerifyAtEndOfFileAsync(code, position, absent, options: options, matchPriority: matchPriority);
        await VerifyAtPosition_KeywordPartiallyWrittenAsync(code, position, absent, options: options, matchPriority: matchPriority);
        await VerifyInFrontOfComment_KeywordPartiallyWrittenAsync(code, position, absent, options: options, matchPriority: matchPriority);
        await VerifyAtEndOfFile_KeywordPartiallyWrittenAsync(code, position, absent, options: options, matchPriority: matchPriority);
    }

    private Task VerifyInFrontOfCommentAsync(
        string text,
        int position,
        bool absent,
        string insertText,
        CSharpParseOptions? options,
        int? matchPriority)
    {
        text = text[..position] + insertText + "/**/" + text[position..];

        position += insertText.Length;

        return CheckResultAsync(text, position, absent, options, matchPriority);
    }

    private Task CheckResultAsync(string text, int position, bool absent, CSharpParseOptions? options, int? matchPriority)
    {
        using var workspace = new TestWorkspace(composition: FeaturesTestCompositions.Features);
        var solution = workspace.CurrentSolution;
        var project = solution.AddProject("test", "test", LanguageNames.CSharp);
        var document = project.AddDocument("test.cs", text);

        var tree = SyntaxFactory.ParseSyntaxTree(text, options: options);
        var compilation = CSharpCompilation.Create(
            "test",
            syntaxTrees: [tree],
            references: [NetFramework.mscorlib]);

        if (tree.IsInNonUserCode(position, CancellationToken.None) && !absent)
        {
            Assert.False(true, "Wanted keyword, but in non-user code position: " + KeywordText);
        }

        var semanticModel = compilation.GetSemanticModel(tree);
        var context = CSharpSyntaxContext.CreateContext(document, semanticModel, position, CancellationToken.None);
        return CheckResultAsync(absent, position, context, matchPriority);
    }

    private async Task CheckResultAsync(bool absent, int position, CSharpSyntaxContext context, int? matchPriority)
    {
        if (absent)
        {
            if (RecommendKeywordsAsync != null)
            {
                var keywords = await RecommendKeywordsAsync(position, context);
                Assert.True(keywords == null || !keywords.Any(), "Keywords must be null or empty.");
            }
        }
        else
        {
            if (RecommendKeywordsAsync == null)
            {
                Assert.False(true, "No recommender for: " + KeywordText);
            }
            else
            {
                var result = (await RecommendKeywordsAsync(position, context)).SingleOrDefault();
                AssertEx.NotNull(result);
                Assert.Equal(KeywordText, result!.Keyword);
                if (matchPriority != null)
                {
                    Assert.Equal(matchPriority.Value, result.MatchPriority);
                }
            }
        }
    }

    private Task VerifyInFrontOfCommentAsync(string text, int cursorPosition, bool absent, CSharpParseOptions? options, int? matchPriority)
        => VerifyInFrontOfCommentAsync(text, cursorPosition, absent, string.Empty, options: options, matchPriority: matchPriority);

    private Task VerifyInFrontOfComment_KeywordPartiallyWrittenAsync(string text, int position, bool absent, CSharpParseOptions? options, int? matchPriority)
        => VerifyInFrontOfCommentAsync(text, position, absent, KeywordText[..1], options: options, matchPriority: matchPriority);

    private Task VerifyAtPositionAsync(
        string text,
        int position,
        bool absent,
        string insertText,
        CSharpParseOptions? options,
        int? matchPriority)
    {
        text = text[..position] + insertText + text[position..];

        position += insertText.Length;

        return CheckResultAsync(text, position, absent, options, matchPriority);
    }

    private Task VerifyAtPositionAsync(string text, int position, bool absent, CSharpParseOptions? options, int? matchPriority)
        => VerifyAtPositionAsync(text, position, absent, string.Empty, options: options, matchPriority: matchPriority);

    private Task VerifyAtPosition_KeywordPartiallyWrittenAsync(string text, int position, bool absent, CSharpParseOptions? options, int? matchPriority)
        => VerifyAtPositionAsync(text, position, absent, KeywordText[..1], options: options, matchPriority: matchPriority);

    private async Task VerifyAtEndOfFileAsync(
        string text,
        int position,
        bool absent,
        string insertText,
        CSharpParseOptions? options,
        int? matchPriority)
    {
        // only do this if the placeholder was at the end of the text.
        if (text.Length != position)
        {
            return;
        }

        text = text[..position] + insertText;

        position += insertText.Length;

        await CheckResultAsync(text, position, absent, options, matchPriority);
    }

    private Task VerifyAtEndOfFileAsync(string text, int position, bool absent, CSharpParseOptions? options, int? matchPriority)
        => VerifyAtEndOfFileAsync(text, position, absent, string.Empty, options: options, matchPriority: matchPriority);

    private Task VerifyAtEndOfFile_KeywordPartiallyWrittenAsync(string text, int position, bool absent, CSharpParseOptions? options, int? matchPriority)
        => VerifyAtEndOfFileAsync(text, position, absent, KeywordText[..1], options: options, matchPriority: matchPriority);

    internal async Task VerifyKeywordAsync(
        [StringSyntax(PredefinedEmbeddedLanguageNames.CSharpTest)] string text,
        CSharpParseOptions? options = null,
        CSharpParseOptions? scriptOptions = null)
    {
        // run the verification in both context(normal and script)
        await VerifyWorkerAsync(text, absent: false, options: options);
        await VerifyWorkerAsync(text, absent: false, options: scriptOptions ?? Options.Script);
    }

    protected async Task VerifyKeywordAsync(SourceCodeKind kind, string text)
    {
        switch (kind)
        {
            case SourceCodeKind.Regular:
                await VerifyWorkerAsync(text, absent: false);
                break;

            case SourceCodeKind.Script:
                await VerifyWorkerAsync(text, absent: false, options: Options.Script);
                break;
        }
    }

    protected async Task VerifyAbsenceAsync(
        [StringSyntax(PredefinedEmbeddedLanguageNames.CSharpTest)] string text,
        CSharpParseOptions? options = null,
        CSharpParseOptions? scriptOptions = null)
    {
        // run the verification in both context(normal and script)
        await VerifyWorkerAsync(text, absent: true, options: options);
        await VerifyWorkerAsync(text, absent: true, options: scriptOptions ?? Options.Script);
    }

    protected async Task VerifyAbsenceAsync(
        SourceCodeKind kind,
        [StringSyntax(PredefinedEmbeddedLanguageNames.CSharpTest)] string text)
    {
        switch (kind)
        {
            case SourceCodeKind.Regular:
                await VerifyWorkerAsync(text, absent: true);
                break;
            case SourceCodeKind.Script:
                await VerifyWorkerAsync(text, absent: true, options: Options.Script);
                break;
        }
    }

    protected static string AddInsideMethod(string text, bool isAsync = false, string returnType = "void", bool topLevelStatement = false)
    {
        if (topLevelStatement)
        {
            return returnType switch
            {
                "void" => text,
                "int" => text,
                _ => throw new ArgumentException("Unsupported return type", nameof(returnType)),
            };
        }

<<<<<<< HEAD
        protected static string AddInsideMethod(
            [StringSyntax(PredefinedEmbeddedLanguageNames.CSharpTest)] string text,
            bool isAsync = false, string returnType = "void", bool topLevelStatement = false)
=======
        var builder = new StringBuilder();
        if (isAsync && returnType != "void")
>>>>>>> 02425481
        {
            builder.AppendLine("using System.Threading.Tasks;");
        }

        builder.AppendLine("class C");
        builder.AppendLine("{");
        builder.Append("  ");

        if (isAsync)
        {
            builder.Append("async ");
            if (returnType == "void")
            {
                builder.Append("Task");
            }
            else
            {
                builder.Append($"Task<{returnType}>");
            }
        }
        else
        {
            builder.Append(returnType);
        }

        builder.AppendLine(" F()");
        builder.AppendLine("  {");
        builder.Append("    ").Append(text);
        builder.AppendLine("  }");
        builder.Append('}');

        return builder.ToString();
    }
}<|MERGE_RESOLUTION|>--- conflicted
+++ resolved
@@ -211,26 +211,22 @@
         }
     }
 
-    protected static string AddInsideMethod(string text, bool isAsync = false, string returnType = "void", bool topLevelStatement = false)
-    {
-        if (topLevelStatement)
-        {
-            return returnType switch
-            {
-                "void" => text,
-                "int" => text,
-                _ => throw new ArgumentException("Unsupported return type", nameof(returnType)),
-            };
-        }
-
-<<<<<<< HEAD
         protected static string AddInsideMethod(
             [StringSyntax(PredefinedEmbeddedLanguageNames.CSharpTest)] string text,
             bool isAsync = false, string returnType = "void", bool topLevelStatement = false)
-=======
+        {
+            if (topLevelStatement)
+            {
+                return returnType switch
+                {
+                    "void" => text,
+                    "int" => text,
+                    _ => throw new ArgumentException("Unsupported return type", nameof(returnType)),
+                };
+            }
+
         var builder = new StringBuilder();
         if (isAsync && returnType != "void")
->>>>>>> 02425481
         {
             builder.AppendLine("using System.Threading.Tasks;");
         }
