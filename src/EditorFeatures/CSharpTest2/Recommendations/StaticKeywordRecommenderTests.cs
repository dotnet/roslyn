﻿// Licensed to the .NET Foundation under one or more agreements.
// The .NET Foundation licenses this file to you under the MIT license.
// See the LICENSE file in the project root for more information.

using System.Threading.Tasks;
using Microsoft.CodeAnalysis.Test.Utilities;
using Roslyn.Test.Utilities;
using Xunit;

namespace Microsoft.CodeAnalysis.Editor.CSharp.UnitTests.Recommendations;

[Trait(Traits.Feature, Traits.Features.KeywordRecommending)]
public sealed class StaticKeywordRecommenderTests : KeywordRecommenderTests
{
<<<<<<< HEAD
    [Fact]
    public async Task TestAtRoot_Interactive()
=======
    [Trait(Traits.Feature, Traits.Features.KeywordRecommending)]
    public sealed class StaticKeywordRecommenderTests : KeywordRecommenderTests
>>>>>>> b11b9408
    {
        await VerifyKeywordAsync(SourceCodeKind.Script,
@"$$");
    }

    [Fact]
    public async Task TestAfterClass_Interactive()
    {
        await VerifyKeywordAsync(SourceCodeKind.Script,
            """
            class C { }
            $$
            """);
    }

    [Fact]
    public async Task TestAfterGlobalStatement()
    {
        await VerifyKeywordAsync(
            """
            System.Console.WriteLine();
            $$
            """);
    }

    [Fact]
    public async Task TestAfterGlobalVariableDeclaration_Interactive()
    {
        await VerifyKeywordAsync(SourceCodeKind.Script,
            """
            int i = 0;
            $$
            """);
    }

    [Fact]
    public async Task TestNotInUsingAlias()
    {
        await VerifyAbsenceAsync(
@"using Goo = $$");
    }

    [Fact]
    public async Task TestNotInGlobalUsingAlias()
    {
        await VerifyAbsenceAsync(
@"global using Goo = $$");
    }

    [Fact, WorkItem("https://github.com/dotnet/roslyn/issues/32174")]
    public async Task TestInEmptyStatement()
    {
        await VerifyKeywordAsync(AddInsideMethod(
@"$$"));
    }

    [Fact]
    public async Task TestInCompilationUnit()
    {
        await VerifyKeywordAsync(
@"$$");
    }

    [Fact]
    public async Task TestAfterExtern()
    {
        await VerifyKeywordAsync(
            """
            extern alias Goo;
            $$
            """);
    }

    [Fact]
    public async Task TestAfterUsing()
    {
        await VerifyKeywordAsync(
            """
            using Goo;
            $$
            """);
    }

    [Fact]
    public async Task TestAfterGlobalUsing()
    {
        await VerifyKeywordAsync(
            """
            global using Goo;
            $$
            """);
    }

    [Fact]
    public async Task TestAfterNamespace()
    {
        await VerifyKeywordAsync(
            """
            namespace N {}
            $$
            """);
    }

    [Fact]
    public async Task TestAfterFileScopedNamespace()
    {
        await VerifyKeywordAsync(
            """
            namespace N;
            $$
            """);
    }

    [Fact, WorkItem("https://github.com/dotnet/roslyn/issues/66319")]
    public async Task TestFileKeywordInsideNamespace()
    {
        await VerifyKeywordAsync(
            """
            namespace N {
            file $$
            }
            """);
    }

    [Fact, WorkItem("https://github.com/dotnet/roslyn/issues/66319")]
    public async Task TestFileKeywordInsideNamespaceBeforeClass()
    {
        await VerifyKeywordAsync(
            """
            namespace N {
            file $$
            class C {}
            }
            """);
    }

    [Fact]
    public async Task TestAfterTypeDeclaration()
    {
        await VerifyKeywordAsync(
            """
            class C {}
            $$
            """);
    }

    [Fact]
    public async Task TestAfterDelegateDeclaration()
    {
        await VerifyKeywordAsync(
            """
            delegate void Goo();
            $$
            """);
    }

    [Fact]
    public async Task TestAfterMethod()
    {
        await VerifyKeywordAsync(
            """
            class C {
              void Goo() {}
              $$
            """);
    }

    [Fact]
    public async Task TestAfterField()
    {
        await VerifyKeywordAsync(
            """
            class C {
              int i;
              $$
            """);
    }

    [Fact]
    public async Task TestAfterProperty()
    {
        await VerifyKeywordAsync(
            """
            class C {
              int i { get; }
              $$
            """);
    }

    [Fact]
    public async Task TestNotBeforeUsing()
    {
        await VerifyAbsenceAsync(SourceCodeKind.Regular,
            """
            $$
            using Goo;
            """);
    }

    [Fact(Skip = "https://github.com/dotnet/roslyn/issues/9880")]
    public async Task TestNotBeforeUsing_Interactive()
    {
        await VerifyAbsenceAsync(SourceCodeKind.Script,
            """
            $$
            using Goo;
            """);
    }

    [Fact]
    public async Task TestNotBeforeGlobalUsing()
    {
        await VerifyAbsenceAsync(SourceCodeKind.Regular,
            """
            $$
            global using Goo;
            """);
    }

    [Fact(Skip = "https://github.com/dotnet/roslyn/issues/9880")]
    public async Task TestNotBeforeGlobalUsing_Interactive()
    {
        await VerifyAbsenceAsync(SourceCodeKind.Script,
            """
            $$
            global using Goo;
            """);
    }

    [Fact]
    public async Task TestAfterAssemblyAttribute()
    {
        await VerifyKeywordAsync(
            """
            [assembly: goo]
            $$
            """);
    }

    [Fact]
    public async Task TestAfterRootAttribute()
    {
        await VerifyKeywordAsync(
            """
            [goo]
            $$
            """);
    }

    [Fact]
    public async Task TestAfterNestedAttribute()
    {
        await VerifyKeywordAsync(
            """
            class C {
              [goo]
              $$
            """);
    }

    // This will be fixed once we have accessibility for members
    [Fact]
    public async Task TestInsideStruct()
    {
        await VerifyKeywordAsync(
            """
            struct S {
               $$
            """);
    }

    [Fact]
    public async Task TestInsideInterface()
    {
        await VerifyKeywordAsync("""
            interface I {
               $$
            """);
    }

    [Fact]
    public async Task TestInsideClass()
    {
        await VerifyKeywordAsync(
            """
            class C {
               $$
            """);
    }

    [Fact]
    public async Task TestNotAfterPartial()
        => await VerifyAbsenceAsync(@"partial $$");

    [Fact]
    public async Task TestNotAfterAbstract()
        => await VerifyAbsenceAsync(@"abstract $$");

    [Fact]
    public async Task TestAfterInternal()
    {
        await VerifyKeywordAsync(
@"internal $$");
    }

    [Fact]
    public async Task TestAfterPublic()
    {
        await VerifyKeywordAsync(
@"public $$");
    }

    [Fact, WorkItem("https://github.com/dotnet/roslyn/issues/66319")]
    public async Task TestAfterFile()
    {
        await VerifyKeywordAsync(SourceCodeKind.Regular,
@"file $$");
    }

    [Fact]
    public async Task TestNotAfterStaticPublic()
        => await VerifyAbsenceAsync(@"static public $$");

    [Fact]
    public async Task TestNotAfterPublicStatic()
        => await VerifyAbsenceAsync(@"public static $$");

    [Fact]
    public async Task TestNotAfterVirtualPublic()
        => await VerifyAbsenceAsync(@"virtual public $$");

    [Fact]
    public async Task TestAfterPrivate()
    {
        await VerifyKeywordAsync(
@"private $$");
    }

    [Fact]
    public async Task TestAfterProtected()
    {
        await VerifyKeywordAsync(
@"protected $$");
    }

    [Fact]
    public async Task TestNotAfterSealed()
        => await VerifyAbsenceAsync(@"sealed $$");

    [Fact]
    public async Task TestNotAfterStatic()
        => await VerifyAbsenceAsync(@"static $$");

    [Fact]
    public async Task TestNotAfterClass()
        => await VerifyAbsenceAsync(@"class $$");

    [Fact]
    public async Task TestNotAfterDelegate()
        => await VerifyAbsenceAsync(@"delegate $$");

    [Fact, WorkItem("https://github.com/dotnet/roslyn/issues/32214")]
    public async Task TestNotBetweenUsings()
    {
        var source = """
            using Goo;
            $$
            using Bar;
            """;

        await VerifyWorkerAsync(source, absent: true);

        // Recommendation in scripting is not stable. See https://github.com/dotnet/roslyn/issues/32214
        //await VerifyWorkerAsync(source, absent: true, Options.Script);
    }

    [Fact, WorkItem("https://github.com/dotnet/roslyn/issues/32214")]
    public async Task TestNotBetweenGlobalUsings_01()
    {
        var source = """
            global using Goo;
            $$
            using Bar;
            """;

        await VerifyWorkerAsync(source, absent: true);

        // Recommendation in scripting is not stable. See https://github.com/dotnet/roslyn/issues/32214
        //await VerifyWorkerAsync(source, absent: true, Options.Script);
    }

    [Fact, WorkItem("https://github.com/dotnet/roslyn/issues/32214")]
    public async Task TestNotBetweenGlobalUsings_02()
    {
        var source = """
            global using Goo;
            $$
            global using Bar;
            """;

        await VerifyWorkerAsync(source, absent: true);

        // Recommendation in scripting is not stable. See https://github.com/dotnet/roslyn/issues/32214
        //await VerifyWorkerAsync(source, absent: true, Options.Script);
    }

    [Theory, CombinatorialData]
    public async Task TestNotAfterNestedAbstract([CombinatorialValues("class", "struct", "record", "record struct", "record class")] string declarationKind)
    {
        await VerifyAbsenceAsync(declarationKind + """
            C {
               abstract $$
            """);
    }

    [Fact]
    public async Task TestAfterNestedAbstractInInterface()
    {
        await VerifyKeywordAsync("""
            interface C {
                abstract $$
            """);
    }

    [Theory, CombinatorialData]
    public async Task TestNotAfterNestedVirtual([CombinatorialValues("class", "struct", "record", "record struct", "record class")] string declarationKind)
    {
        await VerifyAbsenceAsync(declarationKind + """
            C {
               virtual $$
            """);
    }

    [Fact]
    public async Task TestAfterNestedVirtualInInterface()
    {
        await VerifyKeywordAsync("""
            interface C {
                virtual $$
            """);
    }

    [Theory, CombinatorialData]
    public async Task TestNotAfterNestedOverride([CombinatorialValues("class", "struct", "record", "record struct", "record class", "interface")] string declarationKind)
    {
        await VerifyAbsenceAsync(declarationKind + """
            C {
               override $$
            """);
    }

    [Theory, CombinatorialData]
    public async Task TestNotAfterNestedStatic([CombinatorialValues("class", "struct", "record", "record struct", "record class", "interface")] string declarationKind)
    {
        await VerifyAbsenceAsync(declarationKind + """
            C {
               static $$
            """);
    }

    [Theory, CombinatorialData]
    public async Task TestNotAfterNestedSealed([CombinatorialValues("class", "struct", "record", "record struct", "record class")] string declarationKind)
    {
        await VerifyAbsenceAsync(declarationKind + """
            C {
               sealed $$
            """);
    }

    [Fact]
    public async Task TestAfterNestedSealedInInterface()
    {
        await VerifyKeywordAsync("""
            interface C {
                sealed $$
            """);
    }

    [Fact]
    public async Task TestAfterNestedReadOnly()
    {
        await VerifyKeywordAsync(
            """
            class C {
                readonly $$
            """);
    }

    [Fact]
    public async Task TestAfterAsync()
    {
        await VerifyKeywordAsync(
            """
            class C {
                async $$
            """);
    }

    [Fact]
    public async Task TestAfterUsingInCompilationUnit()
    {
        await VerifyKeywordAsync(
@"using $$");
    }

    [Fact]
    public async Task TestAfterGlobalUsingInCompilationUnit()
    {
        await VerifyKeywordAsync(
@"global using $$");
    }

    [Fact]
    public async Task TestNotAfterUsingInMethodBody()
    {
        await VerifyAbsenceAsync(
            """
            class C {
                void M() {
                    using $$
            """);
    }

    [Fact, WorkItem("https://github.com/dotnet/roslyn/issues/32174")]
    public async Task TestLocalFunction()
        => await VerifyKeywordAsync(AddInsideMethod(@" $$ void local() { }"));

    [Fact]
    public async Task TestInCase()
    {
        await VerifyKeywordAsync(AddInsideMethod("""
            switch (i)
            {
                case 0:
                    $$
            """));
    }

    [Fact]
    public async Task TestInAssignment()
    {
        await VerifyKeywordAsync(AddInsideMethod("""
            System.Action x = $$
            """));
    }

    [Fact]
    public async Task TestBeforeLambdaInAssignment()
    {
        await VerifyKeywordAsync(AddInsideMethod("""
            System.Action x = $$ (x) => { }
            """));
    }

    [Fact]
    public async Task TestBeforeAnonymousMethodInAssignment()
    {
        await VerifyKeywordAsync(AddInsideMethod("""
            System.Action x = $$ delegate(x) { }
            """));
    }

    [Fact]
    public async Task TestAfterAsyncInAssignment()
    {
        await VerifyKeywordAsync(AddInsideMethod("""
            System.Action x = async $$
            """));
    }

    [Fact]
    public async Task TestBeforeAsyncInAssignment()
    {
        await VerifyKeywordAsync(AddInsideMethod("""
            System.Action x = $$ async
            """));
    }

    [Fact]
    public async Task TestBeforeAsyncLambdaInAssignment()
    {
        await VerifyKeywordAsync(AddInsideMethod("""
            System.Action x = $$ async (x) => { }
            """));
    }

    [Fact]
    public async Task TestAfterAsyncBeforeLambdaInAssignment()
    {
        await VerifyKeywordAsync(AddInsideMethod("""
            System.Action x = async $$ (x) => { }
            """));
    }

    [Fact]
    public async Task TestAfterAsyncLambdaParamInAssignment()
    {
        await VerifyKeywordAsync(AddInsideMethod("""
            System.Action x = async async $$ (x) => { }
            """));
    }

    [Fact]
    public async Task TestInCall()
    {
        await VerifyKeywordAsync(AddInsideMethod("""
            M($$
            """));
    }

    [Fact]
    public async Task TestInIndexer()
    {
        await VerifyKeywordAsync(AddInsideMethod("""
            this[$$
            """));
    }

    [Fact]
    public async Task TestInCallAfterArgumentLabel()
    {
        await VerifyKeywordAsync(AddInsideMethod("""
            M(param: $$
            """));
    }

    [Fact]
    public async Task TestInCallAfterRef()
    {
        await VerifyAbsenceAsync(AddInsideMethod("""
            M(ref $$
            """));
    }

    [Fact]
    public async Task TestInCallAfterIn()
    {
        await VerifyAbsenceAsync(AddInsideMethod("""
            M(in $$
            """));
    }

    [Fact]
    public async Task TestInCallAfterOut()
    {
        await VerifyAbsenceAsync(AddInsideMethod("""
            M(in $$
            """));
    }

    [Fact]
    public async Task TestInAttribute()
    {
        await VerifyAbsenceAsync("""
            class C
            {
                [$$
                void M()
                {
                }
            }
            """);
    }

    [Fact]
    public async Task TestInAttributeArgument()
    {
        await VerifyAbsenceAsync("""
            class C
            {
                [Attr($$
                void M()
                {
                }
            }
            """);
    }

    [Fact]
    public async Task TestInFor()
        => await VerifyKeywordAsync(AddInsideMethod(@" for (int i = 0; i < 0; $$) "));

<<<<<<< HEAD
    [Fact]
    public async Task TestAfterUsingKeywordBeforeTopLevelStatement()
    {
        await VerifyKeywordAsync("""
using $$
var i = 1;
""");
=======
        [Fact]
        public async Task TestAfterUsingKeywordBeforeTopLevelStatement()
        {
            await VerifyKeywordAsync("""
                using $$
                var i = 1;
                """);
        }

        [Fact]
        public async Task TestWithinExtension()
        {
            await VerifyKeywordAsync(
                """
                static class C
                {
                    extension(string s)
                    {
                        $$
                    }
                }
                """, CSharpNextParseOptions);
        }
>>>>>>> b11b9408
    }
}<|MERGE_RESOLUTION|>--- conflicted
+++ resolved
@@ -12,13 +12,8 @@
 [Trait(Traits.Feature, Traits.Features.KeywordRecommending)]
 public sealed class StaticKeywordRecommenderTests : KeywordRecommenderTests
 {
-<<<<<<< HEAD
     [Fact]
     public async Task TestAtRoot_Interactive()
-=======
-    [Trait(Traits.Feature, Traits.Features.KeywordRecommending)]
-    public sealed class StaticKeywordRecommenderTests : KeywordRecommenderTests
->>>>>>> b11b9408
     {
         await VerifyKeywordAsync(SourceCodeKind.Script,
 @"$$");
@@ -701,38 +696,27 @@
     public async Task TestInFor()
         => await VerifyKeywordAsync(AddInsideMethod(@" for (int i = 0; i < 0; $$) "));
 
-<<<<<<< HEAD
     [Fact]
     public async Task TestAfterUsingKeywordBeforeTopLevelStatement()
     {
         await VerifyKeywordAsync("""
-using $$
-var i = 1;
-""");
-=======
-        [Fact]
-        public async Task TestAfterUsingKeywordBeforeTopLevelStatement()
-        {
-            await VerifyKeywordAsync("""
-                using $$
-                var i = 1;
-                """);
-        }
-
-        [Fact]
-        public async Task TestWithinExtension()
-        {
-            await VerifyKeywordAsync(
-                """
-                static class C
+            using $$
+            var i = 1;
+            """);
+    }
+
+    [Fact]
+    public async Task TestWithinExtension()
+    {
+        await VerifyKeywordAsync(
+            """
+            static class C
+            {
+                extension(string s)
                 {
-                    extension(string s)
-                    {
-                        $$
-                    }
+                    $$
                 }
-                """, CSharpNextParseOptions);
-        }
->>>>>>> b11b9408
+            }
+            """, CSharpNextParseOptions);
     }
 }