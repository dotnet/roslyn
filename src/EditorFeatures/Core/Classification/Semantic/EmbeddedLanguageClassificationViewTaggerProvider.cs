﻿// Licensed to the .NET Foundation under one or more agreements.
// The .NET Foundation licenses this file to you under the MIT license.
// See the LICENSE file in the project root for more information.

using System.ComponentModel.Composition;
using System.Diagnostics.CodeAnalysis;
using Microsoft.CodeAnalysis.Editor;
using Microsoft.CodeAnalysis.Editor.Shared.Utilities;
using Microsoft.CodeAnalysis.Editor.Tagging;
using Microsoft.CodeAnalysis.Options;
using Microsoft.CodeAnalysis.Shared.TestHooks;
using Microsoft.CodeAnalysis.Workspaces;
using Microsoft.VisualStudio.Text.Tagging;
using Microsoft.VisualStudio.Utilities;

namespace Microsoft.CodeAnalysis.Classification
{
    /// <summary>
    /// This is the tagger we use for classifying the embedded language string literals currently visible in the editor view.
    /// </summary>
    [Export(typeof(IViewTaggerProvider))]
    [TagType(typeof(IClassificationTag))]
    [ContentType(ContentTypeNames.RoslynContentType)]
    [method: ImportingConstructor]
    [method: SuppressMessage("RoslynDiagnosticsReliability", "RS0033:Importing constructor should be [Obsolete]", Justification = "Used in test code: https://github.com/dotnet/roslyn/issues/42814")]
    internal partial class EmbeddedLanguageClassificationViewTaggerProvider(
        IThreadingContext threadingContext,
        ClassificationTypeMap typeMap,
        IGlobalOptionService globalOptions,
        [Import(AllowDefault = true)] ITextBufferVisibilityTracker? visibilityTracker,
        IAsynchronousOperationListenerProvider listenerProvider) : AbstractSemanticOrEmbeddedClassificationViewTaggerProvider(threadingContext, typeMap, globalOptions, visibilityTracker, listenerProvider, ClassificationType.EmbeddedLanguage)
    {
<<<<<<< HEAD
        [ImportingConstructor]
        [SuppressMessage("RoslynDiagnosticsReliability", "RS0033:Importing constructor should be [Obsolete]", Justification = "Used in test code: https://github.com/dotnet/roslyn/issues/42814")]
        public EmbeddedLanguageClassificationViewTaggerProvider(
            IThreadingContext threadingContext,
            ClassificationTypeMap typeMap,
            IGlobalOptionService globalOptions,
            [Import(AllowDefault = true)] ITextBufferVisibilityTracker? visibilityTracker,
            TaggerThreadCoordinator threadCoordinator,
            IAsynchronousOperationListenerProvider listenerProvider)
            : base(threadingContext, typeMap, globalOptions, visibilityTracker, threadCoordinator, listenerProvider, ClassificationType.EmbeddedLanguage)
        {
        }
=======
>>>>>>> e85f97f5
    }
}<|MERGE_RESOLUTION|>--- conflicted
+++ resolved
@@ -28,22 +28,15 @@
         ClassificationTypeMap typeMap,
         IGlobalOptionService globalOptions,
         [Import(AllowDefault = true)] ITextBufferVisibilityTracker? visibilityTracker,
-        IAsynchronousOperationListenerProvider listenerProvider) : AbstractSemanticOrEmbeddedClassificationViewTaggerProvider(threadingContext, typeMap, globalOptions, visibilityTracker, listenerProvider, ClassificationType.EmbeddedLanguage)
+        TaggerThreadCoordinator threadCoordinator,
+        IAsynchronousOperationListenerProvider listenerProvider) : AbstractSemanticOrEmbeddedClassificationViewTaggerProvider(
+            threadingContext,
+            typeMap,
+            globalOptions,
+            visibilityTracker,
+            threadCoordinator,
+            listenerProvider,
+            ClassificationType.EmbeddedLanguage)
     {
-<<<<<<< HEAD
-        [ImportingConstructor]
-        [SuppressMessage("RoslynDiagnosticsReliability", "RS0033:Importing constructor should be [Obsolete]", Justification = "Used in test code: https://github.com/dotnet/roslyn/issues/42814")]
-        public EmbeddedLanguageClassificationViewTaggerProvider(
-            IThreadingContext threadingContext,
-            ClassificationTypeMap typeMap,
-            IGlobalOptionService globalOptions,
-            [Import(AllowDefault = true)] ITextBufferVisibilityTracker? visibilityTracker,
-            TaggerThreadCoordinator threadCoordinator,
-            IAsynchronousOperationListenerProvider listenerProvider)
-            : base(threadingContext, typeMap, globalOptions, visibilityTracker, threadCoordinator, listenerProvider, ClassificationType.EmbeddedLanguage)
-        {
-        }
-=======
->>>>>>> e85f97f5
     }
 }