--- conflicted
+++ resolved
@@ -7,33 +7,10 @@
 using Microsoft.VisualStudio.Text;
 using Roslyn.Utilities;
 
-namespace Microsoft.CodeAnalysis.Interactive
+namespace Microsoft.CodeAnalysis.Interactive;
+
+internal partial class InteractiveWorkspace : Workspace
 {
-<<<<<<< HEAD
-    internal partial class InteractiveWorkspace : Workspace
-    {
-        private SourceTextContainer? _openTextContainer;
-        private DocumentId? _openDocumentId;
-
-        internal InteractiveWorkspace(HostServices hostServices, IGlobalOptionService globalOptions)
-            : base(hostServices, WorkspaceKind.Interactive)
-        {
-            // register work coordinator for this workspace
-#if false
-            if (globalOptions.GetOption(SolutionCrawlerRegistrationService.EnableSolutionCrawler))
-            {
-                Services.GetRequiredService<ISolutionCrawlerRegistrationService>().Register(this);
-            }
-#endif
-        }
-
-        protected override void Dispose(bool finalize)
-        {
-            // workspace is going away. unregister this workspace from work coordinator
-#if false
-            Services.GetRequiredService<ISolutionCrawlerRegistrationService>().Unregister(this, blockingShutdown: true);
-#endif
-=======
     private SourceTextContainer? _openTextContainer;
     private DocumentId? _openDocumentId;
 
@@ -41,59 +18,54 @@
         : base(hostServices, WorkspaceKind.Interactive)
     {
     }
->>>>>>> 6f8be3ac
 
-            base.Dispose(finalize);
+    public override bool CanOpenDocuments
+        => true;
+
+    public override bool CanApplyChange(ApplyChangesKind feature)
+        => feature == ApplyChangesKind.ChangeDocument;
+
+    public void OpenDocument(DocumentId documentId, SourceTextContainer textContainer)
+    {
+        _openTextContainer = textContainer;
+        _openDocumentId = documentId;
+        OnDocumentOpened(documentId, textContainer);
+    }
+
+    protected override void ApplyDocumentTextChanged(DocumentId document, SourceText newText)
+    {
+        if (_openDocumentId != document)
+        {
+            return;
         }
 
-        public override bool CanOpenDocuments
-            => true;
+        Contract.ThrowIfNull(_openTextContainer);
 
-        public override bool CanApplyChange(ApplyChangesKind feature)
-            => feature == ApplyChangesKind.ChangeDocument;
+        ITextSnapshot appliedText;
+        using (var edit = _openTextContainer.GetTextBuffer().CreateEdit(EditOptions.DefaultMinimalChange, reiteratedVersionNumber: null, editTag: null))
+        {
+            var oldText = _openTextContainer.CurrentText;
+            var changes = newText.GetTextChanges(oldText);
 
-        public void OpenDocument(DocumentId documentId, SourceTextContainer textContainer)
-        {
-            _openTextContainer = textContainer;
-            _openDocumentId = documentId;
-            OnDocumentOpened(documentId, textContainer);
+            foreach (var change in changes)
+            {
+                edit.Replace(change.Span.Start, change.Span.Length, change.NewText);
+            }
+
+            appliedText = edit.Apply();
         }
 
-        protected override void ApplyDocumentTextChanged(DocumentId document, SourceText newText)
-        {
-            if (_openDocumentId != document)
-            {
-                return;
-            }
+        OnDocumentTextChanged(document, appliedText.AsText(), PreservationMode.PreserveIdentity);
+    }
 
-            Contract.ThrowIfNull(_openTextContainer);
+    /// <summary>
+    /// Closes all open documents and empties the solution but keeps all solution-level analyzers.
+    /// </summary>
+    public void ResetSolution()
+    {
+        ClearOpenDocuments();
 
-            ITextSnapshot appliedText;
-            using (var edit = _openTextContainer.GetTextBuffer().CreateEdit(EditOptions.DefaultMinimalChange, reiteratedVersionNumber: null, editTag: null))
-            {
-                var oldText = _openTextContainer.CurrentText;
-                var changes = newText.GetTextChanges(oldText);
-
-                foreach (var change in changes)
-                {
-                    edit.Replace(change.Span.Start, change.Span.Length, change.NewText);
-                }
-
-                appliedText = edit.Apply();
-            }
-
-            OnDocumentTextChanged(document, appliedText.AsText(), PreservationMode.PreserveIdentity);
-        }
-
-        /// <summary>
-        /// Closes all open documents and empties the solution but keeps all solution-level analyzers.
-        /// </summary>
-        public void ResetSolution()
-        {
-            ClearOpenDocuments();
-
-            var emptySolution = CreateSolution(SolutionId.CreateNewId("InteractiveSolution"));
-            SetCurrentSolution(solution => emptySolution.WithAnalyzerReferences(solution.AnalyzerReferences), WorkspaceChangeKind.SolutionCleared);
-        }
+        var emptySolution = CreateSolution(SolutionId.CreateNewId("InteractiveSolution"));
+        SetCurrentSolution(solution => emptySolution.WithAnalyzerReferences(solution.AnalyzerReferences), WorkspaceChangeKind.SolutionCleared);
     }
 }