﻿// Licensed to the .NET Foundation under one or more agreements.
// The .NET Foundation licenses this file to you under the MIT license.
// See the LICENSE file in the project root for more information.

using System;
using System.Collections.Immutable;
using System.Composition;
using Microsoft.CodeAnalysis.Host.Mef;
using Microsoft.CodeAnalysis.Options;
using Microsoft.CodeAnalysis.Options.Providers;

namespace Microsoft.CodeAnalysis.Editor.Shared.Options
{
    internal static class FeatureOnOffOptions
    {
        public static readonly PerLanguageOption2<bool> EndConstruct = new(nameof(FeatureOnOffOptions), nameof(EndConstruct), defaultValue: true,
            storageLocations: new RoamingProfileStorageLocation("TextEditor.%LANGUAGE%.Specific.AutoEndInsert"));

        // This value is only used by Visual Basic, and so is using the old serialization name that was used by VB.
        public static readonly PerLanguageOption2<bool> AutomaticInsertionOfAbstractOrInterfaceMembers = new(nameof(FeatureOnOffOptions), nameof(AutomaticInsertionOfAbstractOrInterfaceMembers), defaultValue: true,
            storageLocations: new RoamingProfileStorageLocation("TextEditor.%LANGUAGE%.Specific.AutoRequiredMemberInsert"));

        public static readonly PerLanguageOption2<bool> LineSeparator = new(nameof(FeatureOnOffOptions), nameof(LineSeparator), defaultValue: false,
            storageLocations: new RoamingProfileStorageLocation(language => language == LanguageNames.VisualBasic ? "TextEditor.%LANGUAGE%.Specific.DisplayLineSeparators" : "TextEditor.%LANGUAGE%.Specific.Line Separator"));

        public static readonly PerLanguageOption2<bool> Outlining = new(nameof(FeatureOnOffOptions), nameof(Outlining), defaultValue: true,
            storageLocations: new RoamingProfileStorageLocation("TextEditor.%LANGUAGE%.Specific.Outlining"));

        public static readonly PerLanguageOption2<bool> KeywordHighlighting = new(nameof(FeatureOnOffOptions), nameof(KeywordHighlighting), defaultValue: true,
            storageLocations: new RoamingProfileStorageLocation(language => language == LanguageNames.VisualBasic ? "TextEditor.%LANGUAGE%.Specific.EnableHighlightRelatedKeywords" : "TextEditor.%LANGUAGE%.Specific.Keyword Highlighting"));

        public static readonly PerLanguageOption2<bool> ReferenceHighlighting = new(nameof(FeatureOnOffOptions), nameof(ReferenceHighlighting), defaultValue: true,
            storageLocations: new RoamingProfileStorageLocation(language => language == LanguageNames.VisualBasic ? "TextEditor.%LANGUAGE%.Specific.EnableHighlightReferences" : "TextEditor.%LANGUAGE%.Specific.Reference Highlighting"));

        public static readonly PerLanguageOption2<bool> FormatOnPaste = new(nameof(FeatureOnOffOptions), nameof(FormatOnPaste), defaultValue: true,
            storageLocations: new RoamingProfileStorageLocation("TextEditor.%LANGUAGE%.Specific.FormatOnPaste"));

        public static readonly PerLanguageOption2<bool> AutoInsertBlockCommentStartString = new(nameof(FeatureOnOffOptions), nameof(AutoInsertBlockCommentStartString), defaultValue: true,
            storageLocations: new RoamingProfileStorageLocation("TextEditor.%LANGUAGE%.Specific.Auto Insert Block Comment Start String"));

        public static readonly PerLanguageOption2<bool> PrettyListing = new(nameof(FeatureOnOffOptions), nameof(PrettyListing), defaultValue: true,
            storageLocations: new RoamingProfileStorageLocation("TextEditor.%LANGUAGE%.Specific.PrettyListing"));

        public static readonly PerLanguageOption2<bool> AutoFormattingOnTyping = new(
            nameof(FeatureOnOffOptions), nameof(AutoFormattingOnTyping), defaultValue: true,
            storageLocations: new RoamingProfileStorageLocation("TextEditor.%LANGUAGE%.Specific.Auto Formatting On Typing"));

        public static readonly PerLanguageOption2<bool> AutoFormattingOnSemicolon = new(
            nameof(FeatureOnOffOptions), nameof(AutoFormattingOnSemicolon), defaultValue: true,
            storageLocations: new RoamingProfileStorageLocation("TextEditor.%LANGUAGE%.Specific.Auto Formatting On Semicolon"));

        public static readonly PerLanguageOption2<bool> RenameTrackingPreview = new(nameof(FeatureOnOffOptions), nameof(RenameTrackingPreview), defaultValue: true,
            storageLocations: new RoamingProfileStorageLocation(language => language == LanguageNames.VisualBasic ? "TextEditor.%LANGUAGE%.Specific.RenameTrackingPreview" : "TextEditor.%LANGUAGE%.Specific.Rename Tracking Preview"));

        /// <summary>
        /// This option is currently used by Roslyn, but we might want to implement it in the
        /// future. Keeping the option while it's unimplemented allows all upgrade paths to
        /// maintain any customized value for this setting, even through versions that have not
        /// implemented this feature yet.
        /// </summary>
        public static readonly PerLanguageOption2<bool> RenameTracking = new(nameof(FeatureOnOffOptions), nameof(RenameTracking), defaultValue: true);

        /// <summary>
        /// This option is currently used by Roslyn, but we might want to implement it in the
        /// future. Keeping the option while it's unimplemented allows all upgrade paths to
        /// maintain any customized value for this setting, even through versions that have not
        /// implemented this feature yet.
        /// </summary>
        public static readonly PerLanguageOption2<bool> RefactoringVerification = new(
            nameof(FeatureOnOffOptions), nameof(RefactoringVerification), defaultValue: false);

        public static readonly PerLanguageOption2<bool> StreamingGoToImplementation = new(
            nameof(FeatureOnOffOptions), nameof(StreamingGoToImplementation), defaultValue: true);

        public static readonly Option2<bool> NavigateToDecompiledSources = new(
            nameof(FeatureOnOffOptions), nameof(NavigateToDecompiledSources), defaultValue: false,
            storageLocations: new RoamingProfileStorageLocation($"TextEditor.{nameof(NavigateToDecompiledSources)}"));

        public static readonly Option2<int> UseEnhancedColors = new(
            nameof(FeatureOnOffOptions), nameof(UseEnhancedColors), defaultValue: 1,
            storageLocations: new RoamingProfileStorageLocation("WindowManagement.Options.UseEnhancedColorsForManagedLanguages"));

<<<<<<< HEAD
        public static readonly PerLanguageOption2<bool> AddImportsOnPaste = new(
            nameof(FeatureOnOffOptions), nameof(AddImportsOnPaste), defaultValue: false);

        public static readonly Option2<bool> OfferRemoveUnusedReferences = new(
            nameof(FeatureOnOffOptions), nameof(OfferRemoveUnusedReferences), defaultValue: false,
            storageLocations: new RoamingProfileStorageLocation($"TextEditor.{nameof(OfferRemoveUnusedReferences)}"));

=======
        public static readonly PerLanguageOption2<bool?> AddImportsOnPaste = new(
            nameof(FeatureOnOffOptions), nameof(AddImportsOnPaste), defaultValue: null,
            storageLocations: new RoamingProfileStorageLocation($"TextEditor.%LANGUAGE%.Specific.{nameof(AddImportsOnPaste)}"));
>>>>>>> 102fe9c0
    }

    [ExportOptionProvider, Shared]
    internal class FeatureOnOffOptionsProvider : IOptionProvider
    {
        [ImportingConstructor]
        [Obsolete(MefConstruction.ImportingConstructorMessage, error: true)]
        public FeatureOnOffOptionsProvider()
        {
        }

        public ImmutableArray<IOption> Options { get; } = ImmutableArray.Create<IOption>(
            FeatureOnOffOptions.EndConstruct,
            FeatureOnOffOptions.AutomaticInsertionOfAbstractOrInterfaceMembers,
            FeatureOnOffOptions.LineSeparator,
            FeatureOnOffOptions.Outlining,
            FeatureOnOffOptions.KeywordHighlighting,
            FeatureOnOffOptions.ReferenceHighlighting,
            FeatureOnOffOptions.FormatOnPaste,
            FeatureOnOffOptions.AutoInsertBlockCommentStartString,
            FeatureOnOffOptions.PrettyListing,
            FeatureOnOffOptions.AutoFormattingOnTyping,
            FeatureOnOffOptions.AutoFormattingOnSemicolon,
            FeatureOnOffOptions.RenameTrackingPreview,
            FeatureOnOffOptions.RenameTracking,
            FeatureOnOffOptions.RefactoringVerification,
            FeatureOnOffOptions.StreamingGoToImplementation,
            FeatureOnOffOptions.NavigateToDecompiledSources,
            FeatureOnOffOptions.UseEnhancedColors,
            FeatureOnOffOptions.AddImportsOnPaste,
            FeatureOnOffOptions.OfferRemoveUnusedReferences);
    }
}<|MERGE_RESOLUTION|>--- conflicted
+++ resolved
@@ -80,19 +80,13 @@
             nameof(FeatureOnOffOptions), nameof(UseEnhancedColors), defaultValue: 1,
             storageLocations: new RoamingProfileStorageLocation("WindowManagement.Options.UseEnhancedColorsForManagedLanguages"));
 
-<<<<<<< HEAD
-        public static readonly PerLanguageOption2<bool> AddImportsOnPaste = new(
-            nameof(FeatureOnOffOptions), nameof(AddImportsOnPaste), defaultValue: false);
+        public static readonly PerLanguageOption2<bool?> AddImportsOnPaste = new(
+            nameof(FeatureOnOffOptions), nameof(AddImportsOnPaste), defaultValue: null,
+            storageLocations: new RoamingProfileStorageLocation($"TextEditor.%LANGUAGE%.Specific.{nameof(AddImportsOnPaste)}"));
 
         public static readonly Option2<bool> OfferRemoveUnusedReferences = new(
             nameof(FeatureOnOffOptions), nameof(OfferRemoveUnusedReferences), defaultValue: false,
             storageLocations: new RoamingProfileStorageLocation($"TextEditor.{nameof(OfferRemoveUnusedReferences)}"));
-
-=======
-        public static readonly PerLanguageOption2<bool?> AddImportsOnPaste = new(
-            nameof(FeatureOnOffOptions), nameof(AddImportsOnPaste), defaultValue: null,
-            storageLocations: new RoamingProfileStorageLocation($"TextEditor.%LANGUAGE%.Specific.{nameof(AddImportsOnPaste)}"));
->>>>>>> 102fe9c0
     }
 
     [ExportOptionProvider, Shared]
