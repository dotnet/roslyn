﻿// Licensed to the .NET Foundation under one or more agreements.
// The .NET Foundation licenses this file to you under the MIT license.
// See the LICENSE file in the project root for more information.

using System;
using System.Collections.Immutable;
using System.Composition;
using Microsoft.CodeAnalysis.Host.Mef;
using Microsoft.CodeAnalysis.Options;
using Microsoft.CodeAnalysis.Options.Providers;
using Microsoft.CodeAnalysis.Storage;

namespace Microsoft.CodeAnalysis.Editor.Shared.Options
{
    [ExportGlobalOptionProvider, Shared]
    internal sealed class InternalFeatureOnOffOptions : IOptionProvider
    {
<<<<<<< HEAD
        internal const string LocalRegistryPath = StorageOptions.LocalRegistryPath;

        public static readonly Option2<bool> BraceMatching = new(nameof(InternalFeatureOnOffOptions), nameof(BraceMatching), defaultValue: true,
            storageLocation: new LocalUserProfileStorageLocation(LocalRegistryPath + "Brace Matching"));

        public static readonly Option2<bool> Classification = new(nameof(InternalFeatureOnOffOptions), nameof(Classification), defaultValue: true,
            storageLocation: new LocalUserProfileStorageLocation(LocalRegistryPath + "Classification"));

        public static readonly Option2<bool> SemanticColorizer = new(nameof(InternalFeatureOnOffOptions), nameof(SemanticColorizer), defaultValue: true,
            storageLocation: new LocalUserProfileStorageLocation(LocalRegistryPath + "Semantic Colorizer"));

        public static readonly Option2<bool> SyntacticColorizer = new(nameof(InternalFeatureOnOffOptions), nameof(SyntacticColorizer), defaultValue: true,
            storageLocation: new LocalUserProfileStorageLocation(LocalRegistryPath + "Syntactic Colorizer"));

        public static readonly Option2<bool> AutomaticPairCompletion = new(nameof(InternalFeatureOnOffOptions), nameof(AutomaticPairCompletion), defaultValue: true,
            storageLocation: new LocalUserProfileStorageLocation(LocalRegistryPath + "Automatic Pair Completion"));

        public static readonly Option2<bool> AutomaticLineEnder = new(nameof(InternalFeatureOnOffOptions), nameof(AutomaticLineEnder), defaultValue: true,
            storageLocation: new LocalUserProfileStorageLocation(LocalRegistryPath + "Automatic Line Ender"));

        public static readonly Option2<bool> SmartIndenter = new(nameof(InternalFeatureOnOffOptions), nameof(SmartIndenter), defaultValue: true,
            storageLocation: new LocalUserProfileStorageLocation(LocalRegistryPath + "Smart Indenter"));

        public static readonly Option2<bool> CompletionSet = new(nameof(InternalFeatureOnOffOptions), nameof(CompletionSet), defaultValue: true,
            storageLocation: new LocalUserProfileStorageLocation(LocalRegistryPath + "Completion Set"));

        public static readonly Option2<bool> KeywordHighlight = new(nameof(InternalFeatureOnOffOptions), nameof(KeywordHighlight), defaultValue: true,
            storageLocation: new LocalUserProfileStorageLocation(LocalRegistryPath + "Keyword Highlight"));

        public static readonly Option2<bool> QuickInfo = new(nameof(InternalFeatureOnOffOptions), nameof(QuickInfo), defaultValue: true,
            storageLocation: new LocalUserProfileStorageLocation(LocalRegistryPath + "Quick Info"));

        public static readonly Option2<bool> Squiggles = new(nameof(InternalFeatureOnOffOptions), nameof(Squiggles), defaultValue: true,
            storageLocation: new LocalUserProfileStorageLocation(LocalRegistryPath + "Squiggles"));

        public static readonly Option2<bool> FormatOnSave = new(nameof(InternalFeatureOnOffOptions), nameof(FormatOnSave), defaultValue: true,
            storageLocation: new LocalUserProfileStorageLocation(LocalRegistryPath + "FormatOnSave"));

        public static readonly Option2<bool> RenameTracking = new(nameof(InternalFeatureOnOffOptions), nameof(RenameTracking), defaultValue: true,
            storageLocation: new LocalUserProfileStorageLocation(LocalRegistryPath + "Rename Tracking"));

        public static readonly Option2<bool> EventHookup = new(nameof(InternalFeatureOnOffOptions), nameof(EventHookup), defaultValue: true,
            storageLocation: new LocalUserProfileStorageLocation(LocalRegistryPath + "Event Hookup"));

        /// Due to https://github.com/dotnet/roslyn/issues/5393, the name "Snippets" is unusable for serialization.
        /// (Summary: Some builds incorrectly set it without providing a way to clear it so it exists in many registries.)
        public static readonly Option2<bool> Snippets = new(nameof(InternalFeatureOnOffOptions), nameof(Snippets), defaultValue: true,
            storageLocation: new LocalUserProfileStorageLocation(LocalRegistryPath + "Snippets2"));

        public static readonly Option2<bool> TodoComments = new(nameof(InternalFeatureOnOffOptions), nameof(TodoComments), defaultValue: true,
            storageLocation: new LocalUserProfileStorageLocation(LocalRegistryPath + "Todo Comments"));

        public static readonly Option2<bool> DesignerAttributes = new(nameof(InternalFeatureOnOffOptions), nameof(DesignerAttributes), defaultValue: true,
            storageLocation: new LocalUserProfileStorageLocation(LocalRegistryPath + "Designer Attribute"));

        public static readonly Option2<bool> BackgroundAnalysisMemoryMonitor = new(nameof(InternalFeatureOnOffOptions), "FullSolutionAnalysisMemoryMonitor", defaultValue: true,
            storageLocation: new LocalUserProfileStorageLocation(LocalRegistryPath + "Full Solution Analysis Memory Monitor"));

        public static readonly Option2<bool> ProjectReferenceConversion = new(nameof(InternalFeatureOnOffOptions), nameof(ProjectReferenceConversion), defaultValue: true,
            storageLocation: new LocalUserProfileStorageLocation(LocalRegistryPath + "Project Reference Conversion"));
    }
=======
        [ImportingConstructor]
        [Obsolete(MefConstruction.ImportingConstructorMessage, error: true)]
        public InternalFeatureOnOffOptions()
        {
        }

        ImmutableArray<IOption> IOptionProvider.Options { get; } = ImmutableArray.Create<IOption>(
            BraceMatching,
            Classification,
            SemanticColorizer,
            SyntacticColorizer,
            AutomaticLineEnder,
            SmartIndenter,
            Squiggles,
            FormatOnSave,
            RenameTracking,
            EventHookup,
            Snippets,
            BackgroundAnalysisMemoryMonitor);

        private const string LocalRegistryPath = StorageOptions.LocalRegistryPath;
        private const string FeatureName = "InternalFeatureOnOffOptions";

        public static readonly Option2<bool> BraceMatching = new(FeatureName, "BraceMatching", defaultValue: true,
            storageLocation: new LocalUserProfileStorageLocation(LocalRegistryPath + "Brace Matching"));

        public static readonly Option2<bool> Classification = new(FeatureName, "Classification", defaultValue: true,
            storageLocation: new LocalUserProfileStorageLocation(LocalRegistryPath + "Classification"));

        public static readonly Option2<bool> SemanticColorizer = new(FeatureName, "SemanticColorizer", defaultValue: true,
            storageLocation: new LocalUserProfileStorageLocation(LocalRegistryPath + "Semantic Colorizer"));

        public static readonly Option2<bool> SyntacticColorizer = new(FeatureName, "SyntacticColorizer", defaultValue: true,
            storageLocation: new LocalUserProfileStorageLocation(LocalRegistryPath + "Syntactic Colorizer"));

        public static readonly Option2<bool> AutomaticLineEnder = new(FeatureName, "AutomaticLineEnder", defaultValue: true,
            storageLocation: new LocalUserProfileStorageLocation(LocalRegistryPath + "Automatic Line Ender"));

        public static readonly Option2<bool> SmartIndenter = new(FeatureName, "SmartIndenter", defaultValue: true,
            storageLocation: new LocalUserProfileStorageLocation(LocalRegistryPath + "Smart Indenter"));

        public static readonly Option2<bool> Squiggles = new(FeatureName, "Squiggles", defaultValue: true,
            storageLocation: new LocalUserProfileStorageLocation(LocalRegistryPath + "Squiggles"));

        public static readonly Option2<bool> FormatOnSave = new(FeatureName, "FormatOnSave", defaultValue: true,
            storageLocation: new LocalUserProfileStorageLocation(LocalRegistryPath + "FormatOnSave"));

        public static readonly Option2<bool> RenameTracking = new(FeatureName, "RenameTracking", defaultValue: true,
            storageLocation: new LocalUserProfileStorageLocation(LocalRegistryPath + "Rename Tracking"));

        public static readonly Option2<bool> EventHookup = new(FeatureName, "EventHookup", defaultValue: true,
            storageLocation: new LocalUserProfileStorageLocation(LocalRegistryPath + "Event Hookup"));
>>>>>>> 67d940c4

        public static readonly Option2<bool> Snippets = new(FeatureName, "Snippets", defaultValue: true,
            storageLocation: new LocalUserProfileStorageLocation(LocalRegistryPath + "Snippets2"));

        public static readonly Option2<bool> BackgroundAnalysisMemoryMonitor = new(FeatureName, "FullSolutionAnalysisMemoryMonitor", defaultValue: true,
            storageLocation: new LocalUserProfileStorageLocation(LocalRegistryPath + "Full Solution Analysis Memory Monitor"));
    }
}<|MERGE_RESOLUTION|>--- conflicted
+++ resolved
@@ -15,69 +15,6 @@
     [ExportGlobalOptionProvider, Shared]
     internal sealed class InternalFeatureOnOffOptions : IOptionProvider
     {
-<<<<<<< HEAD
-        internal const string LocalRegistryPath = StorageOptions.LocalRegistryPath;
-
-        public static readonly Option2<bool> BraceMatching = new(nameof(InternalFeatureOnOffOptions), nameof(BraceMatching), defaultValue: true,
-            storageLocation: new LocalUserProfileStorageLocation(LocalRegistryPath + "Brace Matching"));
-
-        public static readonly Option2<bool> Classification = new(nameof(InternalFeatureOnOffOptions), nameof(Classification), defaultValue: true,
-            storageLocation: new LocalUserProfileStorageLocation(LocalRegistryPath + "Classification"));
-
-        public static readonly Option2<bool> SemanticColorizer = new(nameof(InternalFeatureOnOffOptions), nameof(SemanticColorizer), defaultValue: true,
-            storageLocation: new LocalUserProfileStorageLocation(LocalRegistryPath + "Semantic Colorizer"));
-
-        public static readonly Option2<bool> SyntacticColorizer = new(nameof(InternalFeatureOnOffOptions), nameof(SyntacticColorizer), defaultValue: true,
-            storageLocation: new LocalUserProfileStorageLocation(LocalRegistryPath + "Syntactic Colorizer"));
-
-        public static readonly Option2<bool> AutomaticPairCompletion = new(nameof(InternalFeatureOnOffOptions), nameof(AutomaticPairCompletion), defaultValue: true,
-            storageLocation: new LocalUserProfileStorageLocation(LocalRegistryPath + "Automatic Pair Completion"));
-
-        public static readonly Option2<bool> AutomaticLineEnder = new(nameof(InternalFeatureOnOffOptions), nameof(AutomaticLineEnder), defaultValue: true,
-            storageLocation: new LocalUserProfileStorageLocation(LocalRegistryPath + "Automatic Line Ender"));
-
-        public static readonly Option2<bool> SmartIndenter = new(nameof(InternalFeatureOnOffOptions), nameof(SmartIndenter), defaultValue: true,
-            storageLocation: new LocalUserProfileStorageLocation(LocalRegistryPath + "Smart Indenter"));
-
-        public static readonly Option2<bool> CompletionSet = new(nameof(InternalFeatureOnOffOptions), nameof(CompletionSet), defaultValue: true,
-            storageLocation: new LocalUserProfileStorageLocation(LocalRegistryPath + "Completion Set"));
-
-        public static readonly Option2<bool> KeywordHighlight = new(nameof(InternalFeatureOnOffOptions), nameof(KeywordHighlight), defaultValue: true,
-            storageLocation: new LocalUserProfileStorageLocation(LocalRegistryPath + "Keyword Highlight"));
-
-        public static readonly Option2<bool> QuickInfo = new(nameof(InternalFeatureOnOffOptions), nameof(QuickInfo), defaultValue: true,
-            storageLocation: new LocalUserProfileStorageLocation(LocalRegistryPath + "Quick Info"));
-
-        public static readonly Option2<bool> Squiggles = new(nameof(InternalFeatureOnOffOptions), nameof(Squiggles), defaultValue: true,
-            storageLocation: new LocalUserProfileStorageLocation(LocalRegistryPath + "Squiggles"));
-
-        public static readonly Option2<bool> FormatOnSave = new(nameof(InternalFeatureOnOffOptions), nameof(FormatOnSave), defaultValue: true,
-            storageLocation: new LocalUserProfileStorageLocation(LocalRegistryPath + "FormatOnSave"));
-
-        public static readonly Option2<bool> RenameTracking = new(nameof(InternalFeatureOnOffOptions), nameof(RenameTracking), defaultValue: true,
-            storageLocation: new LocalUserProfileStorageLocation(LocalRegistryPath + "Rename Tracking"));
-
-        public static readonly Option2<bool> EventHookup = new(nameof(InternalFeatureOnOffOptions), nameof(EventHookup), defaultValue: true,
-            storageLocation: new LocalUserProfileStorageLocation(LocalRegistryPath + "Event Hookup"));
-
-        /// Due to https://github.com/dotnet/roslyn/issues/5393, the name "Snippets" is unusable for serialization.
-        /// (Summary: Some builds incorrectly set it without providing a way to clear it so it exists in many registries.)
-        public static readonly Option2<bool> Snippets = new(nameof(InternalFeatureOnOffOptions), nameof(Snippets), defaultValue: true,
-            storageLocation: new LocalUserProfileStorageLocation(LocalRegistryPath + "Snippets2"));
-
-        public static readonly Option2<bool> TodoComments = new(nameof(InternalFeatureOnOffOptions), nameof(TodoComments), defaultValue: true,
-            storageLocation: new LocalUserProfileStorageLocation(LocalRegistryPath + "Todo Comments"));
-
-        public static readonly Option2<bool> DesignerAttributes = new(nameof(InternalFeatureOnOffOptions), nameof(DesignerAttributes), defaultValue: true,
-            storageLocation: new LocalUserProfileStorageLocation(LocalRegistryPath + "Designer Attribute"));
-
-        public static readonly Option2<bool> BackgroundAnalysisMemoryMonitor = new(nameof(InternalFeatureOnOffOptions), "FullSolutionAnalysisMemoryMonitor", defaultValue: true,
-            storageLocation: new LocalUserProfileStorageLocation(LocalRegistryPath + "Full Solution Analysis Memory Monitor"));
-
-        public static readonly Option2<bool> ProjectReferenceConversion = new(nameof(InternalFeatureOnOffOptions), nameof(ProjectReferenceConversion), defaultValue: true,
-            storageLocation: new LocalUserProfileStorageLocation(LocalRegistryPath + "Project Reference Conversion"));
-    }
-=======
         [ImportingConstructor]
         [Obsolete(MefConstruction.ImportingConstructorMessage, error: true)]
         public InternalFeatureOnOffOptions()
@@ -130,7 +67,6 @@
 
         public static readonly Option2<bool> EventHookup = new(FeatureName, "EventHookup", defaultValue: true,
             storageLocation: new LocalUserProfileStorageLocation(LocalRegistryPath + "Event Hookup"));
->>>>>>> 67d940c4
 
         public static readonly Option2<bool> Snippets = new(FeatureName, "Snippets", defaultValue: true,
             storageLocation: new LocalUserProfileStorageLocation(LocalRegistryPath + "Snippets2"));
