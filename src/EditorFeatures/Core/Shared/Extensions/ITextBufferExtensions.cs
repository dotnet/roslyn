﻿// Licensed to the .NET Foundation under one or more agreements.
// The .NET Foundation licenses this file to you under the MIT license.
// See the LICENSE file in the project root for more information.

#nullable disable

using System;
using System.Collections.Generic;
using Microsoft.CodeAnalysis.Editor.Shared.Utilities;
using Microsoft.CodeAnalysis.ErrorReporting;
using Microsoft.CodeAnalysis.Options;
using Microsoft.CodeAnalysis.Text;
using Microsoft.VisualStudio.Text;
using Roslyn.Utilities;

namespace Microsoft.CodeAnalysis.Editor.Shared.Extensions
{
    internal static partial class ITextBufferExtensions
    {
        internal static bool GetFeatureOnOffOption(this ITextBuffer buffer, Option2<bool> option)
        {
            var document = buffer.CurrentSnapshot.GetOpenDocumentInCurrentContextWithChanges();

            if (document != null)
            {
                return document.Project.Solution.Options.GetOption(option);
            }

            return option.DefaultValue;
        }

        internal static bool GetFeatureOnOffOption(this ITextBuffer buffer, PerLanguageOption2<bool> option)
        {
            // Add a FailFast to help diagnose 984249.  Hopefully this will let us know what the issue is.
            try
            {
                var document = buffer.CurrentSnapshot.GetOpenDocumentInCurrentContextWithChanges();

                if (document != null)
                {
                    return document.Project.Solution.Options.GetOption(option, document.Project.Language);
                }

                return option.DefaultValue;
            }
<<<<<<< HEAD
            catch (Exception e) when (FatalError.ReportWithoutCrash(e))
=======
            catch (Exception e) when (FatalError.ReportAndPropagate(e))
>>>>>>> bb8bc8f5
            {
                throw ExceptionUtilities.Unreachable;
            }
        }

        internal static bool IsInCloudEnvironmentClientContext(this ITextBuffer buffer)
        {
            if (buffer.TryGetWorkspace(out var workspace))
            {
                var workspaceContextService = workspace.Services.GetRequiredService<IWorkspaceContextService>();
                return workspaceContextService.IsCloudEnvironmentClient();
            }

            return false;
        }

        internal static bool TryGetWorkspace(this ITextBuffer buffer, out Workspace workspace)
            => Workspace.TryGetWorkspace(buffer.AsTextContainer(), out workspace);

        /// <summary>
        /// Checks if a buffer supports refactorings.
        /// </summary>
        internal static bool SupportsRefactorings(this ITextBuffer buffer)
            => TryGetSupportsFeatureService(buffer, out var service) && service.SupportsRefactorings(buffer);

        /// <summary>
        /// Checks if a buffer supports rename.
        /// </summary>
        internal static bool SupportsRename(this ITextBuffer buffer)
            => TryGetSupportsFeatureService(buffer, out var service) && service.SupportsRename(buffer);

        /// <summary>
        /// Checks if a buffer supports code fixes.
        /// </summary>
        internal static bool SupportsCodeFixes(this ITextBuffer buffer)
            => TryGetSupportsFeatureService(buffer, out var service) && service.SupportsCodeFixes(buffer);

        /// <summary>
        /// Checks if a buffer supports navigation.
        /// </summary>
        internal static bool SupportsNavigationToAnyPosition(this ITextBuffer buffer)
            => TryGetSupportsFeatureService(buffer, out var service) && service.SupportsNavigationToAnyPosition(buffer);

        private static bool TryGetSupportsFeatureService(ITextBuffer buffer, out ITextBufferSupportsFeatureService service)
        {
            service = null;
            if (buffer.TryGetWorkspace(out var workspace))
            {
                service = workspace.Services.GetService<ITextBufferSupportsFeatureService>();
            }

            return service != null;
        }
    }
}<|MERGE_RESOLUTION|>--- conflicted
+++ resolved
@@ -43,11 +43,7 @@
 
                 return option.DefaultValue;
             }
-<<<<<<< HEAD
-            catch (Exception e) when (FatalError.ReportWithoutCrash(e))
-=======
             catch (Exception e) when (FatalError.ReportAndPropagate(e))
->>>>>>> bb8bc8f5
             {
                 throw ExceptionUtilities.Unreachable;
             }
