--- conflicted
+++ resolved
@@ -38,16 +38,8 @@
 
             var formatter = document.GetRequiredLanguageService<ISyntaxFormattingService>();
 
-<<<<<<< HEAD
-            var root = document.GetRequiredSyntaxRootSynchronously(cancellationToken);
-            var formatter = document.GetRequiredLanguageService<ISyntaxFormattingService>();
-
-            var options = SyntaxFormattingOptions.FromDocumentAsync(document, cancellationToken).WaitAndGetResult(cancellationToken);
-            var result = formatter.GetFormattingResult(root, SpecializedCollections.SingletonEnumerable(span), options, rules, cancellationToken);
-=======
             var options = document.GetSyntaxFormattingOptionsAsync(globalOptions, cancellationToken).AsTask().WaitAndGetResult(cancellationToken);
             var result = formatter.GetFormattingResult(documentSyntax.Root, SpecializedCollections.SingletonEnumerable(span), options, rules, cancellationToken);
->>>>>>> 80a8ce8d
             var changes = result.GetTextChanges(cancellationToken);
 
             using (Logger.LogBlock(FunctionId.Formatting_ApplyResultToBuffer, cancellationToken))
