--- conflicted
+++ resolved
@@ -10,21 +10,10 @@
 using Microsoft.CodeAnalysis.SolutionCrawler;
 using Microsoft.CodeAnalysis.Text;
 
-namespace Microsoft.CodeAnalysis.Editor.Shared.Preview
+namespace Microsoft.CodeAnalysis.Editor.Shared.Preview;
+
+internal class PreviewWorkspace : Workspace
 {
-<<<<<<< HEAD
-    internal class PreviewWorkspace : Workspace
-    {
-        public PreviewWorkspace()
-        : base(MefHostServices.DefaultHost, WorkspaceKind.Preview)
-        {
-        }
-
-        public PreviewWorkspace(HostServices hostServices)
-            : base(hostServices, WorkspaceKind.Preview)
-        {
-        }
-=======
     public PreviewWorkspace()
     : base(MefHostServices.DefaultHost, WorkspaceKind.Preview)
     {
@@ -48,101 +37,71 @@
         // one can manipulate preview workspace solution as mush as they want.
         return true;
     }
->>>>>>> 6f8be3ac
 
-        public PreviewWorkspace(Solution solution)
-            : base(solution.Workspace.Services.HostServices, WorkspaceKind.Preview)
+    // This method signature is the base method signature which should be used for a client of a workspace to
+    // tell the host to open it; in our case we want to open documents directly by passing the known buffer we created
+    // for it.
+    [Obsolete("Do not call the base OpenDocument method; instead call the overload that takes a container.", error: true)]
+    public new void OpenDocument(DocumentId documentId, bool activate = true)
+    {
+    }
+
+    public void OpenDocument(DocumentId documentId, SourceTextContainer textContainer)
+    {
+        var document = this.CurrentSolution.GetTextDocument(documentId);
+
+        // This could be null if we're previewing a source generated document; we can't wire those up yet
+        // TODO: implement this
+        if (document == null)
         {
-            var (oldSolution, newSolution) = this.SetCurrentSolutionEx(solution);
-
-            this.RaiseWorkspaceChangedEventAsync(WorkspaceChangeKind.SolutionChanged, oldSolution, newSolution);
+            return;
         }
 
-#if false
-        public void EnableSolutionCrawler()
+        if (document is AnalyzerConfigDocument)
         {
-            Services.GetRequiredService<ISolutionCrawlerRegistrationService>().Register(this);
+            this.OnAnalyzerConfigDocumentOpened(documentId, textContainer);
         }
-#endif
+        else if (document is Document)
+        {
+            this.OnDocumentOpened(documentId, textContainer);
+        }
+        else
+        {
+            this.OnAdditionalDocumentOpened(documentId, textContainer);
+        }
+    }
 
-        public override bool CanApplyChange(ApplyChangesKind feature)
-        {
-            // one can manipulate preview workspace solution as mush as they want.
-            return true;
-        }
+    public override void CloseDocument(DocumentId documentId)
+    {
+        var document = this.CurrentSolution.GetRequiredDocument(documentId);
+        var text = document.GetTextSynchronously(CancellationToken.None);
+        var version = document.GetTextVersionSynchronously(CancellationToken.None);
 
-        // This method signature is the base method signature which should be used for a client of a workspace to
-        // tell the host to open it; in our case we want to open documents directly by passing the known buffer we created
-        // for it.
-        [Obsolete("Do not call the base OpenDocument method; instead call the overload that takes a container.", error: true)]
-        public new void OpenDocument(DocumentId documentId, bool activate = true)
-        {
-        }
+        this.OnDocumentClosed(documentId, TextLoader.From(TextAndVersion.Create(text, version)));
+    }
 
-        public void OpenDocument(DocumentId documentId, SourceTextContainer textContainer)
-        {
-            var document = this.CurrentSolution.GetTextDocument(documentId);
+    public override void CloseAdditionalDocument(DocumentId documentId)
+    {
+        var document = this.CurrentSolution.GetRequiredAdditionalDocument(documentId);
+        var text = document.GetTextSynchronously(CancellationToken.None);
+        var version = document.GetTextVersionSynchronously(CancellationToken.None);
 
-            // This could be null if we're previewing a source generated document; we can't wire those up yet
-            // TODO: implement this
-            if (document == null)
-            {
-                return;
-            }
+        this.OnAdditionalDocumentClosed(documentId, TextLoader.From(TextAndVersion.Create(text, version)));
+    }
 
-            if (document is AnalyzerConfigDocument)
-            {
-                this.OnAnalyzerConfigDocumentOpened(documentId, textContainer);
-            }
-            else if (document is Document)
-            {
-                this.OnDocumentOpened(documentId, textContainer);
-            }
-            else
-            {
-                this.OnAdditionalDocumentOpened(documentId, textContainer);
-            }
-        }
+    public override void CloseAnalyzerConfigDocument(DocumentId documentId)
+    {
+        var document = this.CurrentSolution.GetRequiredAnalyzerConfigDocument(documentId);
+        var text = document.GetTextSynchronously(CancellationToken.None);
+        var version = document.GetTextVersionSynchronously(CancellationToken.None);
 
-        public override void CloseDocument(DocumentId documentId)
-        {
-            var document = this.CurrentSolution.GetRequiredDocument(documentId);
-            var text = document.GetTextSynchronously(CancellationToken.None);
-            var version = document.GetTextVersionSynchronously(CancellationToken.None);
+        this.OnAnalyzerConfigDocumentClosed(documentId, TextLoader.From(TextAndVersion.Create(text, version)));
+    }
 
-            this.OnDocumentClosed(documentId, TextLoader.From(TextAndVersion.Create(text, version)));
-        }
+    protected override void Dispose(bool finalize)
+    {
+        base.Dispose(finalize);
 
-        public override void CloseAdditionalDocument(DocumentId documentId)
-        {
-            var document = this.CurrentSolution.GetRequiredAdditionalDocument(documentId);
-            var text = document.GetTextSynchronously(CancellationToken.None);
-            var version = document.GetTextVersionSynchronously(CancellationToken.None);
-
-            this.OnAdditionalDocumentClosed(documentId, TextLoader.From(TextAndVersion.Create(text, version)));
-        }
-
-        public override void CloseAnalyzerConfigDocument(DocumentId documentId)
-        {
-            var document = this.CurrentSolution.GetRequiredAnalyzerConfigDocument(documentId);
-            var text = document.GetTextSynchronously(CancellationToken.None);
-            var version = document.GetTextVersionSynchronously(CancellationToken.None);
-
-            this.OnAnalyzerConfigDocumentClosed(documentId, TextLoader.From(TextAndVersion.Create(text, version)));
-        }
-
-        protected override void Dispose(bool finalize)
-        {
-            base.Dispose(finalize);
-
-<<<<<<< HEAD
-#if false
-            Services.GetRequiredService<ISolutionCrawlerRegistrationService>().Unregister(this);
-#endif
-            ClearSolution();
-        }
-=======
         ClearSolution();
->>>>>>> 6f8be3ac
     }
 }