--- conflicted
+++ resolved
@@ -85,11 +85,7 @@
             return result ?? SpecializedCollections.EmptyList<ITagSpan<TTag>>();
         }
 
-<<<<<<< HEAD
-        public List<ITagSpan<TTag>> GetNonIntersectingSpans(SnapshotSpan snapshotSpan)
-=======
-        public void GetNonIntersectingSpans(SnapshotSpan snapshotSpan, out IEnumerable<ITagSpan<TTag>> beforeSpans, out IEnumerable<ITagSpan<TTag>> afterSpans)
->>>>>>> 227def87
+        public void AddNonIntersectingSpans(SnapshotSpan snapshotSpan, List<ITagSpan<TTag>> beforeSpans, List<ITagSpan<TTag>> afterSpans)
         {
             var snapshot = snapshotSpan.Snapshot;
             Contract.Requires(snapshot.TextBuffer == _textBuffer);
@@ -97,27 +93,14 @@
             var introspector = new IntervalIntrospector(snapshot);
 
             var beforeSpan = new SnapshotSpan(snapshot, 0, snapshotSpan.Start);
-            beforeSpans = _tree.GetIntersectingIntervals(beforeSpan.Start, beforeSpan.Length, introspector)
-                               .Where(n => beforeSpan.Contains(n.Span.GetSpan(snapshot)))
-                               .Select(tn => new TagSpan<TTag>(tn.Span.GetSpan(snapshot), tn.Tag));
+            beforeSpans.AddRange(_tree.GetIntersectingIntervals(beforeSpan.Start, beforeSpan.Length, introspector)
+                                      .Where(n => beforeSpan.Contains(n.Span.GetSpan(snapshot)))
+                                      .Select(tn => new TagSpan<TTag>(tn.Span.GetSpan(snapshot), tn.Tag)));
 
             var afterSpan = new SnapshotSpan(snapshot, snapshotSpan.End, snapshot.Length - snapshotSpan.End);
-<<<<<<< HEAD
-            var after = _tree.GetIntersectingIntervals(afterSpan.Start, afterSpan.Length, introspector)
-                             .Where(n => afterSpan.Contains(n.Span.GetSpan(snapshot)));
-
-            var result = new List<ITagSpan<TTag>>();
-            foreach (var tagNode in before.Concat(after))
-            {
-                result.Add(new TagSpan<TTag>(tagNode.Span.GetSpan(snapshot), tagNode.Tag));
-            }
-
-            return result;
-=======
-            afterSpans = _tree.GetIntersectingIntervals(afterSpan.Start, afterSpan.Length, introspector)
-                              .Where(n => afterSpan.Contains(n.Span.GetSpan(snapshot)))
-                              .Select(tn => new TagSpan<TTag>(tn.Span.GetSpan(snapshot), tn.Tag));
->>>>>>> 227def87
+            afterSpans.AddRange(_tree.GetIntersectingIntervals(afterSpan.Start, afterSpan.Length, introspector)
+                                     .Where(n => afterSpan.Contains(n.Span.GetSpan(snapshot)))
+                                     .Select(tn => new TagSpan<TTag>(tn.Span.GetSpan(snapshot), tn.Tag)));
         }
 
         public IEnumerable<ITagSpan<TTag>> GetSpans(ITextSnapshot snapshot)
