﻿// Licensed to the .NET Foundation under one or more agreements.
// The .NET Foundation licenses this file to you under the MIT license.
// See the LICENSE file in the project root for more information.

using System;
using System.Collections.Immutable;
using System.Composition;
using System.Threading;
<<<<<<< HEAD
using System.Threading.Tasks;
=======
using Microsoft.CodeAnalysis.BraceMatching;
using Microsoft.CodeAnalysis.Editor;
>>>>>>> 80a8ce8d
using Microsoft.CodeAnalysis.EmbeddedLanguages.Common;
using Microsoft.CodeAnalysis.EmbeddedLanguages.VirtualChars;
using Microsoft.CodeAnalysis.Features.EmbeddedLanguages.RegularExpressions.LanguageServices;
<<<<<<< HEAD

namespace Microsoft.CodeAnalysis.Editor.EmbeddedLanguages.RegularExpressions
=======
using Microsoft.CodeAnalysis.Host.Mef;
using Microsoft.CodeAnalysis.Shared.Extensions;

namespace Microsoft.CodeAnalysis.EmbeddedLanguages.RegularExpressions
>>>>>>> 80a8ce8d
{
    using RegexToken = EmbeddedSyntaxToken<RegexKind>;
    using RegexTrivia = EmbeddedSyntaxTrivia<RegexKind>;

    /// <summary>
    /// Brace matching impl for embedded regex strings.
    /// </summary>
    [ExportEmbeddedLanguageBraceMatcher(
        PredefinedEmbeddedLanguageNames.Regex,
        new[] { LanguageNames.CSharp, LanguageNames.VisualBasic },
        supportsUnannotatedAPIs: true,
        "Regex", "Regexp"), Shared]
    internal sealed class RegexBraceMatcher : IEmbeddedLanguageBraceMatcher
    {
        [ImportingConstructor]
        [Obsolete(MefConstruction.ImportingConstructorMessage, error: true)]
        public RegexBraceMatcher()
        {
        }

        public BraceMatchingResult? FindBraces(
            Project project,
            SemanticModel semanticModel,
            SyntaxToken token,
            int position,
            BraceMatchingOptions options,
            CancellationToken cancellationToken)
        {
<<<<<<< HEAD
            if (!options.HighlightRelatedRegexComponentsUnderCursor)
=======
            if (!options.HighlightingOptions.HighlightRelatedRegexComponentsUnderCursor)
>>>>>>> 80a8ce8d
                return null;

            var info = project.GetRequiredLanguageService<IEmbeddedLanguagesProvider>().EmbeddedLanguageInfo;
            var detector = RegexLanguageDetector.GetOrCreate(semanticModel.Compilation, info);
            var tree = detector.TryParseString(token, semanticModel, cancellationToken);

            return tree == null ? null : GetMatchingBraces(tree, position);
        }

        private static BraceMatchingResult? GetMatchingBraces(RegexTree tree, int position)
        {
            var virtualChar = tree.Text.Find(position);
            if (virtualChar == null)
                return null;

            var ch = virtualChar.Value;
            return ch.Value switch
            {
                '(' or ')' => FindGroupingBraces(tree, ch) ?? FindCommentBraces(tree, ch),
                '[' or ']' => FindCharacterClassBraces(tree, ch),
                _ => null,
            };
        }

        private static BraceMatchingResult? CreateResult(RegexToken open, RegexToken close)
            => open.IsMissing || close.IsMissing
                ? null
                : new BraceMatchingResult(open.VirtualChars[0].Span, close.VirtualChars[0].Span);

        private static BraceMatchingResult? FindCommentBraces(RegexTree tree, VirtualChar ch)
        {
            var trivia = FindTrivia(tree.Root, ch);
            if (trivia?.Kind != RegexKind.CommentTrivia)
                return null;

            var firstChar = trivia.Value.VirtualChars[0];
            var lastChar = trivia.Value.VirtualChars[trivia.Value.VirtualChars.Length - 1];
            return firstChar != '(' || lastChar != ')'
                ? null
                : new BraceMatchingResult(firstChar.Span, lastChar.Span);
        }

        private static BraceMatchingResult? FindGroupingBraces(RegexTree tree, VirtualChar ch)
        {
            var node = FindGroupingNode(tree.Root, ch);
            return node == null ? null : CreateResult(node.OpenParenToken, node.CloseParenToken);
        }

        private static BraceMatchingResult? FindCharacterClassBraces(RegexTree tree, VirtualChar ch)
        {
            var node = FindCharacterClassNode(tree.Root, ch);
            return node == null ? null : CreateResult(node.OpenBracketToken, node.CloseBracketToken);
        }

        private static RegexGroupingNode? FindGroupingNode(RegexNode node, VirtualChar ch)
            => FindNode<RegexGroupingNode>(node, ch, (grouping, c) =>
                    grouping.OpenParenToken.VirtualChars.Contains(c) || grouping.CloseParenToken.VirtualChars.Contains(c));

        private static RegexBaseCharacterClassNode? FindCharacterClassNode(RegexNode node, VirtualChar ch)
            => FindNode<RegexBaseCharacterClassNode>(node, ch, (grouping, c) =>
                    grouping.OpenBracketToken.VirtualChars.Contains(c) || grouping.CloseBracketToken.VirtualChars.Contains(c));

        private static TNode? FindNode<TNode>(RegexNode node, VirtualChar ch, Func<TNode, VirtualChar, bool> predicate)
            where TNode : RegexNode
        {
            if (node is TNode nodeMatch && predicate(nodeMatch, ch))
                return nodeMatch;

            foreach (var child in node)
            {
                if (child.IsNode)
                {
                    var result = FindNode(child.Node, ch, predicate);
                    if (result != null)
                        return result;
                }
            }

            return null;
        }

        private static RegexTrivia? FindTrivia(RegexNode node, VirtualChar ch)
        {
            foreach (var child in node)
            {
                if (child.IsNode)
                {
                    var result = FindTrivia(child.Node, ch);
                    if (result != null)
                        return result;
                }
                else
                {
                    var token = child.Token;
                    var trivia = TryGetTrivia(token.LeadingTrivia, ch) ??
                                 TryGetTrivia(token.TrailingTrivia, ch);

                    if (trivia != null)
                        return trivia;
                }
            }

            return null;
        }

        private static RegexTrivia? TryGetTrivia(ImmutableArray<RegexTrivia> triviaList, VirtualChar ch)
        {
            foreach (var trivia in triviaList)
            {
                if (trivia.VirtualChars.Contains(ch))
                    return trivia;
            }

            return null;
        }
    }
}<|MERGE_RESOLUTION|>--- conflicted
+++ resolved
@@ -6,24 +6,15 @@
 using System.Collections.Immutable;
 using System.Composition;
 using System.Threading;
-<<<<<<< HEAD
-using System.Threading.Tasks;
-=======
 using Microsoft.CodeAnalysis.BraceMatching;
 using Microsoft.CodeAnalysis.Editor;
->>>>>>> 80a8ce8d
 using Microsoft.CodeAnalysis.EmbeddedLanguages.Common;
 using Microsoft.CodeAnalysis.EmbeddedLanguages.VirtualChars;
 using Microsoft.CodeAnalysis.Features.EmbeddedLanguages.RegularExpressions.LanguageServices;
-<<<<<<< HEAD
-
-namespace Microsoft.CodeAnalysis.Editor.EmbeddedLanguages.RegularExpressions
-=======
 using Microsoft.CodeAnalysis.Host.Mef;
 using Microsoft.CodeAnalysis.Shared.Extensions;
 
 namespace Microsoft.CodeAnalysis.EmbeddedLanguages.RegularExpressions
->>>>>>> 80a8ce8d
 {
     using RegexToken = EmbeddedSyntaxToken<RegexKind>;
     using RegexTrivia = EmbeddedSyntaxTrivia<RegexKind>;
@@ -52,11 +43,7 @@
             BraceMatchingOptions options,
             CancellationToken cancellationToken)
         {
-<<<<<<< HEAD
-            if (!options.HighlightRelatedRegexComponentsUnderCursor)
-=======
             if (!options.HighlightingOptions.HighlightRelatedRegexComponentsUnderCursor)
->>>>>>> 80a8ce8d
                 return null;
 
             var info = project.GetRequiredLanguageService<IEmbeddedLanguagesProvider>().EmbeddedLanguageInfo;
