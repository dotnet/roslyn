--- conflicted
+++ resolved
@@ -836,7 +836,6 @@
   <data name="Invalid_characters_in_assembly_name" xml:space="preserve">
     <value>Invalid characters in assembly name</value>
   </data>
-<<<<<<< HEAD
   <data name="User_Symbols_Constant_Name" xml:space="preserve">
     <value>User Symbols - Constant Name</value>
   </data>
@@ -875,9 +874,8 @@
   </data>
   <data name="Symbol_Static" xml:space="preserve">
     <value>Symbol - Static</value>
-=======
+  </data>
   <data name="Operator_Overload" xml:space="preserve">
     <value>Operator - Overload</value>
->>>>>>> e31fd76d
   </data>
 </root>