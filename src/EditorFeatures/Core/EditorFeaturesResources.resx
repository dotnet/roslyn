﻿<?xml version="1.0" encoding="utf-8"?>
<root>
  <!-- 
    Microsoft ResX Schema 
    
    Version 2.0
    
    The primary goals of this format is to allow a simple XML format 
    that is mostly human readable. The generation and parsing of the 
    various data types are done through the TypeConverter classes 
    associated with the data types.
    
    Example:
    
    ... ado.net/XML headers & schema ...
    <resheader name="resmimetype">text/microsoft-resx</resheader>
    <resheader name="version">2.0</resheader>
    <resheader name="reader">System.Resources.ResXResourceReader, System.Windows.Forms, ...</resheader>
    <resheader name="writer">System.Resources.ResXResourceWriter, System.Windows.Forms, ...</resheader>
    <data name="Name1"><value>this is my long string</value><comment>this is a comment</comment></data>
    <data name="Color1" type="System.Drawing.Color, System.Drawing">Blue</data>
    <data name="Bitmap1" mimetype="application/x-microsoft.net.object.binary.base64">
        <value>[base64 mime encoded serialized .NET Framework object]</value>
    </data>
    <data name="Icon1" type="System.Drawing.Icon, System.Drawing" mimetype="application/x-microsoft.net.object.bytearray.base64">
        <value>[base64 mime encoded string representing a byte array form of the .NET Framework object]</value>
        <comment>This is a comment</comment>
    </data>
                
    There are any number of "resheader" rows that contain simple 
    name/value pairs.
    
    Each data row contains a name, and value. The row also contains a 
    type or mimetype. Type corresponds to a .NET class that support 
    text/value conversion through the TypeConverter architecture. 
    Classes that don't support this are serialized and stored with the 
    mimetype set.
    
    The mimetype is used for serialized objects, and tells the 
    ResXResourceReader how to depersist the object. This is currently not 
    extensible. For a given mimetype the value must be set accordingly:
    
    Note - application/x-microsoft.net.object.binary.base64 is the format 
    that the ResXResourceWriter will generate, however the reader can 
    read any of the formats listed below.
    
    mimetype: application/x-microsoft.net.object.binary.base64
    value   : The object must be serialized with 
            : System.Runtime.Serialization.Formatters.Binary.BinaryFormatter
            : and then encoded with base64 encoding.
    
    mimetype: application/x-microsoft.net.object.soap.base64
    value   : The object must be serialized with 
            : System.Runtime.Serialization.Formatters.Soap.SoapFormatter
            : and then encoded with base64 encoding.

    mimetype: application/x-microsoft.net.object.bytearray.base64
    value   : The object must be serialized into a byte array 
            : using a System.ComponentModel.TypeConverter
            : and then encoded with base64 encoding.
    -->
  <xsd:schema id="root" xmlns="" xmlns:xsd="http://www.w3.org/2001/XMLSchema" xmlns:msdata="urn:schemas-microsoft-com:xml-msdata">
    <xsd:import namespace="http://www.w3.org/XML/1998/namespace" />
    <xsd:element name="root" msdata:IsDataSet="true">
      <xsd:complexType>
        <xsd:choice maxOccurs="unbounded">
          <xsd:element name="metadata">
            <xsd:complexType>
              <xsd:sequence>
                <xsd:element name="value" type="xsd:string" minOccurs="0" />
              </xsd:sequence>
              <xsd:attribute name="name" use="required" type="xsd:string" />
              <xsd:attribute name="type" type="xsd:string" />
              <xsd:attribute name="mimetype" type="xsd:string" />
              <xsd:attribute ref="xml:space" />
            </xsd:complexType>
          </xsd:element>
          <xsd:element name="assembly">
            <xsd:complexType>
              <xsd:attribute name="alias" type="xsd:string" />
              <xsd:attribute name="name" type="xsd:string" />
            </xsd:complexType>
          </xsd:element>
          <xsd:element name="data">
            <xsd:complexType>
              <xsd:sequence>
                <xsd:element name="value" type="xsd:string" minOccurs="0" msdata:Ordinal="1" />
                <xsd:element name="comment" type="xsd:string" minOccurs="0" msdata:Ordinal="2" />
              </xsd:sequence>
              <xsd:attribute name="name" type="xsd:string" use="required" msdata:Ordinal="1" />
              <xsd:attribute name="type" type="xsd:string" msdata:Ordinal="3" />
              <xsd:attribute name="mimetype" type="xsd:string" msdata:Ordinal="4" />
              <xsd:attribute ref="xml:space" />
            </xsd:complexType>
          </xsd:element>
          <xsd:element name="resheader">
            <xsd:complexType>
              <xsd:sequence>
                <xsd:element name="value" type="xsd:string" minOccurs="0" msdata:Ordinal="1" />
              </xsd:sequence>
              <xsd:attribute name="name" type="xsd:string" use="required" />
            </xsd:complexType>
          </xsd:element>
        </xsd:choice>
      </xsd:complexType>
    </xsd:element>
  </xsd:schema>
  <resheader name="resmimetype">
    <value>text/microsoft-resx</value>
  </resheader>
  <resheader name="version">
    <value>2.0</value>
  </resheader>
  <resheader name="reader">
    <value>System.Resources.ResXResourceReader, System.Windows.Forms, Version=4.0.0.0, Culture=neutral, PublicKeyToken=b77a5c561934e089</value>
  </resheader>
  <resheader name="writer">
    <value>System.Resources.ResXResourceWriter, System.Windows.Forms, Version=4.0.0.0, Culture=neutral, PublicKeyToken=b77a5c561934e089</value>
  </resheader>
  <data name="Preprocessor_Text" xml:space="preserve">
    <value>Preprocessor Text</value>
  </data>
  <data name="Punctuation" xml:space="preserve">
    <value>Punctuation</value>
  </data>
  <data name="User_Types_Classes" xml:space="preserve">
    <value>User Types - Classes</value>
  </data>
  <data name="User_Types_Delegates" xml:space="preserve">
    <value>User Types - Delegates</value>
  </data>
  <data name="User_Types_Enums" xml:space="preserve">
    <value>User Types - Enums</value>
  </data>
  <data name="User_Types_Interfaces" xml:space="preserve">
    <value>User Types - Interfaces</value>
  </data>
  <data name="User_Types_Structures" xml:space="preserve">
    <value>User Types - Structures</value>
  </data>
  <data name="User_Types_Type_Parameters" xml:space="preserve">
    <value>User Types - Type Parameters</value>
  </data>
  <data name="String_Verbatim" xml:space="preserve">
    <value>String - Verbatim</value>
  </data>
  <data name="XML_Doc_Comments_Attribute_Name" xml:space="preserve">
    <value>XML Doc Comments - Attribute Name</value>
  </data>
  <data name="XML_Doc_Comments_CData_Section" xml:space="preserve">
    <value>XML Doc Comments - CData Section</value>
  </data>
  <data name="XML_Doc_Comments_Text" xml:space="preserve">
    <value>XML Doc Comments - Text</value>
  </data>
  <data name="XML_Doc_Comments_Delimiter" xml:space="preserve">
    <value>XML Doc Comments - Delimiter</value>
  </data>
  <data name="XML_Doc_Comments_Comment" xml:space="preserve">
    <value>XML Doc Comments - Comment</value>
  </data>
  <data name="User_Types_Modules" xml:space="preserve">
    <value>User Types - Modules</value>
  </data>
  <data name="VB_XML_Literals_Attribute_Name" xml:space="preserve">
    <value>VB XML Literals - Attribute Name</value>
  </data>
  <data name="VB_XML_Literals_Attribute_Quotes" xml:space="preserve">
    <value>VB XML Literals - Attribute Quotes</value>
  </data>
  <data name="VB_XML_Literals_Attribute_Value" xml:space="preserve">
    <value>VB XML Literals - Attribute Value</value>
  </data>
  <data name="VB_XML_Literals_CData_Section" xml:space="preserve">
    <value>VB XML Literals - CData Section</value>
  </data>
  <data name="VB_XML_Literals_Comment" xml:space="preserve">
    <value>VB XML Literals - Comment</value>
  </data>
  <data name="VB_XML_Literals_Delimiter" xml:space="preserve">
    <value>VB XML Literals - Delimiter</value>
  </data>
  <data name="VB_XML_Literals_Embedded_Expression" xml:space="preserve">
    <value>VB XML Literals - Embedded Expression</value>
  </data>
  <data name="VB_XML_Literals_Entity_Reference" xml:space="preserve">
    <value>VB XML Literals - Entity Reference</value>
  </data>
  <data name="VB_XML_Literals_Name" xml:space="preserve">
    <value>VB XML Literals - Name</value>
  </data>
  <data name="VB_XML_Literals_Processing_Instruction" xml:space="preserve">
    <value>VB XML Literals - Processing Instruction</value>
  </data>
  <data name="VB_XML_Literals_Text" xml:space="preserve">
    <value>VB XML Literals - Text</value>
  </data>
  <data name="XML_Doc_Comments_Attribute_Quotes" xml:space="preserve">
    <value>XML Doc Comments - Attribute Quotes</value>
  </data>
  <data name="XML_Doc_Comments_Attribute_Value" xml:space="preserve">
    <value>XML Doc Comments - Attribute Value</value>
  </data>
  <data name="Unnecessary_Code" xml:space="preserve">
    <value>Unnecessary Code</value>
  </data>
  <data name="Rude_Edit" xml:space="preserve">
    <value>Rude Edit</value>
  </data>
  <data name="Rename_will_update_1_reference_in_1_file" xml:space="preserve">
    <value>Rename will update 1 reference in 1 file.</value>
  </data>
  <data name="Rename_will_update_0_references_in_1_file" xml:space="preserve">
    <value>Rename will update {0} references in 1 file.</value>
  </data>
  <data name="Rename_will_update_0_references_in_1_files" xml:space="preserve">
    <value>Rename will update {0} references in {1} files.</value>
  </data>
  <data name="_0_conflict_s_will_be_resolved" xml:space="preserve">
    <value>{0} conflict(s) will be resolved</value>
  </data>
  <data name="_0_unresolvable_conflict_s" xml:space="preserve">
    <value>{0} unresolvable conflict(s)</value>
  </data>
  <data name="Applying_0" xml:space="preserve">
    <value>Applying "{0}"...</value>
  </data>
  <data name="Adding_0_to_1_with_content_colon" xml:space="preserve">
    <value>Adding '{0}' to '{1}' with content:</value>
  </data>
  <data name="Adding_project_0" xml:space="preserve">
    <value>Adding project '{0}'</value>
  </data>
  <data name="Removing_project_0" xml:space="preserve">
    <value>Removing project '{0}'</value>
  </data>
  <data name="Changing_project_references_for_0" xml:space="preserve">
    <value>Changing project references for '{0}'</value>
  </data>
  <data name="Adding_reference_0_to_1" xml:space="preserve">
    <value>Adding reference '{0}' to '{1}'</value>
  </data>
  <data name="Removing_reference_0_from_1" xml:space="preserve">
    <value>Removing reference '{0}' from '{1}'</value>
  </data>
  <data name="Adding_analyzer_reference_0_to_1" xml:space="preserve">
    <value>Adding analyzer reference '{0}' to '{1}'</value>
  </data>
  <data name="Removing_analyzer_reference_0_from_1" xml:space="preserve">
    <value>Removing analyzer reference '{0}' from '{1}'</value>
  </data>
  <data name="XML_End_Tag_Completion" xml:space="preserve">
    <value>XML End Tag Completion</value>
  </data>
  <data name="Completing_Tag" xml:space="preserve">
    <value>Completing Tag</value>
  </data>
  <data name="Encapsulate_Field" xml:space="preserve">
    <value>Encapsulate Field</value>
  </data>
  <data name="Applying_Encapsulate_Field_refactoring" xml:space="preserve">
    <value>Applying "Encapsulate Field" refactoring...</value>
  </data>
  <data name="Please_select_the_definition_of_the_field_to_encapsulate" xml:space="preserve">
    <value>Please select the definition of the field to encapsulate.</value>
  </data>
  <data name="Given_Workspace_doesn_t_support_Undo" xml:space="preserve">
    <value>Given Workspace doesn't support Undo</value>
  </data>
  <data name="Searching" xml:space="preserve">
    <value>Searching...</value>
  </data>
  <data name="Canceled" xml:space="preserve">
    <value>Canceled.</value>
  </data>
  <data name="No_information_found" xml:space="preserve">
    <value>No information found.</value>
  </data>
  <data name="No_usages_found" xml:space="preserve">
    <value>No usages found.</value>
  </data>
  <data name="Implements_" xml:space="preserve">
    <value>Implements</value>
  </data>
  <data name="Implemented_By" xml:space="preserve">
    <value>Implemented By</value>
  </data>
  <data name="Overrides_" xml:space="preserve">
    <value>Overrides</value>
  </data>
  <data name="Overridden_By" xml:space="preserve">
    <value>Overridden By</value>
  </data>
  <data name="Directly_Called_In" xml:space="preserve">
    <value>Directly Called In</value>
  </data>
  <data name="Indirectly_Called_In" xml:space="preserve">
    <value>Indirectly Called In</value>
  </data>
  <data name="Called_In" xml:space="preserve">
    <value>Called In</value>
  </data>
  <data name="Referenced_In" xml:space="preserve">
    <value>Referenced In</value>
  </data>
  <data name="No_references_found" xml:space="preserve">
    <value>No references found.</value>
  </data>
  <data name="No_derived_types_found" xml:space="preserve">
    <value>No derived types found.</value>
  </data>
  <data name="No_implementations_found" xml:space="preserve">
    <value>No implementations found.</value>
  </data>
  <data name="_0_Line_1" xml:space="preserve">
    <value>{0} - (Line {1})</value>
  </data>
  <data name="Class_Parts" xml:space="preserve">
    <value>Class Parts</value>
  </data>
  <data name="Struct_Parts" xml:space="preserve">
    <value>Struct Parts</value>
  </data>
  <data name="Interface_Parts" xml:space="preserve">
    <value>Interface Parts</value>
  </data>
  <data name="Type_Parts" xml:space="preserve">
    <value>Type Parts</value>
  </data>
  <data name="Inherits_" xml:space="preserve">
    <value>Inherits</value>
  </data>
  <data name="Inherited_By" xml:space="preserve">
    <value>Inherited By</value>
  </data>
  <data name="Already_tracking_document_with_identical_key" xml:space="preserve">
    <value>Already tracking document with identical key</value>
  </data>
  <data name="document_is_not_currently_being_tracked" xml:space="preserve">
    <value>document is not currently being tracked</value>
  </data>
  <data name="Computing_Rename_information" xml:space="preserve">
    <value>Computing Rename information...</value>
  </data>
  <data name="Updating_files" xml:space="preserve">
    <value>Updating files...</value>
  </data>
  <data name="Rename_operation_was_cancelled_or_is_not_valid" xml:space="preserve">
    <value>Rename operation was cancelled or is not valid</value>
  </data>
  <data name="Rename_Symbol" xml:space="preserve">
    <value>Rename Symbol</value>
  </data>
  <data name="Text_Buffer_Change" xml:space="preserve">
    <value>Text Buffer Change</value>
  </data>
  <data name="Rename_operation_was_not_properly_completed_Some_file_might_not_have_been_updated" xml:space="preserve">
    <value>Rename operation was not properly completed. Some file might not have been updated.</value>
  </data>
  <data name="Rename_0_to_1" xml:space="preserve">
    <value>Rename '{0}' to '{1}'</value>
  </data>
  <data name="Preview_Warning" xml:space="preserve">
    <value>Preview Warning</value>
  </data>
  <data name="Automatic_Line_Ender" xml:space="preserve">
    <value>Automatic Line Ender</value>
  </data>
  <data name="Automatically_completing" xml:space="preserve">
    <value>Automatically completing...</value>
  </data>
  <data name="Automatic_Pair_Completion" xml:space="preserve">
    <value>Automatic Pair Completion</value>
  </data>
  <data name="An_active_inline_rename_session_is_still_active_Complete_it_before_starting_a_new_one" xml:space="preserve">
    <value>An active inline rename session is still active. Complete it before starting a new one.</value>
  </data>
  <data name="The_buffer_is_not_part_of_a_workspace" xml:space="preserve">
    <value>The buffer is not part of a workspace.</value>
  </data>
  <data name="The_token_is_not_contained_in_the_workspace" xml:space="preserve">
    <value>The token is not contained in the workspace.</value>
  </data>
  <data name="You_must_rename_an_identifier" xml:space="preserve">
    <value>You must rename an identifier.</value>
  </data>
  <data name="You_cannot_rename_this_element" xml:space="preserve">
    <value>You cannot rename this element.</value>
  </data>
  <data name="You_cannot_rename_this_element_because_it_is_contained_in_a_read_only_file" xml:space="preserve">
    <value>You cannot rename this element because it is contained in a read-only file.</value>
  </data>
  <data name="You_cannot_rename_this_element_because_it_is_in_a_location_that_cannot_be_navigated_to" xml:space="preserve">
    <value>You cannot rename this element because it is in a location that cannot be navigated to.</value>
  </data>
  <data name="Please_resolve_errors_in_your_code_before_renaming_this_element" xml:space="preserve">
    <value>Please resolve errors in your code before renaming this element.</value>
  </data>
  <data name="You_cannot_rename_operators" xml:space="preserve">
    <value>You cannot rename operators.</value>
  </data>
  <data name="You_cannot_rename_elements_that_are_defined_in_metadata" xml:space="preserve">
    <value>You cannot rename elements that are defined in metadata.</value>
  </data>
  <data name="You_cannot_rename_elements_from_previous_submissions" xml:space="preserve">
    <value>You cannot rename elements from previous submissions.</value>
  </data>
  <data name="Navigation_Bars" xml:space="preserve">
    <value>Navigation Bars</value>
  </data>
  <data name="Refreshing_navigation_bars" xml:space="preserve">
    <value>Refreshing navigation bars...</value>
  </data>
  <data name="Format_Token" xml:space="preserve">
    <value>Format Token</value>
  </data>
  <data name="Smart_Indenting" xml:space="preserve">
    <value>Smart Indenting</value>
  </data>
  <data name="Find_References" xml:space="preserve">
    <value>Find References</value>
  </data>
  <data name="Finding_references" xml:space="preserve">
    <value>Finding references...</value>
  </data>
  <data name="Finding_references_of_0" xml:space="preserve">
    <value>Finding references of "{0}"...</value>
  </data>
  <data name="Comment_Selection" xml:space="preserve">
    <value>Comment Selection</value>
  </data>
  <data name="Uncomment_Selection" xml:space="preserve">
    <value>Uncomment Selection</value>
  </data>
  <data name="Commenting_currently_selected_text" xml:space="preserve">
    <value>Commenting currently selected text...</value>
  </data>
  <data name="Uncommenting_currently_selected_text" xml:space="preserve">
    <value>Uncommenting currently selected text...</value>
  </data>
  <data name="Insert_new_line" xml:space="preserve">
    <value>Insert new line</value>
  </data>
  <data name="Documentation_Comment" xml:space="preserve">
    <value>Documentation Comment</value>
  </data>
  <data name="Inserting_documentation_comment" xml:space="preserve">
    <value>Inserting documentation comment...</value>
  </data>
  <data name="Extract_Method" xml:space="preserve">
    <value>Extract Method</value>
  </data>
  <data name="Applying_Extract_Method_refactoring" xml:space="preserve">
    <value>Applying "Extract Method" refactoring...</value>
  </data>
  <data name="Format_Document" xml:space="preserve">
    <value>Format Document</value>
  </data>
  <data name="Formatting_document" xml:space="preserve">
    <value>Formatting document...</value>
  </data>
  <data name="Formatting" xml:space="preserve">
    <value>Formatting</value>
  </data>
  <data name="Format_Selection" xml:space="preserve">
    <value>Format Selection</value>
  </data>
  <data name="Formatting_currently_selected_text" xml:space="preserve">
    <value>Formatting currently selected text...</value>
  </data>
  <data name="Cannot_navigate_to_the_symbol_under_the_caret" xml:space="preserve">
    <value>Cannot navigate to the symbol under the caret.</value>
  </data>
  <data name="Go_to_Definition" xml:space="preserve">
    <value>Go to Definition</value>
  </data>
  <data name="Navigating_to_definition" xml:space="preserve">
    <value>Navigating to definition...</value>
  </data>
  <data name="Organize_Document" xml:space="preserve">
    <value>Organize Document</value>
  </data>
  <data name="Organizing_document" xml:space="preserve">
    <value>Organizing document...</value>
  </data>
  <data name="Highlighted_Definition" xml:space="preserve">
    <value>Highlighted Definition</value>
  </data>
  <data name="The_new_name_is_not_a_valid_identifier" xml:space="preserve">
    <value>The new name is not a valid identifier.</value>
  </data>
  <data name="Inline_Rename_Fixup" xml:space="preserve">
    <value>Inline Rename Fixup</value>
  </data>
  <data name="Inline_Rename_Resolved_Conflict" xml:space="preserve">
    <value>Inline Rename Resolved Conflict</value>
  </data>
  <data name="Inline_Rename" xml:space="preserve">
    <value>Inline Rename</value>
  </data>
  <data name="Rename" xml:space="preserve">
    <value>Rename</value>
  </data>
  <data name="Start_Rename" xml:space="preserve">
    <value>Start Rename</value>
  </data>
  <data name="Display_conflict_resolutions" xml:space="preserve">
    <value>Display conflict resolutions</value>
  </data>
  <data name="Finding_token_to_rename" xml:space="preserve">
    <value>Finding token to rename...</value>
  </data>
  <data name="Conflict" xml:space="preserve">
    <value>Conflict</value>
  </data>
  <data name="Text_Navigation" xml:space="preserve">
    <value>Text Navigation</value>
  </data>
  <data name="Finding_word_extent" xml:space="preserve">
    <value>Finding word extent...</value>
  </data>
  <data name="Finding_enclosing_span" xml:space="preserve">
    <value>Finding enclosing span...</value>
  </data>
  <data name="Finding_span_of_next_sibling" xml:space="preserve">
    <value>Finding span of next sibling...</value>
  </data>
  <data name="Finding_span_of_previous_sibling" xml:space="preserve">
    <value>Finding span of previous sibling...</value>
  </data>
  <data name="Rename_colon_0" xml:space="preserve">
    <value>Rename: {0}</value>
  </data>
  <data name="Light_bulb_session_is_already_dismissed" xml:space="preserve">
    <value>Light bulb session is already dismissed.</value>
  </data>
  <data name="Automatic_Pair_Completion_End_Point_Marker_Color" xml:space="preserve">
    <value>Automatic Pair Completion End Point Marker Color</value>
  </data>
  <data name="Renaming_anonymous_type_members_is_not_yet_supported" xml:space="preserve">
    <value>Renaming anonymous type members is not yet supported.</value>
  </data>
  <data name="Engine_must_be_attached_to_an_Interactive_Window" xml:space="preserve">
    <value>Engine must be attached to an Interactive Window.</value>
  </data>
  <data name="Changes_the_current_prompt_settings" xml:space="preserve">
    <value>Changes the current prompt settings.</value>
  </data>
  <data name="Unexpected_text_colon_0" xml:space="preserve">
    <value>Unexpected text: '{0}'</value>
  </data>
  <data name="The_triggerSpan_is_not_included_in_the_given_workspace" xml:space="preserve">
    <value>The triggerSpan is not included in the given workspace.</value>
  </data>
  <data name="This_session_has_already_been_dismissed" xml:space="preserve">
    <value>This session has already been dismissed.</value>
  </data>
  <data name="The_transaction_is_already_complete" xml:space="preserve">
    <value>The transaction is already complete.</value>
  </data>
  <data name="Not_a_source_error_line_column_unavailable" xml:space="preserve">
    <value>Not a source error, line/column unavailable</value>
  </data>
  <data name="Can_t_compare_positions_from_different_text_snapshots" xml:space="preserve">
    <value>Can't compare positions from different text snapshots</value>
  </data>
  <data name="XML_Doc_Comments_Entity_Reference" xml:space="preserve">
    <value>XML Doc Comments - Entity Reference</value>
  </data>
  <data name="XML_Doc_Comments_Name" xml:space="preserve">
    <value>XML Doc Comments - Name</value>
  </data>
  <data name="XML_Doc_Comments_Processing_Instruction" xml:space="preserve">
    <value>XML Doc Comments - Processing Instruction</value>
  </data>
  <data name="Active_Statement" xml:space="preserve">
    <value>Active Statement</value>
  </data>
  <data name="Loading_Peek_information" xml:space="preserve">
    <value>Loading Peek information...</value>
  </data>
  <data name="Peek" xml:space="preserve">
    <value>Peek</value>
  </data>
  <data name="Apply1" xml:space="preserve">
    <value>_Apply</value>
  </data>
  <data name="Include_overload_s" xml:space="preserve">
    <value>Include _overload(s)</value>
  </data>
  <data name="Include_comments" xml:space="preserve">
    <value>Include _comments</value>
  </data>
  <data name="Include_strings" xml:space="preserve">
    <value>Include _strings</value>
  </data>
  <data name="Apply2" xml:space="preserve">
    <value>Apply</value>
  </data>
  <data name="Change_Signature" xml:space="preserve">
    <value>Change Signature</value>
  </data>
  <data name="Preview_Changes_0" xml:space="preserve">
    <value>Preview Changes - {0}</value>
  </data>
  <data name="Preview_Code_Changes_colon" xml:space="preserve">
    <value>Preview Code Changes:</value>
  </data>
  <data name="Preview_Changes" xml:space="preserve">
    <value>Preview Changes</value>
  </data>
  <data name="Format_Paste" xml:space="preserve">
    <value>Format Paste</value>
  </data>
  <data name="Formatting_pasted_text" xml:space="preserve">
    <value>Formatting pasted text...</value>
  </data>
  <data name="The_definition_of_the_object_is_hidden" xml:space="preserve">
    <value>The definition of the object is hidden.</value>
  </data>
  <data name="Automatic_Formatting" xml:space="preserve">
    <value>Automatic Formatting</value>
  </data>
  <data name="Extract_method_encountered_the_following_issues" xml:space="preserve">
    <value>Extract method encountered the following issues:</value>
  </data>
  <data name="Do_you_still_want_to_proceed_This_may_produce_broken_code" xml:space="preserve">
    <value>Do you still want to proceed? This may produce broken code.</value>
  </data>
  <data name="We_can_fix_the_error_by_not_making_struct_out_ref_parameter_s_Do_you_want_to_proceed" xml:space="preserve">
    <value>We can fix the error by not making struct "out/ref" parameter(s).
Do you want to proceed?</value>
  </data>
  <data name="Change_Signature_colon" xml:space="preserve">
    <value>Change Signature:</value>
  </data>
  <data name="Rename_0_to_1_colon" xml:space="preserve">
    <value>Rename '{0}' to '{1}':</value>
  </data>
  <data name="Encapsulate_Field_colon" xml:space="preserve">
    <value>Encapsulate Field:</value>
  </data>
  <data name="Call_Hierarchy" xml:space="preserve">
    <value>Call Hierarchy</value>
  </data>
  <data name="Calls_To_0" xml:space="preserve">
    <value>Calls To '{0}'</value>
  </data>
  <data name="Calls_To_Base_Member_0" xml:space="preserve">
    <value>Calls To Base Member '{0}'</value>
  </data>
  <data name="Calls_To_Interface_Implementation_0" xml:space="preserve">
    <value>Calls To Interface Implementation '{0}'</value>
  </data>
  <data name="Computing_Call_Hierarchy_Information" xml:space="preserve">
    <value>Computing Call Hierarchy Information</value>
  </data>
  <data name="Implements_0" xml:space="preserve">
    <value>Implements '{0}'</value>
  </data>
  <data name="Initializers" xml:space="preserve">
    <value>Initializers</value>
  </data>
  <data name="References_To_Field_0" xml:space="preserve">
    <value>References To Field '{0}'</value>
  </data>
  <data name="Calls_To_Overrides" xml:space="preserve">
    <value>Calls To Overrides</value>
  </data>
  <data name="Preview_changes1" xml:space="preserve">
    <value>_Preview changes</value>
  </data>
  <data name="Apply3" xml:space="preserve">
    <value>Apply</value>
  </data>
  <data name="Cancel" xml:space="preserve">
    <value>Cancel</value>
  </data>
  <data name="Changes" xml:space="preserve">
    <value>Changes</value>
  </data>
  <data name="Preview_changes2" xml:space="preserve">
    <value>Preview changes</value>
  </data>
  <data name="IntelliSense" xml:space="preserve">
    <value>IntelliSense</value>
  </data>
  <data name="IntelliSense_Commit_Formatting" xml:space="preserve">
    <value>IntelliSense Commit Formatting</value>
  </data>
  <data name="Rename_Tracking" xml:space="preserve">
    <value>Rename Tracking</value>
  </data>
  <data name="Removing_0_from_1_with_content_colon" xml:space="preserve">
    <value>Removing '{0}' from '{1}' with content:</value>
  </data>
  <data name="_0_does_not_support_the_1_operation_However_it_may_contain_nested_2_s_see_2_3_that_support_this_operation" xml:space="preserve">
    <value>'{0}' does not support the '{1}' operation. However, it may contain nested '{2}'s (see '{2}.{3}') that support this operation.</value>
  </data>
  <data name="Brace_Completion" xml:space="preserve">
    <value>Brace Completion</value>
  </data>
  <data name="Cannot_apply_operation_while_a_rename_session_is_active" xml:space="preserve">
    <value>Cannot apply operation while a rename session is active.</value>
  </data>
  <data name="The_rename_tracking_session_was_cancelled_and_is_no_longer_available" xml:space="preserve">
    <value>The rename tracking session was cancelled and is no longer available.</value>
  </data>
  <data name="Highlighted_Written_Reference" xml:space="preserve">
    <value>Highlighted Written Reference</value>
  </data>
  <data name="Cursor_must_be_on_a_member_name" xml:space="preserve">
    <value>Cursor must be on a member name.</value>
  </data>
  <data name="Brace_Matching" xml:space="preserve">
    <value>Brace Matching</value>
  </data>
  <data name="Locating_implementations" xml:space="preserve">
    <value>Locating implementations...</value>
  </data>
  <data name="Locating_bases" xml:space="preserve">
    <value>Locating bases...</value>
  </data>
  <data name="Go_To_Implementation" xml:space="preserve">
    <value>Go To Implementation</value>
  </data>
  <data name="Go_To_Base" xml:space="preserve">
    <value>Go To Base</value>
  </data>
  <data name="The_symbol_has_no_implementations" xml:space="preserve">
    <value>The symbol has no implementations.</value>
  </data>
  <data name="New_name_colon_0" xml:space="preserve">
    <value>New name: {0}</value>
  </data>
  <data name="Modify_any_highlighted_location_to_begin_renaming" xml:space="preserve">
    <value>Modify any highlighted location to begin renaming.</value>
  </data>
  <data name="Paste" xml:space="preserve">
    <value>Paste</value>
  </data>
  <data name="Navigating" xml:space="preserve">
    <value>Navigating...</value>
  </data>
  <data name="Suggestion_ellipses" xml:space="preserve">
    <value>Suggestion ellipses (…)</value>
  </data>
  <data name="_0_references" xml:space="preserve">
    <value>'{0}' references</value>
  </data>
  <data name="_0_implementations" xml:space="preserve">
    <value>'{0}' implementations</value>
  </data>
  <data name="_0_declarations" xml:space="preserve">
    <value>'{0}' declarations</value>
  </data>
  <data name="An_inline_rename_session_is_active_for_identifier_0" xml:space="preserve">
    <value>An inline rename session is active for identifier '{0}'. Invoke inline rename again to access additional options. You may continue to edit the identifier being renamed at any time.</value>
    <comment>For screenreaders. {0} is the identifier being renamed.</comment>
  </data>
  <data name="Inline_Rename_Conflict" xml:space="preserve">
    <value>Inline Rename Conflict</value>
  </data>
  <data name="Inline_Rename_Field_Background_and_Border" xml:space="preserve">
    <value>Inline Rename Field Background and Border</value>
  </data>
  <data name="Inline_Rename_Field_Text" xml:space="preserve">
    <value>Inline Rename Field Text</value>
  </data>
  <data name="Block_Comment_Editing" xml:space="preserve">
    <value>Block Comment Editing</value>
  </data>
  <data name="Comment_Uncomment_Selection" xml:space="preserve">
    <value>Comment/Uncomment Selection</value>
  </data>
  <data name="Code_Completion" xml:space="preserve">
    <value>Code Completion</value>
  </data>
  <data name="Execute_In_Interactive" xml:space="preserve">
    <value>Execute In Interactive</value>
  </data>
  <data name="Extract_Interface" xml:space="preserve">
    <value>Extract Interface</value>
  </data>
  <data name="Go_To_Adjacent_Member" xml:space="preserve">
    <value>Go To Adjacent Member</value>
  </data>
  <data name="Interactive" xml:space="preserve">
    <value>Interactive</value>
  </data>
  <data name="Paste_in_Interactive" xml:space="preserve">
    <value>Paste in Interactive</value>
  </data>
  <data name="Navigate_To_Highlight_Reference" xml:space="preserve">
    <value>Navigate To Highlighted Reference</value>
  </data>
  <data name="Outlining" xml:space="preserve">
    <value>Outlining</value>
  </data>
  <data name="Rename_Tracking_Cancellation" xml:space="preserve">
    <value>Rename Tracking Cancellation</value>
  </data>
  <data name="Signature_Help" xml:space="preserve">
    <value>Signature Help</value>
  </data>
  <data name="Smart_Token_Formatter" xml:space="preserve">
    <value>Smart Token Formatter</value>
  </data>
  <data name="Code_cleanup_is_not_configured" xml:space="preserve">
    <value>Code cleanup is not configured</value>
  </data>
  <data name="Format_document_performed_additional_cleanup" xml:space="preserve">
    <value>Format Document performed additional cleanup</value>
  </data>
  <data name="Configure_it_now" xml:space="preserve">
    <value>Configure it now</value>
  </data>
  <data name="Do_not_show_this_message_again" xml:space="preserve">
    <value>Do not show this message again</value>
  </data>
  <data name="Applying_changes" xml:space="preserve">
    <value>Applying changes</value>
  </data>
  <data name="String_Escape_Character" xml:space="preserve">
    <value>String - Escape Character</value>
  </data>
  <data name="Change_configuration" xml:space="preserve">
    <value>Change configuration</value>
  </data>
  <data name="Paste_Tracking" xml:space="preserve">
    <value>Paste Tracking</value>
  </data>
  <data name="Filter_image_element" xml:space="preserve">
    <value>Filter</value>
    <comment>Caption/tooltip for "Filter" image element displayed in completion popup.</comment>
  </data>
  <data name="Warning_image_element" xml:space="preserve">
    <value>Warning</value>
    <comment>Caption/tooltip for "Warning" image element displayed in completion popup.</comment>
  </data>
  <data name="Invalid_assembly_name" xml:space="preserve">
    <value>Invalid assembly name</value>
  </data>
  <data name="Invalid_characters_in_assembly_name" xml:space="preserve">
    <value>Invalid characters in assembly name</value>
  </data>
  <data name="User_Members_Constants" xml:space="preserve">
    <value>User Members - Constants</value>
  </data>
  <data name="User_Members_Enum_Members" xml:space="preserve">
    <value>User Members - Enum Members</value>
  </data>
  <data name="User_Members_Events" xml:space="preserve">
    <value>User Members - Events</value>
  </data>
  <data name="User_Members_Extension_Methods" xml:space="preserve">
    <value>User Members - Extension Methods</value>
  </data>
  <data name="User_Members_Fields" xml:space="preserve">
    <value>User Members - Fields</value>
  </data>
  <data name="User_Members_Locals" xml:space="preserve">
    <value>User Members - Locals</value>
  </data>
  <data name="User_Members_Methods" xml:space="preserve">
    <value>User Members - Methods</value>
  </data>
  <data name="User_Members_Namespaces" xml:space="preserve">
    <value>User Members - Namespaces</value>
  </data>
  <data name="User_Members_Parameters" xml:space="preserve">
    <value>User Members - Parameters</value>
  </data>
  <data name="User_Members_Properties" xml:space="preserve">
    <value>User Members - Properties</value>
  </data>
  <data name="User_Members_Labels" xml:space="preserve">
    <value>User Members - Labels</value>
  </data>
  <data name="Keyword_Control" xml:space="preserve">
    <value>Keyword - Control</value>
  </data>
  <data name="Symbol_Static" xml:space="preserve">
    <value>Symbol - Static</value>
  </data>
  <data name="Operator_Overloaded" xml:space="preserve">
    <value>Operator - Overloaded</value>
  </data>
  <data name="Waiting_for_background_work_to_finish" xml:space="preserve">
    <value>Waiting for background work to finish...</value>
  </data>
  <data name="The_symbol_has_no_base" xml:space="preserve">
    <value>The symbol has no base.</value>
  </data>
  <data name="_0_bases" xml:space="preserve">
    <value>'{0}' bases</value>
  </data>
  <data name="Rename_symbols_file" xml:space="preserve">
    <value>Rename symbol's _file</value>
    <comment>Indicates that the file a symbol is defined in will also be renamed</comment>
  </data>
  <data name="Rename_file_partial_type" xml:space="preserve">
    <value>Rename _file (not allowed on partial types)</value>
    <comment>Disabled text status for file rename</comment>
  </data>
  <data name="Rename_file_name_doesnt_match" xml:space="preserve">
    <value>Rename _file (type does not match file name)</value>
  </data>
  <data name="Toggle_Block_Comment" xml:space="preserve">
    <value>Toggle Block Comment</value>
  </data>
  <data name="Toggling_block_comment" xml:space="preserve">
    <value>Toggling block comment...</value>
  </data>
  <data name="Toggle_Line_Comment" xml:space="preserve">
    <value>Toggle Line Comment</value>
  </data>
  <data name="Toggling_line_comment" xml:space="preserve">
    <value>Toggling line comment...</value>
  </data>
  <data name="Expander_display_text" xml:space="preserve">
    <value>items from unimported namespaces</value>
  </data>
  <data name="Expander_image_element" xml:space="preserve">
    <value>Expander</value>
  </data>
  <data name="Removal_of_document_not_supported" xml:space="preserve">
    <value>Removal of document not supported</value>
  </data>
  <data name="Split_comment" xml:space="preserve">
    <value>Split comment</value>
  </data>
  <data name="_0_implemented_members" xml:space="preserve">
    <value>'{0}' implemented members</value>
  </data>
  <data name="external" xml:space="preserve">
    <value>(external)</value>
  </data>
  <data name="Inline_Hints" xml:space="preserve">
    <value>Inline Hints</value>
  </data>
  <data name="Error_creating_instance_of_CodeFixProvider_0" xml:space="preserve">
    <value>Error creating instance of CodeFixProvider '{0}'</value>
  </data>
  <data name="Error_creating_instance_of_CodeFixProvider" xml:space="preserve">
    <value>Error creating instance of CodeFixProvider</value>
  </data>
<<<<<<< HEAD
  <data name="Adding_missing_import_directives" xml:space="preserve">
    <value>Adding missing import directives...</value>
    <comment>Used as a thread awaited dialog letting the user know that work is being done on paste. "import" is a language specific term</comment>
  </data>
  <data name="Add_Missing_Imports_On_Paste" xml:space="preserve">
    <value>Add Missing Imports On Paste</value>
=======
  <data name="User_Types_Records" xml:space="preserve">
    <value>User Types - Records</value>
>>>>>>> 774cfb08
  </data>
</root><|MERGE_RESOLUTION|>--- conflicted
+++ resolved
@@ -945,16 +945,14 @@
   <data name="Error_creating_instance_of_CodeFixProvider" xml:space="preserve">
     <value>Error creating instance of CodeFixProvider</value>
   </data>
-<<<<<<< HEAD
   <data name="Adding_missing_import_directives" xml:space="preserve">
     <value>Adding missing import directives...</value>
     <comment>Used as a thread awaited dialog letting the user know that work is being done on paste. "import" is a language specific term</comment>
   </data>
   <data name="Add_Missing_Imports_On_Paste" xml:space="preserve">
     <value>Add Missing Imports On Paste</value>
-=======
+  </data>
   <data name="User_Types_Records" xml:space="preserve">
     <value>User Types - Records</value>
->>>>>>> 774cfb08
   </data>
 </root>