﻿<?xml version="1.0" encoding="utf-8"?>
<root>
  <!-- 
    Microsoft ResX Schema 
    
    Version 2.0
    
    The primary goals of this format is to allow a simple XML format 
    that is mostly human readable. The generation and parsing of the 
    various data types are done through the TypeConverter classes 
    associated with the data types.
    
    Example:
    
    ... ado.net/XML headers & schema ...
    <resheader name="resmimetype">text/microsoft-resx</resheader>
    <resheader name="version">2.0</resheader>
    <resheader name="reader">System.Resources.ResXResourceReader, System.Windows.Forms, ...</resheader>
    <resheader name="writer">System.Resources.ResXResourceWriter, System.Windows.Forms, ...</resheader>
    <data name="Name1"><value>this is my long string</value><comment>this is a comment</comment></data>
    <data name="Color1" type="System.Drawing.Color, System.Drawing">Blue</data>
    <data name="Bitmap1" mimetype="application/x-microsoft.net.object.binary.base64">
        <value>[base64 mime encoded serialized .NET Framework object]</value>
    </data>
    <data name="Icon1" type="System.Drawing.Icon, System.Drawing" mimetype="application/x-microsoft.net.object.bytearray.base64">
        <value>[base64 mime encoded string representing a byte array form of the .NET Framework object]</value>
        <comment>This is a comment</comment>
    </data>
                
    There are any number of "resheader" rows that contain simple 
    name/value pairs.
    
    Each data row contains a name, and value. The row also contains a 
    type or mimetype. Type corresponds to a .NET class that support 
    text/value conversion through the TypeConverter architecture. 
    Classes that don't support this are serialized and stored with the 
    mimetype set.
    
    The mimetype is used for serialized objects, and tells the 
    ResXResourceReader how to depersist the object. This is currently not 
    extensible. For a given mimetype the value must be set accordingly:
    
    Note - application/x-microsoft.net.object.binary.base64 is the format 
    that the ResXResourceWriter will generate, however the reader can 
    read any of the formats listed below.
    
    mimetype: application/x-microsoft.net.object.binary.base64
    value   : The object must be serialized with 
            : System.Runtime.Serialization.Formatters.Binary.BinaryFormatter
            : and then encoded with base64 encoding.
    
    mimetype: application/x-microsoft.net.object.soap.base64
    value   : The object must be serialized with 
            : System.Runtime.Serialization.Formatters.Soap.SoapFormatter
            : and then encoded with base64 encoding.

    mimetype: application/x-microsoft.net.object.bytearray.base64
    value   : The object must be serialized into a byte array 
            : using a System.ComponentModel.TypeConverter
            : and then encoded with base64 encoding.
    -->
  <xsd:schema id="root" xmlns="" xmlns:xsd="http://www.w3.org/2001/XMLSchema" xmlns:msdata="urn:schemas-microsoft-com:xml-msdata">
    <xsd:import namespace="http://www.w3.org/XML/1998/namespace" />
    <xsd:element name="root" msdata:IsDataSet="true">
      <xsd:complexType>
        <xsd:choice maxOccurs="unbounded">
          <xsd:element name="metadata">
            <xsd:complexType>
              <xsd:sequence>
                <xsd:element name="value" type="xsd:string" minOccurs="0" />
              </xsd:sequence>
              <xsd:attribute name="name" use="required" type="xsd:string" />
              <xsd:attribute name="type" type="xsd:string" />
              <xsd:attribute name="mimetype" type="xsd:string" />
              <xsd:attribute ref="xml:space" />
            </xsd:complexType>
          </xsd:element>
          <xsd:element name="assembly">
            <xsd:complexType>
              <xsd:attribute name="alias" type="xsd:string" />
              <xsd:attribute name="name" type="xsd:string" />
            </xsd:complexType>
          </xsd:element>
          <xsd:element name="data">
            <xsd:complexType>
              <xsd:sequence>
                <xsd:element name="value" type="xsd:string" minOccurs="0" msdata:Ordinal="1" />
                <xsd:element name="comment" type="xsd:string" minOccurs="0" msdata:Ordinal="2" />
              </xsd:sequence>
              <xsd:attribute name="name" type="xsd:string" use="required" msdata:Ordinal="1" />
              <xsd:attribute name="type" type="xsd:string" msdata:Ordinal="3" />
              <xsd:attribute name="mimetype" type="xsd:string" msdata:Ordinal="4" />
              <xsd:attribute ref="xml:space" />
            </xsd:complexType>
          </xsd:element>
          <xsd:element name="resheader">
            <xsd:complexType>
              <xsd:sequence>
                <xsd:element name="value" type="xsd:string" minOccurs="0" msdata:Ordinal="1" />
              </xsd:sequence>
              <xsd:attribute name="name" type="xsd:string" use="required" />
            </xsd:complexType>
          </xsd:element>
        </xsd:choice>
      </xsd:complexType>
    </xsd:element>
  </xsd:schema>
  <resheader name="resmimetype">
    <value>text/microsoft-resx</value>
  </resheader>
  <resheader name="version">
    <value>2.0</value>
  </resheader>
  <resheader name="reader">
    <value>System.Resources.ResXResourceReader, System.Windows.Forms, Version=4.0.0.0, Culture=neutral, PublicKeyToken=b77a5c561934e089</value>
  </resheader>
  <resheader name="writer">
    <value>System.Resources.ResXResourceWriter, System.Windows.Forms, Version=4.0.0.0, Culture=neutral, PublicKeyToken=b77a5c561934e089</value>
  </resheader>
  <data name="Preprocessor_Text" xml:space="preserve">
    <value>Preprocessor Text</value>
  </data>
  <data name="Punctuation" xml:space="preserve">
    <value>Punctuation</value>
  </data>
  <data name="User_Types_Classes" xml:space="preserve">
    <value>User Types - Classes</value>
  </data>
  <data name="User_Types_Delegates" xml:space="preserve">
    <value>User Types - Delegates</value>
  </data>
  <data name="User_Types_Enums" xml:space="preserve">
    <value>User Types - Enums</value>
  </data>
  <data name="User_Types_Interfaces" xml:space="preserve">
    <value>User Types - Interfaces</value>
  </data>
  <data name="User_Types_Structures" xml:space="preserve">
    <value>User Types - Structures</value>
  </data>
  <data name="User_Types_Type_Parameters" xml:space="preserve">
    <value>User Types - Type Parameters</value>
  </data>
  <data name="String_Verbatim" xml:space="preserve">
    <value>String - Verbatim</value>
  </data>
  <data name="XML_Doc_Comments_Attribute_Name" xml:space="preserve">
    <value>XML Doc Comments - Attribute Name</value>
  </data>
  <data name="XML_Doc_Comments_CData_Section" xml:space="preserve">
    <value>XML Doc Comments - CData Section</value>
  </data>
  <data name="XML_Doc_Comments_Text" xml:space="preserve">
    <value>XML Doc Comments - Text</value>
  </data>
  <data name="XML_Doc_Comments_Delimiter" xml:space="preserve">
    <value>XML Doc Comments - Delimiter</value>
  </data>
  <data name="XML_Doc_Comments_Comment" xml:space="preserve">
    <value>XML Doc Comments - Comment</value>
  </data>
  <data name="User_Types_Modules" xml:space="preserve">
    <value>User Types - Modules</value>
  </data>
  <data name="VB_XML_Literals_Attribute_Name" xml:space="preserve">
    <value>VB XML Literals - Attribute Name</value>
  </data>
  <data name="VB_XML_Literals_Attribute_Quotes" xml:space="preserve">
    <value>VB XML Literals - Attribute Quotes</value>
  </data>
  <data name="VB_XML_Literals_Attribute_Value" xml:space="preserve">
    <value>VB XML Literals - Attribute Value</value>
  </data>
  <data name="VB_XML_Literals_CData_Section" xml:space="preserve">
    <value>VB XML Literals - CData Section</value>
  </data>
  <data name="VB_XML_Literals_Comment" xml:space="preserve">
    <value>VB XML Literals - Comment</value>
  </data>
  <data name="VB_XML_Literals_Delimiter" xml:space="preserve">
    <value>VB XML Literals - Delimiter</value>
  </data>
  <data name="VB_XML_Literals_Embedded_Expression" xml:space="preserve">
    <value>VB XML Literals - Embedded Expression</value>
  </data>
  <data name="VB_XML_Literals_Entity_Reference" xml:space="preserve">
    <value>VB XML Literals - Entity Reference</value>
  </data>
  <data name="VB_XML_Literals_Name" xml:space="preserve">
    <value>VB XML Literals - Name</value>
  </data>
  <data name="VB_XML_Literals_Processing_Instruction" xml:space="preserve">
    <value>VB XML Literals - Processing Instruction</value>
  </data>
  <data name="VB_XML_Literals_Text" xml:space="preserve">
    <value>VB XML Literals - Text</value>
  </data>
  <data name="XML_Doc_Comments_Attribute_Quotes" xml:space="preserve">
    <value>XML Doc Comments - Attribute Quotes</value>
  </data>
  <data name="XML_Doc_Comments_Attribute_Value" xml:space="preserve">
    <value>XML Doc Comments - Attribute Value</value>
  </data>
  <data name="Unnecessary_Code" xml:space="preserve">
    <value>Unnecessary Code</value>
  </data>
  <data name="Rude_Edit" xml:space="preserve">
    <value>Rude Edit</value>
  </data>
  <data name="Rename_will_update_1_reference_in_1_file" xml:space="preserve">
    <value>Rename will update 1 reference in 1 file.</value>
  </data>
  <data name="Rename_will_update_0_references_in_1_file" xml:space="preserve">
    <value>Rename will update {0} references in 1 file.</value>
  </data>
  <data name="Rename_will_update_0_references_in_1_files" xml:space="preserve">
    <value>Rename will update {0} references in {1} files.</value>
  </data>
  <data name="_0_conflict_s_will_be_resolved" xml:space="preserve">
    <value>{0} conflict(s) will be resolved</value>
  </data>
  <data name="_0_unresolvable_conflict_s" xml:space="preserve">
    <value>{0} unresolvable conflict(s)</value>
  </data>
  <data name="Applying_0" xml:space="preserve">
    <value>Applying "{0}"...</value>
  </data>
  <data name="Adding_0_to_1_with_content_colon" xml:space="preserve">
    <value>Adding '{0}' to '{1}' with content:</value>
  </data>
  <data name="Adding_project_0" xml:space="preserve">
    <value>Adding project '{0}'</value>
  </data>
  <data name="Removing_project_0" xml:space="preserve">
    <value>Removing project '{0}'</value>
  </data>
  <data name="Changing_project_references_for_0" xml:space="preserve">
    <value>Changing project references for '{0}'</value>
  </data>
  <data name="Adding_reference_0_to_1" xml:space="preserve">
    <value>Adding reference '{0}' to '{1}'</value>
  </data>
  <data name="Removing_reference_0_from_1" xml:space="preserve">
    <value>Removing reference '{0}' from '{1}'</value>
  </data>
  <data name="Adding_analyzer_reference_0_to_1" xml:space="preserve">
    <value>Adding analyzer reference '{0}' to '{1}'</value>
  </data>
  <data name="Removing_analyzer_reference_0_from_1" xml:space="preserve">
    <value>Removing analyzer reference '{0}' from '{1}'</value>
  </data>
  <data name="XML_End_Tag_Completion" xml:space="preserve">
    <value>XML End Tag Completion</value>
  </data>
  <data name="Completing_Tag" xml:space="preserve">
    <value>Completing Tag</value>
  </data>
  <data name="Encapsulate_Field" xml:space="preserve">
    <value>Encapsulate Field</value>
  </data>
  <data name="Applying_Encapsulate_Field_refactoring" xml:space="preserve">
    <value>Applying "Encapsulate Field" refactoring...</value>
  </data>
  <data name="Please_select_the_definition_of_the_field_to_encapsulate" xml:space="preserve">
    <value>Please select the definition of the field to encapsulate.</value>
  </data>
  <data name="Given_Workspace_doesn_t_support_Undo" xml:space="preserve">
    <value>Given Workspace doesn't support Undo</value>
  </data>
  <data name="Searching" xml:space="preserve">
    <value>Searching...</value>
  </data>
  <data name="Canceled" xml:space="preserve">
    <value>Canceled.</value>
  </data>
  <data name="No_information_found" xml:space="preserve">
    <value>No information found.</value>
  </data>
  <data name="No_usages_found" xml:space="preserve">
    <value>No usages found.</value>
  </data>
  <data name="Implements_" xml:space="preserve">
    <value>Implements</value>
  </data>
  <data name="Implemented_By" xml:space="preserve">
    <value>Implemented By</value>
  </data>
  <data name="Overrides_" xml:space="preserve">
    <value>Overrides</value>
  </data>
  <data name="Overridden_By" xml:space="preserve">
    <value>Overridden By</value>
  </data>
  <data name="Directly_Called_In" xml:space="preserve">
    <value>Directly Called In</value>
  </data>
  <data name="Indirectly_Called_In" xml:space="preserve">
    <value>Indirectly Called In</value>
  </data>
  <data name="Called_In" xml:space="preserve">
    <value>Called In</value>
  </data>
  <data name="Referenced_In" xml:space="preserve">
    <value>Referenced In</value>
  </data>
  <data name="No_references_found" xml:space="preserve">
    <value>No references found.</value>
  </data>
  <data name="No_derived_types_found" xml:space="preserve">
    <value>No derived types found.</value>
  </data>
  <data name="No_implementations_found" xml:space="preserve">
    <value>No implementations found.</value>
  </data>
  <data name="_0_Line_1" xml:space="preserve">
    <value>{0} - (Line {1})</value>
  </data>
  <data name="Class_Parts" xml:space="preserve">
    <value>Class Parts</value>
  </data>
  <data name="Struct_Parts" xml:space="preserve">
    <value>Struct Parts</value>
  </data>
  <data name="Interface_Parts" xml:space="preserve">
    <value>Interface Parts</value>
  </data>
  <data name="Type_Parts" xml:space="preserve">
    <value>Type Parts</value>
  </data>
  <data name="Inherits_" xml:space="preserve">
    <value>Inherits</value>
  </data>
  <data name="Inherited_By" xml:space="preserve">
    <value>Inherited By</value>
  </data>
  <data name="Already_tracking_document_with_identical_key" xml:space="preserve">
    <value>Already tracking document with identical key</value>
  </data>
  <data name="document_is_not_currently_being_tracked" xml:space="preserve">
    <value>document is not currently being tracked</value>
  </data>
  <data name="Computing_Rename_information" xml:space="preserve">
    <value>Computing Rename information...</value>
  </data>
  <data name="Updating_files" xml:space="preserve">
    <value>Updating files...</value>
  </data>
  <data name="Rename_operation_was_cancelled_or_is_not_valid" xml:space="preserve">
    <value>Rename operation was cancelled or is not valid</value>
  </data>
  <data name="Rename_Symbol" xml:space="preserve">
    <value>Rename Symbol</value>
  </data>
  <data name="Text_Buffer_Change" xml:space="preserve">
    <value>Text Buffer Change</value>
  </data>
  <data name="Rename_operation_was_not_properly_completed_Some_file_might_not_have_been_updated" xml:space="preserve">
    <value>Rename operation was not properly completed. Some file might not have been updated.</value>
  </data>
  <data name="Rename_0_to_1" xml:space="preserve">
    <value>Rename '{0}' to '{1}'</value>
  </data>
  <data name="Preview_Warning" xml:space="preserve">
    <value>Preview Warning</value>
  </data>
  <data name="Automatic_Line_Ender" xml:space="preserve">
    <value>Automatic Line Ender</value>
  </data>
  <data name="Automatically_completing" xml:space="preserve">
    <value>Automatically completing...</value>
  </data>
  <data name="Automatic_Pair_Completion" xml:space="preserve">
    <value>Automatic Pair Completion</value>
  </data>
  <data name="An_active_inline_rename_session_is_still_active_Complete_it_before_starting_a_new_one" xml:space="preserve">
    <value>An active inline rename session is still active. Complete it before starting a new one.</value>
  </data>
  <data name="The_buffer_is_not_part_of_a_workspace" xml:space="preserve">
    <value>The buffer is not part of a workspace.</value>
  </data>
  <data name="The_token_is_not_contained_in_the_workspace" xml:space="preserve">
    <value>The token is not contained in the workspace.</value>
  </data>
  <data name="You_must_rename_an_identifier" xml:space="preserve">
    <value>You must rename an identifier.</value>
  </data>
  <data name="You_cannot_rename_this_element" xml:space="preserve">
    <value>You cannot rename this element.</value>
  </data>
  <data name="You_cannot_rename_this_element_because_it_is_contained_in_a_read_only_file" xml:space="preserve">
    <value>You cannot rename this element because it is contained in a read-only file.</value>
  </data>
  <data name="You_cannot_rename_this_element_because_it_is_in_a_location_that_cannot_be_navigated_to" xml:space="preserve">
    <value>You cannot rename this element because it is in a location that cannot be navigated to.</value>
  </data>
  <data name="Please_resolve_errors_in_your_code_before_renaming_this_element" xml:space="preserve">
    <value>Please resolve errors in your code before renaming this element.</value>
  </data>
  <data name="You_cannot_rename_operators" xml:space="preserve">
    <value>You cannot rename operators.</value>
  </data>
  <data name="You_cannot_rename_elements_that_are_defined_in_metadata" xml:space="preserve">
    <value>You cannot rename elements that are defined in metadata.</value>
  </data>
  <data name="You_cannot_rename_elements_from_previous_submissions" xml:space="preserve">
    <value>You cannot rename elements from previous submissions.</value>
  </data>
  <data name="Navigation_Bars" xml:space="preserve">
    <value>Navigation Bars</value>
  </data>
  <data name="Refreshing_navigation_bars" xml:space="preserve">
    <value>Refreshing navigation bars...</value>
  </data>
  <data name="Format_Token" xml:space="preserve">
    <value>Format Token</value>
  </data>
  <data name="Find_References" xml:space="preserve">
    <value>Find References</value>
  </data>
  <data name="Finding_references" xml:space="preserve">
    <value>Finding references...</value>
  </data>
  <data name="Finding_references_of_0" xml:space="preserve">
    <value>Finding references of "{0}"...</value>
  </data>
  <data name="Comment_Selection" xml:space="preserve">
    <value>Comment Selection</value>
  </data>
  <data name="Uncomment_Selection" xml:space="preserve">
    <value>Uncomment Selection</value>
  </data>
  <data name="Commenting_currently_selected_text" xml:space="preserve">
    <value>Commenting currently selected text...</value>
  </data>
  <data name="Uncommenting_currently_selected_text" xml:space="preserve">
    <value>Uncommenting currently selected text...</value>
  </data>
  <data name="Insert_new_line" xml:space="preserve">
    <value>Insert new line</value>
  </data>
  <data name="Documentation_Comment" xml:space="preserve">
    <value>Documentation Comment</value>
  </data>
  <data name="Inserting_documentation_comment" xml:space="preserve">
    <value>Inserting documentation comment...</value>
  </data>
  <data name="Extract_Method" xml:space="preserve">
    <value>Extract Method</value>
  </data>
  <data name="Applying_Extract_Method_refactoring" xml:space="preserve">
    <value>Applying "Extract Method" refactoring...</value>
  </data>
  <data name="Format_Document" xml:space="preserve">
    <value>Format Document</value>
  </data>
  <data name="Formatting_document" xml:space="preserve">
    <value>Formatting document...</value>
  </data>
  <data name="Formatting" xml:space="preserve">
    <value>Formatting</value>
  </data>
  <data name="Format_Selection" xml:space="preserve">
    <value>Format Selection</value>
  </data>
  <data name="Formatting_currently_selected_text" xml:space="preserve">
    <value>Formatting currently selected text...</value>
  </data>
  <data name="Cannot_navigate_to_the_symbol_under_the_caret" xml:space="preserve">
    <value>Cannot navigate to the symbol under the caret.</value>
  </data>
  <data name="Go_to_Definition" xml:space="preserve">
    <value>Go to Definition</value>
  </data>
  <data name="Navigating_to_definition" xml:space="preserve">
    <value>Navigating to definition...</value>
  </data>
  <data name="Organize_Document" xml:space="preserve">
    <value>Organize Document</value>
  </data>
  <data name="Organizing_document" xml:space="preserve">
    <value>Organizing document...</value>
  </data>
  <data name="Highlighted_Definition" xml:space="preserve">
    <value>Highlighted Definition</value>
  </data>
  <data name="The_new_name_is_not_a_valid_identifier" xml:space="preserve">
    <value>The new name is not a valid identifier.</value>
  </data>
  <data name="Inline_Rename_Fixup" xml:space="preserve">
    <value>Inline Rename Fixup</value>
  </data>
  <data name="Inline_Rename_Resolved_Conflict" xml:space="preserve">
    <value>Inline Rename Resolved Conflict</value>
  </data>
  <data name="Inline_Rename" xml:space="preserve">
    <value>Inline Rename</value>
  </data>
  <data name="Rename" xml:space="preserve">
    <value>Rename</value>
  </data>
  <data name="Start_Rename" xml:space="preserve">
    <value>Start Rename</value>
  </data>
  <data name="Display_conflict_resolutions" xml:space="preserve">
    <value>Display conflict resolutions</value>
  </data>
  <data name="Finding_token_to_rename" xml:space="preserve">
    <value>Finding token to rename...</value>
  </data>
  <data name="Conflict" xml:space="preserve">
    <value>Conflict</value>
  </data>
  <data name="Text_Navigation" xml:space="preserve">
    <value>Text Navigation</value>
  </data>
  <data name="Finding_word_extent" xml:space="preserve">
    <value>Finding word extent...</value>
  </data>
  <data name="Finding_enclosing_span" xml:space="preserve">
    <value>Finding enclosing span...</value>
  </data>
  <data name="Finding_span_of_next_sibling" xml:space="preserve">
    <value>Finding span of next sibling...</value>
  </data>
  <data name="Finding_span_of_previous_sibling" xml:space="preserve">
    <value>Finding span of previous sibling...</value>
  </data>
  <data name="Rename_colon_0" xml:space="preserve">
    <value>Rename: {0}</value>
  </data>
  <data name="Light_bulb_session_is_already_dismissed" xml:space="preserve">
    <value>Light bulb session is already dismissed.</value>
  </data>
  <data name="Automatic_Pair_Completion_End_Point_Marker_Color" xml:space="preserve">
    <value>Automatic Pair Completion End Point Marker Color</value>
  </data>
  <data name="Renaming_anonymous_type_members_is_not_yet_supported" xml:space="preserve">
    <value>Renaming anonymous type members is not yet supported.</value>
  </data>
  <data name="Engine_must_be_attached_to_an_Interactive_Window" xml:space="preserve">
    <value>Engine must be attached to an Interactive Window.</value>
  </data>
  <data name="Changes_the_current_prompt_settings" xml:space="preserve">
    <value>Changes the current prompt settings.</value>
  </data>
  <data name="Unexpected_text_colon_0" xml:space="preserve">
    <value>Unexpected text: '{0}'</value>
  </data>
  <data name="The_triggerSpan_is_not_included_in_the_given_workspace" xml:space="preserve">
    <value>The triggerSpan is not included in the given workspace.</value>
  </data>
  <data name="This_session_has_already_been_dismissed" xml:space="preserve">
    <value>This session has already been dismissed.</value>
  </data>
  <data name="The_transaction_is_already_complete" xml:space="preserve">
    <value>The transaction is already complete.</value>
  </data>
  <data name="Not_a_source_error_line_column_unavailable" xml:space="preserve">
    <value>Not a source error, line/column unavailable</value>
  </data>
  <data name="Can_t_compare_positions_from_different_text_snapshots" xml:space="preserve">
    <value>Can't compare positions from different text snapshots</value>
  </data>
  <data name="XML_Doc_Comments_Entity_Reference" xml:space="preserve">
    <value>XML Doc Comments - Entity Reference</value>
  </data>
  <data name="XML_Doc_Comments_Name" xml:space="preserve">
    <value>XML Doc Comments - Name</value>
  </data>
  <data name="XML_Doc_Comments_Processing_Instruction" xml:space="preserve">
    <value>XML Doc Comments - Processing Instruction</value>
  </data>
  <data name="Active_Statement" xml:space="preserve">
    <value>Active Statement</value>
  </data>
  <data name="Loading_Peek_information" xml:space="preserve">
    <value>Loading Peek information...</value>
  </data>
  <data name="Peek" xml:space="preserve">
    <value>Peek</value>
  </data>
  <data name="Apply1" xml:space="preserve">
    <value>_Apply</value>
  </data>
  <data name="Include_overload_s" xml:space="preserve">
    <value>Include _overload(s)</value>
  </data>
  <data name="Include_comments" xml:space="preserve">
    <value>Include _comments</value>
  </data>
  <data name="Include_strings" xml:space="preserve">
    <value>Include _strings</value>
  </data>
  <data name="Apply2" xml:space="preserve">
    <value>Apply</value>
  </data>
  <data name="Change_Signature" xml:space="preserve">
    <value>Change Signature</value>
  </data>
  <data name="Preview_Changes_0" xml:space="preserve">
    <value>Preview Changes - {0}</value>
  </data>
  <data name="Preview_Code_Changes_colon" xml:space="preserve">
    <value>Preview Code Changes:</value>
  </data>
  <data name="Preview_Changes" xml:space="preserve">
    <value>Preview Changes</value>
  </data>
  <data name="Format_Paste" xml:space="preserve">
    <value>Format Paste</value>
  </data>
  <data name="Formatting_pasted_text" xml:space="preserve">
    <value>Formatting pasted text...</value>
  </data>
  <data name="The_definition_of_the_object_is_hidden" xml:space="preserve">
    <value>The definition of the object is hidden.</value>
  </data>
  <data name="Automatic_Formatting" xml:space="preserve">
    <value>Automatic Formatting</value>
  </data>
  <data name="Extract_method_encountered_the_following_issues" xml:space="preserve">
    <value>Extract method encountered the following issues:</value>
  </data>
  <data name="Do_you_still_want_to_proceed_This_may_produce_broken_code" xml:space="preserve">
    <value>Do you still want to proceed? This may produce broken code.</value>
  </data>
  <data name="We_can_fix_the_error_by_not_making_struct_out_ref_parameter_s_Do_you_want_to_proceed" xml:space="preserve">
    <value>We can fix the error by not making struct "out/ref" parameter(s).
Do you want to proceed?</value>
  </data>
  <data name="Change_Signature_colon" xml:space="preserve">
    <value>Change Signature:</value>
  </data>
  <data name="Rename_0_to_1_colon" xml:space="preserve">
    <value>Rename '{0}' to '{1}':</value>
  </data>
  <data name="Encapsulate_Field_colon" xml:space="preserve">
    <value>Encapsulate Field:</value>
  </data>
  <data name="Call_Hierarchy" xml:space="preserve">
    <value>Call Hierarchy</value>
  </data>
  <data name="Calls_To_0" xml:space="preserve">
    <value>Calls To '{0}'</value>
  </data>
  <data name="Calls_To_Base_Member_0" xml:space="preserve">
    <value>Calls To Base Member '{0}'</value>
  </data>
  <data name="Calls_To_Interface_Implementation_0" xml:space="preserve">
    <value>Calls To Interface Implementation '{0}'</value>
  </data>
  <data name="Computing_Call_Hierarchy_Information" xml:space="preserve">
    <value>Computing Call Hierarchy Information</value>
  </data>
  <data name="Implements_0" xml:space="preserve">
    <value>Implements '{0}'</value>
  </data>
  <data name="Initializers" xml:space="preserve">
    <value>Initializers</value>
  </data>
  <data name="References_To_Field_0" xml:space="preserve">
    <value>References To Field '{0}'</value>
  </data>
  <data name="Calls_To_Overrides" xml:space="preserve">
    <value>Calls To Overrides</value>
  </data>
  <data name="Preview_changes1" xml:space="preserve">
    <value>_Preview changes</value>
  </data>
  <data name="Apply3" xml:space="preserve">
    <value>Apply</value>
  </data>
  <data name="Cancel" xml:space="preserve">
    <value>Cancel</value>
  </data>
  <data name="Changes" xml:space="preserve">
    <value>Changes</value>
  </data>
  <data name="Preview_changes2" xml:space="preserve">
    <value>Preview changes</value>
  </data>
  <data name="IntelliSense" xml:space="preserve">
    <value>IntelliSense</value>
  </data>
  <data name="IntelliSense_Commit_Formatting" xml:space="preserve">
    <value>IntelliSense Commit Formatting</value>
  </data>
  <data name="Rename_Tracking" xml:space="preserve">
    <value>Rename Tracking</value>
  </data>
  <data name="Removing_0_from_1_with_content_colon" xml:space="preserve">
    <value>Removing '{0}' from '{1}' with content:</value>
  </data>
  <data name="_0_does_not_support_the_1_operation_However_it_may_contain_nested_2_s_see_2_3_that_support_this_operation" xml:space="preserve">
    <value>'{0}' does not support the '{1}' operation. However, it may contain nested '{2}'s (see '{2}.{3}') that support this operation.</value>
  </data>
  <data name="Brace_Completion" xml:space="preserve">
    <value>Brace Completion</value>
  </data>
  <data name="Cannot_apply_operation_while_a_rename_session_is_active" xml:space="preserve">
    <value>Cannot apply operation while a rename session is active.</value>
  </data>
  <data name="The_rename_tracking_session_was_cancelled_and_is_no_longer_available" xml:space="preserve">
    <value>The rename tracking session was cancelled and is no longer available.</value>
  </data>
  <data name="Highlighted_Written_Reference" xml:space="preserve">
    <value>Highlighted Written Reference</value>
  </data>
  <data name="Cursor_must_be_on_a_member_name" xml:space="preserve">
    <value>Cursor must be on a member name.</value>
  </data>
  <data name="Brace_Matching" xml:space="preserve">
    <value>Brace Matching</value>
  </data>
  <data name="Locating_implementations" xml:space="preserve">
    <value>Locating implementations...</value>
  </data>
  <data name="Locating_bases" xml:space="preserve">
    <value>Locating bases...</value>
  </data>
  <data name="Go_To_Implementation" xml:space="preserve">
    <value>Go To Implementation</value>
  </data>
  <data name="Go_To_Base" xml:space="preserve">
    <value>Go To Base</value>
  </data>
  <data name="New_name_colon_0" xml:space="preserve">
    <value>New name: {0}</value>
  </data>
  <data name="Modify_any_highlighted_location_to_begin_renaming" xml:space="preserve">
    <value>Modify any highlighted location to begin renaming.</value>
  </data>
  <data name="Paste" xml:space="preserve">
    <value>Paste</value>
  </data>
  <data name="Navigating" xml:space="preserve">
    <value>Navigating...</value>
  </data>
  <data name="Suggestion_ellipses" xml:space="preserve">
    <value>Suggestion ellipses (…)</value>
  </data>
  <data name="_0_declarations" xml:space="preserve">
    <value>'{0}' declarations</value>
  </data>
  <data name="An_inline_rename_session_is_active_for_identifier_0" xml:space="preserve">
    <value>An inline rename session is active for identifier '{0}'. Invoke inline rename again to access additional options. You may continue to edit the identifier being renamed at any time.</value>
    <comment>For screenreaders. {0} is the identifier being renamed.</comment>
  </data>
  <data name="Inline_Rename_Conflict" xml:space="preserve">
    <value>Inline Rename Conflict</value>
  </data>
  <data name="Inline_Rename_Field_Background_and_Border" xml:space="preserve">
    <value>Inline Rename Field Background and Border</value>
  </data>
  <data name="Inline_Rename_Field_Text" xml:space="preserve">
    <value>Inline Rename Field Text</value>
  </data>
  <data name="Block_Comment_Editing" xml:space="preserve">
    <value>Block Comment Editing</value>
  </data>
  <data name="Comment_Uncomment_Selection" xml:space="preserve">
    <value>Comment/Uncomment Selection</value>
  </data>
  <data name="Code_Completion" xml:space="preserve">
    <value>Code Completion</value>
  </data>
  <data name="Execute_In_Interactive" xml:space="preserve">
    <value>Execute In Interactive</value>
  </data>
  <data name="Extract_Interface" xml:space="preserve">
    <value>Extract Interface</value>
  </data>
  <data name="Go_To_Adjacent_Member" xml:space="preserve">
    <value>Go To Adjacent Member</value>
  </data>
  <data name="Interactive" xml:space="preserve">
    <value>Interactive</value>
  </data>
  <data name="Paste_in_Interactive" xml:space="preserve">
    <value>Paste in Interactive</value>
  </data>
  <data name="Navigate_To_Highlight_Reference" xml:space="preserve">
    <value>Navigate To Highlighted Reference</value>
  </data>
  <data name="Outlining" xml:space="preserve">
    <value>Outlining</value>
  </data>
  <data name="Rename_Tracking_Cancellation" xml:space="preserve">
    <value>Rename Tracking Cancellation</value>
  </data>
  <data name="Signature_Help" xml:space="preserve">
    <value>Signature Help</value>
  </data>
  <data name="Smart_Token_Formatter" xml:space="preserve">
    <value>Smart Token Formatter</value>
  </data>
  <data name="Code_cleanup_is_not_configured" xml:space="preserve">
    <value>Code cleanup is not configured</value>
  </data>
  <data name="Format_document_performed_additional_cleanup" xml:space="preserve">
    <value>Format Document performed additional cleanup</value>
  </data>
  <data name="Configure_it_now" xml:space="preserve">
    <value>Configure it now</value>
  </data>
  <data name="Do_not_show_this_message_again" xml:space="preserve">
    <value>Do not show this message again</value>
  </data>
  <data name="Applying_changes" xml:space="preserve">
    <value>Applying changes</value>
  </data>
  <data name="String_Escape_Character" xml:space="preserve">
    <value>String - Escape Character</value>
  </data>
  <data name="Change_configuration" xml:space="preserve">
    <value>Change configuration</value>
  </data>
  <data name="Paste_Tracking" xml:space="preserve">
    <value>Paste Tracking</value>
  </data>
  <data name="Filter_image_element" xml:space="preserve">
    <value>Filter</value>
    <comment>Caption/tooltip for "Filter" image element displayed in completion popup.</comment>
  </data>
  <data name="Warning_image_element" xml:space="preserve">
    <value>Warning</value>
    <comment>Caption/tooltip for "Warning" image element displayed in completion popup.</comment>
  </data>
  <data name="Invalid_assembly_name" xml:space="preserve">
    <value>Invalid assembly name</value>
  </data>
  <data name="Invalid_characters_in_assembly_name" xml:space="preserve">
    <value>Invalid characters in assembly name</value>
  </data>
  <data name="User_Members_Constants" xml:space="preserve">
    <value>User Members - Constants</value>
  </data>
  <data name="User_Members_Enum_Members" xml:space="preserve">
    <value>User Members - Enum Members</value>
  </data>
  <data name="User_Members_Events" xml:space="preserve">
    <value>User Members - Events</value>
  </data>
  <data name="User_Members_Extension_Methods" xml:space="preserve">
    <value>User Members - Extension Methods</value>
  </data>
  <data name="User_Members_Fields" xml:space="preserve">
    <value>User Members - Fields</value>
  </data>
  <data name="User_Members_Locals" xml:space="preserve">
    <value>User Members - Locals</value>
  </data>
  <data name="User_Members_Methods" xml:space="preserve">
    <value>User Members - Methods</value>
  </data>
  <data name="User_Members_Namespaces" xml:space="preserve">
    <value>User Members - Namespaces</value>
  </data>
  <data name="User_Members_Parameters" xml:space="preserve">
    <value>User Members - Parameters</value>
  </data>
  <data name="User_Members_Properties" xml:space="preserve">
    <value>User Members - Properties</value>
  </data>
  <data name="User_Members_Labels" xml:space="preserve">
    <value>User Members - Labels</value>
  </data>
  <data name="Keyword_Control" xml:space="preserve">
    <value>Keyword - Control</value>
  </data>
  <data name="Symbol_Static" xml:space="preserve">
    <value>Symbol - Static</value>
  </data>
  <data name="Operator_Overloaded" xml:space="preserve">
    <value>Operator - Overloaded</value>
  </data>
  <data name="Waiting_for_background_work_to_finish" xml:space="preserve">
    <value>Waiting for background work to finish...</value>
  </data>
  <data name="Rename_symbols_file" xml:space="preserve">
    <value>Rename symbol's _file</value>
    <comment>Indicates that the file a symbol is defined in will also be renamed</comment>
  </data>
  <data name="Rename_file_partial_type" xml:space="preserve">
    <value>Rename _file (not allowed on partial types)</value>
    <comment>Disabled text status for file rename</comment>
  </data>
  <data name="Rename_file_name_doesnt_match" xml:space="preserve">
    <value>Rename _file (type does not match file name)</value>
  </data>
  <data name="Toggle_Block_Comment" xml:space="preserve">
    <value>Toggle Block Comment</value>
  </data>
  <data name="Toggling_block_comment" xml:space="preserve">
    <value>Toggling block comment...</value>
  </data>
  <data name="Toggle_Line_Comment" xml:space="preserve">
    <value>Toggle Line Comment</value>
  </data>
  <data name="Toggling_line_comment" xml:space="preserve">
    <value>Toggling line comment...</value>
  </data>
  <data name="Expander_display_text" xml:space="preserve">
    <value>items from unimported namespaces</value>
  </data>
  <data name="Expander_image_element" xml:space="preserve">
    <value>Expander</value>
  </data>
  <data name="Split_comment" xml:space="preserve">
    <value>Split comment</value>
  </data>
  <data name="_0_implemented_members" xml:space="preserve">
    <value>'{0}' implemented members</value>
  </data>
  <data name="external" xml:space="preserve">
    <value>(external)</value>
  </data>
  <data name="Inline_Hints" xml:space="preserve">
    <value>Inline Hints</value>
  </data>
  <data name="User_Types_Records" xml:space="preserve">
    <value>User Types - Records</value>
  </data>
  <data name="User_Types_Record_Structs" xml:space="preserve">
    <value>User Types - Record Structs</value>
  </data>
  <data name="Get_help_for_0" xml:space="preserve">
    <value>Get help for '{0}'</value>
  </data>
  <data name="Gathering_Suggestions_0" xml:space="preserve">
    <value>Gathering Suggestions - '{0}'</value>
  </data>
  <data name="Gathering_Suggestions_Waiting_for_the_solution_to_fully_load" xml:space="preserve">
    <value>Gathering Suggestions - Waiting for the solution to fully load</value>
  </data>
  <data name="Reassigned_variable" xml:space="preserve">
    <value>Reassigned variable</value>
  </data>
  <data name="No" xml:space="preserve">
    <value>No</value>
  </data>
  <data name="Yes" xml:space="preserve">
    <value>Yes</value>
  </data>
  <data name="Do_not_prefer_this_or_Me" xml:space="preserve">
    <value>Do not prefer 'this.' or 'Me.'</value>
  </data>
  <data name="In_arithmetic_binary_operators" xml:space="preserve">
    <value>In arithmetic operators</value>
  </data>
  <data name="In_other_binary_operators" xml:space="preserve">
    <value>In other binary operators</value>
  </data>
  <data name="In_relational_binary_operators" xml:space="preserve">
    <value>In relational operators</value>
  </data>
  <data name="Prefer_is_null_for_reference_equality_checks" xml:space="preserve">
    <value>Prefer 'is null' for reference equality checks</value>
  </data>
  <data name="Prefer_this_or_Me" xml:space="preserve">
    <value>Prefer 'this.' or 'Me.'</value>
  </data>
  <data name="Qualify_event_access_with_this_or_Me" xml:space="preserve">
    <value>Qualify event access with 'this' or 'Me'</value>
  </data>
  <data name="Qualify_field_access_with_this_or_Me" xml:space="preserve">
    <value>Qualify field access with 'this' or 'Me'</value>
  </data>
  <data name="Qualify_method_access_with_this_or_Me" xml:space="preserve">
    <value>Qualify method access with 'this' or 'Me'</value>
  </data>
  <data name="Qualify_property_access_with_this_or_Me" xml:space="preserve">
    <value>Qualify property access with 'this' or 'Me'</value>
  </data>
  <data name="Indentation_Size" xml:space="preserve">
    <value>Indentation Size</value>
  </data>
  <data name="Insert_Final_Newline" xml:space="preserve">
    <value>Insert Final Newline</value>
  </data>
  <data name="New_Line" xml:space="preserve">
    <value>New Line</value>
  </data>
  <data name="Tab_Size" xml:space="preserve">
    <value>Tab Size</value>
  </data>
  <data name="Use_Tabs" xml:space="preserve">
    <value>Use Tabs</value>
  </data>
  <data name="Regex_Comment" xml:space="preserve">
    <value>Regex - Comment</value>
  </data>
  <data name="Regex_Character_Class" xml:space="preserve">
    <value>Regex - Character Class</value>
  </data>
  <data name="Regex_Alternation" xml:space="preserve">
    <value>Regex - Alternation</value>
  </data>
  <data name="Regex_Anchor" xml:space="preserve">
    <value>Regex - Anchor</value>
  </data>
  <data name="Regex_Quantifier" xml:space="preserve">
    <value>Regex - Quantifier</value>
  </data>
  <data name="Regex_SelfEscapedCharacter" xml:space="preserve">
    <value>Regex - Self Escaped Character</value>
  </data>
  <data name="Regex_Grouping" xml:space="preserve">
    <value>Regex - Grouping</value>
  </data>
  <data name="Regex_Text" xml:space="preserve">
    <value>Regex - Text</value>
  </data>
  <data name="Regex_OtherEscape" xml:space="preserve">
    <value>Regex - Other Escape</value>
  </data>
  <data name="Inline_Diagnostics_Error" xml:space="preserve">
    <value>Inline Diagnostics - Error</value>
  </data>
  <data name="Inline_Diagnostics_Rude_Edit" xml:space="preserve">
    <value>Inline Diagnostics - Rude Edit</value>
  </data>
  <data name="Inline_Diagnostics_Warning" xml:space="preserve">
    <value>Inline Diagnostics - Warning</value>
  </data>
  <data name="Execute_Suggested_Action" xml:space="preserve">
    <value>Execute Suggested Action</value>
  </data>
  <data name="Language_client_initialization_failed" xml:space="preserve">
    <value>{0} failed to initialize. Status = {1}. Exception = {2}</value>
    <comment>{0} is the language server name.  Status is the status of the initialization.  Exception is the exception encountered during initialization.</comment>
  </data>
  <data name="The_results_may_be_incomplete_due_to_the_solution_still_loading_projects" xml:space="preserve">
    <value>The results may be incomplete due to the solution still loading projects.</value>
  </data>
  <data name="JSON_in_string_literal_Property_Name" xml:space="preserve">
    <value>JSON in string literal - Property Name</value>
  </data>
  <data name="JSON_in_string_literal_Array" xml:space="preserve">
    <value>JSON in string literal - Array</value>
  </data>
  <data name="JSON_in_string_literal_Comment" xml:space="preserve">
    <value>JSON in string literal - Comment</value>
  </data>
  <data name="JSON_in_string_literal_Keyword" xml:space="preserve">
    <value>JSON in string literal - Keyword</value>
  </data>
  <data name="JSON_in_string_literal_Number" xml:space="preserve">
    <value>JSON in string literal - Number</value>
  </data>
  <data name="JSON_in_string_literal_Object" xml:space="preserve">
    <value>JSON in string literal - Object</value>
  </data>
  <data name="JSON_in_string_literal_Operator" xml:space="preserve">
    <value>JSON in string literal - Operator</value>
  </data>
  <data name="JSON_in_string_literal_Punctuation" xml:space="preserve">
    <value>JSON in string literal - Punctuation</value>
  </data>
  <data name="JSON_in_string_literal_String" xml:space="preserve">
    <value>JSON in string literal - String</value>
  </data>
  <data name="JSON_in_string_literal_Text" xml:space="preserve">
    <value>JSON in string literal - Text</value>
  </data>
  <data name="JSON_in_string_literal_Constructor_Name" xml:space="preserve">
    <value>JSON in string literal - Constructor Name</value>
  </data>
<<<<<<< HEAD
=======
  <data name="_0_Esc_to_cancel" xml:space="preserve">
    <value>{0} (Esc to cancel)</value>
    <comment>Placeholder represents an operating that is happening.  Parenthesized expression indicates how you can cancel it.</comment>
  </data>
  <data name="Computing_Encapsulate_Field_information" xml:space="preserve">
    <value>Computing 'Encapsulate Field' information</value>
  </data>
  <data name="Rename_operation_could_not_complete_due_to_external_change_to_workspace" xml:space="preserve">
    <value>Rename operation could not complete due to external change to workspace</value>
  </data>
>>>>>>> 80a8ce8d
</root><|MERGE_RESOLUTION|>--- conflicted
+++ resolved
@@ -1066,8 +1066,6 @@
   <data name="JSON_in_string_literal_Constructor_Name" xml:space="preserve">
     <value>JSON in string literal - Constructor Name</value>
   </data>
-<<<<<<< HEAD
-=======
   <data name="_0_Esc_to_cancel" xml:space="preserve">
     <value>{0} (Esc to cancel)</value>
     <comment>Placeholder represents an operating that is happening.  Parenthesized expression indicates how you can cancel it.</comment>
@@ -1078,5 +1076,4 @@
   <data name="Rename_operation_could_not_complete_due_to_external_change_to_workspace" xml:space="preserve">
     <value>Rename operation could not complete due to external change to workspace</value>
   </data>
->>>>>>> 80a8ce8d
 </root>