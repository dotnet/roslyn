--- conflicted
+++ resolved
@@ -767,88 +767,6 @@
   <data name="Inline_Rename_Field_Text" xml:space="preserve">
     <value>Inline Rename Field Text</value>
   </data>
-<<<<<<< HEAD
-  <data name="View_Call_Hierarchy_Command_Handler" xml:space="preserve">
-    <value>View Call Hierarchy Command Handler</value>
-  </data>
-  <data name="Automatic_Line_Ender_Command_Handler" xml:space="preserve">
-    <value>Automatic Line Ender Command Handler</value>
-  </data>
-  <data name="Block_Comment_Editing_Command_Handler" xml:space="preserve">
-    <value>Block Comment Editing Command Handler</value>
-  </data>
-  <data name="Change_Signature_Command_Handler" xml:space="preserve">
-    <value>Change Signature Command Handler</value>
-  </data>
-  <data name="Comment_Uncomment_Selection_Command_Handler" xml:space="preserve">
-    <value>Comment/Uncomment Selection Command Handler</value>
-  </data>
-  <data name="Completion_Command_Handler" xml:space="preserve">
-    <value>Code Completion Command Handler</value>
-  </data>
-  <data name="Documentation_Comment_Command_Handler" xml:space="preserve">
-    <value>Documentation Comment Command Handler</value>
-  </data>
-  <data name="Encapsulate_Field_Command_Handler" xml:space="preserve">
-    <value>Encapsulate Field Command Handler</value>
-  </data>
-  <data name="Execute_In_Interactive_Command_Handler" xml:space="preserve">
-    <value>Execute In Interactive Command Handler</value>
-  </data>
-  <data name="Extract_Interface_Command_Handler" xml:space="preserve">
-    <value>Extract Interface Command Handler</value>
-  </data>
-  <data name="Extract_Method_Command_Handler" xml:space="preserve">
-    <value>Extract Method Command Handler</value>
-  </data>
-  <data name="Find_References_Command_Handler" xml:space="preserve">
-    <value>Find References Command Handler</value>
-  </data>
-  <data name="Format_Command_Handler" xml:space="preserve">
-    <value>Format Command Handler</value>
-  </data>
-  <data name="Go_To_Adjacent_Member_Command_Handler" xml:space="preserve">
-    <value>Go To Adjacent Member Command Handler</value>
-  </data>
-  <data name="Go_To_Definition_Command_Handler" xml:space="preserve">
-    <value>Go To Definition Command Handler</value>
-  </data>
-  <data name="Go_To_Implementation_Command_Handler" xml:space="preserve">
-    <value>Go To Implementation Command Handler</value>
-  </data>
-  <data name="IntelliSense_Command_Handler" xml:space="preserve">
-    <value>IntelliSense Command Handler</value>
-  </data>
-  <data name="Interactive_Command_Handler" xml:space="preserve">
-    <value>Interactive Command Handler</value>
-  </data>
-  <data name="Interactive_Paste_Command_Handler" xml:space="preserve">
-    <value>Interactive Paste Command Handler</value>
-  </data>
-  <data name="Navigate_To_Highlight_Reference_Command_Handler" xml:space="preserve">
-    <value>Navigate To Highlighted Reference Command Handler</value>
-  </data>
-  <data name="Organize_Document_Command_Handler" xml:space="preserve">
-    <value>Organize Document Command Handler</value>
-  </data>
-  <data name="Outlining_Command_Handler" xml:space="preserve">
-    <value>Outlining Command Handler</value>
-  </data>
-  <data name="Rename_Command_Handler" xml:space="preserve">
-    <value>Rename Command Handler</value>
-  </data>
-  <data name="Rename_Tracking_Cancellation_Command_Handler" xml:space="preserve">
-    <value>Rename Tracking Cancellation Command Handler</value>
-  </data>
-  <data name="Signature_Help_Command_Handler" xml:space="preserve">
-    <value>Signature Help Command Handler</value>
-  </data>
-  <data name="Smart_Token_Formatter_Command_Handler" xml:space="preserve">
-    <value>Smart Token Formatter Command Handler</value>
-  </data>
-  <data name="Xml_Tag_Completion_Command_Handler" xml:space="preserve">
-    <value>XML Tag Completion Command Handler</value>
-=======
   <data name="Block_Comment_Editing" xml:space="preserve">
     <value>Block Comment Editing</value>
   </data>
@@ -887,6 +805,5 @@
   </data>
   <data name="Smart_Token_Formatter" xml:space="preserve">
     <value>Smart Token Formatter</value>
->>>>>>> d90dacbf
   </data>
 </root>