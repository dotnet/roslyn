﻿// Licensed to the .NET Foundation under one or more agreements.
// The .NET Foundation licenses this file to you under the MIT license.
// See the LICENSE file in the project root for more information.

#nullable disable

using System.Collections.Generic;
using System.Collections.Immutable;
using System.ComponentModel.Composition;
using System.Diagnostics.CodeAnalysis;
using System.Threading;
using System.Threading.Tasks;
using Microsoft.CodeAnalysis.Editor.Shared.Tagging;
using Microsoft.CodeAnalysis.Editor.Shared.Utilities;
using Microsoft.CodeAnalysis.Editor.Tagging;
using Microsoft.CodeAnalysis.Highlighting;
using Microsoft.CodeAnalysis.Internal.Log;
using Microsoft.CodeAnalysis.KeywordHighlighting;
using Microsoft.CodeAnalysis.Options;
using Microsoft.CodeAnalysis.Shared.TestHooks;
using Microsoft.CodeAnalysis.Text;
using Microsoft.CodeAnalysis.Text.Shared.Extensions;
using Microsoft.CodeAnalysis.Workspaces;
using Microsoft.VisualStudio.Text;
using Microsoft.VisualStudio.Text.Editor;
using Microsoft.VisualStudio.Text.Tagging;
using Microsoft.VisualStudio.Utilities;
using Roslyn.Utilities;

namespace Microsoft.CodeAnalysis.Editor.Implementation.Highlighting
{
    [Export(typeof(IViewTaggerProvider))]
    [TagType(typeof(KeywordHighlightTag))]
    [ContentType(ContentTypeNames.CSharpContentType)]
    [ContentType(ContentTypeNames.VisualBasicContentType)]
    [TextViewRole(PredefinedTextViewRoles.Interactive)]
    [method: ImportingConstructor]
    [method: SuppressMessage("RoslynDiagnosticsReliability", "RS0033:Importing constructor should be [Obsolete]", Justification = "Used in test code: https://github.com/dotnet/roslyn/issues/42814")]
    internal sealed class HighlighterViewTaggerProvider(
        IThreadingContext threadingContext,
        IHighlightingService highlightingService,
        IGlobalOptionService globalOptions,
        [Import(AllowDefault = true)] ITextBufferVisibilityTracker visibilityTracker,
        IAsynchronousOperationListenerProvider listenerProvider) : AsynchronousViewTaggerProvider<KeywordHighlightTag>(threadingContext, globalOptions, visibilityTracker, listenerProvider.GetListener(FeatureAttribute.KeywordHighlighting))
    {
        private readonly IHighlightingService _highlightingService = highlightingService;
        private static readonly PooledObjects.ObjectPool<List<TextSpan>> s_listPool = new(() => new List<TextSpan>());

        // Whenever an edit happens, clear all highlights.  When moving the caret, preserve 
        // highlights if the caret stays within an existing tag.
        protected override TaggerCaretChangeBehavior CaretChangeBehavior => TaggerCaretChangeBehavior.RemoveAllTagsOnCaretMoveOutsideOfTag;
        protected override TaggerTextChangeBehavior TextChangeBehavior => TaggerTextChangeBehavior.RemoveAllTags;

        protected override ImmutableArray<IOption2> Options { get; } = ImmutableArray.Create<IOption2>(KeywordHighlightingOptionsStorage.KeywordHighlighting);

<<<<<<< HEAD
        [ImportingConstructor]
        [SuppressMessage("RoslynDiagnosticsReliability", "RS0033:Importing constructor should be [Obsolete]", Justification = "Used in test code: https://github.com/dotnet/roslyn/issues/42814")]
        public HighlighterViewTaggerProvider(
            IThreadingContext threadingContext,
            IHighlightingService highlightingService,
            IGlobalOptionService globalOptions,
            [Import(AllowDefault = true)] ITextBufferVisibilityTracker visibilityTracker,
            TaggerThreadCoordinator threadCoordinator,
            IAsynchronousOperationListenerProvider listenerProvider)
            : base(threadingContext, globalOptions, visibilityTracker, threadCoordinator, listenerProvider.GetListener(FeatureAttribute.KeywordHighlighting))
        {
            _highlightingService = highlightingService;
        }

=======
>>>>>>> e85f97f5
        protected override TaggerDelay EventChangeDelay => TaggerDelay.NearImmediate;

        protected override ITaggerEventSource CreateEventSource(ITextView textView, ITextBuffer subjectBuffer)
        {
            return TaggerEventSources.Compose(
                TaggerEventSources.OnTextChanged(subjectBuffer),
                TaggerEventSources.OnCaretPositionChanged(textView, subjectBuffer),
                TaggerEventSources.OnParseOptionChanged(subjectBuffer));
        }

        protected override async Task ProduceTagsAsync(
            TaggerContext<KeywordHighlightTag> context, DocumentSnapshotSpan documentSnapshotSpan, int? caretPosition, CancellationToken cancellationToken)
        {
            var document = documentSnapshotSpan.Document;

            // https://devdiv.visualstudio.com/DevDiv/_workitems/edit/763988
            // It turns out a document might be associated with a project of wrong language, e.g. C# document in a Xaml project. 
            // Even though we couldn't repro the crash above, a fix is made in one of possibly multiple code paths that could cause 
            // us to end up in this situation. 
            // Regardless of the effective of the fix, we want to enhance the guard against such scenario here until an audit in 
            // workspace is completed to eliminate the root cause.
            if (document?.SupportsSyntaxTree != true)
            {
                return;
            }

            if (!GlobalOptions.GetOption(KeywordHighlightingOptionsStorage.KeywordHighlighting, document.Project.Language))
            {
                return;
            }

            if (!caretPosition.HasValue)
            {
                return;
            }

            var snapshotSpan = documentSnapshotSpan.SnapshotSpan;
            var position = caretPosition.Value;
            var snapshot = snapshotSpan.Snapshot;

            // See if the user is just moving their caret around in an existing tag.  If so, we don't
            // want to actually go recompute things.  Note: this only works for containment.  If the
            // user moves their caret to the end of a highlighted reference, we do want to recompute
            // as they may now be at the start of some other reference that should be highlighted instead.
            var onExistingTags = context.HasExistingContainingTags(new SnapshotPoint(snapshot, position));
            if (onExistingTags)
            {
                context.SetSpansTagged(ImmutableArray<SnapshotSpan>.Empty);
                return;
            }

            using (Logger.LogBlock(FunctionId.Tagger_Highlighter_TagProducer_ProduceTags, cancellationToken))
            using (s_listPool.GetPooledObject(out var highlights))
            {
                var root = await document.GetSyntaxRootAsync(cancellationToken).ConfigureAwait(false);

                _highlightingService.AddHighlights(root, position, highlights, cancellationToken);

                foreach (var span in highlights)
                {
                    context.AddTag(new TagSpan<KeywordHighlightTag>(span.ToSnapshotSpan(snapshot), KeywordHighlightTag.Instance));
                }
            }
        }

        protected override bool TagEquals(KeywordHighlightTag tag1, KeywordHighlightTag tag2)
        {
            Contract.ThrowIfFalse(tag1 == tag2, "KeywordHighlightTag is supposed to be a singleton");
            return true;
        }
    }
}<|MERGE_RESOLUTION|>--- conflicted
+++ resolved
@@ -41,7 +41,13 @@
         IHighlightingService highlightingService,
         IGlobalOptionService globalOptions,
         [Import(AllowDefault = true)] ITextBufferVisibilityTracker visibilityTracker,
-        IAsynchronousOperationListenerProvider listenerProvider) : AsynchronousViewTaggerProvider<KeywordHighlightTag>(threadingContext, globalOptions, visibilityTracker, listenerProvider.GetListener(FeatureAttribute.KeywordHighlighting))
+        TaggerThreadCoordinator threadCoordinator,
+        IAsynchronousOperationListenerProvider listenerProvider) : AsynchronousViewTaggerProvider<KeywordHighlightTag>(
+            threadingContext,
+            globalOptions,
+            visibilityTracker,
+            threadCoordinator,
+            listenerProvider.GetListener(FeatureAttribute.KeywordHighlighting))
     {
         private readonly IHighlightingService _highlightingService = highlightingService;
         private static readonly PooledObjects.ObjectPool<List<TextSpan>> s_listPool = new(() => new List<TextSpan>());
@@ -53,23 +59,6 @@
 
         protected override ImmutableArray<IOption2> Options { get; } = ImmutableArray.Create<IOption2>(KeywordHighlightingOptionsStorage.KeywordHighlighting);
 
-<<<<<<< HEAD
-        [ImportingConstructor]
-        [SuppressMessage("RoslynDiagnosticsReliability", "RS0033:Importing constructor should be [Obsolete]", Justification = "Used in test code: https://github.com/dotnet/roslyn/issues/42814")]
-        public HighlighterViewTaggerProvider(
-            IThreadingContext threadingContext,
-            IHighlightingService highlightingService,
-            IGlobalOptionService globalOptions,
-            [Import(AllowDefault = true)] ITextBufferVisibilityTracker visibilityTracker,
-            TaggerThreadCoordinator threadCoordinator,
-            IAsynchronousOperationListenerProvider listenerProvider)
-            : base(threadingContext, globalOptions, visibilityTracker, threadCoordinator, listenerProvider.GetListener(FeatureAttribute.KeywordHighlighting))
-        {
-            _highlightingService = highlightingService;
-        }
-
-=======
->>>>>>> e85f97f5
         protected override TaggerDelay EventChangeDelay => TaggerDelay.NearImmediate;
 
         protected override ITaggerEventSource CreateEventSource(ITextView textView, ITextBuffer subjectBuffer)
