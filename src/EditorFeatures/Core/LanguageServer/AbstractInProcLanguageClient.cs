﻿// Licensed to the .NET Foundation under one or more agreements.
// The .NET Foundation licenses this file to you under the MIT license.
// See the LICENSE file in the project root for more information.

using System;
using System.Collections.Generic;
using System.Collections.Immutable;
using System.IO;
using System.Threading;
using System.Threading.Tasks;
using Microsoft.CodeAnalysis.Editor.Shared.Utilities;
using Microsoft.CodeAnalysis.Host;
using Microsoft.CodeAnalysis.Host.Mef;
using Microsoft.CodeAnalysis.LanguageServer;
using Microsoft.CodeAnalysis.LanguageServer.Handler;
using Microsoft.CodeAnalysis.Options;
using Microsoft.CommonLanguageServerProtocol.Framework;
using Microsoft.VisualStudio.Composition;
using Microsoft.VisualStudio.LanguageServer.Client;
using Microsoft.VisualStudio.Threading;
using Nerdbank.Streams;
using Newtonsoft.Json;
using Roslyn.LanguageServer.Protocol;
using StreamJsonRpc;

namespace Microsoft.CodeAnalysis.Editor.Implementation.LanguageClient;

internal abstract partial class AbstractInProcLanguageClient(
    AbstractLspServiceProvider lspServiceProvider,
    IGlobalOptionService globalOptions,
    ILspServiceLoggerFactory lspLoggerFactory,
    IThreadingContext threadingContext,
    ExportProvider exportProvider,
    AbstractLanguageClientMiddleLayer? middleLayer = null) : ILanguageClient, ILanguageServerFactory, ICapabilitiesProvider, ILanguageClientCustomMessage2
{
    private readonly IThreadingContext _threadingContext = threadingContext;
    private readonly ILanguageClientMiddleLayer? _middleLayer = middleLayer;
    private readonly ILspServiceLoggerFactory _lspLoggerFactory = lspLoggerFactory;
    private readonly ExportProvider _exportProvider = exportProvider;

    protected readonly AbstractLspServiceProvider LspServiceProvider = lspServiceProvider;

    protected readonly IGlobalOptionService GlobalOptions = globalOptions;

    /// <summary>
    /// Created when <see cref="ActivateAsync"/> is called.
    /// </summary>
    private AbstractLanguageServer<RequestContext>? _languageServer;

    /// <summary>
    /// Gets the name of the language client (displayed to the user).
    /// </summary>
    public string Name => ServerKind.ToUserVisibleString();

    /// <summary>
    /// Gets the optional middle layer object that can intercept outgoing requests and responses.
    /// </summary>
    /// <remarks>
    /// Currently utilized by Razor to intercept Roslyn's workspace/semanticTokens/refresh requests.
    /// </remarks>
    public object? MiddleLayer => _middleLayer;

    /// <summary>
    /// Unused, implementing <see cref="ILanguageClientCustomMessage2"/>.
    /// Gets the optional target object for receiving custom messages not covered by the language server protocol.
    /// </summary>
    public virtual object? CustomMessageTarget => null;

    /// <summary>
    /// An enum representing this server instance.
    /// </summary>
    public abstract WellKnownLspServerKinds ServerKind { get; }

    /// <summary>
    /// The set of languages that this LSP server supports and can return results for.
    /// </summary>
    protected abstract ImmutableArray<string> SupportedLanguages { get; }

    /// <summary>
    /// Unused, implementing <see cref="ILanguageClient"/>
    /// No additional settings are provided for this server, so we do not need any configuration section names.
    /// </summary>
    public IEnumerable<string>? ConfigurationSections { get; }

    /// <summary>
    /// Gets the initialization options object the client wants to send when 'initialize' message is sent.
    /// See https://microsoft.github.io/language-server-protocol/specifications/specification-3-14/#initialize
    /// We do not provide any additional initialization options.
    /// </summary>
    public object? InitializationOptions { get; }

    /// <summary>
    /// Gets a value indicating whether a notification bubble show be shown when the language server fails to initialize.
    /// </summary>
    public abstract bool ShowNotificationOnInitializeFailed { get; }

    /// <summary>
    /// Unused, implementing <see cref="ILanguageClient"/>
    /// Files that we care about are already provided and watched by the workspace.
    /// </summary>
    public IEnumerable<string>? FilesToWatch { get; }

    public event AsyncEventHandler<EventArgs>? StartAsync;

    /// <summary>
    /// Unused, implementing <see cref="ILanguageClient"/>
    /// </summary>
    public event AsyncEventHandler<EventArgs>? StopAsync { add { } remove { } }

    public async Task<Connection?> ActivateAsync(CancellationToken cancellationToken)
    {
        // HACK HACK HACK: prevent potential crashes/state corruption during load. Fixes
        // https://devdiv.visualstudio.com/DevDiv/_workitems/edit/1261421
        //
        // When we create an LSP server, we compute our server capabilities; this may depend on
        // reading things like workspace options which will force us to initialize our option persisters.
        // Unfortunately some of our option persisters currently assert they are first created on the UI
        // thread. If the first time they're created is because of LSP initialization, we might end up loading
        // them on a background thread which will throw exceptions and then prevent them from being created
        // again later.
        //
        // The correct fix for this is to fix the threading violations in the option persister code;
        // asserting a MEF component is constructed on the foreground thread is never allowed, but alas it's
        // done there. Fixing that isn't difficult but comes with some risk I don't want to take for 16.9;
        // instead we'll just compute our capabilities here on the UI thread to ensure everything is loaded.
        // We _could_ consider doing a SwitchToMainThreadAsync in InProcLanguageServer.InitializeAsync
        // (where the problematic call to GetCapabilites is), but that call is invoked across the StreamJsonRpc
        // link where it's unclear if VS Threading rules apply. By doing this here, we are dong it in a
        // VS API that is following VS Threading rules, and it also ensures that the preereqs are loaded
        // prior to any RPC calls being made.
        //
        // https://github.com/dotnet/roslyn/issues/29602 will track removing this hack
        // since that's the primary offending persister that needs to be addressed.

        // To help mitigate some of the issues with this hack we first allow implementors to do some work
        // so they can do MEF part loading before the UI thread switch. This doesn't help with the options
        // persisters, but at least doesn't make it worse.
        Activate_OffUIThread();

        // Now switch and do the problematic GetCapabilities call
        await _threadingContext.JoinableTaskFactory.SwitchToMainThreadAsync(cancellationToken);
        _ = GetCapabilities(new VSInternalClientCapabilities { SupportsVisualStudioExtensions = true });

        if (_languageServer is not null)
        {
            await _languageServer.WaitForExitAsync().WithCancellation(cancellationToken).ConfigureAwait(false);
        }

        var (clientStream, serverStream) = FullDuplexStream.CreatePair();

        _languageServer = await CreateAsync<RequestContext>(
            this,
            serverStream,
            serverStream,
            ServerKind,
            _lspLoggerFactory,
            cancellationToken).ConfigureAwait(false);

        return new Connection(clientStream, clientStream);
    }

    protected virtual void Activate_OffUIThread()
    {
    }

    /// <summary>
    /// Signals that the extension has been loaded.  The server can be started immediately, or wait for user action to start.  
    /// To start the server, invoke the <see cref="StartAsync"/> event;
    /// </summary>
    public virtual async Task OnLoadedAsync()
    {
        try
        {
            await StartAsync.InvokeAsync(this, EventArgs.Empty).ConfigureAwait(false);
        }
        catch (AggregateException e)
        {
            // The VS LSP client allows an unexpected OperationCanceledException to propagate out of the StartAsync
            // callback. Avoid allowing it to propagate further.
            e.Handle(ex => ex is OperationCanceledException);
        }
    }

    /// <summary>
    /// Signals the extension that the language server has been successfully initialized.
    /// </summary>
    /// <returns>A <see cref="Task"/> which completes when actions that need to be performed when the server is ready are done.</returns>
    public Task OnServerInitializedAsync()
    {
        // We don't have any tasks that need to be triggered after the server has successfully initialized.
        return Task.CompletedTask;
    }

    internal async Task<AbstractLanguageServer<RequestContext>> CreateAsync<TRequestContext>(
        AbstractInProcLanguageClient languageClient,
        Stream inputStream,
        Stream outputStream,
        WellKnownLspServerKinds serverKind,
        ILspServiceLoggerFactory lspLoggerFactory,
        CancellationToken cancellationToken)
    {
        var jsonMessageFormatter = new JsonMessageFormatter();
        VSInternalExtensionUtilities.AddVSInternalExtensionConverters(jsonMessageFormatter.JsonSerializer);

        var jsonRpc = new JsonRpc(new HeaderDelimitedMessageHandler(outputStream, inputStream, jsonMessageFormatter))
        {
            ExceptionStrategy = ExceptionProcessing.ISerializable,
        };

        var serverTypeName = languageClient.GetType().Name;

<<<<<<< HEAD
            var hostServices = VisualStudioMefHostServices.Create(_exportProvider);
            var server = Create(
                jsonRpc,
                jsonMessageFormatter.JsonSerializer,
                languageClient,
                serverKind,
                logger,
                hostServices);
=======
        var logger = await lspLoggerFactory.CreateLoggerAsync(serverTypeName, jsonRpc, cancellationToken).ConfigureAwait(false);
>>>>>>> d0413e31

        var hostServices = VisualStudioMefHostServices.Create(_exportProvider);
        var server = Create(
            jsonRpc,
            languageClient,
            serverKind,
            logger,
            hostServices);

<<<<<<< HEAD
        public virtual AbstractLanguageServer<RequestContext> Create(
            JsonRpc jsonRpc,
            JsonSerializer jsonSerializer,
            ICapabilitiesProvider capabilitiesProvider,
            WellKnownLspServerKinds serverKind,
            AbstractLspLogger logger,
            HostServices hostServices)
        {
            var server = new RoslynLanguageServer(
                LspServiceProvider,
                jsonRpc,
                jsonSerializer,
                capabilitiesProvider,
                logger,
                hostServices,
                SupportedLanguages,
                serverKind);

            return server;
        }
=======
        jsonRpc.StartListening();
        return server;
    }
>>>>>>> d0413e31

    public virtual AbstractLanguageServer<RequestContext> Create(
        JsonRpc jsonRpc,
        ICapabilitiesProvider capabilitiesProvider,
        WellKnownLspServerKinds serverKind,
        AbstractLspLogger logger,
        HostServices hostServices)
    {
        var server = new RoslynLanguageServer(
            LspServiceProvider,
            jsonRpc,
            capabilitiesProvider,
            logger,
            hostServices,
            SupportedLanguages,
            serverKind);

        return server;
    }

    public abstract ServerCapabilities GetCapabilities(ClientCapabilities clientCapabilities);

    public Task<InitializationFailureContext?> OnServerInitializeFailedAsync(ILanguageClientInitializationInfo initializationState)
    {
        var initializationFailureContext = new InitializationFailureContext();
        initializationFailureContext.FailureMessage = string.Format(EditorFeaturesResources.Language_client_initialization_failed,
            Name, initializationState.StatusMessage, initializationState.InitializationException?.ToString());
        return Task.FromResult<InitializationFailureContext?>(initializationFailureContext);
    }

    /// <summary>
    /// Unused, implementing <see cref="ILanguageClientCustomMessage2"/>.
    /// This method is called after the language server has been activated, but connection has not been established.
    /// </summary>
    public Task AttachForCustomMessageAsync(JsonRpc rpc) => Task.CompletedTask;

    internal TestAccessor GetTestAccessor()
    {
        return new TestAccessor(this);
    }

    internal readonly struct TestAccessor
    {
        private readonly AbstractInProcLanguageClient _instance;

        internal TestAccessor(AbstractInProcLanguageClient instance)
        {
            _instance = instance;
        }

        public AbstractLanguageServer<RequestContext>? LanguageServer => _instance._languageServer;
    }
}<|MERGE_RESOLUTION|>--- conflicted
+++ resolved
@@ -209,56 +209,24 @@
 
         var serverTypeName = languageClient.GetType().Name;
 
-<<<<<<< HEAD
-            var hostServices = VisualStudioMefHostServices.Create(_exportProvider);
-            var server = Create(
-                jsonRpc,
-                jsonMessageFormatter.JsonSerializer,
-                languageClient,
-                serverKind,
-                logger,
-                hostServices);
-=======
         var logger = await lspLoggerFactory.CreateLoggerAsync(serverTypeName, jsonRpc, cancellationToken).ConfigureAwait(false);
->>>>>>> d0413e31
 
         var hostServices = VisualStudioMefHostServices.Create(_exportProvider);
         var server = Create(
             jsonRpc,
+            jsonMessageFormatter.JsonSerializer,
             languageClient,
             serverKind,
             logger,
             hostServices);
 
-<<<<<<< HEAD
-        public virtual AbstractLanguageServer<RequestContext> Create(
-            JsonRpc jsonRpc,
-            JsonSerializer jsonSerializer,
-            ICapabilitiesProvider capabilitiesProvider,
-            WellKnownLspServerKinds serverKind,
-            AbstractLspLogger logger,
-            HostServices hostServices)
-        {
-            var server = new RoslynLanguageServer(
-                LspServiceProvider,
-                jsonRpc,
-                jsonSerializer,
-                capabilitiesProvider,
-                logger,
-                hostServices,
-                SupportedLanguages,
-                serverKind);
-
-            return server;
-        }
-=======
         jsonRpc.StartListening();
         return server;
     }
->>>>>>> d0413e31
 
     public virtual AbstractLanguageServer<RequestContext> Create(
         JsonRpc jsonRpc,
+        JsonSerializer jsonSerializer,
         ICapabilitiesProvider capabilitiesProvider,
         WellKnownLspServerKinds serverKind,
         AbstractLspLogger logger,
@@ -267,6 +235,7 @@
         var server = new RoslynLanguageServer(
             LspServiceProvider,
             jsonRpc,
+            jsonSerializer,
             capabilitiesProvider,
             logger,
             hostServices,
