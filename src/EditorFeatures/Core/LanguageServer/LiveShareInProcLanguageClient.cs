--- conflicted
+++ resolved
@@ -15,66 +15,57 @@
 using Microsoft.VisualStudio.Utilities;
 using Roslyn.LanguageServer.Protocol;
 
-namespace Microsoft.CodeAnalysis.Editor.Implementation.LanguageClient
+namespace Microsoft.CodeAnalysis.Editor.Implementation.LanguageClient;
+
+// The C# and VB ILanguageClient should not activate on the host. When LiveShare mirrors the C# ILC to the guest,
+// they will not copy the DisableUserExperience attribute, so guests will still use the C# ILC.
+[DisableUserExperience(true)]
+[ContentType(ContentTypeNames.CSharpContentType)]
+[ContentType(ContentTypeNames.VisualBasicContentType)]
+[Export(typeof(ILanguageClient))]
+[method: ImportingConstructor]
+[method: Obsolete(MefConstruction.ImportingConstructorMessage, true)]
+internal class LiveShareInProcLanguageClient(
+    CSharpVisualBasicLspServiceProvider lspServiceProvider,
+    IGlobalOptionService globalOptions,
+    ExperimentalCapabilitiesProvider experimentalCapabilitiesProvider,
+    ILspServiceLoggerFactory lspLoggerFactory,
+    IThreadingContext threadingContext,
+    ExportProvider exportProvider) : AbstractInProcLanguageClient(lspServiceProvider, globalOptions, lspLoggerFactory, threadingContext, exportProvider)
 {
-    // The C# and VB ILanguageClient should not activate on the host. When LiveShare mirrors the C# ILC to the guest,
-    // they will not copy the DisableUserExperience attribute, so guests will still use the C# ILC.
-    [DisableUserExperience(true)]
-    [ContentType(ContentTypeNames.CSharpContentType)]
-    [ContentType(ContentTypeNames.VisualBasicContentType)]
-    [Export(typeof(ILanguageClient))]
-    [method: ImportingConstructor]
-    [method: Obsolete(MefConstruction.ImportingConstructorMessage, true)]
-    internal class LiveShareInProcLanguageClient(
-        CSharpVisualBasicLspServiceProvider lspServiceProvider,
-        IGlobalOptionService globalOptions,
-        ExperimentalCapabilitiesProvider experimentalCapabilitiesProvider,
-        ILspServiceLoggerFactory lspLoggerFactory,
-        IThreadingContext threadingContext,
-        ExportProvider exportProvider) : AbstractInProcLanguageClient(lspServiceProvider, globalOptions, lspLoggerFactory, threadingContext, exportProvider)
+    private readonly ExperimentalCapabilitiesProvider _experimentalCapabilitiesProvider = experimentalCapabilitiesProvider;
+
+    protected override ImmutableArray<string> SupportedLanguages => ProtocolConstants.RoslynLspLanguages;
+
+    public override ServerCapabilities GetCapabilities(ClientCapabilities clientCapabilities)
     {
-        private readonly ExperimentalCapabilitiesProvider _experimentalCapabilitiesProvider = experimentalCapabilitiesProvider;
+        var isLspEditorEnabled = GlobalOptions.GetOption(LspOptionsStorage.LspEditorFeatureFlag);
 
-        protected override ImmutableArray<string> SupportedLanguages => ProtocolConstants.RoslynLspLanguages;
-
-        public override ServerCapabilities GetCapabilities(ClientCapabilities clientCapabilities)
+        // If the preview feature flag to turn on the LSP editor in local scenarios is on, advertise no capabilities for this Live Share
+        // LSP server as LSP requests will be serviced by the AlwaysActiveInProcLanguageClient in both local and remote scenarios.
+        if (isLspEditorEnabled)
         {
-            var isLspEditorEnabled = GlobalOptions.GetOption(LspOptionsStorage.LspEditorFeatureFlag);
-
-            // If the preview feature flag to turn on the LSP editor in local scenarios is on, advertise no capabilities for this Live Share
-            // LSP server as LSP requests will be serviced by the AlwaysActiveInProcLanguageClient in both local and remote scenarios.
-            if (isLspEditorEnabled)
+            return new VSServerCapabilities
             {
-                return new VSServerCapabilities
+                TextDocumentSync = new TextDocumentSyncOptions
                 {
-                    TextDocumentSync = new TextDocumentSyncOptions
-                    {
-                        OpenClose = false,
-                        Change = TextDocumentSyncKind.None,
-                    }
-                };
-            }
-
-            var defaultCapabilities = _experimentalCapabilitiesProvider.GetCapabilities(clientCapabilities);
-
-            // If the LSP semantic tokens feature flag is enabled, advertise no semantic tokens capabilities for this Live Share
-            // LSP server as LSP semantic tokens requests will be serviced by the AlwaysActiveInProcLanguageClient in both local and
-            // remote scenarios.
-            var isLspSemanticTokenEnabled = GlobalOptions.GetOption(LspOptionsStorage.LspSemanticTokensFeatureFlag);
-            if (isLspSemanticTokenEnabled)
-            {
-                defaultCapabilities.SemanticTokensOptions = null;
-            }
-
-<<<<<<< HEAD
-            return defaultCapabilities;
+                    OpenClose = false,
+                    Change = TextDocumentSyncKind.None,
+                }
+            };
         }
 
-        /// <summary>
-        /// Failures are catastrophic as liveshare guests will not have language features without this server.
-        /// </summary>
-        public override bool ShowNotificationOnInitializeFailed => true;
-=======
+        var defaultCapabilities = _experimentalCapabilitiesProvider.GetCapabilities(clientCapabilities);
+
+        // If the LSP semantic tokens feature flag is enabled, advertise no semantic tokens capabilities for this Live Share
+        // LSP server as LSP semantic tokens requests will be serviced by the AlwaysActiveInProcLanguageClient in both local and
+        // remote scenarios.
+        var isLspSemanticTokenEnabled = GlobalOptions.GetOption(LspOptionsStorage.LspSemanticTokensFeatureFlag);
+        if (isLspSemanticTokenEnabled)
+        {
+            defaultCapabilities.SemanticTokensOptions = null;
+        }
+
         return defaultCapabilities;
     }
 
@@ -82,8 +73,6 @@
     /// Failures are catastrophic as liveshare guests will not have language features without this server.
     /// </summary>
     public override bool ShowNotificationOnInitializeFailed => true;
->>>>>>> 8c55b1fc
 
-        public override WellKnownLspServerKinds ServerKind => WellKnownLspServerKinds.LiveShareLspServer;
-    }
+    public override WellKnownLspServerKinds ServerKind => WellKnownLspServerKinds.LiveShareLspServer;
 }