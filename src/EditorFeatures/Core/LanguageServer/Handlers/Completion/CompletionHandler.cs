﻿// Licensed to the .NET Foundation under one or more agreements.
// The .NET Foundation licenses this file to you under the MIT license.
// See the LICENSE file in the project root for more information.

using System;
using System.Collections.Generic;
using System.Collections.Immutable;
using System.Diagnostics.CodeAnalysis;
using System.Linq;
using System.Text;
using System.Threading;
using System.Threading.Tasks;
using Microsoft.CodeAnalysis.Completion;
using Microsoft.CodeAnalysis.Completion.Providers;
using Microsoft.CodeAnalysis.Editor.Shared.Extensions;
using Microsoft.CodeAnalysis.LanguageServer.Handler.Completion;
using Microsoft.CodeAnalysis.Options;
using Microsoft.CodeAnalysis.PooledObjects;
using Microsoft.CodeAnalysis.Shared.Extensions;
using Microsoft.CodeAnalysis.Text;
using Microsoft.VisualStudio.Text.Adornments;
using Roslyn.Utilities;
using LSP = Microsoft.VisualStudio.LanguageServer.Protocol;

namespace Microsoft.CodeAnalysis.LanguageServer.Handler
{
    /// <summary>
    /// Handle a completion request.
    ///
    /// TODO - This must be moved to the MS.CA.LanguageServer.Protocol project once the
    /// references to VS Icon types are removed.
    /// See https://github.com/dotnet/roslyn/issues/55142
    /// </summary>
    [Method(LSP.Methods.TextDocumentCompletionName)]
    internal class CompletionHandler : IRequestHandler<LSP.CompletionParams, LSP.CompletionList?>
    {
        private readonly IGlobalOptionService _globalOptions;
        private readonly ImmutableHashSet<char> _csharpTriggerCharacters;
        private readonly ImmutableHashSet<char> _vbTriggerCharacters;

        private readonly CompletionListCache _completionListCache;

        public bool MutatesSolutionState => false;
        public bool RequiresLSPSolution => true;

        public CompletionHandler(
            IGlobalOptionService globalOptions,
            IEnumerable<Lazy<CompletionProvider, CompletionProviderMetadata>> completionProviders,
            CompletionListCache completionListCache)
        {
            _globalOptions = globalOptions;

            _csharpTriggerCharacters = completionProviders.Where(lz => lz.Metadata.Language == LanguageNames.CSharp).SelectMany(
                lz => CommonCompletionUtilities.GetTriggerCharacters(lz.Value)).ToImmutableHashSet();
            _vbTriggerCharacters = completionProviders.Where(lz => lz.Metadata.Language == LanguageNames.VisualBasic).SelectMany(
                lz => CommonCompletionUtilities.GetTriggerCharacters(lz.Value)).ToImmutableHashSet();

            _completionListCache = completionListCache;
        }

        public LSP.TextDocumentIdentifier? GetTextDocumentIdentifier(LSP.CompletionParams request) => request.TextDocument;

        public async Task<LSP.CompletionList?> HandleRequestAsync(LSP.CompletionParams request, RequestContext context, CancellationToken cancellationToken)
        {
            var document = context.Document;
            Contract.ThrowIfNull(document);

            // C# and VB share the same LSP language server, and thus share the same default trigger characters.
            // We need to ensure the trigger character is valid in the document's language. For example, the '{'
            // character, while a trigger character in VB, is not a trigger character in C#.
            if (request.Context != null &&
                request.Context.TriggerKind == LSP.CompletionTriggerKind.TriggerCharacter &&
                !char.TryParse(request.Context.TriggerCharacter, out var triggerCharacter) &&
                !char.IsLetterOrDigit(triggerCharacter) &&
                !IsValidTriggerCharacterForDocument(document, triggerCharacter))
            {
                return null;
            }

            var completionOptions = GetCompletionOptions(document) with { UpdateImportCompletionCacheInBackground = true };
            var completionService = document.GetRequiredLanguageService<CompletionService>();
            var documentText = await document.GetTextAsync(cancellationToken).ConfigureAwait(false);

            var completionListResult = await GetFilteredCompletionListAsync(request, documentText, document, completionOptions, completionService, cancellationToken).ConfigureAwait(false);
            if (completionListResult == null)
            {
                return null;
            }

            var (list, isIncomplete, resultId) = completionListResult.Value;

            var lspVSClientCapability = context.ClientCapabilities.HasVisualStudioLspCapability() == true;
            var snippetsSupported = context.ClientCapabilities.TextDocument?.Completion?.CompletionItem?.SnippetSupport ?? false;
            var commitCharactersRuleCache = new Dictionary<ImmutableArray<CharacterSetModificationRule>, string[]>(CommitCharacterArrayComparer.Instance);

            // Feature flag to enable the return of TextEdits instead of InsertTexts (will increase payload size).
            Contract.ThrowIfNull(context.Solution);
            var returnTextEdits = _globalOptions.GetOption(LspOptions.LspCompletionFeatureFlag);

            TextSpan? defaultSpan = null;
            LSP.Range? defaultRange = null;
            if (returnTextEdits)
            {
                // We want to compute the document's text just once.
                documentText = await document.GetTextAsync(cancellationToken).ConfigureAwait(false);

                // We use the first item in the completion list as our comparison point for span
                // and range for optimization when generating the TextEdits later on.
                var completionChange = await completionService.GetChangeAsync(
                    document, list.Items.First(), cancellationToken: cancellationToken).ConfigureAwait(false);

                // If possible, we want to compute the item's span and range just once.
                // Individual items can override this range later.
                defaultSpan = completionChange.TextChange.Span;
                defaultRange = ProtocolConversions.TextSpanToRange(defaultSpan.Value, documentText);
            }

            var supportsCompletionListData = context.ClientCapabilities.HasCompletionListDataCapability();
            var completionResolveData = new CompletionResolveData()
            {
                ResultId = resultId,
            };
            var stringBuilder = new StringBuilder();
            using var _ = ArrayBuilder<LSP.CompletionItem>.GetInstance(out var lspCompletionItems);
            foreach (var item in list.Items)
            {
                var completionItemResolveData = supportsCompletionListData ? null : completionResolveData;
                var lspCompletionItem = await CreateLSPCompletionItemAsync(
                    request, document, item, completionItemResolveData, lspVSClientCapability, commitCharactersRuleCache,
                    completionService, returnTextEdits, snippetsSupported, stringBuilder, documentText,
                    defaultSpan, defaultRange, cancellationToken).ConfigureAwait(false);
                lspCompletionItems.Add(lspCompletionItem);
            }

            var completionList = new LSP.VSInternalCompletionList
            {
                Items = lspCompletionItems.ToArray(),
                SuggestionMode = list.SuggestionModeItem != null,
                IsIncomplete = isIncomplete,
            };

            if (supportsCompletionListData)
            {
                completionList.Data = completionResolveData;
            }

            if (context.ClientCapabilities.HasCompletionListCommitCharactersCapability())
            {
                PromoteCommonCommitCharactersOntoList(completionList);
            }

            var optimizedCompletionList = new LSP.OptimizedVSCompletionList(completionList);
            return optimizedCompletionList;

            // Local functions
            bool IsValidTriggerCharacterForDocument(Document document, char triggerCharacter)
            {
                if (document.Project.Language == LanguageNames.CSharp)
                {
                    return _csharpTriggerCharacters.Contains(triggerCharacter);
                }
                else if (document.Project.Language == LanguageNames.VisualBasic)
                {
                    return _vbTriggerCharacters.Contains(triggerCharacter);
                }

                // Typescript still calls into this for completion.
                // Since we don't know what their trigger characters are, just return true.
                return true;
            }

            static async Task<LSP.CompletionItem> CreateLSPCompletionItemAsync(
                LSP.CompletionParams request,
                Document document,
                CompletionItem item,
                CompletionResolveData? completionResolveData,
                bool supportsVSExtensions,
                Dictionary<ImmutableArray<CharacterSetModificationRule>, string[]> commitCharacterRulesCache,
                CompletionService completionService,
                bool returnTextEdits,
                bool snippetsSupported,
                StringBuilder stringBuilder,
                SourceText? documentText,
                TextSpan? defaultSpan,
                LSP.Range? defaultRange,
                CancellationToken cancellationToken)
            {
<<<<<<< HEAD
                if (supportsVSExtensions)
                {
                    var vsCompletionItem = await CreateCompletionItemAsync<LSP.VSInternalCompletionItem>(
                        request, document, item, completionResolveData, supportsVSExtensions, commitCharacterRulesCache,
                        completionService, returnTextEdits, snippetsSupported, stringBuilder,
                        documentText, defaultSpan, defaultRange, cancellationToken).ConfigureAwait(false);
                    vsCompletionItem.Icon = new ImageElement(item.Tags.GetFirstGlyph().GetImageId());
                    return vsCompletionItem;
                }
                else
                {
                    var roslynCompletionItem = await CreateCompletionItemAsync<LSP.CompletionItem>(
                        request, document, item, completionResolveData, supportsVSExtensions, commitCharacterRulesCache,
                        completionService, returnTextEdits, snippetsSupported, stringBuilder,
                        documentText, defaultSpan, defaultRange, cancellationToken).ConfigureAwait(false);
                    return roslynCompletionItem;
                }
            }

            static async Task<TCompletionItem> CreateCompletionItemAsync<TCompletionItem>(
                LSP.CompletionParams request,
                Document document,
                CompletionItem item,
                CompletionResolveData? completionResolveData,
                bool supportsVSExtensions,
                Dictionary<ImmutableArray<CharacterSetModificationRule>, string[]> commitCharacterRulesCache,
                CompletionService completionService,
                bool returnTextEdits,
                bool snippetsSupported,
                StringBuilder stringBuilder,
                SourceText? documentText,
                TextSpan? defaultSpan,
                LSP.Range? defaultRange,
                CancellationToken cancellationToken) where TCompletionItem : LSP.CompletionItem, new()
            {
=======
>>>>>>> 696fe63b
                // Generate display text
                stringBuilder.Append(item.DisplayTextPrefix);
                stringBuilder.Append(item.DisplayText);
                stringBuilder.Append(item.DisplayTextSuffix);
                var completeDisplayText = stringBuilder.ToString();
                stringBuilder.Clear();

                var completionItem = supportsVSExtensions ? new LSP.VSInternalCompletionItem() : new LSP.CompletionItem();
                completionItem.Label = completeDisplayText;
                completionItem.SortText = item.SortText;
                completionItem.FilterText = item.FilterText;
                completionItem.Kind = GetCompletionKind(item.Tags);
                completionItem.Data = completionResolveData;
                completionItem.Preselect = ShouldItemBePreselected(item);

                // Complex text edits (e.g. override and partial method completions) are always populated in the
                // resolve handler, so we leave both TextEdit and InsertText unpopulated in these cases.
                if (item.IsComplexTextEdit && completionItem is LSP.VSInternalCompletionItem vsItem)
                {
                    vsItem.VsResolveTextEditOnCommit = true;
                    // Razor C# is currently the only language client that supports LSP.InsertTextFormat.Snippet.
                    // We can enable it for regular C# once LSP is used for local completion.
                    if (snippetsSupported)
                    {
                        completionItem.InsertTextFormat = LSP.InsertTextFormat.Snippet;
                    }
                }
                // If the feature flag is on, always return a TextEdit.
                else if (returnTextEdits)
                {
                    var textEdit = await GenerateTextEdit(
                        document, item, completionService, documentText, defaultSpan, defaultRange, cancellationToken).ConfigureAwait(false);
                    completionItem.TextEdit = textEdit;
                }
                // If the feature flag is off, return an InsertText.
                else
                {
                    completionItem.InsertText = SymbolCompletionItem.TryGetInsertionText(item, out var insertionText) ? insertionText : completeDisplayText;
                }

                var commitCharacters = GetCommitCharacters(item, commitCharacterRulesCache, supportsVSExtensions);
                if (commitCharacters != null)
                {
                    completionItem.CommitCharacters = commitCharacters;
                }

                if (completionItem is LSP.VSInternalCompletionItem vsCompletionItem)
                {
                    vsCompletionItem.Icon = new ImageElement(item.Tags.GetFirstGlyph().GetImageId());
                }

                return completionItem;

                static async Task<LSP.TextEdit> GenerateTextEdit(
                    Document document,
                    CompletionItem item,
                    CompletionService completionService,
                    SourceText? documentText,
                    TextSpan? defaultSpan,
                    LSP.Range? defaultRange,
                    CancellationToken cancellationToken)
                {
                    Contract.ThrowIfNull(documentText);
                    Contract.ThrowIfNull(defaultSpan);
                    Contract.ThrowIfNull(defaultRange);

                    var completionChange = await completionService.GetChangeAsync(
                        document, item, cancellationToken: cancellationToken).ConfigureAwait(false);
                    var completionChangeSpan = completionChange.TextChange.Span;

                    var textEdit = new LSP.TextEdit()
                    {
                        NewText = completionChange.TextChange.NewText ?? "",
                        Range = completionChangeSpan == defaultSpan.Value
                            ? defaultRange
                            : ProtocolConversions.TextSpanToRange(completionChangeSpan, documentText),
                    };

                    return textEdit;
                }
            }

            static string[]? GetCommitCharacters(
                CompletionItem item,
                Dictionary<ImmutableArray<CharacterSetModificationRule>, string[]> currentRuleCache,
                bool supportsVSExtensions)
            {
                // VSCode does not have the concept of soft selection, the list is always hard selected.
                // In order to emulate soft selection behavior for things like argument completion, regex completion, datetime completion, etc
                // we create a completion item without any specific commit characters.  This means only tab / enter will commit.
                // VS supports soft selection, so we only do this for non-VS clients.
                if (!supportsVSExtensions && item.Rules.SelectionBehavior == CompletionItemSelectionBehavior.SoftSelection)
                {
                    return Array.Empty<string>();
                }

                var commitCharacterRules = item.Rules.CommitCharacterRules;

                // VS will use the default commit characters if no items are specified on the completion item.
                // However, other clients like VSCode do not support this behavior so we must specify
                // commit characters on every completion item - https://github.com/microsoft/vscode/issues/90987
                if (supportsVSExtensions && commitCharacterRules.IsEmpty)
                {
                    return null;
                }

                if (currentRuleCache.TryGetValue(commitCharacterRules, out var cachedCommitCharacters))
                {
                    return cachedCommitCharacters;
                }

                using var _ = PooledHashSet<char>.GetInstance(out var commitCharacters);
                commitCharacters.AddAll(CompletionRules.Default.DefaultCommitCharacters);
                foreach (var rule in commitCharacterRules)
                {
                    switch (rule.Kind)
                    {
                        case CharacterSetModificationKind.Add:
                            commitCharacters.UnionWith(rule.Characters);
                            continue;
                        case CharacterSetModificationKind.Remove:
                            commitCharacters.ExceptWith(rule.Characters);
                            continue;
                        case CharacterSetModificationKind.Replace:
                            commitCharacters.Clear();
                            commitCharacters.AddRange(rule.Characters);
                            break;
                    }
                }

                var lspCommitCharacters = commitCharacters.Select(c => c.ToString()).ToArray();
                currentRuleCache.Add(item.Rules.CommitCharacterRules, lspCommitCharacters);
                return lspCommitCharacters;
            }

            static void PromoteCommonCommitCharactersOntoList(LSP.VSInternalCompletionList completionList)
            {
                if (completionList.Items.IsEmpty())
                {
                    return;
                }

                var defaultCommitCharacters = CompletionRules.Default.DefaultCommitCharacters.Select(c => c.ToString()).ToArray();
                var commitCharacterReferences = new Dictionary<object, int>();
                var mostUsedCount = 0;
                string[]? mostUsedCommitCharacters = null;
                for (var i = 0; i < completionList.Items.Length; i++)
                {
                    var completionItem = completionList.Items[i];
                    var commitCharacters = completionItem.CommitCharacters;
                    if (commitCharacters == null)
                    {
                        // The commit characters on the item are null, this means the commit characters are actually
                        // the default commit characters we passed in the initialize request.
                        commitCharacters = defaultCommitCharacters;
                    }

                    commitCharacterReferences.TryGetValue(commitCharacters, out var existingCount);
                    existingCount++;

                    if (existingCount > mostUsedCount)
                    {
                        // Capture the most used commit character counts so we don't need to re-iterate the array later
                        mostUsedCommitCharacters = commitCharacters;
                        mostUsedCount = existingCount;
                    }

                    commitCharacterReferences[commitCharacters] = existingCount;
                }

                Contract.ThrowIfNull(mostUsedCommitCharacters);

                // Promoted the most used commit characters onto the list and then remove these from child items.
                completionList.CommitCharacters = mostUsedCommitCharacters;
                for (var i = 0; i < completionList.Items.Length; i++)
                {
                    var completionItem = completionList.Items[i];
                    if (completionItem.CommitCharacters == mostUsedCommitCharacters)
                    {
                        completionItem.CommitCharacters = null;
                    }
                }
            }
        }

        private async Task<(CompletionList CompletionList, bool IsIncomplete, long ResultId)?> GetFilteredCompletionListAsync(
            LSP.CompletionParams request,
            SourceText sourceText,
            Document document,
            CompletionOptions completionOptions,
            CompletionService completionService,
            CancellationToken cancellationToken)
        {
            var position = await document.GetPositionFromLinePositionAsync(ProtocolConversions.PositionToLinePosition(request.Position), cancellationToken).ConfigureAwait(false);
            var completionListSpan = completionService.GetDefaultCompletionListSpan(sourceText, position);
            var completionTrigger = await ProtocolConversions.LSPToRoslynCompletionTriggerAsync(request.Context, document, position, cancellationToken).ConfigureAwait(false);
            var isTriggerForIncompleteCompletions = request.Context?.TriggerKind == LSP.CompletionTriggerKind.TriggerForIncompleteCompletions;

            (CompletionList List, long ResultId)? result;
            if (isTriggerForIncompleteCompletions)
            {
                // We don't have access to the original trigger, but we know the completion list is already present.
                // It is safe to recompute with the invoked trigger as we will get all the items and filter down based on the current trigger.
                var originalTrigger = new CompletionTrigger(CompletionTriggerKind.Invoke);
                result = await CalculateListAsync(request, document, position, originalTrigger, completionOptions, completionService, _completionListCache, cancellationToken).ConfigureAwait(false);
            }
            else
            {
                // This is a new completion request, clear out the last result Id for incomplete results.
                result = await CalculateListAsync(request, document, position, completionTrigger, completionOptions, completionService, _completionListCache, cancellationToken).ConfigureAwait(false);
            }

            if (result == null)
            {
                return null;
            }

            var resultId = result.Value.ResultId;

            var completionListMaxSize = _globalOptions.GetOption(LspOptions.MaxCompletionListSize);
            var (completionList, isIncomplete) = FilterCompletionList(result.Value.List, completionListMaxSize, completionListSpan, completionTrigger, sourceText, document);

            return (completionList, isIncomplete, resultId);
        }

        private static async Task<(CompletionList CompletionList, long ResultId)?> CalculateListAsync(
            LSP.CompletionParams request,
            Document document,
            int position,
            CompletionTrigger completionTrigger,
            CompletionOptions completionOptions,
            CompletionService completionService,
            CompletionListCache completionListCache,
            CancellationToken cancellationToken)
        {
            var completionList = await completionService.GetCompletionsAsync(document, position, completionOptions, document.Project.Solution.Options, completionTrigger, cancellationToken: cancellationToken).ConfigureAwait(false);
            cancellationToken.ThrowIfCancellationRequested();
            if (completionList.Items.IsEmpty)
            {
                return null;
            }

            // Cache the completion list so we can avoid recomputation in the resolve handler
            var resultId = completionListCache.UpdateCache(request.TextDocument, completionList);

            return (completionList, resultId);
        }

        private static (CompletionList CompletionList, bool IsIncomplete) FilterCompletionList(
            CompletionList completionList,
            int completionListMaxSize,
            TextSpan completionListSpan,
            CompletionTrigger completionTrigger,
            SourceText sourceText,
            Document document)
        {
            var filterText = sourceText.GetSubText(completionListSpan).ToString();

            // Use pattern matching to determine which items are most relevant out of the calculated items.
            using var _ = ArrayBuilder<MatchResult<CompletionItem?>>.GetInstance(out var matchResultsBuilder);
            var index = 0;
            var completionHelper = CompletionHelper.GetHelper(document);
            foreach (var item in completionList.Items)
            {
                if (CompletionHelper.TryCreateMatchResult<CompletionItem?>(
                    completionHelper,
                    item,
                    editorCompletionItem: null,
                    filterText,
                    completionTrigger.Kind,
                    GetFilterReason(completionTrigger),
                    recentItems: ImmutableArray<string>.Empty,
                    includeMatchSpans: false,
                    index,
                    out var matchResult))
                {
                    matchResultsBuilder.Add(matchResult);
                    index++;
                }
            }

            // Next, we sort the list based on the pattern matching result.
            matchResultsBuilder.Sort(MatchResult<CompletionItem?>.SortingComparer);

            // Finally, truncate the list to 1000 items plus any preselected items that occur after the first 1000.
            var filteredList = matchResultsBuilder
                .Take(completionListMaxSize)
                .Concat(matchResultsBuilder.Skip(completionListMaxSize).Where(match => ShouldItemBePreselected(match.RoslynCompletionItem)))
                .Select(matchResult => matchResult.RoslynCompletionItem)
                .ToImmutableArray();
            var newCompletionList = completionList.WithItems(filteredList);

            // Per the LSP spec, the completion list should be marked with isIncomplete = false when further insertions will
            // not generate any more completion items.  This means that we should be checking if the matchedResults is larger
            // than the filteredList.  However, the VS client has a bug where they do not properly re-trigger completion
            // when a character is deleted to go from a complete list back to an incomplete list.
            // For example, the following scenario.
            // User types "So" -> server gives subset of items for "So" with isIncomplete = true
            // User types "m" -> server gives entire set of items for "Som" with isIncomplete = false
            // User deletes "m" -> client has to remember that "So" results were incomplete and re-request if the user types something else, like "n"
            //
            // Currently the VS client does not remember to re-request, so the completion list only ever shows items from "Som"
            // so we always set the isIncomplete flag to true when the original list size (computed when no filter text was typed) is too large.
            // VS bug here - https://devdiv.visualstudio.com/DevDiv/_workitems/edit/1335142
            var isIncomplete = completionList.Items.Length > newCompletionList.Items.Length;

            return (newCompletionList, isIncomplete);

            static CompletionFilterReason GetFilterReason(CompletionTrigger trigger)
            {
                return trigger.Kind switch
                {
                    CompletionTriggerKind.Insertion => CompletionFilterReason.Insertion,
                    CompletionTriggerKind.Deletion => CompletionFilterReason.Deletion,
                    _ => CompletionFilterReason.Other,
                };
            }
        }

        private static bool ShouldItemBePreselected(CompletionItem completionItem)
        {
            // An item should be preselcted for LSP when the match priority is preselect and the item is hard selected.
            // LSP does not support soft preselection, so we do not preselect in that scenario to avoid interfering with typing.
            return completionItem.Rules.MatchPriority == MatchPriority.Preselect && completionItem.Rules.SelectionBehavior == CompletionItemSelectionBehavior.HardSelection;
        }

        internal CompletionOptions GetCompletionOptions(Document document)
        {
            // Filter out unimported types for now as there are two issues with providing them:
            // 1.  LSP client does not currently provide a way to provide detail text on the completion item to show the namespace.
            //     https://dev.azure.com/devdiv/DevDiv/_workitems/edit/1076759
            // 2.  We need to figure out how to provide the text edits along with the completion item or provide them in the resolve request.
            //     https://devdiv.visualstudio.com/DevDiv/_workitems/edit/985860/
            // 3.  LSP client should support completion filters / expanders
            return _globalOptions.GetCompletionOptions(document.Project.Language) with
            {
                ShowItemsFromUnimportedNamespaces = false,
                ExpandedCompletionBehavior = ExpandedCompletionMode.NonExpandedItemsOnly
            };
        }

        private static LSP.CompletionItemKind GetCompletionKind(ImmutableArray<string> tags)
        {
            foreach (var tag in tags)
            {
                if (ProtocolConversions.RoslynTagToCompletionItemKind.TryGetValue(tag, out var completionItemKind))
                {
                    return completionItemKind;
                }
            }

            return LSP.CompletionItemKind.Text;
        }

        internal TestAccessor GetTestAccessor()
            => new TestAccessor(this);

        internal readonly struct TestAccessor
        {
            private readonly CompletionHandler _completionHandler;

            public TestAccessor(CompletionHandler completionHandler)
                => _completionHandler = completionHandler;

            public CompletionListCache GetCache()
                => _completionHandler._completionListCache;
        }

        private class CommitCharacterArrayComparer : IEqualityComparer<ImmutableArray<CharacterSetModificationRule>>
        {
            public static readonly CommitCharacterArrayComparer Instance = new();

            private CommitCharacterArrayComparer()
            {
            }

            public bool Equals([AllowNull] ImmutableArray<CharacterSetModificationRule> x, [AllowNull] ImmutableArray<CharacterSetModificationRule> y)
            {
                for (var i = 0; i < x.Length; i++)
                {
                    var xKind = x[i].Kind;
                    var yKind = y[i].Kind;
                    if (xKind != yKind)
                    {
                        return false;
                    }

                    var xCharacters = x[i].Characters;
                    var yCharacters = y[i].Characters;
                    if (xCharacters.Length != yCharacters.Length)
                    {
                        return false;
                    }

                    for (var j = 0; j < xCharacters.Length; j++)
                    {
                        if (xCharacters[j] != yCharacters[j])
                        {
                            return false;
                        }
                    }
                }

                return true;
            }

            public int GetHashCode([DisallowNull] ImmutableArray<CharacterSetModificationRule> obj)
            {
                var combinedHash = Hash.CombineValues(obj);
                return combinedHash;
            }
        }
    }
}<|MERGE_RESOLUTION|>--- conflicted
+++ resolved
@@ -185,44 +185,6 @@
                 LSP.Range? defaultRange,
                 CancellationToken cancellationToken)
             {
-<<<<<<< HEAD
-                if (supportsVSExtensions)
-                {
-                    var vsCompletionItem = await CreateCompletionItemAsync<LSP.VSInternalCompletionItem>(
-                        request, document, item, completionResolveData, supportsVSExtensions, commitCharacterRulesCache,
-                        completionService, returnTextEdits, snippetsSupported, stringBuilder,
-                        documentText, defaultSpan, defaultRange, cancellationToken).ConfigureAwait(false);
-                    vsCompletionItem.Icon = new ImageElement(item.Tags.GetFirstGlyph().GetImageId());
-                    return vsCompletionItem;
-                }
-                else
-                {
-                    var roslynCompletionItem = await CreateCompletionItemAsync<LSP.CompletionItem>(
-                        request, document, item, completionResolveData, supportsVSExtensions, commitCharacterRulesCache,
-                        completionService, returnTextEdits, snippetsSupported, stringBuilder,
-                        documentText, defaultSpan, defaultRange, cancellationToken).ConfigureAwait(false);
-                    return roslynCompletionItem;
-                }
-            }
-
-            static async Task<TCompletionItem> CreateCompletionItemAsync<TCompletionItem>(
-                LSP.CompletionParams request,
-                Document document,
-                CompletionItem item,
-                CompletionResolveData? completionResolveData,
-                bool supportsVSExtensions,
-                Dictionary<ImmutableArray<CharacterSetModificationRule>, string[]> commitCharacterRulesCache,
-                CompletionService completionService,
-                bool returnTextEdits,
-                bool snippetsSupported,
-                StringBuilder stringBuilder,
-                SourceText? documentText,
-                TextSpan? defaultSpan,
-                LSP.Range? defaultRange,
-                CancellationToken cancellationToken) where TCompletionItem : LSP.CompletionItem, new()
-            {
-=======
->>>>>>> 696fe63b
                 // Generate display text
                 stringBuilder.Append(item.DisplayTextPrefix);
                 stringBuilder.Append(item.DisplayText);
