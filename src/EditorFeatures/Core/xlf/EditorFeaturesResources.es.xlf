﻿<?xml version="1.0" encoding="utf-8"?>
<xliff xmlns="urn:oasis:names:tc:xliff:document:1.2" xmlns:xsi="http://www.w3.org/2001/XMLSchema-instance" version="1.2" xsi:schemaLocation="urn:oasis:names:tc:xliff:document:1.2 xliff-core-1.2-transitional.xsd">
  <file datatype="xml" source-language="en" target-language="es" original="../EditorFeaturesResources.resx">
    <body>
      <trans-unit id="Applying_changes">
        <source>Applying changes</source>
        <target state="translated">Aplicando cambios</target>
        <note />
      </trans-unit>
      <trans-unit id="Change_configuration">
        <source>Change configuration</source>
        <target state="translated">Configuración de cambio</target>
        <note />
      </trans-unit>
      <trans-unit id="Code_cleanup_is_not_configured">
        <source>Code cleanup is not configured</source>
        <target state="translated">La limpieza de código no está configurada</target>
        <note />
      </trans-unit>
      <trans-unit id="Configure_it_now">
        <source>Configure it now</source>
        <target state="translated">Configúrela ahora</target>
        <note />
      </trans-unit>
      <trans-unit id="Do_not_show_this_message_again">
        <source>Do not show this message again</source>
        <target state="translated">No volver a mostrar este mensaje</target>
        <note />
      </trans-unit>
      <trans-unit id="Do_you_still_want_to_proceed_This_may_produce_broken_code">
        <source>Do you still want to proceed? This may produce broken code.</source>
        <target state="translated">¿Desea continuar? Esto puede producir código roto.</target>
        <note />
      </trans-unit>
      <trans-unit id="Extract_method_encountered_the_following_issues">
        <source>Extract method encountered the following issues:</source>
        <target state="translated">El método de extracción detectó los siguientes problemas:</target>
        <note />
      </trans-unit>
      <trans-unit id="Filter_image_element">
        <source>Filter</source>
        <target state="translated">Filtrar</target>
        <note>Caption/tooltip for "Filter" image element displayed in completion popup.</note>
      </trans-unit>
      <trans-unit id="Format_document_performed_additional_cleanup">
        <source>Format Document performed additional cleanup</source>
        <target state="translated">El formateo del documento realizó una limpieza adicional</target>
        <note />
      </trans-unit>
      <trans-unit id="Invalid_assembly_name">
        <source>Invalid assembly name</source>
        <target state="translated">Nombre de ensamblado no válido</target>
        <note />
      </trans-unit>
      <trans-unit id="Invalid_characters_in_assembly_name">
        <source>Invalid characters in assembly name</source>
        <target state="translated">Caracteres no válidos en el nombre de ensamblado</target>
        <note />
      </trans-unit>
      <trans-unit id="Keyword_Control">
        <source>Keyword - Control</source>
        <target state="translated">Palabras clave: control</target>
        <note />
      </trans-unit>
      <trans-unit id="Operation_is_not_ready_for_0_yet_see_task_center_for_more_detail">
        <source>Operation is not ready for "{0}" yet. See bottom left corner for more details.</source>
        <target state="new">Operation is not ready for "{0}" yet. See bottom left corner for more details.</target>
        <note />
      </trans-unit>
      <trans-unit id="Operator_Overloaded">
        <source>Operator - Overloaded</source>
        <target state="translated">Operador: sobrecargado</target>
        <note />
      </trans-unit>
      <trans-unit id="Paste_Tracking">
        <source>Paste Tracking</source>
        <target state="translated">Seguimiento de pegado</target>
        <note />
      </trans-unit>
      <trans-unit id="Preprocessor_Text">
        <source>Preprocessor Text</source>
        <target state="translated">Texto del preprocesador</target>
        <note />
      </trans-unit>
      <trans-unit id="Punctuation">
        <source>Punctuation</source>
        <target state="translated">Puntuación</target>
        <note />
      </trans-unit>
      <trans-unit id="String_Escape_Character">
        <source>String - Escape Character</source>
        <target state="translated">String - carácter de Escape</target>
        <note />
      </trans-unit>
<<<<<<< HEAD
=======
      <trans-unit id="Symbol_Static">
        <source>Symbol - Static</source>
        <target state="translated">Símbolo: estático</target>
        <note />
      </trans-unit>
      <trans-unit id="The_symbol_has_no_base">
        <source>The symbol has no base.</source>
        <target state="new">The symbol has no base.</target>
        <note />
      </trans-unit>
>>>>>>> bfd68e9f
      <trans-unit id="User_Members_Constants">
        <source>User Members - Constants</source>
        <target state="translated">Usuarios miembros: constantes</target>
        <note />
      </trans-unit>
      <trans-unit id="User_Members_Enum_Members">
        <source>User Members - Enum Members</source>
        <target state="translated">Usuarios miembros: miembros de enumeración</target>
        <note />
      </trans-unit>
      <trans-unit id="User_Members_Events">
        <source>User Members - Events</source>
        <target state="translated">Usuarios miembros: eventos</target>
        <note />
      </trans-unit>
      <trans-unit id="User_Members_Extension_Methods">
        <source>User Members - Extension Methods</source>
        <target state="translated">Usuarios miembros: métodos de extensión</target>
        <note />
      </trans-unit>
      <trans-unit id="User_Members_Fields">
        <source>User Members - Fields</source>
        <target state="translated">Usuarios miembros: campos</target>
        <note />
      </trans-unit>
      <trans-unit id="User_Members_Labels">
        <source>User Members - Labels</source>
        <target state="translated">Usuarios miembros: etiquetas</target>
        <note />
      </trans-unit>
      <trans-unit id="User_Members_Locals">
        <source>User Members - Locals</source>
        <target state="translated">Usuarios miembros: locales</target>
        <note />
      </trans-unit>
      <trans-unit id="User_Members_Methods">
        <source>User Members - Methods</source>
        <target state="translated">Usuarios miembros: métodos</target>
        <note />
      </trans-unit>
      <trans-unit id="User_Members_Namespaces">
        <source>User Members - Namespaces</source>
        <target state="translated">Usuarios miembros: espacios de nombres</target>
        <note />
      </trans-unit>
      <trans-unit id="User_Members_Parameters">
        <source>User Members - Parameters</source>
        <target state="translated">Usuarios miembros: parámetros</target>
        <note />
      </trans-unit>
      <trans-unit id="User_Members_Properties">
        <source>User Members - Properties</source>
        <target state="translated">Usuarios miembros: propiedades</target>
        <note />
      </trans-unit>
      <trans-unit id="User_Members_Static_Constants">
        <source>User Members - Static Constants</source>
        <target state="new">User Members - Static Constants</target>
        <note />
      </trans-unit>
      <trans-unit id="User_Members_Static_Events">
        <source>User Members - Static Events</source>
        <target state="new">User Members - Static Events</target>
        <note />
      </trans-unit>
      <trans-unit id="User_Members_Static_Fields">
        <source>User Members - Static Fields</source>
        <target state="new">User Members - Static Fields</target>
        <note />
      </trans-unit>
      <trans-unit id="User_Members_Static_Methods">
        <source>User Members - Static Methods</source>
        <target state="new">User Members - Static Methods</target>
        <note />
      </trans-unit>
      <trans-unit id="User_Members_Static_Properties">
        <source>User Members - Static Properties</source>
        <target state="new">User Members - Static Properties</target>
        <note />
      </trans-unit>
      <trans-unit id="User_Types_Classes">
        <source>User Types - Classes</source>
        <target state="translated">Tipos de usuario: clases</target>
        <note />
      </trans-unit>
      <trans-unit id="User_Types_Delegates">
        <source>User Types - Delegates</source>
        <target state="translated">Tipos de usuario: delegados</target>
        <note />
      </trans-unit>
      <trans-unit id="User_Types_Enums">
        <source>User Types - Enums</source>
        <target state="translated">Tipos de usuario: enumeraciones</target>
        <note />
      </trans-unit>
      <trans-unit id="User_Types_Interfaces">
        <source>User Types - Interfaces</source>
        <target state="translated">Tipos de usuario: interfaces</target>
        <note />
      </trans-unit>
      <trans-unit id="User_Types_Static_Classes">
        <source>User Types - Static Classes</source>
        <target state="new">User Types - Static Classes</target>
        <note />
      </trans-unit>
      <trans-unit id="User_Types_Structures">
        <source>User Types - Structures</source>
        <target state="translated">Tipos de usuario: estructuras</target>
        <note />
      </trans-unit>
      <trans-unit id="User_Types_Type_Parameters">
        <source>User Types - Type Parameters</source>
        <target state="translated">Tipos de usuario: parámetros de tipo</target>
        <note />
      </trans-unit>
      <trans-unit id="String_Verbatim">
        <source>String - Verbatim</source>
        <target state="translated">Cadena: textual</target>
        <note />
      </trans-unit>
      <trans-unit id="Warning_image_element">
        <source>Warning</source>
        <target state="translated">Advertencia</target>
        <note>Caption/tooltip for "Warning" image element displayed in completion popup.</note>
      </trans-unit>
      <trans-unit id="XML_Doc_Comments_Attribute_Name">
        <source>XML Doc Comments - Attribute Name</source>
        <target state="translated">Comentarios de documentación XML: nombre de atributo</target>
        <note />
      </trans-unit>
      <trans-unit id="XML_Doc_Comments_CData_Section">
        <source>XML Doc Comments - CData Section</source>
        <target state="translated">Comentarios de documentación XML: sección CData</target>
        <note />
      </trans-unit>
      <trans-unit id="XML_Doc_Comments_Text">
        <source>XML Doc Comments - Text</source>
        <target state="translated">Comentarios de documentación XML: texto</target>
        <note />
      </trans-unit>
      <trans-unit id="XML_Doc_Comments_Delimiter">
        <source>XML Doc Comments - Delimiter</source>
        <target state="translated">Comentarios de documentación XML: delimitador</target>
        <note />
      </trans-unit>
      <trans-unit id="XML_Doc_Comments_Comment">
        <source>XML Doc Comments - Comment</source>
        <target state="translated">Comentarios de documentación XML: comentario</target>
        <note />
      </trans-unit>
      <trans-unit id="User_Types_Modules">
        <source>User Types - Modules</source>
        <target state="translated">Tipos de usuario: módulos</target>
        <note />
      </trans-unit>
      <trans-unit id="VB_XML_Literals_Attribute_Name">
        <source>VB XML Literals - Attribute Name</source>
        <target state="translated">Literal VB XML: nombre de atributo</target>
        <note />
      </trans-unit>
      <trans-unit id="VB_XML_Literals_Attribute_Quotes">
        <source>VB XML Literals - Attribute Quotes</source>
        <target state="translated">Literal VB XML: comillas de atributo</target>
        <note />
      </trans-unit>
      <trans-unit id="VB_XML_Literals_Attribute_Value">
        <source>VB XML Literals - Attribute Value</source>
        <target state="translated">Literal VB XML: valor de atributo</target>
        <note />
      </trans-unit>
      <trans-unit id="VB_XML_Literals_CData_Section">
        <source>VB XML Literals - CData Section</source>
        <target state="translated">Literal VB XML: sección CData</target>
        <note />
      </trans-unit>
      <trans-unit id="VB_XML_Literals_Comment">
        <source>VB XML Literals - Comment</source>
        <target state="translated">Literal VB XML: comentario</target>
        <note />
      </trans-unit>
      <trans-unit id="VB_XML_Literals_Delimiter">
        <source>VB XML Literals - Delimiter</source>
        <target state="translated">Literal VB XML: delimitador</target>
        <note />
      </trans-unit>
      <trans-unit id="VB_XML_Literals_Embedded_Expression">
        <source>VB XML Literals - Embedded Expression</source>
        <target state="translated">Literal VB XML: expresión insertada</target>
        <note />
      </trans-unit>
      <trans-unit id="VB_XML_Literals_Entity_Reference">
        <source>VB XML Literals - Entity Reference</source>
        <target state="translated">Literal VB XML: referencia de entidad</target>
        <note />
      </trans-unit>
      <trans-unit id="VB_XML_Literals_Name">
        <source>VB XML Literals - Name</source>
        <target state="translated">Literal VB XML: nombre</target>
        <note />
      </trans-unit>
      <trans-unit id="VB_XML_Literals_Processing_Instruction">
        <source>VB XML Literals - Processing Instruction</source>
        <target state="translated">Literal VB XML: instrucción de procesamiento</target>
        <note />
      </trans-unit>
      <trans-unit id="VB_XML_Literals_Text">
        <source>VB XML Literals - Text</source>
        <target state="translated">Literal VB XML: texto</target>
        <note />
      </trans-unit>
      <trans-unit id="XML_Doc_Comments_Attribute_Quotes">
        <source>XML Doc Comments - Attribute Quotes</source>
        <target state="translated">Comentarios de documentación XML: comillas de atributo</target>
        <note />
      </trans-unit>
      <trans-unit id="XML_Doc_Comments_Attribute_Value">
        <source>XML Doc Comments - Attribute Value</source>
        <target state="translated">Comentarios de documentación XML: valor de atributo</target>
        <note />
      </trans-unit>
      <trans-unit id="Unnecessary_Code">
        <source>Unnecessary Code</source>
        <target state="translated">Código innecesario</target>
        <note />
      </trans-unit>
      <trans-unit id="Rude_Edit">
        <source>Rude Edit</source>
        <target state="translated">Edición superficial</target>
        <note />
      </trans-unit>
      <trans-unit id="Rename_will_update_1_reference_in_1_file">
        <source>Rename will update 1 reference in 1 file.</source>
        <target state="translated">Al cambiar el nombre se actualizará 1 referencia en 1 archivo.</target>
        <note />
      </trans-unit>
      <trans-unit id="Rename_will_update_0_references_in_1_file">
        <source>Rename will update {0} references in 1 file.</source>
        <target state="translated">Al cambiar el nombre se actualizarán {0} referencias en 1 archivo.</target>
        <note />
      </trans-unit>
      <trans-unit id="Rename_will_update_0_references_in_1_files">
        <source>Rename will update {0} references in {1} files.</source>
        <target state="translated">Al cambiar el nombre se actualizarán {0} referencias en {1} archivos.</target>
        <note />
      </trans-unit>
      <trans-unit id="_0_bases">
        <source>'{0}' bases</source>
        <target state="new">'{0}' bases</target>
        <note />
      </trans-unit>
      <trans-unit id="_0_conflict_s_will_be_resolved">
        <source>{0} conflict(s) will be resolved</source>
        <target state="translated">Se va(n) a resolver {0} conflicto(s)</target>
        <note />
      </trans-unit>
      <trans-unit id="_0_unresolvable_conflict_s">
        <source>{0} unresolvable conflict(s)</source>
        <target state="translated">{0} conflicto(s) sin solución</target>
        <note />
      </trans-unit>
      <trans-unit id="Applying_0">
        <source>Applying "{0}"...</source>
        <target state="translated">Aplicando "{0}"...</target>
        <note />
      </trans-unit>
      <trans-unit id="Adding_0_to_1_with_content_colon">
        <source>Adding '{0}' to '{1}' with content:</source>
        <target state="translated">Agregando '{0}' a '{1}' con contenido:</target>
        <note />
      </trans-unit>
      <trans-unit id="Adding_project_0">
        <source>Adding project '{0}'</source>
        <target state="translated">Agregando proyecto '{0}'</target>
        <note />
      </trans-unit>
      <trans-unit id="Removing_project_0">
        <source>Removing project '{0}'</source>
        <target state="translated">Quitando el proyecto '{0}'</target>
        <note />
      </trans-unit>
      <trans-unit id="Changing_project_references_for_0">
        <source>Changing project references for '{0}'</source>
        <target state="translated">Cambiando referencias del proyecto a '{0}'</target>
        <note />
      </trans-unit>
      <trans-unit id="Adding_reference_0_to_1">
        <source>Adding reference '{0}' to '{1}'</source>
        <target state="translated">Agregando referencia '{0}' a '{1}'</target>
        <note />
      </trans-unit>
      <trans-unit id="Removing_reference_0_from_1">
        <source>Removing reference '{0}' from '{1}'</source>
        <target state="translated">Quitando la referencia '{0}' de '{1}'</target>
        <note />
      </trans-unit>
      <trans-unit id="Adding_analyzer_reference_0_to_1">
        <source>Adding analyzer reference '{0}' to '{1}'</source>
        <target state="translated">Agregando referencia de analizador '{0}' a '{1}'</target>
        <note />
      </trans-unit>
      <trans-unit id="Removing_analyzer_reference_0_from_1">
        <source>Removing analyzer reference '{0}' from '{1}'</source>
        <target state="translated">Quitando la referencia de analizador '{0}' de '{1}'</target>
        <note />
      </trans-unit>
      <trans-unit id="XML_End_Tag_Completion">
        <source>XML End Tag Completion</source>
        <target state="translated">Finalización de la etiqueta de fin XML</target>
        <note />
      </trans-unit>
      <trans-unit id="Completing_Tag">
        <source>Completing Tag</source>
        <target state="translated">Completando etiqueta</target>
        <note />
      </trans-unit>
      <trans-unit id="Encapsulate_Field">
        <source>Encapsulate Field</source>
        <target state="translated">Encapsular campo</target>
        <note />
      </trans-unit>
      <trans-unit id="Applying_Encapsulate_Field_refactoring">
        <source>Applying "Encapsulate Field" refactoring...</source>
        <target state="translated">Aplicando la refactorización "Encapsular campo"...</target>
        <note />
      </trans-unit>
      <trans-unit id="Please_select_the_definition_of_the_field_to_encapsulate">
        <source>Please select the definition of the field to encapsulate.</source>
        <target state="translated">Seleccione la definición del campo que quiere encapsular.</target>
        <note />
      </trans-unit>
      <trans-unit id="Given_Workspace_doesn_t_support_Undo">
        <source>Given Workspace doesn't support Undo</source>
        <target state="translated">El área de trabajo dada no permite deshacer</target>
        <note />
      </trans-unit>
      <trans-unit id="Document_must_be_contained_in_the_workspace_that_created_this_service">
        <source>Document must be contained in the workspace that created this service</source>
        <target state="translated">El documento debe estar contenido en el área de trabajo que creó este servicio</target>
        <note />
      </trans-unit>
      <trans-unit id="Searching">
        <source>Searching...</source>
        <target state="translated">Buscando...</target>
        <note />
      </trans-unit>
      <trans-unit id="Canceled">
        <source>Canceled.</source>
        <target state="translated">Cancelado.</target>
        <note />
      </trans-unit>
      <trans-unit id="No_information_found">
        <source>No information found.</source>
        <target state="translated">No se encontró información.</target>
        <note />
      </trans-unit>
      <trans-unit id="No_usages_found">
        <source>No usages found.</source>
        <target state="translated">No se encontraron usos.</target>
        <note />
      </trans-unit>
      <trans-unit id="Implements_">
        <source>Implements</source>
        <target state="translated">Implementa</target>
        <note />
      </trans-unit>
      <trans-unit id="Implemented_By">
        <source>Implemented By</source>
        <target state="translated">Implementado por</target>
        <note />
      </trans-unit>
      <trans-unit id="Overrides_">
        <source>Overrides</source>
        <target state="translated">Invalidaciones</target>
        <note />
      </trans-unit>
      <trans-unit id="Overridden_By">
        <source>Overridden By</source>
        <target state="translated">Invalidado por</target>
        <note />
      </trans-unit>
      <trans-unit id="Directly_Called_In">
        <source>Directly Called In</source>
        <target state="translated">Llamado directamente</target>
        <note />
      </trans-unit>
      <trans-unit id="Indirectly_Called_In">
        <source>Indirectly Called In</source>
        <target state="translated">Llamado indirectamente</target>
        <note />
      </trans-unit>
      <trans-unit id="Called_In">
        <source>Called In</source>
        <target state="translated">Llamado</target>
        <note />
      </trans-unit>
      <trans-unit id="Referenced_In">
        <source>Referenced In</source>
        <target state="translated">Con referencia en</target>
        <note />
      </trans-unit>
      <trans-unit id="No_references_found">
        <source>No references found.</source>
        <target state="translated">No se encontraron referencias.</target>
        <note />
      </trans-unit>
      <trans-unit id="No_derived_types_found">
        <source>No derived types found.</source>
        <target state="translated">No se encontraron tipos derivados.</target>
        <note />
      </trans-unit>
      <trans-unit id="No_implementations_found">
        <source>No implementations found.</source>
        <target state="translated">No se encontraron implementaciones.</target>
        <note />
      </trans-unit>
      <trans-unit id="_0_Line_1">
        <source>{0} - (Line {1})</source>
        <target state="translated">{0} - (Línea {1})</target>
        <note />
      </trans-unit>
      <trans-unit id="Class_Parts">
        <source>Class Parts</source>
        <target state="translated">Elementos de clase</target>
        <note />
      </trans-unit>
      <trans-unit id="Struct_Parts">
        <source>Struct Parts</source>
        <target state="translated">Elementos de estructura</target>
        <note />
      </trans-unit>
      <trans-unit id="Interface_Parts">
        <source>Interface Parts</source>
        <target state="translated">Elementos de interfaz</target>
        <note />
      </trans-unit>
      <trans-unit id="Type_Parts">
        <source>Type Parts</source>
        <target state="translated">Elementos de tipo</target>
        <note />
      </trans-unit>
      <trans-unit id="Inherits_">
        <source>Inherits</source>
        <target state="translated">Hereda</target>
        <note />
      </trans-unit>
      <trans-unit id="Inherited_By">
        <source>Inherited By</source>
        <target state="translated">Heredado por</target>
        <note />
      </trans-unit>
      <trans-unit id="Already_tracking_document_with_identical_key">
        <source>Already tracking document with identical key</source>
        <target state="translated">Ya se está siguiendo un documento con una clave idéntica</target>
        <note />
      </trans-unit>
      <trans-unit id="document_is_not_currently_being_tracked">
        <source>document is not currently being tracked</source>
        <target state="translated">el documento no es objeto de seguimiento actualmente</target>
        <note />
      </trans-unit>
      <trans-unit id="Computing_Rename_information">
        <source>Computing Rename information...</source>
        <target state="translated">Calculando información de Cambiar nombre...</target>
        <note />
      </trans-unit>
      <trans-unit id="Updating_files">
        <source>Updating files...</source>
        <target state="translated">Actualizando archivos...</target>
        <note />
      </trans-unit>
      <trans-unit id="Rename_operation_was_cancelled_or_is_not_valid">
        <source>Rename operation was cancelled or is not valid</source>
        <target state="translated">La operación de cambio de nombre se canceló o no es válida</target>
        <note />
      </trans-unit>
      <trans-unit id="Rename_Symbol">
        <source>Rename Symbol</source>
        <target state="translated">Cambiar el nombre del símbolo</target>
        <note />
      </trans-unit>
      <trans-unit id="Text_Buffer_Change">
        <source>Text Buffer Change</source>
        <target state="translated">Cambio de búfer de texto</target>
        <note />
      </trans-unit>
      <trans-unit id="Rename_operation_was_not_properly_completed_Some_file_might_not_have_been_updated">
        <source>Rename operation was not properly completed. Some file might not have been updated.</source>
        <target state="translated">La operación de cambio de nombre no se completó correctamente. Puede que algún archivo no se haya actualizado.</target>
        <note />
      </trans-unit>
      <trans-unit id="Rename_0_to_1">
        <source>Rename '{0}' to '{1}'</source>
        <target state="translated">Cambiar el nombre de '{0}' a '{1}'</target>
        <note />
      </trans-unit>
      <trans-unit id="Preview_Warning">
        <source>Preview Warning</source>
        <target state="translated">Vista previa de advertencia</target>
        <note />
      </trans-unit>
      <trans-unit id="from_metadata">
        <source>from metadata</source>
        <target state="translated">de metadatos</target>
        <note />
      </trans-unit>
      <trans-unit id="Automatic_Line_Ender">
        <source>Automatic Line Ender</source>
        <target state="translated">Finalizador de líneas automático</target>
        <note />
      </trans-unit>
      <trans-unit id="Automatically_completing">
        <source>Automatically completing...</source>
        <target state="translated">Completando automáticamente...</target>
        <note />
      </trans-unit>
      <trans-unit id="Automatic_Pair_Completion">
        <source>Automatic Pair Completion</source>
        <target state="translated">Finalización automática del par</target>
        <note />
      </trans-unit>
      <trans-unit id="An_active_inline_rename_session_is_still_active_Complete_it_before_starting_a_new_one">
        <source>An active inline rename session is still active. Complete it before starting a new one.</source>
        <target state="translated">Una sesión de cambio de nombre en línea sigue activa. Complétela antes de iniciar otra.</target>
        <note />
      </trans-unit>
      <trans-unit id="The_buffer_is_not_part_of_a_workspace">
        <source>The buffer is not part of a workspace.</source>
        <target state="translated">El búfer no forma parte de un área de trabajo.</target>
        <note />
      </trans-unit>
      <trans-unit id="The_token_is_not_contained_in_the_workspace">
        <source>The token is not contained in the workspace.</source>
        <target state="translated">El token no está contenido en el área de trabajo.</target>
        <note />
      </trans-unit>
      <trans-unit id="You_must_rename_an_identifier">
        <source>You must rename an identifier.</source>
        <target state="translated">Debe cambiar el nombre de un identificador.</target>
        <note />
      </trans-unit>
      <trans-unit id="You_cannot_rename_this_element">
        <source>You cannot rename this element.</source>
        <target state="translated">No se puede cambiar el nombre a este elemento.</target>
        <note />
      </trans-unit>
      <trans-unit id="Please_resolve_errors_in_your_code_before_renaming_this_element">
        <source>Please resolve errors in your code before renaming this element.</source>
        <target state="translated">Resuelva los errores del código antes de cambiar el nombre de este elemento.</target>
        <note />
      </trans-unit>
      <trans-unit id="You_cannot_rename_operators">
        <source>You cannot rename operators.</source>
        <target state="translated">No se puede cambiar el nombre a los operadores.</target>
        <note />
      </trans-unit>
      <trans-unit id="You_cannot_rename_elements_that_are_defined_in_metadata">
        <source>You cannot rename elements that are defined in metadata.</source>
        <target state="translated">No se puede cambiar el nombre a elementos que están definidos en metadatos.</target>
        <note />
      </trans-unit>
      <trans-unit id="You_cannot_rename_elements_from_previous_submissions">
        <source>You cannot rename elements from previous submissions.</source>
        <target state="translated">No se puede cambiar el nombre a elementos de envíos anteriores.</target>
        <note />
      </trans-unit>
      <trans-unit id="Navigation_Bars">
        <source>Navigation Bars</source>
        <target state="translated">Barras de navegación</target>
        <note />
      </trans-unit>
      <trans-unit id="Refreshing_navigation_bars">
        <source>Refreshing navigation bars...</source>
        <target state="translated">Actualizando barras de navegación...</target>
        <note />
      </trans-unit>
      <trans-unit id="Format_Token">
        <source>Format Token</source>
        <target state="translated">Dar formato al token</target>
        <note />
      </trans-unit>
      <trans-unit id="Smart_Indenting">
        <source>Smart Indenting</source>
        <target state="translated">Sangría inteligente</target>
        <note />
      </trans-unit>
      <trans-unit id="Find_References">
        <source>Find References</source>
        <target state="translated">Buscar referencias</target>
        <note />
      </trans-unit>
      <trans-unit id="Finding_references">
        <source>Finding references...</source>
        <target state="translated">Buscando referencias...</target>
        <note />
      </trans-unit>
      <trans-unit id="Finding_references_of_0">
        <source>Finding references of "{0}"...</source>
        <target state="translated">Buscando referencias de "{0}"...</target>
        <note />
      </trans-unit>
      <trans-unit id="Comment_Selection">
        <source>Comment Selection</source>
        <target state="translated">Selección con comentarios</target>
        <note />
      </trans-unit>
      <trans-unit id="Uncomment_Selection">
        <source>Uncomment Selection</source>
        <target state="translated">Selección sin comentarios</target>
        <note />
      </trans-unit>
      <trans-unit id="Commenting_currently_selected_text">
        <source>Commenting currently selected text...</source>
        <target state="translated">Comentando el texto seleccionado actualmente...</target>
        <note />
      </trans-unit>
      <trans-unit id="Uncommenting_currently_selected_text">
        <source>Uncommenting currently selected text...</source>
        <target state="translated">Quitando los comentarios del texto seleccionado actualmente...</target>
        <note />
      </trans-unit>
      <trans-unit id="Insert_new_line">
        <source>Insert new line</source>
        <target state="translated">Insertar nueva línea</target>
        <note />
      </trans-unit>
      <trans-unit id="Documentation_Comment">
        <source>Documentation Comment</source>
        <target state="translated">Comentario de documentación</target>
        <note />
      </trans-unit>
      <trans-unit id="Inserting_documentation_comment">
        <source>Inserting documentation comment...</source>
        <target state="translated">Insertando comentario de documentación...</target>
        <note />
      </trans-unit>
      <trans-unit id="Extract_Method">
        <source>Extract Method</source>
        <target state="translated">Extraer método</target>
        <note />
      </trans-unit>
      <trans-unit id="Applying_Extract_Method_refactoring">
        <source>Applying "Extract Method" refactoring...</source>
        <target state="translated">Aplicando la refactorización "Extraer método"...</target>
        <note />
      </trans-unit>
      <trans-unit id="Format_Document">
        <source>Format Document</source>
        <target state="translated">Dar formato al documento</target>
        <note />
      </trans-unit>
      <trans-unit id="Formatting_document">
        <source>Formatting document...</source>
        <target state="translated">Dando formato al documento...</target>
        <note />
      </trans-unit>
      <trans-unit id="Formatting">
        <source>Formatting</source>
        <target state="translated">Formato</target>
        <note />
      </trans-unit>
      <trans-unit id="Format_Selection">
        <source>Format Selection</source>
        <target state="translated">Dar formato a la selección</target>
        <note />
      </trans-unit>
      <trans-unit id="Formatting_currently_selected_text">
        <source>Formatting currently selected text...</source>
        <target state="translated">Dando formato al texto seleccionado actualmente...</target>
        <note />
      </trans-unit>
      <trans-unit id="Cannot_navigate_to_the_symbol_under_the_caret">
        <source>Cannot navigate to the symbol under the caret.</source>
        <target state="translated">No se puede navegar al símbolo que hay debajo del símbolo de intercalación.</target>
        <note />
      </trans-unit>
      <trans-unit id="Go_to_Definition">
        <source>Go to Definition</source>
        <target state="translated">Ir a definición</target>
        <note />
      </trans-unit>
      <trans-unit id="Navigating_to_definition">
        <source>Navigating to definition...</source>
        <target state="translated">Navegando a la definición...</target>
        <note />
      </trans-unit>
      <trans-unit id="Organize_Document">
        <source>Organize Document</source>
        <target state="translated">Organizar documento</target>
        <note />
      </trans-unit>
      <trans-unit id="Organizing_document">
        <source>Organizing document...</source>
        <target state="translated">Organizando documento...</target>
        <note />
      </trans-unit>
      <trans-unit id="Highlighted_Definition">
        <source>Highlighted Definition</source>
        <target state="translated">Definición resaltada</target>
        <note />
      </trans-unit>
      <trans-unit id="The_new_name_is_not_a_valid_identifier">
        <source>The new name is not a valid identifier.</source>
        <target state="translated">El nuevo nombre no es un identificador válido.</target>
        <note />
      </trans-unit>
      <trans-unit id="Inline_Rename_Fixup">
        <source>Inline Rename Fixup</source>
        <target state="translated">Corrección de cambio de nombre en línea</target>
        <note />
      </trans-unit>
      <trans-unit id="Inline_Rename_Resolved_Conflict">
        <source>Inline Rename Resolved Conflict</source>
        <target state="translated">Conflicto de cambio de nombre en línea resuelto</target>
        <note />
      </trans-unit>
      <trans-unit id="Inline_Rename">
        <source>Inline Rename</source>
        <target state="translated">Cambio de nombre en línea</target>
        <note />
      </trans-unit>
      <trans-unit id="Rename">
        <source>Rename</source>
        <target state="translated">Cambiar nombre</target>
        <note />
      </trans-unit>
      <trans-unit id="Start_Rename">
        <source>Start Rename</source>
        <target state="translated">Iniciar el cambio de nombre</target>
        <note />
      </trans-unit>
      <trans-unit id="Display_conflict_resolutions">
        <source>Display conflict resolutions</source>
        <target state="translated">Mostrar resoluciones de conflictos</target>
        <note />
      </trans-unit>
      <trans-unit id="Finding_token_to_rename">
        <source>Finding token to rename...</source>
        <target state="translated">Buscando token al que cambiar el nombre...</target>
        <note />
      </trans-unit>
      <trans-unit id="Conflict">
        <source>Conflict</source>
        <target state="translated">Conflicto</target>
        <note />
      </trans-unit>
      <trans-unit id="Text_Navigation">
        <source>Text Navigation</source>
        <target state="translated">Navegación de texto</target>
        <note />
      </trans-unit>
      <trans-unit id="Finding_word_extent">
        <source>Finding word extent...</source>
        <target state="translated">Buscando extensión de la palabra...</target>
        <note />
      </trans-unit>
      <trans-unit id="Finding_enclosing_span">
        <source>Finding enclosing span...</source>
        <target state="translated">Buscando intervalo envolvente...</target>
        <note />
      </trans-unit>
      <trans-unit id="Finding_span_of_next_sibling">
        <source>Finding span of next sibling...</source>
        <target state="translated">Buscando intervalo del siguiente elemento del mismo nivel...</target>
        <note />
      </trans-unit>
      <trans-unit id="Finding_span_of_previous_sibling">
        <source>Finding span of previous sibling...</source>
        <target state="translated">Buscando intervalo del anterior elemento del mismo nivel...</target>
        <note />
      </trans-unit>
      <trans-unit id="Rename_colon_0">
        <source>Rename: {0}</source>
        <target state="translated">Cambiar nombre: {0}</target>
        <note />
      </trans-unit>
      <trans-unit id="Light_bulb_session_is_already_dismissed">
        <source>Light bulb session is already dismissed.</source>
        <target state="translated">La sesión de bombilla ya está descartada.</target>
        <note />
      </trans-unit>
      <trans-unit id="Automatic_Pair_Completion_End_Point_Marker_Color">
        <source>Automatic Pair Completion End Point Marker Color</source>
        <target state="translated">Finalización automática del par, color del marcador del extremo</target>
        <note />
      </trans-unit>
      <trans-unit id="Renaming_anonymous_type_members_is_not_yet_supported">
        <source>Renaming anonymous type members is not yet supported.</source>
        <target state="translated">Todavía no se puede cambiar el nombre de miembros de tipo anónimo.</target>
        <note />
      </trans-unit>
      <trans-unit id="Engine_must_be_attached_to_an_Interactive_Window">
        <source>Engine must be attached to an Interactive Window.</source>
        <target state="translated">El motor debe estar asociado a una ventana interactiva.</target>
        <note />
      </trans-unit>
      <trans-unit id="Changes_the_current_prompt_settings">
        <source>Changes the current prompt settings.</source>
        <target state="translated">Cambia la configuración actual del aviso.</target>
        <note />
      </trans-unit>
      <trans-unit id="Unexpected_text_colon_0">
        <source>Unexpected text: '{0}'</source>
        <target state="translated">Texto inesperado: '{0}'</target>
        <note />
      </trans-unit>
      <trans-unit id="The_triggerSpan_is_not_included_in_the_given_workspace">
        <source>The triggerSpan is not included in the given workspace.</source>
        <target state="translated">El triggerSpan no está incluido en el área de trabajo.</target>
        <note />
      </trans-unit>
      <trans-unit id="This_session_has_already_been_dismissed">
        <source>This session has already been dismissed.</source>
        <target state="translated">Esta sesión ya se ha descartado.</target>
        <note />
      </trans-unit>
      <trans-unit id="The_transaction_is_already_complete">
        <source>The transaction is already complete.</source>
        <target state="translated">La transacción ya está completa.</target>
        <note />
      </trans-unit>
      <trans-unit id="Not_a_source_error_line_column_unavailable">
        <source>Not a source error, line/column unavailable</source>
        <target state="translated">No hay error de código fuente, línea/columna no disponible</target>
        <note />
      </trans-unit>
      <trans-unit id="Can_t_compare_positions_from_different_text_snapshots">
        <source>Can't compare positions from different text snapshots</source>
        <target state="translated">No se puede comparar posiciones desde distintas instantáneas de texto</target>
        <note />
      </trans-unit>
      <trans-unit id="XML_Doc_Comments_Entity_Reference">
        <source>XML Doc Comments - Entity Reference</source>
        <target state="translated">Comentarios de documentación XML: referencia de entidad</target>
        <note />
      </trans-unit>
      <trans-unit id="XML_Doc_Comments_Name">
        <source>XML Doc Comments - Name</source>
        <target state="translated">Comentarios de documentación XML: nombre</target>
        <note />
      </trans-unit>
      <trans-unit id="XML_Doc_Comments_Processing_Instruction">
        <source>XML Doc Comments - Processing Instruction</source>
        <target state="translated">Comentarios de documentación XML: instrucción de procesamiento</target>
        <note />
      </trans-unit>
      <trans-unit id="Active_Statement">
        <source>Active Statement</source>
        <target state="translated">Instrucción de acción</target>
        <note />
      </trans-unit>
      <trans-unit id="Loading_Peek_information">
        <source>Loading Peek information...</source>
        <target state="translated">Cargando Ver información...</target>
        <note />
      </trans-unit>
      <trans-unit id="Peek">
        <source>Peek</source>
        <target state="translated">Ver</target>
        <note />
      </trans-unit>
      <trans-unit id="symbol_cannot_be_a_namespace">
        <source>'symbol' cannot be a namespace.</source>
        <target state="translated">'símbolo' no puede ser un espacio de nombres.</target>
        <note />
      </trans-unit>
      <trans-unit id="Apply1">
        <source>_Apply</source>
        <target state="translated">_Aplicar</target>
        <note />
      </trans-unit>
      <trans-unit id="Include_overload_s">
        <source>Include _overload(s)</source>
        <target state="translated">Incluir _sobrecarga(s)</target>
        <note />
      </trans-unit>
      <trans-unit id="Include_comments">
        <source>Include _comments</source>
        <target state="translated">Incluir _comentarios</target>
        <note />
      </trans-unit>
      <trans-unit id="Include_strings">
        <source>Include _strings</source>
        <target state="translated">Incluir _cadenas</target>
        <note />
      </trans-unit>
      <trans-unit id="Apply2">
        <source>Apply</source>
        <target state="translated">Aplicar</target>
        <note />
      </trans-unit>
      <trans-unit id="Change_Signature">
        <source>Change Signature</source>
        <target state="translated">Cambiar firma</target>
        <note />
      </trans-unit>
      <trans-unit id="Preview_Changes_0">
        <source>Preview Changes - {0}</source>
        <target state="translated">Vista previa de los cambios: {0}</target>
        <note />
      </trans-unit>
      <trans-unit id="Preview_Code_Changes_colon">
        <source>Preview Code Changes:</source>
        <target state="translated">Vista previa de cambios de código:</target>
        <note />
      </trans-unit>
      <trans-unit id="Preview_Changes">
        <source>Preview Changes</source>
        <target state="translated">Vista previa de los cambios</target>
        <note />
      </trans-unit>
      <trans-unit id="Format_Paste">
        <source>Format Paste</source>
        <target state="translated">Pegado de formato</target>
        <note />
      </trans-unit>
      <trans-unit id="Formatting_pasted_text">
        <source>Formatting pasted text...</source>
        <target state="translated">Dando formato al texto pegado...</target>
        <note />
      </trans-unit>
      <trans-unit id="The_definition_of_the_object_is_hidden">
        <source>The definition of the object is hidden.</source>
        <target state="translated">La definición del objeto está oculta.</target>
        <note />
      </trans-unit>
      <trans-unit id="Automatic_Formatting">
        <source>Automatic Formatting</source>
        <target state="translated">Formato automático</target>
        <note />
      </trans-unit>
      <trans-unit id="We_can_fix_the_error_by_not_making_struct_out_ref_parameter_s_Do_you_want_to_proceed">
        <source>We can fix the error by not making struct "out/ref" parameter(s).
Do you want to proceed?</source>
        <target state="translated">Podemos arreglar el error si no hacemos parámetro(s) de estructura "out/ref". 
¿Quiere continuar?</target>
        <note />
      </trans-unit>
      <trans-unit id="Change_Signature_colon">
        <source>Change Signature:</source>
        <target state="translated">Cambiar firma:</target>
        <note />
      </trans-unit>
      <trans-unit id="Rename_0_to_1_colon">
        <source>Rename '{0}' to '{1}':</source>
        <target state="translated">Cambiar el nombre de '{0}' a '{1}':</target>
        <note />
      </trans-unit>
      <trans-unit id="Encapsulate_Field_colon">
        <source>Encapsulate Field:</source>
        <target state="translated">Encapsular campo:</target>
        <note />
      </trans-unit>
      <trans-unit id="Call_Hierarchy">
        <source>Call Hierarchy</source>
        <target state="translated">Jerarquía de llamadas</target>
        <note />
      </trans-unit>
      <trans-unit id="Calls_To_0">
        <source>Calls To '{0}'</source>
        <target state="translated">Llamadas a '{0}'</target>
        <note />
      </trans-unit>
      <trans-unit id="Calls_To_Base_Member_0">
        <source>Calls To Base Member '{0}'</source>
        <target state="translated">Llamadas al miembro base '{0}'</target>
        <note />
      </trans-unit>
      <trans-unit id="Calls_To_Interface_Implementation_0">
        <source>Calls To Interface Implementation '{0}'</source>
        <target state="translated">Llamadas a la implementación de interfaz '{0}'</target>
        <note />
      </trans-unit>
      <trans-unit id="Computing_Call_Hierarchy_Information">
        <source>Computing Call Hierarchy Information</source>
        <target state="translated">Computando información de jerarquía de llamadas</target>
        <note />
      </trans-unit>
      <trans-unit id="Implements_0">
        <source>Implements '{0}'</source>
        <target state="translated">Implementa '{0}'</target>
        <note />
      </trans-unit>
      <trans-unit id="Initializers">
        <source>Initializers</source>
        <target state="translated">Inicializadores</target>
        <note />
      </trans-unit>
      <trans-unit id="References_To_Field_0">
        <source>References To Field '{0}'</source>
        <target state="translated">Referencias al campo '{0}'</target>
        <note />
      </trans-unit>
      <trans-unit id="Calls_To_Overrides">
        <source>Calls To Overrides</source>
        <target state="translated">Llamadas a invalidaciones</target>
        <note />
      </trans-unit>
      <trans-unit id="Preview_changes1">
        <source>_Preview changes</source>
        <target state="translated">_Vista previa de cambios</target>
        <note />
      </trans-unit>
      <trans-unit id="Apply3">
        <source>Apply</source>
        <target state="translated">Aplicar</target>
        <note />
      </trans-unit>
      <trans-unit id="Cancel">
        <source>Cancel</source>
        <target state="translated">Cancelar</target>
        <note />
      </trans-unit>
      <trans-unit id="Changes">
        <source>Changes</source>
        <target state="translated">Cambios</target>
        <note />
      </trans-unit>
      <trans-unit id="Preview_changes2">
        <source>Preview changes</source>
        <target state="translated">Vista previa de cambios</target>
        <note />
      </trans-unit>
      <trans-unit id="IntelliSense">
        <source>IntelliSense</source>
        <target state="translated">IntelliSense</target>
        <note />
      </trans-unit>
      <trans-unit id="IntelliSense_Commit_Formatting">
        <source>IntelliSense Commit Formatting</source>
        <target state="translated">Formato de confirmación de IntelliSense</target>
        <note />
      </trans-unit>
      <trans-unit id="Rename_Tracking">
        <source>Rename Tracking</source>
        <target state="translated">Cambiar el nombre del seguimiento</target>
        <note />
      </trans-unit>
      <trans-unit id="Removing_0_from_1_with_content_colon">
        <source>Removing '{0}' from '{1}' with content:</source>
        <target state="translated">Quitando "{0}" de "{1}" con contenido:</target>
        <note />
      </trans-unit>
      <trans-unit id="_0_does_not_support_the_1_operation_However_it_may_contain_nested_2_s_see_2_3_that_support_this_operation">
        <source>'{0}' does not support the '{1}' operation. However, it may contain nested '{2}'s (see '{2}.{3}') that support this operation.</source>
        <target state="translated">'{0}' no admite la operación '{1}'. Sin embargo, puede contener '{2}' anidados (véase '{2}.{3}') que admitan esta operación.</target>
        <note />
      </trans-unit>
      <trans-unit id="Brace_Completion">
        <source>Brace Completion</source>
        <target state="translated">Finalización de llave</target>
        <note />
      </trans-unit>
      <trans-unit id="Fix_all_occurrences_in">
        <source>Fix all occurrences in</source>
        <target state="translated">Corregir todas las repeticiones de</target>
        <note />
      </trans-unit>
      <trans-unit id="Cannot_apply_operation_while_a_rename_session_is_active">
        <source>Cannot apply operation while a rename session is active.</source>
        <target state="translated">No se puede aplicar la operación mientras la sesión de cambio de nombre está activa.</target>
        <note />
      </trans-unit>
      <trans-unit id="The_rename_tracking_session_was_cancelled_and_is_no_longer_available">
        <source>The rename tracking session was cancelled and is no longer available.</source>
        <target state="translated">Se canceló la sesión de seguimiento de cambio de nombre y ya no está disponible.</target>
        <note />
      </trans-unit>
      <trans-unit id="Highlighted_Written_Reference">
        <source>Highlighted Written Reference</source>
        <target state="translated">Referencia por escrito resaltada</target>
        <note />
      </trans-unit>
      <trans-unit id="Cursor_must_be_on_a_member_name">
        <source>Cursor must be on a member name.</source>
        <target state="translated">El cursor debe estar sobre un nombre de miembro.</target>
        <note />
      </trans-unit>
      <trans-unit id="Brace_Matching">
        <source>Brace Matching</source>
        <target state="translated">Coincidencia de llaves</target>
        <note />
      </trans-unit>
      <trans-unit id="Locating_implementations">
        <source>Locating implementations...</source>
        <target state="translated">Buscando implementaciones...</target>
        <note />
      </trans-unit>
      <trans-unit id="Go_To_Implementation">
        <source>Go To Implementation</source>
        <target state="translated">Ir a implementación</target>
        <note />
      </trans-unit>
      <trans-unit id="The_symbol_has_no_implementations">
        <source>The symbol has no implementations.</source>
        <target state="translated">El símbolo no tiene implementaciones.</target>
        <note />
      </trans-unit>
      <trans-unit id="New_name_colon_0">
        <source>New name: {0}</source>
        <target state="translated">Nuevo nombre: {0}</target>
        <note />
      </trans-unit>
      <trans-unit id="Modify_any_highlighted_location_to_begin_renaming">
        <source>Modify any highlighted location to begin renaming.</source>
        <target state="translated">Modificar cualquier ubicación resaltada para empezar a cambiar el nombre.</target>
        <note />
      </trans-unit>
      <trans-unit id="Paste">
        <source>Paste</source>
        <target state="translated">Pegar</target>
        <note />
      </trans-unit>
      <trans-unit id="Navigating">
        <source>Navigating...</source>
        <target state="translated">Navegando...</target>
        <note />
      </trans-unit>
      <trans-unit id="Suggestion_ellipses">
        <source>Suggestion ellipses (…)</source>
        <target state="translated">Puntos suspensivos de sugerencia (…)</target>
        <note />
      </trans-unit>
      <trans-unit id="_0_references">
        <source>'{0}' references</source>
        <target state="translated">'Referencias de "{0}"</target>
        <note />
      </trans-unit>
      <trans-unit id="_0_implementations">
        <source>'{0}' implementations</source>
        <target state="translated">'Implementaciones de "{0}"</target>
        <note />
      </trans-unit>
      <trans-unit id="_0_declarations">
        <source>'{0}' declarations</source>
        <target state="translated">'Declaraciones de "{0}"</target>
        <note />
      </trans-unit>
      <trans-unit id="An_inline_rename_session_is_active">
        <source>An inline rename session is active</source>
        <target state="translated">Una sesión de cambio de nombre en línea está activa</target>
        <note>For screenreaders</note>
      </trans-unit>
      <trans-unit id="Inline_Rename_Conflict">
        <source>Inline Rename Conflict</source>
        <target state="translated">Conflicto de cambio de nombre en línea</target>
        <note />
      </trans-unit>
      <trans-unit id="Inline_Rename_Field_Background_and_Border">
        <source>Inline Rename Field Background and Border</source>
        <target state="translated">Borde y fondo del campo de cambio de nombre en línea</target>
        <note />
      </trans-unit>
      <trans-unit id="Inline_Rename_Field_Text">
        <source>Inline Rename Field Text</source>
        <target state="translated">Texto del campo de cambio de nombre en línea</target>
        <note />
      </trans-unit>
      <trans-unit id="Block_Comment_Editing">
        <source>Block Comment Editing</source>
        <target state="translated">Bloquear la edición de comentarios</target>
        <note />
      </trans-unit>
      <trans-unit id="Comment_Uncomment_Selection">
        <source>Comment/Uncomment Selection</source>
        <target state="translated">Poner/Quitar marca de comentario a la selección</target>
        <note />
      </trans-unit>
      <trans-unit id="Code_Completion">
        <source>Code Completion</source>
        <target state="translated">Finalización de código</target>
        <note />
      </trans-unit>
      <trans-unit id="Execute_In_Interactive">
        <source>Execute In Interactive</source>
        <target state="translated">Ejecutar en modo interactivo</target>
        <note />
      </trans-unit>
      <trans-unit id="Extract_Interface">
        <source>Extract Interface</source>
        <target state="translated">Extraer interfaz</target>
        <note />
      </trans-unit>
      <trans-unit id="Go_To_Adjacent_Member">
        <source>Go To Adjacent Member</source>
        <target state="translated">Ir a miembro adyacente</target>
        <note />
      </trans-unit>
      <trans-unit id="Interactive">
        <source>Interactive</source>
        <target state="translated">Interactivo</target>
        <note />
      </trans-unit>
      <trans-unit id="Paste_in_Interactive">
        <source>Paste in Interactive</source>
        <target state="translated">Pegar en interactivo</target>
        <note />
      </trans-unit>
      <trans-unit id="Navigate_To_Highlight_Reference">
        <source>Navigate To Highlighted Reference</source>
        <target state="translated">Navegar a referencia resaltada</target>
        <note />
      </trans-unit>
      <trans-unit id="Outlining">
        <source>Outlining</source>
        <target state="translated">Esquematización</target>
        <note />
      </trans-unit>
      <trans-unit id="Rename_Tracking_Cancellation">
        <source>Rename Tracking Cancellation</source>
        <target state="translated">Cancelación de seguimiento de cambio de nombre</target>
        <note />
      </trans-unit>
      <trans-unit id="Signature_Help">
        <source>Signature Help</source>
        <target state="translated">Ayuda de signatura</target>
        <note />
      </trans-unit>
      <trans-unit id="Smart_Token_Formatter">
        <source>Smart Token Formatter</source>
        <target state="translated">Formateador de token inteligente</target>
        <note />
      </trans-unit>
    </body>
  </file>
</xliff><|MERGE_RESOLUTION|>--- conflicted
+++ resolved
@@ -92,19 +92,11 @@
         <target state="translated">String - carácter de Escape</target>
         <note />
       </trans-unit>
-<<<<<<< HEAD
-=======
-      <trans-unit id="Symbol_Static">
-        <source>Symbol - Static</source>
-        <target state="translated">Símbolo: estático</target>
-        <note />
-      </trans-unit>
       <trans-unit id="The_symbol_has_no_base">
         <source>The symbol has no base.</source>
         <target state="new">The symbol has no base.</target>
         <note />
       </trans-unit>
->>>>>>> bfd68e9f
       <trans-unit id="User_Members_Constants">
         <source>User Members - Constants</source>
         <target state="translated">Usuarios miembros: constantes</target>
