﻿<?xml version="1.0" encoding="utf-8"?>
<xliff xmlns="urn:oasis:names:tc:xliff:document:1.2" xmlns:xsi="http://www.w3.org/2001/XMLSchema-instance" version="1.2" xsi:schemaLocation="urn:oasis:names:tc:xliff:document:1.2 xliff-core-1.2-transitional.xsd">
  <file datatype="xml" source-language="en" target-language="es" original="../EditorFeaturesResources.resx">
    <body>
      <trans-unit id="Preprocessor_Text">
        <source>Preprocessor Text</source>
        <target state="translated">Texto del preprocesador</target>
        <note />
      </trans-unit>
      <trans-unit id="Punctuation">
        <source>Punctuation</source>
        <target state="translated">Puntuación</target>
        <note />
      </trans-unit>
      <trans-unit id="User_Types_Classes">
        <source>User Types - Classes</source>
        <target state="translated">Tipos de usuario: clases</target>
        <note />
      </trans-unit>
      <trans-unit id="User_Types_Delegates">
        <source>User Types - Delegates</source>
        <target state="translated">Tipos de usuario: delegados</target>
        <note />
      </trans-unit>
      <trans-unit id="User_Types_Enums">
        <source>User Types - Enums</source>
        <target state="translated">Tipos de usuario: enumeraciones</target>
        <note />
      </trans-unit>
      <trans-unit id="User_Types_Interfaces">
        <source>User Types - Interfaces</source>
        <target state="translated">Tipos de usuario: interfaces</target>
        <note />
      </trans-unit>
      <trans-unit id="User_Types_Structures">
        <source>User Types - Structures</source>
        <target state="translated">Tipos de usuario: estructuras</target>
        <note />
      </trans-unit>
      <trans-unit id="User_Types_Type_Parameters">
        <source>User Types - Type Parameters</source>
        <target state="translated">Tipos de usuario: parámetros de tipo</target>
        <note />
      </trans-unit>
      <trans-unit id="String_Verbatim">
        <source>String - Verbatim</source>
        <target state="translated">Cadena: textual</target>
        <note />
      </trans-unit>
      <trans-unit id="XML_Doc_Comments_Attribute_Name">
        <source>XML Doc Comments - Attribute Name</source>
        <target state="translated">Comentarios de documentación XML: nombre de atributo</target>
        <note />
      </trans-unit>
      <trans-unit id="XML_Doc_Comments_CData_Section">
        <source>XML Doc Comments - CData Section</source>
        <target state="translated">Comentarios de documentación XML: sección CData</target>
        <note />
      </trans-unit>
      <trans-unit id="XML_Doc_Comments_Text">
        <source>XML Doc Comments - Text</source>
        <target state="translated">Comentarios de documentación XML: texto</target>
        <note />
      </trans-unit>
      <trans-unit id="XML_Doc_Comments_Delimiter">
        <source>XML Doc Comments - Delimiter</source>
        <target state="translated">Comentarios de documentación XML: delimitador</target>
        <note />
      </trans-unit>
      <trans-unit id="XML_Doc_Comments_Comment">
        <source>XML Doc Comments - Comment</source>
        <target state="translated">Comentarios de documentación XML: comentario</target>
        <note />
      </trans-unit>
      <trans-unit id="User_Types_Modules">
        <source>User Types - Modules</source>
        <target state="translated">Tipos de usuario: módulos</target>
        <note />
      </trans-unit>
      <trans-unit id="VB_XML_Literals_Attribute_Name">
        <source>VB XML Literals - Attribute Name</source>
        <target state="translated">Literal VB XML: nombre de atributo</target>
        <note />
      </trans-unit>
      <trans-unit id="VB_XML_Literals_Attribute_Quotes">
        <source>VB XML Literals - Attribute Quotes</source>
        <target state="translated">Literal VB XML: comillas de atributo</target>
        <note />
      </trans-unit>
      <trans-unit id="VB_XML_Literals_Attribute_Value">
        <source>VB XML Literals - Attribute Value</source>
        <target state="translated">Literal VB XML: valor de atributo</target>
        <note />
      </trans-unit>
      <trans-unit id="VB_XML_Literals_CData_Section">
        <source>VB XML Literals - CData Section</source>
        <target state="translated">Literal VB XML: sección CData</target>
        <note />
      </trans-unit>
      <trans-unit id="VB_XML_Literals_Comment">
        <source>VB XML Literals - Comment</source>
        <target state="translated">Literal VB XML: comentario</target>
        <note />
      </trans-unit>
      <trans-unit id="VB_XML_Literals_Delimiter">
        <source>VB XML Literals - Delimiter</source>
        <target state="translated">Literal VB XML: delimitador</target>
        <note />
      </trans-unit>
      <trans-unit id="VB_XML_Literals_Embedded_Expression">
        <source>VB XML Literals - Embedded Expression</source>
        <target state="translated">Literal VB XML: expresión insertada</target>
        <note />
      </trans-unit>
      <trans-unit id="VB_XML_Literals_Entity_Reference">
        <source>VB XML Literals - Entity Reference</source>
        <target state="translated">Literal VB XML: referencia de entidad</target>
        <note />
      </trans-unit>
      <trans-unit id="VB_XML_Literals_Name">
        <source>VB XML Literals - Name</source>
        <target state="translated">Literal VB XML: nombre</target>
        <note />
      </trans-unit>
      <trans-unit id="VB_XML_Literals_Processing_Instruction">
        <source>VB XML Literals - Processing Instruction</source>
        <target state="translated">Literal VB XML: instrucción de procesamiento</target>
        <note />
      </trans-unit>
      <trans-unit id="VB_XML_Literals_Text">
        <source>VB XML Literals - Text</source>
        <target state="translated">Literal VB XML: texto</target>
        <note />
      </trans-unit>
      <trans-unit id="XML_Doc_Comments_Attribute_Quotes">
        <source>XML Doc Comments - Attribute Quotes</source>
        <target state="translated">Comentarios de documentación XML: comillas de atributo</target>
        <note />
      </trans-unit>
      <trans-unit id="XML_Doc_Comments_Attribute_Value">
        <source>XML Doc Comments - Attribute Value</source>
        <target state="translated">Comentarios de documentación XML: valor de atributo</target>
        <note />
      </trans-unit>
      <trans-unit id="Unnecessary_Code">
        <source>Unnecessary Code</source>
        <target state="translated">Código innecesario</target>
        <note />
      </trans-unit>
      <trans-unit id="Rude_Edit">
        <source>Rude Edit</source>
        <target state="translated">Edición superficial</target>
        <note />
      </trans-unit>
      <trans-unit id="Rename_will_update_1_reference_in_1_file">
        <source>Rename will update 1 reference in 1 file.</source>
        <target state="translated">Al cambiar el nombre se actualizará 1 referencia en 1 archivo.</target>
        <note />
      </trans-unit>
      <trans-unit id="Rename_will_update_0_references_in_1_file">
        <source>Rename will update {0} references in 1 file.</source>
        <target state="translated">Al cambiar el nombre se actualizarán {0} referencias en 1 archivo.</target>
        <note />
      </trans-unit>
      <trans-unit id="Rename_will_update_0_references_in_1_files">
        <source>Rename will update {0} references in {1} files.</source>
        <target state="translated">Al cambiar el nombre se actualizarán {0} referencias en {1} archivos.</target>
        <note />
      </trans-unit>
      <trans-unit id="_0_conflict_s_will_be_resolved">
        <source>{0} conflict(s) will be resolved</source>
        <target state="translated">Se va(n) a resolver {0} conflicto(s)</target>
        <note />
      </trans-unit>
      <trans-unit id="_0_unresolvable_conflict_s">
        <source>{0} unresolvable conflict(s)</source>
        <target state="translated">{0} conflicto(s) sin solución</target>
        <note />
      </trans-unit>
      <trans-unit id="Applying_0">
        <source>Applying "{0}"...</source>
        <target state="translated">Aplicando "{0}"...</target>
        <note />
      </trans-unit>
      <trans-unit id="Adding_0_to_1_with_content_colon">
        <source>Adding '{0}' to '{1}' with content:</source>
        <target state="translated">Agregando '{0}' a '{1}' con contenido:</target>
        <note />
      </trans-unit>
      <trans-unit id="Adding_project_0">
        <source>Adding project '{0}'</source>
        <target state="translated">Agregando proyecto '{0}'</target>
        <note />
      </trans-unit>
      <trans-unit id="Removing_project_0">
        <source>Removing project '{0}'</source>
        <target state="translated">Quitando el proyecto '{0}'</target>
        <note />
      </trans-unit>
      <trans-unit id="Changing_project_references_for_0">
        <source>Changing project references for '{0}'</source>
        <target state="translated">Cambiando referencias del proyecto a '{0}'</target>
        <note />
      </trans-unit>
      <trans-unit id="Adding_reference_0_to_1">
        <source>Adding reference '{0}' to '{1}'</source>
        <target state="translated">Agregando referencia '{0}' a '{1}'</target>
        <note />
      </trans-unit>
      <trans-unit id="Removing_reference_0_from_1">
        <source>Removing reference '{0}' from '{1}'</source>
        <target state="translated">Quitando la referencia '{0}' de '{1}'</target>
        <note />
      </trans-unit>
      <trans-unit id="Adding_analyzer_reference_0_to_1">
        <source>Adding analyzer reference '{0}' to '{1}'</source>
        <target state="translated">Agregando referencia de analizador '{0}' a '{1}'</target>
        <note />
      </trans-unit>
      <trans-unit id="Removing_analyzer_reference_0_from_1">
        <source>Removing analyzer reference '{0}' from '{1}'</source>
        <target state="translated">Quitando la referencia de analizador '{0}' de '{1}'</target>
        <note />
      </trans-unit>
      <trans-unit id="XML_End_Tag_Completion">
        <source>XML End Tag Completion</source>
        <target state="translated">Finalización de la etiqueta de fin XML</target>
        <note />
      </trans-unit>
      <trans-unit id="Completing_Tag">
        <source>Completing Tag</source>
        <target state="translated">Completando etiqueta</target>
        <note />
      </trans-unit>
      <trans-unit id="Encapsulate_Field">
        <source>Encapsulate Field</source>
        <target state="translated">Encapsular campo</target>
        <note />
      </trans-unit>
      <trans-unit id="Applying_Encapsulate_Field_refactoring">
        <source>Applying "Encapsulate Field" refactoring...</source>
        <target state="translated">Aplicando la refactorización "Encapsular campo"...</target>
        <note />
      </trans-unit>
      <trans-unit id="Please_select_the_definition_of_the_field_to_encapsulate">
        <source>Please select the definition of the field to encapsulate.</source>
        <target state="translated">Seleccione la definición del campo que quiere encapsular.</target>
        <note />
      </trans-unit>
      <trans-unit id="Given_Workspace_doesn_t_support_Undo">
        <source>Given Workspace doesn't support Undo</source>
        <target state="translated">El área de trabajo dada no permite deshacer</target>
        <note />
      </trans-unit>
      <trans-unit id="Document_must_be_contained_in_the_workspace_that_created_this_service">
        <source>Document must be contained in the workspace that created this service</source>
        <target state="translated">El documento debe estar contenido en el área de trabajo que creó este servicio</target>
        <note />
      </trans-unit>
      <trans-unit id="Searching">
        <source>Searching...</source>
        <target state="translated">Buscando...</target>
        <note />
      </trans-unit>
      <trans-unit id="Canceled">
        <source>Canceled.</source>
        <target state="translated">Cancelado.</target>
        <note />
      </trans-unit>
      <trans-unit id="No_information_found">
        <source>No information found.</source>
        <target state="translated">No se encontró información.</target>
        <note />
      </trans-unit>
      <trans-unit id="No_usages_found">
        <source>No usages found.</source>
        <target state="translated">No se encontraron usos.</target>
        <note />
      </trans-unit>
      <trans-unit id="Implements_">
        <source>Implements</source>
        <target state="translated">Implementa</target>
        <note />
      </trans-unit>
      <trans-unit id="Implemented_By">
        <source>Implemented By</source>
        <target state="translated">Implementado por</target>
        <note />
      </trans-unit>
      <trans-unit id="Overrides_">
        <source>Overrides</source>
        <target state="translated">Invalidaciones</target>
        <note />
      </trans-unit>
      <trans-unit id="Overridden_By">
        <source>Overridden By</source>
        <target state="translated">Invalidado por</target>
        <note />
      </trans-unit>
      <trans-unit id="Directly_Called_In">
        <source>Directly Called In</source>
        <target state="translated">Llamado directamente</target>
        <note />
      </trans-unit>
      <trans-unit id="Indirectly_Called_In">
        <source>Indirectly Called In</source>
        <target state="translated">Llamado indirectamente</target>
        <note />
      </trans-unit>
      <trans-unit id="Called_In">
        <source>Called In</source>
        <target state="translated">Llamado</target>
        <note />
      </trans-unit>
      <trans-unit id="Referenced_In">
        <source>Referenced In</source>
        <target state="translated">Con referencia en</target>
        <note />
      </trans-unit>
      <trans-unit id="No_references_found">
        <source>No references found.</source>
        <target state="translated">No se encontraron referencias.</target>
        <note />
      </trans-unit>
      <trans-unit id="No_derived_types_found">
        <source>No derived types found.</source>
        <target state="translated">No se encontraron tipos derivados.</target>
        <note />
      </trans-unit>
      <trans-unit id="No_implementations_found">
        <source>No implementations found.</source>
        <target state="translated">No se encontraron implementaciones.</target>
        <note />
      </trans-unit>
      <trans-unit id="_0_Line_1">
        <source>{0} - (Line {1})</source>
        <target state="translated">{0} - (Línea {1})</target>
        <note />
      </trans-unit>
      <trans-unit id="Class_Parts">
        <source>Class Parts</source>
        <target state="translated">Elementos de clase</target>
        <note />
      </trans-unit>
      <trans-unit id="Struct_Parts">
        <source>Struct Parts</source>
        <target state="translated">Elementos de estructura</target>
        <note />
      </trans-unit>
      <trans-unit id="Interface_Parts">
        <source>Interface Parts</source>
        <target state="translated">Elementos de interfaz</target>
        <note />
      </trans-unit>
      <trans-unit id="Type_Parts">
        <source>Type Parts</source>
        <target state="translated">Elementos de tipo</target>
        <note />
      </trans-unit>
      <trans-unit id="Inherits_">
        <source>Inherits</source>
        <target state="translated">Hereda</target>
        <note />
      </trans-unit>
      <trans-unit id="Inherited_By">
        <source>Inherited By</source>
        <target state="translated">Heredado por</target>
        <note />
      </trans-unit>
      <trans-unit id="Already_tracking_document_with_identical_key">
        <source>Already tracking document with identical key</source>
        <target state="translated">Ya se está siguiendo un documento con una clave idéntica</target>
        <note />
      </trans-unit>
      <trans-unit id="document_is_not_currently_being_tracked">
        <source>document is not currently being tracked</source>
        <target state="translated">el documento no es objeto de seguimiento actualmente</target>
        <note />
      </trans-unit>
      <trans-unit id="Computing_Rename_information">
        <source>Computing Rename information...</source>
        <target state="translated">Calculando información de Cambiar nombre...</target>
        <note />
      </trans-unit>
      <trans-unit id="Updating_files">
        <source>Updating files...</source>
        <target state="translated">Actualizando archivos...</target>
        <note />
      </trans-unit>
      <trans-unit id="Rename_operation_was_cancelled_or_is_not_valid">
        <source>Rename operation was cancelled or is not valid</source>
        <target state="translated">La operación de cambio de nombre se canceló o no es válida</target>
        <note />
      </trans-unit>
      <trans-unit id="Rename_Symbol">
        <source>Rename Symbol</source>
        <target state="translated">Cambiar el nombre del símbolo</target>
        <note />
      </trans-unit>
      <trans-unit id="Text_Buffer_Change">
        <source>Text Buffer Change</source>
        <target state="translated">Cambio de búfer de texto</target>
        <note />
      </trans-unit>
      <trans-unit id="Rename_operation_was_not_properly_completed_Some_file_might_not_have_been_updated">
        <source>Rename operation was not properly completed. Some file might not have been updated.</source>
        <target state="translated">La operación de cambio de nombre no se completó correctamente. Puede que algún archivo no se haya actualizado.</target>
        <note />
      </trans-unit>
      <trans-unit id="Rename_0_to_1">
        <source>Rename '{0}' to '{1}'</source>
        <target state="translated">Cambiar el nombre de '{0}' a '{1}'</target>
        <note />
      </trans-unit>
      <trans-unit id="Preview_Warning">
        <source>Preview Warning</source>
        <target state="translated">Vista previa de advertencia</target>
        <note />
      </trans-unit>
      <trans-unit id="from_metadata">
        <source>from metadata</source>
        <target state="translated">de metadatos</target>
        <note />
      </trans-unit>
      <trans-unit id="Automatic_Line_Ender">
        <source>Automatic Line Ender</source>
        <target state="translated">Finalizador de líneas automático</target>
        <note />
      </trans-unit>
      <trans-unit id="Automatically_completing">
        <source>Automatically completing...</source>
        <target state="translated">Completando automáticamente...</target>
        <note />
      </trans-unit>
      <trans-unit id="Automatic_Pair_Completion">
        <source>Automatic Pair Completion</source>
        <target state="translated">Finalización automática del par</target>
        <note />
      </trans-unit>
      <trans-unit id="An_active_inline_rename_session_is_still_active_Complete_it_before_starting_a_new_one">
        <source>An active inline rename session is still active. Complete it before starting a new one.</source>
        <target state="translated">Una sesión de cambio de nombre en línea sigue activa. Complétela antes de iniciar otra.</target>
        <note />
      </trans-unit>
      <trans-unit id="The_buffer_is_not_part_of_a_workspace">
        <source>The buffer is not part of a workspace.</source>
        <target state="translated">El búfer no forma parte de un área de trabajo.</target>
        <note />
      </trans-unit>
      <trans-unit id="The_token_is_not_contained_in_the_workspace">
        <source>The token is not contained in the workspace.</source>
        <target state="translated">El token no está contenido en el área de trabajo.</target>
        <note />
      </trans-unit>
      <trans-unit id="You_must_rename_an_identifier">
        <source>You must rename an identifier.</source>
        <target state="translated">Debe cambiar el nombre de un identificador.</target>
        <note />
      </trans-unit>
      <trans-unit id="You_cannot_rename_this_element">
        <source>You cannot rename this element.</source>
        <target state="translated">No se puede cambiar el nombre a este elemento.</target>
        <note />
      </trans-unit>
      <trans-unit id="Please_resolve_errors_in_your_code_before_renaming_this_element">
        <source>Please resolve errors in your code before renaming this element.</source>
        <target state="translated">Resuelva los errores del código antes de cambiar el nombre de este elemento.</target>
        <note />
      </trans-unit>
      <trans-unit id="You_cannot_rename_operators">
        <source>You cannot rename operators.</source>
        <target state="translated">No se puede cambiar el nombre a los operadores.</target>
        <note />
      </trans-unit>
      <trans-unit id="You_cannot_rename_elements_that_are_defined_in_metadata">
        <source>You cannot rename elements that are defined in metadata.</source>
        <target state="translated">No se puede cambiar el nombre a elementos que están definidos en metadatos.</target>
        <note />
      </trans-unit>
      <trans-unit id="You_cannot_rename_elements_from_previous_submissions">
        <source>You cannot rename elements from previous submissions.</source>
        <target state="translated">No se puede cambiar el nombre a elementos de envíos anteriores.</target>
        <note />
      </trans-unit>
      <trans-unit id="Navigation_Bars">
        <source>Navigation Bars</source>
        <target state="translated">Barras de navegación</target>
        <note />
      </trans-unit>
      <trans-unit id="Refreshing_navigation_bars">
        <source>Refreshing navigation bars...</source>
        <target state="translated">Actualizando barras de navegación...</target>
        <note />
      </trans-unit>
      <trans-unit id="Format_Token">
        <source>Format Token</source>
        <target state="translated">Dar formato al token</target>
        <note />
      </trans-unit>
      <trans-unit id="Smart_Indenting">
        <source>Smart Indenting</source>
        <target state="translated">Sangría inteligente</target>
        <note />
      </trans-unit>
      <trans-unit id="Find_References">
        <source>Find References</source>
        <target state="translated">Buscar referencias</target>
        <note />
      </trans-unit>
      <trans-unit id="Finding_references">
        <source>Finding references...</source>
        <target state="translated">Buscando referencias...</target>
        <note />
      </trans-unit>
      <trans-unit id="Finding_references_of_0">
        <source>Finding references of "{0}"...</source>
        <target state="translated">Buscando referencias de "{0}"...</target>
        <note />
      </trans-unit>
      <trans-unit id="Comment_Selection">
        <source>Comment Selection</source>
        <target state="translated">Selección con comentarios</target>
        <note />
      </trans-unit>
      <trans-unit id="Uncomment_Selection">
        <source>Uncomment Selection</source>
        <target state="translated">Selección sin comentarios</target>
        <note />
      </trans-unit>
      <trans-unit id="Commenting_currently_selected_text">
        <source>Commenting currently selected text...</source>
        <target state="translated">Comentando el texto seleccionado actualmente...</target>
        <note />
      </trans-unit>
      <trans-unit id="Uncommenting_currently_selected_text">
        <source>Uncommenting currently selected text...</source>
        <target state="translated">Quitando los comentarios del texto seleccionado actualmente...</target>
        <note />
      </trans-unit>
      <trans-unit id="Insert_new_line">
        <source>Insert new line</source>
        <target state="translated">Insertar nueva línea</target>
        <note />
      </trans-unit>
      <trans-unit id="Documentation_Comment">
        <source>Documentation Comment</source>
        <target state="translated">Comentario de documentación</target>
        <note />
      </trans-unit>
      <trans-unit id="Inserting_documentation_comment">
        <source>Inserting documentation comment...</source>
        <target state="translated">Insertando comentario de documentación...</target>
        <note />
      </trans-unit>
      <trans-unit id="Extract_Method">
        <source>Extract Method</source>
        <target state="translated">Extraer método</target>
        <note />
      </trans-unit>
      <trans-unit id="Applying_Extract_Method_refactoring">
        <source>Applying "Extract Method" refactoring...</source>
        <target state="translated">Aplicando la refactorización "Extraer método"...</target>
        <note />
      </trans-unit>
      <trans-unit id="Format_Document">
        <source>Format Document</source>
        <target state="translated">Dar formato al documento</target>
        <note />
      </trans-unit>
      <trans-unit id="Formatting_document">
        <source>Formatting document...</source>
        <target state="translated">Dando formato al documento...</target>
        <note />
      </trans-unit>
      <trans-unit id="Formatting">
        <source>Formatting</source>
        <target state="translated">Formato</target>
        <note />
      </trans-unit>
      <trans-unit id="Format_Selection">
        <source>Format Selection</source>
        <target state="translated">Dar formato a la selección</target>
        <note />
      </trans-unit>
      <trans-unit id="Formatting_currently_selected_text">
        <source>Formatting currently selected text...</source>
        <target state="translated">Dando formato al texto seleccionado actualmente...</target>
        <note />
      </trans-unit>
      <trans-unit id="Cannot_navigate_to_the_symbol_under_the_caret">
        <source>Cannot navigate to the symbol under the caret.</source>
        <target state="translated">No se puede navegar al símbolo que hay debajo del símbolo de intercalación.</target>
        <note />
      </trans-unit>
      <trans-unit id="Go_to_Definition">
        <source>Go to Definition</source>
        <target state="translated">Ir a la definición</target>
        <note />
      </trans-unit>
      <trans-unit id="Navigating_to_definition">
        <source>Navigating to definition...</source>
        <target state="translated">Navegando a la definición...</target>
        <note />
      </trans-unit>
      <trans-unit id="Organize_Document">
        <source>Organize Document</source>
        <target state="translated">Organizar documento</target>
        <note />
      </trans-unit>
      <trans-unit id="Organizing_document">
        <source>Organizing document...</source>
        <target state="translated">Organizando documento...</target>
        <note />
      </trans-unit>
      <trans-unit id="Highlighted_Definition">
        <source>Highlighted Definition</source>
        <target state="translated">Definición resaltada</target>
        <note />
      </trans-unit>
      <trans-unit id="The_new_name_is_not_a_valid_identifier">
        <source>The new name is not a valid identifier.</source>
        <target state="translated">El nuevo nombre no es un identificador válido.</target>
        <note />
      </trans-unit>
      <trans-unit id="Inline_Rename_Fixup">
        <source>Inline Rename Fixup</source>
        <target state="translated">Corrección de cambio de nombre en línea</target>
        <note />
      </trans-unit>
      <trans-unit id="Inline_Rename_Resolved_Conflict">
        <source>Inline Rename Resolved Conflict</source>
        <target state="translated">Conflicto de cambio de nombre en línea resuelto</target>
        <note />
      </trans-unit>
      <trans-unit id="Inline_Rename">
        <source>Inline Rename</source>
        <target state="translated">Cambio de nombre en línea</target>
        <note />
      </trans-unit>
      <trans-unit id="Rename">
        <source>Rename</source>
        <target state="translated">Cambiar nombre</target>
        <note />
      </trans-unit>
      <trans-unit id="Start_Rename">
        <source>Start Rename</source>
        <target state="translated">Iniciar el cambio de nombre</target>
        <note />
      </trans-unit>
      <trans-unit id="Display_conflict_resolutions">
        <source>Display conflict resolutions</source>
        <target state="translated">Mostrar resoluciones de conflictos</target>
        <note />
      </trans-unit>
      <trans-unit id="Finding_token_to_rename">
        <source>Finding token to rename...</source>
        <target state="translated">Buscando token al que cambiar el nombre...</target>
        <note />
      </trans-unit>
      <trans-unit id="Conflict">
        <source>Conflict</source>
        <target state="translated">Conflicto</target>
        <note />
      </trans-unit>
      <trans-unit id="Text_Navigation">
        <source>Text Navigation</source>
        <target state="translated">Navegación de texto</target>
        <note />
      </trans-unit>
      <trans-unit id="Finding_word_extent">
        <source>Finding word extent...</source>
        <target state="translated">Buscando extensión de la palabra...</target>
        <note />
      </trans-unit>
      <trans-unit id="Finding_enclosing_span">
        <source>Finding enclosing span...</source>
        <target state="translated">Buscando intervalo envolvente...</target>
        <note />
      </trans-unit>
      <trans-unit id="Finding_span_of_next_sibling">
        <source>Finding span of next sibling...</source>
        <target state="translated">Buscando intervalo del siguiente elemento del mismo nivel...</target>
        <note />
      </trans-unit>
      <trans-unit id="Finding_span_of_previous_sibling">
        <source>Finding span of previous sibling...</source>
        <target state="translated">Buscando intervalo del anterior elemento del mismo nivel...</target>
        <note />
      </trans-unit>
      <trans-unit id="Rename_colon_0">
        <source>Rename: {0}</source>
        <target state="translated">Cambiar nombre: {0}</target>
        <note />
      </trans-unit>
      <trans-unit id="Light_bulb_session_is_already_dismissed">
        <source>Light bulb session is already dismissed.</source>
        <target state="translated">La sesión de bombilla ya está descartada.</target>
        <note />
      </trans-unit>
      <trans-unit id="Automatic_Pair_Completion_End_Point_Marker_Color">
        <source>Automatic Pair Completion End Point Marker Color</source>
        <target state="translated">Finalización automática del par, color del marcador del extremo</target>
        <note />
      </trans-unit>
      <trans-unit id="Renaming_anonymous_type_members_is_not_yet_supported">
        <source>Renaming anonymous type members is not yet supported.</source>
        <target state="translated">Todavía no se puede cambiar el nombre de miembros de tipo anónimo.</target>
        <note />
      </trans-unit>
      <trans-unit id="Engine_must_be_attached_to_an_Interactive_Window">
        <source>Engine must be attached to an Interactive Window.</source>
        <target state="translated">El motor debe estar asociado a una ventana interactiva.</target>
        <note />
      </trans-unit>
      <trans-unit id="Changes_the_current_prompt_settings">
        <source>Changes the current prompt settings.</source>
        <target state="translated">Cambia la configuración actual del aviso.</target>
        <note />
      </trans-unit>
      <trans-unit id="Unexpected_text_colon_0">
        <source>Unexpected text: '{0}'</source>
        <target state="translated">Texto inesperado: '{0}'</target>
        <note />
      </trans-unit>
      <trans-unit id="The_triggerSpan_is_not_included_in_the_given_workspace">
        <source>The triggerSpan is not included in the given workspace.</source>
        <target state="translated">El triggerSpan no está incluido en el área de trabajo.</target>
        <note />
      </trans-unit>
      <trans-unit id="This_session_has_already_been_dismissed">
        <source>This session has already been dismissed.</source>
        <target state="translated">Esta sesión ya se ha descartado.</target>
        <note />
      </trans-unit>
      <trans-unit id="The_transaction_is_already_complete">
        <source>The transaction is already complete.</source>
        <target state="translated">La transacción ya está completa.</target>
        <note />
      </trans-unit>
      <trans-unit id="Not_a_source_error_line_column_unavailable">
        <source>Not a source error, line/column unavailable</source>
        <target state="translated">No hay error de código fuente, línea/columna no disponible</target>
        <note />
      </trans-unit>
      <trans-unit id="Can_t_compare_positions_from_different_text_snapshots">
        <source>Can't compare positions from different text snapshots</source>
        <target state="translated">No se puede comparar posiciones desde distintas instantáneas de texto</target>
        <note />
      </trans-unit>
      <trans-unit id="XML_Doc_Comments_Entity_Reference">
        <source>XML Doc Comments - Entity Reference</source>
        <target state="translated">Comentarios de documentación XML: referencia de entidad</target>
        <note />
      </trans-unit>
      <trans-unit id="XML_Doc_Comments_Name">
        <source>XML Doc Comments - Name</source>
        <target state="translated">Comentarios de documentación XML: nombre</target>
        <note />
      </trans-unit>
      <trans-unit id="XML_Doc_Comments_Processing_Instruction">
        <source>XML Doc Comments - Processing Instruction</source>
        <target state="translated">Comentarios de documentación XML: instrucción de procesamiento</target>
        <note />
      </trans-unit>
      <trans-unit id="Active_Statement">
        <source>Active Statement</source>
        <target state="translated">Instrucción de acción</target>
        <note />
      </trans-unit>
      <trans-unit id="Loading_Peek_information">
        <source>Loading Peek information...</source>
        <target state="translated">Cargando Ver información...</target>
        <note />
      </trans-unit>
      <trans-unit id="Peek">
        <source>Peek</source>
        <target state="translated">Ver</target>
        <note />
      </trans-unit>
      <trans-unit id="symbol_cannot_be_a_namespace">
        <source>'symbol' cannot be a namespace.</source>
        <target state="translated">'símbolo' no puede ser un espacio de nombres.</target>
        <note />
      </trans-unit>
      <trans-unit id="Apply1">
        <source>_Apply</source>
        <target state="translated">_Aplicar</target>
        <note />
      </trans-unit>
      <trans-unit id="Include_overload_s">
        <source>Include _overload(s)</source>
        <target state="translated">Incluir _sobrecarga(s)</target>
        <note />
      </trans-unit>
      <trans-unit id="Include_comments">
        <source>Include _comments</source>
        <target state="translated">Incluir _comentarios</target>
        <note />
      </trans-unit>
      <trans-unit id="Include_strings">
        <source>Include _strings</source>
        <target state="translated">Incluir _cadenas</target>
        <note />
      </trans-unit>
      <trans-unit id="Apply2">
        <source>Apply</source>
        <target state="translated">Aplicar</target>
        <note />
      </trans-unit>
      <trans-unit id="Change_Signature">
        <source>Change Signature</source>
        <target state="translated">Cambiar firma</target>
        <note />
      </trans-unit>
      <trans-unit id="Preview_Changes_0">
        <source>Preview Changes - {0}</source>
        <target state="translated">Obtener una vista previa de los cambios: {0}</target>
        <note />
      </trans-unit>
      <trans-unit id="Preview_Code_Changes_colon">
        <source>Preview Code Changes:</source>
        <target state="translated">Vista previa de cambios de código:</target>
        <note />
      </trans-unit>
      <trans-unit id="Preview_Changes">
        <source>Preview Changes</source>
        <target state="translated">Obtener vista previa de cambios</target>
        <note />
      </trans-unit>
      <trans-unit id="Format_Paste">
        <source>Format Paste</source>
        <target state="translated">Pegado de formato</target>
        <note />
      </trans-unit>
      <trans-unit id="Formatting_pasted_text">
        <source>Formatting pasted text...</source>
        <target state="translated">Dando formato al texto pegado...</target>
        <note />
      </trans-unit>
      <trans-unit id="The_definition_of_the_object_is_hidden">
        <source>The definition of the object is hidden.</source>
        <target state="translated">La definición del objeto está oculta.</target>
        <note />
      </trans-unit>
      <trans-unit id="Automatic_Formatting">
        <source>Automatic Formatting</source>
        <target state="translated">Formato automático</target>
        <note />
      </trans-unit>
      <trans-unit id="Extract_method_failed_with_following_reasons_colon">
        <source>Extract method failed with following reasons :</source>
        <target state="translated">Extraer método ha fallado por los siguientes motivos:</target>
        <note />
      </trans-unit>
      <trans-unit id="Do_you_still_want_to_proceed_it_will_generate_broken_code">
        <source>Do you still want to proceed? it will generate broken code.</source>
        <target state="translated">¿Todavía quiere continuar? Se generará código roto.</target>
        <note />
      </trans-unit>
      <trans-unit id="We_can_fix_the_error_by_not_making_struct_out_ref_parameter_s_Do_you_want_to_proceed">
        <source>We can fix the error by not making struct "out/ref" parameter(s). 
Do you want to proceed?</source>
        <target state="translated">Podemos arreglar el error si no hacemos parámetro(s) de estructura "out/ref". 
¿Quiere continuar?</target>
        <note />
      </trans-unit>
      <trans-unit id="Change_Signature_colon">
        <source>Change Signature:</source>
        <target state="translated">Cambiar firma:</target>
        <note />
      </trans-unit>
      <trans-unit id="Rename_0_to_1_colon">
        <source>Rename '{0}' to '{1}':</source>
        <target state="translated">Cambiar el nombre de '{0}' a '{1}':</target>
        <note />
      </trans-unit>
      <trans-unit id="Encapsulate_Field_colon">
        <source>Encapsulate Field:</source>
        <target state="translated">Encapsular campo:</target>
        <note />
      </trans-unit>
      <trans-unit id="Call_Hierarchy">
        <source>Call Hierarchy</source>
        <target state="translated">Jerarquía de llamadas</target>
        <note />
      </trans-unit>
      <trans-unit id="Calls_To_0">
        <source>Calls To '{0}'</source>
        <target state="translated">Llamadas a '{0}'</target>
        <note />
      </trans-unit>
      <trans-unit id="Calls_To_Base_Member_0">
        <source>Calls To Base Member '{0}'</source>
        <target state="translated">Llamadas al miembro base '{0}'</target>
        <note />
      </trans-unit>
      <trans-unit id="Calls_To_Interface_Implementation_0">
        <source>Calls To Interface Implementation '{0}'</source>
        <target state="translated">Llamadas a la implementación de interfaz '{0}'</target>
        <note />
      </trans-unit>
      <trans-unit id="Computing_Call_Hierarchy_Information">
        <source>Computing Call Hierarchy Information</source>
        <target state="translated">Computando información de jerarquía de llamadas</target>
        <note />
      </trans-unit>
      <trans-unit id="Implements_0">
        <source>Implements '{0}'</source>
        <target state="translated">Implementa '{0}'</target>
        <note />
      </trans-unit>
      <trans-unit id="Initializers">
        <source>Initializers</source>
        <target state="translated">Inicializadores</target>
        <note />
      </trans-unit>
      <trans-unit id="References_To_Field_0">
        <source>References To Field '{0}'</source>
        <target state="translated">Referencias al campo '{0}'</target>
        <note />
      </trans-unit>
      <trans-unit id="Calls_To_Overrides">
        <source>Calls To Overrides</source>
        <target state="translated">Llamadas a invalidaciones</target>
        <note />
      </trans-unit>
      <trans-unit id="Preview_changes1">
        <source>_Preview changes</source>
        <target state="translated">_Vista previa de cambios</target>
        <note />
      </trans-unit>
      <trans-unit id="Apply3">
        <source>Apply</source>
        <target state="translated">Aplicar</target>
        <note />
      </trans-unit>
      <trans-unit id="Cancel">
        <source>Cancel</source>
        <target state="translated">Cancelar</target>
        <note />
      </trans-unit>
      <trans-unit id="Changes">
        <source>Changes</source>
        <target state="translated">Cambios</target>
        <note />
      </trans-unit>
      <trans-unit id="Preview_changes2">
        <source>Preview changes</source>
        <target state="translated">Vista previa de cambios</target>
        <note />
      </trans-unit>
      <trans-unit id="IntelliSense">
        <source>IntelliSense</source>
        <target state="translated">IntelliSense</target>
        <note />
      </trans-unit>
      <trans-unit id="IntelliSense_Commit_Formatting">
        <source>IntelliSense Commit Formatting</source>
        <target state="translated">Formato de confirmación de IntelliSense</target>
        <note />
      </trans-unit>
      <trans-unit id="Rename_Tracking">
        <source>Rename Tracking</source>
        <target state="translated">Cambiar el nombre del seguimiento</target>
        <note />
      </trans-unit>
      <trans-unit id="Removing_0_from_1_with_content_colon">
        <source>Removing '{0}' from '{1}' with content:</source>
        <target state="translated">Quitando "{0}" de "{1}" con contenido:</target>
        <note />
      </trans-unit>
      <trans-unit id="_0_does_not_support_the_1_operation_However_it_may_contain_nested_2_s_see_2_3_that_support_this_operation">
        <source>'{0}' does not support the '{1}' operation. However, it may contain nested '{2}'s (see '{2}.{3}') that support this operation.</source>
        <target state="translated">'{0}' no admite la operación '{1}'. Sin embargo, puede contener '{2}' anidados (véase '{2}.{3}') que admitan esta operación.</target>
        <note />
      </trans-unit>
      <trans-unit id="Brace_Completion">
        <source>Brace Completion</source>
        <target state="translated">Finalización de llave</target>
        <note />
      </trans-unit>
      <trans-unit id="Fix_all_occurrences_in">
        <source>Fix all occurrences in</source>
        <target state="translated">Corregir todas las repeticiones de</target>
        <note />
      </trans-unit>
      <trans-unit id="Cannot_apply_operation_while_a_rename_session_is_active">
        <source>Cannot apply operation while a rename session is active.</source>
        <target state="translated">No se puede aplicar la operación mientras la sesión de cambio de nombre está activa.</target>
        <note />
      </trans-unit>
      <trans-unit id="The_rename_tracking_session_was_cancelled_and_is_no_longer_available">
        <source>The rename tracking session was cancelled and is no longer available.</source>
        <target state="translated">Se canceló la sesión de seguimiento de cambio de nombre y ya no está disponible.</target>
        <note />
      </trans-unit>
      <trans-unit id="Highlighted_Written_Reference">
        <source>Highlighted Written Reference</source>
        <target state="translated">Referencia por escrito resaltada</target>
        <note />
      </trans-unit>
      <trans-unit id="Cursor_must_be_on_a_member_name">
        <source>Cursor must be on a member name.</source>
        <target state="translated">El cursor debe estar sobre un nombre de miembro.</target>
        <note />
      </trans-unit>
      <trans-unit id="Brace_Matching">
        <source>Brace Matching</source>
        <target state="translated">Coincidencia de llaves</target>
        <note />
      </trans-unit>
      <trans-unit id="Locating_implementations">
        <source>Locating implementations...</source>
        <target state="translated">Buscando implementaciones...</target>
        <note />
      </trans-unit>
      <trans-unit id="Go_To_Implementation">
        <source>Go To Implementation</source>
        <target state="translated">Ir a implementación</target>
        <note />
      </trans-unit>
      <trans-unit id="The_symbol_has_no_implementations">
        <source>The symbol has no implementations.</source>
        <target state="translated">El símbolo no tiene implementaciones.</target>
        <note />
      </trans-unit>
      <trans-unit id="New_name_colon_0">
        <source>New name: {0}</source>
        <target state="translated">Nuevo nombre: {0}</target>
        <note />
      </trans-unit>
      <trans-unit id="Modify_any_highlighted_location_to_begin_renaming">
        <source>Modify any highlighted location to begin renaming.</source>
        <target state="translated">Modificar cualquier ubicación resaltada para empezar a cambiar el nombre.</target>
        <note />
      </trans-unit>
      <trans-unit id="Paste">
        <source>Paste</source>
        <target state="translated">Pegar</target>
        <note />
      </trans-unit>
      <trans-unit id="Navigating">
        <source>Navigating...</source>
        <target state="translated">Navegando...</target>
        <note />
      </trans-unit>
      <trans-unit id="Suggestion_ellipses">
        <source>Suggestion ellipses (…)</source>
        <target state="translated">Puntos suspensivos de sugerencia (…)</target>
        <note />
      </trans-unit>
      <trans-unit id="_0_references">
        <source>'{0}' references</source>
        <target state="translated">'Referencias de "{0}"</target>
        <note />
      </trans-unit>
      <trans-unit id="_0_implementations">
        <source>'{0}' implementations</source>
        <target state="translated">'Implementaciones de "{0}"</target>
        <note />
      </trans-unit>
      <trans-unit id="_0_declarations">
        <source>'{0}' declarations</source>
        <target state="translated">'Declaraciones de "{0}"</target>
        <note />
      </trans-unit>
      <trans-unit id="An_inline_rename_session_is_active">
        <source>An inline rename session is active</source>
        <target state="translated">Una sesión de cambio de nombre en línea está activa</target>
        <note>For screenreaders</note>
      </trans-unit>
      <trans-unit id="Inline_Rename_Conflict">
        <source>Inline Rename Conflict</source>
        <target state="translated">Conflicto de cambio de nombre en línea</target>
        <note />
      </trans-unit>
      <trans-unit id="Inline_Rename_Field_Background_and_Border">
        <source>Inline Rename Field Background and Border</source>
        <target state="translated">Borde y fondo del campo de cambio de nombre en línea</target>
        <note />
      </trans-unit>
      <trans-unit id="Inline_Rename_Field_Text">
        <source>Inline Rename Field Text</source>
        <target state="translated">Texto del campo de cambio de nombre en línea</target>
        <note />
      </trans-unit>
      <trans-unit id="Block_Comment_Editing">
        <source>Block Comment Editing</source>
<<<<<<< HEAD
        <target state="new">Block Comment Editing</target>
=======
        <target state="translated">Bloquear la edición de comentarios</target>
>>>>>>> 1851814c
        <note />
      </trans-unit>
      <trans-unit id="Comment_Uncomment_Selection">
        <source>Comment/Uncomment Selection</source>
<<<<<<< HEAD
        <target state="new">Comment/Uncomment Selection</target>
=======
        <target state="translated">Poner/Quitar marca de comentario a la selección</target>
>>>>>>> 1851814c
        <note />
      </trans-unit>
      <trans-unit id="Code_Completion">
        <source>Code Completion</source>
<<<<<<< HEAD
        <target state="new">Code Completion</target>
=======
        <target state="translated">Finalización de código</target>
>>>>>>> 1851814c
        <note />
      </trans-unit>
      <trans-unit id="Execute_In_Interactive">
        <source>Execute In Interactive</source>
<<<<<<< HEAD
        <target state="new">Execute In Interactive</target>
=======
        <target state="translated">Ejecutar en modo interactivo</target>
>>>>>>> 1851814c
        <note />
      </trans-unit>
      <trans-unit id="Extract_Interface">
        <source>Extract Interface</source>
<<<<<<< HEAD
        <target state="new">Extract Interface</target>
=======
        <target state="translated">Extraer interfaz</target>
>>>>>>> 1851814c
        <note />
      </trans-unit>
      <trans-unit id="Go_To_Adjacent_Member">
        <source>Go To Adjacent Member</source>
<<<<<<< HEAD
        <target state="new">Go To Adjacent Member</target>
=======
        <target state="translated">Ir a miembro adyacente</target>
>>>>>>> 1851814c
        <note />
      </trans-unit>
      <trans-unit id="Interactive">
        <source>Interactive</source>
<<<<<<< HEAD
        <target state="new">Interactive</target>
        <note />
      </trans-unit>
      <trans-unit id="Paste_in_Interactive">
        <source>Paste in Interactive</source>
        <target state="new">Paste in Interactive</target>
        <note />
      </trans-unit>
      <trans-unit id="Navigate_To_Highlight_Reference">
        <source>Navigate To Highlighted Reference</source>
        <target state="new">Navigate To Highlighted Reference</target>
        <note />
      </trans-unit>
      <trans-unit id="Outlining">
        <source>Outlining</source>
        <target state="new">Outlining</target>
        <note />
      </trans-unit>
      <trans-unit id="Rename_Tracking_Cancellation">
        <source>Rename Tracking Cancellation</source>
        <target state="new">Rename Tracking Cancellation</target>
        <note />
      </trans-unit>
      <trans-unit id="Signature_Help">
        <source>Signature Help</source>
        <target state="new">Signature Help</target>
        <note />
      </trans-unit>
      <trans-unit id="Smart_Token_Formatter">
        <source>Smart Token Formatter</source>
        <target state="new">Smart Token Formatter</target>
=======
        <target state="translated">Interactivo</target>
        <note />
      </trans-unit>
      <trans-unit id="Navigate_To_Highlight_Reference">
        <source>Navigate To Highlighted Reference</source>
        <target state="translated">Navegar a referencia resaltada</target>
        <note />
      </trans-unit>
      <trans-unit id="Outlining">
        <source>Outlining</source>
        <target state="translated">Esquematización</target>
        <note />
      </trans-unit>
      <trans-unit id="Rename_Tracking_Cancellation">
        <source>Rename Tracking Cancellation</source>
        <target state="translated">Cancelación de seguimiento de cambio de nombre</target>
        <note />
      </trans-unit>
      <trans-unit id="Signature_Help">
        <source>Signature Help</source>
        <target state="translated">Ayuda de signatura</target>
        <note />
      </trans-unit>
      <trans-unit id="Smart_Token_Formatter">
        <source>Smart Token Formatter</source>
        <target state="translated">Formateador de token inteligente</target>
        <note />
      </trans-unit>
      <trans-unit id="Paste_in_Interactive">
        <source>Paste in Interactive</source>
        <target state="translated">Pegar en interactivo</target>
>>>>>>> 1851814c
        <note />
      </trans-unit>
    </body>
  </file>
</xliff><|MERGE_RESOLUTION|>--- conflicted
+++ resolved
@@ -1086,94 +1086,42 @@
       </trans-unit>
       <trans-unit id="Block_Comment_Editing">
         <source>Block Comment Editing</source>
-<<<<<<< HEAD
-        <target state="new">Block Comment Editing</target>
-=======
         <target state="translated">Bloquear la edición de comentarios</target>
->>>>>>> 1851814c
         <note />
       </trans-unit>
       <trans-unit id="Comment_Uncomment_Selection">
         <source>Comment/Uncomment Selection</source>
-<<<<<<< HEAD
-        <target state="new">Comment/Uncomment Selection</target>
-=======
         <target state="translated">Poner/Quitar marca de comentario a la selección</target>
->>>>>>> 1851814c
         <note />
       </trans-unit>
       <trans-unit id="Code_Completion">
         <source>Code Completion</source>
-<<<<<<< HEAD
-        <target state="new">Code Completion</target>
-=======
         <target state="translated">Finalización de código</target>
->>>>>>> 1851814c
         <note />
       </trans-unit>
       <trans-unit id="Execute_In_Interactive">
         <source>Execute In Interactive</source>
-<<<<<<< HEAD
-        <target state="new">Execute In Interactive</target>
-=======
         <target state="translated">Ejecutar en modo interactivo</target>
->>>>>>> 1851814c
         <note />
       </trans-unit>
       <trans-unit id="Extract_Interface">
         <source>Extract Interface</source>
-<<<<<<< HEAD
-        <target state="new">Extract Interface</target>
-=======
         <target state="translated">Extraer interfaz</target>
->>>>>>> 1851814c
         <note />
       </trans-unit>
       <trans-unit id="Go_To_Adjacent_Member">
         <source>Go To Adjacent Member</source>
-<<<<<<< HEAD
-        <target state="new">Go To Adjacent Member</target>
-=======
         <target state="translated">Ir a miembro adyacente</target>
->>>>>>> 1851814c
         <note />
       </trans-unit>
       <trans-unit id="Interactive">
         <source>Interactive</source>
-<<<<<<< HEAD
-        <target state="new">Interactive</target>
+        <target state="translated">Interactivo</target>
         <note />
       </trans-unit>
       <trans-unit id="Paste_in_Interactive">
         <source>Paste in Interactive</source>
-        <target state="new">Paste in Interactive</target>
-        <note />
-      </trans-unit>
-      <trans-unit id="Navigate_To_Highlight_Reference">
-        <source>Navigate To Highlighted Reference</source>
-        <target state="new">Navigate To Highlighted Reference</target>
-        <note />
-      </trans-unit>
-      <trans-unit id="Outlining">
-        <source>Outlining</source>
-        <target state="new">Outlining</target>
-        <note />
-      </trans-unit>
-      <trans-unit id="Rename_Tracking_Cancellation">
-        <source>Rename Tracking Cancellation</source>
-        <target state="new">Rename Tracking Cancellation</target>
-        <note />
-      </trans-unit>
-      <trans-unit id="Signature_Help">
-        <source>Signature Help</source>
-        <target state="new">Signature Help</target>
-        <note />
-      </trans-unit>
-      <trans-unit id="Smart_Token_Formatter">
-        <source>Smart Token Formatter</source>
-        <target state="new">Smart Token Formatter</target>
-=======
-        <target state="translated">Interactivo</target>
+        <target state="translated">Pegar en interactivo</target>
         <note />
       </trans-unit>
       <trans-unit id="Navigate_To_Highlight_Reference">
@@ -1201,12 +1149,6 @@
         <target state="translated">Formateador de token inteligente</target>
         <note />
       </trans-unit>
-      <trans-unit id="Paste_in_Interactive">
-        <source>Paste in Interactive</source>
-        <target state="translated">Pegar en interactivo</target>
->>>>>>> 1851814c
-        <note />
-      </trans-unit>
     </body>
   </file>
 </xliff>