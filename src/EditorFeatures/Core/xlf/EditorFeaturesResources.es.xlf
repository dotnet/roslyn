--- conflicted
+++ resolved
@@ -1084,141 +1084,6 @@
         <target state="translated">Texto del campo de cambio de nombre en línea</target>
         <note />
       </trans-unit>
-<<<<<<< HEAD
-      <trans-unit id="View_Call_Hierarchy_Command_Handler">
-        <source>View Call Hierarchy Command Handler</source>
-        <target state="new">View Call Hierarchy Command Handler</target>
-        <note />
-      </trans-unit>
-      <trans-unit id="Automatic_Line_Ender_Command_Handler">
-        <source>Automatic Line Ender Command Handler</source>
-        <target state="new">Automatic Line Ender Command Handler</target>
-        <note />
-      </trans-unit>
-      <trans-unit id="Block_Comment_Editing_Command_Handler">
-        <source>Block Comment Editing Command Handler</source>
-        <target state="new">Block Comment Editing Command Handler</target>
-        <note />
-      </trans-unit>
-      <trans-unit id="Change_Signature_Command_Handler">
-        <source>Change Signature Command Handler</source>
-        <target state="new">Change Signature Command Handler</target>
-        <note />
-      </trans-unit>
-      <trans-unit id="Comment_Uncomment_Selection_Command_Handler">
-        <source>Comment/Uncomment Selection Command Handler</source>
-        <target state="new">Comment/Uncomment Selection Command Handler</target>
-        <note />
-      </trans-unit>
-      <trans-unit id="Completion_Command_Handler">
-        <source>Code Completion Command Handler</source>
-        <target state="new">Code Completion Command Handler</target>
-        <note />
-      </trans-unit>
-      <trans-unit id="Documentation_Comment_Command_Handler">
-        <source>Documentation Comment Command Handler</source>
-        <target state="new">Documentation Comment Command Handler</target>
-        <note />
-      </trans-unit>
-      <trans-unit id="Encapsulate_Field_Command_Handler">
-        <source>Encapsulate Field Command Handler</source>
-        <target state="new">Encapsulate Field Command Handler</target>
-        <note />
-      </trans-unit>
-      <trans-unit id="Execute_In_Interactive_Command_Handler">
-        <source>Execute In Interactive Command Handler</source>
-        <target state="new">Execute In Interactive Command Handler</target>
-        <note />
-      </trans-unit>
-      <trans-unit id="Extract_Interface_Command_Handler">
-        <source>Extract Interface Command Handler</source>
-        <target state="new">Extract Interface Command Handler</target>
-        <note />
-      </trans-unit>
-      <trans-unit id="Extract_Method_Command_Handler">
-        <source>Extract Method Command Handler</source>
-        <target state="new">Extract Method Command Handler</target>
-        <note />
-      </trans-unit>
-      <trans-unit id="Find_References_Command_Handler">
-        <source>Find References Command Handler</source>
-        <target state="new">Find References Command Handler</target>
-        <note />
-      </trans-unit>
-      <trans-unit id="Format_Command_Handler">
-        <source>Format Command Handler</source>
-        <target state="new">Format Command Handler</target>
-        <note />
-      </trans-unit>
-      <trans-unit id="Go_To_Adjacent_Member_Command_Handler">
-        <source>Go To Adjacent Member Command Handler</source>
-        <target state="new">Go To Adjacent Member Command Handler</target>
-        <note />
-      </trans-unit>
-      <trans-unit id="Go_To_Definition_Command_Handler">
-        <source>Go To Definition Command Handler</source>
-        <target state="new">Go To Definition Command Handler</target>
-        <note />
-      </trans-unit>
-      <trans-unit id="Go_To_Implementation_Command_Handler">
-        <source>Go To Implementation Command Handler</source>
-        <target state="new">Go To Implementation Command Handler</target>
-        <note />
-      </trans-unit>
-      <trans-unit id="IntelliSense_Command_Handler">
-        <source>IntelliSense Command Handler</source>
-        <target state="new">IntelliSense Command Handler</target>
-        <note />
-      </trans-unit>
-      <trans-unit id="Interactive_Command_Handler">
-        <source>Interactive Command Handler</source>
-        <target state="new">Interactive Command Handler</target>
-        <note />
-      </trans-unit>
-      <trans-unit id="Interactive_Paste_Command_Handler">
-        <source>Interactive Paste Command Handler</source>
-        <target state="new">Interactive Paste Command Handler</target>
-        <note />
-      </trans-unit>
-      <trans-unit id="Navigate_To_Highlight_Reference_Command_Handler">
-        <source>Navigate To Highlighted Reference Command Handler</source>
-        <target state="new">Navigate To Highlighted Reference Command Handler</target>
-        <note />
-      </trans-unit>
-      <trans-unit id="Organize_Document_Command_Handler">
-        <source>Organize Document Command Handler</source>
-        <target state="new">Organize Document Command Handler</target>
-        <note />
-      </trans-unit>
-      <trans-unit id="Outlining_Command_Handler">
-        <source>Outlining Command Handler</source>
-        <target state="new">Outlining Command Handler</target>
-        <note />
-      </trans-unit>
-      <trans-unit id="Rename_Command_Handler">
-        <source>Rename Command Handler</source>
-        <target state="new">Rename Command Handler</target>
-        <note />
-      </trans-unit>
-      <trans-unit id="Rename_Tracking_Cancellation_Command_Handler">
-        <source>Rename Tracking Cancellation Command Handler</source>
-        <target state="new">Rename Tracking Cancellation Command Handler</target>
-        <note />
-      </trans-unit>
-      <trans-unit id="Signature_Help_Command_Handler">
-        <source>Signature Help Command Handler</source>
-        <target state="new">Signature Help Command Handler</target>
-        <note />
-      </trans-unit>
-      <trans-unit id="Smart_Token_Formatter_Command_Handler">
-        <source>Smart Token Formatter Command Handler</source>
-        <target state="new">Smart Token Formatter Command Handler</target>
-        <note />
-      </trans-unit>
-      <trans-unit id="Xml_Tag_Completion_Command_Handler">
-        <source>XML Tag Completion Command Handler</source>
-        <target state="new">XML Tag Completion Command Handler</target>
-=======
       <trans-unit id="Block_Comment_Editing">
         <source>Block Comment Editing</source>
         <target state="new">Block Comment Editing</target>
@@ -1282,7 +1147,6 @@
       <trans-unit id="Paste_in_Interactive">
         <source>Paste in Interactive</source>
         <target state="new">Paste in Interactive</target>
->>>>>>> d90dacbf
         <note />
       </trans-unit>
     </body>
