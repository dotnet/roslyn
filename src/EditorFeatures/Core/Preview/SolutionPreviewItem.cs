﻿// Licensed to the .NET Foundation under one or more agreements.
// The .NET Foundation licenses this file to you under the MIT license.
// See the LICENSE file in the project root for more information.

using System;
using System.Threading;
using System.Threading.Tasks;
using Microsoft.VisualStudio.Text.Editor;
using Microsoft.VisualStudio.Threading;
using Roslyn.Utilities;

namespace Microsoft.CodeAnalysis.Editor
{
    /// <summary>
    /// Construct an instance of <see cref="SolutionPreviewItem"/>
    /// </summary>
    /// <param name="projectId"><see cref="ProjectId"/> for the <see cref="Project"/> that contains the content being visualized in the supplied <paramref name="lazyPreview"/></param>
    /// <param name="documentId"><see cref="DocumentId"/> for the <see cref="Document"/> being visualized in the supplied <paramref name="lazyPreview"/></param>
    /// <param name="lazyPreview">Lazily instantiated preview content.</param>
    /// <remarks>Use lazy instantiation to ensure that any <see cref="ITextView"/> that may be present inside a given preview are only instantiated at the point
    /// when the VS lightbulb requests that preview. Otherwise, we could end up instantiating a bunch of <see cref="ITextView"/>s most of which will never get
    /// passed to the VS lightbulb. Such zombie <see cref="ITextView"/>s will never get closed and we will end up leaking memory.</remarks>
    internal class SolutionPreviewItem(ProjectId? projectId, DocumentId? documentId, Func<CancellationToken, Task<object?>> lazyPreview)
    {
<<<<<<< HEAD
        public readonly ProjectId? ProjectId;
        public readonly DocumentId? DocumentId;
=======
        public readonly ProjectId? ProjectId = projectId;
        public readonly DocumentId? DocumentId = documentId;
        public readonly Func<CancellationToken, Task<object?>> LazyPreview = lazyPreview;
>>>>>>> 182e829f
        public readonly string? Text;
        private readonly Func<CancellationToken, Task<object?>> _lazyPreviewAsync;

<<<<<<< HEAD
        /// <summary>
        /// Construct an instance of <see cref="SolutionPreviewItem"/>
        /// </summary>
        /// <param name="projectId"><see cref="ProjectId"/> for the <see cref="Project"/> that contains the content being visualized in the supplied <paramref name="lazyPreviewAsync"/></param>
        /// <param name="documentId"><see cref="DocumentId"/> for the <see cref="Document"/> being visualized in the supplied <paramref name="lazyPreviewAsync"/></param>
        /// <param name="lazyPreviewAsync">Lazily instantiated preview content.</param>
        /// <remarks>Use lazy instantiation to ensure that any <see cref="ITextView"/> that may be present inside a given preview are only instantiated at the point
        /// when the VS lightbulb requests that preview. Otherwise, we could end up instantiating a bunch of <see cref="ITextView"/>s most of which will never get
        /// passed to the VS lightbulb. Such zombie <see cref="ITextView"/>s will never get closed and we will end up leaking memory.</remarks>
        public SolutionPreviewItem(ProjectId? projectId, DocumentId? documentId, Func<CancellationToken, Task<object?>> lazyPreviewAsync)
        {
            ProjectId = projectId;
            DocumentId = documentId;
            _lazyPreviewAsync = lazyPreviewAsync;
        }

=======
>>>>>>> 182e829f
        public SolutionPreviewItem(ProjectId? projectId, DocumentId? documentId, string text)
            : this(projectId, documentId, c => Task.FromResult<object?>(text))
        {
            Text = text;
        }

        public async Task<PreviewWrapper?> TryGetPreviewAsync(CancellationToken cancellationToken)
        {
            var preview = await _lazyPreviewAsync(cancellationToken).ConfigureAwaitRunInline();
            if (preview is IReferenceCountedDisposable<IDisposable> referenceCounted)
            {
                // PreviewWrapper will obtain its own shared reference to the reference counted preview. Make sure to
                // dispose the one owned separately here.
                using var _ = referenceCounted;
                return PreviewWrapper.FromReferenceCounted(referenceCounted);
            }
            else if (preview is not null)
            {
                return PreviewWrapper.FromNonReferenceCounted(preview);
            }
            else
            {
                return null;
            }
        }
    }
}<|MERGE_RESOLUTION|>--- conflicted
+++ resolved
@@ -14,44 +14,19 @@
     /// <summary>
     /// Construct an instance of <see cref="SolutionPreviewItem"/>
     /// </summary>
-    /// <param name="projectId"><see cref="ProjectId"/> for the <see cref="Project"/> that contains the content being visualized in the supplied <paramref name="lazyPreview"/></param>
-    /// <param name="documentId"><see cref="DocumentId"/> for the <see cref="Document"/> being visualized in the supplied <paramref name="lazyPreview"/></param>
-    /// <param name="lazyPreview">Lazily instantiated preview content.</param>
+    /// <param name="projectId"><see cref="ProjectId"/> for the <see cref="Project"/> that contains the content being visualized in the supplied <paramref name="lazyPreviewAsync"/></param>
+    /// <param name="documentId"><see cref="DocumentId"/> for the <see cref="Document"/> being visualized in the supplied <paramref name="lazyPreviewAsync"/></param>
+    /// <param name="lazyPreviewAsync">Lazily instantiated preview content.</param>
     /// <remarks>Use lazy instantiation to ensure that any <see cref="ITextView"/> that may be present inside a given preview are only instantiated at the point
     /// when the VS lightbulb requests that preview. Otherwise, we could end up instantiating a bunch of <see cref="ITextView"/>s most of which will never get
     /// passed to the VS lightbulb. Such zombie <see cref="ITextView"/>s will never get closed and we will end up leaking memory.</remarks>
-    internal class SolutionPreviewItem(ProjectId? projectId, DocumentId? documentId, Func<CancellationToken, Task<object?>> lazyPreview)
+    internal class SolutionPreviewItem(ProjectId? projectId, DocumentId? documentId, Func<CancellationToken, Task<object?>> lazyPreviewAsync)
     {
-<<<<<<< HEAD
-        public readonly ProjectId? ProjectId;
-        public readonly DocumentId? DocumentId;
-=======
         public readonly ProjectId? ProjectId = projectId;
         public readonly DocumentId? DocumentId = documentId;
-        public readonly Func<CancellationToken, Task<object?>> LazyPreview = lazyPreview;
->>>>>>> 182e829f
         public readonly string? Text;
-        private readonly Func<CancellationToken, Task<object?>> _lazyPreviewAsync;
+        private readonly Func<CancellationToken, Task<object?>> _lazyPreviewAsync = lazyPreviewAsync;
 
-<<<<<<< HEAD
-        /// <summary>
-        /// Construct an instance of <see cref="SolutionPreviewItem"/>
-        /// </summary>
-        /// <param name="projectId"><see cref="ProjectId"/> for the <see cref="Project"/> that contains the content being visualized in the supplied <paramref name="lazyPreviewAsync"/></param>
-        /// <param name="documentId"><see cref="DocumentId"/> for the <see cref="Document"/> being visualized in the supplied <paramref name="lazyPreviewAsync"/></param>
-        /// <param name="lazyPreviewAsync">Lazily instantiated preview content.</param>
-        /// <remarks>Use lazy instantiation to ensure that any <see cref="ITextView"/> that may be present inside a given preview are only instantiated at the point
-        /// when the VS lightbulb requests that preview. Otherwise, we could end up instantiating a bunch of <see cref="ITextView"/>s most of which will never get
-        /// passed to the VS lightbulb. Such zombie <see cref="ITextView"/>s will never get closed and we will end up leaking memory.</remarks>
-        public SolutionPreviewItem(ProjectId? projectId, DocumentId? documentId, Func<CancellationToken, Task<object?>> lazyPreviewAsync)
-        {
-            ProjectId = projectId;
-            DocumentId = documentId;
-            _lazyPreviewAsync = lazyPreviewAsync;
-        }
-
-=======
->>>>>>> 182e829f
         public SolutionPreviewItem(ProjectId? projectId, DocumentId? documentId, string text)
             : this(projectId, documentId, c => Task.FromResult<object?>(text))
         {
