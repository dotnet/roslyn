--- conflicted
+++ resolved
@@ -93,21 +93,8 @@
                     if (item.IsExternal)
                         return navigableItem;
 
-<<<<<<< HEAD
-            // See if there's a third party external item we can navigate to.  If so, defer 
-            // to that item and finish.
-            var externalItems = definitions.WhereAsArray(d => d.IsExternal);
-            foreach (var item in externalItems)
-            {
-                // If we're directly going to a location we need to activate the preview so
-                // that focus follows to the new cursor position. This behavior is expected
-                // because we are only going to navigate once successfully
-                if (await item.TryNavigateToAsync(workspace, new NavigationOptions(PreferProvisionalTab: true, ActivateTab: true), cancellationToken).ConfigureAwait(false))
-                    return true;
-=======
                     builder.Add((item, navigableItem));
                 }
->>>>>>> 80a8ce8d
             }
 
             if (builder.Count == 0)
@@ -119,12 +106,7 @@
                 // There was only one location to navigate to.  Just directly go to that location. If we're directly
                 // going to a location we need to activate the preview so that focus follows to the new cursor position.
 
-<<<<<<< HEAD
-                return await nonExternalItems[0].TryNavigateToAsync(
-                    workspace, new NavigationOptions(PreferProvisionalTab: true, ActivateTab: true), cancellationToken).ConfigureAwait(false);
-=======
                 return builder[0].location;
->>>>>>> 80a8ce8d
             }
 
             if (presenter == null)
