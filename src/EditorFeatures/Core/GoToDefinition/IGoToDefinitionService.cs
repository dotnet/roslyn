﻿// Licensed to the .NET Foundation under one or more agreements.
// The .NET Foundation licenses this file to you under the MIT license.
// See the LICENSE file in the project root for more information.

using System.Collections.Generic;
using System.Threading;
using System.Threading.Tasks;
using Microsoft.CodeAnalysis.Host;
using Microsoft.CodeAnalysis.Navigation;

namespace Microsoft.CodeAnalysis.Editor
{
    internal interface IGoToDefinitionService : ILanguageService
    {
        /// <inheritdoc cref="CodeAnalysis.GoToDefinition.IFindDefinitionService.FindDefinitionsAsync(Document, int, CancellationToken)"/>
        // Keep changes to this method in sync with CodeAnalysis.GoToDefinition.IFindDefinitionService
        // Obsoletion is tracked with https://github.com/dotnet/roslyn/issues/50391
        Task<IEnumerable<INavigableItem>?> FindDefinitionsAsync(Document document, int position, CancellationToken cancellationToken);

        /// <summary>
        /// Finds the definitions for the symbol at the specific position in the document and then 
        /// navigates to them.
        /// </summary>
        /// <returns>True if navigating to the definition of the symbol at the provided position succeeds.  False, otherwise.</returns>
        bool TryGoToDefinition(Document document, int position, CancellationToken cancellationToken);
    }

    internal interface IAsyncGoToDefinitionService : IGoToDefinitionService
    {
<<<<<<< HEAD
        Task<INavigableDocumentLocation?> GetDefinitionLocationAsync(Document document, int position, CancellationToken cancellationToken);
=======
        Task<INavigableDocumentLocation?> FindDefinitionLocationAsync(Document document, int position, CancellationToken cancellationToken);
>>>>>>> 78469b6c
    }
}<|MERGE_RESOLUTION|>--- conflicted
+++ resolved
@@ -27,10 +27,6 @@
 
     internal interface IAsyncGoToDefinitionService : IGoToDefinitionService
     {
-<<<<<<< HEAD
-        Task<INavigableDocumentLocation?> GetDefinitionLocationAsync(Document document, int position, CancellationToken cancellationToken);
-=======
         Task<INavigableDocumentLocation?> FindDefinitionLocationAsync(Document document, int position, CancellationToken cancellationToken);
->>>>>>> 78469b6c
     }
 }