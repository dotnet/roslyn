--- conflicted
+++ resolved
@@ -7,16 +7,12 @@
 using System.Diagnostics;
 using System.Threading;
 using System.Threading.Tasks;
-<<<<<<< HEAD
-=======
 using Microsoft.CodeAnalysis.Editor;
->>>>>>> 80a8ce8d
 using Microsoft.CodeAnalysis.Editor.Host;
 using Microsoft.CodeAnalysis.Editor.Shared.Utilities;
 using Microsoft.CodeAnalysis.FindUsages;
 using Microsoft.CodeAnalysis.LanguageServices;
 using Microsoft.CodeAnalysis.Navigation;
-using Microsoft.CodeAnalysis.Options;
 using Microsoft.CodeAnalysis.PooledObjects;
 using Microsoft.CodeAnalysis.Shared.Extensions;
 
@@ -35,28 +31,15 @@
             _streamingPresenter = streamingPresenter;
         }
 
-<<<<<<< HEAD
-        async Task<IEnumerable<INavigableItem>?> IGoToDefinitionService.FindDefinitionsAsync(Document document, int position, CancellationToken cancellationToken)
-            => await FindDefinitionsAsync(document, position, cancellationToken).ConfigureAwait(false);
-
-        private bool TryNavigateToSpan(Document document, int position, CancellationToken cancellationToken)
-=======
         private static Task<INavigableLocation?> GetNavigableLocationAsync(
             Document document, int position, CancellationToken cancellationToken)
->>>>>>> 80a8ce8d
         {
             var solution = document.Project.Solution;
             var workspace = solution.Workspace;
             var service = workspace.Services.GetRequiredService<IDocumentNavigationService>();
 
-<<<<<<< HEAD
-            var options = new NavigationOptions(PreferProvisionalTab: true, ActivateTab: true);
-            return _threadingContext.JoinableTaskFactory.Run(() =>
-                service.TryNavigateToPositionAsync(workspace, document.Id, position, virtualSpace: 0, options, cancellationToken));
-=======
             return service.GetLocationForPositionAsync(
                 workspace, document.Id, position, virtualSpace: 0, cancellationToken);
->>>>>>> 80a8ce8d
         }
 
         public async Task<INavigableLocation?> FindDefinitionLocationAsync(Document document, int position, CancellationToken cancellationToken)
