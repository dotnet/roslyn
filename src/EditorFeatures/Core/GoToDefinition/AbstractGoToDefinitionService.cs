--- conflicted
+++ resolved
@@ -38,36 +38,13 @@
         async Task<IEnumerable<INavigableItem>?> IGoToDefinitionService.FindDefinitionsAsync(Document document, int position, CancellationToken cancellationToken)
             => await FindDefinitionsAsync(document, position, cancellationToken).ConfigureAwait(false);
 
-<<<<<<< HEAD
-<<<<<<< HEAD
-        private static Task<INavigationLocation?> TryNavigateToSpanAsync(Document document, int position, CancellationToken cancellationToken)
-=======
-        private bool TryNavigateToSpan(Document document, int position, CancellationToken cancellationToken)
->>>>>>> asyncNavigation2
-=======
         private static Task<INavigableDocumentLocation?> GetNavigableLocationAsync(
             Document document, int position, CancellationToken cancellationToken)
->>>>>>> 78469b6c
         {
             var solution = document.Project.Solution;
             var workspace = solution.Workspace;
             var service = workspace.Services.GetRequiredService<IDocumentNavigationService>();
 
-<<<<<<< HEAD
-            var options = new NavigationOptions(PreferProvisionalTab: true, ActivateTab: true);
-<<<<<<< HEAD
-            return service.TryGetPositionLocationAsync(workspace, document.Id, position, virtualSpace: 0, options, cancellationToken);
-=======
-            return _threadingContext.JoinableTaskFactory.Run(() =>
-                service.TryNavigateToPositionAsync(workspace, document.Id, position, virtualSpace: 0, options, cancellationToken));
->>>>>>> asyncNavigation2
-        }
-
-        bool IGoToDefinitionService.TryGoToDefinition(Document document, int position, CancellationToken cancellationToken)
-            => throw new NotSupportedException("Use TryGoToDefinitionAsync instead");
-
-        public async Task<INavigationLocation?> GetDefinitionLocationAsync(Document document, int position, CancellationToken cancellationToken)
-=======
             return service.GetNavigableLocationForPositionAsync(
                 workspace, document.Id, position, virtualSpace: 0,
                 new NavigationOptions(PreferProvisionalTab: true, ActivateTab: true), cancellationToken);
@@ -77,19 +54,14 @@
             => throw new NotImplementedException("Use FindDefinitionLocationAsync instead.");
 
         public async Task<INavigableDocumentLocation?> FindDefinitionLocationAsync(Document document, int position, CancellationToken cancellationToken)
->>>>>>> 78469b6c
         {
             var symbolService = document.GetRequiredLanguageService<IGoToDefinitionSymbolService>();
             var targetPositionOfControlFlow = await symbolService.GetTargetIfControlFlowAsync(
                 document, position, cancellationToken).ConfigureAwait(false);
             if (targetPositionOfControlFlow is not null)
             {
-<<<<<<< HEAD
-                return await TryNavigateToSpanAsync(document, targetPositionOfControlFlow.Value, cancellationToken).ConfigureAwait(false);
-=======
                 return await GetNavigableLocationAsync(
                     document, targetPositionOfControlFlow.Value, cancellationToken).ConfigureAwait(false);
->>>>>>> 78469b6c
             }
 
             // Try to compute the referenced symbol and attempt to go to definition for the symbol.
@@ -100,11 +72,7 @@
 
             // if the symbol only has a single source location, and we're already on it,
             // try to see if there's a better symbol we could navigate to.
-<<<<<<< HEAD
-            var remappedLocation = await TryGoToAlternativeLocationIfAlreadyOnDefinitionAsync(
-=======
             var remappedLocation = await GetAlternativeLocationIfAlreadyOnDefinitionAsync(
->>>>>>> 78469b6c
                 document, position, symbol, cancellationToken).ConfigureAwait(false);
             if (remappedLocation != null)
                 return remappedLocation;
@@ -112,11 +80,7 @@
             var isThirdPartyNavigationAllowed = await IsThirdPartyNavigationAllowedAsync(
                 symbol, position, document, cancellationToken).ConfigureAwait(false);
 
-<<<<<<< HEAD
-            return await GoToDefinitionHelpers.TryGetNavigationLocationAsync(
-=======
             return await GoToDefinitionHelpers.GetDefinitionLocationAsync(
->>>>>>> 78469b6c
                 symbol,
                 document.Project.Solution,
                 _threadingContext,
@@ -125,14 +89,8 @@
                 cancellationToken: cancellationToken).ConfigureAwait(false);
         }
 
-<<<<<<< HEAD
-        private async Task<INavigationLocation?> TryGoToAlternativeLocationIfAlreadyOnDefinitionAsync(
-            Document document, int position,
-            ISymbol symbol, CancellationToken cancellationToken)
-=======
         private async Task<INavigableDocumentLocation?> GetAlternativeLocationIfAlreadyOnDefinitionAsync(
             Document document, int position, ISymbol symbol, CancellationToken cancellationToken)
->>>>>>> 78469b6c
         {
             var project = document.Project;
             var solution = project.Solution;
@@ -162,21 +120,6 @@
             var title = string.Format(EditorFeaturesResources._0_implemented_members,
                 FindUsagesHelpers.GetDisplayName(symbol));
 
-<<<<<<< HEAD
-            using var _ = ArrayBuilder<DefinitionItem>.GetInstance(out var definitions);
-            foreach (var impl in interfaceImpls)
-            {
-                // Use ConfigureAwait(true) here.  Not for a correctness requirements, but because we're
-                // already blocking the UI thread by being in a JTF.Run call.  So we might as well try to
-                // continue to use the blocking UI thread to do as much work as possible instead of making
-                // it wait for threadpool threads to be available to process the work.
-                definitions.AddRange(await GoToDefinitionHelpers.GetDefinitionsAsync(
-                    impl, solution, thirdPartyNavigationAllowed: false, cancellationToken).ConfigureAwait(true));
-            }
-
-            return await _streamingPresenter.TryGetNavigationLocationAsync(
-                _threadingContext, solution.Workspace, title, definitions.ToImmutable(), cancellationToken).ConfigureAwait(true);
-=======
             using var _ = ArrayBuilder<DefinitionItem>.GetInstance(out var builder);
             foreach (var impl in interfaceImpls)
             {
@@ -189,7 +132,6 @@
             return new NavigableDocumentLocation(cancellationToken =>
                 _streamingPresenter.TryNavigateToOrPresentItemsAsync(
                     _threadingContext, solution.Workspace, title, definitions, cancellationToken));
->>>>>>> 78469b6c
         }
 
         private static async Task<bool> IsThirdPartyNavigationAllowedAsync(
