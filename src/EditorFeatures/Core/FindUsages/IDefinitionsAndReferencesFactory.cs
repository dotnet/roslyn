--- conflicted
+++ resolved
@@ -147,13 +147,8 @@
             }
 
             return DefinitionItem.Create(
-<<<<<<< HEAD
-                tags, displayParts, sourceLocations.ToImmutableAndFree(),
+                tags, displayParts, sourceLocations.ToImmutable(),
                 nameDisplayParts, properties, displayableProperties, displayIfNoReferences);
-=======
-                tags, displayParts, sourceLocations.ToImmutable(),
-                nameDisplayParts, properties, displayIfNoReferences);
->>>>>>> db4ad548
         }
 
         private static ImmutableDictionary<string, string> GetProperties(ISymbol definition)
