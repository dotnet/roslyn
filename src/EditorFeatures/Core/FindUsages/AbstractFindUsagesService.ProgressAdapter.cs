--- conflicted
+++ resolved
@@ -66,13 +66,10 @@
 
             private readonly SemaphoreSlim _gate = new SemaphoreSlim(initialCount: 1);
 
-<<<<<<< HEAD
             public FindReferencesProgressAdapter(
-                Solution solution, IFindUsagesContext context, FindReferencesSearchOptions options)
-=======
-            public FindReferencesProgressAdapter(IThreadingContext threadingContext, Solution solution, IFindUsagesContext context)
+                IThreadingContext threadingContext, Solution solution,
+                IFindUsagesContext context, FindReferencesSearchOptions options)
                 : base(threadingContext)
->>>>>>> bd1e0c6c
             {
                 _solution = solution;
                 _context = context;
