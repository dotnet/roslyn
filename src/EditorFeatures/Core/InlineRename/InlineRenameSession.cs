--- conflicted
+++ resolved
@@ -874,60 +874,16 @@
         CommitStateChange?.Invoke(this, true);
         var cancellationToken = operationContext.UserCancellationToken;
         var eventName = previewChanges ? FunctionId.Rename_CommitCoreWithPreview : FunctionId.Rename_CommitCore;
-        try
-        {
-            using (Logger.LogBlock(eventName, KeyValueLogMessage.Create(LogType.UserAction), cancellationToken))
-            {
-                var info = await _conflictResolutionTask.JoinAsync(cancellationToken).ConfigureAwait(true);
-                var newSolution = info.NewSolution;
-
-                if (previewChanges)
-                {
-                    var previewService = Workspace.Services.GetService<IPreviewDialogService>();
-
-                    // The preview service needs to be called from the UI thread, since it's doing COM calls underneath.
-                    await _threadingContext.JoinableTaskFactory.SwitchToMainThreadAsync(cancellationToken);
-                    newSolution = previewService.PreviewChanges(
-                        string.Format(EditorFeaturesResources.Preview_Changes_0, EditorFeaturesResources.Rename),
-                        "vs.csharp.refactoring.rename",
-                        string.Format(EditorFeaturesResources.Rename_0_to_1_colon, this.OriginalSymbolName, this.ReplacementText),
-                        RenameInfo.FullDisplayName,
-                        RenameInfo.Glyph,
-                        newSolution,
-                        TriggerDocument.Project.Solution);
-
-                    if (newSolution == null)
-                    {
-                        // User clicked cancel.
-                        return;
-                    }
-                }
-
-<<<<<<< HEAD
-                // The user hasn't canceled by now, so we're done waiting for them. Off to rename!
-                using var _ = operationContext.AddScope(allowCancellation: false, EditorFeaturesResources.Updating_files);
-
-                await DismissUIAndRollbackEditsAndEndRenameSessionAsync(
-                    RenameLogMessage.UserActionOutcome.Committed, previewChanges,
-                    async () =>
-                    {
-                        var error = await TryApplyRenameAsync(newSolution, cancellationToken).ConfigureAwait(false);
-                        if (error is not null)
-                        {
-                            await _threadingContext.JoinableTaskFactory.SwitchToMainThreadAsync(cancellationToken);
-                            var notificationService = Workspace.Services.GetService<INotificationService>();
-                            notificationService.SendNotification(
-                                error.Value.message, EditorFeaturesResources.Rename_Symbol, error.Value.severity);
-                        }
-                    }).ConfigureAwait(false);
-            }
-        }
-        finally
-        {
-            // Notify the rename UI the commit ends.
-            // User might just preview the change so UI needs to reset its state when commit finish.
-            CommitStateChange?.Invoke(this, false);
-=======
+        using (Logger.LogBlock(eventName, KeyValueLogMessage.Create(LogType.UserAction), cancellationToken))
+        {
+            var info = await _conflictResolutionTask.JoinAsync(cancellationToken).ConfigureAwait(true);
+            var newSolution = info.NewSolution;
+
+            if (previewChanges)
+            {
+                var previewService = Workspace.Services.GetService<IPreviewDialogService>();
+            }
+
             // The user hasn't canceled by now, so we're done waiting for them. Off to rename!
             using var _1 = operationContext.AddScope(allowCancellation: true, EditorFeaturesResources.Updating_files);
 
@@ -957,7 +913,6 @@
                             error.Value.message, EditorFeaturesResources.Rename_Symbol, error.Value.severity);
                     }
                 });
->>>>>>> 05f09e1a
         }
 
         async Task<ImmutableArray<(DocumentId documentId, string newName, SyntaxNode newRoot, SourceText newText)>> CalculateFinalDocumentChangesAsync(
