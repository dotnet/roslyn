--- conflicted
+++ resolved
@@ -589,11 +589,7 @@
                 _session._threadingContext.ThrowIfNotOnUIThread();
 
                 var textDiffService = preMergeDocument.Project.Solution.Services.GetService<IDocumentTextDifferencingService>();
-<<<<<<< HEAD
-                var contentType = preMergeDocument.Project.LanguageServices.GetService<IContentTypeLanguageService>().GetDefaultContentType();
-=======
                 var contentType = preMergeDocument.Project.Services.GetService<IContentTypeLanguageService>().GetDefaultContentType();
->>>>>>> 1ac12583
 
                 // TODO: Track all spans at once
 
