﻿// Copyright (c) Microsoft.  All Rights Reserved.  Licensed under the Apache License, Version 2.0.  See License.txt in the project root for license information.

using System;
using System.Collections.Generic;
using System.ComponentModel.Composition;
using System.Linq;
using Microsoft.VisualStudio.Commanding;
using Microsoft.VisualStudio.Text;
using Microsoft.VisualStudio.Text.Editor.Commanding.Commands;
using Microsoft.VisualStudio.Utilities;
using VSCommanding = Microsoft.VisualStudio.Commanding;

namespace Microsoft.CodeAnalysis.Editor.CommandHandlers
{
    /// <summary>
    /// Implements a execute in interactive command handler.
    /// This class is separated from the <see cref="IExecuteInInteractiveCommandHandler"/>
    /// in order to ensure that the interactive command can be exposed without the necessity
    /// to load any of the interactive dll files just to get the command's status.
    /// </summary>
    [Export(typeof(VSCommanding.ICommandHandler))]
    [ContentType(ContentTypeNames.RoslynContentType)]
    [Name("Interactive Command Handler")]
    internal class ExecuteInInteractiveCommandHandler
        : VSCommanding.ICommandHandler<ExecuteInInteractiveCommandArgs>
    {
        private readonly IEnumerable<Lazy<IExecuteInInteractiveCommandHandler, ContentTypeMetadata>> _executeInInteractiveHandlers;

<<<<<<< HEAD
        public string DisplayName => EditorFeaturesResources.Execute_In_Interactive_Command_Handler;
=======
        public string DisplayName => EditorFeaturesResources.Execute_In_Interactive;
>>>>>>> d90dacbf

        [ImportingConstructor]
        public ExecuteInInteractiveCommandHandler(
            [ImportMany]IEnumerable<Lazy<IExecuteInInteractiveCommandHandler, ContentTypeMetadata>> executeInInteractiveHandlers)
        {
            _executeInInteractiveHandlers = executeInInteractiveHandlers;
        }

        private Lazy<IExecuteInInteractiveCommandHandler> GetCommandHandler(ITextBuffer textBuffer)
        {
            return _executeInInteractiveHandlers
                .Where(handler => handler.Metadata.ContentTypes.Contains(textBuffer.ContentType.TypeName))
                .SingleOrDefault();
        }

        bool VSCommanding.ICommandHandler<ExecuteInInteractiveCommandArgs>.ExecuteCommand(ExecuteInInteractiveCommandArgs args, CommandExecutionContext context)
        {
            return GetCommandHandler(args.SubjectBuffer)?.Value.ExecuteCommand(args, context) ?? false;
        }

        VSCommanding.CommandState VSCommanding.ICommandHandler<ExecuteInInteractiveCommandArgs>.GetCommandState(ExecuteInInteractiveCommandArgs args)
        {
            return GetCommandHandler(args.SubjectBuffer) == null
                ? VSCommanding.CommandState.Unavailable
                : VSCommanding.CommandState.Available;
        }
    }
}<|MERGE_RESOLUTION|>--- conflicted
+++ resolved
@@ -26,11 +26,7 @@
     {
         private readonly IEnumerable<Lazy<IExecuteInInteractiveCommandHandler, ContentTypeMetadata>> _executeInInteractiveHandlers;
 
-<<<<<<< HEAD
-        public string DisplayName => EditorFeaturesResources.Execute_In_Interactive_Command_Handler;
-=======
         public string DisplayName => EditorFeaturesResources.Execute_In_Interactive;
->>>>>>> d90dacbf
 
         [ImportingConstructor]
         public ExecuteInInteractiveCommandHandler(
