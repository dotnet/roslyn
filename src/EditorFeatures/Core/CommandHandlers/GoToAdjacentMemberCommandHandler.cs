﻿// Copyright (c) Microsoft.  All Rights Reserved.  Licensed under the Apache License, Version 2.0.  See License.txt in the project root for license information.

using System;
using System.ComponentModel.Composition;
using System.Linq;
using System.Threading;
using System.Threading.Tasks;
using Microsoft.CodeAnalysis.Editor.Shared;
using Microsoft.CodeAnalysis.Editor.Shared.Extensions;
using Microsoft.CodeAnalysis.LanguageServices;
using Microsoft.CodeAnalysis.Shared.Extensions;
using Microsoft.CodeAnalysis.Text;
using Microsoft.VisualStudio.Commanding;
using Microsoft.VisualStudio.Text;
using Microsoft.VisualStudio.Text.Editor.Commanding;
using Microsoft.VisualStudio.Text.Editor.Commanding.Commands;
using Microsoft.VisualStudio.Text.Outlining;
using Microsoft.VisualStudio.Utilities;
using Roslyn.Utilities;
using VSCommanding = Microsoft.VisualStudio.Commanding;

namespace Microsoft.CodeAnalysis.Editor.CommandHandlers
{
    [Export(typeof(VSCommanding.ICommandHandler))]
    [ContentType(ContentTypeNames.RoslynContentType)]
    [Name(PredefinedCommandHandlerNames.GoToAdjacentMember)]
    internal class GoToAdjacentMemberCommandHandler : 
        VSCommanding.ICommandHandler<GoToNextMemberCommandArgs>, 
        VSCommanding.ICommandHandler<GoToPreviousMemberCommandArgs>
    {
        private readonly IOutliningManagerService _outliningManagerService;

<<<<<<< HEAD
        public string DisplayName => EditorFeaturesResources.Go_To_Adjacent_Member_Command_Handler;
=======
        public string DisplayName => EditorFeaturesResources.Go_To_Adjacent_Member;
>>>>>>> d90dacbf

        [ImportingConstructor]
        public GoToAdjacentMemberCommandHandler(IOutliningManagerService outliningManagerService)
        {
            _outliningManagerService = outliningManagerService;
        }

        public VSCommanding.CommandState GetCommandState(GoToNextMemberCommandArgs args)
        {
            return GetCommandStateImpl(args);
        }

        public bool ExecuteCommand(GoToNextMemberCommandArgs args, CommandExecutionContext context)
        {
            return ExecuteCommandImpl(args, gotoNextMember: true, context);
        }

        public VSCommanding.CommandState GetCommandState(GoToPreviousMemberCommandArgs args)
        {
            return GetCommandStateImpl(args);
        }

        public bool ExecuteCommand(GoToPreviousMemberCommandArgs args, CommandExecutionContext context)
        {
            return ExecuteCommandImpl(args, gotoNextMember: false, context);
        }

        private VSCommanding.CommandState GetCommandStateImpl(EditorCommandArgs args)
        { 
            var document = args.SubjectBuffer.CurrentSnapshot.GetOpenDocumentInCurrentContextWithChanges();
            var caretPoint = args.TextView.GetCaretPoint(args.SubjectBuffer);
            return IsAvailable(document, caretPoint) ? VSCommanding.CommandState.Available : VSCommanding.CommandState.Unspecified;
        }

        private static bool IsAvailable(Document document, SnapshotPoint? caretPoint)
        {
            if (document?.SupportsSyntaxTree != true)
            {
                return false;
            }

            if (!caretPoint.HasValue)
            {
                return false;
            }

            var documentSupportsFeatureService = document.Project.Solution.Workspace.Services.GetService<IDocumentSupportsFeatureService>();
            return documentSupportsFeatureService?.SupportsNavigationToAnyPosition(document) == true;
        }

        private bool ExecuteCommandImpl(EditorCommandArgs args, bool gotoNextMember, CommandExecutionContext context)
        {
            var document = args.SubjectBuffer.CurrentSnapshot.GetOpenDocumentInCurrentContextWithChanges();
            var caretPoint = args.TextView.GetCaretPoint(args.SubjectBuffer);
            if (!IsAvailable(document, caretPoint))
            {
                return false;
            }

            int? targetPosition = null;

<<<<<<< HEAD
            using (context.WaitContext.AddScope(allowCancellation: true, description: EditorFeaturesResources.Navigating))
            {
                var task = GetTargetPositionAsync(document, caretPoint.Value.Position, gotoNextMember, context.WaitContext.UserCancellationToken);
                targetPosition = task.WaitAndGetResult(context.WaitContext.UserCancellationToken);
=======
            using (context.OperationContext.AddScope(allowCancellation: true, description: EditorFeaturesResources.Navigating))
            {
                var task = GetTargetPositionAsync(document, caretPoint.Value.Position, gotoNextMember, context.OperationContext.UserCancellationToken);
                targetPosition = task.WaitAndGetResult(context.OperationContext.UserCancellationToken);
>>>>>>> d90dacbf
            }

            if (targetPosition != null)
            {
                args.TextView.TryMoveCaretToAndEnsureVisible(new SnapshotPoint(args.SubjectBuffer.CurrentSnapshot, targetPosition.Value), _outliningManagerService);
            }

            return true;
        }

        /// <summary>
        /// Internal for testing purposes.
        /// </summary>
        internal static async Task<int?> GetTargetPositionAsync(Document document, int caretPosition, bool next, CancellationToken cancellationToken)
        {
            var syntaxFactsService = document.GetLanguageService<ISyntaxFactsService>();
            if (syntaxFactsService == null)
            {
                return null;
            }

            var root = await document.GetSyntaxRootAsync(cancellationToken).ConfigureAwait(true);
            var members = syntaxFactsService.GetMethodLevelMembers(root);
            if (members.Count == 0)
            {
                return null;
            }

            var starts = members.Select(m => MemberStart(m)).ToArray();
            var index = Array.BinarySearch(starts, caretPosition);
            if (index >= 0)
            {
                // We're actually contained in a member, go to the next or previous.
                index = next ? index + 1 : index - 1;
            }
            else
            {
                // We're in between to members, ~index gives us the member we're before, so we'll just
                // advance to the start of it
                index = next ? ~index : ~index - 1;
            }

            // Wrap if necessary
            if (index >= members.Count)
            {
                index = 0;
            }
            else if (index < 0)
            {
                index = members.Count - 1;
            }

            return MemberStart(members[index]);
        }

        private static int MemberStart(SyntaxNode node)
        {
            // TODO: Better position within the node (e.g. attributes?)
            return node.SpanStart;
        }
    }
}<|MERGE_RESOLUTION|>--- conflicted
+++ resolved
@@ -30,11 +30,7 @@
     {
         private readonly IOutliningManagerService _outliningManagerService;
 
-<<<<<<< HEAD
-        public string DisplayName => EditorFeaturesResources.Go_To_Adjacent_Member_Command_Handler;
-=======
         public string DisplayName => EditorFeaturesResources.Go_To_Adjacent_Member;
->>>>>>> d90dacbf
 
         [ImportingConstructor]
         public GoToAdjacentMemberCommandHandler(IOutliningManagerService outliningManagerService)
@@ -96,17 +92,10 @@
 
             int? targetPosition = null;
 
-<<<<<<< HEAD
-            using (context.WaitContext.AddScope(allowCancellation: true, description: EditorFeaturesResources.Navigating))
-            {
-                var task = GetTargetPositionAsync(document, caretPoint.Value.Position, gotoNextMember, context.WaitContext.UserCancellationToken);
-                targetPosition = task.WaitAndGetResult(context.WaitContext.UserCancellationToken);
-=======
             using (context.OperationContext.AddScope(allowCancellation: true, description: EditorFeaturesResources.Navigating))
             {
                 var task = GetTargetPositionAsync(document, caretPoint.Value.Position, gotoNextMember, context.OperationContext.UserCancellationToken);
                 targetPosition = task.WaitAndGetResult(context.OperationContext.UserCancellationToken);
->>>>>>> d90dacbf
             }
 
             if (targetPosition != null)
