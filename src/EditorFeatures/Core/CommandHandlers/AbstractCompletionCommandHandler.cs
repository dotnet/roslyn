--- conflicted
+++ resolved
@@ -32,11 +32,7 @@
     {
         private readonly IAsyncCompletionService _completionService;
 
-<<<<<<< HEAD
-        public string DisplayName => EditorFeaturesResources.Completion_Command_Handler;
-=======
         public string DisplayName => EditorFeaturesResources.Code_Completion;
->>>>>>> d90dacbf
 
         protected AbstractCompletionCommandHandler(IAsyncCompletionService completionService)
         {
