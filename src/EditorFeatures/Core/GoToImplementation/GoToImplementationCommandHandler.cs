﻿// Copyright (c) Microsoft.  All Rights Reserved.  Licensed under the Apache License, Version 2.0.  See License.txt in the project root for license information.

using System;
using System.ComponentModel.Composition;
using System.Threading;
using Microsoft.CodeAnalysis.Editor.Commanding.Commands;
using Microsoft.CodeAnalysis.Editor.FindUsages;
using Microsoft.CodeAnalysis.Editor.Host;
using Microsoft.CodeAnalysis.Editor.Shared.Extensions;
using Microsoft.CodeAnalysis.Host.Mef;
using Microsoft.CodeAnalysis.Internal.Log;
using Microsoft.CodeAnalysis.Notification;
using Microsoft.CodeAnalysis.Shared.Extensions;
using Microsoft.CodeAnalysis.Text;
using Microsoft.VisualStudio.Commanding;
using Microsoft.VisualStudio.Utilities;
using Roslyn.Utilities;
using VSCommanding = Microsoft.VisualStudio.Commanding;

namespace Microsoft.CodeAnalysis.Editor.GoToImplementation
{
    [Export(typeof(VSCommanding.ICommandHandler))]
    [ContentType(ContentTypeNames.RoslynContentType)]
    [Name(PredefinedCommandHandlerNames.GoToImplementation)]
    internal partial class GoToImplementationCommandHandler : VSCommanding.ICommandHandler<GoToImplementationCommandArgs>
    {
        private readonly IStreamingFindUsagesPresenter _streamingPresenter;

        [ImportingConstructor]
        [Obsolete(MefConstruction.ImportingConstructorMessage, error: true)]
<<<<<<< HEAD
        public GoToImplementationCommandHandler(
            [ImportMany] IEnumerable<Lazy<IStreamingFindUsagesPresenter>> streamingPresenters)
=======
        public GoToImplementationCommandHandler(IStreamingFindUsagesPresenter streamingPresenter)
>>>>>>> 3c9003d0
        {
            _streamingPresenter = streamingPresenter;
        }

        public string DisplayName => EditorFeaturesResources.Go_To_Implementation;

        public VSCommanding.CommandState GetCommandState(GoToImplementationCommandArgs args)
        {
            // Because this is expensive to compute, we just always say yes as long as the language allows it.
            var document = args.SubjectBuffer.CurrentSnapshot.GetOpenDocumentInCurrentContextWithChanges();
            var findUsagesService = document?.GetLanguageService<IFindUsagesService>();
            return findUsagesService != null
                ? VSCommanding.CommandState.Available
                : VSCommanding.CommandState.Unavailable;
        }

        public bool ExecuteCommand(GoToImplementationCommandArgs args, CommandExecutionContext context)
        {
            using (context.OperationContext.AddScope(allowCancellation: true, EditorFeaturesResources.Locating_implementations))
            {
                var subjectBuffer = args.SubjectBuffer;
                if (!subjectBuffer.TryGetWorkspace(out var workspace))
                {
                    return false;
                }

                var findUsagesService = workspace.Services.GetLanguageServices(args.SubjectBuffer)?.GetService<IFindUsagesService>();
                if (findUsagesService != null)
                {
                    var caret = args.TextView.GetCaretPoint(args.SubjectBuffer);
                    if (caret.HasValue)
                    {
                        var document = subjectBuffer.CurrentSnapshot.GetFullyLoadedOpenDocumentInCurrentContextWithChangesAsync(
                            context.OperationContext).WaitAndGetResult(context.OperationContext.UserCancellationToken);
                        if (document != null)
                        {
                            ExecuteCommand(document, caret.Value, findUsagesService, context);
                            return true;
                        }
                    }
                }

                return false;
            }
        }

        private void ExecuteCommand(
            Document document, int caretPosition,
            IFindUsagesService streamingService,
            CommandExecutionContext context)
        {
            if (streamingService != null)
            {
                // We have all the cheap stuff, so let's do expensive stuff now
                string messageToShow = null;

                var userCancellationToken = context.OperationContext.UserCancellationToken;
                using (Logger.LogBlock(FunctionId.CommandHandler_GoToImplementation, KeyValueLogMessage.Create(LogType.UserAction), userCancellationToken))
                {
                    StreamingGoToImplementation(
                        document, caretPosition,
                        streamingService, _streamingPresenter,
                        userCancellationToken, out messageToShow);
                }

                if (messageToShow != null)
                {
                    // We are about to show a modal UI dialog so we should take over the command execution
                    // wait context. That means the command system won't attempt to show its own wait dialog 
                    // and also will take it into consideration when measuring command handling duration.
                    context.OperationContext.TakeOwnership();
                    var notificationService = document.Project.Solution.Workspace.Services.GetService<INotificationService>();
                    notificationService.SendNotification(messageToShow,
                        title: EditorFeaturesResources.Go_To_Implementation,
                        severity: NotificationSeverity.Information);
                }
            }
        }

        private void StreamingGoToImplementation(
            Document document, int caretPosition,
            IFindUsagesService findUsagesService,
            IStreamingFindUsagesPresenter streamingPresenter,
            CancellationToken cancellationToken,
            out string messageToShow)
        {
            // We create our own context object, simply to capture all the definitions reported by 
            // the individual IFindUsagesService.  Once we get the results back we'll then decide 
            // what to do with them.  If we get only a single result back, then we'll just go 
            // directly to it.  Otherwise, we'll present the results in the IStreamingFindUsagesPresenter.
            var goToImplContext = new SimpleFindUsagesContext(cancellationToken);
            findUsagesService.FindImplementationsAsync(document, caretPosition, goToImplContext).Wait(cancellationToken);

            // If finding implementations reported a message, then just stop and show that 
            // message to the user.
            messageToShow = goToImplContext.Message;
            if (messageToShow != null)
            {
                return;
            }

            var definitionItems = goToImplContext.GetDefinitions();

            streamingPresenter.TryNavigateToOrPresentItemsAsync(
                document.Project.Solution.Workspace, goToImplContext.SearchTitle, definitionItems).Wait(cancellationToken);
        }
    }
}<|MERGE_RESOLUTION|>--- conflicted
+++ resolved
@@ -28,12 +28,7 @@
 
         [ImportingConstructor]
         [Obsolete(MefConstruction.ImportingConstructorMessage, error: true)]
-<<<<<<< HEAD
-        public GoToImplementationCommandHandler(
-            [ImportMany] IEnumerable<Lazy<IStreamingFindUsagesPresenter>> streamingPresenters)
-=======
         public GoToImplementationCommandHandler(IStreamingFindUsagesPresenter streamingPresenter)
->>>>>>> 3c9003d0
         {
             _streamingPresenter = streamingPresenter;
         }
