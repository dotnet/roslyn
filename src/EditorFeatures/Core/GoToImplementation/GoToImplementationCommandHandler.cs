﻿// Copyright (c) Microsoft.  All Rights Reserved.  Licensed under the Apache License, Version 2.0.  See License.txt in the project root for license information.

using System;
using System.Collections.Generic;
using System.ComponentModel.Composition;
using System.Linq;
using System.Threading;
using Microsoft.CodeAnalysis.Editor.Commanding.Commands;
using Microsoft.CodeAnalysis.Editor.FindUsages;
using Microsoft.CodeAnalysis.Editor.Host;
using Microsoft.CodeAnalysis.Editor.Shared.Extensions;
using Microsoft.CodeAnalysis.Internal.Log;
using Microsoft.CodeAnalysis.Notification;
using Microsoft.CodeAnalysis.Shared.Extensions;
using Microsoft.CodeAnalysis.Text;
using Microsoft.VisualStudio.Commanding;
using Microsoft.VisualStudio.Text;
using Microsoft.VisualStudio.Utilities;
using Roslyn.Utilities;
using VSCommanding = Microsoft.VisualStudio.Commanding;

namespace Microsoft.CodeAnalysis.Editor.GoToImplementation
{
    [Export(typeof(VSCommanding.ICommandHandler))]
    [ContentType(ContentTypeNames.RoslynContentType)]
    [Name(PredefinedCommandHandlerNames.GoToImplementation)]
    internal partial class GoToImplementationCommandHandler : VSCommanding.ICommandHandler<GoToImplementationCommandArgs>
    {
        private readonly IEnumerable<Lazy<IStreamingFindUsagesPresenter>> _streamingPresenters;

        [ImportingConstructor]
        public GoToImplementationCommandHandler(
            [ImportMany] IEnumerable<Lazy<IStreamingFindUsagesPresenter>> streamingPresenters)
        {
            _streamingPresenters = streamingPresenters;
        }

<<<<<<< HEAD
        private (Document, IFindUsagesService) GetDocumentAndService(ITextSnapshot snapshot)
        {
            var document = snapshot.GetDocument();
            return (document, document?.GetLanguageService<IFindUsagesService>());
        }

=======
>>>>>>> 4caebd1e
        public string DisplayName => EditorFeaturesResources.Go_To_Implementation;

        public VSCommanding.CommandState GetCommandState(GoToImplementationCommandArgs args)
        {
            // Because this is expensive to compute, we just always say yes as long as the language allows it.
            var document = args.SubjectBuffer.CurrentSnapshot.GetOpenDocumentInCurrentContextWithChanges();
            var findUsagesService = document?.GetLanguageService<IFindUsagesService>();
            return findUsagesService != null
                ? VSCommanding.CommandState.Available
                : VSCommanding.CommandState.Unavailable;
        }

        public bool ExecuteCommand(GoToImplementationCommandArgs args, CommandExecutionContext context)
        {
            using (context.OperationContext.AddScope(allowCancellation: true, EditorFeaturesResources.Locating_implementations))
            {
                var subjectBuffer = args.SubjectBuffer;
                var document = subjectBuffer.CurrentSnapshot.GetFullyLoadedOpenDocumentInCurrentContextWithChangesAsync(
                    context.OperationContext).WaitAndGetResult(context.OperationContext.UserCancellationToken);
                var findUsagesService = document?.GetLanguageService<IFindUsagesService>();
                if (findUsagesService != null)
                {
                    var caret = args.TextView.GetCaretPoint(args.SubjectBuffer);
                    if (caret.HasValue)
                    {
                        ExecuteCommand(document, caret.Value, findUsagesService, context);
                        return true;
                    }
                }

                return false;
            }
        }

        private void ExecuteCommand(
            Document document, int caretPosition,
            IFindUsagesService streamingService,
            CommandExecutionContext context)
        {
            var streamingPresenter = GetStreamingPresenter();

            if (streamingService != null)
            {
                // We have all the cheap stuff, so let's do expensive stuff now
                string messageToShow = null;

                var userCancellationToken = context.OperationContext.UserCancellationToken;
                using (Logger.LogBlock(FunctionId.CommandHandler_GoToImplementation, KeyValueLogMessage.Create(LogType.UserAction), userCancellationToken))
                {
                    StreamingGoToImplementation(
                        document, caretPosition,
                        streamingService, streamingPresenter,
                        userCancellationToken, out messageToShow);
                }

                if (messageToShow != null)
                {
                    // We are about to show a modal UI dialog so we should take over the command execution
                    // wait context. That means the command system won't attempt to show its own wait dialog 
                    // and also will take it into consideration when measuring command handling duration.
                    context.OperationContext.TakeOwnership();
                    var notificationService = document.Project.Solution.Workspace.Services.GetService<INotificationService>();
                    notificationService.SendNotification(messageToShow,
                        title: EditorFeaturesResources.Go_To_Implementation,
                        severity: NotificationSeverity.Information);
                }
            }
        }

        private void StreamingGoToImplementation(
            Document document, int caretPosition,
            IFindUsagesService findUsagesService,
            IStreamingFindUsagesPresenter streamingPresenter,
            CancellationToken cancellationToken,
            out string messageToShow)
        {
            // We create our own context object, simply to capture all the definitions reported by 
            // the individual IFindUsagesService.  Once we get the results back we'll then decide 
            // what to do with them.  If we get only a single result back, then we'll just go 
            // directly to it.  Otherwise, we'll present the results in the IStreamingFindUsagesPresenter.
            var goToImplContext = new SimpleFindUsagesContext(cancellationToken);
            findUsagesService.FindImplementationsAsync(document, caretPosition, goToImplContext).Wait(cancellationToken);

            // If finding implementations reported a message, then just stop and show that 
            // message to the user.
            messageToShow = goToImplContext.Message;
            if (messageToShow != null)
            {
                return;
            }

            var definitionItems = goToImplContext.GetDefinitions();

            streamingPresenter.TryNavigateToOrPresentItemsAsync(
                document.Project.Solution.Workspace, goToImplContext.SearchTitle, definitionItems).Wait(cancellationToken);
        }

        private IStreamingFindUsagesPresenter GetStreamingPresenter()
        {
            try
            {
                return _streamingPresenters.FirstOrDefault()?.Value;
            }
            catch
            {
                return null;
            }
        }
    }
}<|MERGE_RESOLUTION|>--- conflicted
+++ resolved
@@ -35,21 +35,12 @@
             _streamingPresenters = streamingPresenters;
         }
 
-<<<<<<< HEAD
-        private (Document, IFindUsagesService) GetDocumentAndService(ITextSnapshot snapshot)
-        {
-            var document = snapshot.GetDocument();
-            return (document, document?.GetLanguageService<IFindUsagesService>());
-        }
-
-=======
->>>>>>> 4caebd1e
         public string DisplayName => EditorFeaturesResources.Go_To_Implementation;
 
         public VSCommanding.CommandState GetCommandState(GoToImplementationCommandArgs args)
         {
             // Because this is expensive to compute, we just always say yes as long as the language allows it.
-            var document = args.SubjectBuffer.CurrentSnapshot.GetOpenDocumentInCurrentContextWithChanges();
+            var document = args.SubjectBuffer.CurrentSnapshot.GetDocument();
             var findUsagesService = document?.GetLanguageService<IFindUsagesService>();
             return findUsagesService != null
                 ? VSCommanding.CommandState.Available
