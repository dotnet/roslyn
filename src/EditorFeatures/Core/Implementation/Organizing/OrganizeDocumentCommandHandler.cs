--- conflicted
+++ resolved
@@ -29,11 +29,7 @@
         VSCommanding.ICommandHandler<OrganizeDocumentCommandArgs>,
         VSCommanding.ICommandHandler<SortAndRemoveUnnecessaryImportsCommandArgs>
     {
-<<<<<<< HEAD
-        public string DisplayName => EditorFeaturesResources.Organize_Document_Command_Handler;
-=======
         public string DisplayName => EditorFeaturesResources.Organize_Document;
->>>>>>> d90dacbf
 
         public VSCommanding.CommandState GetCommandState(OrganizeDocumentCommandArgs args)
         {
@@ -42,15 +38,9 @@
 
         public bool ExecuteCommand(OrganizeDocumentCommandArgs args, CommandExecutionContext context)
         {
-<<<<<<< HEAD
-            using (context.WaitContext.AddScope(allowCancellation: true, EditorFeaturesResources.Organizing_document))
-            {
-                this.Organize(args.SubjectBuffer, context.WaitContext.UserCancellationToken);
-=======
             using (context.OperationContext.AddScope(allowCancellation: true, EditorFeaturesResources.Organizing_document))
             {
                 this.Organize(args.SubjectBuffer, context.OperationContext.UserCancellationToken);
->>>>>>> d90dacbf
             }
 
             return true;
@@ -101,15 +91,9 @@
 
         public bool ExecuteCommand(SortAndRemoveUnnecessaryImportsCommandArgs args, CommandExecutionContext context)
         {
-<<<<<<< HEAD
-            using (context.WaitContext.AddScope(allowCancellation: true, EditorFeaturesResources.Organizing_document))
-            {
-                this.SortAndRemoveUnusedImports(args.SubjectBuffer, context.WaitContext.UserCancellationToken);
-=======
             using (context.OperationContext.AddScope(allowCancellation: true, EditorFeaturesResources.Organizing_document))
             {
                 this.SortAndRemoveUnusedImports(args.SubjectBuffer, context.OperationContext.UserCancellationToken);
->>>>>>> d90dacbf
             }
 
             return true;
