﻿// Copyright (c) Microsoft.  All Rights Reserved.  Licensed under the Apache License, Version 2.0.  See License.txt in the project root for license information.

using System;
using System.Threading;
using Microsoft.CodeAnalysis.Editor.Shared.Extensions;
using Microsoft.CodeAnalysis.Editor.Shared.Options;
using Microsoft.CodeAnalysis.LanguageServices;
using Microsoft.CodeAnalysis.Shared.Extensions;
using Microsoft.CodeAnalysis.Text;
using Microsoft.VisualStudio.Commanding;
using Microsoft.VisualStudio.Text;
using Microsoft.VisualStudio.Text.Editor.Commanding.Commands;
using Microsoft.VisualStudio.Text.Operations;
using VSCommanding = Microsoft.VisualStudio.Commanding;

namespace Microsoft.CodeAnalysis.Editor.Implementation.AutomaticCompletion
{
    internal abstract class AbstractAutomaticLineEnderCommandHandler : 
        IChainedCommandHandler<AutomaticLineEnderCommandArgs>
    {
        private readonly ITextUndoHistoryRegistry _undoRegistry;
        private readonly IEditorOperationsFactoryService _editorOperationsFactoryService;

<<<<<<< HEAD
        public string DisplayName => EditorFeaturesResources.Automatic_Line_Ender_Command_Handler;
=======
        public string DisplayName => EditorFeaturesResources.Automatic_Line_Ender;
>>>>>>> d90dacbf

        public AbstractAutomaticLineEnderCommandHandler(
            ITextUndoHistoryRegistry undoRegistry,
            IEditorOperationsFactoryService editorOperationsFactoryService)
        {
            _undoRegistry = undoRegistry;
            _editorOperationsFactoryService = editorOperationsFactoryService;
        }

        /// <summary>
        /// get ending string if there is one
        /// </summary>
        protected abstract string GetEndingString(Document document, int position, CancellationToken cancellationToken);

        /// <summary>
        /// do next action
        /// </summary>
        protected abstract void NextAction(IEditorOperations editorOperation, Action nextAction);

        /// <summary>
        /// format after inserting ending string
        /// </summary>
        protected abstract void FormatAndApply(Document document, int position, CancellationToken cancellationToken);

        /// <summary>
        /// special cases where we do not want to do line completion but just fall back to line break and formatting.
        /// </summary>
        protected abstract bool TreatAsReturn(Document document, int position, CancellationToken cancellationToken);

        public VSCommanding.CommandState GetCommandState(AutomaticLineEnderCommandArgs args, Func<VSCommanding.CommandState> nextHandler)
        {
            return VSCommanding.CommandState.Available;
        }

        public void ExecuteCommand(AutomaticLineEnderCommandArgs args, Action nextHandler, CommandExecutionContext context)
        {
            // get editor operation
            var operations = _editorOperationsFactoryService.GetEditorOperations(args.TextView);
            if (operations == null)
            {
                nextHandler();
                return;
            }

            var document = args.SubjectBuffer.CurrentSnapshot.GetOpenDocumentInCurrentContextWithChanges();
            if (document == null)
            {
                NextAction(operations, nextHandler);
                return;
            }

            // feature off
            if (!document.Project.Solution.Workspace.Options.GetOption(InternalFeatureOnOffOptions.AutomaticLineEnder))
            {
                NextAction(operations, nextHandler);
                return;
            }

<<<<<<< HEAD
            using (context.WaitContext.AddScope(allowCancellation: false, EditorFeaturesResources.Automatically_completing))
=======
            using (context.OperationContext.AddScope(allowCancellation: false, EditorFeaturesResources.Automatically_completing))
>>>>>>> d90dacbf
            {
                // This is a non cancellable command
                var userCancellationToken = CancellationToken.None;

                // caret is not on the subject buffer. nothing we can do
                var position = args.TextView.GetCaretPoint(args.SubjectBuffer);
                if (!position.HasValue)
                {
                    NextAction(operations, nextHandler);
                    return;
                }

                var subjectLineWhereCaretIsOn = position.Value.GetContainingLine();
                var insertionPoint = GetInsertionPoint(document, subjectLineWhereCaretIsOn, userCancellationToken);
                if (!insertionPoint.HasValue)
                {
                    NextAction(operations, nextHandler);
                    return;
                }

                // special cases where we treat this command simply as Return.
                if (TreatAsReturn(document, position.Value.Position, userCancellationToken))
                {
                    // leave it to the VS editor to handle this command.
                    // VS editor's default implementation of SmartBreakLine is simply BreakLine, which inserts
                    // a new line and positions the caret with smart indent.
                    nextHandler();
                    return;
                }

                using (var transaction = args.TextView.CreateEditTransaction(EditorFeaturesResources.Automatic_Line_Ender, _undoRegistry, _editorOperationsFactoryService))
                {
                    // try to move the caret to the end of the line on which the caret is
                    args.TextView.TryMoveCaretToAndEnsureVisible(subjectLineWhereCaretIsOn.End);

                    // okay, now insert ending if we need to
                    var newDocument = InsertEndingIfRequired(document, insertionPoint.Value, position.Value, userCancellationToken);

                    // format the document and apply the changes to the workspace
                    FormatAndApply(newDocument, insertionPoint.Value, userCancellationToken);

                    // now, insert new line
                    NextAction(operations, nextHandler);

                    transaction.Complete();
                }
            }
        }

        /// <summary>
        /// return insertion point for the ending string
        /// </summary>
        private int? GetInsertionPoint(Document document, ITextSnapshotLine line, CancellationToken cancellationToken)
        {
            var root = document.GetSyntaxRootSynchronously(cancellationToken);
            var text = root.SyntaxTree.GetText(cancellationToken);

            var syntaxFacts = document.GetLanguageService<ISyntaxFactsService>();

            // find last token on the line
            var token = syntaxFacts.FindTokenOnLeftOfPosition(root, line.End);
            if (token.RawKind == 0)
            {
                return null;
            }

            // bug # 16770
            // don't do anything if token is multiline token such as verbatim string
            if (line.End < token.Span.End)
            {
                return null;
            }

            // if there is only whitespace, token doesn't need to be on same line
            if (string.IsNullOrWhiteSpace(text.ToString(TextSpan.FromBounds(token.Span.End, line.End))))
            {
                return line.End;
            }

            // if token is on different line than caret but caret line is empty, we insert ending point at the end of the line
            if (text.Lines.IndexOf(token.Span.End) != text.Lines.IndexOf(line.End))
            {
                return string.IsNullOrWhiteSpace(line.GetText()) ? (int?)line.End : null;
            }

            return token.Span.End;
        }

        /// <summary>
        /// insert ending string if there is one to insert
        /// </summary>
        private Document InsertEndingIfRequired(Document document, int insertPosition, int caretPosition, CancellationToken cancellationToken)
        {
            var endingString = GetEndingString(document, caretPosition, cancellationToken);
            if (endingString == null)
            {
                return document;
            }

            // apply end string to workspace
            return document.InsertText(insertPosition, endingString, cancellationToken);
        }
    }
}<|MERGE_RESOLUTION|>--- conflicted
+++ resolved
@@ -21,11 +21,7 @@
         private readonly ITextUndoHistoryRegistry _undoRegistry;
         private readonly IEditorOperationsFactoryService _editorOperationsFactoryService;
 
-<<<<<<< HEAD
-        public string DisplayName => EditorFeaturesResources.Automatic_Line_Ender_Command_Handler;
-=======
         public string DisplayName => EditorFeaturesResources.Automatic_Line_Ender;
->>>>>>> d90dacbf
 
         public AbstractAutomaticLineEnderCommandHandler(
             ITextUndoHistoryRegistry undoRegistry,
@@ -84,11 +80,7 @@
                 return;
             }
 
-<<<<<<< HEAD
-            using (context.WaitContext.AddScope(allowCancellation: false, EditorFeaturesResources.Automatically_completing))
-=======
             using (context.OperationContext.AddScope(allowCancellation: false, EditorFeaturesResources.Automatically_completing))
->>>>>>> d90dacbf
             {
                 // This is a non cancellable command
                 var userCancellationToken = CancellationToken.None;
