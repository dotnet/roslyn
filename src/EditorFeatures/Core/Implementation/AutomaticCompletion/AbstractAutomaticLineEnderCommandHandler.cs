--- conflicted
+++ resolved
@@ -154,13 +154,8 @@
         /// </summary>
         private static int? GetInsertionPositionForEndingString(Document document, ITextSnapshotLine line, CancellationToken cancellationToken)
         {
-<<<<<<< HEAD
-            var root = document.GetSyntaxRootSynchronously(cancellationToken);
-            var text = document.GetTextSynchronously(cancellationToken);
-=======
             var root = document.GetRequiredSyntaxRootSynchronously(cancellationToken);
             var text = root.SyntaxTree.GetText(cancellationToken);
->>>>>>> 31f02989
 
             var syntaxFacts = document.GetRequiredLanguageService<ISyntaxFactsService>();
 
