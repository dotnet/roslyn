--- conflicted
+++ resolved
@@ -27,15 +27,9 @@
     /// no longer references VS icon or classified text run types.
     /// See https://github.com/dotnet/roslyn/issues/55142
     /// </summary>
-<<<<<<< HEAD
     [ExportRoslynLanguagesLspRequestHandlerProvider(typeof(HoverHandler)), Shared]
     [Method(Methods.TextDocumentHoverName)]
-    internal class HoverHandler : AbstractStatelessRequestHandler<TextDocumentPositionParams, Hover?>
-=======
-    [ExportRoslynLanguagesLspRequestHandlerProvider, Shared]
-    [ProvidesMethod(Methods.TextDocumentHoverName)]
     internal sealed class HoverHandler : AbstractStatelessRequestHandler<TextDocumentPositionParams, Hover?>
->>>>>>> 00987643
     {
         private readonly IGlobalOptionService _globalOptions;
 
