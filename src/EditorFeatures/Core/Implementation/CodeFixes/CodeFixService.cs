--- conflicted
+++ resolved
@@ -149,11 +149,7 @@
             // sometimes way more than it is needed. (compilation)
 
             // group diagnostics by their diagnostics span
-<<<<<<< HEAD
-            // invariant: later code gathers & runs CodeFixProviders for diagnostics with one identical diagnostics span (that get's later set as CodeFixCollection's TextSpan)
-=======
             // invariant: later code gathers & runs CodeFixProviders for diagnostics with one identical diagnostics span (that gets set later as CodeFixCollection's TextSpan)
->>>>>>> da23dd41
             Dictionary<TextSpan, List<DiagnosticData>> aggregatedDiagnostics = null;
             foreach (var diagnostic in await _diagnosticService.GetDiagnosticsForSpanAsync(document, range, diagnosticIdOpt: null, includeConfigurationFixes, cancellationToken).ConfigureAwait(false))
             {
