﻿// Licensed to the .NET Foundation under one or more agreements.
// The .NET Foundation licenses this file to you under the MIT license.
// See the LICENSE file in the project root for more information.

using System.Collections.Generic;
using System.ComponentModel.Composition;
using System.Diagnostics;
using System.Diagnostics.CodeAnalysis;
using System.Linq;
using System.Threading;
using System.Threading.Tasks;
using Microsoft.CodeAnalysis.Classification;
using Microsoft.CodeAnalysis.Editor.Shared.Extensions;
using Microsoft.CodeAnalysis.Editor.Shared.Options;
using Microsoft.CodeAnalysis.Editor.Shared.Tagging;
using Microsoft.CodeAnalysis.Editor.Shared.Utilities;
using Microsoft.CodeAnalysis.Editor.Tagging;
using Microsoft.CodeAnalysis.LanguageServer;
using Microsoft.CodeAnalysis.Options;
using Microsoft.CodeAnalysis.Shared.Extensions;
using Microsoft.CodeAnalysis.Shared.TestHooks;
using Microsoft.VisualStudio.Text;
using Microsoft.VisualStudio.Text.Editor;
using Microsoft.VisualStudio.Text.Tagging;
using Microsoft.VisualStudio.Utilities;
using Roslyn.Utilities;

namespace Microsoft.CodeAnalysis.Editor.Implementation.Classification
{
    /// <summary>
    /// This is the tagger we use for view classification scenarios.  It is used for classifying code
    /// in the editor.  We use a view tagger so that we can only classify what's in view, and not
    /// the whole file.
    /// </summary>
    [Export(typeof(IViewTaggerProvider))]
    [TagType(typeof(IClassificationTag))]
    [ContentType(ContentTypeNames.RoslynContentType)]
    internal partial class SemanticClassificationViewTaggerProvider : AsynchronousViewTaggerProvider<IClassificationTag>
    {
        private readonly ClassificationTypeMap _typeMap;
        private readonly IGlobalOptionService _globalOptionsService;

        // We want to track text changes so that we can try to only reclassify a method body if
        // all edits were contained within one.
        protected override TaggerTextChangeBehavior TextChangeBehavior => TaggerTextChangeBehavior.TrackTextChanges;
        protected override IEnumerable<Option2<bool>> Options => SpecializedCollections.SingletonEnumerable(InternalFeatureOnOffOptions.SemanticColorizer);

        [ImportingConstructor]
        [SuppressMessage("RoslynDiagnosticsReliability", "RS0033:Importing constructor should be [Obsolete]", Justification = "Used in test code: https://github.com/dotnet/roslyn/issues/42814")]
        public SemanticClassificationViewTaggerProvider(
            IThreadingContext threadingContext,
            ClassificationTypeMap typeMap,
            IAsynchronousOperationListenerProvider listenerProvider,
            IGlobalOptionService globalOptionsService)
            : base(threadingContext, listenerProvider.GetListener(FeatureAttribute.Classification))
        {
            _typeMap = typeMap;
            _globalOptionsService = globalOptionsService;
        }

        protected override TaggerDelay EventChangeDelay => TaggerDelay.Short;

        protected override ITaggerEventSource CreateEventSource(ITextView textView, ITextBuffer subjectBuffer)
        {
            this.AssertIsForeground();

            // Note: we don't listen for OnTextChanged.  They'll get reported by the ViewSpan changing and also the
            // SemanticChange notification. 
            // 
            // Note: because we use frozen-partial documents for semantic classification, we may end up with incomplete
            // semantics (esp. during solution load).  Because of this, we also register to hear when the full
            // compilation is available so that reclassify and bring ourselves up to date.
            return new CompilationAvailableTaggerEventSource(
                subjectBuffer,
                AsyncListener,
                TaggerEventSources.OnViewSpanChanged(ThreadingContext, textView),
                TaggerEventSources.OnWorkspaceChanged(subjectBuffer, this.AsyncListener),
                TaggerEventSources.OnDocumentActiveContextChanged(subjectBuffer),
                TaggerEventSources.OnOptionChanged(subjectBuffer, ClassificationOptions.Metadata.ClassifyReassignedVariables));
        }

        protected override IEnumerable<SnapshotSpan> GetSpansToTag(ITextView textView, ITextBuffer subjectBuffer)
        {
            this.AssertIsForeground();

            // Find the visible span some 100 lines +/- what's actually in view.  This way
            // if the user scrolls up/down, we'll already have the results.
            var visibleSpanOpt = textView.GetVisibleLinesSpan(subjectBuffer, extraLines: 100);
            if (visibleSpanOpt == null)
            {
                // Couldn't find anything visible, just fall back to classifying everything.
                return base.GetSpansToTag(textView, subjectBuffer);
            }

            return SpecializedCollections.SingletonEnumerable(visibleSpanOpt.Value);
        }

        protected override Task ProduceTagsAsync(
            TaggerContext<IClassificationTag> context, CancellationToken cancellationToken)
        {
            Debug.Assert(context.SpansToTag.IsSingle());

            var spanToTag = context.SpansToTag.Single();

            var document = spanToTag.Document;
            if (document == null)
                return Task.CompletedTask;

            // Attempt to get a classification service which will actually produce the results.
            // If we can't (because we have no Document, or because the language doesn't support
            // this service), then bail out immediately.
            var classificationService = document.GetLanguageService<IClassificationService>();
            if (classificationService == null)
                return Task.CompletedTask;

            // The LSP client will handle producing tags when running under the LSP editor.
            // Our tagger implementation should return nothing to prevent conflicts.
            var workspaceContextService = document.Project.Solution.Workspace.Services.GetRequiredService<IWorkspaceContextService>();
            if (workspaceContextService?.IsInLspEditorContext() == true)
                return Task.CompletedTask;

<<<<<<< HEAD
            // If the LSP semantic tokens feature flag is enabled, return nothing to prevent conflicts.
            var isLspSemanticTokensEnabled = _globalOptionsService.GetOption(LspOptions.LspSemanticTokensFeatureFlag);
            if (isLspSemanticTokensEnabled)
            {
                return Task.CompletedTask;
            }

            return SemanticClassificationUtilities.ProduceTagsAsync(context, spanToTag, classificationService, _typeMap);
=======
            return SemanticClassificationUtilities.ProduceTagsAsync(
                context, spanToTag, classificationService, _typeMap, cancellationToken);
>>>>>>> 00a6ed58
        }
    }
}<|MERGE_RESOLUTION|>--- conflicted
+++ resolved
@@ -119,7 +119,6 @@
             if (workspaceContextService?.IsInLspEditorContext() == true)
                 return Task.CompletedTask;
 
-<<<<<<< HEAD
             // If the LSP semantic tokens feature flag is enabled, return nothing to prevent conflicts.
             var isLspSemanticTokensEnabled = _globalOptionsService.GetOption(LspOptions.LspSemanticTokensFeatureFlag);
             if (isLspSemanticTokensEnabled)
@@ -127,11 +126,8 @@
                 return Task.CompletedTask;
             }
 
-            return SemanticClassificationUtilities.ProduceTagsAsync(context, spanToTag, classificationService, _typeMap);
-=======
             return SemanticClassificationUtilities.ProduceTagsAsync(
                 context, spanToTag, classificationService, _typeMap, cancellationToken);
->>>>>>> 00a6ed58
         }
     }
 }