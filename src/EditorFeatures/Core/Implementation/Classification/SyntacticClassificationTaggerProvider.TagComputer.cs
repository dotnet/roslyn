--- conflicted
+++ resolved
@@ -422,7 +422,7 @@
                 }
             }
 
-            private void AddLexicalClassifications(IClassificationService classificationService, SnapshotSpan span, List<ClassifiedSpan> classifiedSpans)
+            private void AddLexicalClassifications(IClassificationService classificationService, SnapshotSpan span, ArrayBuilder<ClassifiedSpan> classifiedSpans)
             {
                 this.AssertIsForeground();
 
@@ -432,53 +432,30 @@
 
             private void AddSyntacticClassificationsForDocument(
                 IClassificationService classificationService, SnapshotSpan span,
-                Document document, SyntaxNode? root, List<ClassifiedSpan> classifiedSpans)
+                Document document, SyntaxNode? root, ArrayBuilder<ClassifiedSpan> classifiedSpans)
             {
                 this.AssertIsForeground();
                 var cancellationToken = CancellationToken.None;
 
-                if (!_lastLineCache.TryUseCache(span, out var tempList))
-                {
-                    tempList = ClassificationUtilities.GetOrCreateClassifiedSpanList();
-
-                    // If we have a syntax root ready, use the direct, non-async/non-blocking approach to getting classifications.
-                    if (root == null)
-                        classificationService.AddSyntacticClassificationsAsync(document, span.Span.ToTextSpan(), tempList, cancellationToken).Wait(cancellationToken);
-                    else
-                        classificationService.AddSyntacticClassifications(document.Project.Solution.Workspace, root, span.Span.ToTextSpan(), tempList, cancellationToken);
-
-                    _lastLineCache.Update(span, tempList);
-                }
-
-<<<<<<< HEAD
-                void AddSyntacticClassificationsForDocument(
-                    SnapshotSpan span, Document document, SyntaxNode? root, ArrayBuilder<ClassifiedSpan> classifiedSpans)
-                {
-                    this.AssertIsForeground();
-
-                    if (_lastLineCache.TryUseCache(span, classifiedSpans))
-                        return;
-
-                    using var _ = ArrayBuilder<ClassifiedSpan>.GetInstance(out var tempList);
-
-                    if (root == null)
-                        classificationService.AddSyntacticClassificationsAsync(document, span.Span.ToTextSpan(), tempList, cancellationToken).Wait(cancellationToken);
-                    else
-                        classificationService.AddSyntacticClassifications(document.Project.Solution.Workspace, root, span.Span.ToTextSpan(), tempList, cancellationToken);
-
-                    _lastLineCache.Update(span, tempList);
-                    classifiedSpans.AddRange(tempList);
-=======
-                // simple case.  They're asking for the classifications for a tree that we already have.
-                // Just get the results from the tree and return them.
-
+                if (_lastLineCache.TryUseCache(span, classifiedSpans))
+                    return;
+
+                using var _ = ArrayBuilder<ClassifiedSpan>.GetInstance(out var tempList);
+
+                // If we have a syntax root ready, use the direct, non-async/non-blocking approach to getting classifications.
+                if (root == null)
+                    classificationService.AddSyntacticClassificationsAsync(document, span.Span.ToTextSpan(), tempList, cancellationToken).Wait(cancellationToken);
+                else
+                    classificationService.AddSyntacticClassifications(document.Project.Solution.Workspace, root, span.Span.ToTextSpan(), tempList, cancellationToken);
+
+                _lastLineCache.Update(span, tempList);
                 classifiedSpans.AddRange(tempList);
             }
 
             private void AddClassifiedSpansForPreviousDocument(
                 IClassificationService classificationService, SnapshotSpan span,
                 ITextSnapshot lastProcessedSnapshot, Document lastProcessedDocument, SyntaxNode? lastProcessedRoot,
-                List<ClassifiedSpan> classifiedSpans)
+                ArrayBuilder<ClassifiedSpan> classifiedSpans)
             {
                 this.AssertIsForeground();
 
@@ -498,26 +475,20 @@
                     // well, there is no information we can get from previous tree, use lexer to
                     // classify given span. soon we will re-classify the region.
                     AddLexicalClassifications(classificationService, span, classifiedSpans);
->>>>>>> c1431ca6
                 }
                 else
                 {
-                    var tempList = ClassificationUtilities.GetOrCreateClassifiedSpanList();
+                    using var _ = ArrayBuilder<ClassifiedSpan>.GetInstance(out var tempList);
                     AddSyntacticClassificationsForDocument(classificationService, span, lastProcessedDocument, lastProcessedRoot, tempList);
 
                     var currentSnapshot = span.Snapshot;
                     var currentText = currentSnapshot.AsText();
                     foreach (var lastClassifiedSpan in tempList)
                     {
-<<<<<<< HEAD
-                        using var _ = ArrayBuilder<ClassifiedSpan>.GetInstance(out var tempList);
-                        AddSyntacticClassificationsForDocument(span, lastProcessedDocument, lastProcessedRoot, tempList);
-=======
                         // 2) Translate those classifications forward so that they correspond to the true
                         //    requested snapshot.
                         var lastSnapshotSpan = lastClassifiedSpan.TextSpan.ToSnapshotSpan(lastProcessedSnapshot);
                         var currentSnapshotSpan = lastSnapshotSpan.TranslateTo(currentSnapshot, SpanTrackingMode.EdgeInclusive);
->>>>>>> c1431ca6
 
                         var currentClassifiedSpan = new ClassifiedSpan(lastClassifiedSpan.ClassificationType, currentSnapshotSpan.Span.ToTextSpan());
 
@@ -526,20 +497,8 @@
                         //    'identifier' to 'keyword'.
                         currentClassifiedSpan = classificationService.AdjustStaleClassification(currentText, currentClassifiedSpan);
 
-<<<<<<< HEAD
-                            // 3) The classifications may be incorrect due to changes in the text.  For example,
-                            //    if "clss" becomes "class", then we want to changes the classification from
-                            //    'identifier' to 'keyword'.
-                            currentClassifiedSpan = classificationService.AdjustStaleClassification(currentText, currentClassifiedSpan);
-
-                            classifiedSpans.Add(currentClassifiedSpan);
-                        }
-=======
                         classifiedSpans.Add(currentClassifiedSpan);
->>>>>>> c1431ca6
                     }
-
-                    ClassificationUtilities.ReturnClassifiedSpanList(tempList);
                 }
             }
         }
