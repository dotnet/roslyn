--- conflicted
+++ resolved
@@ -20,16 +20,11 @@
 {
     internal static class SemanticClassificationUtilities
     {
-<<<<<<< HEAD
-        public static async Task ProduceTagsAsync(TaggerContext<IClassificationTag> context, DocumentSnapshotSpan spanToTag,
-            ClassificationService classificationService, ClassificationTypeMap typeMap)
-=======
         public static async Task ProduceTagsAsync(
             TaggerContext<IClassificationTag> context,
             DocumentSnapshotSpan spanToTag,
-            IEditorClassificationService classificationService,
+            ClassificationService classificationService,
             ClassificationTypeMap typeMap)
->>>>>>> 1955baca
         {
             var document = spanToTag.Document;
             if (document == null)
@@ -47,16 +42,11 @@
             await ClassifySpansAsync(context, spanToTag, classificationService, typeMap).ConfigureAwait(false);
         }
 
-<<<<<<< HEAD
-        private static async Task<bool> TryClassifyContainingMemberSpan(TaggerContext<IClassificationTag> context, DocumentSnapshotSpan spanToTag,
-            ClassificationService classificationService, ClassificationTypeMap typeMap)
-=======
         private static async Task<bool> TryClassifyContainingMemberSpan(
             TaggerContext<IClassificationTag> context,
             DocumentSnapshotSpan spanToTag,
-            IEditorClassificationService classificationService,
+            ClassificationService classificationService,
             ClassificationTypeMap typeMap)
->>>>>>> 1955baca
         {
             var range = context.TextChangeRange;
             if (range == null)
