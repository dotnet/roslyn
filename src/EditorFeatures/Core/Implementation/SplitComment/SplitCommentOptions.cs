--- conflicted
+++ resolved
@@ -11,20 +11,8 @@
 
 namespace Microsoft.CodeAnalysis.Editor.Implementation.SplitComment
 {
-<<<<<<< HEAD
-    internal class SplitCommentOptions
-    {
-        public static PerLanguageOption2<bool> Enabled =
-           new PerLanguageOption2<bool>(nameof(SplitCommentOptions), nameof(Enabled), defaultValue: true,
-               storageLocation: new RoamingProfileStorageLocation("TextEditor.%LANGUAGE%.Specific.SplitComments"));
-    }
-
-    [ExportOptionProvider, Shared]
-    internal class SplitCommentOptionsProvider : IOptionProvider
-=======
     [ExportGlobalOptionProvider, Shared]
     internal sealed class SplitCommentOptions : IOptionProvider
->>>>>>> 67d940c4
     {
         [ImportingConstructor]
         [Obsolete(MefConstruction.ImportingConstructorMessage, error: true)]
