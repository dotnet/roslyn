﻿// Copyright (c) Microsoft.  All Rights Reserved.  Licensed under the Apache License, Version 2.0.  See License.txt in the project root for license information.

using System;
using System.Collections.Generic;
using System.ComponentModel.Composition;
using System.Linq;
using System.Threading;
using Microsoft.CodeAnalysis.Editor.Shared.Extensions;
using Microsoft.CodeAnalysis.Editor.Shared.Utilities;
using Microsoft.CodeAnalysis.Formatting.Rules;
using Microsoft.CodeAnalysis.Internal.Log;
using Microsoft.CodeAnalysis.Shared.Extensions;
using Microsoft.CodeAnalysis.Text;
using Microsoft.VisualStudio.Commanding;
using Microsoft.VisualStudio.Text;
using Microsoft.VisualStudio.Text.Editor;
using Microsoft.VisualStudio.Text.Editor.Commanding;
using Microsoft.VisualStudio.Text.Editor.Commanding.Commands;
using Microsoft.VisualStudio.Text.Operations;
using Microsoft.VisualStudio.Utilities;
using Roslyn.Utilities;
using VSCommanding = Microsoft.VisualStudio.Commanding;

namespace Microsoft.CodeAnalysis.Editor.Implementation.Formatting
{
    [Export(typeof(VSCommanding.ICommandHandler))]
    [ContentType(ContentTypeNames.RoslynContentType)]
    [Name(PredefinedCommandHandlerNames.FormatDocument)]
    [Order(After = PredefinedCommandHandlerNames.Rename)]
    [Order(Before = PredefinedCommandHandlerNames.Completion)]
    internal partial class FormatCommandHandler :
        VSCommanding.ICommandHandler<FormatDocumentCommandArgs>,
        VSCommanding.ICommandHandler<FormatSelectionCommandArgs>,
        IChainedCommandHandler<PasteCommandArgs>,
        IChainedCommandHandler<TypeCharCommandArgs>,
        IChainedCommandHandler<ReturnKeyCommandArgs>
    {
        private readonly ITextUndoHistoryRegistry _undoHistoryRegistry;
        private readonly IEditorOperationsFactoryService _editorOperationsFactoryService;

<<<<<<< HEAD
        public string DisplayName => EditorFeaturesResources.Format_Command_Handler;
=======
        public string DisplayName => EditorFeaturesResources.Automatic_Formatting;
>>>>>>> d90dacbf

        [ImportingConstructor]
        public FormatCommandHandler(
            ITextUndoHistoryRegistry undoHistoryRegistry,
            IEditorOperationsFactoryService editorOperationsFactoryService)
        {
            _undoHistoryRegistry = undoHistoryRegistry;
            _editorOperationsFactoryService = editorOperationsFactoryService;
        }

        private void Format(ITextView textView, Document document, TextSpan? selectionOpt, CancellationToken cancellationToken)
        {
            var formattingService = document.GetLanguageService<IEditorFormattingService>();

            using (Logger.LogBlock(FunctionId.CommandHandler_FormatCommand, KeyValueLogMessage.Create(LogType.UserAction, m => m["Span"] = selectionOpt?.Length ?? -1), cancellationToken))
            using (var transaction = CreateEditTransaction(textView, EditorFeaturesResources.Formatting))
            {
                var changes = formattingService.GetFormattingChangesAsync(document, selectionOpt, cancellationToken).WaitAndGetResult(cancellationToken);
                if (changes.Count == 0)
                {
                    return;
                }

                if (selectionOpt.HasValue)
                {
                    var ruleFactory = document.Project.Solution.Workspace.Services.GetService<IHostDependentFormattingRuleFactoryService>();

                    changes = ruleFactory.FilterFormattedChanges(document, selectionOpt.Value, changes).ToList();
                    if (changes.Count == 0)
                    {
                        return;
                    }
                }

                using (Logger.LogBlock(FunctionId.Formatting_ApplyResultToBuffer, cancellationToken))
                {
                    document.Project.Solution.Workspace.ApplyTextChanges(document.Id, changes, cancellationToken);
                }

                transaction.Complete();
            }
        }

        private static bool CanExecuteCommand(ITextBuffer buffer)
        {
            return buffer.CanApplyChangeDocumentToWorkspace();
        }

        private static VSCommanding.CommandState GetCommandState(ITextBuffer buffer, Func<VSCommanding.CommandState> nextHandler)
        {
            if (!CanExecuteCommand(buffer))
            {
                return nextHandler();
            }

            return VSCommanding.CommandState.Available;
<<<<<<< HEAD
        }

        private static VSCommanding.CommandState GetCommandState(ITextBuffer buffer)
        {
            return CanExecuteCommand(buffer) ? VSCommanding.CommandState.Available : VSCommanding.CommandState.Unspecified;
        }

        public void ExecuteReturnOrTypeCommand(EditorCommandArgs args, Action nextHandler, CancellationToken cancellationToken)
=======
        }

        private static VSCommanding.CommandState GetCommandState(ITextBuffer buffer)
>>>>>>> d90dacbf
        {
            return CanExecuteCommand(buffer) ? VSCommanding.CommandState.Available : VSCommanding.CommandState.Unspecified;
        }

        public void ExecuteReturnOrTypeCommand(EditorCommandArgs args, Action nextHandler, CancellationToken cancellationToken)
        {
            // run next handler first so that editor has chance to put the return into the buffer first.
            nextHandler();

            var textView = args.TextView;
            var subjectBuffer = args.SubjectBuffer;
            if (!CanExecuteCommand(subjectBuffer))
            {
                return;
            }

            var caretPosition = textView.GetCaretPoint(args.SubjectBuffer);
            if (!caretPosition.HasValue)
            {
                return;
            }

            var document = subjectBuffer.CurrentSnapshot.GetOpenDocumentInCurrentContextWithChanges();
            if (document == null)
            {
                return;
            }

            var service = document.GetLanguageService<IEditorFormattingService>();
            if (service == null)
            {
                return;
            }

            IList<TextChange> textChanges;

            // save current caret position
            if (args is ReturnKeyCommandArgs)
            {
                if (!service.SupportsFormatOnReturn)
                {
                    return;
                }

                textChanges = service.GetFormattingChangesOnReturnAsync(document, caretPosition.Value, cancellationToken).WaitAndGetResult(cancellationToken);
            }
            else if (args is TypeCharCommandArgs typeCharArgs)
            {
                if (!service.SupportsFormattingOnTypedCharacter(document, typeCharArgs.TypedChar))
                {
                    return;
                }

                textChanges = service.GetFormattingChangesAsync(document, typeCharArgs.TypedChar, caretPosition.Value, cancellationToken).WaitAndGetResult(cancellationToken);
            }
            else
            {
                throw ExceptionUtilities.UnexpectedValue(args);
            }

            if (textChanges == null || textChanges.Count == 0)
            {
                return;
            }

            using (var transaction = CreateEditTransaction(textView, EditorFeaturesResources.Automatic_Formatting))
            {
                transaction.MergePolicy = AutomaticCodeChangeMergePolicy.Instance;
                document.Project.Solution.Workspace.ApplyTextChanges(document.Id, textChanges, cancellationToken);
                transaction.Complete();
            }

            // get new caret position after formatting
            var newCaretPositionMarker = args.TextView.GetCaretPoint(args.SubjectBuffer);
            if (!newCaretPositionMarker.HasValue)
            {
                return;
            }

            var snapshotAfterFormatting = args.SubjectBuffer.CurrentSnapshot;

            var oldCaretPosition = caretPosition.Value.TranslateTo(snapshotAfterFormatting, PointTrackingMode.Negative);
            var newCaretPosition = newCaretPositionMarker.Value.TranslateTo(snapshotAfterFormatting, PointTrackingMode.Negative);
            if (oldCaretPosition.Position == newCaretPosition.Position)
            {
                return;
            }

            // caret has moved to wrong position, move it back to correct position
            args.TextView.TryMoveCaretToAndEnsureVisible(oldCaretPosition);
        }

        private CaretPreservingEditTransaction CreateEditTransaction(ITextView view, string description)
        {
            return new CaretPreservingEditTransaction(description, view, _undoHistoryRegistry, _editorOperationsFactoryService);
        }
    }
}<|MERGE_RESOLUTION|>--- conflicted
+++ resolved
@@ -38,11 +38,7 @@
         private readonly ITextUndoHistoryRegistry _undoHistoryRegistry;
         private readonly IEditorOperationsFactoryService _editorOperationsFactoryService;
 
-<<<<<<< HEAD
-        public string DisplayName => EditorFeaturesResources.Format_Command_Handler;
-=======
         public string DisplayName => EditorFeaturesResources.Automatic_Formatting;
->>>>>>> d90dacbf
 
         [ImportingConstructor]
         public FormatCommandHandler(
@@ -99,20 +95,9 @@
             }
 
             return VSCommanding.CommandState.Available;
-<<<<<<< HEAD
         }
 
         private static VSCommanding.CommandState GetCommandState(ITextBuffer buffer)
-        {
-            return CanExecuteCommand(buffer) ? VSCommanding.CommandState.Available : VSCommanding.CommandState.Unspecified;
-        }
-
-        public void ExecuteReturnOrTypeCommand(EditorCommandArgs args, Action nextHandler, CancellationToken cancellationToken)
-=======
-        }
-
-        private static VSCommanding.CommandState GetCommandState(ITextBuffer buffer)
->>>>>>> d90dacbf
         {
             return CanExecuteCommand(buffer) ? VSCommanding.CommandState.Available : VSCommanding.CommandState.Unspecified;
         }
