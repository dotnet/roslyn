--- conflicted
+++ resolved
@@ -25,15 +25,9 @@
 
         public void ExecuteCommand(PasteCommandArgs args, Action nextHandler, CommandExecutionContext context)
         {
-<<<<<<< HEAD
-            using (context.WaitContext.AddScope(allowCancellation: true, EditorFeaturesResources.Formatting_pasted_text))
-            {
-                ExecuteCommandWorker(args, nextHandler, context.WaitContext.UserCancellationToken);
-=======
             using (context.OperationContext.AddScope(allowCancellation: true, EditorFeaturesResources.Formatting_pasted_text))
             {
                 ExecuteCommandWorker(args, nextHandler, context.OperationContext.UserCancellationToken);
->>>>>>> d90dacbf
             }
         }
 
