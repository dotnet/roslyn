--- conflicted
+++ resolved
@@ -26,7 +26,6 @@
 
         private void ShowGoldBarForCodeCleanupConfiguration(Document document)
         {
-<<<<<<< HEAD
             AssertIsForeground();
 
             // If the gold bar is already open, do not show
@@ -55,10 +54,7 @@
 
         public bool ExecuteCommand(FormatDocumentCommandArgs args, CommandExecutionContext context)
         {
-            if (!args.SubjectBuffer.CanApplyChangeDocumentToWorkspace())
-=======
             if (!CanExecuteCommand(args.SubjectBuffer))
->>>>>>> b10de3c7
             {
                 return false;
             }
@@ -69,10 +65,9 @@
                 return false;
             }
 
-<<<<<<< HEAD
-            using (context.WaitContext.AddScope(allowCancellation: true, EditorFeaturesResources.Formatting_document))
+            using (context.OperationContext.AddScope(allowCancellation: true, EditorFeaturesResources.Formatting_document))
             {
-                var cancellationToken = context.WaitContext.UserCancellationToken;
+                var cancellationToken = context.OperationContext.UserCancellationToken;
 
                 var docOptions = document.GetOptionsAsync(cancellationToken).WaitAndGetResult(cancellationToken);
 
@@ -104,17 +99,6 @@
 
                     transaction.Complete();
                 }
-=======
-            var formattingService = document.GetLanguageService<IEditorFormattingService>();
-            if (formattingService == null || !formattingService.SupportsFormatDocument)
-            {
-                return false;
-            }
-
-            using (context.OperationContext.AddScope(allowCancellation: true, EditorFeaturesResources.Formatting_document))
-            {
-                Format(args.TextView, document, null, context.OperationContext.UserCancellationToken);
->>>>>>> b10de3c7
             }
 
             return true;
