﻿// Copyright (c) Microsoft.  All Rights Reserved.  Licensed under the Apache License, Version 2.0.  See License.txt in the project root for license information.

using System.ComponentModel.Composition;
using Microsoft.CodeAnalysis.Editor.Shared.Utilities;
using Microsoft.CodeAnalysis.Text;
using Microsoft.VisualStudio.Commanding;
using Microsoft.VisualStudio.Text.Editor.Commanding.Commands;
using Microsoft.VisualStudio.Utilities;
using VSCommanding = Microsoft.VisualStudio.Commanding;

namespace Microsoft.CodeAnalysis.Editor.Implementation.RenameTracking
{
    [Export(typeof(VSCommanding.ICommandHandler))]
    [ContentType(ContentTypeNames.RoslynContentType)]
    [ContentType(ContentTypeNames.XamlContentType)]
    [Name(PredefinedCommandHandlerNames.RenameTrackingCancellation)]
    [Order(After = PredefinedCommandHandlerNames.SignatureHelp)]
    [Order(After = PredefinedCommandHandlerNames.IntelliSense)]
    [Order(After = PredefinedCommandHandlerNames.AutomaticCompletion)]
    [Order(After = PredefinedCommandHandlerNames.Completion)]
    [Order(After = PredefinedCommandHandlerNames.QuickInfo)]
    [Order(After = PredefinedCommandHandlerNames.EventHookup)]
    internal class RenameTrackingCancellationCommandHandler : VSCommanding.ICommandHandler<EscapeKeyCommandArgs>
    {
<<<<<<< HEAD
        public string DisplayName => EditorFeaturesResources.Rename_Tracking_Cancellation_Command_Handler;
=======
        public string DisplayName => EditorFeaturesResources.Rename_Tracking_Cancellation;
>>>>>>> d90dacbf

        public bool ExecuteCommand(EscapeKeyCommandArgs args, CommandExecutionContext context)
        {
            var document = args.SubjectBuffer.CurrentSnapshot.GetOpenDocumentInCurrentContextWithChanges();

            return document != null &&
                RenameTrackingDismisser.DismissVisibleRenameTracking(document.Project.Solution.Workspace, document.Id);
        }

        public VSCommanding.CommandState GetCommandState(EscapeKeyCommandArgs args)
        {
            return VSCommanding.CommandState.Unspecified;
        }
    }
}<|MERGE_RESOLUTION|>--- conflicted
+++ resolved
@@ -22,11 +22,7 @@
     [Order(After = PredefinedCommandHandlerNames.EventHookup)]
     internal class RenameTrackingCancellationCommandHandler : VSCommanding.ICommandHandler<EscapeKeyCommandArgs>
     {
-<<<<<<< HEAD
-        public string DisplayName => EditorFeaturesResources.Rename_Tracking_Cancellation_Command_Handler;
-=======
         public string DisplayName => EditorFeaturesResources.Rename_Tracking_Cancellation;
->>>>>>> d90dacbf
 
         public bool ExecuteCommand(EscapeKeyCommandArgs args, CommandExecutionContext context)
         {
