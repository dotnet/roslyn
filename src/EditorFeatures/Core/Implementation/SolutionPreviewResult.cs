--- conflicted
+++ resolved
@@ -4,10 +4,7 @@
 using System.Linq;
 using System.Threading;
 using System.Threading.Tasks;
-<<<<<<< HEAD
-=======
 using Roslyn.Utilities;
->>>>>>> d5742eee
 
 namespace Microsoft.CodeAnalysis.Editor
 {
@@ -41,11 +38,7 @@
 
             if (IsEmpty)
             {
-<<<<<<< HEAD
-                return Task.FromResult<object>(null);
-=======
                 return SpecializedTasks.Default<object>();
->>>>>>> d5742eee
             }
 
             SolutionPreviewItem previewItem = null;
