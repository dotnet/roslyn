--- conflicted
+++ resolved
@@ -31,12 +31,7 @@
 
         protected override IEnumerable<Option<bool>> Options => s_tagSourceOptions;
 
-<<<<<<< HEAD
-        private bool? _blueSquiggleForBuildDiagnostic;
-
 #pragma warning disable RS0033 // Importing constructor should be [Obsolete]
-=======
->>>>>>> 0b8e89e9
         [ImportingConstructor]
 #pragma warning restore RS0033 // Importing constructor should be [Obsolete]
         public DiagnosticsSquiggleTaggerProvider(
