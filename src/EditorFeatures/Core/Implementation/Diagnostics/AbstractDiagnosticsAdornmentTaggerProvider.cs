﻿// Licensed to the .NET Foundation under one or more agreements.
// The .NET Foundation licenses this file to you under the MIT license.
// See the LICENSE file in the project root for more information.

using System;
using Microsoft.CodeAnalysis.Classification;
using Microsoft.CodeAnalysis.Diagnostics;
using Microsoft.CodeAnalysis.Editor.Implementation.IntelliSense.QuickInfo;
using Microsoft.CodeAnalysis.Editor.Shared.Utilities;
using Microsoft.CodeAnalysis.Options;
using Microsoft.CodeAnalysis.Shared.TestHooks;
using Microsoft.VisualStudio.Text;
using Microsoft.VisualStudio.Text.Adornments;
using Microsoft.VisualStudio.Text.Tagging;

namespace Microsoft.CodeAnalysis.Editor.Implementation.Diagnostics
{
    internal abstract class AbstractDiagnosticsAdornmentTaggerProvider<TTag> :
        AbstractDiagnosticsTaggerProvider<TTag>
        where TTag : class, ITag
    {
        public AbstractDiagnosticsAdornmentTaggerProvider(
            IThreadingContext threadingContext,
            IDiagnosticService diagnosticService,
<<<<<<< HEAD
            IAsynchronousOperationListenerProvider listenerProvider)
            : base(threadingContext, diagnosticService, listenerProvider.GetListener(FeatureAttribute.ErrorSquiggles))
=======
            IGlobalOptionService globalOptions,
            IAsynchronousOperationListenerProvider listenerProvider)
            : base(threadingContext, diagnosticService, globalOptions, listenerProvider.GetListener(FeatureAttribute.ErrorSquiggles))
>>>>>>> 67d940c4
        {
        }

        protected internal sealed override bool IsEnabled => true;

        protected internal sealed override ITagSpan<TTag>? CreateTagSpan(
            Workspace workspace, bool isLiveUpdate, SnapshotSpan span, DiagnosticData data)
        {
            var errorTag = CreateTag(workspace, data);
            if (errorTag == null)
            {
                return null;
            }

            // Live update squiggles have to be at least 1 character long.
            var minimumLength = isLiveUpdate ? 1 : 0;
            var adjustedSpan = AdjustSnapshotSpan(span, minimumLength);
            if (adjustedSpan.Length == 0)
            {
                return null;
            }

            return new TagSpan<TTag>(adjustedSpan, errorTag);
        }

        protected static object CreateToolTipContent(Workspace workspace, DiagnosticData diagnostic)
        {
            Action? navigationAction = null;
            string? tooltip = null;
            if (workspace is object
                && diagnostic.HelpLink is { } helpLink
                && Uri.TryCreate(helpLink, UriKind.Absolute, out var helpLinkUri))
            {
                navigationAction = new QuickInfoHyperLink(workspace, helpLinkUri).NavigationAction;
                tooltip = helpLink;
            }

            var diagnosticIdTextRun = navigationAction is null
                ? new ClassifiedTextRun(ClassificationTypeNames.Text, diagnostic.Id)
                : new ClassifiedTextRun(ClassificationTypeNames.Text, diagnostic.Id, navigationAction, tooltip);

            return new ContainerElement(
                ContainerElementStyle.Wrapped,
                new ClassifiedTextElement(
                    diagnosticIdTextRun,
                    new ClassifiedTextRun(ClassificationTypeNames.Punctuation, ":"),
                    new ClassifiedTextRun(ClassificationTypeNames.WhiteSpace, " "),
                    new ClassifiedTextRun(ClassificationTypeNames.Text, diagnostic.Message)));
        }

        protected virtual SnapshotSpan AdjustSnapshotSpan(SnapshotSpan span, int minimumLength)
            => AdjustSnapshotSpan(span, minimumLength, int.MaxValue);

        protected static SnapshotSpan AdjustSnapshotSpan(SnapshotSpan span, int minimumLength, int maximumLength)
        {
            var snapshot = span.Snapshot;

            // new length
            var length = Math.Min(Math.Max(span.Length, minimumLength), maximumLength);

            // make sure start + length is smaller than snapshot.Length and start is >= 0
            var start = Math.Max(0, Math.Min(span.Start, snapshot.Length - length));

            // make sure length is smaller than snapshot.Length which can happen if start == 0
            return new SnapshotSpan(snapshot, start, Math.Min(start + length, snapshot.Length) - start);
        }

        protected abstract TTag? CreateTag(Workspace workspace, DiagnosticData diagnostic);
    }
}<|MERGE_RESOLUTION|>--- conflicted
+++ resolved
@@ -22,14 +22,9 @@
         public AbstractDiagnosticsAdornmentTaggerProvider(
             IThreadingContext threadingContext,
             IDiagnosticService diagnosticService,
-<<<<<<< HEAD
-            IAsynchronousOperationListenerProvider listenerProvider)
-            : base(threadingContext, diagnosticService, listenerProvider.GetListener(FeatureAttribute.ErrorSquiggles))
-=======
             IGlobalOptionService globalOptions,
             IAsynchronousOperationListenerProvider listenerProvider)
             : base(threadingContext, diagnosticService, globalOptions, listenerProvider.GetListener(FeatureAttribute.ErrorSquiggles))
->>>>>>> 67d940c4
         {
         }
 
