--- conflicted
+++ resolved
@@ -86,12 +86,8 @@
 
             return textView.GetOrCreatePerSubjectBufferProperty(subjectBuffer, s_controllerPropertyKey,
                 (v, b) => new Controller(
-<<<<<<< HEAD
-                    textView, subjectBuffer, editorOperationsFactoryService, undoHistoryRegistry,
-=======
                     threadingContext,
                     textView, subjectBuffer, editorOperationsFactoryService, undoHistoryRegistry, 
->>>>>>> 6c6fad35
                     presenter, asyncListener, autoBraceCompletionChars, isDebugger, isImmediateWindow));
         }
 
