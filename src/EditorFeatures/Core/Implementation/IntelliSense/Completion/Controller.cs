--- conflicted
+++ resolved
@@ -237,11 +237,7 @@
         private const int MaxMRUSize = 10;
         private ImmutableArray<string> _recentItems = ImmutableArray<string>.Empty;
 
-<<<<<<< HEAD
-        public string DisplayName => EditorFeaturesResources.Completion_Command_Handler;
-=======
         public string DisplayName => EditorFeaturesResources.Code_Completion;
->>>>>>> d90dacbf
 
         public void MakeMostRecentItem(string item)
         {
