--- conflicted
+++ resolved
@@ -104,10 +104,7 @@
                     sessionOpt.FilterModel(
                         CompletionFilterReason.BackspaceOrDelete,
                         recheckCaretPosition: false,
-<<<<<<< HEAD
-=======
                         dismissIfEmptyAllowed: true,
->>>>>>> f0ba7b73
                         filterState: null);
                 }
             }
