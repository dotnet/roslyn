﻿// Copyright (c) Microsoft.  All Rights Reserved.  Licensed under the Apache License, Version 2.0.  See License.txt in the project root for license information.

using System;
using System.Collections.Generic;
using System.Collections.Immutable;
using System.Linq;
using System.Threading;
using System.Threading.Tasks;
using Microsoft.CodeAnalysis.DocumentationComments;
using Microsoft.CodeAnalysis.Editor.Shared.Utilities;
using Microsoft.CodeAnalysis.ErrorReporting;
using Microsoft.CodeAnalysis.LanguageServices;
using Microsoft.CodeAnalysis.Shared.Extensions;
using Microsoft.CodeAnalysis.Shared.Utilities;
using Microsoft.VisualStudio.Language.Intellisense;
using Microsoft.VisualStudio.Text;
using Microsoft.VisualStudio.Text.Editor;
using Microsoft.VisualStudio.Text.Projection;
using Microsoft.VisualStudio.Utilities;
using Roslyn.Utilities;

namespace Microsoft.CodeAnalysis.Editor.Implementation.IntelliSense.QuickInfo
{
    internal abstract partial class AbstractSemanticQuickInfoProvider : AbstractQuickInfoProvider
    {
        protected override async Task<IDeferredQuickInfoContent> BuildContentAsync(
            Document document,
            SyntaxToken token,
            CancellationToken cancellationToken)
        {
            var linkedDocumentIds = document.GetLinkedDocumentIds();

            var modelAndSymbols = await this.BindTokenAsync(document, token, cancellationToken).ConfigureAwait(false);
            if (modelAndSymbols.Item2.Length == 0 && !linkedDocumentIds.Any())
            {
                return null;
            }

            if (!linkedDocumentIds.Any())
            {
                return await CreateContentAsync(document.Project.Solution.Workspace,
                    token,
                    modelAndSymbols.Item1,
                    modelAndSymbols.Item2,
                    supportedPlatforms: null,
                    cancellationToken: cancellationToken).ConfigureAwait(false);
            }

            // Linked files/shared projects: imagine the following when GOO is false
            // #if GOO
            // int x = 3;
            // #endif 
            // var y = x$$;
            //
            // 'x' will bind as an error type, so we'll show incorrect information.
            // Instead, we need to find the head in which we get the best binding, 
            // which in this case is the one with no errors.

            var candidateProjects = new List<ProjectId>() { document.Project.Id };
            var invalidProjects = new List<ProjectId>();

            var candidateResults = new List<Tuple<DocumentId, SemanticModel, ImmutableArray<ISymbol>>>();
            candidateResults.Add(Tuple.Create(document.Id, modelAndSymbols.Item1, modelAndSymbols.Item2));

            foreach (var link in linkedDocumentIds)
            {
                var linkedDocument = document.Project.Solution.GetDocument(link);
                var linkedToken = await FindTokenInLinkedDocument(token, document, linkedDocument, cancellationToken).ConfigureAwait(false);

                if (linkedToken != default)
                {
                    // Not in an inactive region, so this file is a candidate.
                    candidateProjects.Add(link.ProjectId);
                    var linkedModelAndSymbols = await this.BindTokenAsync(linkedDocument, linkedToken, cancellationToken).ConfigureAwait(false);
                    candidateResults.Add(Tuple.Create(link, linkedModelAndSymbols.Item1, linkedModelAndSymbols.Item2));
                }
            }

            // Take the first result with no errors.
            var bestBinding = candidateResults.FirstOrDefault(
                c => c.Item3.Length > 0 && !ErrorVisitor.ContainsError(c.Item3.FirstOrDefault()));

            // Every file binds with errors. Take the first candidate, which is from the current file.
            if (bestBinding == null)
            {
                bestBinding = candidateResults.First();
            }

            if (bestBinding.Item3 == null || !bestBinding.Item3.Any())
            {
                return null;
            }

            // We calculate the set of supported projects
            candidateResults.Remove(bestBinding);
            foreach (var candidate in candidateResults)
            {
                // Does the candidate have anything remotely equivalent?
                if (!candidate.Item3.Intersect(bestBinding.Item3, LinkedFilesSymbolEquivalenceComparer.Instance).Any())
                {
                    invalidProjects.Add(candidate.Item1.ProjectId);
                }
            }

            var supportedPlatforms = new SupportedPlatformData(invalidProjects, candidateProjects, document.Project.Solution.Workspace);
            return await CreateContentAsync(document.Project.Solution.Workspace, token, bestBinding.Item2, bestBinding.Item3, supportedPlatforms, cancellationToken).ConfigureAwait(false);
        }

        private async Task<SyntaxToken> FindTokenInLinkedDocument(SyntaxToken token, Document originalDocument, Document linkedDocument, CancellationToken cancellationToken)
        {
            if (!linkedDocument.SupportsSyntaxTree)
            {
                return default;
            }

            var root = await linkedDocument.GetSyntaxRootAsync(cancellationToken).ConfigureAwait(false);

            try
            {
                // Don't search trivia because we want to ignore inactive regions
                var linkedToken = root.FindToken(token.SpanStart);

                // The new and old tokens should have the same span?
                if (token.Span == linkedToken.Span)
                {
                    return linkedToken;
                }
            }
            catch (Exception thrownException)
            {
                // We are seeing linked files with different spans cause FindToken to crash.
                // Capturing more information for https://devdiv.visualstudio.com/DevDiv/_workitems?id=209299
                var originalText = await originalDocument.GetTextAsync().ConfigureAwait(false);
                var linkedText = await linkedDocument.GetTextAsync().ConfigureAwait(false);
                var linkedFileException = new LinkedFileDiscrepancyException(thrownException, originalText.ToString(), linkedText.ToString());

                // This problem itself does not cause any corrupted state, it just changes the set
                // of symbols included in QuickInfo, so we report and continue running.
                FatalError.ReportWithoutCrash(linkedFileException);
            }

            return default;
        }

        protected async Task<IDeferredQuickInfoContent> CreateContentAsync(
            Workspace workspace,
            SyntaxToken token,
            SemanticModel semanticModel,
            IEnumerable<ISymbol> symbols,
            SupportedPlatformData supportedPlatforms,
            CancellationToken cancellationToken)
        {
            var descriptionService = workspace.Services.GetLanguageServices(token.Language).GetService<ISymbolDisplayService>();

            var sections = await descriptionService.ToDescriptionGroupsAsync(workspace, semanticModel, token.SpanStart, symbols.AsImmutable(), cancellationToken).ConfigureAwait(false);


            var mainDescriptionBuilder = new List<TaggedText>();
            if (sections.TryGetValue(SymbolDescriptionGroups.MainDescription, out var parts))
            {
                mainDescriptionBuilder.AddRange(parts);
            }

            var typeParameterMapBuilder = new List<TaggedText>();
            if (sections.TryGetValue(SymbolDescriptionGroups.TypeParameterMap, out parts))
            {
                if (!parts.IsDefaultOrEmpty)
                {
                    typeParameterMapBuilder.AddLineBreak();
                    typeParameterMapBuilder.AddRange(parts);
                }
            }

            var anonymousTypesBuilder = new List<TaggedText>();
            if (sections.TryGetValue(SymbolDescriptionGroups.AnonymousTypes, out parts))
            {
                if (!parts.IsDefaultOrEmpty)
                {
                    anonymousTypesBuilder.AddLineBreak();
                    anonymousTypesBuilder.AddRange(parts);
                }
            }

            var usageTextBuilder = new List<TaggedText>();
            if (sections.TryGetValue(SymbolDescriptionGroups.AwaitableUsageText, out parts))
            {
                if (!parts.IsDefaultOrEmpty)
                {
                    usageTextBuilder.AddRange(parts);
                }
            }

            if (supportedPlatforms != null)
            {
                usageTextBuilder.AddRange(supportedPlatforms.ToDisplayParts().ToTaggedText());
            }

            var exceptionsTextBuilder = new List<TaggedText>();
            if (sections.TryGetValue(SymbolDescriptionGroups.Exceptions, out parts))
            {
                if (!parts.IsDefaultOrEmpty)
                {
                    exceptionsTextBuilder.AddRange(parts);
                }
            }

            var capturesTextBuilder = new List<TaggedText>();
            if (sections.TryGetValue(SymbolDescriptionGroups.Captures, out parts) && !parts.IsDefaultOrEmpty)
            {
                capturesTextBuilder.AddRange(parts);
            }

            var formatter = workspace.Services.GetLanguageServices(semanticModel.Language).GetService<IDocumentationCommentFormattingService>();
            var syntaxFactsService = workspace.Services.GetLanguageServices(semanticModel.Language).GetService<ISyntaxFactsService>();
            var documentationContent = GetDocumentationContent(symbols, sections, semanticModel, token, formatter, syntaxFactsService, cancellationToken);
            var showWarningGlyph = supportedPlatforms != null && supportedPlatforms.HasValidAndInvalidProjects();
            var showSymbolGlyph = true;

            if (workspace.Services.GetLanguageServices(semanticModel.Language).GetService<ISyntaxFactsService>().IsAwaitKeyword(token) &&
                (symbols.First() as INamedTypeSymbol)?.SpecialType == SpecialType.System_Void)
            {
                documentationContent = CreateDocumentationCommentDeferredContent(null);
                showSymbolGlyph = false;
            }

            return this.CreateQuickInfoDisplayDeferredContent(
                symbol: symbols.First(),
                showWarningGlyph: showWarningGlyph,
                showSymbolGlyph: showSymbolGlyph,
                mainDescription: mainDescriptionBuilder,
                documentation: documentationContent,
                typeParameterMap: typeParameterMapBuilder,
                anonymousTypes: anonymousTypesBuilder,
                usageText: usageTextBuilder,
                exceptionText: exceptionsTextBuilder,
                capturesText: capturesTextBuilder);
        }

        private IDeferredQuickInfoContent GetDocumentationContent(
            IEnumerable<ISymbol> symbols,
            IDictionary<SymbolDescriptionGroups, ImmutableArray<TaggedText>> sections,
            SemanticModel semanticModel,
            SyntaxToken token,
            IDocumentationCommentFormattingService formatter,
            ISyntaxFactsService syntaxFactsService,
            CancellationToken cancellationToken)
        {
            if (sections.TryGetValue(SymbolDescriptionGroups.Documentation, out var parts))
            {
                var documentationBuilder = new List<TaggedText>();
                documentationBuilder.AddRange(parts);
                return CreateClassifiableDeferredContent(documentationBuilder);
            }
            else if (symbols.Any())
            {
                var symbol = symbols.First().OriginalDefinition;

                // if generating quick info for an attribute, bind to the class instead of the constructor
                if (syntaxFactsService.IsAttributeName(token.Parent) &&
                    symbol.ContainingType?.IsAttribute() == true)
                {
                    symbol = symbol.ContainingType;
                }

                var documentation = symbol.GetDocumentationParts(semanticModel, token.SpanStart, formatter, cancellationToken);

                if (documentation != null)
                {
                    return CreateClassifiableDeferredContent(documentation.ToList());
                }
            }

            return CreateDocumentationCommentDeferredContent(null);
        }

        protected abstract bool GetBindableNodeForTokenIndicatingLambda(SyntaxToken token, out SyntaxNode found);

        private async Task<ValueTuple<SemanticModel, ImmutableArray<ISymbol>>> BindTokenAsync(
            Document document,
            SyntaxToken token,
            CancellationToken cancellationToken)
        {
<<<<<<< HEAD
            var syntaxFacts = document.Project.LanguageServices.GetService<ISyntaxFactsService>();
            var semanticModel = await document.GetSemanticModelForNodeAsync(token.Parent, cancellationToken).ConfigureAwait(false);
=======
            var semanticModel = await document.GetSemanticModelAsync(cancellationToken).ConfigureAwait(false);
>>>>>>> f9caf7da
            var enclosingType = semanticModel.GetEnclosingNamedType(token.SpanStart, cancellationToken);

            var syntaxFacts = document.Project.LanguageServices.GetService<ISyntaxFactsService>();

            ImmutableArray<ISymbol> symbols;
            if (GetBindableNodeForTokenIndicatingLambda(token, out SyntaxNode lambdaSyntax))
            {
                symbols = ImmutableArray.Create(semanticModel.GetSymbolInfo(lambdaSyntax).Symbol);
            }
            else
            {
                symbols = semanticModel.GetSemanticInfo(token, document.Project.Solution.Workspace, cancellationToken)
                    .GetSymbols(includeType: true);
            }

            var bindableParent = document.GetLanguageService<ISyntaxFactsService>().GetBindableParent(token);
            var overloads = semanticModel.GetMemberGroup(bindableParent, cancellationToken);

            symbols = symbols.Where(IsOk)
                             .Where(s => IsAccessible(s, enclosingType))
                             .Concat(overloads)
                             .Distinct(SymbolEquivalenceComparer.Instance)
                             .ToImmutableArray();

            if (symbols.Any())
            {
                var discardSymbols = (symbols.First() as ITypeParameterSymbol)?.TypeParameterKind == TypeParameterKind.Cref;
                return ValueTuple.Create(
                    semanticModel,
                    discardSymbols
                        ? ImmutableArray<ISymbol>.Empty
                        : symbols);
            }

            // Couldn't bind the token to specific symbols.  If it's an operator, see if we can at
            // least bind it to a type.
            if (syntaxFacts.IsOperator(token))
            {
                var typeInfo = semanticModel.GetTypeInfo(token.Parent, cancellationToken);
                if (IsOk(typeInfo.Type))
                {
                    return ValueTuple.Create(semanticModel,
                        ImmutableArray.Create<ISymbol>(typeInfo.Type));
                }
            }

            return ValueTuple.Create(semanticModel, ImmutableArray<ISymbol>.Empty);
        }

        private static bool IsOk(ISymbol symbol)
        {
            return symbol != null && !symbol.IsErrorType();
        }

        private static bool IsAccessible(ISymbol symbol, INamedTypeSymbol within)
        {
            return within == null || symbol.IsAccessibleWithin(within);
        }
    }
}<|MERGE_RESOLUTION|>--- conflicted
+++ resolved
@@ -280,15 +280,9 @@
             SyntaxToken token,
             CancellationToken cancellationToken)
         {
-<<<<<<< HEAD
             var syntaxFacts = document.Project.LanguageServices.GetService<ISyntaxFactsService>();
-            var semanticModel = await document.GetSemanticModelForNodeAsync(token.Parent, cancellationToken).ConfigureAwait(false);
-=======
             var semanticModel = await document.GetSemanticModelAsync(cancellationToken).ConfigureAwait(false);
->>>>>>> f9caf7da
             var enclosingType = semanticModel.GetEnclosingNamedType(token.SpanStart, cancellationToken);
-
-            var syntaxFacts = document.Project.LanguageServices.GetService<ISyntaxFactsService>();
 
             ImmutableArray<ISymbol> symbols;
             if (GetBindableNodeForTokenIndicatingLambda(token, out SyntaxNode lambdaSyntax))
