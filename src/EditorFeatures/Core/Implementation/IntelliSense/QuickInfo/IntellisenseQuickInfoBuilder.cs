--- conflicted
+++ resolved
@@ -46,9 +46,8 @@
             var descSection = quickInfoItem.Sections.FirstOrDefault(s => s.Kind == QuickInfoSectionKinds.Description);
             if (descSection != null)
             {
-<<<<<<< HEAD
                 var isFirstElement = true;
-                foreach (var element in BuildClassifiedTextElements(descSection))
+                foreach (var element in Helpers.BuildClassifiedTextElements(descSection))
                 {
                     if (isFirstElement)
                     {
@@ -62,9 +61,6 @@
                         elements.Add(element);
                     }
                 }
-=======
-                firstLineElements.Add(Helpers.BuildClassifiedTextElement(descSection.TaggedParts));
->>>>>>> 0541d3b4
             }
 
             elements.Insert(0, new ContainerElement(ContainerElementStyle.Wrapped, firstLineElements));
@@ -73,7 +69,7 @@
             if (documentationCommentSection != null)
             {
                 var isFirstElement = true;
-                foreach (var element in BuildClassifiedTextElements(documentationCommentSection))
+                foreach (var element in Helpers.BuildClassifiedTextElements(documentationCommentSection))
                 {
                     if (isFirstElement)
                     {
@@ -96,13 +92,8 @@
 
             // Add the remaining sections as Stacked style
             elements.AddRange(
-<<<<<<< HEAD
                 quickInfoItem.Sections.Where(s => s.Kind != QuickInfoSectionKinds.Description && s.Kind != QuickInfoSectionKinds.DocumentationComments)
-                                      .SelectMany(BuildClassifiedTextElements));
-=======
-                quickInfoItem.Sections.Where(s => s.Kind != QuickInfoSectionKinds.Description)
-                                      .Select(s => Helpers.BuildClassifiedTextElement(s.TaggedParts)));
->>>>>>> 0541d3b4
+                                      .SelectMany(Helpers.BuildClassifiedTextElements));
 
             // build text for RelatedSpan
             if (quickInfoItem.RelatedSpans.Any())
@@ -131,89 +122,5 @@
 
             return new IntellisenseQuickInfoItem(trackingSpan, content);
         }
-<<<<<<< HEAD
-
-        private static IEnumerable<object> BuildClassifiedTextElements(QuickInfoSection section)
-        {
-            // This method produces a sequence of zero or more paragraphs
-            var paragraphs = new List<object>();
-
-            // Each paragraph is constructed from one or more lines
-            var currentParagraph = new List<ClassifiedTextElement>();
-
-            // Each line is constructed from one or more inline elements
-            var currentRuns = new List<ClassifiedTextRun>();
-
-            foreach (var part in section.TaggedParts)
-            {
-                if (part.Tag == TextTags.LineBreak)
-                {
-                    if (currentRuns.Count > 0)
-                    {
-                        // This line break means the end of a line within a paragraph.
-                        currentParagraph.Add(new ClassifiedTextElement(currentRuns));
-                        currentRuns.Clear();
-                    }
-                    else
-                    {
-                        // This line break means the end of a paragraph. Empty paragraphs are ignored, but could appear
-                        // in the input to this method:
-                        //
-                        // * Empty <para> elements
-                        // * Explicit line breaks at the start of a comment
-                        // * Multiple line breaks between paragraphs
-                        if (currentParagraph.Count > 0)
-                        {
-                            // The current paragraph is not empty, so add it to the result collection
-                            paragraphs.Add(CreateParagraphFromLines(currentParagraph));
-                            currentParagraph.Clear();
-                        }
-                        else
-                        {
-                            // The current paragraph is empty, so we simply ignore it.
-                        }
-                    }
-                }
-                else
-                {
-                    // This is tagged text getting added to the current line we are building.
-                    currentRuns.Add(new ClassifiedTextRun(part.Tag.ToClassificationTypeName(), part.Text));
-                }
-            }
-
-            if (currentRuns.Count > 0)
-            {
-                // Add the final line to the final paragraph.
-                currentParagraph.Add(new ClassifiedTextElement(currentRuns));
-            }
-
-            if (currentParagraph.Count > 0)
-            {
-                // Add the final paragraph to the result.
-                paragraphs.Add(CreateParagraphFromLines(currentParagraph));
-            }
-
-            return paragraphs;
-        }
-
-        private static object CreateParagraphFromLines(IReadOnlyList<ClassifiedTextElement> lines)
-        {
-            Contract.ThrowIfFalse(lines.Count > 0);
-
-            if (lines.Count == 1)
-            {
-                // The paragraph contains only one line, so it doesn't need to be added to a container. Avoiding the
-                // wrapping container here also avoids a wrapping element in the WPF elements used for rendering,
-                // improving efficiency.
-                return lines[0];
-            }
-            else
-            {
-                // The lines of a multi-line paragraph are stacked to produce the full paragraph.
-                return new ContainerElement(ContainerElementStyle.Stacked, lines);
-            }
-        }
-=======
->>>>>>> 0541d3b4
     }
 }