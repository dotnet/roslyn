--- conflicted
+++ resolved
@@ -108,10 +108,7 @@
             var filterText = session.ApplicableToSpan.GetText(session.ApplicableToSpan.TextBuffer.CurrentSnapshot) + typeChar;
             if (Helpers.IsFilterCharacter(roslynItem, typeChar, filterText))
             {
-<<<<<<< HEAD
-=======
                 // Returning Cancel means we keep the current session and consider the character for further filtering.
->>>>>>> 6bb055cd
                 return new AsyncCompletionData.CommitResult(isHandled: true, AsyncCompletionData.CommitBehavior.CancelCommit);
             }
 
@@ -145,11 +142,7 @@
             // Commit with completion service assumes that null is provided is case of invoke. VS provides '\0' in the case.
             char? commitChar = typeChar == '\0' ? null : (char?)typeChar;
             var commitBehavior = Commit(
-<<<<<<< HEAD
-                document, completionService, session.TextView, subjectBuffer,
-=======
                 triggerDocument, completionService, session.TextView, subjectBuffer,
->>>>>>> 6bb055cd
                 roslynItem, commitChar, triggerSnapshot, serviceRules, filterText, cancellationToken);
 
             _recentItemsManager.MakeMostRecentItem(roslynItem.DisplayText);
