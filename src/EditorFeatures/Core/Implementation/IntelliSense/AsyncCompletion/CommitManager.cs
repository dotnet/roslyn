﻿// Licensed to the .NET Foundation under one or more agreements.
// The .NET Foundation licenses this file to you under the MIT license.
// See the LICENSE file in the project root for more information.

using System;
using System.Collections.Generic;
using System.Collections.Immutable;
using System.Linq;
using System.Threading;
using Microsoft.CodeAnalysis.Completion;
using Microsoft.CodeAnalysis.Editor.Shared.Extensions;
using Microsoft.CodeAnalysis.Editor.Shared.Utilities;
using Microsoft.CodeAnalysis.ErrorReporting;
using Microsoft.CodeAnalysis.Shared.Extensions;
using Microsoft.CodeAnalysis.Text;
using Microsoft.CodeAnalysis.Text.Shared.Extensions;
using Microsoft.VisualStudio.Language.Intellisense.AsyncCompletion;
using Microsoft.VisualStudio.Text;
using Microsoft.VisualStudio.Text.Editor;
using Roslyn.Utilities;
using AsyncCompletionData = Microsoft.VisualStudio.Language.Intellisense.AsyncCompletion.Data;
using RoslynCompletionItem = Microsoft.CodeAnalysis.Completion.CompletionItem;
using VSCompletionItem = Microsoft.VisualStudio.Language.Intellisense.AsyncCompletion.Data.CompletionItem;

namespace Microsoft.CodeAnalysis.Editor.Implementation.IntelliSense.AsyncCompletion
{
    internal sealed class CommitManager : ForegroundThreadAffinitizedObject, IAsyncCompletionCommitManager
    {
        private static readonly AsyncCompletionData.CommitResult CommitResultUnhandled =
            new(isHandled: false, AsyncCompletionData.CommitBehavior.None);

        private readonly RecentItemsManager _recentItemsManager;
        private readonly ITextView _textView;

        public IEnumerable<char> PotentialCommitCharacters
        {
            get
            {
                if (_textView.Properties.TryGetProperty(CompletionSource.PotentialCommitCharacters, out ImmutableArray<char> potentialCommitCharacters))
                {
                    return potentialCommitCharacters;
                }
                else
                {
                    // If we were not initialized with a CompletionService or are called for a wrong textView, we should not make a commit.
                    return ImmutableArray<char>.Empty;
                }
            }
        }

        internal CommitManager(ITextView textView, RecentItemsManager recentItemsManager, IThreadingContext threadingContext) : base(threadingContext)
        {
            _recentItemsManager = recentItemsManager;
            _textView = textView;
        }

        /// <summary>
        /// The method performs a preliminarily filtering of commit availability.
        /// In case of a doubt, it should respond with true.
        /// We will be able to cancel later in 
        /// <see cref="TryCommit(IAsyncCompletionSession, ITextBuffer, VSCompletionItem, char, CancellationToken)"/> 
        /// based on <see cref="VSCompletionItem"/> item, e.g. based on <see cref="CompletionItemRules"/>.
        /// </summary>
        public bool ShouldCommitCompletion(
            IAsyncCompletionSession session,
            SnapshotPoint location,
            char typedChar,
            CancellationToken cancellationToken)
        {
            if (!PotentialCommitCharacters.Contains(typedChar))
            {
                return false;
            }

            return !(session.Properties.TryGetProperty(CompletionSource.ExcludedCommitCharacters, out ImmutableArray<char> excludedCommitCharacter)
                && excludedCommitCharacter.Contains(typedChar));
        }

        public AsyncCompletionData.CommitResult TryCommit(
            IAsyncCompletionSession session,
            ITextBuffer subjectBuffer,
            VSCompletionItem item,
            char typeChar,
            CancellationToken cancellationToken)
        {
            // We can make changes to buffers. We would like to be sure nobody can change them at the same time.
            AssertIsForeground();

            var document = subjectBuffer.CurrentSnapshot.GetOpenDocumentInCurrentContextWithChanges();
            if (document == null)
            {
                return CommitResultUnhandled;
            }

            var completionService = document.GetLanguageService<CompletionService>();
            if (completionService == null)
            {
                return CommitResultUnhandled;
            }

            if (!item.Properties.TryGetProperty(CompletionSource.RoslynItem, out RoslynCompletionItem roslynItem))
            {
                // Roslyn should not be called if the item committing was not provided by Roslyn.
                return CommitResultUnhandled;
            }

            var filterText = session.ApplicableToSpan.GetText(session.ApplicableToSpan.TextBuffer.CurrentSnapshot) + typeChar;
            if (Helpers.IsFilterCharacter(roslynItem, typeChar, filterText))
            {
                // Returning Cancel means we keep the current session and consider the character for further filtering.
                return new AsyncCompletionData.CommitResult(isHandled: true, AsyncCompletionData.CommitBehavior.CancelCommit);
            }

            var serviceRules = completionService.GetRules();

            // We can be called before for ShouldCommitCompletion. However, that call does not provide rules applied for the completion item.
            // Now we check for the commit charcter in the context of Rules that could change the list of commit characters.

            if (!Helpers.IsStandardCommitCharacter(typeChar) && !IsCommitCharacter(serviceRules, roslynItem, typeChar))
            {
                // Returning None means we complete the current session with a void commit. 
                // The Editor then will try to trigger a new completion session for the character.
                return new AsyncCompletionData.CommitResult(isHandled: true, AsyncCompletionData.CommitBehavior.None);
            }

            if (!Helpers.TryGetInitialTriggerLocation(session, out var triggerLocation))
            {
                // Need the trigger snapshot to calculate the span when the commit changes to be applied.
                // They should always be available from VS. Just to be defensive, if it's not found here, Roslyn should not make a commit.
                return CommitResultUnhandled;
            }

            if (!session.Properties.TryGetProperty(CompletionSource.CompletionListSpan, out TextSpan completionListSpan))
            {
                return CommitResultUnhandled;
            }

            var triggerDocument = triggerLocation.Snapshot.GetOpenDocumentInCurrentContextWithChanges();
            if (triggerDocument == null)
            {
                return CommitResultUnhandled;
            }

            // Telemetry
            if (session.TextView.Properties.TryGetProperty(CompletionSource.TypeImportCompletionEnabled, out bool isTyperImportCompletionEnabled) && isTyperImportCompletionEnabled)
            {
                AsyncCompletionLogger.LogCommitWithTypeImportCompletionEnabled();
            }

            if (session.TextView.Properties.TryGetProperty(CompletionSource.TargetTypeFilterExperimentEnabled, out bool isExperimentEnabled) && isExperimentEnabled)
            {
                // Capture the % of committed completion items that would have appeared in the "Target type matches" filter
                // (regardless of whether that filter button was active at the time of commit).
                AsyncCompletionLogger.LogCommitWithTargetTypeCompletionExperimentEnabled();
                if (item.Filters.Any(f => f.DisplayText == FeaturesResources.Target_type_matches))
                {
                    AsyncCompletionLogger.LogCommitItemWithTargetTypeFilter();
                }
            }

            // Commit with completion service assumes that null is provided is case of invoke. VS provides '\0' in the case.
            var commitChar = typeChar == '\0' ? null : (char?)typeChar;
            return Commit(
                session, triggerDocument, completionService, subjectBuffer,
                roslynItem, completionListSpan, commitChar, triggerLocation.Snapshot, serviceRules,
                filterText, cancellationToken);
        }

        private AsyncCompletionData.CommitResult Commit(
            IAsyncCompletionSession session,
            Document document,
            CompletionService completionService,
            ITextBuffer subjectBuffer,
            RoslynCompletionItem roslynItem,
            TextSpan completionListSpan,
            char? commitCharacter,
            ITextSnapshot triggerSnapshot,
            CompletionRules rules,
            string filterText,
            CancellationToken cancellationToken)
        {
            AssertIsForeground();

            bool includesCommitCharacter;
            if (!subjectBuffer.CheckEditAccess())
            {
                // We are on the wrong thread.
                FatalError.ReportAndCatch(new InvalidOperationException("Subject buffer did not provide Edit Access"));
                return new AsyncCompletionData.CommitResult(isHandled: true, AsyncCompletionData.CommitBehavior.None);
            }

            if (subjectBuffer.EditInProgress)
            {
                FatalError.ReportAndCatch(new InvalidOperationException("Subject buffer is editing by someone else."));
                return new AsyncCompletionData.CommitResult(isHandled: true, AsyncCompletionData.CommitBehavior.None);
            }

            var disallowAddingImports = session.Properties.ContainsProperty(CompletionSource.DisallowAddingImports);

            CompletionChange change;

            // We met an issue when external code threw an OperationCanceledException and the cancellationToken is not cancelled.
            // Catching this scenario for further investigations.
            // See https://github.com/dotnet/roslyn/issues/38455.
            try
            {
                change = completionService.GetChangeAsync(document, roslynItem, completionListSpan, commitCharacter, disallowAddingImports, cancellationToken).WaitAndGetResult(cancellationToken);
            }
            catch (OperationCanceledException e) when (e.CancellationToken != cancellationToken && FatalError.ReportAndCatch(e))
            {
                return CommitResultUnhandled;
            }

            cancellationToken.ThrowIfCancellationRequested();

            var view = session.TextView;

            if (GetCompletionProvider(completionService, roslynItem) is ICustomCommitCompletionProvider provider)
            {
                provider.Commit(roslynItem, view, subjectBuffer, triggerSnapshot, commitCharacter);
                return new AsyncCompletionData.CommitResult(isHandled: true, AsyncCompletionData.CommitBehavior.None);
            }

            var textChange = change.TextChange;
            var triggerSnapshotSpan = new SnapshotSpan(triggerSnapshot, textChange.Span.ToSpan());
            var mappedSpan = triggerSnapshotSpan.TranslateTo(subjectBuffer.CurrentSnapshot, SpanTrackingMode.EdgeInclusive);

            using (var edit = subjectBuffer.CreateEdit(EditOptions.DefaultMinimalChange, reiteratedVersionNumber: null, editTag: null))
            {
                edit.Replace(mappedSpan.Span, change.TextChange.NewText);

                // edit.Apply() may trigger changes made by extensions.
                // updatedCurrentSnapshot will contain changes made by Roslyn but not by other extensions.
                var updatedCurrentSnapshot = edit.Apply();

                if (change.NewPosition.HasValue)
                {
                    // Roslyn knows how to positionate the caret in the snapshot we just created.
                    // If there were more edits made by extensions, TryMoveCaretToAndEnsureVisible maps the snapshot point to the most recent one.
                    view.TryMoveCaretToAndEnsureVisible(new SnapshotPoint(updatedCurrentSnapshot, change.NewPosition.Value));
                }
                else
                {
                    // Or, If we're doing a minimal change, then the edit that we make to the 
                    // buffer may not make the total text change that places the caret where we 
                    // would expect it to go based on the requested change. In this case, 
                    // determine where the item should go and set the care manually.

                    // Note: we only want to move the caret if the caret would have been moved 
                    // by the edit.  i.e. if the caret was actually in the mapped span that 
                    // we're replacing.
                    var caretPositionInBuffer = view.GetCaretPoint(subjectBuffer);
                    if (caretPositionInBuffer.HasValue && mappedSpan.IntersectsWith(caretPositionInBuffer.Value))
                    {
                        view.TryMoveCaretToAndEnsureVisible(new SnapshotPoint(subjectBuffer.CurrentSnapshot, mappedSpan.Start.Position + textChange.NewText?.Length ?? 0));
                    }
                    else
                    {
                        view.Caret.EnsureVisible();
                    }
                }

                includesCommitCharacter = change.IncludesCommitCharacter;

                if (roslynItem.Rules.FormatOnCommit)
                {
                    // The edit updates the snapshot however other extensions may make changes there.
                    // Therefore, it is required to use subjectBuffer.CurrentSnapshot for further calculations rather than the updated current snapsot defined above.
                    var currentDocument = subjectBuffer.CurrentSnapshot.GetOpenDocumentInCurrentContextWithChanges();
                    var formattingService = currentDocument?.GetRequiredLanguageService<IEditorFormattingService>();

                    if (currentDocument != null && formattingService != null)
                    {
                        var spanToFormat = triggerSnapshotSpan.TranslateTo(subjectBuffer.CurrentSnapshot, SpanTrackingMode.EdgeInclusive);
                        var changes = formattingService.GetFormattingChangesAsync(
<<<<<<< HEAD
                            document, spanToFormat.Span.ToTextSpan(), documentOptions: null, CancellationToken.None).WaitAndGetResult(CancellationToken.None);
                        document.Project.Solution.Workspace.ApplyTextChanges(document.Id, changes, CancellationToken.None);
=======
                            currentDocument, spanToFormat.Span.ToTextSpan(), CancellationToken.None).WaitAndGetResult(CancellationToken.None);
                        currentDocument.Project.Solution.Workspace.ApplyTextChanges(currentDocument.Id, changes, CancellationToken.None);
>>>>>>> 45f1b4ae
                    }
                }
            }

            _recentItemsManager.MakeMostRecentItem(roslynItem.FilterText);

            if (includesCommitCharacter)
            {
                return new AsyncCompletionData.CommitResult(isHandled: true, AsyncCompletionData.CommitBehavior.SuppressFurtherTypeCharCommandHandlers);
            }

            if (commitCharacter == '\n' && SendEnterThroughToEditor(rules, roslynItem, filterText))
            {
                return new AsyncCompletionData.CommitResult(isHandled: true, AsyncCompletionData.CommitBehavior.RaiseFurtherReturnKeyAndTabKeyCommandHandlers);
            }

            return new AsyncCompletionData.CommitResult(isHandled: true, AsyncCompletionData.CommitBehavior.None);
        }

        internal static bool IsCommitCharacter(CompletionRules completionRules, CompletionItem item, char ch)
        {
            // First see if the item has any specifc commit rules it wants followed.
            foreach (var rule in item.Rules.CommitCharacterRules)
            {
                switch (rule.Kind)
                {
                    case CharacterSetModificationKind.Add:
                        if (rule.Characters.Contains(ch))
                        {
                            return true;
                        }

                        continue;

                    case CharacterSetModificationKind.Remove:
                        if (rule.Characters.Contains(ch))
                        {
                            return false;
                        }

                        continue;

                    case CharacterSetModificationKind.Replace:
                        return rule.Characters.Contains(ch);
                }
            }

            // Fall back to the default rules for this language's completion service.
            return completionRules.DefaultCommitCharacters.IndexOf(ch) >= 0;
        }

        internal static bool SendEnterThroughToEditor(CompletionRules rules, RoslynCompletionItem item, string textTypedSoFar)
        {
            var rule = item.Rules.EnterKeyRule;
            if (rule == EnterKeyRule.Default)
            {
                rule = rules.DefaultEnterKeyRule;
            }

            switch (rule)
            {
                default:
                case EnterKeyRule.Default:
                case EnterKeyRule.Never:
                    return false;
                case EnterKeyRule.Always:
                    return true;
                case EnterKeyRule.AfterFullyTypedWord:
                    // textTypedSoFar is concatenated from individual chars typed.
                    // '\n' is the enter char.
                    // That is why, there is no need to check for '\r\n'.
                    if (textTypedSoFar.LastOrDefault() == '\n')
                    {
                        textTypedSoFar = textTypedSoFar.Substring(0, textTypedSoFar.Length - 1);
                    }

                    return item.GetEntireDisplayText() == textTypedSoFar;
            }
        }

        private static CompletionProvider? GetCompletionProvider(CompletionService completionService, CompletionItem item)
        {
            if (completionService is CompletionServiceWithProviders completionServiceWithProviders)
            {
                return completionServiceWithProviders.GetProvider(item);
            }

            return null;
        }
    }
}<|MERGE_RESOLUTION|>--- conflicted
+++ resolved
@@ -273,13 +273,8 @@
                     {
                         var spanToFormat = triggerSnapshotSpan.TranslateTo(subjectBuffer.CurrentSnapshot, SpanTrackingMode.EdgeInclusive);
                         var changes = formattingService.GetFormattingChangesAsync(
-<<<<<<< HEAD
-                            document, spanToFormat.Span.ToTextSpan(), documentOptions: null, CancellationToken.None).WaitAndGetResult(CancellationToken.None);
-                        document.Project.Solution.Workspace.ApplyTextChanges(document.Id, changes, CancellationToken.None);
-=======
-                            currentDocument, spanToFormat.Span.ToTextSpan(), CancellationToken.None).WaitAndGetResult(CancellationToken.None);
+                            currentDocument, spanToFormat.Span.ToTextSpan(), documentOptions: null, CancellationToken.None).WaitAndGetResult(CancellationToken.None);
                         currentDocument.Project.Solution.Workspace.ApplyTextChanges(currentDocument.Id, changes, CancellationToken.None);
->>>>>>> 45f1b4ae
                     }
                 }
             }
