--- conflicted
+++ resolved
@@ -29,11 +29,7 @@
         private ImmutableArray<ISignatureHelpProvider> _providers;
         private IContentType _lastSeenContentType;
 
-<<<<<<< HEAD
-        public string DisplayName => EditorFeaturesResources.Signature_Help_Command_Handler;
-=======
         public string DisplayName => EditorFeaturesResources.Signature_Help;
->>>>>>> d90dacbf
 
         public Controller(
             ITextView textView,
