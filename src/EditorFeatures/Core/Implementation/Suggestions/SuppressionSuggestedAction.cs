--- conflicted
+++ resolved
@@ -74,11 +74,7 @@
                 return Task.FromResult(_actionSets);
             }
 
-<<<<<<< HEAD
-            return Task.FromResult<IEnumerable<SuggestedActionSet>>(null);
-=======
             return SpecializedTasks.Default<IEnumerable<SuggestedActionSet>>();
->>>>>>> d5742eee
         }
 
         public override void Invoke(CancellationToken cancellationToken)
@@ -106,11 +102,7 @@
         {
             // The top-level action won't show any preview.
             // However, the nested sub-actions returned above will show preview.
-<<<<<<< HEAD
-            return Task.FromResult<object>(null);
-=======
             return SpecializedTasks.Default<object>();
->>>>>>> d5742eee
         }
 
         public string GetDiagnosticID()
