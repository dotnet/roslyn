// Copyright (c) Microsoft.  All Rights Reserved.  Licensed under the Apache License, Version 2.0.  See License.txt in the project root for license information.

using System;
using System.Collections.Generic;
using System.Collections.Immutable;
using System.ComponentModel.Composition;
using System.Diagnostics;
using System.Linq;
using System.Threading;
using System.Threading.Tasks;
using Microsoft.CodeAnalysis.CodeActions;
using Microsoft.CodeAnalysis.CodeFixes;
using Microsoft.CodeAnalysis.CodeFixes.Suppression;
using Microsoft.CodeAnalysis.CodeRefactorings;
using Microsoft.CodeAnalysis.Diagnostics;
using Microsoft.CodeAnalysis.Editor.Shared.Extensions;
using Microsoft.CodeAnalysis.Editor.Shared.Options;
using Microsoft.CodeAnalysis.Editor.Shared.SuggestionSupport;
using Microsoft.CodeAnalysis.Editor.Shared.Utilities;
using Microsoft.CodeAnalysis.Internal.Log;
using Microsoft.CodeAnalysis.Options;
using Microsoft.CodeAnalysis.Shared.TestHooks;
using Microsoft.CodeAnalysis.Text;
using Microsoft.VisualStudio.Language.Intellisense;
using Microsoft.VisualStudio.Text;
using Microsoft.VisualStudio.Text.Editor;
using Roslyn.Utilities;

namespace Microsoft.CodeAnalysis.Editor.Implementation.Suggestions
{
    [Export(typeof(ISuggestedActionsSourceProvider))]
    [VisualStudio.Utilities.ContentType(ContentTypeNames.RoslynContentType)]
    [VisualStudio.Utilities.Name("Roslyn Code Fix")]
    [VisualStudio.Utilities.Order]
    internal class SuggestedActionsSourceProvider : ISuggestedActionsSourceProvider
    {
        private static readonly Guid s_CSharpSourceGuid = new Guid("b967fea8-e2c3-4984-87d4-71a38f49e16a");
        private static readonly Guid s_visualBasicSourceGuid = new Guid("4de30e93-3e0c-40c2-a4ba-1124da4539f6");

        private const int InvalidSolutionVersion = -1;

        private readonly ICodeRefactoringService _codeRefactoringService;
        private readonly IDiagnosticAnalyzerService _diagnosticService;
        private readonly ICodeFixService _codeFixService;
        private readonly ICodeActionEditHandlerService _editHandler;
        private readonly IAsynchronousOperationListener _listener;

        [ImportingConstructor]
        public SuggestedActionsSourceProvider(
            ICodeRefactoringService codeRefactoringService,
            IDiagnosticAnalyzerService diagnosticService,
            ICodeFixService codeFixService,
            ICodeActionEditHandlerService editHandler,
            [ImportMany] IEnumerable<Lazy<IAsynchronousOperationListener, FeatureMetadata>> asyncListeners)
        {
            _codeRefactoringService = codeRefactoringService;
            _diagnosticService = diagnosticService;
            _codeFixService = codeFixService;
            _editHandler = editHandler;
            _listener = new AggregateAsynchronousOperationListener(asyncListeners, FeatureAttribute.LightBulb);
        }

        public ISuggestedActionsSource CreateSuggestedActionsSource(ITextView textView, ITextBuffer textBuffer)
        {
            Contract.ThrowIfNull(textView);
            Contract.ThrowIfNull(textBuffer);

            return new Source(this, textView, textBuffer);
        }

        private class Source : ForegroundThreadAffinitizedObject, ISuggestedActionsSource
        {
            // state that will be only reset when source is disposed.
            private SuggestedActionsSourceProvider _owner;
            private ITextView _textView;
            private ITextBuffer _subjectBuffer;
            private WorkspaceRegistration _registration;

            // mutable state
            private Workspace _workspace;
            private int _lastSolutionVersionReported;

            public Source(SuggestedActionsSourceProvider owner, ITextView textView, ITextBuffer textBuffer)
            {
                _owner = owner;
                _textView = textView;
                _textView.Closed += OnTextViewClosed;

                _subjectBuffer = textBuffer;
                _registration = Workspace.GetWorkspaceRegistration(textBuffer.AsTextContainer());

                _lastSolutionVersionReported = InvalidSolutionVersion;
                var updateSource = (IDiagnosticUpdateSource)_owner._diagnosticService;
                updateSource.DiagnosticsUpdated += OnDiagnosticsUpdated;

                if (_registration.Workspace != null)
                {
                    _workspace = _registration.Workspace;
                    _workspace.DocumentActiveContextChanged += OnActiveContextChanged;
                }

                _registration.WorkspaceChanged += OnWorkspaceChanged;
            }

            public event EventHandler<EventArgs> SuggestedActionsChanged;

            public bool TryGetTelemetryId(out Guid telemetryId)
            {
                telemetryId = default(Guid);

                var workspace = _workspace;
                if (workspace == null || _subjectBuffer == null)
                {
                    return false;
                }

                var documentId = workspace.GetDocumentIdInCurrentContext(_subjectBuffer.AsTextContainer());
                if (documentId == null)
                {
                    return false;
                }

                var project = workspace.CurrentSolution.GetProject(documentId.ProjectId);
                if (project == null)
                {
                    return false;
                }

                switch (project.Language)
                {
                    case LanguageNames.CSharp:
                        telemetryId = s_CSharpSourceGuid;
                        return true;
                    case LanguageNames.VisualBasic:
                        telemetryId = s_visualBasicSourceGuid;
                        return true;
                    default:
                        return false;
                }
            }

            public IEnumerable<SuggestedActionSet> GetSuggestedActions(ISuggestedActionCategorySet requestedActionCategories, SnapshotSpan range, CancellationToken cancellationToken)
            {
                AssertIsForeground();

                using (Logger.LogBlock(FunctionId.SuggestedActions_GetSuggestedActions, cancellationToken))
                {
                    var documentAndSnapshot = GetMatchingDocumentAndSnapshotAsync(range.Snapshot, cancellationToken).WaitAndGetResult(cancellationToken);
                    if (!documentAndSnapshot.HasValue)
                    {
                        // this is here to fail test and see why it is failed.
                        Trace.WriteLine("given range is not current");
                        return null;
                    }

                    var document = documentAndSnapshot.Value.Item1;
                    var workspace = document.Project.Solution.Workspace;
                    var supportSuggestion = workspace.Services.GetService<IDocumentSupportsSuggestionService>();

                    var fixes = GetCodeFixes(supportSuggestion, requestedActionCategories, workspace, document, range, cancellationToken);
                    var refactorings = GetRefactorings(supportSuggestion, requestedActionCategories, workspace, document, range, cancellationToken);

                    var result = fixes == null ? refactorings : refactorings == null 
                                               ? fixes : fixes.Concat(refactorings);

                    if (result == null)
                    {
                        return null;
                    }

                    var allActionSets = result.ToList();
                    allActionSets = InlineActionSetsIfDesirable(allActionSets);
                    return allActionSets;
                }
            }

            private List<SuggestedActionSet> InlineActionSetsIfDesirable(List<SuggestedActionSet> allActionSets)
            {
                // If we only have a single set of items, and that set only has three max suggestion 
                // offered.  Then we can consider inlining any nested actions into the top level list.
                // (but we only do this if the parent of the nested actions isn't invokable itself).
                if (allActionSets.Sum(a => a.Actions.Count()) > 3)
                {
                    return allActionSets;
                }

                return allActionSets.Select(InlineActions).ToList();
            }

            private bool IsInlineable(ISuggestedAction action)
            {
                var suggestedAction = action as SuggestedAction;
                return suggestedAction != null &&
                         !suggestedAction.CodeAction.IsInvokable &&
                         suggestedAction.CodeAction.HasCodeActions;
            }

            private SuggestedActionSet InlineActions(SuggestedActionSet actionSet)
            {
                if (!actionSet.Actions.Any(IsInlineable))
                {
                    return actionSet;
                }

                var newActions = new List<ISuggestedAction>();
                foreach (var action in actionSet.Actions)
                {
                    if (IsInlineable(action))
                    {
                        // Looks like something we can inline.
                        var childActionSets = ((SuggestedAction)action).GetActionSets();
                        if (childActionSets.Length != 1)
                        {
                            return actionSet;
                        }

                        newActions.AddRange(childActionSets[0].Actions);
                    }

                    newActions.Add(action);
                }

                return new SuggestedActionSet(newActions, actionSet.Title, actionSet.Priority, actionSet.ApplicableToSpan);
            }

            private IEnumerable<SuggestedActionSet> GetCodeFixes(
                IDocumentSupportsSuggestionService supportSuggestion,
                ISuggestedActionCategorySet requestedActionCategories,
                Workspace workspace,
                Document document,
                SnapshotSpan range,
                CancellationToken cancellationToken)
            {
                if (_owner._codeFixService != null && supportSuggestion.SupportsCodeFixes(document) &&
                    requestedActionCategories.Contains(PredefinedSuggestedActionCategoryNames.CodeFix))
                {
                    // We only include suppressions if lightbulb is asking for everything.
                    // If the light bulb is only asking for code fixes, then we don't include suppressions.
                    var includeSuppressionFixes = requestedActionCategories.Contains(PredefinedSuggestedActionCategoryNames.Any);

                    var fixes = Task.Run(
                        async () => await _owner._codeFixService.GetFixesAsync(
                            document, range.Span.ToTextSpan(), includeSuppressionFixes, cancellationToken).ConfigureAwait(false),
                        cancellationToken).WaitAndGetResult(cancellationToken);

                    return OrganizeFixes(workspace, fixes, hasSuppressionFixes: includeSuppressionFixes);
                }

                return null;
            }

            /// <summary>
            /// Arrange fixes into groups based on the issue (diagnostic being fixed) and prioritize these groups.
            /// </summary>
            private IEnumerable<SuggestedActionSet> OrganizeFixes(Workspace workspace, IEnumerable<CodeFixCollection> fixCollections, bool hasSuppressionFixes)
            {
                var map = ImmutableDictionary.CreateBuilder<Diagnostic, IList<SuggestedAction>>();
                var order = ImmutableArray.CreateBuilder<Diagnostic>();

                // First group fixes by issue (diagnostic).
                GroupFixes(workspace, fixCollections, map, order, hasSuppressionFixes);

                // Then prioritize between the groups.
                return PrioritizeFixGroups(map.ToImmutable(), order.ToImmutable());
            }

            /// <summary>
            /// Groups fixes by the diagnostic being addressed by each fix.
            /// </summary>
            private void GroupFixes(Workspace workspace, IEnumerable<CodeFixCollection> fixCollections, IDictionary<Diagnostic, IList<SuggestedAction>> map, IList<Diagnostic> order, bool hasSuppressionFixes)
            {
                foreach (var fixCollection in fixCollections)
                {
                    var fixes = fixCollection.Fixes;
                    var fixCount = fixes.Length;

                    Func<CodeAction, SuggestedActionSet> getFixAllSuggestedActionSet = codeAction =>
                                CodeFixSuggestedAction.GetFixAllSuggestedActionSet(codeAction, fixCount, fixCollection.FixAllContext,
                                    workspace, _subjectBuffer, _owner._editHandler);

                    foreach (var fix in fixes)
                    {
                        // Suppression fixes are handled below.
                        if (!(fix.Action is SuppressionCodeAction))
                        {
<<<<<<< HEAD
                            SuggestedAction suggestedAction;
                            if (fix.Action.HasCodeActions && !fix.Action.IsInvokable)
                            {
                                var nestedActions = new List<SuggestedAction>();
                                foreach (var nestedAction in fix.Action.GetCodeActions())
                                {
                                    nestedActions.Add(ProcessCodeFixAction(workspace, fixCollection, fixCount, fix, nestedAction));
                                }

                                var diag = fix.Diagnostics[0];
                                var set = new SuggestedActionSet(nestedActions, SuggestedActionSetPriority.Medium, GetApplicableToSpan(diag));

                                suggestedAction = new SuggestedAction(workspace, _subjectBuffer, _owner._editHandler,
                                    fix.Action, fixCollection.Provider, new[] { set });
                            }
                            else
                            {
                                suggestedAction = ProcessCodeFixAction(workspace, fixCollection, fixCount, fix, fix.Action);
                            }
=======

                            var suggestedAction = new CodeFixSuggestedAction(workspace, _subjectBuffer, _owner._editHandler,
                                fix, fixCollection.Provider, getFixAllSuggestedActionSet(fix.Action));
>>>>>>> 90042bb6

                            AddFix(fix, suggestedAction, map, order);
                        }
                    }

                    if (hasSuppressionFixes)
                    {
                        // Add suppression fixes to the end of a given SuggestedActionSet so that they always show up last in a group.
                        foreach (var fix in fixes)
                        {
                            if (fix.Action is SuppressionCodeAction)
                            {
                                var suggestedAction = new SuppressionSuggestedAction(workspace, _subjectBuffer, _owner._editHandler,
                                    fix, fixCollection.Provider, getFixAllSuggestedActionSet);

                                AddFix(fix, suggestedAction, map, order);
                            }
                        }
                    }
                }
            }

            private SuggestedAction ProcessCodeFixAction(
                Workspace workspace, 
                CodeFixCollection fixCollection, 
                int fixCount, 
                CodeFix fix,
                CodeAction action)
            {
                var fixAllSuggestedActionSet =
                    CodeFixSuggestedAction.GetFixAllSuggestedActionSet(action, fixCount, fixCollection.FixAllContext,
                        workspace, _subjectBuffer, _owner._editHandler);

                var suggestedAction = new CodeFixSuggestedAction(workspace, _subjectBuffer, _owner._editHandler,
                    fix, action, fixCollection.Provider, fixAllSuggestedActionSet);

                return suggestedAction;
            }

            private static void AddFix(CodeFix fix, SuggestedAction suggestedAction, IDictionary<Diagnostic, IList<SuggestedAction>> map, IList<Diagnostic> order)
            {
                var diag = fix.PrimaryDiagnostic;

                if (!map.ContainsKey(diag))
                {
                    // Remember the order of the keys for the 'map' dictionary.
                    order.Add(diag);
                    map[diag] = ImmutableArray.CreateBuilder<SuggestedAction>();
                }

                map[diag].Add(suggestedAction);
            }

            /// <summary>
            /// Return prioritized set of fix groups such that fix group for suppression always show up at the bottom of the list.
            /// </summary>
            /// <remarks>
            /// Fix groups are returned in priority order determined based on <see cref="ExtensionOrderAttribute"/>.
            /// Priority for all <see cref="SuggestedActionSet"/>s containing fixes is set to <see cref="SuggestedActionSetPriority.Medium"/> by default.
            /// The only exception is the case where a <see cref="SuggestedActionSet"/> only contains suppression fixes -
            /// the priority of such <see cref="SuggestedActionSet"/>s is set to <see cref="SuggestedActionSetPriority.None"/> so that suppression fixes
            /// always show up last after all other fixes (and refactorings) for the selected line of code.
            /// </remarks>
            private static IEnumerable<SuggestedActionSet> PrioritizeFixGroups(IDictionary<Diagnostic, IList<SuggestedAction>> map, IList<Diagnostic> order)
            {
                var sets = ImmutableArray.CreateBuilder<SuggestedActionSet>();

                foreach (var diag in order)
                {
                    var fixes = map[diag];

                    var priority = fixes.All(s => s is SuppressionSuggestedAction) ? SuggestedActionSetPriority.None : SuggestedActionSetPriority.Medium;
                    Span applicableToSpan = GetApplicableToSpan(diag);

                    sets.Add(new SuggestedActionSet(fixes, priority, applicableToSpan));
                }

                return sets.ToImmutable();
            }

            private static Span GetApplicableToSpan(Diagnostic diag)
            {
                return new Span(diag.Location.SourceSpan.Start, diag.Location.SourceSpan.Length);
            }

            private IEnumerable<SuggestedActionSet> GetRefactorings(
                IDocumentSupportsSuggestionService supportSuggestion,
                ISuggestedActionCategorySet requestedActionCategories,
                Workspace workspace,
                Document document,
                SnapshotSpan range,
                CancellationToken cancellationToken)
            {
                var optionService = workspace.Services.GetService<IOptionService>();

                if (optionService.GetOption(EditorComponentOnOffOptions.CodeRefactorings) &&
                    _owner._codeRefactoringService != null &&
                    supportSuggestion.SupportsRefactorings(document) &&
                    requestedActionCategories.Contains(PredefinedSuggestedActionCategoryNames.Refactoring))
                {
                    // Get the selection while on the UI thread.
                    var selection = TryGetCodeRefactoringSelection(_subjectBuffer, _textView, range);
                    if (!selection.HasValue)
                    {
                        // this is here to fail test and see why it is failed.
                        Trace.WriteLine("given range is not current");
                        return null;
                    }

                    var refactorings = Task.Run(
                        async () => await _owner._codeRefactoringService.GetRefactoringsAsync(
                            document, selection.Value, cancellationToken).ConfigureAwait(false),
                        cancellationToken).WaitAndGetResult(cancellationToken);

                    return refactorings.Select(r => OrganizeRefactorings(workspace, r));
                }

                return null;
            }

            /// <summary>
            /// Arrange refactorings into groups.
            /// </summary>
            /// <remarks>
            /// Refactorings are returned in priority order determined based on <see cref="ExtensionOrderAttribute"/>.
            /// Priority for all <see cref="SuggestedActionSet"/>s containing refactorings is set to <see cref="SuggestedActionSetPriority.Low"/>
            /// and should show up after fixes but before suppression fixes in the light bulb menu.
            /// </remarks>
            private SuggestedActionSet OrganizeRefactorings(Workspace workspace, CodeRefactoring refactoring)
            {
                var refactoringSuggestedActions = ImmutableArray.CreateBuilder<SuggestedAction>();

                foreach (var a in refactoring.Actions)
                {
                    refactoringSuggestedActions.Add(
                        new CodeRefactoringSuggestedAction(
                            workspace, _subjectBuffer, _owner._editHandler, a, refactoring.Provider));
                }

                return new SuggestedActionSet(refactoringSuggestedActions.ToImmutable(), SuggestedActionSetPriority.Low);
            }

            public async Task<bool> HasSuggestedActionsAsync(ISuggestedActionCategorySet requestedActionCategories, SnapshotSpan range, CancellationToken cancellationToken)
            {
                // Explicitly hold onto below fields in locals and use these locals throughout this code path to avoid crashes
                // if these fields happen to be cleared by Dispose() below. This is required since this code path involves
                // code that can run asynchronously from background thread.
                var view = _textView;
                var buffer = _subjectBuffer;
                var provider = _owner;

                if (view == null || buffer == null || provider == null)
                {
                    return false;
                }

                using (var asyncToken = provider._listener.BeginAsyncOperation("HasSuggestedActionsAsync"))
                {
                    var documentAndSnapshot = await GetMatchingDocumentAndSnapshotAsync(range.Snapshot, cancellationToken).ConfigureAwait(false);
                    if (!documentAndSnapshot.HasValue)
                    {
                        // this is here to fail test and see why it is failed.
                        Trace.WriteLine("given range is not current");
                        return false;
                    }

                    var document = documentAndSnapshot.Value.Item1;
                    var workspace = document.Project.Solution.Workspace;
                    var supportSuggestion = workspace.Services.GetService<IDocumentSupportsSuggestionService>();

                    return
                        await HasFixesAsync(
                            supportSuggestion, requestedActionCategories, provider, document, range,
                            cancellationToken).ConfigureAwait(false) ||
                        await HasRefactoringsAsync(
                            supportSuggestion, requestedActionCategories, provider, document, buffer, view, range,
                            cancellationToken).ConfigureAwait(false);
                }
            }

            private async Task<bool> HasFixesAsync(
                IDocumentSupportsSuggestionService supportSuggestion,
                ISuggestedActionCategorySet requestedActionCategories,
                SuggestedActionsSourceProvider provider,
                Document document, SnapshotSpan range,
                CancellationToken cancellationToken)
            {
                if (provider._codeFixService != null && supportSuggestion.SupportsCodeFixes(document) &&
                    requestedActionCategories.Contains(PredefinedSuggestedActionCategoryNames.CodeFix))
                {
                    // We only consider suppressions if lightbulb is asking for everything.
                    // If the light bulb is only asking for code fixes, then we don't consider suppressions.
                    var considerSuppressionFixes = requestedActionCategories.Contains(PredefinedSuggestedActionCategoryNames.Any);
                    var result = await Task.Run(
                        async () => await provider._codeFixService.GetFirstDiagnosticWithFixAsync(
                            document, range.Span.ToTextSpan(), considerSuppressionFixes, cancellationToken).ConfigureAwait(false),
                        cancellationToken).ConfigureAwait(false);

                    if (result.HasFix)
                    {
                        Logger.Log(FunctionId.SuggestedActions_HasSuggestedActionsAsync);
                        return true;
                    }

                    if (result.PartialResult)
                    {
                        // reset solution version number so that we can raise suggested action changed event
                        Volatile.Write(ref _lastSolutionVersionReported, InvalidSolutionVersion);
                        return false;
                    }
                }

                return false;
            }

            private async Task<bool> HasRefactoringsAsync(
                IDocumentSupportsSuggestionService supportSuggestion,
                ISuggestedActionCategorySet requestedActionCategories,
                SuggestedActionsSourceProvider provider,
                Document document,
                ITextBuffer buffer,
                ITextView view,
                SnapshotSpan range,
                CancellationToken cancellationToken)
            {
                var optionService = document.Project.Solution.Workspace.Services.GetService<IOptionService>();

                if (optionService.GetOption(EditorComponentOnOffOptions.CodeRefactorings) &&
                    provider._codeRefactoringService != null &&
                    supportSuggestion.SupportsRefactorings(document) &&
                    requestedActionCategories.Contains(PredefinedSuggestedActionCategoryNames.Refactoring))
                {
                    TextSpan? selection = null;
                    if (IsForeground())
                    {
                        // This operation needs to happen on UI thread because it needs to access textView.Selection.
                        selection = TryGetCodeRefactoringSelection(buffer, view, range);
                    }
                    else
                    {
                        await InvokeBelowInputPriority(() =>
                        {
                            // This operation needs to happen on UI thread because it needs to access textView.Selection.
                            selection = TryGetCodeRefactoringSelection(buffer, view, range);
                        }).ConfigureAwait(false);
                    }

                    if (!selection.HasValue)
                    {
                        // this is here to fail test and see why it is failed.
                        Trace.WriteLine("given range is not current");
                        return false;
                    }

                    return await Task.Run(
                        async () => await provider._codeRefactoringService.HasRefactoringsAsync(
                            document, selection.Value, cancellationToken).ConfigureAwait(false),
                        cancellationToken).ConfigureAwait(false);
                }

                return false;
            }

            private static TextSpan? TryGetCodeRefactoringSelection(ITextBuffer buffer, ITextView view, SnapshotSpan range)
            {
                var selectedSpans = view.Selection.SelectedSpans
                    .SelectMany(ss => view.BufferGraph.MapDownToBuffer(ss, SpanTrackingMode.EdgeExclusive, buffer))
                    .Where(ss => !view.IsReadOnlyOnSurfaceBuffer(ss))
                    .ToList();

                // We only support refactorings when there is a single selection in the document.
                if (selectedSpans.Count != 1)
                {
                    return null;
                }

                var translatedSpan = selectedSpans[0].TranslateTo(range.Snapshot, SpanTrackingMode.EdgeInclusive);

                // We only support refactorings when selected span intersects with the span that the light bulb is asking for.
                if (!translatedSpan.IntersectsWith(range))
                {
                    return null;
                }

                return translatedSpan.Span.ToTextSpan();
            }

            private static async Task<ValueTuple<Document, ITextSnapshot>?> GetMatchingDocumentAndSnapshotAsync(ITextSnapshot givenSnapshot, CancellationToken cancellationToken)
            {
                var buffer = givenSnapshot.TextBuffer;
                if (buffer == null)
                {
                    return null;
                }

                var workspace = buffer.GetWorkspace();
                if (workspace == null)
                {
                    return null;
                }

                var documentId = workspace.GetDocumentIdInCurrentContext(buffer.AsTextContainer());
                if (documentId == null)
                {
                    return null;
                }

                var document = workspace.CurrentSolution.GetDocument(documentId);
                if (document == null)
                {
                    return null;
                }

                var sourceText = await document.GetTextAsync(cancellationToken).ConfigureAwait(false);
                cancellationToken.ThrowIfCancellationRequested();

                var snapshot = sourceText.FindCorrespondingEditorTextSnapshot();
                if (snapshot == null || snapshot.Version.ReiteratedVersionNumber != givenSnapshot.Version.ReiteratedVersionNumber)
                {
                    return null;
                }

                return ValueTuple.Create(document, snapshot);
            }

            private void OnTextViewClosed(object sender, EventArgs e)
            {
                Dispose();
            }

            private void OnWorkspaceChanged(object sender, EventArgs e)
            {
                // REVIEW: this event should give both old and new workspace as argument so that
                // one doesnt need to hold onto workspace in field.

                // remove existing event registration
                if (_workspace != null)
                {
                    _workspace.DocumentActiveContextChanged -= OnActiveContextChanged;
                }

                // REVIEW: why one need to get new workspace from registration? why not just pass in the new workspace?
                // add new event registration
                _workspace = _registration.Workspace;

                if (_workspace != null)
                {
                    _workspace.DocumentActiveContextChanged += OnActiveContextChanged;
                }
            }

            private void OnActiveContextChanged(object sender, DocumentEventArgs e)
            {
                // REVIEW: it would be nice for changed event to pass in both old and new document.
                OnSuggestedActionsChanged(e.Document.Project.Solution.Workspace, e.Document.Id, e.Document.Project.Solution.WorkspaceVersion);
            }

            private void OnDiagnosticsUpdated(object sender, DiagnosticsUpdatedArgs e)
            {
                // document removed case. no reason to raise event
                if (e.Solution == null)
                {
                    return;
                }

                OnSuggestedActionsChanged(e.Workspace, e.DocumentId, e.Solution.WorkspaceVersion);
            }

            private void OnSuggestedActionsChanged(Workspace currentWorkspace, DocumentId currentDocumentId, int solutionVersion, DiagnosticsUpdatedArgs args = null)
            {
                // Explicitly hold onto the _subjectBuffer field in a local and use this local in this function to avoid crashes
                // if this field happens to be cleared by Dispose() below. This is required since this code path involves code
                // that can run on background thread.
                var buffer = _subjectBuffer;
                if (buffer == null)
                {
                    return;
                }

                var workspace = buffer.GetWorkspace();

                // workspace is not ready, nothing to do.
                if (workspace == null || workspace != currentWorkspace)
                {
                    return;
                }

                if (currentDocumentId != workspace.GetDocumentIdInCurrentContext(buffer.AsTextContainer()) ||
                    solutionVersion == Volatile.Read(ref _lastSolutionVersionReported))
                {
                    return;
                }

                // make sure we only raise event once for same solution version.
                // light bulb controller will call us back to find out new information
                var changed = this.SuggestedActionsChanged;
                if (changed != null)
                {
                    changed(this, EventArgs.Empty);
                }

                Volatile.Write(ref _lastSolutionVersionReported, solutionVersion);
            }

            public void Dispose()
            {
                if (_owner != null)
                {
                    var updateSource = (IDiagnosticUpdateSource)_owner._diagnosticService;
                    updateSource.DiagnosticsUpdated -= OnDiagnosticsUpdated;
                    _owner = null;
                }

                if (_workspace != null)
                {
                    _workspace.DocumentActiveContextChanged -= OnActiveContextChanged;
                    _workspace = null;
                }

                if (_registration != null)
                {
                    _registration.WorkspaceChanged -= OnWorkspaceChanged;
                    _registration = null;
                }

                if (_textView != null)
                {
                    _textView.Closed -= OnTextViewClosed;
                    _textView = null;
                }

                if (_subjectBuffer != null)
                {
                    _subjectBuffer = null;
                }
            }
        }
    }
}<|MERGE_RESOLUTION|>--- conflicted
+++ resolved
@@ -283,14 +283,14 @@
                         // Suppression fixes are handled below.
                         if (!(fix.Action is SuppressionCodeAction))
                         {
-<<<<<<< HEAD
                             SuggestedAction suggestedAction;
-                            if (fix.Action.HasCodeActions && !fix.Action.IsInvokable)
+                            if (fix.Action.HasCodeActions)
                             {
                                 var nestedActions = new List<SuggestedAction>();
                                 foreach (var nestedAction in fix.Action.GetCodeActions())
                                 {
-                                    nestedActions.Add(ProcessCodeFixAction(workspace, fixCollection, fixCount, fix, nestedAction));
+                                    nestedActions.Add(new CodeFixSuggestedAction(workspace, _subjectBuffer, _owner._editHandler,
+                                        fix, nestedAction, fixCollection.Provider, getFixAllSuggestedActionSet(nestedAction)));
                                 }
 
                                 var diag = fix.Diagnostics[0];
@@ -301,13 +301,9 @@
                             }
                             else
                             {
-                                suggestedAction = ProcessCodeFixAction(workspace, fixCollection, fixCount, fix, fix.Action);
+                                suggestedAction = new CodeFixSuggestedAction(workspace, _subjectBuffer, _owner._editHandler,
+                                    fix, fix.Action, fixCollection.Provider, getFixAllSuggestedActionSet(fix.Action));
                             }
-=======
-
-                            var suggestedAction = new CodeFixSuggestedAction(workspace, _subjectBuffer, _owner._editHandler,
-                                fix, fixCollection.Provider, getFixAllSuggestedActionSet(fix.Action));
->>>>>>> 90042bb6
 
                             AddFix(fix, suggestedAction, map, order);
                         }
@@ -328,23 +324,6 @@
                         }
                     }
                 }
-            }
-
-            private SuggestedAction ProcessCodeFixAction(
-                Workspace workspace, 
-                CodeFixCollection fixCollection, 
-                int fixCount, 
-                CodeFix fix,
-                CodeAction action)
-            {
-                var fixAllSuggestedActionSet =
-                    CodeFixSuggestedAction.GetFixAllSuggestedActionSet(action, fixCount, fixCollection.FixAllContext,
-                        workspace, _subjectBuffer, _owner._editHandler);
-
-                var suggestedAction = new CodeFixSuggestedAction(workspace, _subjectBuffer, _owner._editHandler,
-                    fix, action, fixCollection.Provider, fixAllSuggestedActionSet);
-
-                return suggestedAction;
             }
 
             private static void AddFix(CodeFix fix, SuggestedAction suggestedAction, IDictionary<Diagnostic, IList<SuggestedAction>> map, IList<Diagnostic> order)
