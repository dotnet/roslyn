--- conflicted
+++ resolved
@@ -34,11 +34,7 @@
             // 'flavored' action, code in the VS editor / lightbulb layer should
             // never call GetPreview() on it. We override and return null here
             // regardless so that nothing blows up if this ends up getting called.
-<<<<<<< HEAD
-            return Task.FromResult<object>(null); ;
-=======
             return Task.FromResult<object>(null);
->>>>>>> 6be88051
         }
     }
 }