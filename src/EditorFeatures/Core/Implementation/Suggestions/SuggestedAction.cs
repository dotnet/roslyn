--- conflicted
+++ resolved
@@ -110,18 +110,6 @@
             }
         }
 
-<<<<<<< HEAD
-        private IEnumerable<CodeActionOperation> _operations;
-        protected async Task<SolutionPreviewResult> GetPreviewResultAsync(CancellationToken cancellationToken)
-        {
-            AssertIsForeground();
-
-            if (_operations == null)
-            {
-                // We use ConfigureAwait(true) to stay on the UI thread.
-                _operations = await this.CodeAction.GetPreviewOperationsAsync(cancellationToken).ConfigureAwait(true);
-            }
-=======
         protected async Task<SolutionPreviewResult> GetPreviewResultAsync(CancellationToken cancellationToken)
         {
             cancellationToken.ThrowIfCancellationRequested();
@@ -143,7 +131,6 @@
                 AssertIsForeground();
 
                 var hasHeader = !string.IsNullOrWhiteSpace(GetDiagnostic()?.GetMessage());
->>>>>>> 6be88051
 
                 // Preview pane needs to be displayed if we wither have a diagnostic with a 'message'
                 // (which means we will have a header for the preview pane) or if GetPreviewOperationsAsync()
@@ -152,26 +139,10 @@
             }
         }
 
-<<<<<<< HEAD
-        public virtual bool HasPreview
-        {
-            get
-            {
-                // Light bulb will always invoke this property on the UI thread.
-                AssertIsForeground();
-
-                return true;
-            }
-        }
-
         public virtual async Task<object> GetPreviewAsync(CancellationToken cancellationToken)
         {
-=======
-        public virtual async Task<object> GetPreviewAsync(CancellationToken cancellationToken)
-        {
             cancellationToken.ThrowIfCancellationRequested();
 
->>>>>>> 6be88051
             // Light bulb will always invoke this function on the UI thread.
             AssertIsForeground();
 
@@ -204,11 +175,8 @@
                 return null;
             }
 
-<<<<<<< HEAD
-=======
             cancellationToken.ThrowIfCancellationRequested();
 
->>>>>>> 6be88051
             // GetPreviewPane() needs to run on the UI thread.
             AssertIsForeground();
             return previewPaneService.GetPreviewPane(GetDiagnostic(), previewContent);
