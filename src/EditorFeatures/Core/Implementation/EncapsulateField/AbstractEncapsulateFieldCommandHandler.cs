﻿// Copyright (c) Microsoft.  All Rights Reserved.  Licensed under the Apache License, Version 2.0.  See License.txt in the project root for license information.

using System;
using System.Collections.Generic;
using System.Linq;
using Microsoft.CodeAnalysis.Editor.Host;
using Microsoft.CodeAnalysis.Editor.Shared;
using Microsoft.CodeAnalysis.Editor.Shared.Extensions;
using Microsoft.CodeAnalysis.EncapsulateField;
using Microsoft.CodeAnalysis.Notification;
using Microsoft.CodeAnalysis.Shared.Extensions;
using Microsoft.CodeAnalysis.Shared.TestHooks;
using Microsoft.CodeAnalysis.Text;
using Microsoft.VisualStudio.Commanding;
using Microsoft.VisualStudio.Text.Editor.Commanding.Commands;
using Microsoft.VisualStudio.Text.Operations;
using Microsoft.VisualStudio.Utilities;
using Roslyn.Utilities;
using VSCommanding = Microsoft.VisualStudio.Commanding;

namespace Microsoft.CodeAnalysis.Editor.Implementation.EncapsulateField
{
    internal abstract class AbstractEncapsulateFieldCommandHandler : VSCommanding.ICommandHandler<EncapsulateFieldCommandArgs>
    {
        private readonly ITextBufferUndoManagerProvider _undoManager;
        private readonly IAsynchronousOperationListener _listener;

        public string DisplayName => EditorFeaturesResources.Encapsulate_Field;

        public string DisplayName => EditorFeaturesResources.Encapsulate_Field_Command_Handler;

        public AbstractEncapsulateFieldCommandHandler(
            ITextBufferUndoManagerProvider undoManager,
            IAsynchronousOperationListenerProvider listenerProvider)
        {
            _undoManager = undoManager;
            _listener = listenerProvider.GetListener(FeatureAttribute.EncapsulateField);
        }

        public bool ExecuteCommand(EncapsulateFieldCommandArgs args, CommandExecutionContext context)
        {
            var document = args.SubjectBuffer.CurrentSnapshot.GetOpenDocumentInCurrentContextWithChanges();
            if (document == null)
            {
                return false;
            }

            var workspace = document.Project.Solution.Workspace;
            var supportsFeatureService = workspace.Services.GetService<IDocumentSupportsFeatureService>();
            if (!supportsFeatureService.SupportsRefactorings(document))
            {
                return false;
            }

<<<<<<< HEAD
            using (var waitScope = context.WaitContext.AddScope(allowCancellation: true, EditorFeaturesResources.Applying_Encapsulate_Field_refactoring))
=======
            using (var waitScope = context.OperationContext.AddScope(allowCancellation: true, EditorFeaturesResources.Applying_Encapsulate_Field_refactoring))
>>>>>>> d90dacbf
            {
                return Execute(args, waitScope);
            }
        }

        private bool Execute(EncapsulateFieldCommandArgs args, IUIThreadOperationScope waitScope)
        {
            using (var token = _listener.BeginAsyncOperation("EncapsulateField"))
            {
                var text = args.TextView.TextBuffer.CurrentSnapshot.AsText();
                var cancellationToken = waitScope.Context.UserCancellationToken;
                if (!Workspace.TryGetWorkspace(text.Container, out var workspace))
                {
                    return false;
                }

                var documentId = workspace.GetDocumentIdInCurrentContext(text.Container);
                if (documentId == null)
                {
                    return false;
                }

                var document = workspace.CurrentSolution.GetDocument(documentId);
                if (document == null)
                {
                    return false;
                }

                var spans = args.TextView.Selection.GetSnapshotSpansOnBuffer(args.SubjectBuffer);

                var service = document.GetLanguageService<AbstractEncapsulateFieldService>();

                var result = service.EncapsulateFieldAsync(document, spans.First().Span.ToTextSpan(), true, cancellationToken).WaitAndGetResult(cancellationToken);

                // We are about to show a modal UI dialog so we should take over the command execution
                // wait context. That means the command system won't attempt to show its own wait dialog 
                // and also will take it into consideration when measuring command handling duration.
                waitScope.Context.TakeOwnership();

                if (result == null)
                {
                    var notificationService = workspace.Services.GetService<INotificationService>();
                    notificationService.SendNotification(EditorFeaturesResources.Please_select_the_definition_of_the_field_to_encapsulate, severity: NotificationSeverity.Error);
                    return false;
                }

                waitScope.AllowCancellation = false;

                var finalSolution = result.GetSolutionAsync(cancellationToken).WaitAndGetResult(cancellationToken);

                var previewService = workspace.Services.GetService<IPreviewDialogService>();
                if (previewService != null)
                {
                    finalSolution = previewService.PreviewChanges(
                        string.Format(EditorFeaturesResources.Preview_Changes_0, EditorFeaturesResources.Encapsulate_Field),
                         "vs.csharp.refactoring.preview",
                        EditorFeaturesResources.Encapsulate_Field_colon,
                        result.GetNameAsync(cancellationToken).WaitAndGetResult(cancellationToken),
                        result.GetGlyphAsync(cancellationToken).WaitAndGetResult(cancellationToken),
                        finalSolution,
                        document.Project.Solution);
                }

                if (finalSolution == null)
                {
                    // User clicked cancel.
                    return true;
                }

                using (var undoTransaction = _undoManager.GetTextBufferUndoManager(args.SubjectBuffer).TextBufferUndoHistory.CreateTransaction(EditorFeaturesResources.Encapsulate_Field))
                {
                    if (!workspace.TryApplyChanges(finalSolution))
                    {
                        undoTransaction.Cancel();
                        return false;
                    }

                    undoTransaction.Complete();
                }

                return true;
            }
        }

        public VSCommanding.CommandState GetCommandState(EncapsulateFieldCommandArgs args)
        {
            var document = args.SubjectBuffer.CurrentSnapshot.GetOpenDocumentInCurrentContextWithChanges();
            if (document == null)
            {
                return VSCommanding.CommandState.Unspecified;
            }

            var supportsFeatureService = document.Project.Solution.Workspace.Services.GetService<IDocumentSupportsFeatureService>();
            if (!supportsFeatureService.SupportsRefactorings(document))
            {
                return VSCommanding.CommandState.Unspecified;
            }

            return VSCommanding.CommandState.Available;
        }
    }
}<|MERGE_RESOLUTION|>--- conflicted
+++ resolved
@@ -27,8 +27,6 @@
 
         public string DisplayName => EditorFeaturesResources.Encapsulate_Field;
 
-        public string DisplayName => EditorFeaturesResources.Encapsulate_Field_Command_Handler;
-
         public AbstractEncapsulateFieldCommandHandler(
             ITextBufferUndoManagerProvider undoManager,
             IAsynchronousOperationListenerProvider listenerProvider)
@@ -52,11 +50,7 @@
                 return false;
             }
 
-<<<<<<< HEAD
-            using (var waitScope = context.WaitContext.AddScope(allowCancellation: true, EditorFeaturesResources.Applying_Encapsulate_Field_refactoring))
-=======
             using (var waitScope = context.OperationContext.AddScope(allowCancellation: true, EditorFeaturesResources.Applying_Encapsulate_Field_refactoring))
->>>>>>> d90dacbf
             {
                 return Execute(args, waitScope);
             }
