﻿// Copyright (c) Microsoft.  All Rights Reserved.  Licensed under the Apache License, Version 2.0.  See License.txt in the project root for license information.

using System;
using System.Collections.Generic;
using System.Linq;
using Microsoft.CodeAnalysis.Editor.Host;
using Microsoft.CodeAnalysis.Editor.Shared;
using Microsoft.CodeAnalysis.Editor.Shared.Extensions;
using Microsoft.CodeAnalysis.EncapsulateField;
using Microsoft.CodeAnalysis.Notification;
using Microsoft.CodeAnalysis.Shared.Extensions;
using Microsoft.CodeAnalysis.Shared.TestHooks;
using Microsoft.CodeAnalysis.Text;
using Microsoft.VisualStudio.Commanding;
using Microsoft.VisualStudio.Text.Editor.Commanding.Commands;
using Microsoft.VisualStudio.Text.Operations;
using Microsoft.VisualStudio.Utilities;
using Roslyn.Utilities;
using VSCommanding = Microsoft.VisualStudio.Commanding;

namespace Microsoft.CodeAnalysis.Editor.Implementation.EncapsulateField
{
    internal abstract class AbstractEncapsulateFieldCommandHandler : VSCommanding.ICommandHandler<EncapsulateFieldCommandArgs>
    {
        private readonly ITextBufferUndoManagerProvider _undoManager;
        private readonly IAsynchronousOperationListener _listener;
<<<<<<< HEAD
=======

        public string DisplayName => EditorFeaturesResources.Encapsulate_Field_Command_Handler;
>>>>>>> 6e9d56a2

        public AbstractEncapsulateFieldCommandHandler(
            ITextBufferUndoManagerProvider undoManager,
            IAsynchronousOperationListenerProvider listenerProvider)
        {
            _undoManager = undoManager;
            _listener = listenerProvider.GetListener(FeatureAttribute.EncapsulateField);
        }

        public bool ExecuteCommand(EncapsulateFieldCommandArgs args, CommandExecutionContext context)
        {
            var document = args.SubjectBuffer.CurrentSnapshot.GetOpenDocumentInCurrentContextWithChanges();
            if (document == null)
            {
                return false;
            }

            var workspace = document.Project.Solution.Workspace;
            var supportsFeatureService = workspace.Services.GetService<IDocumentSupportsFeatureService>();
            if (!supportsFeatureService.SupportsRefactorings(document))
            {
                return false;
            }

            using (var waitScope = context.WaitContext.AddScope(allowCancellation: true, EditorFeaturesResources.Applying_Encapsulate_Field_refactoring))
            {
                return Execute(args, waitScope);
            }
        }

        private bool Execute(EncapsulateFieldCommandArgs args, IUIThreadOperationScope waitScope)
        {
            using (var token = _listener.BeginAsyncOperation("EncapsulateField"))
            {
                var text = args.TextView.TextBuffer.CurrentSnapshot.AsText();
                var cancellationToken = waitScope.Context.UserCancellationToken;
                if (!Workspace.TryGetWorkspace(text.Container, out var workspace))
                {
                    return false;
                }

                var documentId = workspace.GetDocumentIdInCurrentContext(text.Container);
                if (documentId == null)
                {
                    return false;
                }

                var document = workspace.CurrentSolution.GetDocument(documentId);
                if (document == null)
                {
                    return false;
                }

                var spans = args.TextView.Selection.GetSnapshotSpansOnBuffer(args.SubjectBuffer);

                var service = document.GetLanguageService<AbstractEncapsulateFieldService>();

                var result = service.EncapsulateFieldAsync(document, spans.First().Span.ToTextSpan(), true, cancellationToken).WaitAndGetResult(cancellationToken);

                // We are about to show a modal UI dialog so we should take over the command execution
                // wait context. That means the command system won't attempt to show its own wait dialog 
                // and also will take it into consideration when measuring command handling duration.
                waitScope.Context.TakeOwnership();

                if (result == null)
                {
                    var notificationService = workspace.Services.GetService<INotificationService>();
                    notificationService.SendNotification(EditorFeaturesResources.Please_select_the_definition_of_the_field_to_encapsulate, severity: NotificationSeverity.Error);
                    return false;
                }

                waitScope.AllowCancellation = false;

                var finalSolution = result.GetSolutionAsync(cancellationToken).WaitAndGetResult(cancellationToken);

                var previewService = workspace.Services.GetService<IPreviewDialogService>();
                if (previewService != null)
                {
                    finalSolution = previewService.PreviewChanges(
                        string.Format(EditorFeaturesResources.Preview_Changes_0, EditorFeaturesResources.Encapsulate_Field),
                         "vs.csharp.refactoring.preview",
                        EditorFeaturesResources.Encapsulate_Field_colon,
                        result.GetNameAsync(cancellationToken).WaitAndGetResult(cancellationToken),
                        result.GetGlyphAsync(cancellationToken).WaitAndGetResult(cancellationToken),
                        finalSolution,
                        document.Project.Solution);
                }

                if (finalSolution == null)
                {
                    // User clicked cancel.
                    return true;
                }

                using (var undoTransaction = _undoManager.GetTextBufferUndoManager(args.SubjectBuffer).TextBufferUndoHistory.CreateTransaction(EditorFeaturesResources.Encapsulate_Field))
                {
                    if (!workspace.TryApplyChanges(finalSolution))
                    {
                        undoTransaction.Cancel();
                        return false;
                    }

                    undoTransaction.Complete();
                }

                return true;
            }
        }

        public VSCommanding.CommandState GetCommandState(EncapsulateFieldCommandArgs args)
        {
            var document = args.SubjectBuffer.CurrentSnapshot.GetOpenDocumentInCurrentContextWithChanges();
            if (document == null)
            {
                return VSCommanding.CommandState.Unspecified;
            }

            var supportsFeatureService = document.Project.Solution.Workspace.Services.GetService<IDocumentSupportsFeatureService>();
            if (!supportsFeatureService.SupportsRefactorings(document))
            {
                return VSCommanding.CommandState.Unspecified;
            }

            return VSCommanding.CommandState.Available;
        }
    }
}<|MERGE_RESOLUTION|>--- conflicted
+++ resolved
@@ -24,11 +24,8 @@
     {
         private readonly ITextBufferUndoManagerProvider _undoManager;
         private readonly IAsynchronousOperationListener _listener;
-<<<<<<< HEAD
-=======
 
         public string DisplayName => EditorFeaturesResources.Encapsulate_Field_Command_Handler;
->>>>>>> 6e9d56a2
 
         public AbstractEncapsulateFieldCommandHandler(
             ITextBufferUndoManagerProvider undoManager,
