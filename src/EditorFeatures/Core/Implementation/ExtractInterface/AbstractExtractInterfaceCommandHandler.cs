--- conflicted
+++ resolved
@@ -16,11 +16,7 @@
 {
     internal abstract class AbstractExtractInterfaceCommandHandler : VSCommanding.ICommandHandler<ExtractInterfaceCommandArgs>
     {
-<<<<<<< HEAD
-        public string DisplayName => EditorFeaturesResources.Extract_Interface_Command_Handler;
-=======
         public string DisplayName => EditorFeaturesResources.Extract_Interface;
->>>>>>> d90dacbf
 
         public VSCommanding.CommandState GetCommandState(ExtractInterfaceCommandArgs args)
         {
@@ -72,11 +68,7 @@
             // We are about to show a modal UI dialog so we should take over the command execution
             // wait context. That means the command system won't attempt to show its own wait dialog 
             // and also will take it into consideration when measuring command handling duration.
-<<<<<<< HEAD
-            context.WaitContext.TakeOwnership();
-=======
             context.OperationContext.TakeOwnership();
->>>>>>> d90dacbf
             var extractInterfaceService = document.GetLanguageService<AbstractExtractInterfaceService>();
             var result = extractInterfaceService.ExtractInterface(
                 document,
