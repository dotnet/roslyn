--- conflicted
+++ resolved
@@ -3,15 +3,13 @@
 // See the LICENSE file in the project root for more information.
 
 using System;
+using System.Threading;
 using System.Threading.Tasks;
 using Microsoft.CodeAnalysis.Editor.Shared.Tagging;
 using Microsoft.CodeAnalysis.Host;
 using Microsoft.CodeAnalysis.Remote;
 using Microsoft.CodeAnalysis.Shared.TestHooks;
-<<<<<<< HEAD
-=======
 using Microsoft.CodeAnalysis.Shared.Utilities;
->>>>>>> 80a8ce8d
 using Microsoft.CodeAnalysis.Tagging;
 using Microsoft.CodeAnalysis.Text;
 using Microsoft.VisualStudio.Text;
@@ -86,54 +84,7 @@
             if (document == null)
                 return;
 
-<<<<<<< HEAD
-            if (!document.SupportsSemanticModel)
-                return;
-
-            using var cancellationSeries = _cancellationSeries.TryAddReference();
-            if (cancellationSeries is null)
-            {
-                // Already in the process of disposing this instance
-                return;
-            }
-
-            // Cancel any existing tasks that are computing the compilation and spawn a new one to compute
-            // it and notify any listening clients.
-            var cancellationToken = cancellationSeries.Target.CreateNext();
-
-            var token = _asyncListener.BeginAsyncOperation(nameof(OnEventSourceChanged));
-            var task = Task.Run(async () =>
-            {
-                // Support cancellation without throwing
-                await _asyncListener.Delay(TimeSpan.FromMilliseconds(500), cancellationToken).NoThrowAwaitable(captureContext: false);
-                if (cancellationToken.IsCancellationRequested)
-                    return;
-
-                var client = await RemoteHostClient.TryGetClientAsync(document.Project, cancellationToken).ConfigureAwait(false);
-                if (client != null)
-                {
-                    var result = await client.TryInvokeAsync<IRemoteCompilationAvailableService>(
-                        document.Project,
-                        (service, solutionInfo, cancellationToken) => service.ComputeCompilationAsync(solutionInfo, document.Project.Id, cancellationToken),
-                        cancellationToken).ConfigureAwait(false);
-
-                    if (!result)
-                        return;
-                }
-                else
-                {
-                    // if we can't get the client, just compute the compilation locally and fire the event once we have it.
-                    await CompilationAvailableHelpers.ComputeCompilationInCurrentProcessAsync(document.Project, cancellationToken).ConfigureAwait(false);
-                }
-
-                // now that we know we have an full compilation, retrigger the tagger so it can show accurate results with the 
-                // full information about this project.
-                this.Changed?.Invoke(this, new TaggerEventArgs());
-            }, cancellationToken);
-            task.CompletesAsyncOperation(token);
-=======
             _eventSource.EnsureCompilationAvailability(document.Project, _onCompilationAvailable);
->>>>>>> 80a8ce8d
         }
     }
 }