﻿// Licensed to the .NET Foundation under one or more agreements.
// The .NET Foundation licenses this file to you under the MIT license.
// See the LICENSE file in the project root for more information.

using System.Collections.Generic;
using System.Collections.Immutable;
using System.Threading;
using System.Threading.Tasks;
using Microsoft.CodeAnalysis.Editor.Shared.Extensions;
using Microsoft.CodeAnalysis.Editor.Shared.Utilities;
using Microsoft.CodeAnalysis.Options;
using Microsoft.CodeAnalysis.Shared.Collections;
using Microsoft.CodeAnalysis.Shared.TestHooks;
using Microsoft.CodeAnalysis.Workspaces;
using Microsoft.VisualStudio.Text;
using Microsoft.VisualStudio.Text.Editor;
using Microsoft.VisualStudio.Text.Tagging;
using Roslyn.Utilities;

namespace Microsoft.CodeAnalysis.Editor.Tagging;

internal abstract partial class AsynchronousViewportTaggerProvider<TTag> where TTag : ITag
{
    /// <summary>
    /// Actual <see cref="AsynchronousViewTaggerProvider{TTag}"/> responsible for tagging a particular span (or spans)
    /// of the view.  Inherits all behavior of a normal view tagger, except for determining what spans to tag and what
    /// cadence to tag them at.
    /// </summary>
    private sealed class SingleViewportTaggerProvider(
        AsynchronousViewportTaggerProvider<TTag> callback,
        ViewPortToTag viewPortToTag,
        IThreadingContext threadingContext,
        IGlobalOptionService globalOptions,
        ITextBufferVisibilityTracker? visibilityTracker,
        IAsynchronousOperationListener asyncListener) : AsynchronousViewTaggerProvider<TTag>(threadingContext, globalOptions, visibilityTracker, asyncListener)
    {
<<<<<<< HEAD
        private readonly AsynchronousViewportTaggerProvider<TTag> _callback;

        private readonly ViewPortToTag _viewPortToTag;

        public SingleViewportTaggerProvider(
            AsynchronousViewportTaggerProvider<TTag> callback,
            ViewPortToTag viewPortToTag,
            IThreadingContext threadingContext,
            IGlobalOptionService globalOptions,
            ITextBufferVisibilityTracker? visibilityTracker,
            TaggerThreadCoordinator threadCoordinator,
            IAsynchronousOperationListener asyncListener)
            : base(threadingContext, globalOptions, visibilityTracker, threadCoordinator, asyncListener)
        {
            _callback = callback;
            _viewPortToTag = viewPortToTag;
        }
=======
        private readonly AsynchronousViewportTaggerProvider<TTag> _callback = callback;

        private readonly ViewPortToTag _viewPortToTag = viewPortToTag;
>>>>>>> e85f97f5

        protected override ImmutableArray<IOption2> Options
            => _callback.Options;

        protected override TaggerTextChangeBehavior TextChangeBehavior
            => _callback.TextChangeBehavior;

        protected override SpanTrackingMode SpanTrackingMode
            => _callback.SpanTrackingMode;

        protected override ITaggerEventSource CreateEventSource(ITextView textView, ITextBuffer subjectBuffer)
            => _callback.CreateEventSource(textView, subjectBuffer);

        protected override TaggerDelay EventChangeDelay
            // If we're in view, tag at the cadence the feature wants for visible code.  Otherwise, if we're out of
            // view, tag at the slowest cadence to reduce the amount of resources used for things that may never even be
            // looked at.
            => _viewPortToTag == ViewPortToTag.InView ? _callback.EventChangeDelay : TaggerDelay.NonFocus;

        protected override IEnumerable<SnapshotSpan> GetSpansToTag(ITextView? textView, ITextBuffer subjectBuffer)
        {
            this.ThreadingContext.ThrowIfNotOnUIThread();
            Contract.ThrowIfNull(textView);

            // if we're the current view, attempt to just get what's visible, plus 10 lines above and below.  This will
            // ensure that moving up/down a few lines tends to have immediate accurate results.
            var visibleSpanOpt = textView.GetVisibleLinesSpan(subjectBuffer, extraLines: 10);
            if (visibleSpanOpt is null)
            {
                // couldn't figure out the visible span.  So the InView tagger will need to tag everything, and the
                // above/below tagger should tag nothing.
                return _viewPortToTag == ViewPortToTag.InView
                    ? base.GetSpansToTag(textView, subjectBuffer)
                    : SpecializedCollections.EmptyEnumerable<SnapshotSpan>();
            }

            var visibleSpan = visibleSpanOpt.Value;

            // If we're the 'InView' tagger, tag what was visible. 
            if (_viewPortToTag is ViewPortToTag.InView)
                return SpecializedCollections.SingletonEnumerable(visibleSpan);

            // For the above/below tagger, broaden the span to to the requested portion above/below what's visible, then
            // subtract out the visible range.
            var widenedSpanOpt = textView.GetVisibleLinesSpan(subjectBuffer, extraLines: _callback._extraLinesAroundViewportToTag);
            Contract.ThrowIfNull(widenedSpanOpt, "Should not ever fail getting the widened span as we were able to get the normal visible span");

            var widenedSpan = widenedSpanOpt.Value;
            Contract.ThrowIfFalse(widenedSpan.Span.Contains(visibleSpan.Span), "The widened span must be at least as large as the visible one.");

            using var result = TemporaryArray<SnapshotSpan>.Empty;

            var aboveSpan = new SnapshotSpan(visibleSpan.Snapshot, Span.FromBounds(widenedSpan.Span.Start, visibleSpan.Span.Start));
            var belowSpan = new SnapshotSpan(visibleSpan.Snapshot, Span.FromBounds(visibleSpan.Span.End, widenedSpan.Span.End));

            if (!aboveSpan.IsEmpty)
                result.Add(aboveSpan);

            if (!belowSpan.IsEmpty)
                result.Add(belowSpan);

            return result.ToImmutableAndClear();
        }

        protected override async Task ProduceTagsAsync(
            TaggerContext<TTag> context, CancellationToken cancellationToken)
        {
            foreach (var spanToTag in context.SpansToTag)
            {
                cancellationToken.ThrowIfCancellationRequested();
                await _callback.ProduceTagsAsync(
                    context, spanToTag, cancellationToken).ConfigureAwait(false);
            }
        }
    }
}<|MERGE_RESOLUTION|>--- conflicted
+++ resolved
@@ -32,31 +32,17 @@
         IThreadingContext threadingContext,
         IGlobalOptionService globalOptions,
         ITextBufferVisibilityTracker? visibilityTracker,
-        IAsynchronousOperationListener asyncListener) : AsynchronousViewTaggerProvider<TTag>(threadingContext, globalOptions, visibilityTracker, asyncListener)
+        TaggerThreadCoordinator threadCoordinator,
+        IAsynchronousOperationListener asyncListener) : AsynchronousViewTaggerProvider<TTag>(
+            threadingContext,
+            globalOptions,
+            visibilityTracker,
+            threadCoordinator,
+            asyncListener)
     {
-<<<<<<< HEAD
-        private readonly AsynchronousViewportTaggerProvider<TTag> _callback;
-
-        private readonly ViewPortToTag _viewPortToTag;
-
-        public SingleViewportTaggerProvider(
-            AsynchronousViewportTaggerProvider<TTag> callback,
-            ViewPortToTag viewPortToTag,
-            IThreadingContext threadingContext,
-            IGlobalOptionService globalOptions,
-            ITextBufferVisibilityTracker? visibilityTracker,
-            TaggerThreadCoordinator threadCoordinator,
-            IAsynchronousOperationListener asyncListener)
-            : base(threadingContext, globalOptions, visibilityTracker, threadCoordinator, asyncListener)
-        {
-            _callback = callback;
-            _viewPortToTag = viewPortToTag;
-        }
-=======
         private readonly AsynchronousViewportTaggerProvider<TTag> _callback = callback;
 
         private readonly ViewPortToTag _viewPortToTag = viewPortToTag;
->>>>>>> e85f97f5
 
         protected override ImmutableArray<IOption2> Options
             => _callback.Options;
