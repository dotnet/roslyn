--- conflicted
+++ resolved
@@ -271,7 +271,7 @@
             // fine as CA(true) will just keep us on the threadpool.
 
             var isVisible = true;
-            var spansToTag = ImmutableArray<DocumentSnapshotSpan>.Empty;
+            var snapshotSpansToTag = OneOrMany<SnapshotSpan>.Empty;
             SnapshotPoint? caretPosition = null;
 
             // Enqueue work to a queue that will all tagger main thread work together in the near future. This let's
@@ -289,7 +289,7 @@
                 // Grab the visibility state of the view while we're already on the UI thread.  This saves an
                 // unnecessary switch below.
                 isVisible = _visibilityTracker is null || _visibilityTracker.IsVisible(_subjectBuffer);
-                spansToTag = GetSpansAndDocumentsToTag();
+                snapshotSpansToTag = GetSnapshotSpansToTag();
                 caretPosition = _dataSource.GetCaretPoint(_textView, _subjectBuffer);
             }, cancellationToken).NoThrowAwaitable(captureContext: true);
 
@@ -316,20 +316,12 @@
                 if (cancellationToken.IsCancellationRequested)
                     return null;
 
-<<<<<<< HEAD
-                // Explicitly switch to a threadpool thread to do the expensive tagging work on a BG thread.  But not if
-                // we're in an explicit JTF.Run call as that would just add unnecessary blocking waiting for the
-                // threadpool to do this work.
-=======
                 // Make a copy of all the data we need while we're on the foreground.  Then switch to a threadpool
                 // thread to do the computation. Finally, once new tags have been computed, then we update our state
                 // again on the foreground.
-                var snapshotSpansToTag = GetSnapshotSpansToTag();
-                var caretPosition = _dataSource.GetCaretPoint(_textView, _subjectBuffer);
 
                 // If we're being called from within a blocking JTF.Run call, we don't want to switch to the background
                 // if we can avoid it.
->>>>>>> 47ee3b9d
                 if (!calledFromJtfRun)
                     await TaskScheduler.Default;
 
@@ -356,7 +348,7 @@
                         await ProduceTagsAsync(context, cancellationToken).ConfigureAwait(false);
 
                         return ComputeNewTagTrees(oldTagTrees, context);
-                    }, cancellationToken).ConfigureAwait(continueOnCapturedContext: calledFromJtfRun);
+                    }, cancellationToken).ConfigureAwait(continueOnCapturedContext: true);
 
                 // We may get back null if we were canceled.  Immediately bail out in that case.
                 if (newTagTrees is null)
