﻿// Licensed to the .NET Foundation under one or more agreements.
// The .NET Foundation licenses this file to you under the MIT license.
// See the LICENSE file in the project root for more information.

using System;
using System.Collections.Generic;
using System.Collections.Immutable;
using System.Diagnostics;
using System.Linq;
using System.Threading;
using System.Threading.Tasks;
using Microsoft.CodeAnalysis.Collections;
using Microsoft.CodeAnalysis.Editor.Shared.Extensions;
using Microsoft.CodeAnalysis.Editor.Shared.Tagging;
using Microsoft.CodeAnalysis.Internal.Log;
using Microsoft.CodeAnalysis.Options;
using Microsoft.CodeAnalysis.PooledObjects;
using Microsoft.CodeAnalysis.Text;
using Microsoft.CodeAnalysis.Utilities;
using Microsoft.CodeAnalysis.Workspaces;
using Microsoft.VisualStudio.Text;
using Microsoft.VisualStudio.Text.Editor;
using Microsoft.VisualStudio.Text.Tagging;
using Microsoft.VisualStudio.Threading;
using Roslyn.Utilities;

namespace Microsoft.CodeAnalysis.Editor.Tagging;

internal partial class AbstractAsynchronousTaggerProvider<TTag>
{
    private partial class TagSource
    {
        private void OnCaretPositionChanged(object? _, CaretPositionChangedEventArgs e)
        {
            _dataSource.ThreadingContext.ThrowIfNotOnUIThread();

            Debug.Assert(_dataSource.CaretChangeBehavior.HasFlag(TaggerCaretChangeBehavior.RemoveAllTagsOnCaretMoveOutsideOfTag));

            var caret = _dataSource.GetCaretPoint(_textView, _subjectBuffer);
            if (caret.HasValue)
            {
                // If it changed position and we're still in a tag, there's nothing more to do
                var currentTags = TryGetTagIntervalTreeForBuffer(caret.Value.Snapshot.TextBuffer);
                if (currentTags != null && currentTags.HasSpanThatIntersects(caret.Value))
                    return;
            }

            RemoveAllTags();
        }

        private void RemoveAllTags()
        {
            _dataSource.ThreadingContext.ThrowIfNotOnUIThread();

            var oldTagTrees = Interlocked.Exchange(
                ref _cachedTagTrees_mayChangeFromAnyThread, ImmutableDictionary<ITextBuffer, TagSpanIntervalTree<TTag>>.Empty);

            var snapshot = _subjectBuffer.CurrentSnapshot;
            var oldTagTree = GetTagTree(snapshot, oldTagTrees);

            // everything from old tree is removed.
            RaiseTagsChanged(snapshot.TextBuffer, new DiffResult(added: null, removed: oldTagTree.GetSnapshotSpanCollection(snapshot)));
        }

        private void OnSubjectBufferChanged(object? _, TextContentChangedEventArgs e)
        {
            _dataSource.ThreadingContext.ThrowIfNotOnUIThread();
            UpdateTagsForTextChange(e);
        }

        private void UpdateTagsForTextChange(TextContentChangedEventArgs e)
        {
            _dataSource.ThreadingContext.ThrowIfNotOnUIThread();

            if (_dataSource.TextChangeBehavior.HasFlag(TaggerTextChangeBehavior.RemoveAllTags))
            {
                this.RemoveAllTags();
                return;
            }

            // Don't bother going forward if we're not going adjust any tags based on edits.
            if (_dataSource.TextChangeBehavior.HasFlag(TaggerTextChangeBehavior.RemoveTagsThatIntersectEdits))
            {
                RemoveTagsThatIntersectEdit(e);
                return;
            }
        }

        private void RemoveTagsThatIntersectEdit(TextContentChangedEventArgs e)
        {
            if (e.Changes.Count == 0)
                return;

            var snapshot = e.After;
            var buffer = snapshot.TextBuffer;

            // Everything we're passing in here is synchronous.  So we can assert that this must complete synchronously
            // as well.
            var (oldTagTrees, newTagTrees) = CompareAndSwapTagTreesAsync(
                oldTagTrees =>
                {
                    if (oldTagTrees.TryGetValue(buffer, out var treeForBuffer))
                    {
                        using var _1 = SegmentedListPool.GetPooledList<TagSpan<TTag>>(out var tagsToRemove);
                        foreach (var change in e.Changes)
                            treeForBuffer.AddIntersectingTagSpans(new SnapshotSpan(snapshot, change.NewSpan), tagsToRemove);

                        if (tagsToRemove.Count > 0)
                        {
                            using var _2 = _tagSpanSetPool.GetPooledObject(out var allTags);
                            treeForBuffer.AddAllSpans(snapshot, allTags);

                            allTags.RemoveAll(tagsToRemove);

                            var newTagTree = new TagSpanIntervalTree<TTag>(
                                snapshot,
                                this._dataSource.SpanTrackingMode,
                                allTags);
                            return new(oldTagTrees.SetItem(buffer, newTagTree));
                        }
                    }

                    // return oldTagTrees to indicate nothing changed.
                    return new(oldTagTrees);
                }, _disposalTokenSource.Token).VerifyCompleted();

            // Can happen if we were canceled.  Just bail out immediate.
            if (newTagTrees is null)
                return;

            // Nothing changed.  Bail out.
            if (oldTagTrees == newTagTrees)
                return;

            // Not sure why we are diffing when we already have tagsToRemove. is it due to _tagSpanComparer might return
            // different result than GetIntersectingSpans?
            //
            // treeForBuffer basically points to oldTagTrees. case where oldTagTrees not exist is already taken cared by
            // CachedTagTrees.TryGetValue.
            var difference = ComputeDifference(snapshot, newTagTrees[buffer], oldTagTrees[buffer]);

            RaiseTagsChanged(buffer, difference);
        }

        private TagSpanIntervalTree<TTag> GetTagTree(ITextSnapshot snapshot, ImmutableDictionary<ITextBuffer, TagSpanIntervalTree<TTag>> tagTrees)
        {
            return tagTrees.TryGetValue(snapshot.TextBuffer, out var tagTree)
                ? tagTree
                : TagSpanIntervalTree<TTag>.Empty;
        }

        private void OnEventSourceChanged(object? _1, TaggerEventArgs _2)
            => EnqueueWork(highPriority: false);

        private void EnqueueWork(bool highPriority)
        {
            // Cancel any expensive, in-flight, tagging work as there's now a request to perform lightweight tagging.
            // Note: intentionally ignoring the return value here.  We're enqueuing normal work here, so it has no
            // associated token with it.
            _ = _nonFrozenComputationCancellationSeries.CreateNext();
            EnqueueWork(highPriority, _dataSource.SupportsFrozenPartialSemantics, nonFrozenComputationToken: null);
        }

        private void EnqueueWork(bool highPriority, bool frozenPartialSemantics, CancellationToken? nonFrozenComputationToken)
            => _eventChangeQueue.AddWork(
                new TagSourceQueueItem(highPriority, frozenPartialSemantics, nonFrozenComputationToken),
                _dataSource.CancelOnNewWork);

        private async ValueTask<VoidResult> ProcessEventChangeAsync(
            ImmutableSegmentedList<TagSourceQueueItem> changes, CancellationToken cancellationToken)
        {
            Contract.ThrowIfTrue(changes.IsEmpty);

            // If any of the requests was high priority, then compute at that speed.
            var highPriority = changes.Any(x => x.HighPriority);

            // If any of the requests are for frozen partial, then we do compute with frozen partial semantics.  We
            // always want these "fast but inaccurate" passes to happen first.  That pass will then enqueue the work
            // to do the slow-but-accurate pass.
            var frozenPartialSemantics = changes.Any(t => t.FrozenPartialSemantics);

            if (!frozenPartialSemantics && _dataSource.SupportsFrozenPartialSemantics)
            {
                // We're asking for expensive tags, and this tagger supports frozen partial tags.  Kick off the work
                // to do this expensive tagging, but attach ourselves to the requested cancellation token so this
                // expensive work can be canceled if new requests for frozen partial work come in.

                // Since we're not frozen-partial, all requests must have an associated cancellation token.  And all but
                // the last *must* be already canceled (since each is canceled as new work is added).
                Contract.ThrowIfFalse(changes.All(t => !t.FrozenPartialSemantics));
                Contract.ThrowIfFalse(changes.All(t => t.NonFrozenComputationToken != null));
                Contract.ThrowIfFalse(changes.Take(changes.Count - 1).All(t => t.NonFrozenComputationToken!.Value.IsCancellationRequested));

                var lastNonFrozenComputationToken = changes[^1].NonFrozenComputationToken!.Value;

                // Need a dedicated try/catch here since we're operating on a different token than the queue's token.
                using var linkedTokenSource = CancellationTokenSource.CreateLinkedTokenSource(lastNonFrozenComputationToken, cancellationToken);
                try
                {
                    await RecomputeTagsAsync(highPriority, frozenPartialSemantics, calledFromJtfRun: false, linkedTokenSource.Token).ConfigureAwait(false);
                    return default;
                }
                catch (OperationCanceledException ex) when (ExceptionUtilities.IsCurrentOperationBeingCancelled(ex, linkedTokenSource.Token))
                {
                    return default;
                }
            }
            else
            {
                // Normal request to either compute frozen partial tags, or compute normal tags in a tagger that does
                // *not* support frozen partial tagging.
                await RecomputeTagsAsync(highPriority, frozenPartialSemantics, calledFromJtfRun: false, cancellationToken).ConfigureAwait(false);
                return default;
            }
        }

        /// <summary>
        /// Spins, repeatedly calling into <paramref name="callback"/> with the current state of the tag trees.  When
        /// the result of the callback can be saved without any intervening writes to <see
        /// cref="_cachedTagTrees_mayChangeFromAnyThread"/> happening on another thread, then this helper returns. This
        /// helper may also returns <see langword="null"/> in the case of cancellation.
        /// </summary>
        private async Task<(ImmutableDictionary<ITextBuffer, TagSpanIntervalTree<TTag>> oldTagTrees, ImmutableDictionary<ITextBuffer, TagSpanIntervalTree<TTag>> newTagTrees)>
            CompareAndSwapTagTreesAsync(
            Func<ImmutableDictionary<ITextBuffer, TagSpanIntervalTree<TTag>>, ValueTask<ImmutableDictionary<ITextBuffer, TagSpanIntervalTree<TTag>>>> callback,
            CancellationToken cancellationToken)
        {
            while (!cancellationToken.IsCancellationRequested)
            {
                var oldTagTrees = _cachedTagTrees_mayChangeFromAnyThread;

                // Compute the new tag trees, based on what the current tag trees are.  Intentionally CA(true) here so
                // we stay on the UI thread if we're in a JTF blocking call.
                var newTagTrees = await callback(oldTagTrees).ConfigureAwait(true);

                // Now, try to update the cached tag trees to what we computed.  If we win, we're done.  Otherwise, some
                // other thread was able to do this, and we need to try again.
                if (oldTagTrees == Interlocked.CompareExchange(ref _cachedTagTrees_mayChangeFromAnyThread, newTagTrees, oldTagTrees))
                    return (oldTagTrees, newTagTrees);
            }

            return default;
        }

        /// <summary>
        /// Passed a boolean to say if we're computing the
        /// initial set of tags or not.  If we're computing the initial set of tags, we lower
        /// all our delays so that we can get results to the screen as quickly as possible.
        /// <para>This gives a good experience when a document is opened as the document appears complete almost
        /// immediately.  Once open though, our normal delays come into play so as to not cause a flashy experience.</para>
        /// </summary>
        /// <remarks>
        /// In the event of a cancellation request, this method may <em>either</em> return at the next availability
        /// or throw a cancellation exception.
        /// </remarks>
        /// <param name="highPriority">If this tagging request should be processed as quickly as possible with no extra
        /// delays added for it.
        /// </param>
        /// <param name="calledFromJtfRun">If this method is being called from within a JTF.Run call.  This is used to
        /// ensure we don't do unnecessary switches to the threadpool while JTF is waiting on us.</param>
        private async Task<ImmutableDictionary<ITextBuffer, TagSpanIntervalTree<TTag>>?> RecomputeTagsAsync(
            bool highPriority,
            bool frozenPartialSemantics,
            bool calledFromJtfRun,
            CancellationToken cancellationToken)
        {
            // Note: this method is called in some blocking scenarios.  Specifically, when the outlining manager blocks
            // on outlining tags.  As such, we use ConfigureAwait(true) and NoThrowAwaitable(captureContext: true) to
            // ensure we're always coming back to the calling context as much as possible.  In the blocking case, this
            // is good, so we don't have unnecessary thread switches.  In the non-blocking threadpool case, this is also
            // fine as CA(true) will just keep us on the threadpool.

            var isVisible = true;
            var spansToTag = ImmutableArray<DocumentSnapshotSpan>.Empty;
            SnapshotPoint? caretPosition = null;

            // Enqueue work to a queue that will all tagger main thread work together in the near future. This let's
            // us avoid hammering the dispatcher queue with lots of work that causes contention.  Additionally, use
            // a no-throw awaitable so that in the common case where we cancel before, we don't throw an exception
            // that can exacerbate cross process debugging scenarios.
            await _dataSource._mainThreadManager.PerformWorkOnMainThreadAsync(() =>
            {
                _dataSource.ThreadingContext.ThrowIfNotOnUIThread();

                // Make a copy of all the data we need while we're on the foreground.  Then switch to a threadpool
                // thread to do the computation. Finally, once new tags have been computed, then we update our state
                // in a threadsafe fashion in the background.

                // Grab the visibility state of the view while we're already on the UI thread.  This saves an
                // unnecessary switch below.
                isVisible = _visibilityTracker is null || _visibilityTracker.IsVisible(_subjectBuffer);
                spansToTag = GetSpansAndDocumentsToTag();
                caretPosition = _dataSource.GetCaretPoint(_textView, _subjectBuffer);
            }, cancellationToken).NoThrowAwaitable(captureContext: true);

            // Since we don't ever throw above, check and see if the await completed due to cancellation and do not
            // proceed.
            if (cancellationToken.IsCancellationRequested)
                return null;

            // if we're tagging documents that are not visible, then introduce a long delay so that we avoid
            // consuming machine resources on work the user isn't likely to see.
            //
            // Don't do this for explicit high priority requests as the caller wants the UI updated as quickly as
            // possible.
            if (!highPriority && !isVisible)
            {
                // Use NoThrow as this is a high source of cancellation exceptions.  This avoids the exception and instead
                // bails gracefully by checking below.
                await _visibilityTracker.DelayWhileNonVisibleAsync(
                    _dataSource.ThreadingContext, _dataSource.AsyncListener, _subjectBuffer, DelayTimeSpan.NonFocus, cancellationToken).NoThrowAwaitable(captureContext: true);
            }

            using (Logger.LogBlock(FunctionId.Tagger_TagSource_RecomputeTags, cancellationToken))
            {
                if (cancellationToken.IsCancellationRequested)
                    return null;

                // Explicitly switch to a threadpool thread to do the expensive tagging work on a BG thread.  But not if
                // we're in an explicit JTF.Run call as that would just add unnecessary blocking waiting for the
                // threadpool to do this work.
                if (!calledFromJtfRun)
                    await TaskScheduler.Default;

                if (cancellationToken.IsCancellationRequested)
                    return null;

                if (frozenPartialSemantics)
                {
                    spansToTag = spansToTag.SelectAsArray(ds => new DocumentSnapshotSpan(
                        ds.Document?.WithFrozenPartialSemantics(cancellationToken),
                        ds.SnapshotSpan));
                }

                // Now spin, trying to compute the updated tags.  We only need to do this as the tag state is also
                // allowed to change on the UI thread (for example, taggers can say they want tags to be immediately
                // removed when an edit happens. So, we need to keep recomputing the tags until we win and become the
                // latest tags.
                var oldState = _state_accessOnlyFromEventChangeQueueCallback;

                TaggerContext<TTag> context = null!;
                var (oldTagTrees, newTagTrees) = await CompareAndSwapTagTreesAsync(
                    async oldTagTrees =>
                    {
                        // Create a context to store pass the information along and collect the results.
                        context = new TaggerContext<TTag>(
                            oldState, frozenPartialSemantics, spansToTag, caretPosition, oldTagTrees);
                        await ProduceTagsAsync(context, cancellationToken).ConfigureAwait(false);

                        return ComputeNewTagTrees(oldTagTrees, context);
                    }, cancellationToken).ConfigureAwait(continueOnCapturedContext: calledFromJtfRun);

                // We may get back null if we were canceled.  Immediately bail out in that case.
                if (newTagTrees is null)
                    return null;

                // Once we assign our state, we're uncancellable.  We must report the changed information to the editor.
                // The only case where it's ok not to is if the tagger itself is disposed.  Null out our token so nothing
                // accidentally attempts to use it.
                cancellationToken = CancellationToken.None;

                var bufferToChanges = ProcessNewTagTrees(spansToTag, oldTagTrees, newTagTrees);

                // Note: assigning to 'State' is completely safe.  It is only ever read from the _eventChangeQueue
                // serial callbacks on the threadpool.
                _state_accessOnlyFromEventChangeQueueCallback = context.State;

                OnTagsChangedForBuffer(bufferToChanges, highPriority);

                // If we were computing with frozen partial semantics here, enqueue work to compute *without* frozen
                // partial snapshots so we move to accurate results shortly. Create and pass along a new cancellation
                // token for this expensive work so that it can be canceled by future lightweight work.
                if (frozenPartialSemantics)
                    this.EnqueueWork(highPriority, frozenPartialSemantics: false, _nonFrozenComputationCancellationSeries.CreateNext(default));

                return newTagTrees;
            }
        }

        private ImmutableArray<DocumentSnapshotSpan> GetSpansAndDocumentsToTag()
        {
            _dataSource.ThreadingContext.ThrowIfNotOnUIThread();

            // TODO: Update to tag spans from all related documents.

            using var _ = PooledDictionary<ITextSnapshot, Document?>.GetInstance(out var snapshotToDocumentMap);
            var spansToTag = _dataSource.GetSpansToTag(_textView, _subjectBuffer);

            var spansAndDocumentsToTag = spansToTag.SelectAsArray(span =>
            {
                if (!snapshotToDocumentMap.TryGetValue(span.Snapshot, out var document))
                {
                    CheckSnapshot(span.Snapshot);

                    document = span.Snapshot.GetOpenDocumentInCurrentContextWithChanges();
                    snapshotToDocumentMap[span.Snapshot] = document;
                }

                // document can be null if the buffer the given span is part of is not part of our workspace.
                return new DocumentSnapshotSpan(document, span);
            });

            return spansAndDocumentsToTag;
        }

        [Conditional("DEBUG")]
        private static void CheckSnapshot(ITextSnapshot snapshot)
        {
            var container = snapshot.TextBuffer.AsTextContainer();
            if (Workspace.TryGetWorkspace(container, out _))
            {
                // if the buffer is part of our workspace, it must be the latest.
                Debug.Assert(snapshot.Version.Next == null, "should be on latest snapshot");
            }
        }

        private ImmutableDictionary<ITextBuffer, TagSpanIntervalTree<TTag>> ComputeNewTagTrees(ImmutableDictionary<ITextBuffer, TagSpanIntervalTree<TTag>> oldTagTrees, TaggerContext<TTag> context)
        {
            using var _1 = PooledHashSet<ITextBuffer>.GetInstance(out var buffersToTag);
            foreach (var spanToTag in context.SpansToTag)
                buffersToTag.Add(spanToTag.SnapshotSpan.Snapshot.TextBuffer);

            using var _2 = ArrayBuilder<TagSpan<TTag>>.GetInstance(out var newTagsInBuffer);
            using var _3 = ArrayBuilder<SnapshotSpan>.GetInstance(out var spansToInvalidateInBuffer);

            var newTagTrees = ImmutableDictionary.CreateBuilder<ITextBuffer, TagSpanIntervalTree<TTag>>();
            foreach (var buffer in buffersToTag)
            {
                newTagsInBuffer.Clear();
                spansToInvalidateInBuffer.Clear();

                // Ignore any tag spans reported for any buffers we weren't interested in.

                foreach (var tagSpan in context.TagSpans)
                {
                    if (tagSpan.Span.Snapshot.TextBuffer == buffer)
                        newTagsInBuffer.Add(tagSpan);
                }

                foreach (var span in context._spansTagged)
                {
                    if (span.Snapshot.TextBuffer == buffer)
                        spansToInvalidateInBuffer.Add(span);
                }

                var newTagTree = ComputeNewTagTree(oldTagTrees, buffer, newTagsInBuffer, spansToInvalidateInBuffer);
                if (newTagTree != null)
                    newTagTrees.Add(buffer, newTagTree);
            }

            return newTagTrees.ToImmutable();
        }

        private TagSpanIntervalTree<TTag>? ComputeNewTagTree(
            ImmutableDictionary<ITextBuffer, TagSpanIntervalTree<TTag>> oldTagTrees,
            ITextBuffer textBuffer,
            ArrayBuilder<TagSpan<TTag>> newTags,
            ArrayBuilder<SnapshotSpan> spansToInvalidate)
        {
            var noNewTags = newTags.IsEmpty;
            var noSpansToInvalidate = spansToInvalidate.IsEmpty;
            oldTagTrees.TryGetValue(textBuffer, out var oldTagTree);

            if (oldTagTree == null)
            {
                // If we have no new tags, and no old tags either.  No need to store anything for this buffer.
                if (noNewTags)
                    return null;

                // If we don't have any old tags then we just need to return the new tags.
                return new TagSpanIntervalTree<TTag>(newTags[0].Span.Snapshot, _dataSource.SpanTrackingMode, newTags);
            }

            // If we don't have any new tags, and there was nothing to invalidate, then we can 
            // keep whatever old tags we have without doing any additional work.
            if (noNewTags && noSpansToInvalidate)
                return oldTagTree;

            if (noSpansToInvalidate)
            {
                // If we have no spans to invalidate, then we can just keep the old tags and add the new tags.
                var snapshot = newTags.First().Span.Snapshot;

                // For efficiency, just grab the old tags, remap them to the current snapshot, and place them in the
                // newTags buffer.  This is a safe mutation of this buffer as the caller doesn't use it after this point
                // and instead immediately clears it.
                oldTagTree.AddAllSpans(snapshot, newTags);
                return new TagSpanIntervalTree<TTag>(
                    snapshot, _dataSource.SpanTrackingMode, newTags);
            }
            else
            {
                // We do have spans to invalidate. Get the set of old tags that don't intersect with those and add the new tags.
                using var _1 = _tagSpanSetPool.GetPooledObject(out var nonIntersectingOldTags);

                var firstSpanToInvalidate = spansToInvalidate.First();
                var snapshot = firstSpanToInvalidate.Snapshot;

                // Performance: No need to fully realize spansToInvalidate or do any of the calculations below if the
                // full snapshot is being invalidated.
                if (firstSpanToInvalidate.Length != snapshot.Length)
                {
                    oldTagTree.AddAllSpans(snapshot, nonIntersectingOldTags);
                    oldTagTree.RemoveIntersectingTagSpans(spansToInvalidate, nonIntersectingOldTags);
                }

                return new TagSpanIntervalTree<TTag>(
                    snapshot, _dataSource.SpanTrackingMode, nonIntersectingOldTags, newTags);
            }
        }

        private bool ShouldSkipTagProduction()
        {
            if (_dataSource.Options.OfType<Option2<bool>>().Any(option => !_dataSource.GlobalOptions.GetOption(option)))
                return true;

            var languageName = _subjectBuffer.GetLanguageName();
            return _dataSource.Options.OfType<PerLanguageOption2<bool>>().Any(option => languageName == null || !_dataSource.GlobalOptions.GetOption(option, languageName));
        }

        private Task ProduceTagsAsync(TaggerContext<TTag> context, CancellationToken cancellationToken)
        {
            // If the feature is disabled, then just produce no tags.
            return ShouldSkipTagProduction()
                ? Task.CompletedTask
                : _dataSource.ProduceTagsAsync(context, cancellationToken);
        }

        private Dictionary<ITextBuffer, DiffResult> ProcessNewTagTrees(
            ImmutableArray<DocumentSnapshotSpan> spansToTag,
            ImmutableDictionary<ITextBuffer, TagSpanIntervalTree<TTag>> oldTagTrees,
            ImmutableDictionary<ITextBuffer, TagSpanIntervalTree<TTag>> newTagTrees)
        {
            using (Logger.LogBlock(FunctionId.Tagger_TagSource_ProcessNewTags, CancellationToken.None))
            {
                var bufferToChanges = new Dictionary<ITextBuffer, DiffResult>();

                foreach (var (latestBuffer, latestSpans) in newTagTrees)
                {
                    var snapshot = spansToTag.First(s => s.SnapshotSpan.Snapshot.TextBuffer == latestBuffer).SnapshotSpan.Snapshot;

                    if (oldTagTrees.TryGetValue(latestBuffer, out var previousSpans))
                    {
                        var difference = ComputeDifference(snapshot, latestSpans, previousSpans);
                        bufferToChanges[latestBuffer] = difference;
                    }
                    else
                    {
                        // It's a new buffer, so report all spans are changed
                        bufferToChanges[latestBuffer] = new DiffResult(added: latestSpans.GetSnapshotSpanCollection(snapshot), removed: null);
                    }
                }

                foreach (var (oldBuffer, previousSpans) in oldTagTrees)
                {
                    if (!newTagTrees.ContainsKey(oldBuffer))
                    {
                        // This buffer disappeared, so let's notify that the old tags are gone
                        bufferToChanges[oldBuffer] = new DiffResult(added: null, removed: previousSpans.GetSnapshotSpanCollection(oldBuffer.CurrentSnapshot));
                    }
                }

                return bufferToChanges;
            }
        }

        /// <summary>
        /// Return all the spans that appear in only one of <paramref name="latestTree"/> or <paramref name="previousTree"/>.
        /// </summary>
        private DiffResult ComputeDifference(
            ITextSnapshot snapshot,
            TagSpanIntervalTree<TTag> latestTree,
            TagSpanIntervalTree<TTag> previousTree)
        {
            using var _1 = ArrayBuilder<TagSpan<TTag>>.GetInstance(out var latestSpans);
            using var _2 = ArrayBuilder<TagSpan<TTag>>.GetInstance(out var previousSpans);

            using var _3 = ArrayBuilder<SnapshotSpan>.GetInstance(out var added);
            using var _4 = ArrayBuilder<SnapshotSpan>.GetInstance(out var removed);

            latestTree.AddAllSpans(snapshot, latestSpans);
            previousTree.AddAllSpans(snapshot, previousSpans);

            var latestEnumerator = latestSpans.GetEnumerator();
            var previousEnumerator = previousSpans.GetEnumerator();

            var latest = NextOrNull(ref latestEnumerator);
            var previous = NextOrNull(ref previousEnumerator);

            while (latest != null && previous != null)
            {
                var latestSpan = latest.Span;
                var previousSpan = previous.Span;

                if (latestSpan.Start < previousSpan.Start)
                {
                    added.Add(latestSpan);
                    latest = NextOrNull(ref latestEnumerator);
                }
                else if (previousSpan.Start < latestSpan.Start)
                {
                    removed.Add(previousSpan);
                    previous = NextOrNull(ref previousEnumerator);
                }
                else
                {
                    // If the starts are the same, but the ends are different, report the larger
                    // region to be conservative.
                    if (previousSpan.End > latestSpan.End)
                    {
                        removed.Add(previousSpan);
                        latest = NextOrNull(ref latestEnumerator);
                    }
                    else if (latestSpan.End > previousSpan.End)
                    {
                        added.Add(latestSpan);
                        previous = NextOrNull(ref previousEnumerator);
                    }
                    else
                    {
                        if (!_dataSource.TagEquals(latest.Tag, previous.Tag))
                            added.Add(latestSpan);

                        latest = NextOrNull(ref latestEnumerator);
                        previous = NextOrNull(ref previousEnumerator);
                    }
                }
            }

            while (latest != null)
            {
                added.Add(latest.Span);
                latest = NextOrNull(ref latestEnumerator);
            }

            while (previous != null)
            {
                removed.Add(previous.Span);
                previous = NextOrNull(ref previousEnumerator);
            }

            return new DiffResult(new(added), new(removed));

<<<<<<< HEAD
            static TagSpan<TTag>? NextOrNull(ArrayBuilder<TagSpan<TTag>>.Enumerator enumerator)
=======
            static TagSpan<TTag>? NextOrNull(ref ArrayBuilder<TagSpan<TTag>>.Enumerator enumerator)
>>>>>>> 244da42b
                => enumerator.MoveNext() ? enumerator.Current : null;
        }

        /// <summary>
        /// Returns the TagSpanIntervalTree containing the tags for the given buffer. If no tags
        /// exist for the buffer at all, null is returned.
        /// </summary>
        private TagSpanIntervalTree<TTag>? TryGetTagIntervalTreeForBuffer(ITextBuffer buffer)
        {
            _dataSource.ThreadingContext.ThrowIfNotOnUIThread();

            // If we've been disposed, no need to proceed.
            if (_disposalTokenSource.Token.IsCancellationRequested)
                return null;

            // If this is the first time we're being asked for tags, and we're a tagger that requires the initial tags
            // be available synchronously on this call, and the computation of tags hasn't completed yet, then force the
            // tags to be computed now on this thread.  The singular use case for this is Outlining which needs those
            // tags synchronously computed for things like Metadata-as-Source collapsing.
            var tagTrees = _cachedTagTrees_mayChangeFromAnyThread;
            if (_firstTagsRequest &&
                _dataSource.ComputeInitialTagsSynchronously(buffer) &&
                !tagTrees.TryGetValue(buffer, out _))
            {
                // Compute this as a high priority work item to have the lease amount of blocking as possible.
                tagTrees = _dataSource.ThreadingContext.JoinableTaskFactory.Run(() =>
                    this.RecomputeTagsAsync(highPriority: true, _dataSource.SupportsFrozenPartialSemantics, calledFromJtfRun: true, _disposalTokenSource.Token));
            }

            _firstTagsRequest = false;

            // We can get null back if we were canceled.
            if (tagTrees is null)
                return null;

            tagTrees.TryGetValue(buffer, out var tags);
            return tags;
        }

        public void AddTags(NormalizedSnapshotSpanCollection requestedSpans, SegmentedList<TagSpan<TTag>> tags)
        {
            _dataSource.ThreadingContext.ThrowIfNotOnUIThread();

            // Some client is asking for tags.  Possible that we're becoming visible.  Preemptively start tagging
            // again so we don't have to wait for the visibility notification to come in.
            ResumeIfVisible();

            if (requestedSpans.Count == 0)
                return;

            var buffer = requestedSpans.First().Snapshot.TextBuffer;
            var tagIntervalTree = this.TryGetTagIntervalTreeForBuffer(buffer);

            tagIntervalTree?.AddIntersectingTagSpans(requestedSpans, tags);
        }
    }
}<|MERGE_RESOLUTION|>--- conflicted
+++ resolved
@@ -641,11 +641,7 @@
 
             return new DiffResult(new(added), new(removed));
 
-<<<<<<< HEAD
-            static TagSpan<TTag>? NextOrNull(ArrayBuilder<TagSpan<TTag>>.Enumerator enumerator)
-=======
             static TagSpan<TTag>? NextOrNull(ref ArrayBuilder<TagSpan<TTag>>.Enumerator enumerator)
->>>>>>> 244da42b
                 => enumerator.MoveNext() ? enumerator.Current : null;
         }
 
