--- conflicted
+++ resolved
@@ -170,11 +170,10 @@
             private void EnqueueWork(bool highPriority)
                 => _eventChangeQueue.AddWork(highPriority, _dataSource.CancelOnNewWork);
 
-            private ValueTask<VoidResult> ProcessEventChangeAsync(ImmutableSegmentedList<bool> changes, CancellationToken cancellationToken)
+            private async ValueTask<VoidResult> ProcessEventChangeAsync(ImmutableSegmentedList<bool> changes, CancellationToken cancellationToken)
             {
                 // If any of the requests was high priority, then compute at that speed.
                 var highPriority = changes.Contains(true);
-<<<<<<< HEAD
 
                 // Delegate back to the UI thread to actually start the tagging work.  Coordinate with the other taggers
                 // so all of them can try to work on the same UI timeslice to start their work.  All of them will have
@@ -182,9 +181,7 @@
                 // buffer/view to tag, so this helps reduce that from N messages on the UI thread for N taggers to just 1.
                 await _dataSource.PerformUIWorkAsync(
                     RecomputeTagsOnUIThreadAsync, highPriority, cancellationToken).ConfigureAwait(false);
-=======
-                return new ValueTask<VoidResult>(RecomputeTagsAsync(highPriority, cancellationToken));
->>>>>>> e017315d
+                return default;
             }
 
             /// <summary>
@@ -201,17 +198,11 @@
             /// <param name="highPriority">
             /// If this tagging request should be processed as quickly as possible with no extra delays added for it.
             /// </param>
-<<<<<<< HEAD
-            private async Task RecomputeTagsOnUIThreadAsync(bool highPriority, CancellationToken cancellationToken)
-            {
-                _dataSource.ThreadingContext.ThrowIfNotOnUIThread();
-=======
-            private async Task<VoidResult> RecomputeTagsAsync(bool highPriority, CancellationToken cancellationToken)
-            {
-                await _dataSource.ThreadingContext.JoinableTaskFactory.SwitchToMainThreadAsync(cancellationToken).NoThrowAwaitable();
+            private async Task<VoidResult> RecomputeTagsOnUIThreadAsync(bool highPriority, CancellationToken cancellationToken)
+            {
+                _dataSource.ThreadingContext.ThrowIfNotOnUIThread();
                 if (cancellationToken.IsCancellationRequested)
                     return default;
->>>>>>> e017315d
 
                 // if we're tagging documents that are not visible, then introduce a long delay so that we avoid
                 // consuming machine resources on work the user isn't likely to see.  ConfigureAwait(true) so that if
@@ -230,11 +221,7 @@
                         return default;
                 }
 
-<<<<<<< HEAD
                 // See if we got disposed in the interim period.
-=======
-                _dataSource.ThreadingContext.ThrowIfNotOnUIThread();
->>>>>>> e017315d
                 if (cancellationToken.IsCancellationRequested)
                     return default;
 
@@ -251,10 +238,7 @@
                     var textChangeRange = this.AccumulatedTextChanges;
                     var subjectBufferVersion = _subjectBuffer.CurrentSnapshot.Version.VersionNumber;
 
-<<<<<<< HEAD
                     // Move to the bg to do the potentially very expensive work of computing tags.
-=======
->>>>>>> e017315d
                     await TaskScheduler.Default;
 
                     if (cancellationToken.IsCancellationRequested)
@@ -273,41 +257,29 @@
                     var bufferToChanges = ProcessNewTagTrees(spansToTag, oldTagTrees, newTagTrees, cancellationToken);
 
                     // Then switch back to the UI thread to update our state and kick off the work to notify the editor.
-<<<<<<< HEAD
                     // Try to coordinate this UI work with any other UI work that is going on with any other tagger so as to 
                     // not oversaturate the UI thread.
                     await _dataSource.PerformUIWorkAsync(UpdateStateOnUIThread, cancellationToken).ConfigureAwait(false);
-=======
-                    await _dataSource.ThreadingContext.JoinableTaskFactory.SwitchToMainThreadAsync(cancellationToken).NoThrowAwaitable();
-                    if (cancellationToken.IsCancellationRequested)
-                        return default;
->>>>>>> e017315d
-
-                    return;
-
-<<<<<<< HEAD
+                    return default;
+
                     void UpdateStateOnUIThread(CancellationToken cancellationToken)
                     {
                         _dataSource.ThreadingContext.ThrowIfNotOnUIThread();
                         if (cancellationToken.IsCancellationRequested)
                             return;
-=======
-                    this.CachedTagTrees = newTagTrees;
-                    this.State = context.State;
-                    if (this._subjectBuffer.CurrentSnapshot.Version.VersionNumber == subjectBufferVersion)
-                    {
-                        // Only clear the accumulated text changes if the subject buffer didn't change during the
-                        // tagging operation. Otherwise, it is impossible to know which changes occurred prior to the
-                        // request to tag, and which ones occurred during the tagging itself. Since
-                        // AccumulatedTextChanges is a conservative representation of the work that needs to be done, in
-                        // the event this value is not cleared the only potential impact will be slightly more work
-                        // being done during the next classification pass.
-                        this.AccumulatedTextChanges = null;
-                    }
->>>>>>> e017315d
 
                         this.CachedTagTrees = newTagTrees;
                         this.State = context.State;
+                        if (this._subjectBuffer.CurrentSnapshot.Version.VersionNumber == subjectBufferVersion)
+                        {
+                            // Only clear the accumulated text changes if the subject buffer didn't change during the
+                            // tagging operation. Otherwise, it is impossible to know which changes occurred prior to the
+                            // request to tag, and which ones occurred during the tagging itself. Since
+                            // AccumulatedTextChanges is a conservative representation of the work that needs to be done, in
+                            // the event this value is not cleared the only potential impact will be slightly more work
+                            // being done during the next classification pass.
+                            this.AccumulatedTextChanges = null;
+                        }
 
                         // Once we assign our state, we're uncancellable.  We must report the changed information
                         // to the editor.  The only case where it's ok not to is if the tagger itself is disposed.
@@ -320,8 +292,6 @@
                         PauseIfNotVisible();
                     }
                 }
-
-                return default;
             }
 
             private ImmutableArray<DocumentSnapshotSpan> GetSpansAndDocumentsToTag()
