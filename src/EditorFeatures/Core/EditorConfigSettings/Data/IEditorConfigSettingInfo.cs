﻿// Licensed to the .NET Foundation under one or more agreements.
// The .NET Foundation licenses this file to you under the MIT license.
// See the LICENSE file in the project root for more information.

using System;
using System.Collections.Generic;
using System.Collections.Immutable;
using System.Text;
using Microsoft.CodeAnalysis.Options;

namespace Microsoft.CodeAnalysis.EditorConfigSettings.Data
{
    internal interface IEditorConfigSettingInfo
    {
        /// <summary>
        /// Gets the editorconfig setting name, returns null when the settings provider does not contain an editorconfig setting.
        /// </summary>
        string? GetSettingName();

        /// <summary>
        /// Gets the description of the editorconfig setting.
        /// </summary>
        string GetDocumentation();

        /// <summary>
        /// Gets the possible values for the editorconfig setting, returns null if there are no possible values or if it couldn't find the setting.
        /// </summary>
<<<<<<< HEAD
        ImmutableArray<string>? GetSettingValues(OptionSet optionSet);

        /// <summary>
        /// Returns true if the setting supports severities definition, returns false otherwise.
        /// </summary>
        bool SupportsSeverities();
=======
        ImmutableArray<string>? GetSettingValues();

        /// <summary>
        /// Returns wether the setting can have multiple values.
        /// </summary>
        bool AllowsMultipleValues();
>>>>>>> bd038d6d
    }
}<|MERGE_RESOLUTION|>--- conflicted
+++ resolved
@@ -25,20 +25,16 @@
         /// <summary>
         /// Gets the possible values for the editorconfig setting, returns null if there are no possible values or if it couldn't find the setting.
         /// </summary>
-<<<<<<< HEAD
-        ImmutableArray<string>? GetSettingValues(OptionSet optionSet);
+        ImmutableArray<string>? GetSettingValues();
 
         /// <summary>
         /// Returns true if the setting supports severities definition, returns false otherwise.
         /// </summary>
         bool SupportsSeverities();
-=======
-        ImmutableArray<string>? GetSettingValues();
 
         /// <summary>
         /// Returns wether the setting can have multiple values.
         /// </summary>
         bool AllowsMultipleValues();
->>>>>>> bd038d6d
     }
 }