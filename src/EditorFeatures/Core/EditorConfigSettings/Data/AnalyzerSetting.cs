--- conflicted
+++ resolved
@@ -88,10 +88,8 @@
             return EditorConfigData.GetAllSettingValues();
         }
 
-<<<<<<< HEAD
         public bool SupportsSeverities() { return false; }
-=======
+
         public bool AllowsMultipleValues() => false;
->>>>>>> bd038d6d
     }
 }