﻿// Licensed to the .NET Foundation under one or more agreements.
// The .NET Foundation licenses this file to you under the MIT license.
// See the LICENSE file in the project root for more information.

using System;
using System.Collections.Immutable;
using Microsoft.CodeAnalysis.CodeStyle;
using Microsoft.CodeAnalysis.Diagnostics;
using Microsoft.CodeAnalysis.Editor.EditorConfigSettings.Updater;
using Microsoft.CodeAnalysis.EditorConfigSettings;
using Microsoft.CodeAnalysis.Options;

namespace Microsoft.CodeAnalysis.Editor.EditorConfigSettings.Data
{
    internal abstract partial class CodeStyleSetting
    {
        private class PerLanguageEnumCodeStyleSetting<T> : EnumCodeStyleSettingBase<T>
            where T : Enum
        {
            private readonly PerLanguageOption2<CodeStyleOption2<T>> _option;
            private readonly AnalyzerConfigOptions _editorConfigOptions;
            private readonly OptionSet _visualStudioOptions;

            public PerLanguageEnumCodeStyleSetting(PerLanguageOption2<CodeStyleOption2<T>> option,
                                                   string description,
                                                   T[] enumValues,
                                                   AnalyzerConfigOptions editorConfigOptions,
                                                   OptionSet visualStudioOptions,
                                                   OptionUpdater updater,
                                                   string fileName,
                                                   IEditorConfigData editorConfigData)
                : base(description, enumValues, option.Group.Description, updater, editorConfigData)
            {
                _option = option;

                _editorConfigOptions = editorConfigOptions;
                _visualStudioOptions = visualStudioOptions;
                Location = new SettingLocation(IsDefinedInEditorConfig ? LocationKind.EditorConfig : LocationKind.VisualStudio, fileName);
            }

            public override bool IsDefinedInEditorConfig => _editorConfigOptions.TryGetEditorConfigOption<CodeStyleOption2<T>>(_option, out _);

            public override SettingLocation Location { get; protected set; }

            protected override void ChangeSeverity(NotificationOption2 severity)
            {
                ICodeStyleOption option = GetOption();
                Location = Location with { LocationKind = LocationKind.EditorConfig };
                Updater.QueueUpdate(_option, option.WithNotification(severity));
            }

            public override void ChangeValue(int valueIndex)
            {
                ICodeStyleOption option = GetOption();
                Location = Location with { LocationKind = LocationKind.EditorConfig };
                Updater.QueueUpdate(_option, option.WithValue(_enumValues[valueIndex]));
            }

            protected override CodeStyleOption2<T> GetOption()
                => _editorConfigOptions.TryGetEditorConfigOption(_option, out CodeStyleOption2<T>? value) && value is not null
                    ? value
                    // TODO(jmarolf): Should we expose duplicate options if the user has a different setting in VB vs. C#?
                    //                Today this code will choose whatever option is set for C# as the default.
                    : _visualStudioOptions.GetOption<CodeStyleOption2<T>>(new OptionKey2(_option, LanguageNames.CSharp));
<<<<<<< HEAD

            public override string? GetSettingName()
            {
                return EditorConfigData.GetSettingName();
            }

            public override string GetDocumentation()
            {
                return Description;
            }

            public override ImmutableArray<string>? GetSettingValues()
            {
                return EditorConfigData.GetAllSettingValues();
            }

            public override bool SupportsSeverities() { return true; }
=======
>>>>>>> 202e7fc3
        }
    }
}<|MERGE_RESOLUTION|>--- conflicted
+++ resolved
@@ -62,26 +62,6 @@
                     // TODO(jmarolf): Should we expose duplicate options if the user has a different setting in VB vs. C#?
                     //                Today this code will choose whatever option is set for C# as the default.
                     : _visualStudioOptions.GetOption<CodeStyleOption2<T>>(new OptionKey2(_option, LanguageNames.CSharp));
-<<<<<<< HEAD
-
-            public override string? GetSettingName()
-            {
-                return EditorConfigData.GetSettingName();
-            }
-
-            public override string GetDocumentation()
-            {
-                return Description;
-            }
-
-            public override ImmutableArray<string>? GetSettingValues()
-            {
-                return EditorConfigData.GetAllSettingValues();
-            }
-
-            public override bool SupportsSeverities() { return true; }
-=======
->>>>>>> 202e7fc3
         }
     }
 }