﻿// Licensed to the .NET Foundation under one or more agreements.
// The .NET Foundation licenses this file to you under the MIT license.
// See the LICENSE file in the project root for more information.

using System;
using System.Collections.Generic;
using System.Collections.Immutable;
using System.Linq;
using System.Windows.Input;
using Microsoft.CodeAnalysis.CodeStyle;
using Microsoft.CodeAnalysis.Diagnostics;
using Microsoft.CodeAnalysis.Editor.EditorConfigSettings.Updater;
using Microsoft.CodeAnalysis.EditorConfigSettings;
using Microsoft.CodeAnalysis.EditorConfigSettings.Data;
using Microsoft.CodeAnalysis.Options;

namespace Microsoft.CodeAnalysis.Editor.EditorConfigSettings.Data
{
    internal abstract partial class CodeStyleSetting : IEditorConfigSettingInfo
    {
        public string Description { get; }

        protected readonly OptionUpdater Updater;

        public abstract string Category { get; }
        public abstract object? Value { get; }
        public abstract Type Type { get; }
        public abstract string[] GetValues();
        public abstract string GetCurrentValue();
        public abstract DiagnosticSeverity Severity { get; }
        public abstract bool IsDefinedInEditorConfig { get; }
        public abstract SettingLocation Location { get; protected set; }
        public abstract string? GetSettingName();
        public abstract string GetDocumentation();
<<<<<<< HEAD
        public abstract ImmutableArray<string>? GetSettingValues(OptionSet optionSet);
        public abstract bool SupportsSeverities();
=======
        public abstract ImmutableArray<string>? GetSettingValues();
>>>>>>> bd038d6d

        public CodeStyleSetting(string description, OptionUpdater updater)
        {
            Description = description;
            Updater = updater;
        }

        public void ChangeSeverity(DiagnosticSeverity severity)
        {
            var notification = severity switch
            {
                DiagnosticSeverity.Hidden => NotificationOption2.Silent,
                DiagnosticSeverity.Info => NotificationOption2.Suggestion,
                DiagnosticSeverity.Warning => NotificationOption2.Warning,
                DiagnosticSeverity.Error => NotificationOption2.Error,
                _ => NotificationOption2.None,
            };

            ChangeSeverity(notification);
        }

        protected abstract void ChangeSeverity(NotificationOption2 severity);
        public abstract void ChangeValue(int valueIndex);

        internal static CodeStyleSetting Create(Option2<CodeStyleOption2<bool>> option,
                                                AnalyzerConfigOptions editorConfigOptions,
                                                OptionSet visualStudioOptions,
                                                OptionUpdater updater,
                                                string fileName,
                                                IEditorConfigData editorConfigData,
                                                string? trueValueDescription = null,
                                                string? falseValueDescription = null,
                                                string description = "")
        {
            description = description == "" ? editorConfigData.GetSettingNameDocumentation() : description;
            return new BooleanCodeStyleSetting(option, description, trueValueDescription, falseValueDescription, editorConfigOptions, visualStudioOptions, updater, fileName, editorConfigData);
        }

        internal static CodeStyleSetting Create(PerLanguageOption2<CodeStyleOption2<bool>> option,
                                                AnalyzerConfigOptions editorConfigOptions,
                                                OptionSet visualStudioOptions,
                                                OptionUpdater updater,
                                                string fileName,
                                                IEditorConfigData editorConfigData,
                                                string? trueValueDescription = null,
                                                string? falseValueDescription = null,
                                                string description = "")
        {
            description = description == "" ? editorConfigData.GetSettingNameDocumentation() : description;
            return new PerLanguageBooleanCodeStyleSetting(option, description, trueValueDescription, falseValueDescription, editorConfigOptions, visualStudioOptions, updater, fileName, editorConfigData);
        }

        internal static CodeStyleSetting Create<T>(Option2<CodeStyleOption2<T>> option,
                                                   T[] enumValues,
                                                   string[] valueDescriptions,
                                                   AnalyzerConfigOptions editorConfigOptions,
                                                   OptionSet visualStudioOptions,
                                                   OptionUpdater updater,
                                                   string fileName,
                                                   IEditorConfigData editorConfigData,
                                                   string description = "")
            where T : Enum
        {
            description = description == "" ? editorConfigData.GetSettingNameDocumentation() : description;
            return new EnumCodeStyleSetting<T>(option, description, enumValues, valueDescriptions, editorConfigOptions, visualStudioOptions, updater, fileName, editorConfigData);
        }

        internal static CodeStyleSetting Create<T>(PerLanguageOption2<CodeStyleOption2<T>> option,
                                                   T[] enumValues,
                                                   string[] valueDescriptions,
                                                   AnalyzerConfigOptions editorConfigOptions,
                                                   OptionSet visualStudioOptions,
                                                   OptionUpdater updater,
                                                   string fileName,
                                                   IEditorConfigData editorConfigData,
                                                   string description = "")
            where T : Enum
        {
            description = description == "" ? editorConfigData.GetSettingNameDocumentation() : description;
            return new PerLanguageEnumCodeStyleSetting<T>(option, description, enumValues, valueDescriptions, editorConfigOptions, visualStudioOptions, updater, fileName, editorConfigData);
        }

        public bool AllowsMultipleValues() => false;
    }
}<|MERGE_RESOLUTION|>--- conflicted
+++ resolved
@@ -32,12 +32,8 @@
         public abstract SettingLocation Location { get; protected set; }
         public abstract string? GetSettingName();
         public abstract string GetDocumentation();
-<<<<<<< HEAD
-        public abstract ImmutableArray<string>? GetSettingValues(OptionSet optionSet);
+        public abstract ImmutableArray<string>? GetSettingValues();
         public abstract bool SupportsSeverities();
-=======
-        public abstract ImmutableArray<string>? GetSettingValues();
->>>>>>> bd038d6d
 
         public CodeStyleSetting(string description, OptionUpdater updater)
         {
