﻿// Licensed to the .NET Foundation under one or more agreements.
// The .NET Foundation licenses this file to you under the MIT license.
// See the LICENSE file in the project root for more information.

using System;
using System.Collections.Generic;
using System.Collections.Immutable;
using System.Linq;
using System.Windows.Input;
using Microsoft.CodeAnalysis.CodeStyle;
using Microsoft.CodeAnalysis.Diagnostics;
using Microsoft.CodeAnalysis.Editor.EditorConfigSettings.Updater;
using Microsoft.CodeAnalysis.EditorConfigSettings;
using Microsoft.CodeAnalysis.EditorConfigSettings.Data;
using Microsoft.CodeAnalysis.Options;

namespace Microsoft.CodeAnalysis.Editor.EditorConfigSettings.Data
{
    internal abstract partial class CodeStyleSetting : IEditorConfigSettingInfo
    {
        public string Description { get; }

        private readonly IEditorConfigData EditorConfigData;

        protected readonly OptionUpdater Updater;

        public abstract string Category { get; }
        public abstract object? Value { get; }
        public abstract Type Type { get; }
        public abstract string[] GetValues();
        public abstract string GetCurrentValue();
        public abstract DiagnosticSeverity Severity { get; }
        public abstract bool IsDefinedInEditorConfig { get; }
        public abstract SettingLocation Location { get; protected set; }
<<<<<<< HEAD
        public abstract string? GetSettingName();
        public abstract string GetDocumentation();
        public abstract ImmutableArray<string>? GetSettingValues();
        public abstract bool SupportsSeverities();
=======
>>>>>>> 202e7fc3

        public CodeStyleSetting(string description, OptionUpdater updater, IEditorConfigData editorConfigData)
        {
            Description = description;
            Updater = updater;
            EditorConfigData = editorConfigData;
        }

        public void ChangeSeverity(DiagnosticSeverity severity)
        {
            var notification = severity switch
            {
                DiagnosticSeverity.Hidden => NotificationOption2.Silent,
                DiagnosticSeverity.Info => NotificationOption2.Suggestion,
                DiagnosticSeverity.Warning => NotificationOption2.Warning,
                DiagnosticSeverity.Error => NotificationOption2.Error,
                _ => NotificationOption2.None,
            };

            ChangeSeverity(notification);
        }

        protected abstract void ChangeSeverity(NotificationOption2 severity);
        public abstract void ChangeValue(int valueIndex);

        internal static CodeStyleSetting Create(Option2<CodeStyleOption2<bool>> option,
                                                AnalyzerConfigOptions editorConfigOptions,
                                                OptionSet visualStudioOptions,
                                                OptionUpdater updater,
                                                string fileName,
                                                IEditorConfigData editorConfigData,
                                                string description = "")
        {
            description = description == "" ? editorConfigData.GetSettingNameDocumentation() : description;
            return new BooleanCodeStyleSetting(option, description, editorConfigOptions, visualStudioOptions, updater, fileName, editorConfigData);
        }

        internal static CodeStyleSetting Create(PerLanguageOption2<CodeStyleOption2<bool>> option,
                                                AnalyzerConfigOptions editorConfigOptions,
                                                OptionSet visualStudioOptions,
                                                OptionUpdater updater,
                                                string fileName,
                                                IEditorConfigData editorConfigData,
                                                string description = "")
        {
            description = description == "" ? editorConfigData.GetSettingNameDocumentation() : description;
            return new PerLanguageBooleanCodeStyleSetting(option, description, editorConfigOptions, visualStudioOptions, updater, fileName, editorConfigData);
        }

        internal static CodeStyleSetting Create<T>(Option2<CodeStyleOption2<T>> option,
                                                   T[] enumValues,
                                                   AnalyzerConfigOptions editorConfigOptions,
                                                   OptionSet visualStudioOptions,
                                                   OptionUpdater updater,
                                                   string fileName,
                                                   IEditorConfigData editorConfigData,
                                                   string description = "")
            where T : Enum
        {
            description = description == "" ? editorConfigData.GetSettingNameDocumentation() : description;
            return new EnumCodeStyleSetting<T>(option, description, enumValues, editorConfigOptions, visualStudioOptions, updater, fileName, editorConfigData);
        }

        internal static CodeStyleSetting Create<T>(PerLanguageOption2<CodeStyleOption2<T>> option,
                                                   T[] enumValues,
                                                   AnalyzerConfigOptions editorConfigOptions,
                                                   OptionSet visualStudioOptions,
                                                   OptionUpdater updater,
                                                   string fileName,
                                                   IEditorConfigData editorConfigData,
                                                   string description = "")
            where T : Enum
        {
            description = description == "" ? editorConfigData.GetSettingNameDocumentation() : description;
            return new PerLanguageEnumCodeStyleSetting<T>(option, description, enumValues, editorConfigOptions, visualStudioOptions, updater, fileName, editorConfigData);
        }

        public string? GetSettingName()
        {
            return EditorConfigData.GetSettingName();
        }

        public string GetDocumentation()
        {
            return EditorConfigData.GetSettingNameDocumentation();
        }

        public ImmutableArray<string>? GetSettingValues()
        {
            return EditorConfigData.GetAllSettingValues();
        }

        public string? GetValueDocumentation(string value)
        {
            return EditorConfigData.GetSettingValueDocumentation(value);
        }

        public bool AllowsMultipleValues() => false;

    }
}<|MERGE_RESOLUTION|>--- conflicted
+++ resolved
@@ -32,13 +32,6 @@
         public abstract DiagnosticSeverity Severity { get; }
         public abstract bool IsDefinedInEditorConfig { get; }
         public abstract SettingLocation Location { get; protected set; }
-<<<<<<< HEAD
-        public abstract string? GetSettingName();
-        public abstract string GetDocumentation();
-        public abstract ImmutableArray<string>? GetSettingValues();
-        public abstract bool SupportsSeverities();
-=======
->>>>>>> 202e7fc3
 
         public CodeStyleSetting(string description, OptionUpdater updater, IEditorConfigData editorConfigData)
         {
@@ -116,27 +109,16 @@
             return new PerLanguageEnumCodeStyleSetting<T>(option, description, enumValues, editorConfigOptions, visualStudioOptions, updater, fileName, editorConfigData);
         }
 
-        public string? GetSettingName()
-        {
-            return EditorConfigData.GetSettingName();
-        }
+        public string? GetSettingName() => EditorConfigData.GetSettingName();
 
-        public string GetDocumentation()
-        {
-            return EditorConfigData.GetSettingNameDocumentation();
-        }
+        public string GetDocumentation() => EditorConfigData.GetSettingNameDocumentation();
 
-        public ImmutableArray<string>? GetSettingValues()
-        {
-            return EditorConfigData.GetAllSettingValues();
-        }
+        public ImmutableArray<string>? GetSettingValues() => EditorConfigData.GetAllSettingValues();
 
-        public string? GetValueDocumentation(string value)
-        {
-            return EditorConfigData.GetSettingValueDocumentation(value);
-        }
+        public string? GetValueDocumentation(string value) => EditorConfigData.GetSettingValueDocumentation(value);
+
+        public bool SupportsSeverities() => true;
 
         public bool AllowsMultipleValues() => false;
-
     }
 }