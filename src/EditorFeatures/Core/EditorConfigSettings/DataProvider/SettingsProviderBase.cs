--- conflicted
+++ resolved
@@ -134,11 +134,7 @@
                 return false;
             }
 
-<<<<<<< HEAD
-            if (_projectDirectoryConfigData.Value.ConfigOptions.TryGetValue(key, out value))
-=======
             if (_projectDirectoryConfigData.Value.ConfigOptionsWithoutFallback.TryGetValue(key, out value))
->>>>>>> a573b409
             {
                 return true;
             }
@@ -166,11 +162,7 @@
                 if (!_projectDirectoryConfigData.HasValue)
                     yield break;
 
-<<<<<<< HEAD
-                foreach (var key in _projectDirectoryConfigData.Value.ConfigOptions.Keys)
-=======
                 foreach (var key in _projectDirectoryConfigData.Value.ConfigOptionsWithoutFallback.Keys)
->>>>>>> a573b409
                 {
                     if (!_fileDirectoryConfigData.ConfigOptionsWithoutFallback.TryGetValue(key, out _))
                         yield return key;
@@ -179,13 +171,8 @@
                 foreach (var (key, severity) in _projectDirectoryConfigData.Value.TreeOptions)
                 {
                     var diagnosticKey = "dotnet_diagnostic." + key + ".severity";
-<<<<<<< HEAD
-                    if (!_fileDirectoryConfigData.ConfigOptions.TryGetValue(diagnosticKey, out _) &&
-                        !_projectDirectoryConfigData.Value.ConfigOptions.TryGetValue(diagnosticKey, out _))
-=======
                     if (!_fileDirectoryConfigData.ConfigOptionsWithoutFallback.TryGetValue(diagnosticKey, out _) &&
                         !_projectDirectoryConfigData.Value.ConfigOptionsWithoutFallback.TryGetValue(diagnosticKey, out _))
->>>>>>> a573b409
                     {
                         yield return diagnosticKey;
                     }
