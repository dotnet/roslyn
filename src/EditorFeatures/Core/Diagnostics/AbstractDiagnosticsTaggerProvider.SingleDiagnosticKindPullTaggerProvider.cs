--- conflicted
+++ resolved
@@ -42,7 +42,13 @@
         IDiagnosticAnalyzerService analyzerService,
         IGlobalOptionService globalOptions,
         ITextBufferVisibilityTracker? visibilityTracker,
-        IAsynchronousOperationListener listener) : AsynchronousTaggerProvider<TTag>(threadingContext, globalOptions, visibilityTracker, listener)
+        TaggerThreadCoordinator? threadCoordinator,
+        IAsynchronousOperationListener listener) : AsynchronousTaggerProvider<TTag>(
+            threadingContext,
+            globalOptions,
+            visibilityTracker,
+            threadCoordinator,
+            listener)
     {
         private readonly DiagnosticKind _diagnosticKind = diagnosticKind;
         private readonly IDiagnosticService _diagnosticService = diagnosticService;
@@ -52,27 +58,6 @@
 
         protected override ImmutableArray<IOption2> Options => _callback.Options;
 
-<<<<<<< HEAD
-        public SingleDiagnosticKindPullTaggerProvider(
-            AbstractDiagnosticsTaggerProvider<TTag> callback,
-            DiagnosticKind diagnosticKind,
-            IThreadingContext threadingContext,
-            IDiagnosticService diagnosticService,
-            IDiagnosticAnalyzerService analyzerService,
-            IGlobalOptionService globalOptions,
-            ITextBufferVisibilityTracker? visibilityTracker,
-            TaggerThreadCoordinator? threadCoordinator,
-            IAsynchronousOperationListener listener)
-            : base(threadingContext, globalOptions, visibilityTracker, threadCoordinator, listener)
-        {
-            _callback = callback;
-            _diagnosticKind = diagnosticKind;
-            _diagnosticService = diagnosticService;
-            _analyzerService = analyzerService;
-        }
-
-=======
->>>>>>> e85f97f5
         protected sealed override TaggerDelay EventChangeDelay => TaggerDelay.Short;
         protected sealed override TaggerDelay AddedTagNotificationDelay => TaggerDelay.OnIdle;
 
