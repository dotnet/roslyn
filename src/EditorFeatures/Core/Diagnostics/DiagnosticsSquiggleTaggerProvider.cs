﻿// Licensed to the .NET Foundation under one or more agreements.
// The .NET Foundation licenses this file to you under the MIT license.
// See the LICENSE file in the project root for more information.

using System;
using System.Collections.Generic;
using System.Collections.Immutable;
using System.ComponentModel.Composition;
using System.Diagnostics;
using Microsoft.CodeAnalysis.EditAndContinue;
using Microsoft.CodeAnalysis.Editor;
using Microsoft.CodeAnalysis.Editor.Shared.Options;
using Microsoft.CodeAnalysis.Editor.Shared.Utilities;
using Microsoft.CodeAnalysis.Host.Mef;
using Microsoft.CodeAnalysis.Options;
using Microsoft.CodeAnalysis.Shared.TestHooks;
using Microsoft.CodeAnalysis.Workspaces;
using Microsoft.VisualStudio.Text.Adornments;
using Microsoft.VisualStudio.Text.Tagging;
using Microsoft.VisualStudio.Utilities;
using Roslyn.Utilities;

namespace Microsoft.CodeAnalysis.Diagnostics
{
    [Export(typeof(ITaggerProvider))]
    [ContentType(ContentTypeNames.RoslynContentType)]
    [ContentType(ContentTypeNames.XamlContentType)]
    [TagType(typeof(IErrorTag))]
    internal sealed partial class DiagnosticsSquiggleTaggerProvider : AbstractDiagnosticsAdornmentTaggerProvider<IErrorTag>
    {
<<<<<<< HEAD
        private static readonly IEnumerable<Option2<bool>> s_tagSourceOptions =
            ImmutableArray.Create(EditorComponentOnOffOptions.Tagger, InternalFeatureOnOffOptions.Squiggles);

        public sealed override IEnumerable<Option2<bool>> Options => s_tagSourceOptions;
=======
        protected override ImmutableArray<IOption> Options { get; } =
            ImmutableArray.Create<IOption>(EditorComponentOnOffOptions.Tagger, InternalFeatureOnOffOptions.Squiggles);
>>>>>>> taggerOptions

        [ImportingConstructor]
        [Obsolete(MefConstruction.ImportingConstructorMessage, error: true)]
        public DiagnosticsSquiggleTaggerProvider(
            IThreadingContext threadingContext,
            IDiagnosticService diagnosticService,
            IDiagnosticAnalyzerService analyzerService,
            IGlobalOptionService globalOptions,
            [Import(AllowDefault = true)] ITextBufferVisibilityTracker? visibilityTracker,
            IAsynchronousOperationListenerProvider listenerProvider)
            : base(threadingContext, diagnosticService, analyzerService, globalOptions, visibilityTracker, listenerProvider)
        {
        }

        public sealed override bool SupportsDiagnosticMode(DiagnosticMode mode)
        {
            // We only support push diagnostics.  When pull diagnostics are on, squiggles are handled by the lsp client.
            return mode == DiagnosticMode.Push;
        }

        public sealed override bool IncludeDiagnostic(DiagnosticData diagnostic)
        {
            var isUnnecessary = diagnostic.Severity == DiagnosticSeverity.Hidden && diagnostic.CustomTags.Contains(WellKnownDiagnosticTags.Unnecessary);

            return
                (diagnostic.Severity == DiagnosticSeverity.Warning || diagnostic.Severity == DiagnosticSeverity.Error || isUnnecessary) &&
                !string.IsNullOrWhiteSpace(diagnostic.Message);
        }

        protected sealed override IErrorTag? CreateTag(Workspace workspace, DiagnosticData diagnostic)
        {
            Debug.Assert(!string.IsNullOrWhiteSpace(diagnostic.Message));
            var errorType = GetErrorTypeFromDiagnostic(diagnostic);
            if (errorType == null)
            {
                // unknown diagnostic kind.
                // we don't provide tagging for unknown diagnostic kind. 
                //
                // it should be provided by the one who introduced the new diagnostic kind.
                return null;
            }

            return new RoslynErrorTag(errorType, workspace, diagnostic);
        }

        private static string? GetErrorTypeFromDiagnostic(DiagnosticData diagnostic)
        {
            if (diagnostic.IsSuppressed)
            {
                // Don't squiggle suppressed diagnostics.
                return null;
            }

            return GetErrorTypeFromDiagnosticTags(diagnostic) ??
                   GetErrorTypeFromDiagnosticSeverity(diagnostic);
        }

        private static string? GetErrorTypeFromDiagnosticTags(DiagnosticData diagnostic)
        {
            if (diagnostic.Severity == DiagnosticSeverity.Error &&
                diagnostic.CustomTags.Contains(WellKnownDiagnosticTags.EditAndContinue))
            {
                return EditAndContinueErrorTypeDefinition.Name;
            }

            return null;
        }

        private static string? GetErrorTypeFromDiagnosticSeverity(DiagnosticData diagnostic)
        {
            switch (diagnostic.Severity)
            {
                case DiagnosticSeverity.Error:
                    return PredefinedErrorTypeNames.SyntaxError;
                case DiagnosticSeverity.Warning:
                    return PredefinedErrorTypeNames.Warning;
                case DiagnosticSeverity.Info:
                    return null;
                case DiagnosticSeverity.Hidden:
                    if (diagnostic.CustomTags.Contains(WellKnownDiagnosticTags.Unnecessary))
                    {
                        // This ensures that we have an 'invisible' squiggle (which will in turn
                        // display Quick Info on mouse hover) for the hidden diagnostics that we
                        // report for 'Remove Unnecessary Usings' and 'Simplify Type Name'. The
                        // presence of Quick Info pane for such squiggles allows platform
                        // to display Light Bulb for the corresponding fixes (per their current
                        // design platform can only display light bulb if Quick Info pane is present).
                        return PredefinedErrorTypeNames.Suggestion;
                    }

                    return null;
                default:
                    return PredefinedErrorTypeNames.OtherError;
            }
        }

        public sealed override bool TagEquals(IErrorTag tag1, IErrorTag tag2)
        {
            Contract.ThrowIfFalse(tag1 is RoslynErrorTag);
            Contract.ThrowIfFalse(tag2 is RoslynErrorTag);
            return tag1.Equals(tag2);
        }
    }
}<|MERGE_RESOLUTION|>--- conflicted
+++ resolved
@@ -28,16 +28,6 @@
     [TagType(typeof(IErrorTag))]
     internal sealed partial class DiagnosticsSquiggleTaggerProvider : AbstractDiagnosticsAdornmentTaggerProvider<IErrorTag>
     {
-<<<<<<< HEAD
-        private static readonly IEnumerable<Option2<bool>> s_tagSourceOptions =
-            ImmutableArray.Create(EditorComponentOnOffOptions.Tagger, InternalFeatureOnOffOptions.Squiggles);
-
-        public sealed override IEnumerable<Option2<bool>> Options => s_tagSourceOptions;
-=======
-        protected override ImmutableArray<IOption> Options { get; } =
-            ImmutableArray.Create<IOption>(EditorComponentOnOffOptions.Tagger, InternalFeatureOnOffOptions.Squiggles);
->>>>>>> taggerOptions
-
         [ImportingConstructor]
         [Obsolete(MefConstruction.ImportingConstructorMessage, error: true)]
         public DiagnosticsSquiggleTaggerProvider(
@@ -50,6 +40,9 @@
             : base(threadingContext, diagnosticService, analyzerService, globalOptions, visibilityTracker, listenerProvider)
         {
         }
+
+        public override ImmutableArray<IOption> Options { get; } =
+            ImmutableArray.Create<IOption>(EditorComponentOnOffOptions.Tagger, InternalFeatureOnOffOptions.Squiggles);
 
         public sealed override bool SupportsDiagnosticMode(DiagnosticMode mode)
         {
