--- conflicted
+++ resolved
@@ -107,10 +107,6 @@
       <AutoGen>True</AutoGen>
       <DesignTime>True</DesignTime>
     </Compile>
-<<<<<<< HEAD
-    <Compile Update="Shared\Extensions\ITextViewExtensions.AutoClosingViewProperty.cs" />
-=======
->>>>>>> fb751ff9
   </ItemGroup>
   <ItemGroup>
     <EmbeddedResource Update="EditorFeaturesResources.resx">
