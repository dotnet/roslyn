--- conflicted
+++ resolved
@@ -51,21 +51,12 @@
 
             public async Task CommitAsync(CancellationToken cancellationToken)
             {
-<<<<<<< HEAD
                 await ApplyChangesToWorkspaceAsync(cancellationToken).ConfigureAwait(false);
-=======
-                _stateMachine.ThreadingContext.ThrowIfNotOnUIThread();
-
-                ApplyChangesToWorkspace(cancellationToken);
->>>>>>> f7b944dd
 
                 // Clear the state machine so that future updates to the same token work,
                 // and any text changes caused by this update are not interpreted as 
                 // potential renames
-<<<<<<< HEAD
-                await _stateMachine.ThreadingContext.JoinableTaskFactory.SwitchToMainThreadAsync(cancellationToken);
-=======
->>>>>>> f7b944dd
+                await _stateMachine.ThreadingContext.JoinableTaskFactory.SwitchToMainThreadAsync(cancellationToken);
                 _stateMachine.ClearTrackingSession();
             }
 
@@ -90,11 +81,7 @@
                 return new RenameTrackingSolutionSet(symbol, solutionWithOriginalName, renamedSolution);
             }
 
-<<<<<<< HEAD
             private async Task ApplyChangesToWorkspaceAsync(CancellationToken cancellationToken)
-=======
-            private void ApplyChangesToWorkspace(CancellationToken cancellationToken)
->>>>>>> f7b944dd
             {
                 // Now that the necessary work has been done to create the intermediate and final
                 // solutions during PreparePreview, check one more time for cancellation before making all of the
@@ -149,11 +136,7 @@
                         EditorFeaturesResources.Rename_Symbol,
                         NotificationSeverity.Error);
 
-<<<<<<< HEAD
-                    return ;
-=======
                     return;
->>>>>>> f7b944dd
                 }
 
                 // move all changes to final solution based on the workspace's current solution, since the current solution
@@ -177,12 +160,8 @@
                     newName,
                     trackingSessionId, cancellationToken).ConfigureAwait(false);
 
-<<<<<<< HEAD
                 await RenameTrackingDismisser.DismissRenameTrackingAsync(
                     _stateMachine.ThreadingContext, workspace, changedDocuments, cancellationToken).ConfigureAwait(false);
-=======
-                RenameTrackingDismisser.DismissRenameTracking(workspace, changedDocuments);
->>>>>>> f7b944dd
             }
 
             private Solution CreateSolutionWithOriginalName(Document document, CancellationToken cancellationToken)
