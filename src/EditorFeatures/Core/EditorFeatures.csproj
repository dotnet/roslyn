﻿<?xml version="1.0" encoding="utf-8"?>
<!-- Copyright (c)  Microsoft.  All Rights Reserved.  Licensed under the Apache License, Version 2.0.  See License.txt in the project root for license information. -->
<Project Sdk="Microsoft.NET.Sdk">
  <PropertyGroup>
    <Platform Condition="'$(Platform)' == ''">AnyCPU</Platform>
    <PlatformTarget>AnyCPU</PlatformTarget>
    <OutputType>Library</OutputType>
    <RootNamespace>Microsoft.CodeAnalysis.Editor</RootNamespace>
    <AssemblyName>Microsoft.CodeAnalysis.EditorFeatures</AssemblyName>
    <TargetFramework>net46</TargetFramework>
    <AllowUnsafeBlocks>true</AllowUnsafeBlocks>
    <DefineConstants>$(DefineConstants);EDITOR_FEATURES</DefineConstants>
  </PropertyGroup>
  <ItemGroup Label="Project References">
    <ProjectReference Include="..\..\Compilers\Core\Portable\CodeAnalysis.csproj" />
    <ProjectReference Include="..\..\Workspaces\Core\Desktop\Workspaces.Desktop.csproj" />
    <ProjectReference Include="..\..\Workspaces\Core\Portable\Workspaces.csproj" />
    <ProjectReference Include="..\..\Features\Core\Portable\Features.csproj" />
    <ProjectReference Include="..\Text\TextEditorFeatures.csproj" />
  </ItemGroup>
  <PropertyGroup Condition="'$(Configuration)|$(Platform)' == 'Debug|AnyCPU'" />
  <PropertyGroup Condition="'$(Configuration)|$(Platform)' == 'Release|AnyCPU'" />
  <ItemGroup>
    <Reference Include="System" />
    <Reference Include="System.ComponentModel.Composition" />
    <Reference Include="System.Core" />
    <PackageReference Include="System.Collections.Immutable" Version="$(SystemCollectionsImmutableVersion)" />
    <PackageReference Include="Microsoft.VisualStudio.Language.StandardClassification" Version="$(MicrosoftVisualStudioLanguageStandardClassificationVersion)" />
    <PackageReference Include="Microsoft.VisualStudio.Language.Intellisense" Version="$(MicrosoftVisualStudioLanguageIntellisenseVersion)" />
    <PackageReference Include="Microsoft.VisualStudio.Imaging.Interop.14.0.DesignTime" Version="$(MicrosoftVisualStudioImagingInterop140DesignTimeVersion)" />
    <PackageReference Include="Microsoft.VisualStudio.Text.UI" Version="$(MicrosoftVisualStudioTextUIVersion)" />
<<<<<<< HEAD
    <!-- This package is no longer being consumed by the build, but failure to have this line means the dependency
         on Microsoft.VisualStudio.Text.Internal will consume a really old version of Microsoft.VisualStudio.Text.UI.Wpf
         which doesn't have the type forwards to the new Microsoft.VisualStudio.Text.UI. By including this and then
         saying ExcludeAssets=all, we ensure the package graph is sane but doesn't pull in what we don't want.
         This line can be deleted once we move off of Microsoft.VisualStudio.Text.Internal. -->
    <PackageReference Include="Microsoft.VisualStudio.Text.UI.Wpf" Version="$(MicrosoftVisualStudioTextUIWpfVersion)">
      <ExcludeAssets>all</ExcludeAssets>
    </PackageReference>
=======
>>>>>>> d90dacbf
    <PackageReference Include="Microsoft.CodeAnalysis.Elfie" Version="$(MicrosoftCodeAnalysisElfieVersion)" />
    <PackageReference Include="ICSharpCode.Decompiler" Version="$(ICSharpCodeDecompilerVersion)" />
  </ItemGroup>
  <ItemGroup>
    <InternalsVisibleTo Include="InteractiveHost" />
    <InternalsVisibleTo Include="Microsoft.CodeAnalysis.CSharp.EditorFeatures" />
    <InternalsVisibleTo Include="Microsoft.CodeAnalysis.EditorFeatures.Wpf" />
    <InternalsVisibleTo Include="Microsoft.CodeAnalysis.VisualBasic.EditorFeatures" />
    <InternalsVisibleTo Include="Microsoft.VisualStudio.LanguageServices" />
    <InternalsVisibleTo Include="Microsoft.VisualStudio.LanguageServices.CSharp" />
    <InternalsVisibleTo Include="Microsoft.VisualStudio.LanguageServices.Implementation" />
    <InternalsVisibleTo Include="Microsoft.VisualStudio.LanguageServices.SolutionExplorer" />
    <InternalsVisibleTo Include="Microsoft.VisualStudio.LanguageServices.ExternalDependencyServices" />
    <InternalsVisibleTo Include="Microsoft.VisualStudio.LanguageServices.VisualBasic" />
    <InternalsVisibleTo Include="Microsoft.VisualStudio.LanguageServices.Xaml" />
    <InternalsVisibleTo Include="csi" />
    <InternalsVisibleTo Include="Microsoft.CodeAnalysis.CSharp.InteractiveEditorFeatures" />
    <InternalsVisibleTo Include="Microsoft.CodeAnalysis.InteractiveEditorFeatures" />
    <InternalsVisibleTo Include="Microsoft.CodeAnalysis.VisualBasic.InteractiveEditorFeatures" />
    <InternalsVisibleTo Include="Microsoft.VisualStudio.CSharp.Repl" />
    <InternalsVisibleTo Include="Microsoft.VisualStudio.InteractiveServices" />
    <InternalsVisibleTo Include="Roslyn.VisualStudio.Setup" />
    <InternalsVisibleTo Include="Microsoft.VisualStudio.VisualBasic.Repl" />
    <InternalsVisibleTo Include="Roslyn.VisualStudio.DiagnosticsWindow" />
    <InternalsVisibleTo Include="Microsoft.CodeAnalysis.Remote.ServiceHub" />
    <InternalsVisibleToTest Include="Microsoft.CodeAnalysis.Editor.UI.Wpf" />
    <InternalsVisibleTo Include="Roslyn.Hosting.Diagnostics" />
    <InternalsVisibleToMonodevelop Include="MonoDevelop.Ide" />
    <InternalsVisibleToMonodevelop Include="MonoDevelop.Refactoring" />
    <InternalsVisibleToMonodevelop Include="MonoDevelop.CSharpBinding" />
    <InternalsVisibleToMonodevelop Include="MonoDevelop.VBNetBinding" />
    <InternalsVisibleToMonodevelop Include="MonoDevelop.Ide.Tests" />
    <InternalsVisibleToMonodevelop Include="MonoDevelop.Refactoring.Tests" />
    <InternalsVisibleToMonodevelop Include="MonoDevelop.CSharpBinding.Tests" />
    <InternalsVisibleToMonodevelop Include="MonoDevelop.VBNetBinding.Tests" />
    <InternalsVisibleToTest Include="Roslyn.InteractiveWindow.UnitTests" />
    <InternalsVisibleToTest Include="Roslyn.Services.Editor.CSharp.UnitTests" />
    <InternalsVisibleToTest Include="Roslyn.Services.Editor.UnitTests" />
    <InternalsVisibleToTest Include="Roslyn.Services.Editor2.UnitTests" />
    <InternalsVisibleToTest Include="Roslyn.Services.Editor.VisualBasic.UnitTests" />
    <InternalsVisibleToTest Include="Roslyn.Services.Test.Utilities" />
    <InternalsVisibleToTest Include="Roslyn.Services.Test.Utilities2" />
    <InternalsVisibleToTest Include="Roslyn.Test.Utilities.Desktop" />
    <InternalsVisibleToTest Include="Roslyn.VisualStudio.CSharp.UnitTests" />
    <InternalsVisibleToTest Include="Roslyn.VisualStudio.Services.UnitTests" />
    <InternalsVisibleToTest Include="Microsoft.VisualStudio.IntegrationTest.Utilities" />
    <InternalsVisibleToTest Include="Roslyn.VisualStudio.IntegrationTests" />
    <InternalsVisibleToTest Include="Roslyn.VisualStudio.Test.Utilities2" />
    <!-- Eventually a bunch of these unit tests should move into Roslyn.Services.Implementation.UnitTests
         and this should be removed. -->
    <InternalsVisibleToTest Include="RoslynETAHost" />
    <InternalsVisibleToTest Include="RoslynTaoActions" />
    <InternalsVisibleToTypeScript Include="Microsoft.CodeAnalysis.TypeScript.EditorFeatures" />
    <InternalsVisibleToTypeScript Include="Microsoft.VisualStudio.LanguageServices.TypeScript" />
    <InternalsVisibleToTypeScript Include="Microsoft.Test.Apex.VisualStudio" />
    <InternalsVisibleToTypeScript Include="Roslyn.Services.Editor.TypeScript.UnitTests" />
    <InternalsVisibleToRemoteLS Include="Microsoft.VisualStudio.LanguageServices.Remote" />
    <InternalsVisibleToRemoteLS Include="Microsoft.VisualStudio.LanguageServices.Remote.CSharp" />
    <InternalsVisibleToFSharp Include="FSharp.Editor" />
    <InternalsVisibleToMoq Include="DynamicProxyGenAssembly2" />
  </ItemGroup>
  <ItemGroup>
    <Compile Include="..\..\Compilers\Shared\GlobalAssemblyCacheHelpers\ClrGlobalAssemblyCache.cs" Link="Shared\GlobalAssemblyCacheHelpers\ClrGlobalAssemblyCache.cs" />
    <Compile Include="..\..\Compilers\Shared\GlobalAssemblyCacheHelpers\FusionAssemblyIdentity.cs" Link="Shared\GlobalAssemblyCacheHelpers\FusionAssemblyIdentity.cs" />
    <Compile Include="..\..\Compilers\Shared\GlobalAssemblyCacheHelpers\GlobalAssemblyCache.cs" Link="Shared\GlobalAssemblyCacheHelpers\GlobalAssemblyCache.cs" />
    <Compile Include="..\..\Compilers\Shared\GlobalAssemblyCacheHelpers\MonoGlobalAssemblyCache.cs" Link="Shared\GlobalAssemblyCacheHelpers\MonoGlobalAssemblyCache.cs" />
  </ItemGroup>
  <ItemGroup>
    <Compile Update="EditorFeaturesResources.Designer.cs">
      <DependentUpon>EditorFeaturesResources.resx</DependentUpon>
      <AutoGen>True</AutoGen>
      <DesignTime>True</DesignTime>
    </Compile>
    <Compile Update="Shared\Extensions\ITextViewExtensions.AutoClosingViewProperty.cs">
      <SubType>Code</SubType>
    </Compile>
  </ItemGroup>
  <ItemGroup>
    <EmbeddedResource Update="EditorFeaturesResources.resx">
      <Generator>ResXFileCodeGenerator</Generator>
      <LastGenOutput>EditorFeaturesResources.Designer.cs</LastGenOutput>
      <SubType>Designer</SubType>
    </EmbeddedResource>
  </ItemGroup>
  <ItemGroup>
    <PublicAPI Include="PublicAPI.Shipped.txt" />
    <PublicAPI Include="PublicAPI.Unshipped.txt" />
  </ItemGroup>
</Project><|MERGE_RESOLUTION|>--- conflicted
+++ resolved
@@ -29,17 +29,6 @@
     <PackageReference Include="Microsoft.VisualStudio.Language.Intellisense" Version="$(MicrosoftVisualStudioLanguageIntellisenseVersion)" />
     <PackageReference Include="Microsoft.VisualStudio.Imaging.Interop.14.0.DesignTime" Version="$(MicrosoftVisualStudioImagingInterop140DesignTimeVersion)" />
     <PackageReference Include="Microsoft.VisualStudio.Text.UI" Version="$(MicrosoftVisualStudioTextUIVersion)" />
-<<<<<<< HEAD
-    <!-- This package is no longer being consumed by the build, but failure to have this line means the dependency
-         on Microsoft.VisualStudio.Text.Internal will consume a really old version of Microsoft.VisualStudio.Text.UI.Wpf
-         which doesn't have the type forwards to the new Microsoft.VisualStudio.Text.UI. By including this and then
-         saying ExcludeAssets=all, we ensure the package graph is sane but doesn't pull in what we don't want.
-         This line can be deleted once we move off of Microsoft.VisualStudio.Text.Internal. -->
-    <PackageReference Include="Microsoft.VisualStudio.Text.UI.Wpf" Version="$(MicrosoftVisualStudioTextUIWpfVersion)">
-      <ExcludeAssets>all</ExcludeAssets>
-    </PackageReference>
-=======
->>>>>>> d90dacbf
     <PackageReference Include="Microsoft.CodeAnalysis.Elfie" Version="$(MicrosoftCodeAnalysisElfieVersion)" />
     <PackageReference Include="ICSharpCode.Decompiler" Version="$(ICSharpCodeDecompilerVersion)" />
   </ItemGroup>
