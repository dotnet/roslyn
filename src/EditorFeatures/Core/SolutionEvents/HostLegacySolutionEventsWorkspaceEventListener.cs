--- conflicted
+++ resolved
@@ -15,32 +15,6 @@
 using Microsoft.CodeAnalysis.Shared.TestHooks;
 using Roslyn.Utilities;
 
-<<<<<<< HEAD
-namespace Microsoft.CodeAnalysis.LegacySolutionEvents
-{
-    [ExportEventListener(WellKnownEventListeners.Workspace, WorkspaceKind.Host), Shared]
-    internal sealed partial class HostLegacySolutionEventsWorkspaceEventListener : IEventListener<object>
-    {
-        private readonly IGlobalOptionService _globalOptions;
-        private readonly IThreadingContext _threadingContext;
-        private readonly AsyncBatchingWorkQueue<WorkspaceChangeEventArgs> _eventQueue;
-
-        [ImportingConstructor]
-        [Obsolete(MefConstruction.ImportingConstructorMessage, error: true)]
-        public HostLegacySolutionEventsWorkspaceEventListener(
-            IGlobalOptionService globalOptions,
-            IThreadingContext threadingContext,
-            IAsynchronousOperationListenerProvider listenerProvider)
-        {
-            _globalOptions = globalOptions;
-            _threadingContext = threadingContext;
-            _eventQueue = new AsyncBatchingWorkQueue<WorkspaceChangeEventArgs>(
-                DelayTimeSpan.Short,
-                ProcessWorkspaceChangeEventsAsync,
-                listenerProvider.GetListener(FeatureAttribute.SolutionCrawlerUnitTesting),
-                _threadingContext.DisposalToken);
-        }
-=======
 namespace Microsoft.CodeAnalysis.LegacySolutionEvents;
 
 /// <summary>
@@ -76,81 +50,65 @@
             workspace.WorkspaceChanged -= OnWorkspaceChanged;
         });
     }
->>>>>>> 6f8be3ac
 
-        public void StartListening(Workspace workspace, object? serviceOpt)
+    private void OnWorkspaceChanged(object? sender, WorkspaceChangeEventArgs e)
+    {
+        // Legacy workspace events exist solely to let unit testing continue to work using their own fork of solution
+        // crawler.  As such, they only need events for the project types they care about.  Specifically, that is only
+        // for VB and C#.  This is relevant as well as we don't sync any other project types to OOP.  So sending 
+        // notifications about other projects that don't even exist on the other side isn't helpful.
+
+        var projectId = e.ProjectId ?? e.DocumentId?.ProjectId;
+        if (projectId != null)
         {
-#if false
-            if (_globalOptions.GetOption(SolutionCrawlerRegistrationService.EnableSolutionCrawler))
-            {
-                workspace.WorkspaceChanged += OnWorkspaceChanged;
-                _threadingContext.DisposalToken.Register(() =>
-                {
-                    workspace.WorkspaceChanged -= OnWorkspaceChanged;
-                });
-            }
-#endif
+            var project = e.OldSolution.GetProject(projectId) ?? e.NewSolution.GetProject(projectId);
+            if (project != null && !RemoteSupportedLanguages.IsSupported(project.Language))
+                return;
         }
 
-        private void OnWorkspaceChanged(object? sender, WorkspaceChangeEventArgs e)
+        _eventQueue.AddWork(e);
+    }
+
+    private async ValueTask ProcessWorkspaceChangeEventsAsync(ImmutableSegmentedList<WorkspaceChangeEventArgs> events, CancellationToken cancellationToken)
+    {
+        if (events.IsEmpty)
+            return;
+
+        var workspace = events[0].OldSolution.Workspace;
+        Contract.ThrowIfTrue(events.Any(e => e.OldSolution.Workspace != workspace || e.NewSolution.Workspace != workspace));
+
+        var client = await RemoteHostClient.TryGetClientAsync(workspace, cancellationToken).ConfigureAwait(false);
+
+        if (client is null)
         {
-            // Legacy workspace events exist solely to let unit testing continue to work using their own fork of solution
-            // crawler.  As such, they only need events for the project types they care about.  Specifically, that is only
-            // for VB and C#.  This is relevant as well as we don't sync any other project types to OOP.  So sending 
-            // notifications about other projects that don't even exist on the other side isn't helpful.
-
-            var projectId = e.ProjectId ?? e.DocumentId?.ProjectId;
-            if (projectId != null)
-            {
-                var project = e.OldSolution.GetProject(projectId) ?? e.NewSolution.GetProject(projectId);
-                if (project != null && !RemoteSupportedLanguages.IsSupported(project.Language))
-                    return;
-            }
-
-            _eventQueue.AddWork(e);
-        }
-
-        private async ValueTask ProcessWorkspaceChangeEventsAsync(ImmutableSegmentedList<WorkspaceChangeEventArgs> events, CancellationToken cancellationToken)
-        {
-            if (events.IsEmpty)
+            var aggregationService = workspace.Services.GetRequiredService<ILegacySolutionEventsAggregationService>();
+            var shouldReport = aggregationService.ShouldReportChanges(workspace.Services.SolutionServices);
+            if (!shouldReport)
                 return;
 
-            var workspace = events[0].OldSolution.Workspace;
-            Contract.ThrowIfTrue(events.Any(e => e.OldSolution.Workspace != workspace || e.NewSolution.Workspace != workspace));
+            foreach (var args in events)
+                await aggregationService.OnWorkspaceChangedAsync(args, cancellationToken).ConfigureAwait(false);
+        }
+        else
+        {
+            // Notifying OOP of workspace events can be expensive (there may be a lot of them, and they involve
+            // syncing over entire solution snapshots).  As such, do not bother to do this if the remote side says
+            // that it's not interested in the events.  This will happen, for example, when the unittesting
+            // Test-Explorer window has not been shown yet, and so the unit testing system will not have registered
+            // an incremental analyzer with us.
+            var shouldReport = await client.TryInvokeAsync<IRemoteLegacySolutionEventsAggregationService, bool>(
+                (service, cancellationToken) => service.ShouldReportChangesAsync(cancellationToken),
+                cancellationToken).ConfigureAwait(false);
+            if (!shouldReport.HasValue || !shouldReport.Value)
+                return;
 
-            var client = await RemoteHostClient.TryGetClientAsync(workspace, cancellationToken).ConfigureAwait(false);
-
-            if (client is null)
+            foreach (var args in events)
             {
-                var aggregationService = workspace.Services.GetRequiredService<ILegacySolutionEventsAggregationService>();
-                var shouldReport = aggregationService.ShouldReportChanges(workspace.Services.SolutionServices);
-                if (!shouldReport)
-                    return;
-
-                foreach (var args in events)
-                    await aggregationService.OnWorkspaceChangedAsync(args, cancellationToken).ConfigureAwait(false);
-            }
-            else
-            {
-                // Notifying OOP of workspace events can be expensive (there may be a lot of them, and they involve
-                // syncing over entire solution snapshots).  As such, do not bother to do this if the remote side says
-                // that it's not interested in the events.  This will happen, for example, when the unittesting
-                // Test-Explorer window has not been shown yet, and so the unit testing system will not have registered
-                // an incremental analyzer with us.
-                var shouldReport = await client.TryInvokeAsync<IRemoteLegacySolutionEventsAggregationService, bool>(
-                    (service, cancellationToken) => service.ShouldReportChangesAsync(cancellationToken),
+                await client.TryInvokeAsync<IRemoteLegacySolutionEventsAggregationService>(
+                    args.OldSolution, args.NewSolution,
+                    (service, oldSolutionChecksum, newSolutionChecksum, cancellationToken) =>
+                        service.OnWorkspaceChangedAsync(oldSolutionChecksum, newSolutionChecksum, args.Kind, args.ProjectId, args.DocumentId, cancellationToken),
                     cancellationToken).ConfigureAwait(false);
-                if (!shouldReport.HasValue || !shouldReport.Value)
-                    return;
-
-                foreach (var args in events)
-                {
-                    await client.TryInvokeAsync<IRemoteLegacySolutionEventsAggregationService>(
-                        args.OldSolution, args.NewSolution,
-                        (service, oldSolutionChecksum, newSolutionChecksum, cancellationToken) =>
-                            service.OnWorkspaceChangedAsync(oldSolutionChecksum, newSolutionChecksum, args.Kind, args.ProjectId, args.DocumentId, cancellationToken),
-                        cancellationToken).ConfigureAwait(false);
-                }
             }
         }
     }
