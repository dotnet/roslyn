--- conflicted
+++ resolved
@@ -77,13 +77,9 @@
                 originalDocument,
                 selectionTextSpan,
                 currentDocument,
-<<<<<<< HEAD
-                new IntentDataProvider(intentRequestContext.IntentData),
-=======
                 new IntentDataProvider(
                     intentRequestContext.IntentData,
                     _globalOptions.CreateProvider()),
->>>>>>> 80a8ce8d
                 cancellationToken).ConfigureAwait(false);
 
             if (results.IsDefaultOrEmpty)
