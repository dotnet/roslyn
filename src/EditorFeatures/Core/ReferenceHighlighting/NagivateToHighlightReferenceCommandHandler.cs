--- conflicted
+++ resolved
@@ -30,11 +30,7 @@
         private readonly IOutliningManagerService _outliningManagerService;
         private readonly IViewTagAggregatorFactoryService _tagAggregatorFactory;
 
-<<<<<<< HEAD
-        public string DisplayName => EditorFeaturesResources.Navigate_To_Highlight_Reference_Command_Handler;
-=======
         public string DisplayName => EditorFeaturesResources.Navigate_To_Highlight_Reference;
->>>>>>> d90dacbf
 
         [ImportingConstructor]
         public NavigateToHighlightReferenceCommandHandler(
