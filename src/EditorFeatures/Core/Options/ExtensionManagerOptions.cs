﻿// Licensed to the .NET Foundation under one or more agreements.
// The .NET Foundation licenses this file to you under the MIT license.
// See the LICENSE file in the project root for more information.

using System;
using System.Collections.Immutable;
using System.Composition;
using Microsoft.CodeAnalysis.Host.Mef;
using Microsoft.CodeAnalysis.Options;
using Microsoft.CodeAnalysis.Options.Providers;

namespace Microsoft.CodeAnalysis.Editor.Options
{
    internal sealed class ExtensionManagerOptions
    {
<<<<<<< HEAD
        [ImportingConstructor]
        [Obsolete(MefConstruction.ImportingConstructorMessage, error: true)]
        public ExtensionManagerOptions()
        {
        }

        public ImmutableArray<IOption> Options { get; } = ImmutableArray.Create<IOption>(
            DisableCrashingExtensions);

=======
>>>>>>> 80a8ce8d
        public static readonly Option2<bool> DisableCrashingExtensions = new(
            nameof(ExtensionManagerOptions), nameof(DisableCrashingExtensions), defaultValue: true);
    }
}<|MERGE_RESOLUTION|>--- conflicted
+++ resolved
@@ -13,18 +13,6 @@
 {
     internal sealed class ExtensionManagerOptions
     {
-<<<<<<< HEAD
-        [ImportingConstructor]
-        [Obsolete(MefConstruction.ImportingConstructorMessage, error: true)]
-        public ExtensionManagerOptions()
-        {
-        }
-
-        public ImmutableArray<IOption> Options { get; } = ImmutableArray.Create<IOption>(
-            DisableCrashingExtensions);
-
-=======
->>>>>>> 80a8ce8d
         public static readonly Option2<bool> DisableCrashingExtensions = new(
             nameof(ExtensionManagerOptions), nameof(DisableCrashingExtensions), defaultValue: true);
     }
