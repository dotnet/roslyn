﻿' Licensed to the .NET Foundation under one or more agreements.
' The .NET Foundation licenses this file to you under the MIT license.
' See the LICENSE file in the project root for more information.

Imports System.Collections.Immutable
Imports System.Composition
Imports System.Threading
<<<<<<< HEAD
=======
Imports Microsoft.CodeAnalysis.AddImport
>>>>>>> 80a8ce8d
Imports Microsoft.CodeAnalysis.CodeActions
Imports Microsoft.CodeAnalysis.CodeCleanup
Imports Microsoft.CodeAnalysis.CodeGeneration
Imports Microsoft.CodeAnalysis.CodeFixes
Imports Microsoft.CodeAnalysis.Diagnostics
Imports Microsoft.CodeAnalysis.Diagnostics.VisualBasic
Imports Microsoft.CodeAnalysis.Editing
Imports Microsoft.CodeAnalysis.Editor.UnitTests
Imports Microsoft.CodeAnalysis.Editor.UnitTests.Workspaces
Imports Microsoft.CodeAnalysis.Formatting
Imports Microsoft.CodeAnalysis.Host.Mef
Imports Microsoft.CodeAnalysis.MakeFieldReadonly
Imports Microsoft.CodeAnalysis.Options
Imports Microsoft.CodeAnalysis.Shared.Utilities
Imports Microsoft.CodeAnalysis.SolutionCrawler
Imports Microsoft.CodeAnalysis.VisualBasic.CodeGeneration
Imports Microsoft.CodeAnalysis.Text
Imports Microsoft.CodeAnalysis.UnitTests.Diagnostics
Imports Microsoft.CodeAnalysis.VisualBasic.Diagnostics.Analyzers
Imports Microsoft.CodeAnalysis.VisualBasic.Formatting
Imports Microsoft.CodeAnalysis.VisualBasic.Simplification

Namespace Microsoft.CodeAnalysis.Editor.VisualBasic.UnitTests.Formatting
    <UseExportProvider>
    Partial Public Class CodeCleanUpTests
        ' Format Document tests are handled by Format Document Test

        ' TESTS NEEDED but not found in C#
        'Apply object preference initialization preferences
        'Apply file header preferences

        <Fact>
        <Trait(Traits.Feature, Traits.Features.CodeCleanup)>
        Public Function VisualBasicRemoveUnusedImports() As Task
            Dim code = "Imports System.Collections.Generic
Imports System
Friend Class Program
    Public Shared Sub Main(args() As String)
        Console.WriteLine(list.Count)
    End Sub
End Class
"

            Dim expected = "Friend Class Program
    Public Shared Sub Main(args() As String)
        Console.WriteLine(list.Count)
    End Sub
End Class
"
            Return AssertCodeCleanupResultAsync(expected, code)
        End Function

        <Fact>
        <Trait(Traits.Feature, Traits.Features.CodeCleanup)>
        Public Function VisualBasicSortImports() As Task
            Dim code = "Imports System.Reflection
Imports System.IO
Friend Class Program
    Public Shared Sub Main(args() As String)
        Dim location As ImmutableArray(Of String) = Assembly.Load(""System.Windows.Forms"").Location
        Dim SourceText As String
        Using myFileStream As FileStream = File.OpenRead(location)
            SourceText = myFileStream.GetFileTextFromStream()
        End Using
    End Sub
End Class
"

            Dim expected = "Imports System.IO
Imports System.Reflection
Friend Class Program
    Public Shared Sub Main(args() As String)
        Dim location As ImmutableArray(Of String) = Assembly.Load(""System.Windows.Forms"").Location
        Dim SourceText As String
        Using myFileStream As FileStream = File.OpenRead(location)
            SourceText = myFileStream.GetFileTextFromStream()
        End Using
    End Sub
End Class
"
            Return AssertCodeCleanupResultAsync(expected, code)
        End Function

        <Fact>
        <Trait(Traits.Feature, Traits.Features.CodeCleanup)>
        Public Function VisualBasicGroupUsings() As Task
            'Apply imports directive placement preference
            Dim code As String = "Imports M
Imports System.IO
Friend NotInheritable Class Program
    Private Shared Sub Main(args As String())
        Dim location As ImmutableArray(Of String) = Assembly.Load(""System.Windows.Forms"").Location
        Dim SourceText As String
        Using myFileStream As FileStream = File.OpenRead(location)
            SourceText = myFileStream.GetFileTextFromStream()
        End Using

        Dim tempVar As New Goo
    End Sub
End Class

Namespace M
    Public Class Goo
    End Class
End Namespace
"

            Dim expected As String = "Imports M

Imports System.IO
Friend NotInheritable Class Program
    Private Shared Sub Main(args As String())
        Dim location As ImmutableArray(Of String) = Assembly.Load(""System.Windows.Forms"").Location
        Dim SourceText As String
        Using myFileStream As FileStream = File.OpenRead(location)
            SourceText = myFileStream.GetFileTextFromStream()
        End Using

        Dim tempVar As New Goo
    End Sub
End Class

Namespace M
    Public Class Goo
    End Class
End Namespace
"
            Return AssertCodeCleanupResultAsync(expected, code, systemImportsFirst:=False, separateImportsGroups:=True)
        End Function

        <Fact>
        <Trait(Traits.Feature, Traits.Features.CodeCleanup)>
        Public Function VisualBasicSortAndGroupUsings() As Task
            'Apply imports directive placement preference
            Dim code As String = "Imports M

Imports System.IO
Friend NotInheritable Class Program
    Private Shared Sub Main(args As String())
        Dim location As ImmutableArray(Of String) = Assembly.Load(""System.Windows.Forms"").Location
        Dim SourceText As String
        Using myFileStream As FileStream = File.OpenRead(location)
            SourceText = myFileStream.GetFileTextFromStream()
        End Using

        Dim tempVar As New Goo
    End Sub
End Class

Namespace M
    Public Class Goo
    End Class
End Namespace
"

            Dim expected As String = "Imports System.IO

Imports M
Friend NotInheritable Class Program
    Private Shared Sub Main(args As String())
        Dim location As ImmutableArray(Of String) = Assembly.Load(""System.Windows.Forms"").Location
        Dim SourceText As String
        Using myFileStream As FileStream = File.OpenRead(location)
            SourceText = myFileStream.GetFileTextFromStream()
        End Using

        Dim tempVar As New Goo
    End Sub
End Class

Namespace M
    Public Class Goo
    End Class
End Namespace
"
            Return AssertCodeCleanupResultAsync(expected, code, systemImportsFirst:=True, separateImportsGroups:=True)
        End Function

        <Fact>
        <Trait(Traits.Feature, Traits.Features.CodeCleanup)>
        Public Function VisualBasicRemoveUnusedVariable() As Task
            'Remove unused variables
            Dim code As String = "Public Class Program
    Public Shared Sub Method()
        Dim i as integer
    End Sub
End Class
"
            Dim expected As String = "Public Class Program
    Public Shared Sub Method()
    End Sub
End Class
"
            Return AssertCodeCleanupResultAsync(expected, code)
        End Function

        <Fact(Skip:="Not implemented")>
        <Trait(Traits.Feature, Traits.Features.CodeCleanup)>
        Public Function VisualBasicRemovePrivateMemberIfUnused() As Task
            Dim code As String = "Friend Class Program
    Private Shared Sub Method()
    End Sub
End Class
"
            Dim expected As String = "Friend Class Program
End Class
"
            Return AssertCodeCleanupResultAsync(expected, code)
        End Function

        <Fact>
        <Trait(Traits.Feature, Traits.Features.CodeCleanup)>
        Public Function VisualBasicAddAccessibilityModifiers() As Task
            Dim code As String = "Class Program
    Public Shared Sub Method()
        Console.WriteLine(""Hello"")
    End Sub
End Class
"
            Dim expected As String = "Friend Class Program
    Public Shared Sub Method()
        Console.WriteLine(""Hello"")
    End Sub
End Class
"
            Return AssertCodeCleanupResultAsync(expected, code)
        End Function

        <Fact>
        <Trait(Traits.Feature, Traits.Features.CodeCleanup)>
        Public Function VisualBasicRemoveUnnecessaryCast() As Task
            Dim code As String = "Public Class Program
    Public Shared Sub Method()
        Dim s as string = CStr(""Hello"")
        Console.WriteLine(s)
    End Sub
End Class
"
            Dim expected As String = "Public Class Program
    Public Shared Sub Method()
        Dim s as string = ""Hello""
        Console.WriteLine(s)
    End Sub
End Class
"
            Return AssertCodeCleanupResultAsync(expected, code)
        End Function

        <Fact>
        <Trait(Traits.Feature, Traits.Features.CodeCleanup)>
        Public Shared Function VisualBasicSortAccessibilityModifiers() As Task
            Dim code As String = "Public Class Program
    Shared Public Sub Method()
        Console.WriteLine(""Hello"")
    End Sub
End Class
"
            Dim expected As String = "Public Class Program
    Public Shared Sub Method()
        Console.WriteLine(""Hello"")
    End Sub
End Class
"
            Return AssertCodeCleanupResultAsync(expected, code)
        End Function

        <Fact>
        <Trait(Traits.Feature, Traits.Features.CodeCleanup)>
        Public Function VisualBasicMakePrivateFieldReadOnly() As Task
            Dim code = "Friend Class Program
    Private _a() As String

    Public Sub New(args() As String)
        If _a.Length = 0 Then Throw New ArgumentException(NameOf(_a))
        _a = args
    End Sub
End Class"

            Dim expected = "Friend Class Program
    Private ReadOnly _a() As String

    Public Sub New(args() As String)
        If _a.Length = 0 Then Throw New ArgumentException(NameOf(_a))
        _a = args
    End Sub
End Class"
            Return AssertCodeCleanupResultAsync(expected, code)
        End Function

        <Fact>
        <Trait(Traits.Feature, Traits.Features.CodeCleanup)>
        Public Shared Function VisualBasicApplyMeQualification() As Task
            Dim code As String = "Public Class Program
    Private _value As String

    Public Sub Method()
        _value = ""Hello""
        Me.PrintHello()
        PrintHello()
    End Sub

    Private Sub PrintHello()
        Console.WriteLine(_value)
    End Sub
End Class
"
            Dim expected As String = "Public Class Program
    Private _value As String

    Public Sub Method()
        _value = ""Hello""
        PrintHello()
        PrintHello()
    End Sub

    Private Sub PrintHello()
        Console.WriteLine(_value)
    End Sub
End Class
"
            Return AssertCodeCleanupResultAsync(expected, code)
        End Function

        Private Const _code As String = "
Class C
    Public Sub M1(x As Integer)
        Select Case x
            Case 1, 2
                Exit Select
            Case = 10
                Exit Select
            Case Else
                Exit Select
        End Select

        Select Case x
            Case 1
                Exit Select
            Case = 1000
                Exit Select
            Case Else
                Exit Select
        End Select

        Select Case x
            Case 10 To 500
                Exit Select
            Case = 1000
                Exit Select
            Case Else
                Exit Select
        End Select

        Select Case x
            Case 1, 980 To 985
                Exit Select
            Case Else
                Exit Select
        End Select

        Select Case x
            Case 1 to 3, 980 To 985
                Exit Select
        End Select

        Select Case x
            Case 1
                Exit Select
            Case > 100000
                Exit Select
        End Select

        Select Case x
            Case Else
                Exit Select
        End Select

        Select Case x
        End Select

        Select Case x
            Case 1
                Exit Select
            Case
                Exit Select
        End Select

        Select Case x
            Case 1
                Exit Select
            Case =
                Exit Select
        End Select

        Select Case x
            Case 1
                Exit Select
            Case 2 to
                Exit Select
        End Select
    End Sub
End Class
"

        Private Const _expected As String = "
Class C
    Public Sub M1(x As Integer)
        Select Case x
            Case 1, 2
                Exit Select
            Case = 10
                Exit Select
        End Select

        Select Case x
            Case 1
                Exit Select
            Case = 1000
                Exit Select
        End Select

        Select Case x
            Case 10 To 500
                Exit Select
            Case = 1000
                Exit Select
        End Select

        Select Case x
            Case 1, 980 To 985
                Exit Select
        End Select

        Select Case x
            Case 1 to 3, 980 To 985
                Exit Select
        End Select

        Select Case x
            Case 1
                Exit Select
            Case > 100000
                Exit Select
        End Select

        Select Case x
        End Select

        Select Case x
        End Select

        Select Case x
            Case 1
                Exit Select
            Case
                Exit Select
        End Select

        Select Case x
            Case 1
                Exit Select
            Case =
                Exit Select
        End Select

        Select Case x
            Case 1
                Exit Select
            Case 2 to
                Exit Select
        End Select
    End Sub
End Class
"

        <Fact>
        <Trait(Traits.Feature, Traits.Features.CodeCleanup)>
        Public Shared Async Function RunThirdPartyFixer() As Task
            Await TestThirdPartyCodeFixer(Of TestThirdPartyCodeFixWithFixAll, CaseTestAnalyzer)(_expected, _code)
        End Function

        <Theory>
        <InlineData(DiagnosticSeverity.Warning)>
        <InlineData(DiagnosticSeverity.Error)>
        <Trait(Traits.Feature, Traits.Features.CodeCleanup)>
        Public Shared Async Function RunThirdPartyFixerWithSeverityOfWarningOrHigher(severity As DiagnosticSeverity) As Task
            Await TestThirdPartyCodeFixer(Of TestThirdPartyCodeFixWithFixAll, CaseTestAnalyzer)(_expected, _code, severity)
        End Function

        <Theory>
        <InlineData(DiagnosticSeverity.Hidden)>
        <InlineData(DiagnosticSeverity.Info)>
        <Trait(Traits.Feature, Traits.Features.CodeCleanup)>
        Public Shared Async Function DoNotRunThirdPartyFixerWithSeverityLessThanWarning(severity As DiagnosticSeverity) As Task
            Await TestThirdPartyCodeFixer(Of TestThirdPartyCodeFixWithFixAll, CaseTestAnalyzer)(_code, _code, severity)
        End Function

        <Fact>
        <Trait(Traits.Feature, Traits.Features.CodeCleanup)>
        Public Shared Async Function DoNotRunThirdPartyFixerIfItDoesNotSupportDocumentScope() As Task
            Await TestThirdPartyCodeFixer(Of TestThirdPartyCodeFixDoesNotSupportDocumentScope, CaseTestAnalyzer)(_code, _code)
        End Function

        <Fact>
        <Trait(Traits.Feature, Traits.Features.CodeCleanup)>
        Public Shared Async Function DoNotApplyFixerIfChangesAreMadeOutsideDocument() As Task
            Await TestThirdPartyCodeFixer(Of TestThirdPartyCodeFixModifiesSolution, CaseTestAnalyzer)(_code, _code)
        End Function

        <Fact>
        <Trait(Traits.Feature, Traits.Features.CodeCleanup)>
        Public Shared Async Function DoNotRunThirdPartyFixerWithNoFixAll() As Task
            Await TestThirdPartyCodeFixer(Of TestThirdPartyCodeFixWithOutFixAll, CaseTestAnalyzer)(_code, _code)
        End Function

        Private Shared Async Function TestThirdPartyCodeFixer(Of TCodefix As {CodeFixProvider, New}, TAnalyzer As {DiagnosticAnalyzer, New})(expected As String, code As String, Optional severity As DiagnosticSeverity = DiagnosticSeverity.Warning) As Task
            Using workspace = TestWorkspace.CreateVisualBasic(code, composition:=EditorTestCompositions.EditorFeaturesWpf.AddParts(GetType(TCodefix)))
                Dim options = CodeActionOptions.DefaultProvider
                Dim project = workspace.CurrentSolution.Projects.Single()
                Dim map = New Dictionary(Of String, ImmutableArray(Of DiagnosticAnalyzer)) From
                    {
                        {LanguageNames.VisualBasic, ImmutableArray.Create(Of DiagnosticAnalyzer)(New TAnalyzer())}
                    }
                Dim analyzer As DiagnosticAnalyzer = New TAnalyzer()
                Dim diagnosticIds = analyzer.SupportedDiagnostics.SelectAsArray(Function(d) d.Id)

                Dim editorconfigText = "is_global = true"
                For Each diagnosticId In diagnosticIds
                    editorconfigText += $"{Environment.NewLine}dotnet_diagnostic.{diagnosticId}.severity = {severity.ToEditorConfigString()}"
                Next

                project = project.AddAnalyzerReference(New TestAnalyzerReferenceByLanguage(map))
                project = project.Solution.WithProjectFilePath(project.Id, $"z:\\{project.FilePath}").GetProject(project.Id)
                project = project.AddAnalyzerConfigDocument(".editorconfig", SourceText.From(editorconfigText), filePath:="z:\\.editorconfig").Project
                workspace.TryApplyChanges(project.Solution)

                ' register this workspace to solution crawler so that analyzer service associate itself with given workspace
                Dim incrementalAnalyzerProvider = TryCast(workspace.ExportProvider.GetExportedValue(Of IDiagnosticAnalyzerService)(), IIncrementalAnalyzerProvider)
                incrementalAnalyzerProvider.CreateIncrementalAnalyzer(workspace)

                Dim hostdoc = workspace.Documents.[Single]()
                Dim document = workspace.CurrentSolution.GetDocument(hostdoc.Id)

                Dim codeCleanupService = document.GetLanguageService(Of ICodeCleanupService)()

                Dim enabledDiagnostics = codeCleanupService.GetAllDiagnostics()

                Dim newDoc = Await codeCleanupService.CleanupAsync(
                    document,
                    enabledDiagnostics,
                    New ProgressTracker,
                    options,
                    CancellationToken.None)

                Dim actual = Await newDoc.GetTextAsync()

                AssertEx.EqualOrDiff(expected, actual.ToString())
            End Using
        End Function

        ''' <summary>
        ''' Assert the expected code value equals the actual processed input <paramref name="code"/>.
        ''' </summary>
        ''' <param name="expected">The actual processed code to verify against.</param>
        ''' <param name="code">The input code to be processed and tested.</param>
        ''' <param name="systemImportsFirst">Indicates whether <c><see cref="System"/>.*</c> '<c>Imports</c>' directives should preceded others. Default is <c>true</c>.</param>
        ''' <param name="separateImportsGroups">Indicates whether '<c>Imports</c>' directives should be organized into separated groups. Default is <c>true</c>.</param>
        ''' <returns>The <see cref="Task"/> to test code cleanup.</returns>
        Private Protected Shared Async Function AssertCodeCleanupResultAsync(expected As String,
                                                                             code As String,
                                                                             Optional systemImportsFirst As Boolean = True,
                                                                             Optional separateImportsGroups As Boolean = False) As Task
            Using workspace = TestWorkspace.CreateVisualBasic(code, composition:=EditorTestCompositions.EditorFeaturesWpf)
<<<<<<< HEAD
                Dim options = CodeActionOptions.Default

                Dim solution = workspace.CurrentSolution _
                    .WithOptions(workspace.Options _
                    .WithChangedOption(GenerationOptions.PlaceSystemNamespaceFirst,
                                       LanguageNames.VisualBasic,
                                       systemImportsFirst) _
                    .WithChangedOption(GenerationOptions.SeparateImportDirectiveGroups,
                                       LanguageNames.VisualBasic,
                                       separateImportsGroups)) _
                    .WithAnalyzerReferences({
                        New AnalyzerFileReference(GetType(VisualBasicCompilerDiagnosticAnalyzer).Assembly.Location, TestAnalyzerAssemblyLoader.LoadFromFile),
                        New AnalyzerFileReference(GetType(MakeFieldReadonlyDiagnosticAnalyzer).Assembly.Location, TestAnalyzerAssemblyLoader.LoadFromFile),
                        New AnalyzerFileReference(GetType(VisualBasicPreferFrameworkTypeDiagnosticAnalyzer).Assembly.Location, TestAnalyzerAssemblyLoader.LoadFromFile)
                                            })
=======

                ' must set global options since incremental analyzer infra reads from global options
                Dim globalOptions = workspace.GlobalOptions
                globalOptions.SetGlobalOption(New OptionKey(GenerationOptions.SeparateImportDirectiveGroups, LanguageNames.VisualBasic), separateImportsGroups)
                globalOptions.SetGlobalOption(New OptionKey(GenerationOptions.PlaceSystemNamespaceFirst, LanguageNames.VisualBasic), systemImportsFirst)

                Dim solution = workspace.CurrentSolution.WithAnalyzerReferences(
                {
                    New AnalyzerFileReference(GetType(VisualBasicCompilerDiagnosticAnalyzer).Assembly.Location, TestAnalyzerAssemblyLoader.LoadFromFile),
                    New AnalyzerFileReference(GetType(MakeFieldReadonlyDiagnosticAnalyzer).Assembly.Location, TestAnalyzerAssemblyLoader.LoadFromFile),
                    New AnalyzerFileReference(GetType(VisualBasicPreferFrameworkTypeDiagnosticAnalyzer).Assembly.Location, TestAnalyzerAssemblyLoader.LoadFromFile)
                })
>>>>>>> 80a8ce8d

                workspace.TryApplyChanges(solution)

                ' register this workspace to solution crawler so that analyzer service associate itself with given workspace
                Dim incrementalAnalyzerProvider = TryCast(workspace.ExportProvider.GetExportedValue(Of IDiagnosticAnalyzerService)(), IIncrementalAnalyzerProvider)
                incrementalAnalyzerProvider.CreateIncrementalAnalyzer(workspace)

                Dim hostdoc = workspace.Documents.[Single]()
                Dim document = workspace.CurrentSolution.GetDocument(hostdoc.Id)

                Dim codeCleanupService = document.GetLanguageService(Of ICodeCleanupService)()

                Dim enabledDiagnostics = codeCleanupService.GetAllDiagnostics()

                Dim newDoc = Await codeCleanupService.CleanupAsync(
                    document,
                    enabledDiagnostics,
                    New ProgressTracker,
<<<<<<< HEAD
                    options,
=======
                    globalOptions.CreateProvider(),
>>>>>>> 80a8ce8d
                    CancellationToken.None)

                Dim actual = Await newDoc.GetTextAsync()

                AssertEx.EqualOrDiff(expected, actual.ToString())
            End Using
        End Function

        <PartNotDiscoverable, [Shared], ExportCodeFixProvider(LanguageNames.VisualBasic)>
        Private Class TestThirdPartyCodeFixWithFixAll : Inherits TestThirdPartyCodeFix

            <ImportingConstructor>
            <Obsolete(MefConstruction.ImportingConstructorMessage, True)>
            Public Sub New()
            End Sub

            Public Overrides Function GetFixAllProvider() As FixAllProvider
                Return BatchFixAllProvider.Instance
            End Function
        End Class

        <PartNotDiscoverable, [Shared], ExportCodeFixProvider(LanguageNames.VisualBasic)>
        Private Class TestThirdPartyCodeFixWithOutFixAll : Inherits TestThirdPartyCodeFix

            <ImportingConstructor>
            <Obsolete(MefConstruction.ImportingConstructorMessage, True)>
            Public Sub New()
            End Sub
        End Class

        <PartNotDiscoverable, [Shared], ExportCodeFixProvider(LanguageNames.VisualBasic)>
        Private Class TestThirdPartyCodeFixModifiesSolution : Inherits TestThirdPartyCodeFix

            <ImportingConstructor>
            <Obsolete(MefConstruction.ImportingConstructorMessage, True)>
            Public Sub New()
            End Sub

            Public Overrides Function GetFixAllProvider() As FixAllProvider
                Return New ModifySolutionFixAll
            End Function

            Private Class ModifySolutionFixAll : Inherits FixAllProvider

                Public Overrides Function GetFixAsync(fixAllContext As FixAllContext) As Task(Of CodeAction)
                    Dim solution = fixAllContext.Solution
                    Return Task.FromResult(CodeAction.Create(
                                           "Remove default case",
                                           Async Function(cancellationToken)
                                               Dim toFix = Await fixAllContext.GetDocumentDiagnosticsToFixAsync()
                                               Dim project As Project = Nothing
                                               For Each kvp In toFix
                                                   Dim document = kvp.Key
                                                   project = document.Project
                                                   Dim diagnostics = kvp.Value
                                                   Dim root = Await document.GetSyntaxRootAsync(cancellationToken)
                                                   For Each diagnostic In diagnostics
                                                       Dim node = (Await diagnostic.Location.SourceTree.GetRootAsync(cancellationToken)).FindNode(diagnostic.Location.SourceSpan)
                                                       document = document.WithSyntaxRoot(root.RemoveNode(node.Parent, SyntaxRemoveOptions.KeepNoTrivia))
                                                   Next

                                                   solution = solution.WithDocumentText(document.Id, Await document.GetTextAsync())
                                               Next

                                               Return solution.AddDocument(DocumentId.CreateNewId(project.Id), "new.vb", SourceText.From(""))
                                           End Function,
                                           NameOf(TestThirdPartyCodeFix)))
                End Function
            End Class
        End Class

        <PartNotDiscoverable, [Shared], ExportCodeFixProvider(LanguageNames.VisualBasic)>
        Private Class TestThirdPartyCodeFixDoesNotSupportDocumentScope : Inherits TestThirdPartyCodeFix

            <ImportingConstructor>
            <Obsolete(MefConstruction.ImportingConstructorMessage, True)>
            Public Sub New()
            End Sub

            Public Overrides Function GetFixAllProvider() As FixAllProvider
                Return New ModifySolutionFixAll
            End Function

            Private Class ModifySolutionFixAll : Inherits FixAllProvider

                Public Overrides Function GetSupportedFixAllScopes() As IEnumerable(Of FixAllScope)
                    Return {FixAllScope.Project, FixAllScope.Solution, FixAllScope.Custom}
                End Function

                Public Overrides Function GetFixAsync(fixAllContext As FixAllContext) As Task(Of CodeAction)
                    Dim solution = fixAllContext.Solution
                    Return Task.FromResult(CodeAction.Create(
                                           "Remove default case",
                                           Async Function(cancellationToken)
                                               Dim toFix = Await fixAllContext.GetDocumentDiagnosticsToFixAsync()
                                               Dim project As Project = Nothing
                                               For Each kvp In toFix
                                                   Dim document = kvp.Key
                                                   project = document.Project
                                                   Dim diagnostics = kvp.Value
                                                   Dim root = Await document.GetSyntaxRootAsync(cancellationToken)
                                                   For Each diagnostic In diagnostics
                                                       Dim node = (Await diagnostic.Location.SourceTree.GetRootAsync(cancellationToken)).FindNode(diagnostic.Location.SourceSpan)
                                                       document = document.WithSyntaxRoot(root.RemoveNode(node.Parent, SyntaxRemoveOptions.KeepNoTrivia))
                                                   Next

                                                   solution = solution.WithDocumentText(document.Id, Await document.GetTextAsync())
                                               Next

                                               Return solution.AddDocument(DocumentId.CreateNewId(project.Id), "new.vb", SourceText.From(""))
                                           End Function,
                                           NameOf(TestThirdPartyCodeFix)))
                End Function
            End Class
        End Class

        Private Class TestThirdPartyCodeFix : Inherits CodeFixProvider

            Public Overrides ReadOnly Property FixableDiagnosticIds As ImmutableArray(Of String)
                Get
                    Return ImmutableArray.Create("HasDefaultCase")
                End Get
            End Property

            Public Overrides Function RegisterCodeFixesAsync(context As CodeFixContext) As Task
                For Each diagnostic In context.Diagnostics
                    context.RegisterCodeFix(
                        CodeAction.Create(
                            "Remove default case",
                            Async Function(cancellationToken)
                                Dim root = Await context.Document.GetSyntaxRootAsync(cancellationToken)
                                Dim node = (Await diagnostic.Location.SourceTree.GetRootAsync(cancellationToken)).FindNode(diagnostic.Location.SourceSpan)
                                Return context.Document.WithSyntaxRoot(root.RemoveNode(node.Parent, SyntaxRemoveOptions.KeepNoTrivia))
                            End Function,
                            NameOf(TestThirdPartyCodeFix)),
                    diagnostic)
                Next

                Return Task.CompletedTask
            End Function
        End Class
    End Class
End Namespace<|MERGE_RESOLUTION|>--- conflicted
+++ resolved
@@ -5,10 +5,7 @@
 Imports System.Collections.Immutable
 Imports System.Composition
 Imports System.Threading
-<<<<<<< HEAD
-=======
 Imports Microsoft.CodeAnalysis.AddImport
->>>>>>> 80a8ce8d
 Imports Microsoft.CodeAnalysis.CodeActions
 Imports Microsoft.CodeAnalysis.CodeCleanup
 Imports Microsoft.CodeAnalysis.CodeGeneration
@@ -582,23 +579,6 @@
                                                                              Optional systemImportsFirst As Boolean = True,
                                                                              Optional separateImportsGroups As Boolean = False) As Task
             Using workspace = TestWorkspace.CreateVisualBasic(code, composition:=EditorTestCompositions.EditorFeaturesWpf)
-<<<<<<< HEAD
-                Dim options = CodeActionOptions.Default
-
-                Dim solution = workspace.CurrentSolution _
-                    .WithOptions(workspace.Options _
-                    .WithChangedOption(GenerationOptions.PlaceSystemNamespaceFirst,
-                                       LanguageNames.VisualBasic,
-                                       systemImportsFirst) _
-                    .WithChangedOption(GenerationOptions.SeparateImportDirectiveGroups,
-                                       LanguageNames.VisualBasic,
-                                       separateImportsGroups)) _
-                    .WithAnalyzerReferences({
-                        New AnalyzerFileReference(GetType(VisualBasicCompilerDiagnosticAnalyzer).Assembly.Location, TestAnalyzerAssemblyLoader.LoadFromFile),
-                        New AnalyzerFileReference(GetType(MakeFieldReadonlyDiagnosticAnalyzer).Assembly.Location, TestAnalyzerAssemblyLoader.LoadFromFile),
-                        New AnalyzerFileReference(GetType(VisualBasicPreferFrameworkTypeDiagnosticAnalyzer).Assembly.Location, TestAnalyzerAssemblyLoader.LoadFromFile)
-                                            })
-=======
 
                 ' must set global options since incremental analyzer infra reads from global options
                 Dim globalOptions = workspace.GlobalOptions
@@ -611,7 +591,6 @@
                     New AnalyzerFileReference(GetType(MakeFieldReadonlyDiagnosticAnalyzer).Assembly.Location, TestAnalyzerAssemblyLoader.LoadFromFile),
                     New AnalyzerFileReference(GetType(VisualBasicPreferFrameworkTypeDiagnosticAnalyzer).Assembly.Location, TestAnalyzerAssemblyLoader.LoadFromFile)
                 })
->>>>>>> 80a8ce8d
 
                 workspace.TryApplyChanges(solution)
 
@@ -630,11 +609,7 @@
                     document,
                     enabledDiagnostics,
                     New ProgressTracker,
-<<<<<<< HEAD
-                    options,
-=======
                     globalOptions.CreateProvider(),
->>>>>>> 80a8ce8d
                     CancellationToken.None)
 
                 Dim actual = Await newDoc.GetTextAsync()
