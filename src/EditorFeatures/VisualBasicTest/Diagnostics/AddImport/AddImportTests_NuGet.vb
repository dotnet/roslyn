--- conflicted
+++ resolved
@@ -60,11 +60,7 @@
             packageServiceMock.Setup(Function(s) s.FindReferenceAssembliesWithTypeAsync("NuGetType", 0, It.IsAny(Of CancellationToken))).
                 Returns(Function() ValueTaskFactory.FromResult(ImmutableArray(Of ReferenceAssemblyWithTypeResult).Empty))
             packageServiceMock.Setup(Function(s) s.FindPackagesWithTypeAsync(NugetOrgSource, "NuGetType", 0, It.IsAny(Of CancellationToken)())).
-<<<<<<< HEAD
-                Returns(CreateSearchResultAsync("NuGetPackage", "NuGetType", CreateNameParts("NuGetNamespace")))
-=======
-                Returns(Function() CreateSearchResult("NuGetPackage", "NuGetType", CreateNameParts("NuGetNamespace")))
->>>>>>> 1659203d
+                Returns(Function() CreateSearchResultAsync("NuGetPackage", "NuGetType", CreateNameParts("NuGetNamespace")))
 
             Await TestInRegularAndScriptAsync(
 "
@@ -93,11 +89,7 @@
             packageServiceMock.Setup(Function(s) s.FindReferenceAssembliesWithTypeAsync("NuGetType", 0, It.IsAny(Of CancellationToken))).
                 Returns(Function() ValueTaskFactory.FromResult(ImmutableArray(Of ReferenceAssemblyWithTypeResult).Empty))
             packageServiceMock.Setup(Function(s) s.FindPackagesWithTypeAsync(NugetOrgSource, "NuGetType", 0, It.IsAny(Of CancellationToken)())).
-<<<<<<< HEAD
-                Returns(CreateSearchResultAsync("NuGetPackage", "NuGetType", CreateNameParts("NS1", "NS2")))
-=======
-                Returns(Function() CreateSearchResult("NuGetPackage", "NuGetType", CreateNameParts("NS1", "NS2")))
->>>>>>> 1659203d
+                Returns(Function() CreateSearchResultAsync("NuGetPackage", "NuGetType", CreateNameParts("NS1", "NS2")))
 
             Await TestInRegularAndScriptAsync(
 "
@@ -126,11 +118,7 @@
             packageServiceMock.Setup(Function(s) s.FindReferenceAssembliesWithTypeAsync("NuGetType", 0, It.IsAny(Of CancellationToken))).
                 Returns(Function() ValueTaskFactory.FromResult(ImmutableArray(Of ReferenceAssemblyWithTypeResult).Empty))
             packageServiceMock.Setup(Function(s) s.FindPackagesWithTypeAsync(NugetOrgSource, "NuGetType", 0, It.IsAny(Of CancellationToken)())).
-<<<<<<< HEAD
-                Returns(CreateSearchResultAsync("NuGetPackage", "NuGetType", CreateNameParts("NS1", "NS2")))
-=======
-                Returns(Function() CreateSearchResult("NuGetPackage", "NuGetType", CreateNameParts("NS1", "NS2")))
->>>>>>> 1659203d
+                Returns(Function() CreateSearchResultAsync("NuGetPackage", "NuGetType", CreateNameParts("NS1", "NS2")))
 
             Await TestInRegularAndScriptAsync(
 "
@@ -155,11 +143,7 @@
             packageServiceMock.Setup(Function(s) s.FindReferenceAssembliesWithTypeAsync("NuGetType", 0, It.IsAny(Of CancellationToken))).
                 Returns(Function() ValueTaskFactory.FromResult(ImmutableArray(Of ReferenceAssemblyWithTypeResult).Empty))
             packageServiceMock.Setup(Function(s) s.FindPackagesWithTypeAsync(NugetOrgSource, "NuGetType", 0, It.IsAny(Of CancellationToken)())).
-<<<<<<< HEAD
-                Returns(CreateSearchResultAsync("NuGetPackage", "NuGetType", CreateNameParts("NS1", "NS2")))
-=======
-                Returns(Function() CreateSearchResult("NuGetPackage", "NuGetType", CreateNameParts("NS1", "NS2")))
->>>>>>> 1659203d
+                Returns(Function() CreateSearchResultAsync("NuGetPackage", "NuGetType", CreateNameParts("NS1", "NS2")))
 
             Await TestMissingInRegularAndScriptAsync(
 "
@@ -184,11 +168,7 @@
             packageServiceMock.Setup(Function(s) s.FindReferenceAssembliesWithTypeAsync("NuGetType", 0, It.IsAny(Of CancellationToken))).
                 Returns(Function() ValueTaskFactory.FromResult(ImmutableArray(Of ReferenceAssemblyWithTypeResult).Empty))
             packageServiceMock.Setup(Function(s) s.FindPackagesWithTypeAsync(NugetOrgSource, "NuGetType", 0, It.IsAny(Of CancellationToken)())).
-<<<<<<< HEAD
-                Returns(CreateSearchResultAsync("NuGetPackage", "NuGetType", CreateNameParts("NS1", "NS2")))
-=======
-                Returns(Function() CreateSearchResult("NuGetPackage", "NuGetType", CreateNameParts("NS1", "NS2")))
->>>>>>> 1659203d
+                Returns(Function() CreateSearchResultAsync("NuGetPackage", "NuGetType", CreateNameParts("NS1", "NS2")))
 
             Dim data = New ProviderData(installerServiceMock.Object, packageServiceMock.Object)
             Await TestSmartTagTextAsync(
@@ -230,11 +210,7 @@
             packageServiceMock.Setup(Function(s) s.FindReferenceAssembliesWithTypeAsync("NuGetType", 0, It.IsAny(Of CancellationToken))).
                 Returns(Function() ValueTaskFactory.FromResult(ImmutableArray(Of ReferenceAssemblyWithTypeResult).Empty))
             packageServiceMock.Setup(Function(s) s.FindPackagesWithTypeAsync(NugetOrgSource, "NuGetType", 0, It.IsAny(Of CancellationToken)())).
-<<<<<<< HEAD
-                Returns(CreateSearchResultAsync("NuGetPackage", "NuGetType", CreateNameParts("NuGetNamespace")))
-=======
-                Returns(Function() CreateSearchResult("NuGetPackage", "NuGetType", CreateNameParts("NuGetNamespace")))
->>>>>>> 1659203d
+                Returns(Function() CreateSearchResultAsync("NuGetPackage", "NuGetType", CreateNameParts("NuGetNamespace")))
 
             Await TestInRegularAndScriptAsync(
 "
@@ -266,11 +242,7 @@
             packageServiceMock.Setup(Function(s) s.FindReferenceAssembliesWithTypeAsync("NuGetType", 0, It.IsAny(Of CancellationToken))).
                 Returns(Function() ValueTaskFactory.FromResult(ImmutableArray(Of ReferenceAssemblyWithTypeResult).Empty))
             packageServiceMock.Setup(Function(s) s.FindPackagesWithTypeAsync(NugetOrgSource, "NuGetType", 0, It.IsAny(Of CancellationToken)())).
-<<<<<<< HEAD
-                Returns(CreateSearchResultAsync("NuGetPackage", "NuGetType", CreateNameParts("NuGetNamespace")))
-=======
-                Returns(Function() CreateSearchResult("NuGetPackage", "NuGetType", CreateNameParts("NuGetNamespace")))
->>>>>>> 1659203d
+                Returns(Function() CreateSearchResultAsync("NuGetPackage", "NuGetType", CreateNameParts("NuGetNamespace")))
 
             Await TestInRegularAndScriptAsync(
 "
