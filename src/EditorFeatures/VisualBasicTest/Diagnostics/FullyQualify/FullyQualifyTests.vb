--- conflicted
+++ resolved
@@ -53,12 +53,7 @@
 End Namespace")
         End Function
 
-<<<<<<< HEAD
-        <Fact(Skip:="https://github.com/dotnet/roslyn/issues/51817")>
-        <Trait(Traits.Feature, Traits.Features.CodeActionsFullyQualify)>
-=======
-        <Fact, Trait(Traits.Feature, Traits.Features.CodeActionsFullyQualify)>
->>>>>>> 1659203d
+        <Fact, Trait(Traits.Feature, Traits.Features.CodeActionsFullyQualify)>
         Public Async Function TestOrdering() As Task
             Dim code = "
 namespace System.Windows.Controls
