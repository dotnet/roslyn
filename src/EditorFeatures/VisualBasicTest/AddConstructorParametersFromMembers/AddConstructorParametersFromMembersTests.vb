﻿' Copyright (c) Microsoft.  All Rights Reserved.  Licensed under the Apache License, Version 2.0.  See License.txt in the project root for license information.

Imports Microsoft.CodeAnalysis.AddConstructorParametersFromMembers
Imports Microsoft.CodeAnalysis.CodeRefactorings
Imports Microsoft.CodeAnalysis.Editor.VisualBasic.UnitTests.CodeRefactorings

Namespace Microsoft.CodeAnalysis.Editor.VisualBasic.UnitTests.AddConstructorParametersFromMembers
    Public Class AddConstructorParameterFromMembersTests
        Inherits AbstractVisualBasicCodeActionTest

        Protected Overrides Function CreateCodeRefactoringProvider(workspace As Workspace, parameters As TestParameters) As CodeRefactoringProvider
            Return New AddConstructorParametersFromMembersCodeRefactoringProvider()
        End Function

        <WorkItem(530592, "http://vstfdevdiv:8080/DevDiv2/DevDiv/_workitems/edit/530592")>
        <Fact, Trait(Traits.Feature, Traits.Features.CodeActionsAddConstructorParametersFromMembers)>
        Public Async Function TestAdd1() As Task
            Await TestInRegularAndScriptAsync(
"Class Program
    [|Private i As Integer
    Private s As String|]
    Public Sub New(i As Integer)
        Me.i = i
    End Sub
End Class",
"Class Program
    Private i As Integer
    Private s As String
    Public Sub New(i As Integer, s As String)
        Me.i = i
        Me.s = s
    End Sub
End Class")
        End Function

        <WorkItem(530592, "http://vstfdevdiv:8080/DevDiv2/DevDiv/_workitems/edit/530592")>
        <Fact, Trait(Traits.Feature, Traits.Features.CodeActionsAddConstructorParametersFromMembers)>
        Public Async Function TestAddOptional1() As Task
            Await TestInRegularAndScriptAsync(
"Class Program
    [|Private i As Integer
    Private s As String|]
    Public Sub New(i As Integer)
        Me.i = i
    End Sub
End Class",
"Class Program
    Private i As Integer
    Private s As String
    Public Sub New(i As Integer, Optional s As String = Nothing)
        Me.i = i
        Me.s = s
    End Sub
End Class",
index:=1)
        End Function

        <WorkItem(530592, "http://vstfdevdiv:8080/DevDiv2/DevDiv/_workitems/edit/530592")>
        <Fact, Trait(Traits.Feature, Traits.Features.CodeActionsAddConstructorParametersFromMembers)>
        Public Async Function TestAddToConstructorWithMostMatchingParameters1() As Task
            Await TestInRegularAndScriptAsync(
"Class Program
    [|Private i As Integer
    Private s As String
    Private b As Boolean|]
    Public Sub New(i As Integer)
        Me.i = i
    End Sub
    Public Sub New(i As Integer, s As String)
        Me.New(i)
        Me.s = s
    End Sub
End Class",
"Class Program
    Private i As Integer
    Private s As String
    Private b As Boolean
    Public Sub New(i As Integer)
        Me.i = i
    End Sub
    Public Sub New(i As Integer, s As String, b As Boolean)
        Me.New(i)
        Me.s = s
        Me.b = b
    End Sub
End Class")
        End Function

        <WorkItem(530592, "http://vstfdevdiv:8080/DevDiv2/DevDiv/_workitems/edit/530592")>
        <Fact, Trait(Traits.Feature, Traits.Features.CodeActionsAddConstructorParametersFromMembers)>
        Public Async Function TestAddOptionalToConstructorWithMostMatchingParameters1() As Task
            Await TestInRegularAndScriptAsync(
"Class Program
    [|Private i As Integer
    Private s As String
    Private b As Boolean|]
    Public Sub New(i As Integer)
        Me.i = i
    End Sub
    Public Sub New(i As Integer, s As String)
        Me.New(i)
        Me.s = s
    End Sub
End Class",
"Class Program
    Private i As Integer
    Private s As String
    Private b As Boolean
    Public Sub New(i As Integer)
        Me.i = i
    End Sub
    Public Sub New(i As Integer, s As String, Optional b As Boolean = Nothing)
        Me.New(i)
        Me.s = s
        Me.b = b
    End Sub
End Class",
index:=1)
        End Function

        <WorkItem(28775, "https://github.com/dotnet/roslyn/issues/28775")>
        <Fact, Trait(Traits.Feature, Traits.Features.CodeActionsAddConstructorParametersFromMembers)>
        Public Async Function TestAddParamtersToConstructorBySelectOneMember() As Task
            Await TestInRegularAndScriptAsync(
"Class Program
    Private i As Integer
    [|Private k As Integer|]
    Private j As Integer
    Public Sub New(i As Integer, j As Integer)
        Me.i = i
        Me.j = j
    End Sub
End Class",
"Class Program
    Private i As Integer
    Private k As Integer
    Private j As Integer
    Public Sub New(i As Integer, j As Integer, k As Integer)
        Me.i = i
        Me.j = j
        Me.k = k
    End Sub
End Class")
        End Function

        <WorkItem(28775, "https://github.com/dotnet/roslyn/issues/28775")>
        <Fact, Trait(Traits.Feature, Traits.Features.CodeActionsAddConstructorParametersFromMembers)>
        Public Async Function TestParametersAreStillRightIfMembersAreOutOfOrder() As Task
            Await TestInRegularAndScriptAsync(
"Class Program
    [|Private i As Integer
    Private k As Integer
    Private j As Integer|]
    Public Sub New(i As Integer, j As Integer)
        Me.i = i
        Me.j = j
    End Sub
End Class",
"Class Program
    [|Private i As Integer
    Private k As Integer
    Private j As Integer|]
    Public Sub New(i As Integer, j As Integer, k As Integer)
        Me.i = i
        Me.j = j
        Me.k = k
    End Sub
End Class")
        End Function

        <WorkItem(28775, "https://github.com/dotnet/roslyn/issues/28775")>
        <Fact, Trait(Traits.Feature, Traits.Features.CodeActionsAddConstructorParametersFromMembers)>
        Public Async Function TestNormalProperty() As Task
            Await TestInRegularAndScriptAsync(
"
Class Program
    [|Private i As Integer
    Property Hello As Integer = 1|]
    Public Sub New(i As Integer)
    End Sub
End Class",
"
Class Program
    Private i As Integer
    Property Hello As Integer = 1
    Public Sub New(i As Integer, hello As Integer)
        Me.Hello = hello
    End Sub
End Class"
            )
        End Function

        <WorkItem(28775, "https://github.com/dotnet/roslyn/issues/28775")>
        <Fact, Trait(Traits.Feature, Traits.Features.CodeActionsAddConstructorParametersFromMembers)>
        Public Async Function TestMissingIfFieldsAndPropertyAlreadyExists() As Task
            Await TestMissingAsync(
"
Class Program
    [|Private i As Integer
    Property Hello As Integer = 1|]
    Public Sub New(i As Integer, hello As Integer)
    End Sub
End Class")
        End Function

<<<<<<< HEAD
        <WorkItem(33601, "https://github.com/dotnet/roslyn/issues/33601")>
        <Fact, Trait(Traits.Feature, Traits.Features.CodeActionsAddConstructorParametersFromMembers)>
        Public Async Function TestPartialSelection() As Task
            Await TestInRegularAndScriptAsync(
"Class Program
    Private i As Integer
    Private [|s|] As String
    Public Sub New(i As Integer)
        Me.i = i
    End Sub
End Class",
"Class Program
    Private i As Integer
    Private s As String
    Public Sub New(i As Integer, s As String)
        Me.i = i
        Me.s = s
    End Sub
End Class")
        End Function

        <WorkItem(33601, "https://github.com/dotnet/roslyn/issues/33601")>
        <Fact, Trait(Traits.Feature, Traits.Features.CodeActionsAddConstructorParametersFromMembers)>
        Public Async Function TestMultiplePartialSelection() As Task
            Await TestInRegularAndScriptAsync(
"Class Program
    Private i As Integer
    Private [|s As String
    Private j|] As Integer
    Public Sub New(i As Integer)
        Me.i = i
    End Sub
End Class",
"Class Program
    Private i As Integer
    Private s As String
    Private j As Integer
    Public Sub New(i As Integer, s As String, j As Integer)
        Me.i = i
        Me.s = s
        Me.j = j
    End Sub
End Class")
        End Function

        <WorkItem(33601, "https://github.com/dotnet/roslyn/issues/33601")>
        <Fact, Trait(Traits.Feature, Traits.Features.CodeActionsAddConstructorParametersFromMembers)>
        Public Async Function TestMultiplePartialSelection2() As Task
            Await TestInRegularAndScriptAsync(
"Class Program
    Private i As Integer
    Private [|s As String
    Private |]j As Integer
    Public Sub New(i As Integer)
        Me.i = i
    End Sub
End Class",
"Class Program
    Private i As Integer
    Private s As String
    Private j As Integer
    Public Sub New(i As Integer, s As String)
        Me.i = i
        Me.s = s
    End Sub
End Class")
=======
        <WorkItem(33602, "https://github.com/dotnet/roslyn/issues/33602")>
        <Fact, Trait(Traits.Feature, Traits.Features.CodeActionsAddConstructorParametersFromMembers)>
        Public Async Function TestConstructorWithNoParameters() As Task
            Await TestInRegularAndScriptAsync(
"
Class Program
    [|Private i As Integer
    Property Hello As Integer = 1|]
    Public Sub New()
    End Sub
End Class",
"
Class Program
    [|Private i As Integer
    Property Hello As Integer = 1|]
    Public Sub New(i As Integer, hello As Integer)
        Me.i = i
        Me.Hello = hello
    End Sub
End Class"
)
        End Function

        <WorkItem(33602, "https://github.com/dotnet/roslyn/issues/33602")>
        <Fact, Trait(Traits.Feature, Traits.Features.CodeActionsAddConstructorParametersFromMembers)>
        Public Async Function TestDefaultConstructor() As Task
            Await TestMissingAsync(
"
Class Program
    [|Private i As Integer|]
End Class"
)

>>>>>>> 6f5be2ef
        End Function
    End Class
End Namespace<|MERGE_RESOLUTION|>--- conflicted
+++ resolved
@@ -1,4 +1,4 @@
-﻿' Copyright (c) Microsoft.  All Rights Reserved.  Licensed under the Apache License, Version 2.0.  See License.txt in the project root for license information.
+' Copyright (c) Microsoft.  All Rights Reserved.  Licensed under the Apache License, Version 2.0.  See License.txt in the project root for license information.
 
 Imports Microsoft.CodeAnalysis.AddConstructorParametersFromMembers
 Imports Microsoft.CodeAnalysis.CodeRefactorings
@@ -203,74 +203,6 @@
 End Class")
         End Function
 
-<<<<<<< HEAD
-        <WorkItem(33601, "https://github.com/dotnet/roslyn/issues/33601")>
-        <Fact, Trait(Traits.Feature, Traits.Features.CodeActionsAddConstructorParametersFromMembers)>
-        Public Async Function TestPartialSelection() As Task
-            Await TestInRegularAndScriptAsync(
-"Class Program
-    Private i As Integer
-    Private [|s|] As String
-    Public Sub New(i As Integer)
-        Me.i = i
-    End Sub
-End Class",
-"Class Program
-    Private i As Integer
-    Private s As String
-    Public Sub New(i As Integer, s As String)
-        Me.i = i
-        Me.s = s
-    End Sub
-End Class")
-        End Function
-
-        <WorkItem(33601, "https://github.com/dotnet/roslyn/issues/33601")>
-        <Fact, Trait(Traits.Feature, Traits.Features.CodeActionsAddConstructorParametersFromMembers)>
-        Public Async Function TestMultiplePartialSelection() As Task
-            Await TestInRegularAndScriptAsync(
-"Class Program
-    Private i As Integer
-    Private [|s As String
-    Private j|] As Integer
-    Public Sub New(i As Integer)
-        Me.i = i
-    End Sub
-End Class",
-"Class Program
-    Private i As Integer
-    Private s As String
-    Private j As Integer
-    Public Sub New(i As Integer, s As String, j As Integer)
-        Me.i = i
-        Me.s = s
-        Me.j = j
-    End Sub
-End Class")
-        End Function
-
-        <WorkItem(33601, "https://github.com/dotnet/roslyn/issues/33601")>
-        <Fact, Trait(Traits.Feature, Traits.Features.CodeActionsAddConstructorParametersFromMembers)>
-        Public Async Function TestMultiplePartialSelection2() As Task
-            Await TestInRegularAndScriptAsync(
-"Class Program
-    Private i As Integer
-    Private [|s As String
-    Private |]j As Integer
-    Public Sub New(i As Integer)
-        Me.i = i
-    End Sub
-End Class",
-"Class Program
-    Private i As Integer
-    Private s As String
-    Private j As Integer
-    Public Sub New(i As Integer, s As String)
-        Me.i = i
-        Me.s = s
-    End Sub
-End Class")
-=======
         <WorkItem(33602, "https://github.com/dotnet/roslyn/issues/33602")>
         <Fact, Trait(Traits.Feature, Traits.Features.CodeActionsAddConstructorParametersFromMembers)>
         Public Async Function TestConstructorWithNoParameters() As Task
@@ -303,8 +235,74 @@
     [|Private i As Integer|]
 End Class"
 )
-
->>>>>>> 6f5be2ef
+        End Function
+
+        <WorkItem(33601, "https://github.com/dotnet/roslyn/issues/33601")>
+        <Fact, Trait(Traits.Feature, Traits.Features.CodeActionsAddConstructorParametersFromMembers)>
+        Public Async Function TestPartialSelection() As Task
+            Await TestInRegularAndScriptAsync(
+"Class Program
+    Private i As Integer
+    Private [|s|] As String
+    Public Sub New(i As Integer)
+        Me.i = i
+    End Sub
+End Class",
+"Class Program
+    Private i As Integer
+    Private s As String
+    Public Sub New(i As Integer, s As String)
+        Me.i = i
+        Me.s = s
+    End Sub
+End Class")
+        End Function
+
+        <WorkItem(33601, "https://github.com/dotnet/roslyn/issues/33601")>
+        <Fact, Trait(Traits.Feature, Traits.Features.CodeActionsAddConstructorParametersFromMembers)>
+        Public Async Function TestMultiplePartialSelection() As Task
+            Await TestInRegularAndScriptAsync(
+"Class Program
+    Private i As Integer
+    Private [|s As String
+    Private j|] As Integer
+    Public Sub New(i As Integer)
+        Me.i = i
+    End Sub
+End Class",
+"Class Program
+    Private i As Integer
+    Private s As String
+    Private j As Integer
+    Public Sub New(i As Integer, s As String, j As Integer)
+        Me.i = i
+        Me.s = s
+        Me.j = j
+    End Sub
+End Class")
+        End Function
+
+        <WorkItem(33601, "https://github.com/dotnet/roslyn/issues/33601")>
+        <Fact, Trait(Traits.Feature, Traits.Features.CodeActionsAddConstructorParametersFromMembers)>
+        Public Async Function TestMultiplePartialSelection2() As Task
+            Await TestInRegularAndScriptAsync(
+"Class Program
+    Private i As Integer
+    Private [|s As String
+    Private |]j As Integer
+    Public Sub New(i As Integer)
+        Me.i = i
+    End Sub
+End Class",
+"Class Program
+    Private i As Integer
+    Private s As String
+    Private j As Integer
+    Public Sub New(i As Integer, s As String)
+        Me.i = i
+        Me.s = s
+    End Sub
+End Class")
         End Function
     End Class
 End Namespace