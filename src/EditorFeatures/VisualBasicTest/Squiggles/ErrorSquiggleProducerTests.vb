--- conflicted
+++ resolved
@@ -30,15 +30,6 @@
             End Using
         End Function
 
-<<<<<<< HEAD
-        Private Async Function ProduceSquiggles(analyzerMap As Dictionary(Of String, DiagnosticAnalyzer()), content As String) As Task(Of ImmutableArray(Of ITagSpan(Of IErrorTag)))
-            Using workspace = TestWorkspace.CreateVisualBasic(content)
-                Return (Await _producer.GetDiagnosticsAndErrorSpansAsync(workspace, analyzerMap)).Item2
-            End Using
-        End Function
-
-=======
->>>>>>> f7ca4ebf
         <WpfFact, Trait(Traits.Feature, Traits.Features.ErrorSquiggles)>
         Public Async Function ErrorTagGeneratedForSimpleError() As Task
             ' Make sure we have errors from the tree
@@ -78,7 +69,7 @@
     End Sub
 End Class")
 
-                Dim diagnosticsAndSpans = Await _producer.GetDiagnosticsAndErrorSpans(workspace)
+                Dim diagnosticsAndSpans = Await _producer.GetDiagnosticsAndErrorSpansAsync(workspace)
                 Dim spans = diagnosticsAndSpans.Item1.Zip(diagnosticsAndSpans.Item2, Function(diagostic, span) (diagostic, span)).OrderBy(Function(s) s.span.Span.Span.Start).ToImmutableArray()
 
                 Assert.Equal(1, spans.Count())
@@ -132,12 +123,8 @@
                 options.Add(preferIntrinsicPredefinedTypeOption, preferIntrinsicPredefinedTypeOptionValue)
                 workspace.ApplyOptions(options)
 
-<<<<<<< HEAD
-                Dim spans = (Await _producer.GetDiagnosticsAndErrorSpansAsync(workspace, analyzerMap)).Item2.OrderBy(Function(s) s.Span.Span.Start).ToImmutableArray()
-=======
-                Dim diagnosticsAndSpans = Await _producer.GetDiagnosticsAndErrorSpans(workspace, analyzerMap)
+                Dim diagnosticsAndSpans = Await _producer.GetDiagnosticsAndErrorSpansAsync(workspace, analyzerMap)
                 Dim spans = diagnosticsAndSpans.Item1.Zip(diagnosticsAndSpans.Item2, Function(diagostic, span) (diagostic, span)).OrderBy(Function(s) s.span.Span.Span.Start).ToImmutableArray()
->>>>>>> f7ca4ebf
 
                 Assert.Equal(2, spans.Length)
                 Dim first = spans(0)
