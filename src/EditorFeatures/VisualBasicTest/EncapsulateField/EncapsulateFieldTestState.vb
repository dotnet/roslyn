﻿' Copyright (c) Microsoft.  All Rights Reserved.  Licensed under the Apache License, Version 2.0.  See License.txt in the project root for license information.

Imports Microsoft.CodeAnalysis.Editor.Shared
Imports Microsoft.CodeAnalysis.Editor.UnitTests
Imports Microsoft.CodeAnalysis.Editor.UnitTests.Utilities
Imports Microsoft.CodeAnalysis.Editor.UnitTests.Workspaces
Imports Microsoft.CodeAnalysis.Editor.VisualBasic.EncapsulateField
Imports Microsoft.CodeAnalysis.Shared.TestHooks
Imports Microsoft.CodeAnalysis.VisualBasic.EncapsulateField
Imports Microsoft.VisualStudio.Composition
Imports Microsoft.VisualStudio.Text.Editor.Commanding.Commands
Imports Microsoft.VisualStudio.Text.Operations

Namespace Microsoft.CodeAnalysis.Editor.VisualBasic.UnitTests.EncapsulateField
    Friend Class EncapsulateFieldTestState
        Implements IDisposable

        Private _testDocument As TestHostDocument
        Public Workspace As TestWorkspace
        Public TargetDocument As Document

        Private Shared ReadOnly s_exportProvider As ExportProvider = MinimalTestExportProvider.CreateExportProvider(
            TestExportProvider.MinimumCatalogWithCSharpAndVisualBasic.WithParts(
                GetType(VisualBasicEncapsulateFieldService),
                GetType(DefaultDocumentSupportsFeatureService)))

        Private Sub New(workspace As TestWorkspace)
            Me.Workspace = workspace
            _testDocument = workspace.Documents.Single(Function(d) d.CursorPosition.HasValue OrElse d.SelectedSpans.Any())
            TargetDocument = workspace.CurrentSolution.GetDocument(_testDocument.Id)
        End Sub

        Public Shared Function Create(markup As String) As EncapsulateFieldTestState
            Dim workspace = TestWorkspace.CreateVisualBasic(markup, exportProvider:=s_exportProvider)
            Return New EncapsulateFieldTestState(workspace)
        End Function

        Public Sub Encapsulate()
            Dim args = New EncapsulateFieldCommandArgs(_testDocument.GetTextView(), _testDocument.GetTextBuffer())
            Dim commandHandler = New EncapsulateFieldCommandHandler(Workspace.GetService(Of ITextBufferUndoManagerProvider)(),
<<<<<<< HEAD
                                                                    Workspace.ExportProvider.GetExportedValues(Of Lazy(Of IAsynchronousOperationListener, FeatureMetadata)))
=======
                                                                    Workspace.ExportProvider.GetExportedValue(Of IAsynchronousOperationListenerProvider))
>>>>>>> d90dacbf
            commandHandler.ExecuteCommand(args, TestCommandExecutionContext.Create())
        End Sub

        Public Sub AssertEncapsulateAs(expected As String)
            Encapsulate()
            Assert.Equal(expected, _testDocument.GetTextBuffer().CurrentSnapshot.GetText().ToString())
        End Sub

        Public Sub Dispose() Implements IDisposable.Dispose
            If Workspace IsNot Nothing Then
                Workspace.Dispose()
            End If
        End Sub

    End Class
End Namespace<|MERGE_RESOLUTION|>--- conflicted
+++ resolved
@@ -38,11 +38,7 @@
         Public Sub Encapsulate()
             Dim args = New EncapsulateFieldCommandArgs(_testDocument.GetTextView(), _testDocument.GetTextBuffer())
             Dim commandHandler = New EncapsulateFieldCommandHandler(Workspace.GetService(Of ITextBufferUndoManagerProvider)(),
-<<<<<<< HEAD
-                                                                    Workspace.ExportProvider.GetExportedValues(Of Lazy(Of IAsynchronousOperationListener, FeatureMetadata)))
-=======
                                                                     Workspace.ExportProvider.GetExportedValue(Of IAsynchronousOperationListenerProvider))
->>>>>>> d90dacbf
             commandHandler.ExecuteCommand(args, TestCommandExecutionContext.Create())
         End Sub
 
