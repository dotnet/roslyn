﻿' Copyright (c) Microsoft.  All Rights Reserved.  Licensed under the Apache License, Version 2.0.  See License.txt in the project root for license information.

Imports Microsoft.CodeAnalysis.Editor.Implementation.Interactive
Imports Microsoft.CodeAnalysis.Editor.UnitTests
Imports Microsoft.CodeAnalysis.Editor.UnitTests.Utilities
Imports Microsoft.CodeAnalysis.Editor.UnitTests.Workspaces
Imports Microsoft.CodeAnalysis.Editor.VisualBasic.EncapsulateField
Imports Microsoft.CodeAnalysis.Editor.VisualBasic.UnitTests
Imports Microsoft.CodeAnalysis.Shared.TestHooks
Imports Microsoft.VisualStudio.Text.Editor.Commanding.Commands
Imports Microsoft.VisualStudio.Text.Operations

Namespace Microsoft.CodeAnalysis.Editor.VisualBasic.UnitTests.EncapsulateField
    Public Class EncapsulateFieldCommandHandlerTests
        <WpfFact, Trait(Traits.Feature, Traits.Features.EncapsulateField)>
        Public Sub PrivateField()
            Dim text = <File>
Class C
    Private goo$$ As Integer

    Sub bar()
        goo = 3
    End Sub
End Class</File>.ConvertTestSourceTag()

            Dim expected = <File>
Class C
    Private goo As Integer

    Public Property Goo1 As Integer
        Get
            Return goo
        End Get
        Set(value As Integer)
            goo = value
        End Set
    End Property

    Sub bar()
        Goo1 = 3
    End Sub
End Class</File>.ConvertTestSourceTag()

            Using state = EncapsulateFieldTestState.Create(text)
                state.AssertEncapsulateAs(expected)
            End Using
        End Sub

        <WpfFact, Trait(Traits.Feature, Traits.Features.EncapsulateField)>
        Public Sub NonPrivateField()
            Dim text = <File>
Class C
    Protected goo$$ As Integer

    Sub bar()
        goo = 3
    End Sub
End Class</File>.ConvertTestSourceTag()

            Dim expected = <File>
Class C
    Private _goo As Integer

    Protected Property Goo As Integer
        Get
            Return _goo
        End Get
        Set(value As Integer)
            _goo = value
        End Set
    End Property

    Sub bar()
        Goo = 3
    End Sub
End Class</File>.ConvertTestSourceTag()

            Using state = EncapsulateFieldTestState.Create(text)
                state.AssertEncapsulateAs(expected)
            End Using
        End Sub

        <WorkItem(1086632, "http://vstfdevdiv:8080/DevDiv2/DevDiv/_workitems/edit/1086632")>
        <WpfFact, Trait(Traits.Feature, Traits.Features.EncapsulateField)>
        Public Sub EncapsulateTwoFields()
            Dim text = "
Class Program
    [|Shared A As Integer = 1
    Shared B As Integer = A|]

    Sub Main(args As String())
        System.Console.WriteLine(A)
        System.Console.WriteLine(B)
    End Sub
End Class
"
            Dim expected = "
Class Program
    Shared A As Integer = 1
    Shared B As Integer = A1

    Public Shared Property A1 As Integer
        Get
            Return A
        End Get
        Set(value As Integer)
            A = value
        End Set
    End Property

    Public Shared Property B1 As Integer
        Get
            Return B
        End Get
        Set(value As Integer)
            B = value
        End Set
    End Property

    Sub Main(args As String())
        System.Console.WriteLine(A1)
        System.Console.WriteLine(B1)
    End Sub
End Class
"

            Using state = EncapsulateFieldTestState.Create(text)
                state.AssertEncapsulateAs(expected)
            End Using
        End Sub

        <WpfFact>
        <Trait(Traits.Feature, Traits.Features.EncapsulateField)>
        <Trait(Traits.Feature, Traits.Features.Interactive)>
        Public Sub EncapsulateFieldCommandDisabledInSubmission()
            Dim exportProvider = MinimalTestExportProvider.CreateExportProvider(
                TestExportProvider.EntireAssemblyCatalogWithCSharpAndVisualBasic.WithParts(GetType(InteractiveDocumentSupportsFeatureService)))

            Using workspace = TestWorkspace.Create(
                <Workspace>
                    <Submission Language="Visual Basic" CommonReferences="true">  
                        Class C
                            Private $goo As Object
                        End Class
                    </Submission>
                </Workspace>,
                workspaceKind:=WorkspaceKind.Interactive,
                exportProvider:=exportProvider)

                ' Force initialization.
                workspace.GetOpenDocumentIds().Select(Function(id) workspace.GetTestDocument(id).GetTextView()).ToList()

                Dim textView = workspace.Documents.Single().GetTextView()

                Dim handler = New EncapsulateFieldCommandHandler(workspace.GetService(Of ITextBufferUndoManagerProvider),
<<<<<<< HEAD
                    workspace.ExportProvider.GetExportedValues(Of Lazy(Of IAsynchronousOperationListener, FeatureMetadata)))
=======
                                                                 workspace.ExportProvider.GetExportedValue(Of IAsynchronousOperationListenerProvider)())
>>>>>>> d90dacbf
                Dim state = handler.GetCommandState(New EncapsulateFieldCommandArgs(textView, textView.TextBuffer))
                Assert.True(state.IsUnspecified)
            End Using
        End Sub
    End Class
End Namespace<|MERGE_RESOLUTION|>--- conflicted
+++ resolved
@@ -153,11 +153,7 @@
                 Dim textView = workspace.Documents.Single().GetTextView()
 
                 Dim handler = New EncapsulateFieldCommandHandler(workspace.GetService(Of ITextBufferUndoManagerProvider),
-<<<<<<< HEAD
-                    workspace.ExportProvider.GetExportedValues(Of Lazy(Of IAsynchronousOperationListener, FeatureMetadata)))
-=======
                                                                  workspace.ExportProvider.GetExportedValue(Of IAsynchronousOperationListenerProvider)())
->>>>>>> d90dacbf
                 Dim state = handler.GetCommandState(New EncapsulateFieldCommandArgs(textView, textView.TextBuffer))
                 Assert.True(state.IsUnspecified)
             End Using
