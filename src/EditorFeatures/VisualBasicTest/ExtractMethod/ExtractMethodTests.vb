﻿' Licensed to the .NET Foundation under one or more agreements.
' The .NET Foundation licenses this file to you under the MIT license.
' See the LICENSE file in the project root for more information.

Imports System.Collections.Immutable
Imports System.Threading
Imports Microsoft.CodeAnalysis
Imports Microsoft.CodeAnalysis.AddImport
Imports Microsoft.CodeAnalysis.CodeCleanup
Imports Microsoft.CodeAnalysis.CodeGeneration
Imports Microsoft.CodeAnalysis.Diagnostics.Analyzers.NamingStyles
Imports Microsoft.CodeAnalysis.Editor.UnitTests.Extensions
Imports Microsoft.CodeAnalysis.Editor.UnitTests.Workspaces
Imports Microsoft.CodeAnalysis.ExtractMethod
Imports Microsoft.CodeAnalysis.Formatting
Imports Microsoft.CodeAnalysis.Text
Imports Microsoft.CodeAnalysis.Text.Shared.Extensions
Imports Microsoft.CodeAnalysis.VisualBasic.ExtractMethod
Imports Microsoft.CodeAnalysis.VisualBasic.Syntax
Imports Microsoft.VisualStudio.Text

Namespace Microsoft.CodeAnalysis.Editor.VisualBasic.UnitTests.ExtractMethod
    <[UseExportProvider]>
    Partial Public Class ExtractMethodTests
        Protected Shared Async Function ExpectExtractMethodToFailAsync(codeWithMarker As XElement, Optional dontPutOutOrRefOnStruct As Boolean = True) As Tasks.Task
            Dim codeWithoutMarker As String = Nothing
            Dim textSpan As TextSpan
            MarkupTestFile.GetSpan(codeWithMarker.NormalizedValue, codeWithoutMarker, textSpan)

            Using workspace = TestWorkspace.CreateVisualBasic(codeWithoutMarker)
                Dim treeAfterExtractMethod = Await ExtractMethodAsync(workspace, workspace.Documents.First(), textSpan, succeeded:=False, dontPutOutOrRefOnStruct:=dontPutOutOrRefOnStruct)
            End Using
        End Function

        Private Shared Async Function NotSupported_ExtractMethodAsync(codeWithMarker As XElement) As Tasks.Task
            Dim codeWithoutMarker As String = Nothing
            Dim textSpan As TextSpan
            MarkupTestFile.GetSpan(codeWithMarker.NormalizedValue, codeWithoutMarker, textSpan)

            Using workspace = TestWorkspace.CreateVisualBasic(codeWithoutMarker)
                Assert.NotNull(Await Record.ExceptionAsync(Async Function()
                                                               Dim tree = Await ExtractMethodAsync(workspace, workspace.Documents.First(), textSpan)
                                                           End Function))
            End Using
        End Function

        Protected Overloads Shared Async Function TestExtractMethodAsync(
            codeWithMarker As String,
            expected As String,
            Optional temporaryFailing As Boolean = False,
            Optional dontPutOutOrRefOnStruct As Boolean = True,
            Optional metadataReference As String = Nothing
        ) As Tasks.Task

            Dim metadataReferences = If(metadataReference Is Nothing, Array.Empty(Of String)(), New String() {metadataReference})

            Using workspace = TestWorkspace.CreateVisualBasic(New String() {codeWithMarker}, metadataReferences:=metadataReferences, compilationOptions:=New VisualBasicCompilationOptions(OutputKind.DynamicallyLinkedLibrary))

                Dim document = workspace.Documents.First()
                Dim subjectBuffer = document.GetTextBuffer()
                Dim textSpan = document.SelectedSpans.First()

                Dim tree = Await ExtractMethodAsync(workspace, workspace.Documents.First(), textSpan, dontPutOutOrRefOnStruct:=dontPutOutOrRefOnStruct)

                Using edit = subjectBuffer.CreateEdit()
                    edit.Replace(0, edit.Snapshot.Length, tree.ToFullString())
                    edit.Apply()
                End Using

                If temporaryFailing Then
                    Assert.NotEqual(expected, subjectBuffer.CurrentSnapshot.GetText())
                Else
                    If expected = "" Then
                        Assert.True(False, subjectBuffer.CurrentSnapshot.GetText())
                    End If

                    Assert.Equal(expected, subjectBuffer.CurrentSnapshot.GetText())
                End If
            End Using
        End Function

        Protected Overloads Shared Async Function TestExtractMethodAsync(
            codeWithMarker As XElement,
            expected As XElement,
            Optional temporaryFailing As Boolean = False,
            Optional dontPutOutOrRefOnStruct As Boolean = True,
            Optional metadataReference As String = Nothing
        ) As Tasks.Task

            Await TestExtractMethodAsync(codeWithMarker.NormalizedValue, expected.NormalizedValue, temporaryFailing, dontPutOutOrRefOnStruct, metadataReference)
        End Function

        Private Shared Async Function ExtractMethodAsync(
                workspace As TestWorkspace,
                testDocument As TestHostDocument,
                textSpan As TextSpan,
                Optional succeeded As Boolean = True,
                Optional dontPutOutOrRefOnStruct As Boolean = True) As Tasks.Task(Of SyntaxNode)
            Dim snapshotSpan = textSpan.ToSnapshotSpan(testDocument.GetTextBuffer().CurrentSnapshot)

            Dim document = workspace.CurrentSolution.GetDocument(testDocument.Id)
            Assert.NotNull(document)

<<<<<<< HEAD
            Dim options = New ExtractMethodOptions(DontPutOutOrRefOnStruct:=dontPutOutOrRefOnStruct)
=======
            Dim extractOptions = New ExtractMethodOptions() With {.DontPutOutOrRefOnStruct = dontPutOutOrRefOnStruct}
            Dim cleanupOptions = CodeCleanupOptions.GetDefault(document.Project.LanguageServices)
>>>>>>> 80a8ce8d

            Dim sdocument = Await SemanticDocument.CreateAsync(document, CancellationToken.None)
            Dim validator = New VisualBasicSelectionValidator(sdocument, snapshotSpan.Span.ToTextSpan(), extractOptions)

            Dim selectedCode = Await validator.GetValidSelectionAsync(CancellationToken.None)
            If Not succeeded And selectedCode.Status.Failed() Then
                Return Nothing
            End If

            Assert.True(selectedCode.ContainsValidContext)

            ' extract method
            Dim extractGenerationOptions = New ExtractMethodGenerationOptions(CodeGenerationOptions.GetDefault(document.Project.LanguageServices)) With
            {
                .ExtractOptions = extractOptions
            }

            Dim extractor = New VisualBasicMethodExtractor(CType(selectedCode, VisualBasicSelectionResult), extractGenerationOptions)
            Dim result = Await extractor.ExtractMethodAsync(CancellationToken.None)
            Assert.NotNull(result)
            Assert.Equal(succeeded, result.Succeeded OrElse result.SucceededWithSuggestion)

            Return Await (Await result.GetFormattedDocumentAsync(cleanupOptions, CancellationToken.None)).document.GetSyntaxRootAsync()
        End Function

        Private Shared Async Function TestSelectionAsync(codeWithMarker As XElement, Optional ByVal expectedFail As Boolean = False) As Tasks.Task
            Dim codeWithoutMarker As String = Nothing
            Dim namedSpans = CType(New Dictionary(Of String, ImmutableArray(Of TextSpan))(), IDictionary(Of String, ImmutableArray(Of TextSpan)))

            MarkupTestFile.GetSpans(codeWithMarker.NormalizedValue, codeWithoutMarker, namedSpans)

            Using workspace = TestWorkspace.CreateVisualBasic(codeWithoutMarker)
                Dim document = workspace.CurrentSolution.GetDocument(workspace.Documents.First().Id)
                Assert.NotNull(document)

                Dim sdocument = Await SemanticDocument.CreateAsync(document, CancellationToken.None)
                Dim validator = New VisualBasicSelectionValidator(sdocument, namedSpans("b").Single(), ExtractMethodOptions.Default)
                Dim result = Await validator.GetValidSelectionAsync(CancellationToken.None)

                If expectedFail Then
                    Assert.True(result.Status.Failed(), "Selection didn't fail as expected")
                Else
                    Assert.True(Microsoft.CodeAnalysis.ExtractMethod.Extensions.Succeeded(result.Status), "Selection wasn't expected to fail")
                End If

                If (Microsoft.CodeAnalysis.ExtractMethod.Extensions.Succeeded(result.Status) OrElse result.Status.Flag.HasBestEffort()) AndAlso result.Status.Flag.HasSuggestion() Then
                    Assert.Equal(namedSpans("r").Single(), result.FinalSpan)
                End If
            End Using
        End Function

        Private Shared Async Function TestInMethodAsync(codeWithMarker As XElement, Optional ByVal expectedFail As Boolean = False) As Tasks.Task
            Dim markupWithMarker = <text>Class C
    Sub S<%= codeWithMarker.Value %>    End Sub
End Class</text>
            Await TestSelectionAsync(markupWithMarker, expectedFail)
        End Function

        Private Shared Async Function IterateAllAsync(code As String) As Tasks.Task
            Using workspace = TestWorkspace.CreateVisualBasic(code)
                Dim document = workspace.CurrentSolution.GetDocument(workspace.Documents.First().Id)
                Assert.NotNull(document)

                Dim sdocument = Await SemanticDocument.CreateAsync(document, CancellationToken.None)

                Dim root = Await document.GetSyntaxRootAsync()
                Dim iterator = root.DescendantNodesAndSelf()

                For Each node In iterator
                    Try
                        Dim validator = New VisualBasicSelectionValidator(sdocument, node.Span, ExtractMethodOptions.Default)
                        Dim result = Await validator.GetValidSelectionAsync(CancellationToken.None)

                        ' check the obvious case
                        If Not (TypeOf node Is ExpressionSyntax) AndAlso (Not node.UnderValidContext()) Then
                            Assert.True(result.Status.Flag.Failed())
                        End If
                    Catch e1 As ArgumentException
                        ' catch and ignore unknown issue. currently control flow analysis engine doesn't support field initializer.
                    End Try
                Next node
            End Using
        End Function
    End Class
End Namespace<|MERGE_RESOLUTION|>--- conflicted
+++ resolved
@@ -101,12 +101,8 @@
             Dim document = workspace.CurrentSolution.GetDocument(testDocument.Id)
             Assert.NotNull(document)
 
-<<<<<<< HEAD
-            Dim options = New ExtractMethodOptions(DontPutOutOrRefOnStruct:=dontPutOutOrRefOnStruct)
-=======
             Dim extractOptions = New ExtractMethodOptions() With {.DontPutOutOrRefOnStruct = dontPutOutOrRefOnStruct}
             Dim cleanupOptions = CodeCleanupOptions.GetDefault(document.Project.LanguageServices)
->>>>>>> 80a8ce8d
 
             Dim sdocument = Await SemanticDocument.CreateAsync(document, CancellationToken.None)
             Dim validator = New VisualBasicSelectionValidator(sdocument, snapshotSpan.Span.ToTextSpan(), extractOptions)
