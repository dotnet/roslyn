--- conflicted
+++ resolved
@@ -2645,7 +2645,6 @@
         End Function
 
         <Fact, Trait(Traits.Feature, Traits.Features.QuickInfo)>
-<<<<<<< HEAD
         <WorkItem(57031, "https://github.com/dotnet/roslyn/issues/57031")>
         Public Async Function QuickInfo_DotInInvocation() As Task
             Await TestAsync("
@@ -2709,7 +2708,9 @@
 End Class
 ",
                 MainDescription($"Sub C.M(a As Integer, ParamArray b As Integer()) (+ 1 {FeaturesResources.overload})"))
-=======
+                                                    End Function
+
+        <Fact, Trait(Traits.Feature, Traits.Features.QuickInfo)>
         Public Async Function TestSingleTupleType() As Task
             Await TestInClassAsync(
 "sub M(t as (x as integer, y as string))
@@ -2828,7 +2829,6 @@
 {FeaturesResources.Types_colon}
     'a {FeaturesResources.is_} New With {{ Key .x As 'b, Key .y As 'b }}
     'b {FeaturesResources.is_} (a As Integer, b As String)"))
->>>>>>> ae5e7226
         End Function
     End Class
 End Namespace