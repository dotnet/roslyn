﻿' Licensed to the .NET Foundation under one or more agreements.
' The .NET Foundation licenses this file to you under the MIT license.
' See the LICENSE file in the project root for more information.

Imports System.Collections.Immutable
Imports Microsoft.CodeAnalysis.MoveStaticMembers
Imports Microsoft.CodeAnalysis.Test.Utilities.MoveStaticMembers
Imports VerifyVB = Microsoft.CodeAnalysis.Editor.UnitTests.CodeActions.VisualBasicCodeRefactoringVerifier(Of
    Microsoft.CodeAnalysis.VisualBasic.CodeRefactorings.MoveStaticMembers.VisualBasicMoveStaticMembersRefactoringProvider)

Namespace Microsoft.CodeAnalysis.Editor.VisualBasic.MoveStaticMembers
    <UseExportProvider>
    Public Class VisualBasicMoveStaticMembersTests

        Private Shared ReadOnly s_testServices As TestComposition = FeaturesTestCompositions.Features.AddParts(GetType(TestMoveStaticMembersService))

#Region "Perform Actions From Options"
        <Fact, Trait(Traits.Feature, Traits.Features.CodeActionsMoveStaticMembers)>
        Public Async Function TestMoveField() As Task
            Dim initialMarkup = "
Namespace TestNs
    Public Class Class1
        Public Shared Test[||]Field As Integer = 0
    End Class
End Namespace"
            Dim newTypeName = "Class1Helpers"
            Dim newFileName = "Class1Helpers.vb"
            Dim selection = ImmutableArray.Create("TestField")
            Dim expectedText1 = "
Namespace TestNs
    Public Class Class1
    End Class
End Namespace"
            Dim expectedText2 = "Namespace TestNs
    Class Class1Helpers
        Public Shared TestField As Integer = 0
    End Class
End Namespace
"

            Await TestMovementNewFileAsync(initialMarkup, expectedText1, expectedText2, newFileName, selection, newTypeName)
        End Function

        <Fact, Trait(Traits.Feature, Traits.Features.CodeActionsMoveStaticMembers)>
        Public Async Function TestMoveProperty() As Task
            Dim initialMarkup = "
Namespace TestNs
    Public Class Class1
        Public Shared ReadOnly Property Test[||]Property As Integer
            Get
                Return 0
            End Get
        End Property
    End Class
End Namespace"
            Dim newTypeName = "Class1Helpers"
            Dim newFileName = "Class1Helpers.vb"
            Dim selection = ImmutableArray.Create("TestProperty")
            Dim expectedText1 = "
Namespace TestNs
    Public Class Class1
    End Class
End Namespace"
            Dim expectedText2 = "Namespace TestNs
    Class Class1Helpers
        Public Shared ReadOnly Property TestProperty As Integer
            Get
                Return 0
            End Get
        End Property
    End Class
End Namespace
"

            Await TestMovementNewFileAsync(initialMarkup, expectedText1, expectedText2, newFileName, selection, newTypeName)
        End Function

        <Fact, Trait(Traits.Feature, Traits.Features.CodeActionsMoveStaticMembers)>
        Public Async Function TestMoveEvent() As Task
            Dim initialMarkup = "
Imports System

Namespace TestNs
    Public Class Class1
        Public Shared Event Test[||]Event As EventHandler
    End Class
End Namespace"
            Dim newTypeName = "Class1Helpers"
            Dim newFileName = "Class1Helpers.vb"
            Dim selection = ImmutableArray.Create("TestEvent")
            Dim expectedText1 = "
Imports System

Namespace TestNs
    Public Class Class1
    End Class
End Namespace"
            Dim expectedText2 = "Imports System

Namespace TestNs
    Class Class1Helpers
        Public Shared Event TestEvent As EventHandler
    End Class
End Namespace
"

            Await TestMovementNewFileAsync(initialMarkup, expectedText1, expectedText2, newFileName, selection, newTypeName)
        End Function

        <Fact, Trait(Traits.Feature, Traits.Features.CodeActionsMoveStaticMembers)>
        Public Async Function TestMoveComplexEvent() As Task
            Dim initialMarkup = "
Imports System

Namespace TestNs
    Public Class Class1
        Public Shared Custom Event Cl[||]ick As EventHandler
            AddHandler(ByVal value As EventHandler)
                Console.WriteLine(value.ToString())
            End AddHandler
            RemoveHandler(ByVal value As EventHandler)
                Console.WriteLine(value.ToString())
            End RemoveHandler
            RaiseEvent(ByVal sender As Object, ByVal e As EventArgs)
                Console.WriteLine(sender.ToString())
            End RaiseEvent
        End Event
    End Class
End Namespace"
            Dim newTypeName = "Class1Helpers"
            Dim newFileName = "Class1Helpers.vb"
            Dim selection = ImmutableArray.Create("Click")
            Dim expectedText1 = "
Imports System

Namespace TestNs
    Public Class Class1
    End Class
End Namespace"
            Dim expectedText2 = "Imports System

Namespace TestNs
    Class Class1Helpers
        Public Shared Custom Event Click As EventHandler
            AddHandler(ByVal value As EventHandler)
                Console.WriteLine(value.ToString())
            End AddHandler
            RemoveHandler(ByVal value As EventHandler)
                Console.WriteLine(value.ToString())
            End RemoveHandler
            RaiseEvent(ByVal sender As Object, ByVal e As EventArgs)
                Console.WriteLine(sender.ToString())
            End RaiseEvent
        End Event
    End Class
End Namespace
"

            Await TestMovementNewFileAsync(initialMarkup, expectedText1, expectedText2, newFileName, selection, newTypeName)
        End Function

        <Fact, Trait(Traits.Feature, Traits.Features.CodeActionsMoveStaticMembers)>
        Public Async Function TestMoveFunction() As Task
            Dim initialMarkup = "
Namespace TestNs
    Public Class Class1
        Public Shared Function Test[||]Func() As Integer
            Return 0
        End Function
    End Class
End Namespace"
            Dim newTypeName = "Class1Helpers"
            Dim newFileName = "Class1Helpers.vb"
            Dim selection = ImmutableArray.Create("TestFunc")
            Dim expectedText1 = "
Namespace TestNs
    Public Class Class1
    End Class
End Namespace"
            Dim expectedText2 = "Namespace TestNs
    Class Class1Helpers
        Public Shared Function TestFunc() As Integer
            Return 0
        End Function
    End Class
End Namespace
"

            Await TestMovementNewFileAsync(initialMarkup, expectedText1, expectedText2, newFileName, selection, newTypeName)
        End Function

        <Fact, Trait(Traits.Feature, Traits.Features.CodeActionsMoveStaticMembers)>
        Public Async Function TestMoveSub() As Task
            Dim initialMarkup = "
Namespace TestNs
    Public Class Class1
        Public Shared Sub Test[||]Sub()
        End Sub
    End Class
End Namespace"
            Dim newTypeName = "Class1Helpers"
            Dim newFileName = "Class1Helpers.vb"
            Dim selection = ImmutableArray.Create("TestSub")
            Dim expectedText1 = "
Namespace TestNs
    Public Class Class1
    End Class
End Namespace"
            Dim expectedText2 = "Namespace TestNs
    Class Class1Helpers
        Public Shared Sub TestSub()
        End Sub
    End Class
End Namespace
"

            Await TestMovementNewFileAsync(initialMarkup, expectedText1, expectedText2, newFileName, selection, newTypeName)
        End Function

        <Fact, Trait(Traits.Feature, Traits.Features.CodeActionsMoveStaticMembers)>
        Public Async Function TestMoveConst() As Task
            Dim initialMarkup = "
Namespace TestNs
    Public Class Class1
        Public Const Test[||]Const As Integer = 0
    End Class
End Namespace"
            Dim newTypeName = "Class1Helpers"
            Dim newFileName = "Class1Helpers.vb"
            Dim selection = ImmutableArray.Create("TestConst")
            Dim expectedText1 = "
Namespace TestNs
    Public Class Class1
    End Class
End Namespace"
            Dim expectedText2 = "Namespace TestNs
    Class Class1Helpers
        Public Const TestConst As Integer = 0
    End Class
End Namespace
"

            Await TestMovementNewFileAsync(initialMarkup, expectedText1, expectedText2, newFileName, selection, newTypeName)
        End Function

        <Fact, Trait(Traits.Feature, Traits.Features.CodeActionsMoveStaticMembers)>
        Public Async Function TestMoveFunctionWithTrivia() As Task
            Dim initialMarkup = "
Namespace TestNs
    ' Comment we don't want to move
    Public Class Class1
        'Comment we want to move
        Public Shared Function Test[||]Func() As Integer
            Return 0
        End Function
    End Class
End Namespace"
            Dim newTypeName = "Class1Helpers"
            Dim newFileName = "Class1Helpers.vb"
            Dim selection = ImmutableArray.Create("TestFunc")
            Dim expectedText1 = "
Namespace TestNs
    ' Comment we don't want to move
    Public Class Class1
    End Class
End Namespace"
            Dim expectedText2 = "Namespace TestNs
    Class Class1Helpers
        'Comment we want to move
        Public Shared Function TestFunc() As Integer
            Return 0
        End Function
    End Class
End Namespace
"

            Await TestMovementNewFileAsync(initialMarkup, expectedText1, expectedText2, newFileName, selection, newTypeName)
        End Function

        <Fact, Trait(Traits.Feature, Traits.Features.CodeActionsMoveStaticMembers)>
        Public Async Function TestInNestedClass() As Task
            Dim initialMarkup = "
Namespace TestNs
    Public Class Class1
        Public Class InnerClass
            Public Shared Function Test[||]Func() As Integer
                Return 0
            End Function
        End Class
    End Class
End Namespace"
            Dim newTypeName = "Class1Helpers"
            Dim newFileName = "Class1Helpers.vb"
            Dim selection = ImmutableArray.Create("TestFunc")
            Dim expectedText1 = "
Namespace TestNs
    Public Class Class1
        Public Class InnerClass
        End Class
    End Class
End Namespace"
            Dim expectedText2 = "Namespace TestNs
    Class Class1Helpers
        Public Shared Function TestFunc() As Integer
            Return 0
        End Function
    End Class
End Namespace
"

            Await TestMovementNewFileAsync(initialMarkup, expectedText1, expectedText2, newFileName, selection, newTypeName)
        End Function

        <Fact, Trait(Traits.Feature, Traits.Features.CodeActionsMoveStaticMembers)>
        Public Async Function TestInNestedNamespace() As Task
            Dim initialMarkup = "
Namespace TestNs
    Namespace InnerNs
        Public Class Class1
            Public Shared Function Tes[||]tFunc() As Integer
                Return 0
            End Function
        End Class
    End Namespace
End Namespace"
            Dim newTypeName = "Class1Helpers"
            Dim newFileName = "Class1Helpers.vb"
            Dim selection = ImmutableArray.Create("TestFunc")
            Dim expectedText1 = "
Namespace TestNs
    Namespace InnerNs
        Public Class Class1
        End Class
    End Namespace
End Namespace"
            Dim expectedText2 = "Namespace TestNs.InnerNs
    Class Class1Helpers
        Public Shared Function TestFunc() As Integer
            Return 0
        End Function
    End Class
End Namespace
"

            Await TestMovementNewFileAsync(initialMarkup, expectedText1, expectedText2, newFileName, selection, newTypeName)
        End Function

        <Fact, Trait(Traits.Feature, Traits.Features.CodeActionsMoveStaticMembers)>
        Public Async Function TestMoveFieldNoNamespace() As Task
            Dim initialMarkup = "
Public Class Class1
    Public Shared Test[||]Field As Integer = 0
End Class"
            Dim newTypeName = "Class1Helpers"
            Dim newFileName = "Class1Helpers.vb"
            Dim selection = ImmutableArray.Create("TestField")
            Dim expectedText1 = "
Public Class Class1
End Class"
            Dim expectedText2 = "Class Class1Helpers
    Public Shared TestField As Integer = 0
End Class
"

            Await TestMovementNewFileAsync(initialMarkup, expectedText1, expectedText2, newFileName, selection, newTypeName)
        End Function

        <Fact, Trait(Traits.Feature, Traits.Features.CodeActionsMoveStaticMembers)>
        Public Async Function TestMoveFieldNewNamespace() As Task
            Dim initialMarkup = "
Public Class Class1
    Public Shared Test[||]Field As Integer = 0
End Class"
            Dim newTypeName = "TestNs.Class1Helpers"
            Dim newFileName = "Class1Helpers.vb"
            Dim selection = ImmutableArray.Create("TestField")
            Dim expectedText1 = "
Public Class Class1
End Class"
            Dim expectedText2 = "Namespace TestNs
    Class Class1Helpers
        Public Shared TestField As Integer = 0
    End Class
End Namespace
"

            Await TestMovementNewFileAsync(initialMarkup, expectedText1, expectedText2, newFileName, selection, newTypeName)
        End Function

        <Fact, Trait(Traits.Feature, Traits.Features.CodeActionsMoveStaticMembers)>
        Public Async Function TestMoveFieldAddNamespace() As Task
            Dim initialMarkup = "
Namespace TestNs
    Public Class Class1
        Public Shared Test[||]Field As Integer = 0
    End Class
End Namespace"
            Dim newTypeName = "InnerNs.Class1Helpers"
            Dim newFileName = "Class1Helpers.vb"
            Dim selection = ImmutableArray.Create("TestField")
            Dim expectedText1 = "
Namespace TestNs
    Public Class Class1
    End Class
End Namespace"
            Dim expectedText2 = "Namespace TestNs.InnerNs
    Class Class1Helpers
        Public Shared TestField As Integer = 0
    End Class
End Namespace
"

            Await TestMovementNewFileAsync(initialMarkup, expectedText1, expectedText2, newFileName, selection, newTypeName)
        End Function

        <Fact, Trait(Traits.Feature, Traits.Features.CodeActionsMoveStaticMembers)>
        Public Async Function TestMoveGenericFunction() As Task
            Dim initialMarkup = "
Namespace TestNs
    Public Class Class1
        Public Shared Function Test[||]Func(Of T)(item As T) As T
            Return item
        End Function
    End Class
End Namespace"
            Dim newTypeName = "Class1Helpers"
            Dim newFileName = "Class1Helpers.vb"
            Dim selection = ImmutableArray.Create("TestFunc")
            Dim expectedText1 = "
Namespace TestNs
    Public Class Class1
    End Class
End Namespace"
            Dim expectedText2 = "Namespace TestNs
    Class Class1Helpers
        Public Shared Function TestFunc(Of T)(item As T) As T
            Return item
        End Function
    End Class
End Namespace
"

            Await TestMovementNewFileAsync(initialMarkup, expectedText1, expectedText2, newFileName, selection, newTypeName)
        End Function

        <Fact, Trait(Traits.Feature, Traits.Features.CodeActionsMoveStaticMembers)>
        Public Async Function TestMoveFunctionWithGenericClass() As Task
            Dim initialMarkup = "
Namespace TestNs
    Public Class Class1(Of T)
        Public Shared Function Test[||]Func(item As T) As T
            Return item
        End Function
    End Class
End Namespace"
            Dim newTypeName = "Class1Helpers"
            Dim newFileName = "Class1Helpers.vb"
            Dim selection = ImmutableArray.Create("TestFunc")
            Dim expectedText1 = "
Namespace TestNs
    Public Class Class1(Of T)
    End Class
End Namespace"
            Dim expectedText2 = "Namespace TestNs
    Class Class1Helpers(Of T)
        Public Shared Function TestFunc(item As T) As T
            Return item
        End Function
    End Class
End Namespace
"

            Await TestMovementNewFileAsync(initialMarkup, expectedText1, expectedText2, newFileName, selection, newTypeName)
        End Function

        <Fact, Trait(Traits.Feature, Traits.Features.CodeActionsMoveStaticMembers)>
        Public Async Function TestMoveFunctionWithFolders() As Task
            Dim initialMarkup = "
Namespace TestNs
    Public Class Class1
        Public Shared Function Test[||]Func() As Integer
            Return 0
        End Function
    End Class
End Namespace"
            Dim newTypeName = "Class1Helpers"
            Dim newFileName = "Class1Helpers.vb"
            Dim selection = ImmutableArray.Create("TestFunc")
            Dim expectedText1 = "
Namespace TestNs
    Public Class Class1
    End Class
End Namespace"
            Dim expectedText2 = "Namespace TestNs
    Class Class1Helpers
        Public Shared Function TestFunc() As Integer
            Return 0
        End Function
    End Class
End Namespace
"

            Await TestMovementNewFileAsync(initialMarkup, expectedText1, expectedText2, newFileName, selection, newTypeName)
        End Function

        <Fact, Trait(Traits.Feature, Traits.Features.CodeActionsMoveStaticMembers)>
        Public Async Function TestMoveMultipleFunctions() As Task
            Dim initialMarkup = "
Namespace TestNs
    Public Class Class1
        Public Shared Function Test[||]Func1() As Integer
            Return 0
        End Function

        Public Shared Function TestFunc2() As Boolean
            Return False
        End Function
    End Class
End Namespace"
            Dim newTypeName = "Class1Helpers"
            Dim newFileName = "Class1Helpers.vb"
            Dim selection = ImmutableArray.Create("TestFunc1", "TestFunc2")
            Dim expectedText1 = "
Namespace TestNs
    Public Class Class1
    End Class
End Namespace"
            Dim expectedText2 = "Namespace TestNs
    Class Class1Helpers
        Public Shared Function TestFunc1() As Integer
            Return 0
        End Function

        Public Shared Function TestFunc2() As Boolean
            Return False
        End Function
    End Class
End Namespace
"

            Await TestMovementNewFileAsync(initialMarkup, expectedText1, expectedText2, newFileName, selection, newTypeName)
        End Function

        <Fact, Trait(Traits.Feature, Traits.Features.CodeActionsMoveStaticMembers)>
        Public Async Function TestMoveOneOfMultipleFuncs() As Task
            Dim initialMarkup = "
Namespace TestNs
    Public Class Class1
        Public Shared Function Test[||]Func1() As Integer
            Return 0
        End Function

        Public Shared Function TestFunc2() As Boolean
            Return False
        End Function
    End Class
End Namespace"
            Dim newTypeName = "Class1Helpers"
            Dim newFileName = "Class1Helpers.vb"
            Dim selection = ImmutableArray.Create("TestFunc2")
            Dim expectedText1 = "
Namespace TestNs
    Public Class Class1
        Public Shared Function TestFunc1() As Integer
            Return 0
        End Function
    End Class
End Namespace"
            Dim expectedText2 = "Namespace TestNs
    Class Class1Helpers

        Public Shared Function TestFunc2() As Boolean
            Return False
        End Function
    End Class
End Namespace
"

            Await TestMovementNewFileAsync(initialMarkup, expectedText1, expectedText2, newFileName, selection, newTypeName)
        End Function

        <Fact, Trait(Traits.Feature, Traits.Features.CodeActionsMoveStaticMembers)>
        Public Async Function TestMoveOneOfEach() As Task
            Dim initialMarkup = "
Imports System

Namespace TestNs
    Public Class Class1
        Public Shared Test[||]Field As Integer = 0

        Public Shared ReadOnly Property TestProperty As Integer
            Get
                Return 0
            End Get
        End Property

        Public Shared Event TestEvent As EventHandler

        Public Shared Function TestFunc() As Integer
            Return 0
        End Function

        Public Shared Sub TestSub()
        End Sub
    End Class
End Namespace"
            Dim newTypeName = "Class1Helpers"
            Dim newFileName = "Class1Helpers.vb"
            Dim selection = ImmutableArray.Create(
                "TestField",
                "TestProperty",
                "TestFunc",
                "TestEvent",
                "TestSub")
            Dim expectedText1 = "
Imports System

Namespace TestNs
    Public Class Class1
    End Class
End Namespace"
            Dim expectedText2 = "Imports System

Namespace TestNs
    Class Class1Helpers
        Public Shared TestField As Integer = 0

        Public Shared ReadOnly Property TestProperty As Integer
            Get
                Return 0
            End Get
        End Property

        Public Shared Event TestEvent As EventHandler

        Public Shared Sub TestSub()
        End Sub

        Public Shared Function TestFunc() As Integer
            Return 0
        End Function
    End Class
End Namespace
"

            Await TestMovementNewFileAsync(initialMarkup, expectedText1, expectedText2, newFileName, selection, newTypeName)
        End Function

        <Fact, Trait(Traits.Feature, Traits.Features.CodeActionsMoveStaticMembers)>
        Public Async Function TestMoveFunctionAndRefactorUsage() As Task
<<<<<<< HEAD
            Dim initialMarkup = "
Namespace TestNs
    Public Class Class1
        Public Shared Function Test[||]Func() As Integer
            Return 0
        End Function
    End Class

    Public Class Class2
        Public Shared Function TestFunc2() As Integer
            Return Class1.TestFunc() + 1
        End Function
    End Class
End Namespace"
            Dim newTypeName = "Class1Helpers"
            Dim newFileName = "Class1Helpers.vb"
            Dim selection = ImmutableArray.Create("TestFunc")
            Dim expectedText1 = "
Namespace TestNs
    Public Class Class1
    End Class

    Public Class Class2
        Public Shared Function TestFunc2() As Integer
            Return Class1Helpers.TestFunc() + 1
        End Function
    End Class
End Namespace"
            Dim expectedText2 = "Namespace TestNs
    Module Class1Helpers
        Public Function TestFunc() As Integer
            Return 0
        End Function
    End Module
End Namespace
"

            Await TestMovementNewFileAsync(initialMarkup, expectedText1, expectedText2, newFileName, selection, newTypeName)
        End Function

        <Fact, Trait(Traits.Feature, Traits.Features.CodeActionsMoveStaticMembers)>
        Public Async Function TestMoveFunctionAndRefactorSourceUsage() As Task
            Dim initialMarkup = "
Namespace TestNs
    Public Class Class1
        Public Shared Function Test[||]Func() As Integer
            Return 0
        End Function

        Public Shared Function TestFunc2() As Integer
            Return TestFunc() + 1
        End Function
    End Class
End Namespace"
            Dim newTypeName = "Class1Helpers"
            Dim newFileName = "Class1Helpers.vb"
            Dim selection = ImmutableArray.Create("TestFunc")
            Dim expectedText1 = "
Namespace TestNs
    Public Class Class1
        Public Shared Function TestFunc2() As Integer
            Return TestFunc() + 1
        End Function
    End Class
End Namespace"
            Dim expectedText2 = "Namespace TestNs
    Module Class1Helpers
        Public Function TestFunc() As Integer
            Return 0
        End Function
    End Module
End Namespace
"

            Await TestMovementNewFileAsync(initialMarkup, expectedText1, expectedText2, newFileName, selection, newTypeName)
        End Function

        <Fact, Trait(Traits.Feature, Traits.Features.CodeActionsMoveStaticMembers)>
        Public Async Function TestMoveFieldAndRefactorSourceUsage() As Task
            Dim initialMarkup = "
Namespace TestNs
    Public Class Class1
        Public Shared Test[||]Field As Integer = 0

        Public Shared Function TestFunc2() As Integer
            Return TestField + 1
        End Function
    End Class
End Namespace"
            Dim newTypeName = "Class1Helpers"
            Dim newFileName = "Class1Helpers.vb"
            Dim selection = ImmutableArray.Create("TestField")
            Dim expectedText1 = "
Namespace TestNs
    Public Class Class1
        Public Shared Function TestFunc2() As Integer
            Return TestField + 1
        End Function
    End Class
End Namespace"
            Dim expectedText2 = "Namespace TestNs
    Module Class1Helpers
        Public TestField As Integer = 0

    End Module
End Namespace
"

            Await TestMovementNewFileAsync(initialMarkup, expectedText1, expectedText2, newFileName, selection, newTypeName)
        End Function

        <Fact, Trait(Traits.Feature, Traits.Features.CodeActionsMoveStaticMembers)>
        Public Async Function TestMovePropertyAndRefactorSourceUsage() As Task
            Dim initialMarkup = "
Namespace TestNs
    Public Class Class1
        Private Shared _testProperty As Integer

        Public Shared Property Test[||]Property As Integer
            Get
                Return _testProperty
            End Get
            Set
                _testProperty = value
            End Set
        End Property

        Public Shared Function TestFunc2() As Integer
            Return TestProperty + 1
        End Function
    End Class
End Namespace"
            Dim newTypeName = "ExtraNs.Class1Helpers"
            Dim newFileName = "Class1Helpers.vb"
            Dim selection = ImmutableArray.Create("_testProperty", "TestProperty")
            Dim expectedText1 = "
Imports TestNs.ExtraNs

Namespace TestNs
    Public Class Class1
        Public Shared Function TestFunc2() As Integer
            Return TestProperty + 1
        End Function
    End Class
End Namespace"
            Dim expectedText2 = "Namespace TestNs.ExtraNs
    Module Class1Helpers
        Private _testProperty As Integer


        Public Property Test[||]Property As Integer
            Get
                Return _testProperty
            End Get
            Set
                _testProperty = value
            End Set
        End Property
    End Module
End Namespace
"

            Await TestMovementNewFileAsync(initialMarkup, expectedText1, expectedText2, newFileName, selection, newTypeName)
        End Function

        <Fact, Trait(Traits.Feature, Traits.Features.CodeActionsMoveStaticMembers)>
        Public Async Function TestMoveFunctionAndRefactorUsageDifferentNamespace() As Task
            Dim initialMarkup = "
Imports TestNs

Namespace TestNs
    Public Class Class1
        Public Shared Function Test[||]Func() As Integer
            Return 0
        End Function
    End Class
End Namespace

Namespace TestNs2
    Public Class Class2
        Public Shared Function TestFunc2() As Integer
            Return Class1.TestFunc() + 1
        End Function
    End Class
End Namespace"
            Dim newTypeName = "Class1Helpers"
            Dim newFileName = "Class1Helpers.vb"
            Dim selection = ImmutableArray.Create("TestFunc")
            Dim expectedText1 = "
Imports TestNs

Namespace TestNs
    Public Class Class1
    End Class
End Namespace

Namespace TestNs2
    Public Class Class2
        Public Shared Function TestFunc2() As Integer
            Return Class1Helpers.TestFunc() + 1
        End Function
    End Class
End Namespace"
            Dim expectedText2 = "Namespace TestNs
    Module Class1Helpers
        Public Function TestFunc() As Integer
            Return 0
        End Function
    End Module
End Namespace
"

            Await TestMovementNewFileAsync(initialMarkup, expectedText1, expectedText2, newFileName, selection, newTypeName)
        End Function

        <Fact, Trait(Traits.Feature, Traits.Features.CodeActionsMoveStaticMembers)>
        Public Async Function TestMoveFunctionAndRefactorUsageNewNamespace() As Task
            Dim initialMarkup = "
Namespace TestNs
    Public Class Class1
        Public Shared Function Test[||]Func() As Integer
            Return 0
        End Function
    End Class

    Public Class Class2
        Public Shared Function TestFunc2() As Integer
            Return Class1.TestFunc() + 1
        End Function
    End Class
End Namespace"
            Dim newTypeName = "ExtraNs.Class1Helpers"
            Dim newFileName = "Class1Helpers.vb"
            Dim selection = ImmutableArray.Create("TestFunc")
            Dim expectedText1 = "
Imports TestNs.ExtraNs

Namespace TestNs
    Public Class Class1
    End Class

    Public Class Class2
        Public Shared Function TestFunc2() As Integer
            Return Class1Helpers.TestFunc() + 1
        End Function
    End Class
End Namespace"
            Dim expectedText2 = "Namespace TestNs.ExtraNs
    Module Class1Helpers
        Public Function TestFunc() As Integer
            Return 0
        End Function
    End Module
End Namespace
"

            Await TestMovementNewFileAsync(initialMarkup, expectedText1, expectedText2, newFileName, selection, newTypeName)
        End Function

        <Fact, Trait(Traits.Feature, Traits.Features.CodeActionsMoveStaticMembers)>
        Public Async Function TestMoveFunctionAndRefactorUsageSeparateFile() As Task
            Dim initialMarkup1 = "
Namespace TestNs
    Public Class Class1
        Public Shared Function Test[||]Func() As Integer
            Return 0
        End Function
    End Class
End Namespace"
            Dim initialMarkup2 = "
Imports TestNs

Public Class Class2
    Public Shared Function TestFunc2() As Integer
        Return Class1.TestFunc() + 1
    End Function
End Class"
            Dim newTypeName = "Class1Helpers"
            Dim newFileName = "Class1Helpers.vb"
            Dim selection = ImmutableArray.Create("TestFunc")
            Dim expectedText1 = "
Namespace TestNs
    Public Class Class1
    End Class
End Namespace"
            Dim expectedText3 = "
Imports TestNs

Public Class Class2
    Public Shared Function TestFunc2() As Integer
        Return Class1Helpers.TestFunc() + 1
    End Function
End Class"
            Dim expectedText2 = "Namespace TestNs
    Module Class1Helpers
        Public Function TestFunc() As Integer
            Return 0
        End Function
    End Module
End Namespace
"

            Dim test = New Test(newTypeName, selection, newFileName)
            test.TestState.Sources.Add(initialMarkup1)
            test.TestState.Sources.Add(initialMarkup2)
            test.FixedState.Sources.Add(expectedText1)
            test.FixedState.Sources.Add(expectedText3)
            test.FixedState.Sources.Add((newFileName, expectedText2))

            Await test.RunAsync().ConfigureAwait(False)
        End Function

        <Fact, Trait(Traits.Feature, Traits.Features.CodeActionsMoveStaticMembers)>
        Public Async Function TestMoveFunctionAndRefactorClassAlias() As Task
            Dim initialMarkup1 = "
Namespace TestNs
    Public Class Class1
        Public Shared Function Test[||]Func() As Integer
            Return 0
        End Function
    End Class
End Namespace"
            Dim initialMarkup2 = "
Imports C1 = TestNs.Class1

Public Class Class2
    Public Shared Function TestFunc2() As Integer
        Return C1.TestFunc() + 1
    End Function
End Class"
            Dim newTypeName = "Class1Helpers"
            Dim newFileName = "Class1Helpers.vb"
            Dim selection = ImmutableArray.Create("TestFunc")
            Dim expectedText1 = "
Namespace TestNs
    Public Class Class1
    End Class
End Namespace"
            Dim expectedText3 = "
Imports TestNs
Imports C1 = TestNs.Class1

Public Class Class2
    Public Shared Function TestFunc2() As Integer
        Return Class1Helpers.TestFunc() + 1
    End Function
End Class"
            Dim expectedText2 = "Namespace TestNs
    Module Class1Helpers
        Public Function TestFunc() As Integer
            Return 0
        End Function
    End Module
End Namespace
"

            Dim test = New Test(newTypeName, selection, newFileName)
            test.TestState.Sources.Add(initialMarkup1)
            test.TestState.Sources.Add(initialMarkup2)
            test.FixedState.Sources.Add(expectedText1)
            test.FixedState.Sources.Add(expectedText3)
            test.FixedState.Sources.Add((newFileName, expectedText2))

            Await test.RunAsync().ConfigureAwait(False)
        End Function

        <Fact, Trait(Traits.Feature, Traits.Features.CodeActionsMoveStaticMembers)>
        Public Async Function TestMoveFunctionAndRefactorClassImports() As Task
            Dim initialMarkup1 = "
Namespace TestNs
    Public Class Class1
        Public Shared Function Test[||]Func() As Integer
            Return 0
        End Function
    End Class
End Namespace"
            Dim initialMarkup2 = "
Imports TestNs.Class1

Public Class Class2
    Public Shared Function TestFunc2() As Integer
        Return TestFunc() + 1
    End Function
End Class"
            Dim newTypeName = "Class1Helpers"
            Dim newFileName = "Class1Helpers.vb"
            Dim selection = ImmutableArray.Create("TestFunc")
            Dim expectedText1 = "
Namespace TestNs
    Public Class Class1
    End Class
End Namespace"
            Dim expectedText3 = "
Imports TestNs
Imports TestNs.Class1

Public Class Class2
    Public Shared Function TestFunc2() As Integer
        Return TestFunc() + 1
    End Function
End Class"
            Dim expectedText2 = "Namespace TestNs
    Module Class1Helpers
        Public Function TestFunc() As Integer
            Return 0
        End Function
    End Module
End Namespace
"

            Dim test = New Test(newTypeName, selection, newFileName)
            test.TestState.Sources.Add(initialMarkup1)
            test.TestState.Sources.Add(initialMarkup2)
            test.FixedState.Sources.Add(expectedText1)
            test.FixedState.Sources.Add(expectedText3)
            test.FixedState.Sources.Add((newFileName, expectedText2))

            Await test.RunAsync().ConfigureAwait(False)
        End Function

        <Fact, Trait(Traits.Feature, Traits.Features.CodeActionsMoveStaticMembers)>
        Public Async Function TestMoveFunctionAndRefactorNamespaceAlias() As Task
            Dim initialMarkup1 = "
Namespace TestNs
    Public Class Class1
        Public Shared Function Test[||]Func() As Integer
            Return 0
        End Function
    End Class
End Namespace"
            Dim initialMarkup2 = "
Imports C1 = TestNs

Public Class Class2
    Public Shared Function TestFunc2() As Integer
        Return C1.Class1.TestFunc() + 1
    End Function
End Class"
            Dim newTypeName = "Class1Helpers"
            Dim newFileName = "Class1Helpers.vb"
            Dim selection = ImmutableArray.Create("TestFunc")
            Dim expectedText1 = "
Namespace TestNs
    Public Class Class1
    End Class
End Namespace"
            Dim expectedText3 = "
Imports TestNs
Imports C1 = TestNs

Public Class Class2
    Public Shared Function TestFunc2() As Integer
        Return Class1Helpers.TestFunc() + 1
    End Function
End Class"
            Dim expectedText2 = "Namespace TestNs
    Module Class1Helpers
        Public Function TestFunc() As Integer
            Return 0
        End Function
    End Module
End Namespace
"

            Dim test = New Test(newTypeName, selection, newFileName)
            test.TestState.Sources.Add(initialMarkup1)
            test.TestState.Sources.Add(initialMarkup2)
            test.FixedState.Sources.Add(expectedText1)
            test.FixedState.Sources.Add(expectedText3)
            test.FixedState.Sources.Add((newFileName, expectedText2))

            Await test.RunAsync().ConfigureAwait(False)
        End Function

        <Fact, Trait(Traits.Feature, Traits.Features.CodeActionsMoveStaticMembers)>
        Public Async Function TestMoveFunctionAndRefactorNamespaceAliasNewNamespace() As Task
            Dim initialMarkup1 = "
Namespace TestNs
    Public Class Class1
        Public Shared Function Test[||]Func() As Integer
            Return 0
        End Function
    End Class
End Namespace"
            Dim initialMarkup2 = "
Imports C1 = TestNs

Public Class Class2
    Public Shared Function TestFunc2() As Integer
        Return C1.Class1.TestFunc() + 1
    End Function
End Class"
            Dim newTypeName = "ExtraNs.Class1Helpers"
            Dim newFileName = "Class1Helpers.vb"
            Dim selection = ImmutableArray.Create("TestFunc")
            Dim expectedText1 = "
Namespace TestNs
    Public Class Class1
    End Class
End Namespace"
            Dim expectedText3 = "
Imports TestNs.ExtraNs
Imports C1 = TestNs

Public Class Class2
    Public Shared Function TestFunc2() As Integer
        Return Class1Helpers.TestFunc() + 1
    End Function
End Class"
            Dim expectedText2 = "Namespace TestNs.ExtraNs
    Module Class1Helpers
        Public Function TestFunc() As Integer
            Return 0
        End Function
    End Module
End Namespace
"

            Dim test = New Test(newTypeName, selection, newFileName)
            test.TestState.Sources.Add(initialMarkup1)
            test.TestState.Sources.Add(initialMarkup2)
            test.FixedState.Sources.Add(expectedText1)
            test.FixedState.Sources.Add(expectedText3)
            test.FixedState.Sources.Add((newFileName, expectedText2))

            Await test.RunAsync().ConfigureAwait(False)
        End Function

        <Fact, Trait(Traits.Feature, Traits.Features.CodeActionsMoveStaticMembers)>
        Public Async Function TestMoveExtensionFunction() As Task
=======
>>>>>>> ec019370
            Dim initialMarkup = "
Namespace TestNs
    Public Class Class1
        Public Shared Function Test[||]Func() As Integer
            Return 0
        End Function
    End Class

    Public Class Class2
        Public Shared Function TestFunc2() As Integer
            Return Class1.TestFunc() + 1
        End Function
    End Class
End Namespace"
            Dim newTypeName = "Class1Helpers"
            Dim newFileName = "Class1Helpers.vb"
            Dim selection = ImmutableArray.Create("TestFunc")
            Dim expectedText1 = "
<<<<<<< HEAD
Imports System.Runtime.CompilerServices
Imports TestNs

=======
>>>>>>> ec019370
Namespace TestNs
    Public Class Class1
    End Class

    Public Class Class2
        Public Shared Function TestFunc2() As Integer
            Return Class1Helpers.TestFunc() + 1
        End Function
    End Class
End Namespace"
            Dim expectedText2 = "Namespace TestNs
    Class Class1Helpers
        Public Shared Function TestFunc() As Integer
            Return 0
        End Function
    End Class
End Namespace
"

            Await TestMovementNewFileAsync(initialMarkup, expectedText1, expectedText2, newFileName, selection, newTypeName)
        End Function

        <Fact, Trait(Traits.Feature, Traits.Features.CodeActionsMoveStaticMembers)>
<<<<<<< HEAD
        Public Async Function TestMoveExtensionFunctionAddImports() As Task
            Dim initialMarkup = "
Imports System.Runtime.CompilerServices
Imports TestNs1
Imports TestNs2

Namespace TestNs1
    Public Module Class1
        <Extension>
        Public Function Test[||]Func(other As Other) As Integer
            Return other.OtherInt + 2
        End Function
    End Module
End Namespace

Namespace TestNs2
    Public Class Class2
        Public Function GetOtherInt() As Integer
            Dim other = New Other()
            Return other.TestFunc()
        End Function
    End Class

    Public Class Other
        Public OtherInt As Integer

        Public Sub New()
            OtherInt = 5
        End Sub
    End Class
End Namespace"
            Dim newTypeName = "ExtraNs.Class1Helpers"
            Dim newFileName = "Class1Helpers.vb"
            Dim selection = ImmutableArray.Create("TestFunc")
            Dim expectedText1 = "
Imports System.Runtime.CompilerServices
Imports TestNs1
Imports TestNs1.ExtraNs
Imports TestNs2

Namespace TestNs1
    Public Module Class1
    End Module
End Namespace

Namespace TestNs2
    Public Class Class2
        Public Function GetOtherInt() As Integer
            Dim other = New Other()
            Return other.TestFunc()
        End Function
    End Class

    Public Class Other
        Public OtherInt As Integer

        Public Sub New()
            OtherInt = 5
        End Sub
    End Class
End Namespace"
            Dim expectedText2 = "Imports System.Runtime.CompilerServices
Imports TestNs2

Namespace TestNs1.ExtraNs
    Module Class1Helpers
        <Extension>
        Public Function TestFunc(other As Other) As Integer
            Return other.OtherInt + 2
        End Function
    End Module
End Namespace
"

            Await TestMovementNewFileAsync(initialMarkup, expectedText1, expectedText2, newFileName, selection, newTypeName)
        End Function

        <Fact, Trait(Traits.Feature, Traits.Features.CodeActionsMoveStaticMembers)>
        Public Async Function TestMoveFunctionInModule() As Task
=======
        Public Async Function TestMoveFunctionAndRefactorUsageWithTrivia() As Task
>>>>>>> ec019370
            Dim initialMarkup = "
Namespace TestNs
    Public Class Class1
        Public Shared Function Test[||]Func() As Integer
            Return 0
        End Function
    End Class

    Public Class Class2
        Public Shared Function TestFunc2() As Integer
            ' Keep this comment and these random spaces
            Return Class1. TestFunc( ) +  1
        End Function
    End Class
End Namespace"
            Dim newTypeName = "Class1Helpers"
            Dim newFileName = "Class1Helpers.vb"
            Dim selection = ImmutableArray.Create("TestFunc")
            Dim expectedText1 = "
Namespace TestNs
    Public Class Class1
    End Class

    Public Class Class2
        Public Shared Function TestFunc2() As Integer
            ' Keep this comment and these random spaces
            Return Class1Helpers. TestFunc( ) +  1
        End Function
    End Class
End Namespace"
            Dim expectedText2 = "Namespace TestNs
    Class Class1Helpers
        Public Shared Function TestFunc() As Integer
            Return 0
        End Function
    End Class
End Namespace
"

            Await TestMovementNewFileAsync(initialMarkup, expectedText1, expectedText2, newFileName, selection, newTypeName)
        End Function

        <Fact, Trait(Traits.Feature, Traits.Features.CodeActionsMoveStaticMembers)>
        Public Async Function TestMoveFunctionAndRefactorSourceUsage() As Task
            Dim initialMarkup = "
Namespace TestNs
    Public Class Class1
        Public Shared Function Test[||]Func() As Integer
            Return 0
        End Function

        Public Shared Function TestFunc2() As Integer
            Return TestFunc() + 1
        End Function
    End Class
End Namespace"
            Dim newTypeName = "Class1Helpers"
            Dim newFileName = "Class1Helpers.vb"
            Dim selection = ImmutableArray.Create("TestFunc")
            Dim expectedText1 = "
Namespace TestNs
    Public Class Class1
        Public Shared Function TestFunc2() As Integer
            Return Class1Helpers.TestFunc() + 1
        End Function
    End Class
End Namespace"
            Dim expectedText2 = "Namespace TestNs
    Class Class1Helpers
        Public Shared Function TestFunc() As Integer
            Return 0
        End Function
    End Class
End Namespace
"

            Await TestMovementNewFileAsync(initialMarkup, expectedText1, expectedText2, newFileName, selection, newTypeName)
        End Function

<<<<<<< HEAD
#End Region
#Region "SelectionTests"

=======
>>>>>>> ec019370
        <Fact, Trait(Traits.Feature, Traits.Features.CodeActionsMoveStaticMembers)>
        Public Async Function TestMoveFieldAndRefactorSourceUsage() As Task
            Dim initialMarkup = "
Namespace TestNs
    Public Class Class1
        Public Shared Test[||]Field As Integer = 0

        Public Shared Function TestFunc2() As Integer
            Return TestField + 1
        End Function
    End Class
End Namespace"
            Dim newTypeName = "Class1Helpers"
            Dim newFileName = "Class1Helpers.vb"
            Dim selection = ImmutableArray.Create("TestField")
            Dim expectedText1 = "
Namespace TestNs
    Public Class Class1
        Public Shared Function TestFunc2() As Integer
            Return Class1Helpers.TestField + 1
        End Function
    End Class
End Namespace"
            Dim expectedText2 = "Namespace TestNs
    Class Class1Helpers
        Public Shared TestField As Integer = 0
    End Class
End Namespace
"

            Await TestMovementNewFileAsync(initialMarkup, expectedText1, expectedText2, newFileName, selection, newTypeName)
        End Function

        <Fact, Trait(Traits.Feature, Traits.Features.CodeActionsMoveStaticMembers)>
        Public Async Function TestMovePropertyAndRefactorSourceUsage() As Task
            Dim initialMarkup = "
Namespace TestNs
    Public Class Class1
        Private Shared _testProperty As Integer

        Public Shared Property Test[||]Property As Integer
            Get
                Return _testProperty
            End Get
            Set
                _testProperty = value
            End Set
        End Property

        Public Shared Function TestFunc2() As Integer
            Return TestProperty + 1
        End Function
    End Class
End Namespace"
            Dim newTypeName = "ExtraNs.Class1Helpers"
            Dim newFileName = "Class1Helpers.vb"
            Dim selection = ImmutableArray.Create("_testProperty", "TestProperty")
            Dim expectedText1 = "
Imports TestNs.ExtraNs

Namespace TestNs
    Public Class Class1
        Public Shared Function TestFunc2() As Integer
            Return Class1Helpers.TestProperty + 1
        End Function
    End Class
End Namespace"
            Dim expectedText2 = "Namespace TestNs.ExtraNs
    Class Class1Helpers
        Private Shared _testProperty As Integer

        Public Shared Property TestProperty As Integer
            Get
                Return _testProperty
            End Get
            Set
                _testProperty = value
            End Set
        End Property
    End Class
End Namespace
"

            Await TestMovementNewFileAsync(initialMarkup, expectedText1, expectedText2, newFileName, selection, newTypeName)
        End Function

        <Fact, Trait(Traits.Feature, Traits.Features.CodeActionsMoveStaticMembers)>
        Public Async Function TestMoveGenericFunctionAndRefactorImpliedUsage() As Task
            Dim initialMarkup = "
Namespace TestNs
    Public Class Class1
        Public Shared Function Test[||]Func(Of T)(item As T) As T
            Return item
        End Function
    End Class

    Public Class Class2
        Public Shared Function TestFunc2 As Integer
            Return Class1.TestFunc(5)
        End Function
    End Class
End Namespace"
            Dim newTypeName = "Class1Helpers"
            Dim newFileName = "Class1Helpers.vb"
            Dim selection = ImmutableArray.Create("TestFunc")
            Dim expectedText1 = "
Namespace TestNs
    Public Class Class1
    End Class

    Public Class Class2
        Public Shared Function TestFunc2 As Integer
            Return Class1Helpers.TestFunc(5)
        End Function
    End Class
End Namespace"
            Dim expectedText2 = "Namespace TestNs
    Class Class1Helpers
        Public Shared Function TestFunc(Of T)(item As T) As T
            Return item
        End Function
    End Class
End Namespace
"

            Await TestMovementNewFileAsync(initialMarkup, expectedText1, expectedText2, newFileName, selection, newTypeName)
        End Function

        <Fact, Trait(Traits.Feature, Traits.Features.CodeActionsMoveStaticMembers)>
        Public Async Function TestMoveGenericFunctionAndRefactorUsage() As Task
            Dim initialMarkup = "Imports System

Namespace TestNs
    Public Class Class1
        Public Shared Function Test[||]Func(Of T)() As Type
            Return GetType(T)
        End Function
    End Class

    Public Class Class2
        Public Shared Function TestFunc2 As Type
            Return Class1.TestFunc(Of Integer)()
        End Function
    End Class
End Namespace"
            Dim newTypeName = "Class1Helpers"
            Dim newFileName = "Class1Helpers.vb"
            Dim selection = ImmutableArray.Create("TestFunc")
            Dim expectedText1 = "Imports System

Namespace TestNs
    Public Class Class1
    End Class

    Public Class Class2
        Public Shared Function TestFunc2 As Type
            Return Class1Helpers.TestFunc(Of Integer)()
        End Function
    End Class
End Namespace"
            Dim expectedText2 = "Imports System

Namespace TestNs
    Class Class1Helpers
        Public Shared Function TestFunc(Of T)() As Type
            Return GetType(T)
        End Function
    End Class
End Namespace
"

            Await TestMovementNewFileAsync(initialMarkup, expectedText1, expectedText2, newFileName, selection, newTypeName)
        End Function

        <Fact, Trait(Traits.Feature, Traits.Features.CodeActionsMoveStaticMembers)>
        Public Async Function TestMoveFunctionFromGenericClassAndRefactorUsage() As Task
            Dim initialMarkup = "
Namespace TestNs
    Public Class Class1(Of T As New)
        Public Shared Function Test[||]Func() As T
            Return New T()
        End Function
    End Class

    Public Class Class2
        Public Shared Function TestFunc2 As Integer
            Return Class1(Of Integer).TestFunc()
        End Function
    End Class
End Namespace"
            Dim newTypeName = "Class1Helpers"
            Dim newFileName = "Class1Helpers.vb"
            Dim selection = ImmutableArray.Create("TestFunc")
            Dim expectedText1 = "
Namespace TestNs
    Public Class Class1(Of T As New)
    End Class

    Public Class Class2
        Public Shared Function TestFunc2 As Integer
            Return Class1Helpers(Of Integer).TestFunc()
        End Function
    End Class
End Namespace"
            Dim expectedText2 = "Namespace TestNs
    Class Class1Helpers(Of T As New)
        Public Shared Function TestFunc() As T
            Return New T()
        End Function
    End Class
End Namespace
"

            Await TestMovementNewFileAsync(initialMarkup, expectedText1, expectedText2, newFileName, selection, newTypeName)
        End Function

        <Fact, Trait(Traits.Feature, Traits.Features.CodeActionsMoveStaticMembers)>
        Public Async Function TestMoveFunctionFromGenericClassAndRefactorPartialTypeArgUsage() As Task
            Dim initialMarkup = "
Namespace TestNs
    Public Class Class1(Of T1 As New, T2, T3)
        Public Shared Function Test[||]Func() As T1
            Return New T1()
        End Function

        Public Shared Function Foo(item As T2) As T2
            Return item
        End Function

        Public Shared Function Bar(item As T3) As T3
            Return item
        End Function
    End Class

    Public Class Class2
        Public Shared Function TestFunc2 As Integer
            Return Class1(Of Integer, String, Double).TestFunc()
        End Function
    End Class
End Namespace"
            Dim newTypeName = "Class1Helpers"
            Dim newFileName = "Class1Helpers.vb"
            Dim selection = ImmutableArray.Create("TestFunc")
            Dim expectedText1 = "
Namespace TestNs
    Public Class Class1(Of T1 As New, T2, T3)
        Public Shared Function Foo(item As T2) As T2
            Return item
        End Function

        Public Shared Function Bar(item As T3) As T3
            Return item
        End Function
    End Class

    Public Class Class2
        Public Shared Function TestFunc2 As Integer
            Return Class1Helpers(Of Integer).TestFunc()
        End Function
    End Class
End Namespace"
            Dim expectedText2 = "Namespace TestNs
    Class Class1Helpers(Of T1 As New)
        Public Shared Function TestFunc() As T1
            Return New T1()
        End Function
    End Class
End Namespace
"

            Await TestMovementNewFileAsync(initialMarkup, expectedText1, expectedText2, newFileName, selection, newTypeName)
        End Function

        <Fact, Trait(Traits.Feature, Traits.Features.CodeActionsMoveStaticMembers)>
        Public Async Function TestMoveFunctionAndRefactorUsageDifferentNamespace() As Task
            Dim initialMarkup = "
Imports TestNs

Namespace TestNs
    Public Class Class1
        Public Shared Function Test[||]Func() As Integer
            Return 0
        End Function
    End Class
End Namespace

Namespace TestNs2
    Public Class Class2
        Public Shared Function TestFunc2() As Integer
            Return Class1.TestFunc() + 1
        End Function
    End Class
End Namespace"
            Dim newTypeName = "Class1Helpers"
            Dim newFileName = "Class1Helpers.vb"
            Dim selection = ImmutableArray.Create("TestFunc")
            Dim expectedText1 = "
Imports TestNs

Namespace TestNs
    Public Class Class1
    End Class
End Namespace

Namespace TestNs2
    Public Class Class2
        Public Shared Function TestFunc2() As Integer
            Return Class1Helpers.TestFunc() + 1
        End Function
    End Class
End Namespace"
            Dim expectedText2 = "Namespace TestNs
    Class Class1Helpers
        Public Shared Function TestFunc() As Integer
            Return 0
        End Function
    End Class
End Namespace
"

            Await TestMovementNewFileAsync(initialMarkup, expectedText1, expectedText2, newFileName, selection, newTypeName)
        End Function

        <Fact, Trait(Traits.Feature, Traits.Features.CodeActionsMoveStaticMembers)>
        Public Async Function TestMoveFunctionAndRefactorUsageNewNamespace() As Task
            Dim initialMarkup = "
Namespace TestNs
    Public Class Class1
        Public Shared Function Test[||]Func() As Integer
            Return 0
        End Function
    End Class

    Public Class Class2
        Public Shared Function TestFunc2() As Integer
            Return Class1.TestFunc() + 1
        End Function
    End Class
End Namespace"
            Dim newTypeName = "ExtraNs.Class1Helpers"
            Dim newFileName = "Class1Helpers.vb"
            Dim selection = ImmutableArray.Create("TestFunc")
            Dim expectedText1 = "
Imports TestNs.ExtraNs

Namespace TestNs
    Public Class Class1
    End Class

    Public Class Class2
        Public Shared Function TestFunc2() As Integer
            Return Class1Helpers.TestFunc() + 1
        End Function
    End Class
End Namespace"
            Dim expectedText2 = "Namespace TestNs.ExtraNs
    Class Class1Helpers
        Public Shared Function TestFunc() As Integer
            Return 0
        End Function
    End Class
End Namespace
"

            Await TestMovementNewFileAsync(initialMarkup, expectedText1, expectedText2, newFileName, selection, newTypeName)
        End Function

        <Fact, Trait(Traits.Feature, Traits.Features.CodeActionsMoveStaticMembers)>
        Public Async Function TestMoveFunctionAndRefactorUsageSeparateFile() As Task
            Dim initialMarkup1 = "
Namespace TestNs
    Public Class Class1
        Public Shared Function Test[||]Func() As Integer
            Return 0
        End Function
    End Class
End Namespace"
            Dim initialMarkup2 = "
Imports TestNs

Public Class Class2
    Public Shared Function TestFunc2() As Integer
        Return Class1.TestFunc() + 1
    End Function
End Class"
            Dim newTypeName = "Class1Helpers"
            Dim newFileName = "Class1Helpers.vb"
            Dim selection = ImmutableArray.Create("TestFunc")
            Dim expectedText1 = "
Namespace TestNs
    Public Class Class1
    End Class
End Namespace"
            Dim expectedText3 = "
Imports TestNs

Public Class Class2
    Public Shared Function TestFunc2() As Integer
        Return Class1Helpers.TestFunc() + 1
    End Function
End Class"
            Dim expectedText2 = "Namespace TestNs
    Class Class1Helpers
        Public Shared Function TestFunc() As Integer
            Return 0
        End Function
    End Class
End Namespace
"

            Dim test = New Test(newTypeName, selection, newFileName)
            test.TestState.Sources.Add(initialMarkup1)
            test.TestState.Sources.Add(initialMarkup2)
            test.FixedState.Sources.Add(expectedText1)
            test.FixedState.Sources.Add(expectedText3)
            test.FixedState.Sources.Add((newFileName, expectedText2))

            Await test.RunAsync().ConfigureAwait(False)
        End Function

        <Fact, Trait(Traits.Feature, Traits.Features.CodeActionsMoveStaticMembers)>
        Public Async Function TestMoveFunctionAndRefactorClassAlias() As Task
            Dim initialMarkup1 = "
Namespace TestNs
    Public Class Class1
        Public Shared Function Test[||]Func() As Integer
            Return 0
        End Function
    End Class
End Namespace"
            Dim initialMarkup2 = "
Imports C1 = TestNs.Class1

Public Class Class2
    Public Shared Function TestFunc2() As Integer
        Return C1.TestFunc() + 1
    End Function
End Class"
            Dim newTypeName = "Class1Helpers"
            Dim newFileName = "Class1Helpers.vb"
            Dim selection = ImmutableArray.Create("TestFunc")
            Dim expectedText1 = "
Namespace TestNs
    Public Class Class1
    End Class
End Namespace"
            Dim expectedText3 = "
Imports TestNs
Imports C1 = TestNs.Class1

Public Class Class2
    Public Shared Function TestFunc2() As Integer
        Return Class1Helpers.TestFunc() + 1
    End Function
End Class"
            Dim expectedText2 = "Namespace TestNs
    Class Class1Helpers
        Public Shared Function TestFunc() As Integer
            Return 0
        End Function
    End Class
End Namespace
"

            Dim test = New Test(newTypeName, selection, newFileName)
            test.TestState.Sources.Add(initialMarkup1)
            test.TestState.Sources.Add(initialMarkup2)
            test.FixedState.Sources.Add(expectedText1)
            test.FixedState.Sources.Add(expectedText3)
            test.FixedState.Sources.Add((newFileName, expectedText2))

            Await test.RunAsync().ConfigureAwait(False)
        End Function

        <Fact, Trait(Traits.Feature, Traits.Features.CodeActionsMoveStaticMembers)>
        Public Async Function TestMoveFunctionAndRefactorConflictingName() As Task
            Dim initialMarkup1 = "
Namespace TestNs
    Public Class Class1
        Public Shared Function Test[||]Func() As Integer
            Return 0
        End Function
    End Class
End Namespace"
            Dim initialMarkup2 = "
Imports TestNs

Public Class Class2
    Public Class Class1Helpers
        Public Shared Function TestFunc() As Integer
            Return 1
        End Function
    End Class

    Public Shared Function TestFunc2() As Integer
        Return Class1.TestFunc() + Class1Helpers.TestFunc()
    End Function
End Class"
            Dim newTypeName = "Class1Helpers"
            Dim newFileName = "Class1Helpers.vb"
            Dim selection = ImmutableArray.Create("TestFunc")
            Dim expectedText1 = "
Namespace TestNs
    Public Class Class1
    End Class
End Namespace"
            Dim expectedText3 = "
Imports TestNs

Public Class Class2
    Public Class Class1Helpers
        Public Shared Function TestFunc() As Integer
            Return 1
        End Function
    End Class

    Public Shared Function TestFunc2() As Integer
        Return TestNs.Class1Helpers.TestFunc() + Class1Helpers.TestFunc()
    End Function
End Class"
            Dim expectedText2 = "Namespace TestNs
    Class Class1Helpers
        Public Shared Function TestFunc() As Integer
            Return 0
        End Function
    End Class
End Namespace
"

            Dim test = New Test(newTypeName, selection, newFileName)
            test.TestState.Sources.Add(initialMarkup1)
            test.TestState.Sources.Add(initialMarkup2)
            test.FixedState.Sources.Add(expectedText1)
            test.FixedState.Sources.Add(expectedText3)
            test.FixedState.Sources.Add((newFileName, expectedText2))
            ' In this case, the parse gives a MemberAccessExpression for 
            ' "TestNs.Class1Helpers.TestFunc", but we give a QualifiedName
            ' We can just ensure that the text output is the same here
            test.CodeActionValidationMode = Testing.CodeActionValidationMode.None

            Await test.RunAsync().ConfigureAwait(False)
        End Function

        <Fact, Trait(Traits.Feature, Traits.Features.CodeActionsMoveStaticMembers)>
        Public Async Function TestMoveFunctionAndRefactorQualifiedName() As Task
            Dim initialMarkup1 = "
Namespace TestNs
    Public Class Class1
        Public Shared Function Test[||]Func() As Integer
            Return 0
        End Function
    End Class
End Namespace"
            Dim initialMarkup2 = "
Public Class Class2
    Public Shared Function TestFunc2() As Integer
        Return TestNs.Class1.TestFunc() + 1
    End Function
End Class"
            Dim newTypeName = "Class1Helpers"
            Dim newFileName = "Class1Helpers.vb"
            Dim selection = ImmutableArray.Create("TestFunc")
            Dim expectedText1 = "
Namespace TestNs
    Public Class Class1
    End Class
End Namespace"
            Dim expectedText3 = "
Imports TestNs

Public Class Class2
    Public Shared Function TestFunc2() As Integer
        Return Class1Helpers.TestFunc() + 1
    End Function
End Class"
            Dim expectedText2 = "Namespace TestNs
    Class Class1Helpers
        Public Shared Function TestFunc() As Integer
            Return 0
        End Function
    End Class
End Namespace
"

            Dim test = New Test(newTypeName, selection, newFileName)
            test.TestState.Sources.Add(initialMarkup1)
            test.TestState.Sources.Add(initialMarkup2)
            test.FixedState.Sources.Add(expectedText1)
            test.FixedState.Sources.Add(expectedText3)
            test.FixedState.Sources.Add((newFileName, expectedText2))

            Await test.RunAsync().ConfigureAwait(False)
        End Function

        <Fact, Trait(Traits.Feature, Traits.Features.CodeActionsMoveStaticMembers)>
        Public Async Function TestMoveFunctionAndRefactorClassImports() As Task
            Dim initialMarkup1 = "
Namespace TestNs
    Public Class Class1
        Public Shared Function Test[||]Func() As Integer
            Return 0
        End Function
    End Class
End Namespace"
            Dim initialMarkup2 = "
Imports TestNs.Class1

Public Class Class2
    Public Shared Function TestFunc2() As Integer
        Return TestFunc() + 1
    End Function
End Class"
            Dim newTypeName = "Class1Helpers"
            Dim newFileName = "Class1Helpers.vb"
            Dim selection = ImmutableArray.Create("TestFunc")
            Dim expectedText1 = "
Namespace TestNs
    Public Class Class1
    End Class
End Namespace"
            Dim expectedText3 = "
Imports TestNs
Imports TestNs.Class1

Public Class Class2
    Public Shared Function TestFunc2() As Integer
        Return Class1Helpers.TestFunc() + 1
    End Function
End Class"
            Dim expectedText2 = "Namespace TestNs
    Class Class1Helpers
        Public Shared Function TestFunc() As Integer
            Return 0
        End Function
    End Class
End Namespace
"

            Dim test = New Test(newTypeName, selection, newFileName)
            test.TestState.Sources.Add(initialMarkup1)
            test.TestState.Sources.Add(initialMarkup2)
            test.FixedState.Sources.Add(expectedText1)
            test.FixedState.Sources.Add(expectedText3)
            test.FixedState.Sources.Add((newFileName, expectedText2))

            Await test.RunAsync().ConfigureAwait(False)
        End Function

        <Fact, Trait(Traits.Feature, Traits.Features.CodeActionsMoveStaticMembers)>
        Public Async Function TestMoveFunctionAndRefactorNamespaceAlias() As Task
            Dim initialMarkup1 = "
Namespace TestNs
    Public Class Class1
        Public Shared Function Test[||]Func() As Integer
            Return 0
        End Function
    End Class
End Namespace"
            Dim initialMarkup2 = "
Imports C1 = TestNs

Public Class Class2
    Public Shared Function TestFunc2() As Integer
        Return C1.Class1.TestFunc() + 1
    End Function
End Class"
            Dim newTypeName = "Class1Helpers"
            Dim newFileName = "Class1Helpers.vb"
            Dim selection = ImmutableArray.Create("TestFunc")
            Dim expectedText1 = "
Namespace TestNs
    Public Class Class1
    End Class
End Namespace"
            Dim expectedText3 = "
Imports TestNs
Imports C1 = TestNs

Public Class Class2
    Public Shared Function TestFunc2() As Integer
        Return Class1Helpers.TestFunc() + 1
    End Function
End Class"
            Dim expectedText2 = "Namespace TestNs
    Class Class1Helpers
        Public Shared Function TestFunc() As Integer
            Return 0
        End Function
    End Class
End Namespace
"

            Dim test = New Test(newTypeName, selection, newFileName)
            test.TestState.Sources.Add(initialMarkup1)
            test.TestState.Sources.Add(initialMarkup2)
            test.FixedState.Sources.Add(expectedText1)
            test.FixedState.Sources.Add(expectedText3)
            test.FixedState.Sources.Add((newFileName, expectedText2))

            Await test.RunAsync().ConfigureAwait(False)
        End Function

        <Fact, Trait(Traits.Feature, Traits.Features.CodeActionsMoveStaticMembers)>
        Public Async Function TestMoveFunctionAndRefactorNamespaceAliasNewNamespace() As Task
            Dim initialMarkup1 = "
Namespace TestNs
    Public Class Class1
        Public Shared Function Test[||]Func() As Integer
            Return 0
        End Function
    End Class
End Namespace"
            Dim initialMarkup2 = "
Imports C1 = TestNs

Public Class Class2
    Public Shared Function TestFunc2() As Integer
        Return C1.Class1.TestFunc() + 1
    End Function
End Class"
            Dim newTypeName = "ExtraNs.Class1Helpers"
            Dim newFileName = "Class1Helpers.vb"
            Dim selection = ImmutableArray.Create("TestFunc")
            Dim expectedText1 = "
Namespace TestNs
    Public Class Class1
    End Class
End Namespace"
            Dim expectedText3 = "
Imports TestNs.ExtraNs
Imports C1 = TestNs

Public Class Class2
    Public Shared Function TestFunc2() As Integer
        Return Class1Helpers.TestFunc() + 1
    End Function
End Class"
            Dim expectedText2 = "Namespace TestNs.ExtraNs
    Class Class1Helpers
        Public Shared Function TestFunc() As Integer
            Return 0
        End Function
    End Class
End Namespace
"

            Dim test = New Test(newTypeName, selection, newFileName)
            test.TestState.Sources.Add(initialMarkup1)
            test.TestState.Sources.Add(initialMarkup2)
            test.FixedState.Sources.Add(expectedText1)
            test.FixedState.Sources.Add(expectedText3)
            test.FixedState.Sources.Add((newFileName, expectedText2))

            Await test.RunAsync().ConfigureAwait(False)
        End Function

        <Fact, Trait(Traits.Feature, Traits.Features.CodeActionsMoveStaticMembers)>
        Public Async Function TestMoveExtensionFunction() As Task
            Dim initialMarkup = "
Imports System.Runtime.CompilerServices

Namespace TestNs
    Public Module Class1
        <Extension>
        Public Function Test[||]Func(other As Other) As Integer
            Return other.OtherInt + 2
        End Function
    End Module

    Public Class Class2
        Public Function GetOtherInt() As Integer
            Dim other = New Other()
            Return other.TestFunc()
        End Function
    End Class

    Public Class Other
        Public OtherInt As Integer

        Public Sub New()
            OtherInt = 5
        End Sub
    End Class
End Namespace"
            Dim newTypeName = "Class1Helpers"
            Dim newFileName = "Class1Helpers.vb"
            Dim selection = ImmutableArray.Create("TestFunc")
            Dim expectedText1 = "
Imports System.Runtime.CompilerServices

Namespace TestNs
    Public Module Class1
    End Module

    Public Class Class2
        Public Function GetOtherInt() As Integer
            Dim other = New Other()
            Return other.TestFunc()
        End Function
    End Class

    Public Class Other
        Public OtherInt As Integer

        Public Sub New()
            OtherInt = 5
        End Sub
    End Class
End Namespace"
            Dim expectedText2 = "Imports System.Runtime.CompilerServices

Namespace TestNs
    Module Class1Helpers
        <Extension>
        Public Function TestFunc(other As Other) As Integer
            Return other.OtherInt + 2
        End Function
    End Module
End Namespace
"

            Await TestMovementNewFileAsync(initialMarkup, expectedText1, expectedText2, newFileName, selection, newTypeName)
        End Function

        <Fact, Trait(Traits.Feature, Traits.Features.CodeActionsMoveStaticMembers)>
        Public Async Function TestMoveExtensionFunctionAddImports() As Task
            Dim initialMarkup = "
Imports System.Runtime.CompilerServices
Imports TestNs1
Imports TestNs2

Namespace TestNs1
    Public Module Class1
        <Extension>
        Public Function Test[||]Func(other As Other) As Integer
            Return other.OtherInt + 2
        End Function
    End Module
End Namespace

Namespace TestNs2
    Public Class Class2
        Public Function GetOtherInt() As Integer
            Dim other = New Other()
            Return other.TestFunc()
        End Function
    End Class

    Public Class Other
        Public OtherInt As Integer

        Public Sub New()
            OtherInt = 5
        End Sub
    End Class
End Namespace"
            Dim newTypeName = "ExtraNs.Class1Helpers"
            Dim newFileName = "Class1Helpers.vb"
            Dim selection = ImmutableArray.Create("TestFunc")
            Dim expectedText1 = "
Imports System.Runtime.CompilerServices
Imports TestNs1
Imports TestNs1.ExtraNs
Imports TestNs2

Namespace TestNs1
    Public Module Class1
    End Module
End Namespace

Namespace TestNs2
    Public Class Class2
        Public Function GetOtherInt() As Integer
            Dim other = New Other()
            Return other.TestFunc()
        End Function
    End Class

    Public Class Other
        Public OtherInt As Integer

        Public Sub New()
            OtherInt = 5
        End Sub
    End Class
End Namespace"
            Dim expectedText2 = "Imports System.Runtime.CompilerServices
Imports TestNs2

Namespace TestNs1.ExtraNs
    Module Class1Helpers
        <Extension>
        Public Function TestFunc(other As Other) As Integer
            Return other.OtherInt + 2
        End Function
    End Module
End Namespace
"

            Await TestMovementNewFileAsync(initialMarkup, expectedText1, expectedText2, newFileName, selection, newTypeName)
        End Function

        <Fact, Trait(Traits.Feature, Traits.Features.CodeActionsMoveStaticMembers)>
        Public Async Function TestMoveFunctionInModule() As Task
            Dim initialMarkup = "
Namespace TestNs
    Public Module Class1
        Public Function Test[||]Func() As Integer
            Return 0
        End Function
    End Module
End Namespace"
            Dim newTypeName = "Class1Helpers"
            Dim newFileName = "Class1Helpers.vb"
            Dim selection = ImmutableArray.Create("TestFunc")
            Dim expectedText1 = "
Namespace TestNs
    Public Module Class1
    End Module
End Namespace"
            Dim expectedText2 = "Namespace TestNs
    Module Class1Helpers
        Public Function TestFunc() As Integer
            Return 0
        End Function
    End Module
End Namespace
"

            Await TestMovementNewFileAsync(initialMarkup, expectedText1, expectedText2, newFileName, selection, newTypeName)
        End Function

        <Fact, Trait(Traits.Feature, Traits.Features.CodeActionsMoveStaticMembers)>
        Public Async Function TestMoveFunctionRetainFileBanner() As Task
            Dim initialMarkup = "' Here is an example of a license or something
' That we want to keep/copy over

Namespace TestNs
    Public Class Class1
        Public Shared Function Test[||]Func() As Integer
            Return 0
        End Function
    End Class
End Namespace"
            Dim newTypeName = "Class1Helpers"
            Dim newFileName = "Class1Helpers.vb"
            Dim selection = ImmutableArray.Create("TestFunc")
            Dim expectedText1 = "' Here is an example of a license or something
' That we want to keep/copy over

Namespace TestNs
    Public Class Class1
    End Class
End Namespace"
            Dim expectedText2 = "' Here is an example of a license or something
' That we want to keep/copy over

Namespace TestNs
    Class Class1Helpers
        Public Shared Function TestFunc() As Integer
            Return 0
        End Function
    End Class
End Namespace
"

            Await TestMovementNewFileAsync(initialMarkup, expectedText1, expectedText2, newFileName, selection, newTypeName)
        End Function

        <Fact, Trait(Traits.Feature, Traits.Features.CodeActionsMoveStaticMembers)>
        Public Async Function TestMoveFunctionWithRootNamespace() As Task
            Dim initialMarkup = "
Namespace TestNs
    Public Class Class1
        Public Shared Function Test[||]Func() As Integer
            Return 0
        End Function
    End Class
End Namespace"
            Dim newTypeName = "Class1Helpers"
            Dim newFileName = "Class1Helpers.vb"
            Dim selection = ImmutableArray.Create("TestFunc")
            Dim expectedText1 = "
Namespace TestNs
    Public Class Class1
    End Class
End Namespace"
            ' if we cut out the root namespace, the returned namespace should still be the same
            Dim expectedText2 = "Namespace TestNs
    Class Class1Helpers
        Public Shared Function TestFunc() As Integer
            Return 0
        End Function
    End Class
End Namespace
"

            Dim test = New Test(newTypeName, selection, newFileName) With {.TestCode = initialMarkup}
            test.FixedState.Sources.Add(expectedText1)
            test.FixedState.Sources.Add((newFileName, expectedText2))
            test.SolutionTransforms.Add(
                Function(solution, projectId)
                    Dim project = solution.GetProject(projectId)
                    Dim compilationOptions = DirectCast(project.CompilationOptions, VisualBasicCompilationOptions)
                    Return project.WithCompilationOptions(compilationOptions.WithRootNamespace("RootNs")).Solution
                End Function)
            Await test.RunAsync()
        End Function

        <Fact, Trait(Traits.Feature, Traits.Features.CodeActionsMoveStaticMembers)>
        Public Async Function TestMoveFunctionWithRootNamespaceRefactorReferences() As Task
            Dim initialMarkup1 = "
Namespace TestNs
    Public Class Class1
        Public Shared Function Test[||]Func() As Integer
            Return 0
        End Function
    End Class
End Namespace"
            Dim initialMarkup2 = "
Imports RootNs.TestNs

Public Class Class2
    Public Shared Function TestFunc2() As Integer
        Return Class1.TestFunc()
    End Function
End Class"
            Dim newTypeName = "ExtraNs.Class1Helpers"
            Dim newFileName = "Class1Helpers.vb"
            Dim selection = ImmutableArray.Create("TestFunc")
            Dim expectedText1 = "
Namespace TestNs
    Public Class Class1
    End Class
End Namespace"
            Dim expectedText3 = "
Imports RootNs.TestNs
Imports RootNs.TestNs.ExtraNs

Public Class Class2
    Public Shared Function TestFunc2() As Integer
        Return Class1Helpers.TestFunc()
    End Function
End Class"
            Dim expectedText2 = "Namespace TestNs.ExtraNs
    Class Class1Helpers
        Public Shared Function TestFunc() As Integer
            Return 0
        End Function
    End Class
End Namespace
"

            Dim test = New Test(newTypeName, selection, newFileName)
            test.TestState.Sources.Add(initialMarkup1)
            test.TestState.Sources.Add(initialMarkup2)
            test.FixedState.Sources.Add(expectedText1)
            test.FixedState.Sources.Add(expectedText3)
            test.FixedState.Sources.Add((newFileName, expectedText2))
            test.SolutionTransforms.Add(
                Function(solution, projectId)
                    Dim project = solution.GetProject(projectId)
                    Dim compilationOptions = DirectCast(project.CompilationOptions, VisualBasicCompilationOptions)
                    Return project.WithCompilationOptions(compilationOptions.WithRootNamespace("RootNs")).Solution
                End Function)
            Await test.RunAsync()
        End Function

#End Region
#Region "SelectionTests"

        <Fact, Trait(Traits.Feature, Traits.Features.CodeActionsMoveStaticMembers)>
        Public Async Function TestSelectBeforeDeclarationKeyword() As Task
            Dim initialMarkup = "
Namespace TestNs
    Public Class Class1
        [||]Public Shared TestField As Integer = 0
    End Class
End Namespace"
            Dim newTypeName = "Class1Helpers"
            Dim newFileName = "Class1Helpers.vb"
            Dim selection = ImmutableArray.Create("TestField")
            Dim expectedText1 = "
Namespace TestNs
    Public Class Class1
    End Class
End Namespace"
            Dim expectedText2 = "Namespace TestNs
    Class Class1Helpers
        Public Shared TestField As Integer = 0
    End Class
End Namespace
"

            Await TestMovementNewFileAsync(initialMarkup, expectedText1, expectedText2, newFileName, selection, newTypeName)
        End Function

        <Fact, Trait(Traits.Feature, Traits.Features.CodeActionsMoveStaticMembers)>
        Public Async Function TestSelectWholeFieldDeclaration() As Task
            Dim initialMarkup = "
Namespace TestNs
    Public Class Class1
        [|Public Shared TestField As Integer = 0|]
    End Class
End Namespace"
            Dim newTypeName = "Class1Helpers"
            Dim newFileName = "Class1Helpers.vb"
            Dim selection = ImmutableArray.Create("TestField")
            Dim expectedText1 = "
Namespace TestNs
    Public Class Class1
    End Class
End Namespace"
            Dim expectedText2 = "Namespace TestNs
    Class Class1Helpers
        Public Shared TestField As Integer = 0
    End Class
End Namespace
"

            Await TestMovementNewFileAsync(initialMarkup, expectedText1, expectedText2, newFileName, selection, newTypeName)
        End Function

        <Fact, Trait(Traits.Feature, Traits.Features.CodeActionsMoveStaticMembers)>
        Public Async Function TestSelectInDeclarationKeyword1() As Task
            Dim initialMarkup = "
Namespace TestNs
    Public Class Class1
        Pub[||]lic Shared TestField As Integer = 0
    End Class
End Namespace"
            Dim newTypeName = "Class1Helpers"
            Dim newFileName = "Class1Helpers.vb"
            Dim selection = ImmutableArray.Create("TestField")
            Dim expectedText1 = "
Namespace TestNs
    Public Class Class1
    End Class
End Namespace"
            Dim expectedText2 = "Namespace TestNs
    Class Class1Helpers
        Public Shared TestField As Integer = 0
    End Class
End Namespace
"

            Await TestMovementNewFileAsync(initialMarkup, expectedText1, expectedText2, newFileName, selection, newTypeName)
        End Function

        <Fact, Trait(Traits.Feature, Traits.Features.CodeActionsMoveStaticMembers)>
        Public Async Function TestSelectInDeclarationKeyword2() As Task
            Dim initialMarkup = "
Namespace TestNs
    Public Class Class1
        Public Shar[||]ed TestField As Integer = 0
    End Class
End Namespace"
            Dim newTypeName = "Class1Helpers"
            Dim newFileName = "Class1Helpers.vb"
            Dim selection = ImmutableArray.Create("TestField")
            Dim expectedText1 = "
Namespace TestNs
    Public Class Class1
    End Class
End Namespace"
            Dim expectedText2 = "Namespace TestNs
    Class Class1Helpers
        Public Shared TestField As Integer = 0
    End Class
End Namespace
"

            Await TestMovementNewFileAsync(initialMarkup, expectedText1, expectedText2, newFileName, selection, newTypeName)
        End Function

        <Fact, Trait(Traits.Feature, Traits.Features.CodeActionsMoveStaticMembers)>
        Public Async Function TestSelectInMethodParens() As Task
            Dim initialMarkup = "
Namespace TestNs
    Public Class Class1
        Public Shared Function TestFunc([||]) As Integer
            Return 0
        End Function
    End Class
End Namespace"
            Dim newTypeName = "Class1Helpers"
            Dim newFileName = "Class1Helpers.vb"
            Dim selection = ImmutableArray.Create("TestFunc")
            Dim expectedText1 = "
Namespace TestNs
    Public Class Class1
    End Class
End Namespace"
            Dim expectedText2 = "Namespace TestNs
    Class Class1Helpers
        Public Shared Function TestFunc() As Integer
            Return 0
        End Function
    End Class
End Namespace
"

            Await TestMovementNewFileAsync(initialMarkup, expectedText1, expectedText2, newFileName, selection, newTypeName)
        End Function

        <Fact, Trait(Traits.Feature, Traits.Features.CodeActionsMoveStaticMembers)>
        Public Async Function TestSelectInTypeIdentifierMethodDeclaration() As Task
            Dim initialMarkup = "
Namespace TestNs
    Public Class Class1
        Public Shared Function TestFunc() As Inte[||]ger
            Return 0
        End Function
    End Class
End Namespace"
            Dim newTypeName = "Class1Helpers"
            Dim newFileName = "Class1Helpers.vb"
            Dim selection = ImmutableArray.Create("TestFunc")
            Dim expectedText1 = "
Namespace TestNs
    Public Class Class1
    End Class
End Namespace"
            Dim expectedText2 = "Namespace TestNs
    Class Class1Helpers
        Public Shared Function TestFunc() As Integer
            Return 0
        End Function
    End Class
End Namespace
"

            Await TestMovementNewFileAsync(initialMarkup, expectedText1, expectedText2, newFileName, selection, newTypeName)
        End Function

        <Fact, Trait(Traits.Feature, Traits.Features.CodeActionsMoveStaticMembers)>
        Public Async Function TestSelectInFieldInitializerEquals_NoAction() As Task
            Dim initialMarkup = "
Namespace TestNs
    Public Class Class1
        Public Shared TestField As Integer =[||] 0
    End Class
End Namespace"

            Await TestNoRefactoringAsync(initialMarkup)
        End Function

        <Fact, Trait(Traits.Feature, Traits.Features.CodeActionsMoveStaticMembers)>
        Public Async Function TestSelectInFieldTypeIdentifier_NoAction() As Task
            Dim initialMarkup = "
Namespace TestNs
    Public Class Class1
        Public Shared TestField As Int[||]eger = 0
    End Class
End Namespace"

            Await TestNoRefactoringAsync(initialMarkup)
        End Function

        <Fact, Trait(Traits.Feature, Traits.Features.CodeActionsMoveStaticMembers)>
        Public Async Function TestSelectInMethodBody_NoAction() As Task
            Dim initialMarkup = "
Namespace TestNs
    Public Class Class1
        Public Shared Function TestFunc() As Integer
            Retu[||]rn 0
        End Function
    End Class
End Namespace"

            Await TestNoRefactoringAsync(initialMarkup)
        End Function

        <Fact, Trait(Traits.Feature, Traits.Features.CodeActionsMoveStaticMembers)>
        Public Async Function TestSelectInMethodClose_NoAction() As Task
            Dim initialMarkup = "
Namespace TestNs
    Public Class Class1
        Public Shared Function TestFunc() As Integer
            Return 0
        End Func[||]tion
    End Class
End Namespace"

            Await TestNoRefactoringAsync(initialMarkup)
        End Function

        <Fact, Trait(Traits.Feature, Traits.Features.CodeActionsMoveStaticMembers)>
        Public Async Function TestSelectNonSharedProperty_NoAction() As Task
            Dim initialMarkup = "
Namespace TestNs
    Public Class Class1
        Public ReadOnly Property Test[||]Property As Integer
            Get
                Return 0
            End Get
        End Property
    End Class
End Namespace"

            Await TestNoRefactoringAsync(initialMarkup)
        End Function

        <Fact, Trait(Traits.Feature, Traits.Features.CodeActionsMoveStaticMembers)>
        Public Async Function TestSelectPropertyGetter_NoAction() As Task
            Dim initialMarkup = "
Namespace TestNs
    Public Class Class1
        Public Shared ReadOnly Property TestProperty As Integer
            Get[||]
                Return 0
            End Get
        End Property
    End Class
End Namespace"

            Await TestNoRefactoringAsync(initialMarkup)
        End Function

        <Fact, Trait(Traits.Feature, Traits.Features.CodeActionsMoveStaticMembers)>
        Public Async Function TestSelectConstructor1_NoAction() As Task
            Dim initialMarkup = "
Namespace TestNs
    Public Class Class1
        Shared Sub N[||]ew()
        End Sub
    End Class
End Namespace"

            Await TestNoRefactoringAsync(initialMarkup)
        End Function

        <Fact, Trait(Traits.Feature, Traits.Features.CodeActionsMoveStaticMembers)>
        Public Async Function TestSelectConstructor2_NoAction() As Task
            Dim initialMarkup = "
Namespace TestNs
    Public Class Class1
        [|Shared Sub New()|]
        End Sub
    End Class
End Namespace"

            Await TestNoRefactoringAsync(initialMarkup)
        End Function

        <Fact, Trait(Traits.Feature, Traits.Features.CodeActionsMoveStaticMembers)>
        Public Async Function TestSelectOperator_NoAction() As Task
            Dim initialMarkup = "
Namespace TestNs
    Public Class Class1
        [|Public Shared Operator +(a As Class1, b As Class1) As Class1|]
            Return New Class1()
        End Operator
    End Class
End Namespace"

            Await TestNoRefactoringAsync(initialMarkup)
        End Function

#End Region

        Private Class Test
            Inherits VerifyVB.Test

            Public Sub New(destinationType As String,
                           members As ImmutableArray(Of String),
                           newFileName As String)
                _destinationType = destinationType
                _members = members
                _newFileName = newFileName
            End Sub

            Private ReadOnly _destinationType As String

            Private ReadOnly _members As ImmutableArray(Of String)

            Private ReadOnly _newFileName As String

            Protected Overrides Function CreateWorkspaceImpl() As Workspace
                Dim hostServices = s_testServices.GetHostServices()

                Dim workspace = New AdhocWorkspace(hostServices)
                Dim optionsService = DirectCast(workspace.Services.GetRequiredService(Of IMoveStaticMembersOptionsService)(), TestMoveStaticMembersService)
                optionsService.DestinationType = _destinationType
                optionsService.Filename = _newFileName
                optionsService.SelectedMembers = _members

                Return workspace
            End Function
        End Class

        Private Shared Async Function TestMovementNewFileAsync(initialMarkup As String,
                                                        expectedSource As String,
                                                        expectedNewFile As String,
                                                        newFileName As String,
                                                        selectedMembers As ImmutableArray(Of String),
                                                        newTypeName As String) As Task

            Dim test = New Test(newTypeName, selectedMembers, newFileName) With
            {
                .TestCode = initialMarkup
            }
            test.FixedState.Sources.Add(expectedSource)
            test.FixedState.Sources.Add((newFileName, expectedNewFile))
            Await test.RunAsync()
        End Function

        Private Shared Async Function TestNoRefactoringAsync(initialMarkup As String) As Task
            Await New Test("", ImmutableArray(Of String).Empty, "") With
            {
                .TestCode = initialMarkup,
                .FixedCode = initialMarkup
            }.RunAsync().ConfigureAwait(False)
        End Function
    End Class
End Namespace<|MERGE_RESOLUTION|>--- conflicted
+++ resolved
@@ -648,7 +648,6 @@
 
         <Fact, Trait(Traits.Feature, Traits.Features.CodeActionsMoveStaticMembers)>
         Public Async Function TestMoveFunctionAndRefactorUsage() As Task
-<<<<<<< HEAD
             Dim initialMarkup = "
 Namespace TestNs
     Public Class Class1
@@ -678,639 +677,19 @@
     End Class
 End Namespace"
             Dim expectedText2 = "Namespace TestNs
-    Module Class1Helpers
-        Public Function TestFunc() As Integer
-            Return 0
-        End Function
-    End Module
-End Namespace
-"
-
-            Await TestMovementNewFileAsync(initialMarkup, expectedText1, expectedText2, newFileName, selection, newTypeName)
-        End Function
-
-        <Fact, Trait(Traits.Feature, Traits.Features.CodeActionsMoveStaticMembers)>
-        Public Async Function TestMoveFunctionAndRefactorSourceUsage() As Task
-            Dim initialMarkup = "
-Namespace TestNs
-    Public Class Class1
-        Public Shared Function Test[||]Func() As Integer
-            Return 0
-        End Function
-
-        Public Shared Function TestFunc2() As Integer
-            Return TestFunc() + 1
-        End Function
-    End Class
-End Namespace"
-            Dim newTypeName = "Class1Helpers"
-            Dim newFileName = "Class1Helpers.vb"
-            Dim selection = ImmutableArray.Create("TestFunc")
-            Dim expectedText1 = "
-Namespace TestNs
-    Public Class Class1
-        Public Shared Function TestFunc2() As Integer
-            Return TestFunc() + 1
-        End Function
-    End Class
-End Namespace"
-            Dim expectedText2 = "Namespace TestNs
-    Module Class1Helpers
-        Public Function TestFunc() As Integer
-            Return 0
-        End Function
-    End Module
-End Namespace
-"
-
-            Await TestMovementNewFileAsync(initialMarkup, expectedText1, expectedText2, newFileName, selection, newTypeName)
-        End Function
-
-        <Fact, Trait(Traits.Feature, Traits.Features.CodeActionsMoveStaticMembers)>
-        Public Async Function TestMoveFieldAndRefactorSourceUsage() As Task
-            Dim initialMarkup = "
-Namespace TestNs
-    Public Class Class1
-        Public Shared Test[||]Field As Integer = 0
-
-        Public Shared Function TestFunc2() As Integer
-            Return TestField + 1
-        End Function
-    End Class
-End Namespace"
-            Dim newTypeName = "Class1Helpers"
-            Dim newFileName = "Class1Helpers.vb"
-            Dim selection = ImmutableArray.Create("TestField")
-            Dim expectedText1 = "
-Namespace TestNs
-    Public Class Class1
-        Public Shared Function TestFunc2() As Integer
-            Return TestField + 1
-        End Function
-    End Class
-End Namespace"
-            Dim expectedText2 = "Namespace TestNs
-    Module Class1Helpers
-        Public TestField As Integer = 0
-
-    End Module
-End Namespace
-"
-
-            Await TestMovementNewFileAsync(initialMarkup, expectedText1, expectedText2, newFileName, selection, newTypeName)
-        End Function
-
-        <Fact, Trait(Traits.Feature, Traits.Features.CodeActionsMoveStaticMembers)>
-        Public Async Function TestMovePropertyAndRefactorSourceUsage() As Task
-            Dim initialMarkup = "
-Namespace TestNs
-    Public Class Class1
-        Private Shared _testProperty As Integer
-
-        Public Shared Property Test[||]Property As Integer
-            Get
-                Return _testProperty
-            End Get
-            Set
-                _testProperty = value
-            End Set
-        End Property
-
-        Public Shared Function TestFunc2() As Integer
-            Return TestProperty + 1
-        End Function
-    End Class
-End Namespace"
-            Dim newTypeName = "ExtraNs.Class1Helpers"
-            Dim newFileName = "Class1Helpers.vb"
-            Dim selection = ImmutableArray.Create("_testProperty", "TestProperty")
-            Dim expectedText1 = "
-Imports TestNs.ExtraNs
-
-Namespace TestNs
-    Public Class Class1
-        Public Shared Function TestFunc2() As Integer
-            Return TestProperty + 1
-        End Function
-    End Class
-End Namespace"
-            Dim expectedText2 = "Namespace TestNs.ExtraNs
-    Module Class1Helpers
-        Private _testProperty As Integer
-
-
-        Public Property Test[||]Property As Integer
-            Get
-                Return _testProperty
-            End Get
-            Set
-                _testProperty = value
-            End Set
-        End Property
-    End Module
-End Namespace
-"
-
-            Await TestMovementNewFileAsync(initialMarkup, expectedText1, expectedText2, newFileName, selection, newTypeName)
-        End Function
-
-        <Fact, Trait(Traits.Feature, Traits.Features.CodeActionsMoveStaticMembers)>
-        Public Async Function TestMoveFunctionAndRefactorUsageDifferentNamespace() As Task
-            Dim initialMarkup = "
-Imports TestNs
-
-Namespace TestNs
-    Public Class Class1
-        Public Shared Function Test[||]Func() As Integer
-            Return 0
-        End Function
-    End Class
-End Namespace
-
-Namespace TestNs2
-    Public Class Class2
-        Public Shared Function TestFunc2() As Integer
-            Return Class1.TestFunc() + 1
-        End Function
-    End Class
-End Namespace"
-            Dim newTypeName = "Class1Helpers"
-            Dim newFileName = "Class1Helpers.vb"
-            Dim selection = ImmutableArray.Create("TestFunc")
-            Dim expectedText1 = "
-Imports TestNs
-
-Namespace TestNs
-    Public Class Class1
-    End Class
-End Namespace
-
-Namespace TestNs2
-    Public Class Class2
-        Public Shared Function TestFunc2() As Integer
-            Return Class1Helpers.TestFunc() + 1
-        End Function
-    End Class
-End Namespace"
-            Dim expectedText2 = "Namespace TestNs
-    Module Class1Helpers
-        Public Function TestFunc() As Integer
-            Return 0
-        End Function
-    End Module
-End Namespace
-"
-
-            Await TestMovementNewFileAsync(initialMarkup, expectedText1, expectedText2, newFileName, selection, newTypeName)
-        End Function
-
-        <Fact, Trait(Traits.Feature, Traits.Features.CodeActionsMoveStaticMembers)>
-        Public Async Function TestMoveFunctionAndRefactorUsageNewNamespace() As Task
-            Dim initialMarkup = "
-Namespace TestNs
-    Public Class Class1
-        Public Shared Function Test[||]Func() As Integer
-            Return 0
-        End Function
-    End Class
-
-    Public Class Class2
-        Public Shared Function TestFunc2() As Integer
-            Return Class1.TestFunc() + 1
-        End Function
-    End Class
-End Namespace"
-            Dim newTypeName = "ExtraNs.Class1Helpers"
-            Dim newFileName = "Class1Helpers.vb"
-            Dim selection = ImmutableArray.Create("TestFunc")
-            Dim expectedText1 = "
-Imports TestNs.ExtraNs
-
-Namespace TestNs
-    Public Class Class1
-    End Class
-
-    Public Class Class2
-        Public Shared Function TestFunc2() As Integer
-            Return Class1Helpers.TestFunc() + 1
-        End Function
-    End Class
-End Namespace"
-            Dim expectedText2 = "Namespace TestNs.ExtraNs
-    Module Class1Helpers
-        Public Function TestFunc() As Integer
-            Return 0
-        End Function
-    End Module
-End Namespace
-"
-
-            Await TestMovementNewFileAsync(initialMarkup, expectedText1, expectedText2, newFileName, selection, newTypeName)
-        End Function
-
-        <Fact, Trait(Traits.Feature, Traits.Features.CodeActionsMoveStaticMembers)>
-        Public Async Function TestMoveFunctionAndRefactorUsageSeparateFile() As Task
-            Dim initialMarkup1 = "
-Namespace TestNs
-    Public Class Class1
-        Public Shared Function Test[||]Func() As Integer
-            Return 0
-        End Function
-    End Class
-End Namespace"
-            Dim initialMarkup2 = "
-Imports TestNs
-
-Public Class Class2
-    Public Shared Function TestFunc2() As Integer
-        Return Class1.TestFunc() + 1
-    End Function
-End Class"
-            Dim newTypeName = "Class1Helpers"
-            Dim newFileName = "Class1Helpers.vb"
-            Dim selection = ImmutableArray.Create("TestFunc")
-            Dim expectedText1 = "
-Namespace TestNs
-    Public Class Class1
-    End Class
-End Namespace"
-            Dim expectedText3 = "
-Imports TestNs
-
-Public Class Class2
-    Public Shared Function TestFunc2() As Integer
-        Return Class1Helpers.TestFunc() + 1
-    End Function
-End Class"
-            Dim expectedText2 = "Namespace TestNs
-    Module Class1Helpers
-        Public Function TestFunc() As Integer
-            Return 0
-        End Function
-    End Module
-End Namespace
-"
-
-            Dim test = New Test(newTypeName, selection, newFileName)
-            test.TestState.Sources.Add(initialMarkup1)
-            test.TestState.Sources.Add(initialMarkup2)
-            test.FixedState.Sources.Add(expectedText1)
-            test.FixedState.Sources.Add(expectedText3)
-            test.FixedState.Sources.Add((newFileName, expectedText2))
-
-            Await test.RunAsync().ConfigureAwait(False)
-        End Function
-
-        <Fact, Trait(Traits.Feature, Traits.Features.CodeActionsMoveStaticMembers)>
-        Public Async Function TestMoveFunctionAndRefactorClassAlias() As Task
-            Dim initialMarkup1 = "
-Namespace TestNs
-    Public Class Class1
-        Public Shared Function Test[||]Func() As Integer
-            Return 0
-        End Function
-    End Class
-End Namespace"
-            Dim initialMarkup2 = "
-Imports C1 = TestNs.Class1
-
-Public Class Class2
-    Public Shared Function TestFunc2() As Integer
-        Return C1.TestFunc() + 1
-    End Function
-End Class"
-            Dim newTypeName = "Class1Helpers"
-            Dim newFileName = "Class1Helpers.vb"
-            Dim selection = ImmutableArray.Create("TestFunc")
-            Dim expectedText1 = "
-Namespace TestNs
-    Public Class Class1
-    End Class
-End Namespace"
-            Dim expectedText3 = "
-Imports TestNs
-Imports C1 = TestNs.Class1
-
-Public Class Class2
-    Public Shared Function TestFunc2() As Integer
-        Return Class1Helpers.TestFunc() + 1
-    End Function
-End Class"
-            Dim expectedText2 = "Namespace TestNs
-    Module Class1Helpers
-        Public Function TestFunc() As Integer
-            Return 0
-        End Function
-    End Module
-End Namespace
-"
-
-            Dim test = New Test(newTypeName, selection, newFileName)
-            test.TestState.Sources.Add(initialMarkup1)
-            test.TestState.Sources.Add(initialMarkup2)
-            test.FixedState.Sources.Add(expectedText1)
-            test.FixedState.Sources.Add(expectedText3)
-            test.FixedState.Sources.Add((newFileName, expectedText2))
-
-            Await test.RunAsync().ConfigureAwait(False)
-        End Function
-
-        <Fact, Trait(Traits.Feature, Traits.Features.CodeActionsMoveStaticMembers)>
-        Public Async Function TestMoveFunctionAndRefactorClassImports() As Task
-            Dim initialMarkup1 = "
-Namespace TestNs
-    Public Class Class1
-        Public Shared Function Test[||]Func() As Integer
-            Return 0
-        End Function
-    End Class
-End Namespace"
-            Dim initialMarkup2 = "
-Imports TestNs.Class1
-
-Public Class Class2
-    Public Shared Function TestFunc2() As Integer
-        Return TestFunc() + 1
-    End Function
-End Class"
-            Dim newTypeName = "Class1Helpers"
-            Dim newFileName = "Class1Helpers.vb"
-            Dim selection = ImmutableArray.Create("TestFunc")
-            Dim expectedText1 = "
-Namespace TestNs
-    Public Class Class1
-    End Class
-End Namespace"
-            Dim expectedText3 = "
-Imports TestNs
-Imports TestNs.Class1
-
-Public Class Class2
-    Public Shared Function TestFunc2() As Integer
-        Return TestFunc() + 1
-    End Function
-End Class"
-            Dim expectedText2 = "Namespace TestNs
-    Module Class1Helpers
-        Public Function TestFunc() As Integer
-            Return 0
-        End Function
-    End Module
-End Namespace
-"
-
-            Dim test = New Test(newTypeName, selection, newFileName)
-            test.TestState.Sources.Add(initialMarkup1)
-            test.TestState.Sources.Add(initialMarkup2)
-            test.FixedState.Sources.Add(expectedText1)
-            test.FixedState.Sources.Add(expectedText3)
-            test.FixedState.Sources.Add((newFileName, expectedText2))
-
-            Await test.RunAsync().ConfigureAwait(False)
-        End Function
-
-        <Fact, Trait(Traits.Feature, Traits.Features.CodeActionsMoveStaticMembers)>
-        Public Async Function TestMoveFunctionAndRefactorNamespaceAlias() As Task
-            Dim initialMarkup1 = "
-Namespace TestNs
-    Public Class Class1
-        Public Shared Function Test[||]Func() As Integer
-            Return 0
-        End Function
-    End Class
-End Namespace"
-            Dim initialMarkup2 = "
-Imports C1 = TestNs
-
-Public Class Class2
-    Public Shared Function TestFunc2() As Integer
-        Return C1.Class1.TestFunc() + 1
-    End Function
-End Class"
-            Dim newTypeName = "Class1Helpers"
-            Dim newFileName = "Class1Helpers.vb"
-            Dim selection = ImmutableArray.Create("TestFunc")
-            Dim expectedText1 = "
-Namespace TestNs
-    Public Class Class1
-    End Class
-End Namespace"
-            Dim expectedText3 = "
-Imports TestNs
-Imports C1 = TestNs
-
-Public Class Class2
-    Public Shared Function TestFunc2() As Integer
-        Return Class1Helpers.TestFunc() + 1
-    End Function
-End Class"
-            Dim expectedText2 = "Namespace TestNs
-    Module Class1Helpers
-        Public Function TestFunc() As Integer
-            Return 0
-        End Function
-    End Module
-End Namespace
-"
-
-            Dim test = New Test(newTypeName, selection, newFileName)
-            test.TestState.Sources.Add(initialMarkup1)
-            test.TestState.Sources.Add(initialMarkup2)
-            test.FixedState.Sources.Add(expectedText1)
-            test.FixedState.Sources.Add(expectedText3)
-            test.FixedState.Sources.Add((newFileName, expectedText2))
-
-            Await test.RunAsync().ConfigureAwait(False)
-        End Function
-
-        <Fact, Trait(Traits.Feature, Traits.Features.CodeActionsMoveStaticMembers)>
-        Public Async Function TestMoveFunctionAndRefactorNamespaceAliasNewNamespace() As Task
-            Dim initialMarkup1 = "
-Namespace TestNs
-    Public Class Class1
-        Public Shared Function Test[||]Func() As Integer
-            Return 0
-        End Function
-    End Class
-End Namespace"
-            Dim initialMarkup2 = "
-Imports C1 = TestNs
-
-Public Class Class2
-    Public Shared Function TestFunc2() As Integer
-        Return C1.Class1.TestFunc() + 1
-    End Function
-End Class"
-            Dim newTypeName = "ExtraNs.Class1Helpers"
-            Dim newFileName = "Class1Helpers.vb"
-            Dim selection = ImmutableArray.Create("TestFunc")
-            Dim expectedText1 = "
-Namespace TestNs
-    Public Class Class1
-    End Class
-End Namespace"
-            Dim expectedText3 = "
-Imports TestNs.ExtraNs
-Imports C1 = TestNs
-
-Public Class Class2
-    Public Shared Function TestFunc2() As Integer
-        Return Class1Helpers.TestFunc() + 1
-    End Function
-End Class"
-            Dim expectedText2 = "Namespace TestNs.ExtraNs
-    Module Class1Helpers
-        Public Function TestFunc() As Integer
-            Return 0
-        End Function
-    End Module
-End Namespace
-"
-
-            Dim test = New Test(newTypeName, selection, newFileName)
-            test.TestState.Sources.Add(initialMarkup1)
-            test.TestState.Sources.Add(initialMarkup2)
-            test.FixedState.Sources.Add(expectedText1)
-            test.FixedState.Sources.Add(expectedText3)
-            test.FixedState.Sources.Add((newFileName, expectedText2))
-
-            Await test.RunAsync().ConfigureAwait(False)
-        End Function
-
-        <Fact, Trait(Traits.Feature, Traits.Features.CodeActionsMoveStaticMembers)>
-        Public Async Function TestMoveExtensionFunction() As Task
-=======
->>>>>>> ec019370
-            Dim initialMarkup = "
-Namespace TestNs
-    Public Class Class1
-        Public Shared Function Test[||]Func() As Integer
-            Return 0
-        End Function
-    End Class
-
-    Public Class Class2
-        Public Shared Function TestFunc2() As Integer
-            Return Class1.TestFunc() + 1
-        End Function
-    End Class
-End Namespace"
-            Dim newTypeName = "Class1Helpers"
-            Dim newFileName = "Class1Helpers.vb"
-            Dim selection = ImmutableArray.Create("TestFunc")
-            Dim expectedText1 = "
-<<<<<<< HEAD
-Imports System.Runtime.CompilerServices
-Imports TestNs
-
-=======
->>>>>>> ec019370
-Namespace TestNs
-    Public Class Class1
-    End Class
-
-    Public Class Class2
-        Public Shared Function TestFunc2() As Integer
-            Return Class1Helpers.TestFunc() + 1
-        End Function
-    End Class
-End Namespace"
-            Dim expectedText2 = "Namespace TestNs
-    Class Class1Helpers
-        Public Shared Function TestFunc() As Integer
-            Return 0
-        End Function
-    End Class
-End Namespace
-"
-
-            Await TestMovementNewFileAsync(initialMarkup, expectedText1, expectedText2, newFileName, selection, newTypeName)
-        End Function
-
-        <Fact, Trait(Traits.Feature, Traits.Features.CodeActionsMoveStaticMembers)>
-<<<<<<< HEAD
-        Public Async Function TestMoveExtensionFunctionAddImports() As Task
-            Dim initialMarkup = "
-Imports System.Runtime.CompilerServices
-Imports TestNs1
-Imports TestNs2
-
-Namespace TestNs1
-    Public Module Class1
-        <Extension>
-        Public Function Test[||]Func(other As Other) As Integer
-            Return other.OtherInt + 2
-        End Function
-    End Module
-End Namespace
-
-Namespace TestNs2
-    Public Class Class2
-        Public Function GetOtherInt() As Integer
-            Dim other = New Other()
-            Return other.TestFunc()
-        End Function
-    End Class
-
-    Public Class Other
-        Public OtherInt As Integer
-
-        Public Sub New()
-            OtherInt = 5
-        End Sub
-    End Class
-End Namespace"
-            Dim newTypeName = "ExtraNs.Class1Helpers"
-            Dim newFileName = "Class1Helpers.vb"
-            Dim selection = ImmutableArray.Create("TestFunc")
-            Dim expectedText1 = "
-Imports System.Runtime.CompilerServices
-Imports TestNs1
-Imports TestNs1.ExtraNs
-Imports TestNs2
-
-Namespace TestNs1
-    Public Module Class1
-    End Module
-End Namespace
-
-Namespace TestNs2
-    Public Class Class2
-        Public Function GetOtherInt() As Integer
-            Dim other = New Other()
-            Return other.TestFunc()
-        End Function
-    End Class
-
-    Public Class Other
-        Public OtherInt As Integer
-
-        Public Sub New()
-            OtherInt = 5
-        End Sub
-    End Class
-End Namespace"
-            Dim expectedText2 = "Imports System.Runtime.CompilerServices
-Imports TestNs2
-
-Namespace TestNs1.ExtraNs
-    Module Class1Helpers
-        <Extension>
-        Public Function TestFunc(other As Other) As Integer
-            Return other.OtherInt + 2
-        End Function
-    End Module
-End Namespace
-"
-
-            Await TestMovementNewFileAsync(initialMarkup, expectedText1, expectedText2, newFileName, selection, newTypeName)
-        End Function
-
-        <Fact, Trait(Traits.Feature, Traits.Features.CodeActionsMoveStaticMembers)>
-        Public Async Function TestMoveFunctionInModule() As Task
-=======
+    Class Class1Helpers
+        Public Shared Function TestFunc() As Integer
+            Return 0
+        End Function
+    End Class
+End Namespace
+"
+
+            Await TestMovementNewFileAsync(initialMarkup, expectedText1, expectedText2, newFileName, selection, newTypeName)
+        End Function
+
+        <Fact, Trait(Traits.Feature, Traits.Features.CodeActionsMoveStaticMembers)>
         Public Async Function TestMoveFunctionAndRefactorUsageWithTrivia() As Task
->>>>>>> ec019370
             Dim initialMarkup = "
 Namespace TestNs
     Public Class Class1
@@ -1390,12 +769,6 @@
             Await TestMovementNewFileAsync(initialMarkup, expectedText1, expectedText2, newFileName, selection, newTypeName)
         End Function
 
-<<<<<<< HEAD
-#End Region
-#Region "SelectionTests"
-
-=======
->>>>>>> ec019370
         <Fact, Trait(Traits.Feature, Traits.Features.CodeActionsMoveStaticMembers)>
         Public Async Function TestMoveFieldAndRefactorSourceUsage() As Task
             Dim initialMarkup = "
@@ -2185,6 +1558,7 @@
             Dim selection = ImmutableArray.Create("TestFunc")
             Dim expectedText1 = "
 Imports System.Runtime.CompilerServices
+Imports TestNs
 
 Namespace TestNs
     Public Module Class1
