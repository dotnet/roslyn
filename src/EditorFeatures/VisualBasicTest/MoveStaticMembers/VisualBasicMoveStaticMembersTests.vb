--- conflicted
+++ resolved
@@ -2879,19 +2879,13 @@
             Public Sub New(destinationType As String,
                            members As ImmutableArray(Of String),
                            newFileName As String,
-<<<<<<< HEAD
-                           Optional testPreselection As Boolean = False)
+                           Optional testPreselection As Boolean = False
+                           Optional newType As Boolean = True)
                 _destinationType = destinationType
                 _members = members
                 _newFileName = newFileName
                 _testPreselection = testPreselection
-=======
-                           Optional newType As Boolean = True)
-                _destinationType = destinationType
-                _members = members
-                _newFileName = newFileName
                 _newType = newType
->>>>>>> f2a7b933
             End Sub
 
             Private ReadOnly _destinationType As String
@@ -2900,11 +2894,9 @@
 
             Private ReadOnly _newFileName As String
 
-<<<<<<< HEAD
             Private ReadOnly _testPreselection As Boolean
-=======
+
             Private ReadOnly _newType As Boolean
->>>>>>> f2a7b933
 
             Protected Overrides Function CreateWorkspaceImpl() As Workspace
                 Dim hostServices = s_testServices.GetHostServices()
@@ -2913,15 +2905,12 @@
                 optionsService.DestinationName = _destinationType
                 optionsService.Filename = _newFileName
                 optionsService.SelectedMembers = _members
-<<<<<<< HEAD
                 If _testPreselection Then
                     optionsService.ExpectedPrecheckedMembers = _members
                 Else
                     optionsService.ExpectedPrecheckedMembers = ImmutableArray(Of String).Empty
                 End If
-=======
                 optionsService.CreateNew = _newType
->>>>>>> f2a7b933
 
                 Return workspace
             End Function
