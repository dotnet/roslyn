﻿' Copyright (c) Microsoft.  All Rights Reserved.  Licensed under the Apache License, Version 2.0.  See License.txt in the project root for license information.

Imports System.Collections.Immutable
Imports Microsoft.CodeAnalysis
Imports Microsoft.CodeAnalysis.Completion
Imports Microsoft.CodeAnalysis.Editor.Implementation.IntelliSense.Completion
Imports Microsoft.CodeAnalysis.Editor.UnitTests.Completion
Imports Microsoft.CodeAnalysis.Editor.UnitTests.Workspaces
Imports Microsoft.CodeAnalysis.Options
Imports Microsoft.CodeAnalysis.VisualBasic.Completion

Namespace Microsoft.CodeAnalysis.Editor.VisualBasic.UnitTests.Completion.CompletionProviders
    Public MustInherit Class AbstractVisualBasicCompletionProviderTests
        Inherits AbstractCompletionProviderTests(Of VisualBasicTestWorkspaceFixture)

        Public Sub New(workspaceFixture As VisualBasicTestWorkspaceFixture)
            MyBase.New(workspaceFixture)
        End Sub

        Protected Overrides Function CreateWorkspace(fileContents As String) As TestWorkspace
            Return TestWorkspace.CreateVisualBasic(fileContents)
        End Function

        Friend Overrides Function CreateCompletionService(workspace As Workspace, exclusiveProviders As ImmutableArray(Of CompletionProvider)) As CompletionServiceWithProviders
            Return New VisualBasicCompletionService(workspace, exclusiveProviders)
        End Function

        Protected Overrides Function BaseVerifyWorkerAsync(
                code As String, position As Integer,
                expectedItemOrNull As String, expectedDescriptionOrNull As String,
                sourceCodeKind As SourceCodeKind, usePreviousCharAsTrigger As Boolean,
                checkForAbsence As Boolean, glyph As Integer?, matchPriority As Integer?,
<<<<<<< HEAD
                options As IDictionary(Of OptionKey, Object)) As Task
            Return MyBase.VerifyWorkerAsync(
                code, position, expectedItemOrNull, expectedDescriptionOrNull,
                sourceCodeKind, usePreviousCharAsTrigger, checkForAbsence,
                glyph, matchPriority, options)
=======
                hasSuggestionItem As Boolean?) As Task
            Return MyBase.VerifyWorkerAsync(
                code, position, expectedItemOrNull, expectedDescriptionOrNull,
                sourceCodeKind, usePreviousCharAsTrigger, checkForAbsence,
                glyph, matchPriority, hasSuggestionItem)
>>>>>>> 469fc641
        End Function

        Protected Overrides Async Function VerifyWorkerAsync(
                code As String, position As Integer,
                expectedItemOrNull As String, expectedDescriptionOrNull As String,
                sourceCodeKind As SourceCodeKind, usePreviousCharAsTrigger As Boolean,
                checkForAbsence As Boolean, glyph As Integer?, matchPriority As Integer?,
<<<<<<< HEAD
                options As IDictionary(Of OptionKey, Object)) As Task
=======
                hasSuggestionItem As Boolean?) As Task
>>>>>>> 469fc641
            ' Script/interactive support removed for now.
            ' TODO: Re-enable these when interactive is back in the product.
            If sourceCodeKind <> Microsoft.CodeAnalysis.SourceCodeKind.Regular Then
                Return
            End If

<<<<<<< HEAD
            Await VerifyAtPositionAsync(code, position, usePreviousCharAsTrigger, expectedItemOrNull, expectedDescriptionOrNull, sourceCodeKind, checkForAbsence, glyph, matchPriority, options)
            Await VerifyAtEndOfFileAsync(code, position, usePreviousCharAsTrigger, expectedItemOrNull, expectedDescriptionOrNull, sourceCodeKind, checkForAbsence, glyph, matchPriority, options)
=======
            Await VerifyAtPositionAsync(code, position, usePreviousCharAsTrigger, expectedItemOrNull, expectedDescriptionOrNull, sourceCodeKind, checkForAbsence, glyph, matchPriority, hasSuggestionItem)
            Await VerifyAtEndOfFileAsync(code, position, usePreviousCharAsTrigger, expectedItemOrNull, expectedDescriptionOrNull, sourceCodeKind, checkForAbsence, glyph, matchPriority, hasSuggestionItem)
>>>>>>> 469fc641

            ' Items cannot be partially written if we're checking for their absence,
            ' or if we're verifying that the list will show up (without specifying an actual item)
            If Not checkForAbsence AndAlso expectedItemOrNull <> Nothing Then
<<<<<<< HEAD
                Await VerifyAtPosition_ItemPartiallyWrittenAsync(code, position, usePreviousCharAsTrigger, expectedItemOrNull, expectedDescriptionOrNull, sourceCodeKind, checkForAbsence, glyph, matchPriority, options)
                Await VerifyAtEndOfFile_ItemPartiallyWrittenAsync(code, position, usePreviousCharAsTrigger, expectedItemOrNull, expectedDescriptionOrNull, sourceCodeKind, checkForAbsence, glyph, matchPriority, options)
=======
                Await VerifyAtPosition_ItemPartiallyWrittenAsync(code, position, usePreviousCharAsTrigger, expectedItemOrNull, expectedDescriptionOrNull, sourceCodeKind, checkForAbsence, glyph, matchPriority, hasSuggestionItem)
                Await VerifyAtEndOfFile_ItemPartiallyWrittenAsync(code, position, usePreviousCharAsTrigger, expectedItemOrNull, expectedDescriptionOrNull, sourceCodeKind, checkForAbsence, glyph, matchPriority, hasSuggestionItem)
>>>>>>> 469fc641
            End If
        End Function

        Protected Overrides Async Function VerifyCustomCommitProviderWorkerAsync(codeBeforeCommit As String, position As Integer, itemToCommit As String, expectedCodeAfterCommit As String, sourceCodeKind As SourceCodeKind, Optional commitChar As Char? = Nothing) As Task
            ' Script/interactive support removed for now.
            ' TODO: Re-enable these when interactive is back in the product.
            If sourceCodeKind <> Microsoft.CodeAnalysis.SourceCodeKind.Regular Then
                Return
            End If

            Await MyBase.VerifyCustomCommitProviderWorkerAsync(codeBeforeCommit, position, itemToCommit, expectedCodeAfterCommit, sourceCodeKind, commitChar)
        End Function

        Protected Overrides Function ItemPartiallyWritten(expectedItemOrNull As String) As String
            If expectedItemOrNull(0) = "[" Then
                Return expectedItemOrNull.Substring(1, 1)
            End If
            Return expectedItemOrNull.Substring(0, 1)
        End Function

        Protected Function AddInsideMethod(text As String) As String
            Return "Class C" & vbCrLf &
                   "    Function F()" & vbCrLf &
                   "        " & text & vbCrLf &
                   "    End Function" & vbCrLf &
                   "End Class"
        End Function

        Protected Function CreateContent(ParamArray contents As String()) As String
            Return String.Join(vbCrLf, contents)
        End Function

        Protected Function AddImportsStatement(importsStatement As String, text As String) As String
            Return importsStatement & vbCrLf & vbCrLf & text
        End Function

        Protected Async Function VerifySendEnterThroughToEditorAsync(
                initialMarkup As String, textTypedSoFar As String, expected As Boolean) As Task
            Using workspace = TestWorkspace.CreateVisualBasic(initialMarkup)
                Dim hostDocument = workspace.DocumentWithCursor
                Dim documentId = workspace.GetDocumentId(hostDocument)
                Dim document = workspace.CurrentSolution.GetDocument(documentId)
                Dim position = hostDocument.CursorPosition.Value

                Dim service = GetCompletionService(workspace)
                Dim completionList = Await GetCompletionListAsync(service, document, position, CompletionTrigger.Invoke)
                Dim item = completionList.Items.First(Function(i) i.DisplayText.StartsWith(textTypedSoFar))

                Assert.Equal(expected, Controller.SendEnterThroughToEditor(service.GetRules(), item, textTypedSoFar))
            End Using
        End Function

        Protected Sub TestCommonIsTextualTriggerCharacter()
            Dim alwaysTriggerList =
            {
                "goo$$.",
                "goo$$[",
                "goo$$#",
                "goo$$ ",
                "goo$$="
            }

            For Each markup In alwaysTriggerList
                VerifyTextualTriggerCharacter(markup, shouldTriggerWithTriggerOnLettersEnabled:=True, shouldTriggerWithTriggerOnLettersDisabled:=True)
            Next

            Dim triggerOnlyWithLettersList =
            {
                "$$a",
                "$$_"
            }

            For Each markup In triggerOnlyWithLettersList
                VerifyTextualTriggerCharacter(markup, shouldTriggerWithTriggerOnLettersEnabled:=True, shouldTriggerWithTriggerOnLettersDisabled:=False)
            Next

            Dim neverTriggerList =
            {
                "goo$$x",
                "goo$$_"
            }

            For Each markup In neverTriggerList
                VerifyTextualTriggerCharacter(markup, shouldTriggerWithTriggerOnLettersEnabled:=False, shouldTriggerWithTriggerOnLettersDisabled:=False)
            Next
        End Sub
    End Class
End Namespace<|MERGE_RESOLUTION|>--- conflicted
+++ resolved
@@ -30,19 +30,11 @@
                 expectedItemOrNull As String, expectedDescriptionOrNull As String,
                 sourceCodeKind As SourceCodeKind, usePreviousCharAsTrigger As Boolean,
                 checkForAbsence As Boolean, glyph As Integer?, matchPriority As Integer?,
-<<<<<<< HEAD
-                options As IDictionary(Of OptionKey, Object)) As Task
+                hasSuggestionItem As Boolean?, options As IDictionary(Of OptionKey, Object)) As Task
             Return MyBase.VerifyWorkerAsync(
                 code, position, expectedItemOrNull, expectedDescriptionOrNull,
                 sourceCodeKind, usePreviousCharAsTrigger, checkForAbsence,
-                glyph, matchPriority, options)
-=======
-                hasSuggestionItem As Boolean?) As Task
-            Return MyBase.VerifyWorkerAsync(
-                code, position, expectedItemOrNull, expectedDescriptionOrNull,
-                sourceCodeKind, usePreviousCharAsTrigger, checkForAbsence,
-                glyph, matchPriority, hasSuggestionItem)
->>>>>>> 469fc641
+                glyph, matchPriority, hasSuggestionItem, options)
         End Function
 
         Protected Overrides Async Function VerifyWorkerAsync(
@@ -50,35 +42,21 @@
                 expectedItemOrNull As String, expectedDescriptionOrNull As String,
                 sourceCodeKind As SourceCodeKind, usePreviousCharAsTrigger As Boolean,
                 checkForAbsence As Boolean, glyph As Integer?, matchPriority As Integer?,
-<<<<<<< HEAD
-                options As IDictionary(Of OptionKey, Object)) As Task
-=======
-                hasSuggestionItem As Boolean?) As Task
->>>>>>> 469fc641
+                hasSuggestionItem As Boolean?, options As IDictionary(Of OptionKey, Object)) As Task
             ' Script/interactive support removed for now.
             ' TODO: Re-enable these when interactive is back in the product.
             If sourceCodeKind <> Microsoft.CodeAnalysis.SourceCodeKind.Regular Then
                 Return
             End If
 
-<<<<<<< HEAD
-            Await VerifyAtPositionAsync(code, position, usePreviousCharAsTrigger, expectedItemOrNull, expectedDescriptionOrNull, sourceCodeKind, checkForAbsence, glyph, matchPriority, options)
-            Await VerifyAtEndOfFileAsync(code, position, usePreviousCharAsTrigger, expectedItemOrNull, expectedDescriptionOrNull, sourceCodeKind, checkForAbsence, glyph, matchPriority, options)
-=======
-            Await VerifyAtPositionAsync(code, position, usePreviousCharAsTrigger, expectedItemOrNull, expectedDescriptionOrNull, sourceCodeKind, checkForAbsence, glyph, matchPriority, hasSuggestionItem)
-            Await VerifyAtEndOfFileAsync(code, position, usePreviousCharAsTrigger, expectedItemOrNull, expectedDescriptionOrNull, sourceCodeKind, checkForAbsence, glyph, matchPriority, hasSuggestionItem)
->>>>>>> 469fc641
+            Await VerifyAtPositionAsync(code, position, usePreviousCharAsTrigger, expectedItemOrNull, expectedDescriptionOrNull, sourceCodeKind, checkForAbsence, glyph, matchPriority, hasSuggestionItem, options)
+            Await VerifyAtEndOfFileAsync(code, position, usePreviousCharAsTrigger, expectedItemOrNull, expectedDescriptionOrNull, sourceCodeKind, checkForAbsence, glyph, matchPriority, hasSuggestionItem, options)
 
             ' Items cannot be partially written if we're checking for their absence,
             ' or if we're verifying that the list will show up (without specifying an actual item)
             If Not checkForAbsence AndAlso expectedItemOrNull <> Nothing Then
-<<<<<<< HEAD
-                Await VerifyAtPosition_ItemPartiallyWrittenAsync(code, position, usePreviousCharAsTrigger, expectedItemOrNull, expectedDescriptionOrNull, sourceCodeKind, checkForAbsence, glyph, matchPriority, options)
-                Await VerifyAtEndOfFile_ItemPartiallyWrittenAsync(code, position, usePreviousCharAsTrigger, expectedItemOrNull, expectedDescriptionOrNull, sourceCodeKind, checkForAbsence, glyph, matchPriority, options)
-=======
-                Await VerifyAtPosition_ItemPartiallyWrittenAsync(code, position, usePreviousCharAsTrigger, expectedItemOrNull, expectedDescriptionOrNull, sourceCodeKind, checkForAbsence, glyph, matchPriority, hasSuggestionItem)
-                Await VerifyAtEndOfFile_ItemPartiallyWrittenAsync(code, position, usePreviousCharAsTrigger, expectedItemOrNull, expectedDescriptionOrNull, sourceCodeKind, checkForAbsence, glyph, matchPriority, hasSuggestionItem)
->>>>>>> 469fc641
+                Await VerifyAtPosition_ItemPartiallyWrittenAsync(code, position, usePreviousCharAsTrigger, expectedItemOrNull, expectedDescriptionOrNull, sourceCodeKind, checkForAbsence, glyph, matchPriority, hasSuggestionItem, options)
+                Await VerifyAtEndOfFile_ItemPartiallyWrittenAsync(code, position, usePreviousCharAsTrigger, expectedItemOrNull, expectedDescriptionOrNull, sourceCodeKind, checkForAbsence, glyph, matchPriority, hasSuggestionItem, options)
             End If
         End Function
 
