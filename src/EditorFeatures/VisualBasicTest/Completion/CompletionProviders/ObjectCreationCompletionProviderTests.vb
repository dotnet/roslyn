--- conflicted
+++ resolved
@@ -100,7 +100,6 @@
             Await VerifyItemExistsAsync(markup, "N.S")
         End Function
 
-<<<<<<< HEAD
         <WorkItem(21049, "https://github.com/dotnet/roslyn/issues/21049")>
         <Fact, Trait(Traits.Feature, Traits.Features.Completion)>
         Public Async Function DoNotIncludeTypeParametersFromDifferentMethod() As Task
@@ -159,7 +158,8 @@
 ]]></Text>.Value
 
             Await VerifyItemExistsAsync(markup, "List(Of String)")
-=======
+        End Function
+
         <Fact, Trait(Traits.Feature, Traits.Features.Completion)>
         <WorkItem(2644, "https://github.com/dotnet/roslyn/issues/2644")>
         Public Async Function InPropertyWithSameNameAsGenericTypeArgument1() As Task
@@ -251,7 +251,6 @@
 ]]></Text>.Value
 
             Await VerifyItemExistsAsync(markup, "A")
->>>>>>> f2c44127
         End Function
     End Class
 End Namespace