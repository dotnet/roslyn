﻿' Copyright (c) Microsoft.  All Rights Reserved.  Licensed under the Apache License, Version 2.0.  See License.txt in the project root for license information.

Imports Microsoft.CodeAnalysis.CodeStyle
Imports Microsoft.CodeAnalysis.Completion
Imports Microsoft.CodeAnalysis.Editor.UnitTests.Workspaces
Imports Microsoft.CodeAnalysis.VisualBasic.Completion.Providers

Namespace Microsoft.CodeAnalysis.Editor.VisualBasic.UnitTests.Completion.CompletionProviders
    Public Class ObjectCreationCompletionProviderTests
        Inherits AbstractVisualBasicCompletionProviderTests

        Public Sub New(workspaceFixture As VisualBasicTestWorkspaceFixture)
            MyBase.New(workspaceFixture)
        End Sub

        Friend Overrides Function CreateCompletionProvider() As CompletionProvider
            Return New ObjectCreationCompletionProvider()
        End Function

        <Fact, Trait(Traits.Feature, Traits.Features.Completion)>
        <WorkItem(827897, "http://vstfdevdiv:8080/DevDiv2/DevDiv/_workitems/edit/827897")>
        Public Async Function TestInYieldReturn() As Task
            Dim markup = <Text><![CDATA[
Imports System
Imports System.Collections.Generic

Class C
    Iterator Function M() As IEnumerable(Of EntryPointNotFoundException())
        Yield New $$
    End Function
End Class
]]></Text>.Value

            Await VerifyItemExistsAsync(markup, "EntryPointNotFoundException")
        End Function

        <Fact, Trait(Traits.Feature, Traits.Features.Completion)>
        <WorkItem(827897, "http://vstfdevdiv:8080/DevDiv2/DevDiv/_workitems/edit/827897")>
        Public Async Function TestInAsyncMethodReturnStatement() As Task
            Dim markup = <Text><![CDATA[
Imports System
Imports System.Threading.Tasks

Class C
    Async Function M() As Task(Of EntryPointNotFoundException)
        Await Task.Delay(1)
        Return New $$
    End Function
End Class
]]></Text>.Value

            Await VerifyItemExistsAsync(markup, "EntryPointNotFoundException")
        End Function

        <Fact, Trait(Traits.Feature, Traits.Features.Completion)>
        <WorkItem(892209, "http://vstfdevdiv:8080/DevDiv2/DevDiv/_workitems/edit/892209")>
        Public Async Function TestUnwrapNullable() As Task
            Dim markup = <Text><![CDATA[
Public Class C
  Sub M1(arg As N.S?)
  End Sub
 
  Sub M2()
    M1(New $$)
  End Sub
End Class
 
Namespace N
  Public Structure S
    Public Sub New(arg As Integer)
    End Sub
  End Structure
End Namespace

]]></Text>.Value

            Await VerifyItemExistsAsync(markup, "N.S")
        End Function

        <Fact, Trait(Traits.Feature, Traits.Features.Completion)>
        Public Async Function TestNotInTrivia() As Task
            Dim markup = <Text><![CDATA[
Public Class C
  Sub M1(arg As N.S?)
  End Sub
 
  Sub M2()
    M1(New $$)
  End Sub
End Class
 
Namespace N
  Public Structure S
    Public Sub New(arg As Integer)
    End Sub
  End Structure
End Namespace

]]></Text>.Value

            Await VerifyItemExistsAsync(markup, "N.S")
        End Function

        <Fact, Trait(Traits.Feature, Traits.Features.Completion)>
<<<<<<< HEAD
        <WorkItem(4585, "https://github.com/dotnet/roslyn/issues/4585")>
        Public Async Function TestGenericArguments_PredefinedTypes() As Task
            Dim markup = <Text><![CDATA[
Imports System

Class A(Of T)
End Class

Class B
  Private _a As A(Of Int32) = New $$
End Class
]]></Text>.Value

            Await VerifyItemExistsAsync(markup, "A(Of Integer)",
                options:=[Option](CodeStyleOptions.PreferIntrinsicPredefinedTypeKeywordInDeclaration, LanguageNames.VisualBasic, True))
        End Function

        <Fact, Trait(Traits.Feature, Traits.Features.Completion)>
        <WorkItem(4585, "https://github.com/dotnet/roslyn/issues/4585")>
        Public Async Function TestGenericArguments_FrameworkTypes() As Task
            Dim markup = <Text><![CDATA[
Imports System

Class A(Of T)
End Class

Class B
  Private _a As A(Of Integer) = New $$
End Class
]]></Text>.Value

            Await VerifyItemExistsAsync(markup, "A(Of Int32)",
                options:=[Option](CodeStyleOptions.PreferIntrinsicPredefinedTypeKeywordInDeclaration, LanguageNames.VisualBasic, False))
        End Function

=======
        <WorkItem(2644, "https://github.com/dotnet/roslyn/issues/2644")>
        Public Async Function InPropertyWithSameNameAsGenericTypeArgument1() As Task
            Dim markup = <Text><![CDATA[
Imports System.Collections.Generic
Namespace Namespace1
    Module Program
        Public Bar As List(Of Bar)

        Sub Main()
            Bar = New $$
        End Sub
    End Module

    Class Bar
    End Class
End Namespace
]]></Text>.Value

            Await VerifyItemExistsAsync(markup, "List(Of Bar)")
        End Function

        <Fact, Trait(Traits.Feature, Traits.Features.Completion)>
        <WorkItem(2644, "https://github.com/dotnet/roslyn/issues/2644")>
        Public Async Function InPropertyWithSameNameAsGenericTypeArgument2() As Task
            Dim markup = <Text><![CDATA[
Imports System.Collections.Generic
Namespace Namespace1
    Module Program
        Public Bar As List(Of Bar) = New $$
    End Module

    Class Bar
    End Class
End Namespace
]]></Text>.Value

            Await VerifyItemExistsAsync(markup, "List(Of Bar)")
        End Function

        <Fact, Trait(Traits.Feature, Traits.Features.Completion)>
        <WorkItem(2644, "https://github.com/dotnet/roslyn/issues/2644")>
        Public Async Function InPropertyWithSameNameAsGenericTypeArgument3() As Task
            Dim markup = <Text><![CDATA[
Namespace Namespace1
    Module Program
        Public A As C(Of B)
        Public B As C(Of A)

        Sub M()
            A = New $$
        End Sub
    End Module

    Class A
    End Class

    Class B
    End Class

    Class C(Of T)
    End Class
End Namespace
]]></Text>.Value

            Await VerifyItemExistsAsync(markup, "C(Of B)")
        End Function

        <Fact, Trait(Traits.Feature, Traits.Features.Completion)>
        <WorkItem(21674, "https://github.com/dotnet/roslyn/issues/21674")>
        Public Async Function PropertyWithSameNameAsOtherType() As Task
            Dim markup = <Text><![CDATA[
Namespace Namespace1
    Module Program
        Public Property A() As B
        Public Property B() As A

        Sub M()
            B = New $$
        End Sub
    End Module

    Class A
    End Class

    Class B
    End Class
End Namespace
]]></Text>.Value

            Await VerifyItemExistsAsync(markup, "A")
        End Function
>>>>>>> 469fc641
    End Class
End Namespace<|MERGE_RESOLUTION|>--- conflicted
+++ resolved
@@ -102,7 +102,99 @@
         End Function
 
         <Fact, Trait(Traits.Feature, Traits.Features.Completion)>
-<<<<<<< HEAD
+        <WorkItem(2644, "https://github.com/dotnet/roslyn/issues/2644")>
+        Public Async Function InPropertyWithSameNameAsGenericTypeArgument1() As Task
+            Dim markup = <Text><![CDATA[
+Imports System.Collections.Generic
+Namespace Namespace1
+    Module Program
+        Public Bar As List(Of Bar)
+
+        Sub Main()
+            Bar = New $$
+        End Sub
+    End Module
+
+    Class Bar
+    End Class
+End Namespace
+]]></Text>.Value
+
+            Await VerifyItemExistsAsync(markup, "List(Of Bar)")
+        End Function
+
+        <Fact, Trait(Traits.Feature, Traits.Features.Completion)>
+        <WorkItem(2644, "https://github.com/dotnet/roslyn/issues/2644")>
+        Public Async Function InPropertyWithSameNameAsGenericTypeArgument2() As Task
+            Dim markup = <Text><![CDATA[
+Imports System.Collections.Generic
+Namespace Namespace1
+    Module Program
+        Public Bar As List(Of Bar) = New $$
+    End Module
+
+    Class Bar
+    End Class
+End Namespace
+]]></Text>.Value
+
+            Await VerifyItemExistsAsync(markup, "List(Of Bar)")
+        End Function
+
+        <Fact, Trait(Traits.Feature, Traits.Features.Completion)>
+        <WorkItem(2644, "https://github.com/dotnet/roslyn/issues/2644")>
+        Public Async Function InPropertyWithSameNameAsGenericTypeArgument3() As Task
+            Dim markup = <Text><![CDATA[
+Namespace Namespace1
+    Module Program
+        Public A As C(Of B)
+        Public B As C(Of A)
+
+        Sub M()
+            A = New $$
+        End Sub
+    End Module
+
+    Class A
+    End Class
+
+    Class B
+    End Class
+
+    Class C(Of T)
+    End Class
+End Namespace
+]]></Text>.Value
+
+            Await VerifyItemExistsAsync(markup, "C(Of B)")
+        End Function
+
+        <Fact, Trait(Traits.Feature, Traits.Features.Completion)>
+        <WorkItem(21674, "https://github.com/dotnet/roslyn/issues/21674")>
+        Public Async Function PropertyWithSameNameAsOtherType() As Task
+            Dim markup = <Text><![CDATA[
+Namespace Namespace1
+    Module Program
+        Public Property A() As B
+        Public Property B() As A
+
+        Sub M()
+            B = New $$
+        End Sub
+    End Module
+
+    Class A
+    End Class
+
+    Class B
+    End Class
+End Namespace
+]]></Text>.Value
+
+            Await VerifyItemExistsAsync(markup, "A")
+        End Function
+
+        <Fact, Trait(Traits.Feature, Traits.Features.Completion)>
         <WorkItem(4585, "https://github.com/dotnet/roslyn/issues/4585")>
         Public Async Function TestGenericArguments_PredefinedTypes() As Task
             Dim markup = <Text><![CDATA[
@@ -138,98 +230,5 @@
                 options:=[Option](CodeStyleOptions.PreferIntrinsicPredefinedTypeKeywordInDeclaration, LanguageNames.VisualBasic, False))
         End Function
 
-=======
-        <WorkItem(2644, "https://github.com/dotnet/roslyn/issues/2644")>
-        Public Async Function InPropertyWithSameNameAsGenericTypeArgument1() As Task
-            Dim markup = <Text><![CDATA[
-Imports System.Collections.Generic
-Namespace Namespace1
-    Module Program
-        Public Bar As List(Of Bar)
-
-        Sub Main()
-            Bar = New $$
-        End Sub
-    End Module
-
-    Class Bar
-    End Class
-End Namespace
-]]></Text>.Value
-
-            Await VerifyItemExistsAsync(markup, "List(Of Bar)")
-        End Function
-
-        <Fact, Trait(Traits.Feature, Traits.Features.Completion)>
-        <WorkItem(2644, "https://github.com/dotnet/roslyn/issues/2644")>
-        Public Async Function InPropertyWithSameNameAsGenericTypeArgument2() As Task
-            Dim markup = <Text><![CDATA[
-Imports System.Collections.Generic
-Namespace Namespace1
-    Module Program
-        Public Bar As List(Of Bar) = New $$
-    End Module
-
-    Class Bar
-    End Class
-End Namespace
-]]></Text>.Value
-
-            Await VerifyItemExistsAsync(markup, "List(Of Bar)")
-        End Function
-
-        <Fact, Trait(Traits.Feature, Traits.Features.Completion)>
-        <WorkItem(2644, "https://github.com/dotnet/roslyn/issues/2644")>
-        Public Async Function InPropertyWithSameNameAsGenericTypeArgument3() As Task
-            Dim markup = <Text><![CDATA[
-Namespace Namespace1
-    Module Program
-        Public A As C(Of B)
-        Public B As C(Of A)
-
-        Sub M()
-            A = New $$
-        End Sub
-    End Module
-
-    Class A
-    End Class
-
-    Class B
-    End Class
-
-    Class C(Of T)
-    End Class
-End Namespace
-]]></Text>.Value
-
-            Await VerifyItemExistsAsync(markup, "C(Of B)")
-        End Function
-
-        <Fact, Trait(Traits.Feature, Traits.Features.Completion)>
-        <WorkItem(21674, "https://github.com/dotnet/roslyn/issues/21674")>
-        Public Async Function PropertyWithSameNameAsOtherType() As Task
-            Dim markup = <Text><![CDATA[
-Namespace Namespace1
-    Module Program
-        Public Property A() As B
-        Public Property B() As A
-
-        Sub M()
-            B = New $$
-        End Sub
-    End Module
-
-    Class A
-    End Class
-
-    Class B
-    End Class
-End Namespace
-]]></Text>.Value
-
-            Await VerifyItemExistsAsync(markup, "A")
-        End Function
->>>>>>> 469fc641
     End Class
 End Namespace