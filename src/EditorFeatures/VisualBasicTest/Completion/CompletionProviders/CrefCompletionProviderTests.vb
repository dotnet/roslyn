--- conflicted
+++ resolved
@@ -821,19 +821,19 @@
                 Throw New NotImplementedException()
             End Function
 
-<<<<<<< HEAD
+            Public Function IsLeftSideOfDot(node As SyntaxNode) As Boolean Implements ISyntaxFactsService.IsLeftSideOfDot
+                Throw New NotImplementedException()
+            End Function
+
+            Public Function GetRightSideOfDot(node As SyntaxNode) As SyntaxNode Implements ISyntaxFactsService.GetRightSideOfDot
+                Throw New NotImplementedException()
+            End Function
+
             Public Function GetConstructorTokens(root As SyntaxNode, cancellationToken As CancellationToken) As IEnumerable(Of SyntaxToken) Implements ISyntaxFactsService.GetConstructorTokens
                 Throw New NotImplementedException()
             End Function
 
             Public Function IsConstructorIdentifier(token As SyntaxToken) As Boolean Implements ISyntaxFactsService.IsConstructorIdentifier
-=======
-            Public Function IsLeftSideOfDot(node As SyntaxNode) As Boolean Implements ISyntaxFactsService.IsLeftSideOfDot
-                Throw New NotImplementedException()
-            End Function
-
-            Public Function GetRightSideOfDot(node As SyntaxNode) As SyntaxNode Implements ISyntaxFactsService.GetRightSideOfDot
->>>>>>> 4bc748b1
                 Throw New NotImplementedException()
             End Function
         End Class
