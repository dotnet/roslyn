--- conflicted
+++ resolved
@@ -451,18 +451,7 @@
 End Class
 "
 
-<<<<<<< HEAD
-            Public Function GetNameForArgument(argument As SyntaxNode) As String Implements ISyntaxFactsService.GetNameForArgument
-                Throw New NotImplementedException()
-            End Function
-
-            Public Function GetInvocationExpressionExpression(node As SyntaxNode) As SyntaxNode Implements ISyntaxFactsService.GetInvocationExpressionExpression
-                Throw New NotImplementedException()
-            End Function
-        End Class
-=======
-            Await VerifyNoItemsExistAsync(text)
-        End Function
->>>>>>> 467c216f
+            Await VerifyNoItemsExistAsync(text)
+        End Function
     End Class
 End Namespace