--- conflicted
+++ resolved
@@ -5306,14 +5306,9 @@
             Await VerifyItemIsAbsentAsync(markup, "Module1")
         End Function
 
-<<<<<<< HEAD
+        <Fact, Trait(Traits.Feature, Traits.Features.Completion)>
         <WorkItem(530726, "http://vstfdevdiv:8080/DevDiv2/DevDiv/_workitems/edit/530726")>
-        <Fact, Trait(Traits.Feature, Traits.Features.Completion)>
         Public Async Function TestInherits_NamespaceContainingClass() As Task
-=======
-        <Fact, WorkItem(530726, "http://vstfdevdiv:8080/DevDiv2/DevDiv/_workitems/edit/530726")>
-        Public Async Function TestInherits_DoNotShowNamespaceWithNoApplicableClasses() As Task
->>>>>>> 8664540f
             Const markup = "
 Namespace N
     Class C
