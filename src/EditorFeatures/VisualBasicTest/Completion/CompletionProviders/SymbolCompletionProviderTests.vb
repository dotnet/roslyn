--- conflicted
+++ resolved
@@ -7608,65 +7608,6 @@
         End Function
 
         <Fact, Trait(Traits.Feature, Traits.Features.Completion)>
-<<<<<<< HEAD
-        Public Async Function EscapedAwaitIdentifierInAsyncMethod() As Task
-            Dim text =
-<code><![CDATA[
-Class Await
-End Class
-
-Class C
-    Async Sub Foo()
-        Dim a As $$
-    End Sub
-End Class
-]]></code>.Value
-
-            Dim expected =
-<code><![CDATA[
-Class Await
-End Class
-
-Class C
-    Async Sub Foo()
-        Dim a As [Await]
-    End Sub
-End Class
-]]></code>.Value
-
-            Await VerifyProviderCommitAsync(text, "Await", expected, Nothing, "")
-        End Function
-
-        <Fact, Trait(Traits.Feature, Traits.Features.Completion)>
-        Public Async Function UnescapedAwaitIdentifierInNonAsyncMethod() As Task
-            Dim text =
-<code><![CDATA[
-Class Await
-End Class
-
-Class C
-    Sub Foo()
-        Dim a As $$
-    End Sub
-End Class
-]]></code>.Value
-
-            Dim expected =
-<code><![CDATA[
-Class Await
-End Class
-
-Class C
-    Sub Foo()
-        Dim a As Await
-    End Sub
-End Class
-]]></code>.Value
-
-            Await VerifyProviderCommitAsync(text, "Await", expected, Nothing, "")
-        End Function
-
-=======
         Public Async Function WinformsInstanceMembers() As Task
             ' Setting the the preprocessor symbol _MyType=WindowsForms will cause the
             ' compiler to automatically generate the My Template. See
@@ -7731,6 +7672,63 @@
             End Using
 
         End Function
->>>>>>> 2a82acab
+
+        <Fact, Trait(Traits.Feature, Traits.Features.Completion)>
+        Public Async Function EscapedAwaitIdentifierInAsyncMethod() As Task
+            Dim text =
+<code><![CDATA[
+Class Await
+End Class
+
+Class C
+    Async Sub Foo()
+        Dim a As $$
+    End Sub
+End Class
+]]></code>.Value
+
+            Dim expected =
+<code><![CDATA[
+Class Await
+End Class
+
+Class C
+    Async Sub Foo()
+        Dim a As [Await]
+    End Sub
+End Class
+]]></code>.Value
+
+            Await VerifyProviderCommitAsync(text, "Await", expected, Nothing, "")
+        End Function
+
+        <Fact, Trait(Traits.Feature, Traits.Features.Completion)>
+        Public Async Function UnescapedAwaitIdentifierInNonAsyncMethod() As Task
+            Dim text =
+<code><![CDATA[
+Class Await
+End Class
+
+Class C
+    Sub Foo()
+        Dim a As $$
+    End Sub
+End Class
+]]></code>.Value
+
+            Dim expected =
+<code><![CDATA[
+Class Await
+End Class
+
+Class C
+    Sub Foo()
+        Dim a As Await
+    End Sub
+End Class
+]]></code>.Value
+
+            Await VerifyProviderCommitAsync(text, "Await", expected, Nothing, "")
+        End Function
     End Class
 End Namespace