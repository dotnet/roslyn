﻿' Copyright (c) Microsoft.  All Rights Reserved.  Licensed under the Apache License, Version 2.0.  See License.txt in the project root for license information.

Imports Microsoft.CodeAnalysis
Imports Microsoft.CodeAnalysis.Completion
Imports Microsoft.CodeAnalysis.Editor.UnitTests.Workspaces
Imports Microsoft.CodeAnalysis.Editor.VisualBasic.UnitTests.Completion.CompletionProviders
Imports Microsoft.CodeAnalysis.Options
Imports Microsoft.CodeAnalysis.VisualBasic.Completion.Providers

Namespace Tests
    Public Class XmlDocCommentCompletionProviderTests
        Inherits AbstractVisualBasicCompletionProviderTests

        Public Sub New(workspaceFixture As VisualBasicTestWorkspaceFixture)
            MyBase.New(workspaceFixture)
        End Sub

        Friend Overrides Function CreateCompletionProvider() As CompletionProvider
            Return New XmlDocCommentCompletionProvider()
        End Function

        Protected Overrides Async Function VerifyWorkerAsync(
                code As String, position As Integer,
                expectedItemOrNull As String, expectedDescriptionOrNull As String,
                sourceCodeKind As SourceCodeKind, usePreviousCharAsTrigger As Boolean,
                checkForAbsence As Boolean, glyph As Integer?, matchPriority As Integer?,
<<<<<<< HEAD
                options As IDictionary(Of OptionKey, Object)) As Task
            Await VerifyAtPositionAsync(code, position, usePreviousCharAsTrigger, expectedItemOrNull, expectedDescriptionOrNull, sourceCodeKind, checkForAbsence, glyph, matchPriority, options)
            Await VerifyAtEndOfFileAsync(code, position, usePreviousCharAsTrigger, expectedItemOrNull, expectedDescriptionOrNull, sourceCodeKind, checkForAbsence, glyph, matchPriority, options)
=======
                hasSuggestionItem As Boolean?) As Task
            Await VerifyAtPositionAsync(code, position, usePreviousCharAsTrigger, expectedItemOrNull, expectedDescriptionOrNull, sourceCodeKind, checkForAbsence, glyph, matchPriority, hasSuggestionItem)
            Await VerifyAtEndOfFileAsync(code, position, usePreviousCharAsTrigger, expectedItemOrNull, expectedDescriptionOrNull, sourceCodeKind, checkForAbsence, glyph, matchPriority, hasSuggestionItem)
>>>>>>> 469fc641
        End Function

        Private Async Function VerifyItemsExistAsync(markup As String, ParamArray items() As String) As Task
            For Each item In items
                Await VerifyItemExistsAsync(markup, item)
            Next
        End Function

        Private Async Function VerifyItemsAbsentAsync(markup As String, ParamArray items() As String) As Task
            For Each item In items
                Await VerifyItemIsAbsentAsync(markup, item)
            Next
        End Function

        <Fact, Trait(Traits.Feature, Traits.Features.Completion)>
        Public Async Function TestAnyLevelTags1() As Task
            Dim text = "
Class C
    ''' <$$
    Sub Goo()
    End Sub
End Class
"

            Await VerifyItemsExistAsync(text, "see", "seealso", "![CDATA[", "!--")
        End Function

        <Fact, Trait(Traits.Feature, Traits.Features.Completion)>
        Public Async Function TestAnyLevelTags2() As Task
            Dim text = "
Class C
    ''' <summary>
    ''' <$$
    ''' </summary>
    Sub Goo()
    End Sub
End Class
"

            Await VerifyItemsExistAsync(text, "see", "seealso", "![CDATA[", "!--")
        End Function

        <Fact, Trait(Traits.Feature, Traits.Features.Completion)>
        Public Async Function TestAnyLevelTags3() As Task
            Dim text = "
Class C
    ''' <summary>
    ''' <see></see>;
    ''' <$$
    ''' </summary>;
    Sub Goo()
    End Sub
End Class
"

            Await VerifyItemsExistAsync(text, "see", "seealso", "![CDATA[", "!--")
        End Function

        <Fact, Trait(Traits.Feature, Traits.Features.Completion)>
        Public Async Function TestRepeatableNestedTags1() As Task
            Dim text = "
Class C
    ''' <$$
    Sub Goo()
    End Sub
End Class
"

            Await VerifyItemsAbsentAsync(text, "code", "list", "para", "paramref", "typeparamref")
        End Function

        <Fact, Trait(Traits.Feature, Traits.Features.Completion)>
        Public Async Function TestRepeatableNestedTags2() As Task
            Dim text = "
Class C
    ''' <summary>
    ''' <$$
    ''' </summary>
    Sub Goo()
    End Sub
End Class
"

            Await VerifyItemsExistAsync(text, "code", "list", "para")
        End Function

        <WorkItem(17872, "https://github.com/dotnet/roslyn/issues/17872")>
        <Fact, Trait(Traits.Feature, Traits.Features.Completion)>
        Public Async Function TestRepeatableNestedParamRefAndTypeParamRefTagsOnMethod() As Task
            Dim text = "
Class Outer(Of TOuter)
    Class Inner(Of TInner)
        ''' <summary>
        ''' $$
        ''' </summary>
        Sub Goo(Of TMethod)(i as Integer)
        End Sub
    End Class
End Class
"

            Await VerifyItemsExistAsync(
                text,
                "paramref name=""i""",
                "typeparamref name=""TOuter""",
                "typeparamref name=""TInner""",
                "typeparamref name=""TMethod""")
        End Function

        <Fact, Trait(Traits.Feature, Traits.Features.Completion)>
        Public Async Function TestRepeatableNestedTypeParamRefTagOnClass() As Task
            Dim text = "
''' <summary>
''' <$$
''' </summary>
Class C(Of T)
End Class
"

            Await VerifyItemsExistAsync(text, "typeparamref name=""T""")
        End Function

        <Fact, Trait(Traits.Feature, Traits.Features.Completion)>
        Public Async Function TestRepeatableTopLevelOnlyTags1() As Task
            Dim text = "
Class C
    ''' <summary>
    ''' <$$
    ''' </summary>
    Sub Goo()
    End Sub
End Class
"

            Await VerifyItemsAbsentAsync(text, "exception", "include", "permission")
        End Function

        <Fact, Trait(Traits.Feature, Traits.Features.Completion)>
        Public Async Function TestRepeatableTopLevelOnlyTags2() As Task
            Dim text = "
Class C
    ''' <$$
    Sub Goo()
    End Sub
End Class
"

            Await VerifyItemsExistAsync(text, "exception", "include", "permission")
        End Function

        <Fact, Trait(Traits.Feature, Traits.Features.Completion)>
        Public Async Function TestTopLevelOnlyTags1() As Task
            Dim text = "
Class C
    ''' <summary>
    ''' <$$
    ''' </summary>
    Sub Goo()
    End Sub
End Class
"

            Await VerifyItemsAbsentAsync(text, "example", "remarks", "summary", "value")
        End Function

        <Fact, Trait(Traits.Feature, Traits.Features.Completion)>
        Public Async Function TestTopLevelOnlyTags2() As Task
            Dim text = "
Class C
    ''' <$$
    Sub Goo()
    End Sub
End Class
"

            Await VerifyItemsExistAsync(text, "example", "remarks", "summary")
        End Function

        <Fact, Trait(Traits.Feature, Traits.Features.Completion)>
        Public Async Function TestTopLevelOnlyTags3() As Task
            Dim text = "
Class C
    ''' <summary>
    ''' <$$
    Sub Goo()
    End Sub
End Class
"

            Await VerifyItemsAbsentAsync(text, "example", "remarks", "summary", "value")
        End Function

        <Fact, Trait(Traits.Feature, Traits.Features.Completion)>
        Public Async Function TestListOnlyTags() As Task
            Dim text = "
Class C
    ''' <list><$$</list>
    Sub Goo()
    End Sub
End Class
"

            Await VerifyItemsExistAsync(text, "listheader", "item", "term", "description")
        End Function

        <Fact, Trait(Traits.Feature, Traits.Features.Completion)>
        Public Async Function TestListHeaderTags() As Task
            Dim text = "
Class C
    ''' <list>  <listheader> <$$  </listheader>  </list>
    Sub Goo()
    End Sub
End Class
"

            Await VerifyItemsExistAsync(text, "term", "description")
        End Function

        <Fact, Trait(Traits.Feature, Traits.Features.Completion)>
        Public Async Function TestMethodParamTypeParam() As Task
            Dim text = "
Class C(Of TClass)
    ''' <$$
    Sub Goo(Of TMethod)(bar as TMethod)
    End Sub
End Class
"

            Await VerifyItemsExistAsync(text, "param name=""bar""", "typeparam name=""TMethod""")
            Await VerifyItemsAbsentAsync(text, "typeparam name=""TClass""")
        End Function

        <Fact, Trait(Traits.Feature, Traits.Features.Completion)>
        Public Async Function TestIndexerParamTypeParam() As Task
            Dim text = "
Class C(Of T)
    ''' <$$
    Default Public Property Item(bar as T)
        Get
        End Get
        Set
        End Set
    End Sub
End Property
"

            Await VerifyItemsExistAsync(text, "param name=""bar""")
        End Function

        <Fact, Trait(Traits.Feature, Traits.Features.Completion)>
        Public Async Function TestTypeTypeParam() As Task
            Dim text = "
    ''' <$$
Class C(Of T)
    Sub Goo(Of T)(bar as T)
    End Sub
End Class
"

            Await VerifyItemsExistAsync(text, "typeparam name=""T""")
        End Function

        <Fact, Trait(Traits.Feature, Traits.Features.Completion)>
        Public Async Function TestNoRepeatParam() As Task
            Dim text = "
Class C(Of T)
    ''' <param name=""bar""></param>
    ''' <$$
    Sub Goo(Of T)(bar as T)
    End Sub
End Class
"

            Await VerifyItemIsAbsentAsync(text, "param name=""bar""")
        End Function

        <WorkItem(11487, "https://github.com/dotnet/roslyn/issues/11487")>
        <Fact, Trait(Traits.Feature, Traits.Features.Completion)>
        Public Async Function TestNoRepeatTypeParam() As Task
            Dim text = "
Class C(Of T)
    ''' <typeparam name=""T""></param>
    ''' <$$
    Sub Goo(Of T)(bar as T)
    End Sub
End Class
"

            Await VerifyItemIsAbsentAsync(text, "typeparam name=""T""")
        End Function

        <WorkItem(11487, "https://github.com/dotnet/roslyn/issues/11487")>
        <Fact, Trait(Traits.Feature, Traits.Features.Completion)>
        Public Async Function TestNoNestedParam() As Task
            Dim text = "
Class C(Of T)
    ''' <summary>
    ''' <$$
    ''' </summary>
    Sub Goo(Of T)(bar as T)
    End Sub
End Class
"

            Await VerifyItemIsAbsentAsync(text, "param name=""bar""")
        End Function

        <WorkItem(11487, "https://github.com/dotnet/roslyn/issues/11487")>
        <Fact, Trait(Traits.Feature, Traits.Features.Completion)>
        Public Async Function TestNoNestedTypeParam() As Task
            Dim text = "
Class C(Of T)
    ''' <summary>
    ''' <$$
    ''' </summary>
    Sub Goo(Of T)(bar as T)
    End Sub
End Class
"

            Await VerifyItemIsAbsentAsync(text, "typeparam name=""T""")
        End Function

        <Fact, Trait(Traits.Feature, Traits.Features.Completion)>
        Public Async Function TestAttributeNameAfterTagNameInIncompleteTag() As Task
            Dim text = "
Class C(Of T)
    ''' <exception $$
    Sub Goo(Of T)(bar as T)
    End Sub
End Class
"

            Await VerifyItemExistsAsync(text, "cref")
        End Function

        <Fact, Trait(Traits.Feature, Traits.Features.Completion)>
        Public Async Function TestAttributeNameAfterTagNameInElementStartTag() As Task
            Dim text = "
Class C(Of T)
    ''' <exception $$>
    Sub Goo(Of T)(bar as T)
    End Sub
End Class
"

            Await VerifyItemExistsAsync(text, "cref")
        End Function

        <Fact, Trait(Traits.Feature, Traits.Features.Completion)>
        Public Async Function TestAttributeNameAfterTagNameInEmptyElement() As Task
            Dim text = "
Class C(Of T)
    ''' <see $$/>
    Sub Goo(Of T)(bar as T)
    End Sub
End Class
"

            Await VerifyItemExistsAsync(text, "cref")
        End Function

        <Fact, Trait(Traits.Feature, Traits.Features.Completion)>
        Public Async Function TestAttributeNameAfterTagNamePartiallyTyped() As Task
            Dim text = "
Class C(Of T)
    ''' <exception c$$
    Sub Goo(Of T)(bar as T)
    End Sub
End Class
"

            Await VerifyItemExistsAsync(text, "cref")
        End Function

        <Fact, Trait(Traits.Feature, Traits.Features.Completion)>
        Public Async Function TestAttributeNameAfterSpecialCrefAttribute() As Task
            Dim text = "
Class C(Of T)
    ''' <summary>
    ''' <list cref=""String"" $$
    ''' </summary>
    Sub Goo(Of T)(bar as T)
    End Sub
End Class
"

            Await VerifyItemExistsAsync(text, "type")
        End Function

        <Fact, Trait(Traits.Feature, Traits.Features.Completion)>
        Public Async Function TestAttributeNameAfterSpecialNameAttributeNonEmpty() As Task
            Dim text = "
Class C(Of T)
    ''' <summary>
    ''' <list name=""goo"" $$
    ''' </summary>
    Sub Goo(Of T)(bar as T)
    End Sub
End Class
"

            Await VerifyItemExistsAsync(text, "type")
        End Function

        <Fact, Trait(Traits.Feature, Traits.Features.Completion)>
        Public Async Function TestAttributeNameAfterTextAttribute() As Task
            Dim text = "
Class C(Of T)
    ''' <summary>
    ''' <list goo="""" $$
    ''' </summary>
    Sub Goo(Of T)(bar as T)
    End Sub
End Class
"

            Await VerifyItemExistsAsync(text, "type")
        End Function

        <WorkItem(11489, "https://github.com/dotnet/roslyn/issues/11489")>
        <Fact, Trait(Traits.Feature, Traits.Features.Completion)>
        Public Async Function TestAttributeNameInWrongTagTypeEmptyElement() As Task
            Dim text = "
Class C
    ''' <summary>
    ''' <list $$/>
    ''' </summary>
    Sub Goo()
    End Sub
End Class
"
            Await VerifyItemExistsAsync(text, "type", usePreviousCharAsTrigger:=True)
        End Function

        <WorkItem(11489, "https://github.com/dotnet/roslyn/issues/11489")>
        <Fact, Trait(Traits.Feature, Traits.Features.Completion)>
        Public Async Function TestAttributeNameInWrongTagTypeElementStartTag() As Task
            Dim text = "
Class C
    ''' <summary>
    ''' <see $$>
    ''' </summary>
    Sub Goo()
    End Sub
End Class
"
            Await VerifyItemExistsAsync(text, "cref", usePreviousCharAsTrigger:=True)
        End Function

        <WorkItem(11489, "https://github.com/dotnet/roslyn/issues/11489")>
        <Fact, Trait(Traits.Feature, Traits.Features.Completion)>
        Public Async Function TestAttributeValueOnQuote() As Task
            Dim text = "
Class C
    ''' <summary>
    ''' <see langword=""$$
    ''' </summary>
    Sub Goo()
    End Sub
End Class
"
            Await VerifyItemExistsAsync(text, "Await", usePreviousCharAsTrigger:=True)
        End Function

        <WorkItem(11489, "https://github.com/dotnet/roslyn/issues/11489")>
        <Fact, Trait(Traits.Feature, Traits.Features.Completion)>
        Public Async Function TestAttributeValueOnStartOfWord() As Task
            Dim text = "
Class C
    ''' <summary>
    ''' <see langword=""A$$""
    ''' </summary>
    Sub Goo()
    End Sub
End Class
"
            Await VerifyItemExistsAsync(text, "Await", usePreviousCharAsTrigger:=True)
        End Function

        <Fact, Trait(Traits.Feature, Traits.Features.Completion)>
        Public Async Function TestParameterNameInsideAttribute() As Task
            Dim text = "
Class C(Of T)
    ''' <param name = ""$$""
    Sub Goo(Of T)(bar as T)
    End Sub
End Class
"

            Await VerifyItemExistsAsync(text, "bar")
        End Function

        <WorkItem(623158, "http://vstfdevdiv:8080/DevDiv2/DevDiv/_workitems/edit/623158")>
        <Fact, Trait(Traits.Feature, Traits.Features.Completion)>
        Public Async Function TestCloseTag() As Task
            Dim text = "
Class C
    ''' <goo></$$
    Sub Goo()
    End Sub
End Class
"

            Await VerifyItemExistsAsync(
                text, "goo",
                usePreviousCharAsTrigger:=True)
        End Function

        <WorkItem(638805, "http://vstfdevdiv:8080/DevDiv2/DevDiv/_workitems/edit/638805")>
        <Fact, Trait(Traits.Feature, Traits.Features.Completion)>
        Public Async Function TestNoParentElement() As Task
            Dim text = "
''' <summary>
''' </summary>
''' $$
Module Program
End Module
"

            Await VerifyItemsExistAsync(text, "see", "seealso", "![CDATA[", "!--")
        End Function

        <Fact, Trait(Traits.Feature, Traits.Features.Completion)>
        Public Async Function TestNestedTagsOnSameLineAsCompletedTag() As Task
            Dim text = "
''' <summary>
''' <goo></goo>$$
''' 
''' </summary>
Module Program
End Module
"

            Await VerifyItemsExistAsync(text, "code", "list", "para")
        End Function

        <Fact, Trait(Traits.Feature, Traits.Features.Completion)>
        Public Async Function TestNotInCref() As Task
            Dim text = "
''' <summary>
''' <see cref=""$$
''' </summary>
Module Program
End Module
"

            Await VerifyNoItemsExistAsync(text)
        End Function

        <Fact, Trait(Traits.Feature, Traits.Features.Completion)>
        Public Async Function TestCompletionList() As Task
            Dim text = "
Class C
    ''' <$$
    Sub Goo()
    End Sub
End Class
"

            Await VerifyItemsExistAsync(text, "completionlist")
        End Function

        <WorkItem(8546, "https://github.com/dotnet/roslyn/issues/8546")>
        <Fact, Trait(Traits.Feature, Traits.Features.Completion)>
        Public Async Function TestReturnsOnMethod() As Task
            Dim text = "
Class C
    ''' <$$
    Function M() As Integer
    End Function
End Class
"

            Await VerifyItemsExistAsync(text, "returns")
        End Function

        <Fact, Trait(Traits.Feature, Traits.Features.Completion)>
        Public Async Function TestReturnsAlreadyOnMethod() As Task
            Dim text = "
Class C
    ''' <returns></returns>
    ''' <$$
    Function M() As Integer
    End Function
End Class
"

            Await VerifyItemsAbsentAsync(text, "returns")
        End Function

        <WorkItem(8627, "https://github.com/dotnet/roslyn/issues/8627")>
        <Fact, Trait(Traits.Feature, Traits.Features.Completion)>
        Public Async Function ReadWritePropertyNoReturns() As Task
            Dim text = "
Class C
    ''' <$$
    Public Property P As Integer
        Get
        End Get
        Set
        End Set
    End Property
End Class
"

            Await VerifyItemIsAbsentAsync(text, "returns")
        End Function

        <WorkItem(8627, "https://github.com/dotnet/roslyn/issues/8627")>
        <Fact, Trait(Traits.Feature, Traits.Features.Completion)>
        Public Async Function ReadWritePropertyValue() As Task
            Dim text = "
Class C
    ''' <$$
    Public Property P As Integer
        Get
        End Get
        Set
        End Set
    End Property
End Class
"

            Await VerifyItemExistsAsync(text, "value")
        End Function

        <WorkItem(8627, "https://github.com/dotnet/roslyn/issues/8627")>
        <Fact, Trait(Traits.Feature, Traits.Features.Completion)>
        Public Async Function ReadOnlyPropertyNoReturns() As Task
            Dim text = "
Class C
    ''' <$$
    Public ReadOnly Property P As Integer
        Get
        End Get
    End Property
End Class
"

            Await VerifyItemIsAbsentAsync(text, "returns")
        End Function

        <WorkItem(8627, "https://github.com/dotnet/roslyn/issues/8627")>
        <Fact, Trait(Traits.Feature, Traits.Features.Completion)>
        Public Async Function ReadOnlyPropertyValue() As Task
            Dim text = "
Class C
    ''' <$$
    Public ReadOnly Property P As Integer
        Get
        End Get
    End Property
End Class
"

            Await VerifyItemExistsAsync(text, "value")
        End Function

        <WorkItem(8627, "https://github.com/dotnet/roslyn/issues/8627")>
        <Fact, Trait(Traits.Feature, Traits.Features.Completion)>
        Public Async Function WriteOnlyPropertyNoReturns() As Task
            Dim text = "
Class C
    ''' <$$
    Public WriteOnly Property P As Integer
        Set
        End Set
    End Property
End Class
"

            Await VerifyItemIsAbsentAsync(text, "returns")
        End Function

        <WorkItem(8627, "https://github.com/dotnet/roslyn/issues/8627")>
        <Fact, Trait(Traits.Feature, Traits.Features.Completion)>
        Public Async Function WriteOnlyPropertyValue() As Task
            Dim text = "
Class C
    ''' <$$
    Public WriteOnly Property P As Integer
        Set
        End Set
    End Property
End Class
"

            Await VerifyItemExistsAsync(text, "value")
        End Function

        <Fact, Trait(Traits.Feature, Traits.Features.Completion)>
        Public Async Function TestValueAlreadyOnProperty() As Task
            Dim text = "
Class C
    ''' <value></value>
    ''' <$$
    Property P() As Integer
    End Property
End Class
"

            Await VerifyItemsAbsentAsync(text, "value")
        End Function

        <Fact, Trait(Traits.Feature, Traits.Features.Completion)>
        Public Async Function TestListAttributeNames() As Task
            Dim text = "
Class C
    ''' <summary>
    ''' <list $$></list>
    ''' </summary>
    Sub Goo()
    End Sub
End Class
"
            Await VerifyItemsExistAsync(text, "type")
        End Function

        <Fact, Trait(Traits.Feature, Traits.Features.Completion)>
        Public Async Function TestListTypeAttributeValue() As Task
            Dim text = "
Class C
    ''' <summary>
    ''' <list type=""$$""></list>
    ''' </summary>
    Sub Goo()
    End Sub
End Class
"
            Await VerifyItemsExistAsync(text, "number", "bullet", "table")
        End Function

        <WorkItem(11490, "https://github.com/dotnet/roslyn/issues/11490")>
        <Fact, Trait(Traits.Feature, Traits.Features.Completion)>
        Public Async Function TestSeeAttributeNames() As Task
            Dim text = "
Class C
    ''' <summary>
    ''' <see $$/>
    ''' </summary>
    Sub Goo()
    End Sub
End Class
"
            Await VerifyItemsExistAsync(text, "cref", "langword")
        End Function

        <WorkItem(22789, "https://github.com/dotnet/roslyn/issues/22789")>
        <Fact, Trait(Traits.Feature, Traits.Features.Completion)>
        Public Async Function TestLangwordCompletionInPlainText() As Task
            Dim text = "
Class C
    ''' <summary>
    ''' Some text $$
    ''' </summary>
    Sub Goo()
    End Sub
End Class
"
            Await VerifyItemsExistAsync(text, "Nothing", "Shared", "True", "False", "Await")
        End Function

        <WorkItem(22789, "https://github.com/dotnet/roslyn/issues/22789")>
        <Fact, Trait(Traits.Feature, Traits.Features.Completion)>
        Public Async Function LangwordCompletionAfterAngleBracket1() As Task
            Dim text = "
Class C
    ''' <summary>
    ''' Some text <$$
    ''' </summary>
    Sub Goo()
    End Sub
End Class
"
            Await VerifyItemsAbsentAsync(text, "Nothing", "Shared", "True", "False", "Await")
        End Function

        <WorkItem(22789, "https://github.com/dotnet/roslyn/issues/22789")>
        <Fact, Trait(Traits.Feature, Traits.Features.Completion)>
        Public Async Function LangwordCompletionAfterAngleBracket2() As Task
            Dim text = "
Class C
    ''' <summary>
    ''' Some text <s$$
    ''' </summary>
    Sub Goo()
    End Sub
End Class
"
            Await VerifyItemsAbsentAsync(text, "Nothing", "Shared", "True", "False", "Await")
        End Function

        <WorkItem(22789, "https://github.com/dotnet/roslyn/issues/22789")>
        <Fact, Trait(Traits.Feature, Traits.Features.Completion)>
        Public Async Function LangwordCompletionAfterAngleBracket3() As Task
            Dim text = "
Class C
    ''' <summary>
    ''' Some text < $$
    ''' </summary>
    Sub Goo()
    End Sub
End Class
"
            Await VerifyItemsAbsentAsync(text, "Nothing", "Shared", "True", "False", "Await")
        End Function

        <WorkItem(11490, "https://github.com/dotnet/roslyn/issues/11490")>
        <Fact, Trait(Traits.Feature, Traits.Features.Completion)>
        Public Async Function TestSeeLangwordAttributeValue() As Task
            Dim text = "
Class C
    ''' <summary>
    ''' <see langword=""$$""/>
    ''' </summary>
    Sub Goo()
    End Sub
End Class
"
            Await VerifyItemsExistAsync(text, "Nothing", "True", "False", "Await")
        End Function

        <Fact, Trait(Traits.Feature, Traits.Features.Completion)>
        Public Async Function TestParamNames() As Task
            Dim text = "
Class C
    ''' <param name=""$$""
    Sub Goo(Of T)(i as Integer)
    End Sub
End Class
"
            Await VerifyItemsExistAsync(text, "i")
            Await VerifyItemsAbsentAsync(text, "T")
        End Function

        <Fact, Trait(Traits.Feature, Traits.Features.Completion)>
        Public Async Function TestParamRefNames() As Task
            Dim text = "
Class C
    ''' <summary>
    ''' <paramref name=""$$""
    ''' </summary>
    Sub Goo(Of T)(i as Integer)
    End Sub
End Class
"
            Await VerifyItemsExistAsync(text, "i")
            Await VerifyItemsAbsentAsync(text, "T")
        End Function

        <Fact, Trait(Traits.Feature, Traits.Features.Completion)>
        Public Async Function TestTypeParamNames() As Task
            Dim text = "
Class C(Of TClass)
    ''' <typeparam name=""$$""
    Sub Goo(Of TMethod)(i as TMethod)
    End Sub
End Class
"
            Await VerifyItemsExistAsync(text, "TMethod")
            Await VerifyItemsAbsentAsync(text, "TClass", "i")
        End Function

        <Fact, Trait(Traits.Feature, Traits.Features.Completion)>
        Public Async Function TestTypeParamNamesPartiallyTyped() As Task
            Dim text = "
Class C(Of TClass)
    ''' <typeparam name=""T$$""
    Sub Goo(Of TMethod)(i as TMethod)
    End Sub
End Class
"
            Await VerifyItemsExistAsync(text, "TMethod")
            Await VerifyItemsAbsentAsync(text, "TClass", "i")
        End Function

        <WorkItem(17872, "https://github.com/dotnet/roslyn/issues/17872")>
        <Fact, Trait(Traits.Feature, Traits.Features.Completion)>
        Public Async Function TestTypeParamRefNames() As Task
            Dim text = "
Class Outer(Of TOuter)
    Class Inner(Of TInner)
        ''' <summary>
        ''' <typeparamref name=""$$""
        ''' </summary>
        Sub Goo(Of TMethod)(i as Integer)
        End Sub
    End Class
End Class
"
            Await VerifyItemsExistAsync(text, "TOuter", "TInner", "TMethod")
            Await VerifyItemsAbsentAsync(text, "i")
        End Function

        <WorkItem(17872, "https://github.com/dotnet/roslyn/issues/17872")>
        <Fact, Trait(Traits.Feature, Traits.Features.Completion)>
        Public Async Function TestTypeParamRefNamesPartiallyTyped() As Task
            Dim text = "
Class Outer(Of TOuter)
    Class Inner(Of TInner)
        ''' <summary>
        ''' <typeparamref name=""T$$""
        ''' </summary>
        Sub Goo(Of TMethod)(i as Integer)
        End Sub
    End Class
End Class
"
            Await VerifyItemsExistAsync(text, "TOuter", "TInner", "TMethod")
            Await VerifyItemsAbsentAsync(text, "i")
        End Function

        <WorkItem(757, "https://github.com/dotnet/roslyn/issues/757")>
        <Fact, Trait(Traits.Feature, Traits.Features.Completion)>
        Public Async Function TermAndDescriptionInsideItem() As Task
            Dim text = "
class C
    ''' <summary>
    '''     <list type=""table"">
    '''         <item>
    '''             $$
    '''         </item>
    '''     </list>
    ''' </summary>
    sub Goo()
    end sub
end class"
            Await VerifyItemExistsAsync(text, "term")
            Await VerifyItemExistsAsync(text, "description")
        End Function
    End Class
End Namespace<|MERGE_RESOLUTION|>--- conflicted
+++ resolved
@@ -24,15 +24,9 @@
                 expectedItemOrNull As String, expectedDescriptionOrNull As String,
                 sourceCodeKind As SourceCodeKind, usePreviousCharAsTrigger As Boolean,
                 checkForAbsence As Boolean, glyph As Integer?, matchPriority As Integer?,
-<<<<<<< HEAD
-                options As IDictionary(Of OptionKey, Object)) As Task
-            Await VerifyAtPositionAsync(code, position, usePreviousCharAsTrigger, expectedItemOrNull, expectedDescriptionOrNull, sourceCodeKind, checkForAbsence, glyph, matchPriority, options)
-            Await VerifyAtEndOfFileAsync(code, position, usePreviousCharAsTrigger, expectedItemOrNull, expectedDescriptionOrNull, sourceCodeKind, checkForAbsence, glyph, matchPriority, options)
-=======
-                hasSuggestionItem As Boolean?) As Task
-            Await VerifyAtPositionAsync(code, position, usePreviousCharAsTrigger, expectedItemOrNull, expectedDescriptionOrNull, sourceCodeKind, checkForAbsence, glyph, matchPriority, hasSuggestionItem)
-            Await VerifyAtEndOfFileAsync(code, position, usePreviousCharAsTrigger, expectedItemOrNull, expectedDescriptionOrNull, sourceCodeKind, checkForAbsence, glyph, matchPriority, hasSuggestionItem)
->>>>>>> 469fc641
+                hasSuggestionItem As Boolean?, options As IDictionary(Of OptionKey, Object)) As Task
+            Await VerifyAtPositionAsync(code, position, usePreviousCharAsTrigger, expectedItemOrNull, expectedDescriptionOrNull, sourceCodeKind, checkForAbsence, glyph, matchPriority, hasSuggestionItem, options)
+            Await VerifyAtEndOfFileAsync(code, position, usePreviousCharAsTrigger, expectedItemOrNull, expectedDescriptionOrNull, sourceCodeKind, checkForAbsence, glyph, matchPriority, hasSuggestionItem, options)
         End Function
 
         Private Async Function VerifyItemsExistAsync(markup As String, ParamArray items() As String) As Task
