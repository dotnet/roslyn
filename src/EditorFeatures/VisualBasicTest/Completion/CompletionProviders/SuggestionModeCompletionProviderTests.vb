--- conflicted
+++ resolved
@@ -378,15 +378,11 @@
                 Dim options As CompletionOptions
 
                 If useDebuggerOptions Then
-<<<<<<< HEAD
-                    options = New CompletionOptions(FilterOutOfScopeLocals:=False, ShowXmlDocCommentCompletion:=False)
-=======
                     options = New CompletionOptions() With
                     {
                         .FilterOutOfScopeLocals = False,
                         .ShowXmlDocCommentCompletion = False
                     }
->>>>>>> 80a8ce8d
                 Else
                     options = CompletionOptions.Default
                 End If
