--- conflicted
+++ resolved
@@ -131,11 +131,7 @@
                 GetMainDocumentAndPreviews(workspace, document, previews)
 
                 ' Should return preview that matches the preferred (added) project.
-<<<<<<< HEAD
-                Dim preview = previews.TakeNextPreviewAsync(preferredProjectId:=AddedProjectId).PumpingWaitResult()
-=======
                 Dim preview = previews.TakeNextPreview(preferredProjectId:=s_addedProjectId)
->>>>>>> 8cda04e7
                 Assert.NotNull(preview)
                 Assert.True(TypeOf preview Is String)
                 Dim text = DirectCast(preview, String)
@@ -151,11 +147,7 @@
                 diffView.Close()
 
                 ' There is no longer a preview for the preferred project. Should return the first remaining preview.
-<<<<<<< HEAD
-                preview = previews.TakeNextPreviewAsync(preferredProjectId:=AddedProjectId).PumpingWaitResult()
-=======
                 preview = previews.TakeNextPreview(preferredProjectId:=s_addedProjectId)
->>>>>>> 8cda04e7
                 Assert.NotNull(preview)
                 Assert.True(TypeOf preview Is IWpfDifferenceViewer)
                 diffView = DirectCast(preview, IWpfDifferenceViewer)
