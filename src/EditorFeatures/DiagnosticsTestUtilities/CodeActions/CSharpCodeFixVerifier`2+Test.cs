﻿// Licensed to the .NET Foundation under one or more agreements.
// The .NET Foundation licenses this file to you under the MIT license.
// See the LICENSE file in the project root for more information.

using System;
using System.Collections.Immutable;
using System.Net;
using System.Threading;
using System.Threading.Tasks;
using Microsoft.CodeAnalysis.CodeFixes;
using Microsoft.CodeAnalysis.CSharp;
using Microsoft.CodeAnalysis.CSharp.Testing;
using Microsoft.CodeAnalysis.Diagnostics;
using Microsoft.CodeAnalysis.Testing.Verifiers;
using Xunit;
using Microsoft.CodeAnalysis.Test.Utilities;
using Microsoft.CodeAnalysis.CodeActions;
using Microsoft.CodeAnalysis.Text;
using System.Collections.Generic;
using Microsoft.CodeAnalysis.Shared.Utilities;

#if !CODE_STYLE
using Roslyn.Utilities;
#endif

namespace Microsoft.CodeAnalysis.Editor.UnitTests.CodeActions
{
    public static partial class CSharpCodeFixVerifier<TAnalyzer, TCodeFix>
        where TAnalyzer : DiagnosticAnalyzer, new()
        where TCodeFix : CodeFixProvider, new()
    {
        public class Test : CSharpCodeFixTest<TAnalyzer, TCodeFix, XUnitVerifier>
        {
            private readonly SharedVerifierState _sharedState;

            static Test()
            {
                // If we have outdated defaults from the host unit test application targeting an older .NET Framework, use more
                // reasonable TLS protocol version for outgoing connections.
#pragma warning disable CA5364 // Do Not Use Deprecated Security Protocols
#pragma warning disable CS0618 // Type or member is obsolete
                if (ServicePointManager.SecurityProtocol == (SecurityProtocolType.Ssl3 | SecurityProtocolType.Tls))
#pragma warning restore CS0618 // Type or member is obsolete
#pragma warning restore CA5364 // Do Not Use Deprecated Security Protocols
                {
                    ServicePointManager.SecurityProtocol = SecurityProtocolType.Tls12;
                }
            }

            public Test()
            {
                _sharedState = new SharedVerifierState(this, DefaultFileExt);

                MarkupOptions = Testing.MarkupOptions.UseFirstDescriptor;

                SolutionTransforms.Add((solution, projectId) =>
                {
                    var parseOptions = (CSharpParseOptions)solution.GetProject(projectId)!.ParseOptions!;
                    solution = solution.WithProjectParseOptions(projectId, parseOptions.WithLanguageVersion(LanguageVersion));

                    var compilationOptions = solution.GetProject(projectId)!.CompilationOptions!;
                    compilationOptions = compilationOptions.WithSpecificDiagnosticOptions(compilationOptions.SpecificDiagnosticOptions.SetItems(CSharpVerifierHelper.NullableWarnings));
                    solution = solution.WithProjectCompilationOptions(projectId, compilationOptions);

                    return solution;
                });
            }

            /// <summary>
            /// Gets or sets the language version to use for the test. The default value is
            /// <see cref="LanguageVersion.CSharp8"/>.
            /// </summary>
            public LanguageVersion LanguageVersion { get; set; } = LanguageVersion.CSharp8;

            /// <inheritdoc cref="SharedVerifierState.Options"/>
            internal OptionsCollection Options => _sharedState.Options;

#if !CODE_STYLE
<<<<<<< HEAD
            internal CodeActionOptions CodeActionOptions
=======
            internal CodeActionOptionsProvider CodeActionOptions
>>>>>>> 80a8ce8d
            {
                get => _sharedState.CodeActionOptions;
                set => _sharedState.CodeActionOptions = value;
            }
#endif
            /// <inheritdoc cref="SharedVerifierState.EditorConfig"/>
            public string? EditorConfig
            {
                get => _sharedState.EditorConfig;
                set => _sharedState.EditorConfig = value;
            }

            public Func<ImmutableArray<Diagnostic>, Diagnostic?>? DiagnosticSelector { get; set; }

            public Action<ImmutableArray<CodeAction>>? CodeActionsVerifier { get; set; }

            protected override async Task RunImplAsync(CancellationToken cancellationToken = default)
            {
                if (DiagnosticSelector is object)
                {
                    Assert.True(CodeFixTestBehaviors.HasFlag(Testing.CodeFixTestBehaviors.FixOne), $"'{nameof(DiagnosticSelector)}' can only be used with '{nameof(Testing.CodeFixTestBehaviors)}.{nameof(Testing.CodeFixTestBehaviors.FixOne)}'");
                }

                _sharedState.Apply();
                await base.RunImplAsync(cancellationToken);
            }

#if !CODE_STYLE
            protected override AnalyzerOptions GetAnalyzerOptions(Project project)
<<<<<<< HEAD
                => new WorkspaceAnalyzerOptions(base.GetAnalyzerOptions(project), project);

            protected override CodeFixContext CreateCodeFixContext(Document document, TextSpan span, ImmutableArray<Diagnostic> diagnostics, Action<CodeAction, ImmutableArray<Diagnostic>> registerCodeFix, CancellationToken cancellationToken)
                => new(document, span, diagnostics, registerCodeFix, _sharedState.CodeActionOptions, cancellationToken);
=======
                => new WorkspaceAnalyzerOptions(base.GetAnalyzerOptions(project), project.Solution, _sharedState.GetIdeAnalyzerOptions(project));

            protected override CodeFixContext CreateCodeFixContext(Document document, TextSpan span, ImmutableArray<Diagnostic> diagnostics, Action<CodeAction, ImmutableArray<Diagnostic>> registerCodeFix, CancellationToken cancellationToken)
                => new(document, span, diagnostics, registerCodeFix, _sharedState.CodeActionOptions, isBlocking: false, cancellationToken);
>>>>>>> 80a8ce8d

            protected override FixAllContext CreateFixAllContext(
                Document? document,
                Project project,
                CodeFixProvider codeFixProvider,
                FixAllScope scope,
                string? codeActionEquivalenceKey,
                IEnumerable<string> diagnosticIds,
                FixAllContext.DiagnosticProvider fixAllDiagnosticProvider,
                CancellationToken cancellationToken)
                => new(new FixAllState(
<<<<<<< HEAD
                    fixAllProvider: null,
=======
                    fixAllProvider: NoOpFixAllProvider.Instance,
                    diagnosticSpan: null,
>>>>>>> 80a8ce8d
                    document,
                    project,
                    codeFixProvider,
                    scope,
                    codeActionEquivalenceKey,
                    diagnosticIds,
                    fixAllDiagnosticProvider,
<<<<<<< HEAD
                    _ => _sharedState.CodeActionOptions),
=======
                    _sharedState.CodeActionOptions),
>>>>>>> 80a8ce8d
                  new ProgressTracker(), cancellationToken);
#endif

            protected override Diagnostic? TrySelectDiagnosticToFix(ImmutableArray<Diagnostic> fixableDiagnostics)
            {
                return DiagnosticSelector?.Invoke(fixableDiagnostics)
                    ?? base.TrySelectDiagnosticToFix(fixableDiagnostics);
            }

            protected override ImmutableArray<CodeAction> FilterCodeActions(ImmutableArray<CodeAction> actions)
            {
                CodeActionsVerifier?.Invoke(actions);
                return base.FilterCodeActions(actions);
            }
        }
    }
}<|MERGE_RESOLUTION|>--- conflicted
+++ resolved
@@ -76,11 +76,7 @@
             internal OptionsCollection Options => _sharedState.Options;
 
 #if !CODE_STYLE
-<<<<<<< HEAD
-            internal CodeActionOptions CodeActionOptions
-=======
             internal CodeActionOptionsProvider CodeActionOptions
->>>>>>> 80a8ce8d
             {
                 get => _sharedState.CodeActionOptions;
                 set => _sharedState.CodeActionOptions = value;
@@ -110,17 +106,10 @@
 
 #if !CODE_STYLE
             protected override AnalyzerOptions GetAnalyzerOptions(Project project)
-<<<<<<< HEAD
-                => new WorkspaceAnalyzerOptions(base.GetAnalyzerOptions(project), project);
-
-            protected override CodeFixContext CreateCodeFixContext(Document document, TextSpan span, ImmutableArray<Diagnostic> diagnostics, Action<CodeAction, ImmutableArray<Diagnostic>> registerCodeFix, CancellationToken cancellationToken)
-                => new(document, span, diagnostics, registerCodeFix, _sharedState.CodeActionOptions, cancellationToken);
-=======
                 => new WorkspaceAnalyzerOptions(base.GetAnalyzerOptions(project), project.Solution, _sharedState.GetIdeAnalyzerOptions(project));
 
             protected override CodeFixContext CreateCodeFixContext(Document document, TextSpan span, ImmutableArray<Diagnostic> diagnostics, Action<CodeAction, ImmutableArray<Diagnostic>> registerCodeFix, CancellationToken cancellationToken)
                 => new(document, span, diagnostics, registerCodeFix, _sharedState.CodeActionOptions, isBlocking: false, cancellationToken);
->>>>>>> 80a8ce8d
 
             protected override FixAllContext CreateFixAllContext(
                 Document? document,
@@ -132,12 +121,8 @@
                 FixAllContext.DiagnosticProvider fixAllDiagnosticProvider,
                 CancellationToken cancellationToken)
                 => new(new FixAllState(
-<<<<<<< HEAD
-                    fixAllProvider: null,
-=======
                     fixAllProvider: NoOpFixAllProvider.Instance,
                     diagnosticSpan: null,
->>>>>>> 80a8ce8d
                     document,
                     project,
                     codeFixProvider,
@@ -145,11 +130,7 @@
                     codeActionEquivalenceKey,
                     diagnosticIds,
                     fixAllDiagnosticProvider,
-<<<<<<< HEAD
-                    _ => _sharedState.CodeActionOptions),
-=======
                     _sharedState.CodeActionOptions),
->>>>>>> 80a8ce8d
                   new ProgressTracker(), cancellationToken);
 #endif
 
