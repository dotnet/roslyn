﻿// Licensed to the .NET Foundation under one or more agreements.
// The .NET Foundation licenses this file to you under the MIT license.
// See the LICENSE file in the project root for more information.

#nullable disable

using System;
using System.Collections.Generic;
using System.Collections.Immutable;
using System.Linq;
using System.Text;
using System.Threading;
using System.Threading.Tasks;
using System.Xml.Linq;
using Microsoft.CodeAnalysis;
using Microsoft.CodeAnalysis.CodeActions;
using Microsoft.CodeAnalysis.CodeFixes;
using Microsoft.CodeAnalysis.Diagnostics;
using Microsoft.CodeAnalysis.Editor.UnitTests.Diagnostics;
using Microsoft.CodeAnalysis.Editor.UnitTests.Workspaces;
using Microsoft.CodeAnalysis.Host;
using Microsoft.CodeAnalysis.Remote;
using Microsoft.CodeAnalysis.Remote.Testing;
using Microsoft.CodeAnalysis.Shared.Extensions;
using Microsoft.CodeAnalysis.Shared.Utilities;
using Microsoft.CodeAnalysis.Test.Utilities;
using Microsoft.CodeAnalysis.Text;
using Microsoft.CodeAnalysis.UnitTests;
using Microsoft.VisualStudio.Composition;
using Newtonsoft.Json.Linq;
using Roslyn.Test.Utilities;
using Roslyn.Utilities;
using Xunit;
using Xunit.Abstractions;
using Microsoft.CodeAnalysis.Options;

using System.Diagnostics;
using System.IO;

#if !CODE_STYLE
using Microsoft.CodeAnalysis.Editor.UnitTests.Extensions;
#endif

namespace Microsoft.CodeAnalysis.Editor.UnitTests.CodeActions
{
    [UseExportProvider]
    public abstract partial class AbstractCodeActionOrUserDiagnosticTest
    {
        public sealed class TestParameters
        {
<<<<<<< HEAD
            internal readonly CodeActionOptions codeActionOptions;
=======
            /// <summary>
            /// editorconfig options.
            /// </summary>
>>>>>>> 80a8ce8d
            internal readonly OptionsCollection options;
            internal readonly OptionsCollection globalOptions;
            internal readonly TestHost testHost;
            internal readonly string workspaceKind;
            internal readonly object fixProviderData;
            internal readonly ParseOptions parseOptions;
            internal readonly CompilationOptions compilationOptions;
            internal readonly int index;
            internal readonly CodeActionPriority? priority;
            internal readonly bool retainNonFixableDiagnostics;
            internal readonly bool includeDiagnosticsOutsideSelection;
            internal readonly string title;

            internal TestParameters(
                ParseOptions parseOptions = null,
                CompilationOptions compilationOptions = null,
                OptionsCollection options = null,
<<<<<<< HEAD
                CodeActionOptions? codeActionOptions = null,
=======
                OptionsCollection globalOptions = null,
>>>>>>> 80a8ce8d
                object fixProviderData = null,
                int index = 0,
                CodeActionPriority? priority = null,
                bool retainNonFixableDiagnostics = false,
                bool includeDiagnosticsOutsideSelection = false,
                string title = null,
                TestHost testHost = TestHost.InProcess,
                string workspaceKind = null)
            {
                this.parseOptions = parseOptions;
                this.compilationOptions = compilationOptions;
                this.options = options;
<<<<<<< HEAD
                this.codeActionOptions = codeActionOptions ?? CodeActionOptions.Default;
=======
                this.globalOptions = globalOptions;
>>>>>>> 80a8ce8d
                this.fixProviderData = fixProviderData;
                this.index = index;
                this.priority = priority;
                this.retainNonFixableDiagnostics = retainNonFixableDiagnostics;
                this.includeDiagnosticsOutsideSelection = includeDiagnosticsOutsideSelection;
                this.title = title;
                this.testHost = testHost;
                this.workspaceKind = workspaceKind;
            }

            public static readonly TestParameters Default = new(parseOptions: null);

            public TestParameters WithParseOptions(ParseOptions parseOptions)
<<<<<<< HEAD
                => new(parseOptions, compilationOptions, options, codeActionOptions, fixProviderData, index, priority, retainNonFixableDiagnostics, includeDiagnosticsOutsideSelection, title, testHost, workspaceKind);

            public TestParameters WithCompilationOptions(CompilationOptions compilationOptions)
                => new(parseOptions, compilationOptions, options, codeActionOptions, fixProviderData, index, priority, retainNonFixableDiagnostics, includeDiagnosticsOutsideSelection, title, testHost, workspaceKind);

            internal TestParameters WithOptions(OptionsCollection options)
                => new(parseOptions, compilationOptions, options, codeActionOptions, fixProviderData, index, priority, retainNonFixableDiagnostics, includeDiagnosticsOutsideSelection, title, testHost, workspaceKind);

            internal TestParameters WithCodeActionOptions(CodeActionOptions codeActionOptions)
                => new(parseOptions, compilationOptions, options, codeActionOptions, fixProviderData, index, priority, retainNonFixableDiagnostics, includeDiagnosticsOutsideSelection, title, testHost, workspaceKind);

            public TestParameters WithFixProviderData(object fixProviderData)
                => new(parseOptions, compilationOptions, options, codeActionOptions, fixProviderData, index, priority, retainNonFixableDiagnostics, includeDiagnosticsOutsideSelection, title, testHost, workspaceKind);

            public TestParameters WithIndex(int index)
                => new(parseOptions, compilationOptions, options, codeActionOptions, fixProviderData, index, priority, retainNonFixableDiagnostics, includeDiagnosticsOutsideSelection, title, testHost, workspaceKind);

            public TestParameters WithRetainNonFixableDiagnostics(bool retainNonFixableDiagnostics)
                => new(parseOptions, compilationOptions, options, codeActionOptions, fixProviderData, index, priority, retainNonFixableDiagnostics, includeDiagnosticsOutsideSelection, title, testHost, workspaceKind);

            public TestParameters WithIncludeDiagnosticsOutsideSelection(bool includeDiagnosticsOutsideSelection)
                => new(parseOptions, compilationOptions, options, codeActionOptions, fixProviderData, index, priority, retainNonFixableDiagnostics, includeDiagnosticsOutsideSelection, title, testHost, workspaceKind);

            public TestParameters WithWorkspaceKind(string workspaceKind)
                => new(parseOptions, compilationOptions, options, codeActionOptions, fixProviderData, index, priority, retainNonFixableDiagnostics, includeDiagnosticsOutsideSelection, title, testHost, workspaceKind);
=======
                => new(parseOptions, compilationOptions, options, globalOptions, fixProviderData, index, priority, retainNonFixableDiagnostics, includeDiagnosticsOutsideSelection, title, testHost, workspaceKind);

            public TestParameters WithCompilationOptions(CompilationOptions compilationOptions)
                => new(parseOptions, compilationOptions, options, globalOptions, fixProviderData, index, priority, retainNonFixableDiagnostics, includeDiagnosticsOutsideSelection, title, testHost, workspaceKind);

            internal TestParameters WithOptions(OptionsCollection options)
                => new(parseOptions, compilationOptions, options, globalOptions, fixProviderData, index, priority, retainNonFixableDiagnostics, includeDiagnosticsOutsideSelection, title, testHost, workspaceKind);

            internal TestParameters WithGlobalOptions(OptionsCollection globalOptions)
                => new(parseOptions, compilationOptions, options, globalOptions, fixProviderData, index, priority, retainNonFixableDiagnostics, includeDiagnosticsOutsideSelection, title, testHost, workspaceKind);

            public TestParameters WithFixProviderData(object fixProviderData)
                => new(parseOptions, compilationOptions, options, globalOptions, fixProviderData, index, priority, retainNonFixableDiagnostics, includeDiagnosticsOutsideSelection, title, testHost, workspaceKind);

            public TestParameters WithIndex(int index)
                => new(parseOptions, compilationOptions, options, globalOptions, fixProviderData, index, priority, retainNonFixableDiagnostics, includeDiagnosticsOutsideSelection, title, testHost, workspaceKind);

            public TestParameters WithRetainNonFixableDiagnostics(bool retainNonFixableDiagnostics)
                => new(parseOptions, compilationOptions, options, globalOptions, fixProviderData, index, priority, retainNonFixableDiagnostics, includeDiagnosticsOutsideSelection, title, testHost, workspaceKind);

            public TestParameters WithIncludeDiagnosticsOutsideSelection(bool includeDiagnosticsOutsideSelection)
                => new(parseOptions, compilationOptions, options, globalOptions, fixProviderData, index, priority, retainNonFixableDiagnostics, includeDiagnosticsOutsideSelection, title, testHost, workspaceKind);

            public TestParameters WithWorkspaceKind(string workspaceKind)
                => new(parseOptions, compilationOptions, options, globalOptions, fixProviderData, index, priority, retainNonFixableDiagnostics, includeDiagnosticsOutsideSelection, title, testHost, workspaceKind);
>>>>>>> 80a8ce8d
        }

#pragma warning disable IDE0052 // Remove unread private members (unused when CODE_STYLE is set)
        private readonly ITestOutputHelper _logger;
#pragma warning restore

        protected AbstractCodeActionOrUserDiagnosticTest(ITestOutputHelper logger = null)
        {
            _logger = logger;
        }

        private const string AutoGeneratedAnalyzerConfigHeader = @"# auto-generated .editorconfig for code style options";

        protected internal abstract string GetLanguage();
        protected ParenthesesOptionsProvider ParenthesesOptionsProvider => new ParenthesesOptionsProvider(this.GetLanguage());
        protected abstract ParseOptions GetScriptOptions();

        private protected virtual IDocumentServiceProvider GetDocumentServiceProvider()
            => null;

        protected virtual TestComposition GetComposition()
            => EditorTestCompositions.EditorFeatures
                .AddExcludedPartTypes(typeof(IDiagnosticUpdateSourceRegistrationService))
                .AddParts(typeof(MockDiagnosticUpdateSourceRegistrationService));

        protected virtual void InitializeWorkspace(TestWorkspace workspace, TestParameters parameters)
        {
        }

        protected virtual TestParameters SetParameterDefaults(TestParameters parameters)
            => parameters;

        protected TestWorkspace CreateWorkspaceFromOptions(string workspaceMarkupOrCode, TestParameters parameters = null)
        {
            parameters ??= TestParameters.Default;

            var composition = GetComposition().WithTestHostParts(parameters.testHost);

            parameters = SetParameterDefaults(parameters);

            var documentServiceProvider = GetDocumentServiceProvider();
            var workspace = TestWorkspace.IsWorkspaceElement(workspaceMarkupOrCode)
                ? TestWorkspace.Create(XElement.Parse(workspaceMarkupOrCode), openDocuments: false, composition: composition, documentServiceProvider: documentServiceProvider, workspaceKind: parameters.workspaceKind)
                : TestWorkspace.Create(GetLanguage(), parameters.compilationOptions, parameters.parseOptions, files: new[] { workspaceMarkupOrCode }, composition: composition, documentServiceProvider: documentServiceProvider, workspaceKind: parameters.workspaceKind);

#if !CODE_STYLE
            if (parameters.testHost == TestHost.OutOfProcess && _logger != null)
            {
                var remoteHostProvider = (InProcRemoteHostClientProvider)workspace.Services.GetRequiredService<IRemoteHostClientProvider>();
                remoteHostProvider.TraceListener = new XunitTraceListener(_logger);
            }
#endif
            InitializeWorkspace(workspace, parameters);

            // We create an .editorconfig at project root to apply the options.
            // We need to ensure that our projects/documents are rooted for
            // execution from CodeStyle layer as we will be adding a rooted .editorconfig to each project
            // to apply the options.
            if (parameters.options != null)
            {
                MakeProjectsAndDocumentsRooted(workspace);
                AddAnalyzerConfigDocumentWithOptions(workspace, parameters.options);
            }

#if !CODE_STYLE
            parameters.globalOptions?.SetGlobalOptions(workspace.GlobalOptions);
#endif
            return workspace;
        }

        private static void MakeProjectsAndDocumentsRooted(TestWorkspace workspace)
        {
            const string defaultRootFilePath = @"z:\";
            var newSolution = workspace.CurrentSolution;
            foreach (var projectId in workspace.CurrentSolution.ProjectIds)
            {
                var project = newSolution.GetProject(projectId);

                string projectRootFilePath;
                if (!PathUtilities.IsAbsolute(project.FilePath))
                {
                    projectRootFilePath = defaultRootFilePath;
                    newSolution = newSolution.WithProjectFilePath(projectId, Path.Combine(projectRootFilePath, project.FilePath));
                }
                else
                {
                    projectRootFilePath = PathUtilities.GetPathRoot(project.FilePath);
                }

                foreach (var documentId in project.DocumentIds)
                {
                    var document = newSolution.GetDocument(documentId);
                    if (!PathUtilities.IsAbsolute(document.FilePath))
                    {
                        newSolution = newSolution.WithDocumentFilePath(documentId, Path.Combine(projectRootFilePath, document.FilePath));
                    }
                    else
                    {
                        Assert.Equal(projectRootFilePath, PathUtilities.GetPathRoot(document.FilePath));
                    }
                }
            }

            var applied = workspace.TryApplyChanges(newSolution);
            Assert.True(applied);
            return;
        }

        private static void AddAnalyzerConfigDocumentWithOptions(TestWorkspace workspace, OptionsCollection options)
        {
            Debug.Assert(options != null);
            var analyzerConfigText = GenerateAnalyzerConfigText(options);

            var newSolution = workspace.CurrentSolution;
            foreach (var project in workspace.Projects)
            {
                Assert.True(PathUtilities.IsAbsolute(project.FilePath));
                var projectRootFilePath = PathUtilities.GetPathRoot(project.FilePath);
                var documentId = DocumentId.CreateNewId(project.Id);
                newSolution = newSolution.AddAnalyzerConfigDocument(
                    documentId,
                    ".editorconfig",
                    SourceText.From(analyzerConfigText),
                    filePath: Path.Combine(projectRootFilePath, ".editorconfig"));
            }

            var applied = workspace.TryApplyChanges(newSolution);
            Assert.True(applied);
            return;

            string GenerateAnalyzerConfigText(OptionsCollection options)
            {
                var textBuilder = new StringBuilder();

                // Add an auto-generated header at the top so we can skip this file in expected baseline validation.
                textBuilder.AppendLine(AutoGeneratedAnalyzerConfigHeader);
                textBuilder.AppendLine();
                textBuilder.AppendLine(options.GetEditorConfigText());
                return textBuilder.ToString();
            }
        }

        private static TestParameters WithRegularOptions(TestParameters parameters)
            => parameters.WithParseOptions(parameters.parseOptions?.WithKind(SourceCodeKind.Regular));

        private TestParameters WithScriptOptions(TestParameters parameters)
            => parameters.WithParseOptions(parameters.parseOptions?.WithKind(SourceCodeKind.Script) ?? GetScriptOptions());

        protected async Task TestMissingInRegularAndScriptAsync(
            string initialMarkup,
            TestParameters parameters = null,
            int codeActionIndex = 0)
        {
            var ps = parameters ?? TestParameters.Default;
            await TestMissingAsync(initialMarkup, WithRegularOptions(ps), codeActionIndex);
            await TestMissingAsync(initialMarkup, WithScriptOptions(ps), codeActionIndex);
        }

        protected async Task TestMissingAsync(
            string initialMarkup,
            TestParameters parameters = null,
            int codeActionIndex = 0)
        {
            var ps = parameters ?? TestParameters.Default;
            using var workspace = CreateWorkspaceFromOptions(initialMarkup, ps);

            var (actions, _) = await GetCodeActionsAsync(workspace, ps);
            var offeredActions = Environment.NewLine + string.Join(Environment.NewLine, actions.Select(action => action.Title));

            if (codeActionIndex == 0)
            {
                Assert.True(actions.Length == 0, "An action was offered when none was expected. Offered actions:" + offeredActions);
            }
            else
            {
                Assert.True(actions.Length <= codeActionIndex, "An action was offered at the specified index when none was expected. Offered actions:" + offeredActions);
            }
        }

        protected async Task TestDiagnosticMissingAsync(
            string initialMarkup, TestParameters parameters = null)
        {
            var ps = parameters ?? TestParameters.Default;
            using var workspace = CreateWorkspaceFromOptions(initialMarkup, ps);
            var diagnostics = await GetDiagnosticsWorkerAsync(workspace, ps);
            Assert.True(0 == diagnostics.Length, $"Expected no diagnostics, but got {diagnostics.Length}");
        }

        protected abstract Task<(ImmutableArray<CodeAction>, CodeAction actionToInvoke)> GetCodeActionsAsync(
            TestWorkspace workspace, TestParameters parameters);

        protected abstract Task<ImmutableArray<Diagnostic>> GetDiagnosticsWorkerAsync(
            TestWorkspace workspace, TestParameters parameters);

        protected Task TestSmartTagTextAsync(string initialMarkup, string displayText, int index)
            => TestSmartTagTextAsync(initialMarkup, displayText, new TestParameters(index: index));

        protected Task TestSmartTagGlyphTagsAsync(string initialMarkup, ImmutableArray<string> glyphTags, int index)
            => TestSmartTagGlyphTagsAsync(initialMarkup, glyphTags, new TestParameters(index: index));

        protected async Task TestSmartTagTextAsync(
            string initialMarkup,
            string displayText,
            TestParameters parameters = null)
        {
            var ps = parameters ?? TestParameters.Default;
            using var workspace = CreateWorkspaceFromOptions(initialMarkup, ps);
            var (_, action) = await GetCodeActionsAsync(workspace, ps);
            Assert.Equal(displayText, action.Title);
        }

        protected async Task TestSmartTagGlyphTagsAsync(
            string initialMarkup,
            ImmutableArray<string> glyph,
            TestParameters parameters = null)
        {
            var ps = parameters ?? TestParameters.Default;
            using var workspace = CreateWorkspaceFromOptions(initialMarkup, ps);
            var (_, action) = await GetCodeActionsAsync(workspace, ps);
            Assert.Equal(glyph, action.Tags);
        }

        protected async Task TestExactActionSetOfferedAsync(
            string initialMarkup,
            IEnumerable<string> expectedActionSet,
            TestParameters parameters = null)
        {
<<<<<<< HEAD
            using var workspace = CreateWorkspaceFromOptions(initialMarkup, parameters);
            var (actions, _) = await GetCodeActionsAsync(workspace, parameters);
=======
            var ps = parameters ?? TestParameters.Default;
            using var workspace = CreateWorkspaceFromOptions(initialMarkup, ps);
            var (actions, _) = await GetCodeActionsAsync(workspace, ps);
>>>>>>> 80a8ce8d

            var actualActionSet = actions.Select(a => a.Title);
            Assert.True(actualActionSet.SequenceEqual(expectedActionSet),
                "Expected: " + string.Join(", ", expectedActionSet) +
                "\nActual: " + string.Join(", ", actualActionSet));
        }

        protected async Task TestActionCountAsync(
            string initialMarkup,
            int count,
            TestParameters parameters = null)
        {
            var ps = parameters ?? TestParameters.Default;
            using (var workspace = CreateWorkspaceFromOptions(initialMarkup, ps))
            {
                var (actions, _) = await GetCodeActionsAsync(workspace, ps);

                Assert.Equal(count, actions.Length);
            }
        }

        internal Task TestInRegularAndScriptAsync(
            string initialMarkup,
            string expectedMarkup,
            int index = 0,
            CodeActionPriority? priority = null,
            CompilationOptions compilationOptions = null,
            OptionsCollection options = null,
<<<<<<< HEAD
            CodeActionOptions? codeActionOptions = null,
=======
            OptionsCollection globalOptions = null,
>>>>>>> 80a8ce8d
            object fixProviderData = null,
            ParseOptions parseOptions = null,
            string title = null,
            TestHost testHost = TestHost.InProcess)
        {
            return TestInRegularAndScript1Async(
<<<<<<< HEAD
                initialMarkup, expectedMarkup, index,
                new TestParameters(parseOptions, compilationOptions, options, codeActionOptions ?? CodeActionOptions.Default, fixProviderData, index, priority, title: title, testHost: testHost));
=======
                initialMarkup, expectedMarkup,
                new TestParameters(parseOptions, compilationOptions, options, globalOptions, fixProviderData, index, priority, title: title, testHost: testHost));
>>>>>>> 80a8ce8d
        }

        internal Task TestInRegularAndScript1Async(
            string initialMarkup,
            string expectedMarkup,
            int index = 0,
            TestParameters parameters = null)
        {
            return TestInRegularAndScript1Async(initialMarkup, expectedMarkup, (parameters ?? TestParameters.Default).WithIndex(index));
        }

        internal async Task TestInRegularAndScript1Async(
            string initialMarkup,
            string expectedMarkup,
            TestParameters parameters)
        {
            await TestAsync(initialMarkup, expectedMarkup, WithRegularOptions(parameters));

            // VB scripting is not supported:
            if (GetLanguage() == LanguageNames.CSharp)
            {
                await TestAsync(initialMarkup, expectedMarkup, WithScriptOptions(parameters));
            }
        }

        internal Task TestAsync(
            string initialMarkup,
            string expectedMarkup,
            ParseOptions parseOptions,
            CompilationOptions compilationOptions = null,
            int index = 0,
            OptionsCollection options = null,
            OptionsCollection globalOptions = null,
            object fixProviderData = null,
            CodeActionPriority? priority = null,
            TestHost testHost = TestHost.InProcess)
        {
            return TestAsync(
                initialMarkup,
                expectedMarkup,
<<<<<<< HEAD
                new TestParameters(parseOptions, compilationOptions, options, CodeActionOptions.Default, fixProviderData, index, priority, testHost: testHost));
=======
                new TestParameters(parseOptions, compilationOptions, options, globalOptions, fixProviderData, index, priority, testHost: testHost));
>>>>>>> 80a8ce8d
        }

        private async Task TestAsync(
            string initialMarkup,
            string expectedMarkup,
            TestParameters parameters)
        {
            MarkupTestFile.GetSpans(
                initialMarkup.NormalizeLineEndings(),
                out var initialMarkupWithoutSpans, out IDictionary<string, ImmutableArray<TextSpan>> initialSpanMap);

            const string UnnecessaryMarkupKey = "Unnecessary";
            var unnecessarySpans = initialSpanMap.GetOrAdd(UnnecessaryMarkupKey, _ => ImmutableArray<TextSpan>.Empty);

            MarkupTestFile.GetSpans(
                expectedMarkup.NormalizeLineEndings(),
                out var expected, out IDictionary<string, ImmutableArray<TextSpan>> expectedSpanMap);

            var conflictSpans = expectedSpanMap.GetOrAdd("Conflict", _ => ImmutableArray<TextSpan>.Empty);
            var renameSpans = expectedSpanMap.GetOrAdd("Rename", _ => ImmutableArray<TextSpan>.Empty);
            var warningSpans = expectedSpanMap.GetOrAdd("Warning", _ => ImmutableArray<TextSpan>.Empty);
            var navigationSpans = expectedSpanMap.GetOrAdd("Navigation", _ => ImmutableArray<TextSpan>.Empty);

            using (var workspace = CreateWorkspaceFromOptions(initialMarkup, parameters))
            {
                // Ideally this check would always run, but there are several hundred tests that would need to be
                // updated with {|Unnecessary:|} spans.
                if (unnecessarySpans.Any())
                {
                    var allDiagnostics = await GetDiagnosticsWorkerAsync(workspace, parameters
                        .WithRetainNonFixableDiagnostics(true)
                        .WithIncludeDiagnosticsOutsideSelection(true));

                    TestUnnecessarySpans(allDiagnostics, unnecessarySpans, UnnecessaryMarkupKey, initialMarkupWithoutSpans);
                }

                var (_, action) = await GetCodeActionsAsync(workspace, parameters);
                await TestActionAsync(
                    workspace, expected, action,
                    conflictSpans, renameSpans, warningSpans, navigationSpans,
                    parameters);
            }
        }

        private static void TestUnnecessarySpans(
            ImmutableArray<Diagnostic> diagnostics,
            ImmutableArray<TextSpan> expectedSpans,
            string markupKey,
            string initialMarkupWithoutSpans)
        {
            var unnecessaryLocations = diagnostics.SelectMany(GetUnnecessaryLocations)
                .OrderBy(location => location.SourceSpan.Start)
                .ThenBy(location => location.SourceSpan.End)
                .ToArray();

            if (expectedSpans.Length != unnecessaryLocations.Length)
            {
                AssertEx.Fail(BuildFailureMessage(expectedSpans, WellKnownDiagnosticTags.Unnecessary, markupKey, initialMarkupWithoutSpans, diagnostics));
            }

            for (var i = 0; i < expectedSpans.Length; i++)
            {
                var actual = unnecessaryLocations[i].SourceSpan;
                var expected = expectedSpans[i];
                Assert.Equal(expected, actual);
            }

            static IEnumerable<Location> GetUnnecessaryLocations(Diagnostic diagnostic)
            {
                if (diagnostic.Descriptor.ImmutableCustomTags().Contains(WellKnownDiagnosticTags.Unnecessary))
                    yield return diagnostic.Location;

                if (!diagnostic.Properties.TryGetValue(WellKnownDiagnosticTags.Unnecessary, out var additionalUnnecessaryLocationsString))
                    yield break;

                var locations = JArray.Parse(additionalUnnecessaryLocationsString);
                foreach (var locationIndex in locations)
                    yield return diagnostic.AdditionalLocations[(int)locationIndex];
            }
        }

        private static string BuildFailureMessage(
            ImmutableArray<TextSpan> expectedSpans,
            string diagnosticTag,
            string markupKey,
            string initialMarkupWithoutSpans,
            ImmutableArray<Diagnostic> diagnosticsWithTag)
        {
            var message = $"Expected {expectedSpans.Length} diagnostic spans with custom tag '{diagnosticTag}', but there were {diagnosticsWithTag.Length}.";

            if (expectedSpans.Length == 0)
            {
                message += $" If a diagnostic span tagged '{diagnosticTag}' is expected, surround the span in the test markup with the following syntax: {{|Unnecessary:...}}";

                var segments = new List<(int originalStringIndex, string segment)>();

                foreach (var diagnostic in diagnosticsWithTag)
                {
                    var documentOffset = initialMarkupWithoutSpans.IndexOf(diagnosticsWithTag.First().Location.SourceTree.ToString());
                    if (documentOffset == -1)
                        continue;

                    segments.Add((documentOffset + diagnostic.Location.SourceSpan.Start, "{|" + markupKey + ":"));
                    segments.Add((documentOffset + diagnostic.Location.SourceSpan.End, "|}"));
                }

                if (segments.Any())
                {
                    message += Environment.NewLine
                        + "Example:" + Environment.NewLine
                        + Environment.NewLine
                        + InsertSegments(initialMarkupWithoutSpans, segments);
                }
            }

            return message;
        }

        private static string InsertSegments(string originalString, IEnumerable<(int originalStringIndex, string segment)> segments)
        {
            var builder = new StringBuilder();

            var positionInOriginalString = 0;

            foreach (var (originalStringIndex, segment) in segments.OrderBy(s => s.originalStringIndex))
            {
                builder.Append(originalString, positionInOriginalString, originalStringIndex - positionInOriginalString);
                builder.Append(segment);

                positionInOriginalString = originalStringIndex;
            }

            builder.Append(originalString, positionInOriginalString, originalString.Length - positionInOriginalString);
            return builder.ToString();
        }

        internal async Task<Tuple<Solution, Solution>> TestActionAsync(
            TestWorkspace workspace, string expected,
            CodeAction action,
            ImmutableArray<TextSpan> conflictSpans,
            ImmutableArray<TextSpan> renameSpans,
            ImmutableArray<TextSpan> warningSpans,
            ImmutableArray<TextSpan> navigationSpans,
            TestParameters parameters)
        {
            var operations = await VerifyActionAndGetOperationsAsync(workspace, action, parameters);
            return await TestOperationsAsync(
                workspace, expected, operations, conflictSpans, renameSpans,
                warningSpans, navigationSpans, expectedChangedDocumentId: null);
        }

        protected static async Task<Tuple<Solution, Solution>> TestOperationsAsync(
            TestWorkspace workspace,
            string expectedText,
            ImmutableArray<CodeActionOperation> operations,
            ImmutableArray<TextSpan> conflictSpans,
            ImmutableArray<TextSpan> renameSpans,
            ImmutableArray<TextSpan> warningSpans,
            ImmutableArray<TextSpan> navigationSpans,
            DocumentId expectedChangedDocumentId)
        {
            var appliedChanges = await ApplyOperationsAndGetSolutionAsync(workspace, operations);
            var oldSolution = appliedChanges.Item1;
            var newSolution = appliedChanges.Item2;

            if (TestWorkspace.IsWorkspaceElement(expectedText))
            {
                var newSolutionWithLinkedFiles = await newSolution.WithMergedLinkedFileChangesAsync(oldSolution);
                await VerifyAgainstWorkspaceDefinitionAsync(expectedText, newSolutionWithLinkedFiles, workspace.ExportProvider);
                return Tuple.Create(oldSolution, newSolution);
            }

            var document = GetDocumentToVerify(expectedChangedDocumentId, oldSolution, newSolution);

            var fixedRoot = await document.GetSyntaxRootAsync();
            var actualText = fixedRoot.ToFullString();

            // To help when a user just writes a test (and supplied no 'expectedText') just print
            // out the entire 'actualText' (without any trimming).  in the case that we have both,
            // call the normal AssertEx helper which will print out a good diff.
            if (expectedText == "")
            {
                Assert.Equal((object)expectedText, actualText);
            }
            else
            {
                AssertEx.EqualOrDiff(expectedText, actualText);
            }

            TestAnnotations(conflictSpans, ConflictAnnotation.Kind);
            TestAnnotations(renameSpans, RenameAnnotation.Kind);
            TestAnnotations(warningSpans, WarningAnnotation.Kind);
            TestAnnotations(navigationSpans, NavigationAnnotation.Kind);

            return Tuple.Create(oldSolution, newSolution);

            void TestAnnotations(ImmutableArray<TextSpan> expectedSpans, string annotationKind)
            {
                var annotatedItems = fixedRoot.GetAnnotatedNodesAndTokens(annotationKind).OrderBy(s => s.SpanStart).ToList();

                Assert.True(expectedSpans.Length == annotatedItems.Count,
                    $"Annotations of kind '{annotationKind}' didn't match. Expected: {expectedSpans.Length}. Actual: {annotatedItems.Count}.");

                for (var i = 0; i < Math.Min(expectedSpans.Length, annotatedItems.Count); i++)
                {
                    var actual = annotatedItems[i].Span;
                    var expected = expectedSpans[i];
                    Assert.Equal(expected, actual);
                }
            }
        }

        protected static Document GetDocumentToVerify(DocumentId expectedChangedDocumentId, Solution oldSolution, Solution newSolution)
        {
            Document document;
            // If the expectedChangedDocumentId is not mentioned then we expect only single document to be changed
            if (expectedChangedDocumentId == null)
            {
                var projectDifferences = SolutionUtilities.GetSingleChangedProjectChanges(oldSolution, newSolution);

                var documentId = projectDifferences.GetChangedDocuments().FirstOrDefault() ?? projectDifferences.GetAddedDocuments().FirstOrDefault();
                Assert.NotNull(documentId);
                document = newSolution.GetDocument(documentId);
            }
            else
            {
                // This method obtains only the document changed and does not check the project state.
                document = newSolution.GetDocument(expectedChangedDocumentId);
            }

            return document;
        }

        private static async Task VerifyAgainstWorkspaceDefinitionAsync(string expectedText, Solution newSolution, ExportProvider exportProvider)
        {
            using (var expectedWorkspace = TestWorkspace.Create(expectedText, exportProvider: exportProvider))
            {
                var expectedSolution = expectedWorkspace.CurrentSolution;
                Assert.Equal(expectedSolution.Projects.Count(), newSolution.Projects.Count());
                foreach (var project in newSolution.Projects)
                {
                    var expectedProject = expectedSolution.GetProjectsByName(project.Name).Single();
                    Assert.Equal(expectedProject.Documents.Count(), project.Documents.Count());

                    foreach (var doc in project.Documents)
                    {
                        var root = await doc.GetSyntaxRootAsync();
                        var expectedDocuments = expectedProject.Documents.Where(d => d.Name == doc.Name);

                        if (expectedDocuments.Any())
                        {
                            Assert.Single(expectedDocuments);
                        }
                        else
                        {
                            AssertEx.Fail($"Could not find document with name '{doc.Name}'");
                        }

                        var expectedDocument = expectedDocuments.Single();

                        var expectedRoot = await expectedDocument.GetSyntaxRootAsync();
                        VerifyExpectedDocumentText(expectedRoot.ToFullString(), root.ToFullString());
                    }

                    foreach (var additionalDoc in project.AdditionalDocuments)
                    {
                        var root = await additionalDoc.GetTextAsync();
                        var expectedDocument = expectedProject.AdditionalDocuments.Single(d => d.Name == additionalDoc.Name);
                        var expectedRoot = await expectedDocument.GetTextAsync();
                        VerifyExpectedDocumentText(expectedRoot.ToString(), root.ToString());
                    }

                    foreach (var analyzerConfigDoc in project.AnalyzerConfigDocuments)
                    {
                        var root = await analyzerConfigDoc.GetTextAsync();
                        var actualString = root.ToString();
                        if (actualString.StartsWith(AutoGeneratedAnalyzerConfigHeader))
                        {
                            // Skip validation for analyzer config file that is auto-generated by test framework
                            // for applying code style options.
                            continue;
                        }

                        var expectedDocument = expectedProject.AnalyzerConfigDocuments.Single(d => d.FilePath == analyzerConfigDoc.FilePath);
                        var expectedRoot = await expectedDocument.GetTextAsync();
                        VerifyExpectedDocumentText(expectedRoot.ToString(), actualString);
                    }
                }
            }

            return;

            // Local functions.
            static void VerifyExpectedDocumentText(string expected, string actual)
            {
                if (expected == "")
                {
                    Assert.Equal((object)expected, actual);
                }
                else
                {
                    Assert.Equal(expected, actual);
                }
            }
        }

        internal async Task<ImmutableArray<CodeActionOperation>> VerifyActionAndGetOperationsAsync(
            TestWorkspace workspace, CodeAction action, TestParameters parameters = null)
        {
            parameters ??= TestParameters.Default;

            if (action is null)
            {
                var diagnostics = await GetDiagnosticsWorkerAsync(workspace, parameters.WithRetainNonFixableDiagnostics(true));

                throw new Exception("No action was offered when one was expected. Diagnostics from the compilation: " + string.Join("", diagnostics.Select(d => Environment.NewLine + d.ToString())));
            }

            if (parameters.priority != null)
            {
                Assert.Equal(parameters.priority.Value, action.Priority);
            }

            if (parameters.title != null)
            {
                Assert.Equal(parameters.title, action.Title);
            }

            return await action.GetOperationsAsync(CancellationToken.None);
        }

        protected static async Task<Tuple<Solution, Solution>> ApplyOperationsAndGetSolutionAsync(
            TestWorkspace workspace,
            IEnumerable<CodeActionOperation> operations)
        {
            Tuple<Solution, Solution> result = null;
            foreach (var operation in operations)
            {
                if (operation is ApplyChangesOperation && result == null)
                {
                    var oldSolution = workspace.CurrentSolution;
                    var newSolution = ((ApplyChangesOperation)operation).ChangedSolution;
                    result = Tuple.Create(oldSolution, newSolution);
                }
                else if (operation.ApplyDuringTests)
                {
                    var oldSolution = workspace.CurrentSolution;
                    await operation.TryApplyAsync(workspace, new ProgressTracker(), CancellationToken.None);
                    var newSolution = workspace.CurrentSolution;
                    result = Tuple.Create(oldSolution, newSolution);
                }
            }

            if (result == null)
            {
                throw new InvalidOperationException("No ApplyChangesOperation found");
            }

            return result;
        }

        protected virtual ImmutableArray<CodeAction> MassageActions(ImmutableArray<CodeAction> actions)
            => actions;

        internal static void VerifyCodeActionsRegisteredByProvider(CodeFixProvider provider, List<CodeFix> fixes)
        {
            if (provider.GetFixAllProvider() == null)
            {
                // Only require unique equivalence keys when the fixer supports FixAll
                return;
            }

            var diagnosticsAndEquivalenceKeyToTitleMap = new Dictionary<(Diagnostic diagnostic, string equivalenceKey), string>();
            foreach (var fix in fixes)
            {
                VerifyCodeAction(fix.Action, fix.Diagnostics, provider, diagnosticsAndEquivalenceKeyToTitleMap);
            }

            return;

            static void VerifyCodeAction(
                CodeAction codeAction,
                ImmutableArray<Diagnostic> diagnostics,
                CodeFixProvider provider,
                Dictionary<(Diagnostic diagnostic, string equivalenceKey), string> diagnosticsAndEquivalenceKeyToTitleMap)
            {
                if (!codeAction.NestedCodeActions.IsEmpty)
                {
                    // Only validate leaf code actions.
                    foreach (var nestedAction in codeAction.NestedCodeActions)
                    {
                        VerifyCodeAction(nestedAction, diagnostics, provider, diagnosticsAndEquivalenceKeyToTitleMap);
                    }

                    return;
                }

                foreach (var diagnostic in diagnostics)
                {
                    var key = (diagnostic, codeAction.EquivalenceKey);
                    var existingTitle = diagnosticsAndEquivalenceKeyToTitleMap.GetOrAdd(key, _ => codeAction.Title);
                    if (existingTitle != codeAction.Title)
                    {
                        var messageSuffix = codeAction.EquivalenceKey != null
                            ? string.Empty
                            : @"
Consider using the title as the equivalence key instead of 'null'";

                        Assert.False(true, @$"Expected different 'CodeAction.EquivalenceKey' for code actions registered for same diagnostic:
- Name: '{provider.GetType().Name}'
- Title 1: '{codeAction.Title}'
- Title 2: '{existingTitle}'
- Shared equivalence key: '{codeAction.EquivalenceKey ?? "<null>"}'{messageSuffix}");
                    }
                }
            }
        }

        protected static ImmutableArray<CodeAction> FlattenActions(ImmutableArray<CodeAction> codeActions)
        {
            return codeActions.SelectMany(a => a.NestedCodeActions.Length > 0
                ? a.NestedCodeActions
                : ImmutableArray.Create(a)).ToImmutableArray();
        }

        protected static ImmutableArray<CodeAction> GetNestedActions(ImmutableArray<CodeAction> codeActions)
            => codeActions.SelectMany(a => a.NestedCodeActions).ToImmutableArray();

        /// <summary>
        /// Tests all the code actions for the given <paramref name="input"/> string.  Each code
        /// action must produce the corresponding output in the <paramref name="outputs"/> array.
        ///
        /// Will throw if there are more outputs than code actions or more code actions than outputs.
        /// </summary>
        protected Task TestAllInRegularAndScriptAsync(
            string input,
            params string[] outputs)
        {
            return TestAllInRegularAndScriptAsync(input, parameters: null, outputs);
        }

        protected async Task TestAllInRegularAndScriptAsync(
            string input,
            TestParameters parameters,
            params string[] outputs)
        {
            parameters ??= TestParameters.Default;

            for (var index = 0; index < outputs.Length; index++)
            {
                var output = outputs[index];
                await TestInRegularAndScript1Async(input, output, parameters.WithIndex(index));
            }

            await TestActionCountAsync(input, outputs.Length, parameters);
        }

        protected static void GetDocumentAndSelectSpanOrAnnotatedSpan(
            TestWorkspace workspace,
            out Document document,
            out TextSpan span,
            out string annotation)
        {
            annotation = null;
            if (!TryGetDocumentAndSelectSpan(workspace, out document, out span))
            {
                document = GetDocumentAndAnnotatedSpan(workspace, out annotation, out span);
            }
        }

        private static bool TryGetDocumentAndSelectSpan(TestWorkspace workspace, out Document document, out TextSpan span)
        {
            var hostDocument = workspace.Documents.FirstOrDefault(d => d.SelectedSpans.Any());
            if (hostDocument == null)
            {
                // If there wasn't a span, see if there was a $$ caret.  we'll create an empty span
                // there if so.
                hostDocument = workspace.Documents.FirstOrDefault(d => d.CursorPosition != null);
                if (hostDocument == null)
                {
                    document = null;
                    span = default;
                    return false;
                }

                span = new TextSpan(hostDocument.CursorPosition.Value, 0);
                document = workspace.CurrentSolution.GetDocument(hostDocument.Id);
                return true;
            }

            span = hostDocument.SelectedSpans.Single();
            document = workspace.CurrentSolution.GetDocument(hostDocument.Id);
            return true;
        }

        private static Document GetDocumentAndAnnotatedSpan(TestWorkspace workspace, out string annotation, out TextSpan span)
        {
            var annotatedDocuments = workspace.Documents.Where(d => d.AnnotatedSpans.Any());
            var hostDocument = annotatedDocuments.Single();
            var annotatedSpan = hostDocument.AnnotatedSpans.Single();
            annotation = annotatedSpan.Key;
            span = annotatedSpan.Value.Single();
            return workspace.CurrentSolution.GetDocument(hostDocument.Id);
        }

        protected static FixAllScope? GetFixAllScope(string annotation)
        {
            if (annotation == null)
            {
                return null;
            }

            return annotation switch
            {
                "FixAllInDocument" => FixAllScope.Document,
                "FixAllInProject" => FixAllScope.Project,
                "FixAllInSolution" => FixAllScope.Solution,
                "FixAllInContainingMember" => FixAllScope.ContainingMember,
                "FixAllInContainingType" => FixAllScope.ContainingType,
                "FixAllInSelection" => FixAllScope.Custom,
                _ => throw new InvalidProgramException("Incorrect FixAll annotation in test"),
            };
        }
    }
}<|MERGE_RESOLUTION|>--- conflicted
+++ resolved
@@ -48,13 +48,9 @@
     {
         public sealed class TestParameters
         {
-<<<<<<< HEAD
-            internal readonly CodeActionOptions codeActionOptions;
-=======
             /// <summary>
             /// editorconfig options.
             /// </summary>
->>>>>>> 80a8ce8d
             internal readonly OptionsCollection options;
             internal readonly OptionsCollection globalOptions;
             internal readonly TestHost testHost;
@@ -72,11 +68,7 @@
                 ParseOptions parseOptions = null,
                 CompilationOptions compilationOptions = null,
                 OptionsCollection options = null,
-<<<<<<< HEAD
-                CodeActionOptions? codeActionOptions = null,
-=======
                 OptionsCollection globalOptions = null,
->>>>>>> 80a8ce8d
                 object fixProviderData = null,
                 int index = 0,
                 CodeActionPriority? priority = null,
@@ -89,11 +81,7 @@
                 this.parseOptions = parseOptions;
                 this.compilationOptions = compilationOptions;
                 this.options = options;
-<<<<<<< HEAD
-                this.codeActionOptions = codeActionOptions ?? CodeActionOptions.Default;
-=======
                 this.globalOptions = globalOptions;
->>>>>>> 80a8ce8d
                 this.fixProviderData = fixProviderData;
                 this.index = index;
                 this.priority = priority;
@@ -107,33 +95,6 @@
             public static readonly TestParameters Default = new(parseOptions: null);
 
             public TestParameters WithParseOptions(ParseOptions parseOptions)
-<<<<<<< HEAD
-                => new(parseOptions, compilationOptions, options, codeActionOptions, fixProviderData, index, priority, retainNonFixableDiagnostics, includeDiagnosticsOutsideSelection, title, testHost, workspaceKind);
-
-            public TestParameters WithCompilationOptions(CompilationOptions compilationOptions)
-                => new(parseOptions, compilationOptions, options, codeActionOptions, fixProviderData, index, priority, retainNonFixableDiagnostics, includeDiagnosticsOutsideSelection, title, testHost, workspaceKind);
-
-            internal TestParameters WithOptions(OptionsCollection options)
-                => new(parseOptions, compilationOptions, options, codeActionOptions, fixProviderData, index, priority, retainNonFixableDiagnostics, includeDiagnosticsOutsideSelection, title, testHost, workspaceKind);
-
-            internal TestParameters WithCodeActionOptions(CodeActionOptions codeActionOptions)
-                => new(parseOptions, compilationOptions, options, codeActionOptions, fixProviderData, index, priority, retainNonFixableDiagnostics, includeDiagnosticsOutsideSelection, title, testHost, workspaceKind);
-
-            public TestParameters WithFixProviderData(object fixProviderData)
-                => new(parseOptions, compilationOptions, options, codeActionOptions, fixProviderData, index, priority, retainNonFixableDiagnostics, includeDiagnosticsOutsideSelection, title, testHost, workspaceKind);
-
-            public TestParameters WithIndex(int index)
-                => new(parseOptions, compilationOptions, options, codeActionOptions, fixProviderData, index, priority, retainNonFixableDiagnostics, includeDiagnosticsOutsideSelection, title, testHost, workspaceKind);
-
-            public TestParameters WithRetainNonFixableDiagnostics(bool retainNonFixableDiagnostics)
-                => new(parseOptions, compilationOptions, options, codeActionOptions, fixProviderData, index, priority, retainNonFixableDiagnostics, includeDiagnosticsOutsideSelection, title, testHost, workspaceKind);
-
-            public TestParameters WithIncludeDiagnosticsOutsideSelection(bool includeDiagnosticsOutsideSelection)
-                => new(parseOptions, compilationOptions, options, codeActionOptions, fixProviderData, index, priority, retainNonFixableDiagnostics, includeDiagnosticsOutsideSelection, title, testHost, workspaceKind);
-
-            public TestParameters WithWorkspaceKind(string workspaceKind)
-                => new(parseOptions, compilationOptions, options, codeActionOptions, fixProviderData, index, priority, retainNonFixableDiagnostics, includeDiagnosticsOutsideSelection, title, testHost, workspaceKind);
-=======
                 => new(parseOptions, compilationOptions, options, globalOptions, fixProviderData, index, priority, retainNonFixableDiagnostics, includeDiagnosticsOutsideSelection, title, testHost, workspaceKind);
 
             public TestParameters WithCompilationOptions(CompilationOptions compilationOptions)
@@ -159,7 +120,6 @@
 
             public TestParameters WithWorkspaceKind(string workspaceKind)
                 => new(parseOptions, compilationOptions, options, globalOptions, fixProviderData, index, priority, retainNonFixableDiagnostics, includeDiagnosticsOutsideSelection, title, testHost, workspaceKind);
->>>>>>> 80a8ce8d
         }
 
 #pragma warning disable IDE0052 // Remove unread private members (unused when CODE_STYLE is set)
@@ -387,14 +347,9 @@
             IEnumerable<string> expectedActionSet,
             TestParameters parameters = null)
         {
-<<<<<<< HEAD
-            using var workspace = CreateWorkspaceFromOptions(initialMarkup, parameters);
-            var (actions, _) = await GetCodeActionsAsync(workspace, parameters);
-=======
             var ps = parameters ?? TestParameters.Default;
             using var workspace = CreateWorkspaceFromOptions(initialMarkup, ps);
             var (actions, _) = await GetCodeActionsAsync(workspace, ps);
->>>>>>> 80a8ce8d
 
             var actualActionSet = actions.Select(a => a.Title);
             Assert.True(actualActionSet.SequenceEqual(expectedActionSet),
@@ -423,24 +378,15 @@
             CodeActionPriority? priority = null,
             CompilationOptions compilationOptions = null,
             OptionsCollection options = null,
-<<<<<<< HEAD
-            CodeActionOptions? codeActionOptions = null,
-=======
             OptionsCollection globalOptions = null,
->>>>>>> 80a8ce8d
             object fixProviderData = null,
             ParseOptions parseOptions = null,
             string title = null,
             TestHost testHost = TestHost.InProcess)
         {
             return TestInRegularAndScript1Async(
-<<<<<<< HEAD
-                initialMarkup, expectedMarkup, index,
-                new TestParameters(parseOptions, compilationOptions, options, codeActionOptions ?? CodeActionOptions.Default, fixProviderData, index, priority, title: title, testHost: testHost));
-=======
                 initialMarkup, expectedMarkup,
                 new TestParameters(parseOptions, compilationOptions, options, globalOptions, fixProviderData, index, priority, title: title, testHost: testHost));
->>>>>>> 80a8ce8d
         }
 
         internal Task TestInRegularAndScript1Async(
@@ -481,11 +427,7 @@
             return TestAsync(
                 initialMarkup,
                 expectedMarkup,
-<<<<<<< HEAD
-                new TestParameters(parseOptions, compilationOptions, options, CodeActionOptions.Default, fixProviderData, index, priority, testHost: testHost));
-=======
                 new TestParameters(parseOptions, compilationOptions, options, globalOptions, fixProviderData, index, priority, testHost: testHost));
->>>>>>> 80a8ce8d
         }
 
         private async Task TestAsync(
