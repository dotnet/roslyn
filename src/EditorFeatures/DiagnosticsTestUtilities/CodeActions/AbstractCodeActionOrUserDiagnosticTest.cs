--- conflicted
+++ resolved
@@ -295,13 +295,6 @@
             var ps = parameters ?? TestParameters.Default;
             using var workspace = CreateWorkspaceFromOptions(initialMarkup, ps);
 
-<<<<<<< HEAD
-#if false
-            workspace.GlobalOptions.SetGlobalOption(DiagnosticOptionsStorage.PullDiagnosticsFeatureFlag, false);
-#endif
-
-=======
->>>>>>> 9eac3940
             var (actions, _) = await GetCodeActionsAsync(workspace, ps);
             var offeredActions = Environment.NewLine + string.Join(Environment.NewLine, actions.Select(action => action.Title));
 
@@ -494,13 +487,6 @@
 
             using (var workspace = CreateWorkspaceFromOptions(initialMarkup, parameters))
             {
-<<<<<<< HEAD
-#if false
-            workspace.GlobalOptions.SetGlobalOption(DiagnosticOptionsStorage.PullDiagnosticsFeatureFlag, false);
-#endif
-
-=======
->>>>>>> 9eac3940
                 // Ideally this check would always run, but there are several hundred tests that would need to be
                 // updated with {|Unnecessary:|} spans.
                 if (unnecessarySpans.Any())
@@ -713,13 +699,6 @@
         {
             using (var expectedWorkspace = TestWorkspace.Create(expectedText, composition: composition))
             {
-<<<<<<< HEAD
-#if false
-            workspace.GlobalOptions.SetGlobalOption(DiagnosticOptionsStorage.PullDiagnosticsFeatureFlag, false);
-#endif
-
-=======
->>>>>>> 9eac3940
                 var expectedSolution = expectedWorkspace.CurrentSolution;
                 Assert.Equal(expectedSolution.Projects.Count(), newSolution.Projects.Count());
                 foreach (var project in newSolution.Projects)
