--- conflicted
+++ resolved
@@ -95,17 +95,6 @@
         internal async Task<CodeRefactoring> GetCodeRefactoringAsync(
             TestWorkspace workspace, TestParameters parameters)
         {
-<<<<<<< HEAD
-            var provider = CreateCodeRefactoringProvider(workspace, parameters);
-
-            var documentsWithSelections = workspace.Documents.Where(d => !d.IsLinkFile && d.SelectedSpans.Count == 1);
-            Debug.Assert(documentsWithSelections.Count() == 1, "One document must have a single span annotation");
-            var span = documentsWithSelections.Single().SelectedSpans.Single();
-            var actions = ArrayBuilder<(CodeAction, TextSpan?)>.GetInstance();
-            var document = workspace.CurrentSolution.GetDocument(documentsWithSelections.Single().Id);
-            var context = new CodeRefactoringContext(document, span, (a, t) => actions.Add((a, t)), parameters.codeActionOptions, CancellationToken.None);
-            await provider.ComputeRefactoringsAsync(context);
-=======
             GetDocumentAndSelectSpanOrAnnotatedSpan(workspace, out var document, out var span, out _);
             return await GetCodeRefactoringAsync(document, span, workspace, parameters).ConfigureAwait(false);
         }
@@ -119,7 +108,6 @@
             var provider = CreateCodeRefactoringProvider(workspace, parameters);
 
             var actions = ArrayBuilder<(CodeAction, TextSpan?)>.GetInstance();
->>>>>>> 80a8ce8d
 
             var codeActionOptionsProvider = parameters.globalOptions?.IsEmpty() == false ?
                 CodeActionOptionsStorage.GetCodeActionOptionsProvider(workspace.GlobalOptions) :
