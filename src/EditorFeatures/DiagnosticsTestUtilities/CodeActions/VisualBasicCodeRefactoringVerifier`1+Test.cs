--- conflicted
+++ resolved
@@ -76,11 +76,7 @@
 
 #if !CODE_STYLE
             protected override AnalyzerOptions GetAnalyzerOptions(Project project)
-<<<<<<< HEAD
-                => new WorkspaceAnalyzerOptions(base.GetAnalyzerOptions(project), project);
-=======
                 => new WorkspaceAnalyzerOptions(base.GetAnalyzerOptions(project), project.Solution, _sharedState.GetIdeAnalyzerOptions(project));
->>>>>>> 80a8ce8d
 #endif
         }
     }
