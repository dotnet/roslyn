﻿// Licensed to the .NET Foundation under one or more agreements.
// The .NET Foundation licenses this file to you under the MIT license.
// See the LICENSE file in the project root for more information.

using System;
using System.Collections.Immutable;
using System.Net;
using System.Threading;
using System.Threading.Tasks;
using Microsoft.CodeAnalysis.CodeFixes;
using Microsoft.CodeAnalysis.Diagnostics;
using Microsoft.CodeAnalysis.Testing.Verifiers;
using Microsoft.CodeAnalysis.VisualBasic;
using Microsoft.CodeAnalysis.VisualBasic.Testing;
using Xunit;

#if !CODE_STYLE
using Roslyn.Utilities;
#endif

namespace Microsoft.CodeAnalysis.Editor.UnitTests.CodeActions
{
    public static partial class VisualBasicCodeFixVerifier<TAnalyzer, TCodeFix>
        where TAnalyzer : DiagnosticAnalyzer, new()
        where TCodeFix : CodeFixProvider, new()
    {
        public class Test : VisualBasicCodeFixTest<TAnalyzer, TCodeFix, XUnitVerifier>
        {
            private readonly SharedVerifierState _sharedState;

            static Test()
            {
                // If we have outdated defaults from the host unit test application targeting an older .NET Framework, use more
                // reasonable TLS protocol version for outgoing connections.
#pragma warning disable CA5364 // Do Not Use Deprecated Security Protocols
#pragma warning disable CS0618 // Type or member is obsolete
                if (ServicePointManager.SecurityProtocol == (SecurityProtocolType.Ssl3 | SecurityProtocolType.Tls))
#pragma warning restore CS0618 // Type or member is obsolete
#pragma warning restore CA5364 // Do Not Use Deprecated Security Protocols
                {
                    ServicePointManager.SecurityProtocol = SecurityProtocolType.Tls12;
                }
            }

            public Test()
            {
                _sharedState = new SharedVerifierState(this, DefaultFileExt);

                MarkupOptions = Testing.MarkupOptions.UseFirstDescriptor;

                SolutionTransforms.Add((solution, projectId) =>
                {
                    var parseOptions = (VisualBasicParseOptions)solution.GetProject(projectId)!.ParseOptions!;
                    solution = solution.WithProjectParseOptions(projectId, parseOptions.WithLanguageVersion(LanguageVersion));

                    return solution;
                });
            }

            /// <summary>
            /// Gets or sets the language version to use for the test. The default value is
            /// <see cref="LanguageVersion.VisualBasic16"/>.
            /// </summary>
            public LanguageVersion LanguageVersion { get; set; } = LanguageVersion.VisualBasic16;

            /// <inheritdoc cref="SharedVerifierState.Options"/>
            internal OptionsCollection Options => _sharedState.Options;

            /// <inheritdoc cref="SharedVerifierState.EditorConfig"/>
            public string? EditorConfig
            {
                get => _sharedState.EditorConfig;
                set => _sharedState.EditorConfig = value;
            }

            public Func<ImmutableArray<Diagnostic>, Diagnostic?>? DiagnosticSelector { get; set; }

            protected override async Task RunImplAsync(CancellationToken cancellationToken = default)
            {
                if (DiagnosticSelector is object)
                {
                    Assert.True(CodeFixTestBehaviors.HasFlag(Testing.CodeFixTestBehaviors.FixOne), $"'{nameof(DiagnosticSelector)}' can only be used with '{nameof(Testing.CodeFixTestBehaviors)}.{nameof(Testing.CodeFixTestBehaviors.FixOne)}'");
                }

                _sharedState.Apply();
                await base.RunImplAsync(cancellationToken);
            }

#if !CODE_STYLE
            protected override AnalyzerOptions GetAnalyzerOptions(Project project)
<<<<<<< HEAD
                => new WorkspaceAnalyzerOptions(base.GetAnalyzerOptions(project), project);
=======
                => new WorkspaceAnalyzerOptions(base.GetAnalyzerOptions(project), project.Solution, _sharedState.GetIdeAnalyzerOptions(project));
>>>>>>> 80a8ce8d
#endif

            protected override Diagnostic? TrySelectDiagnosticToFix(ImmutableArray<Diagnostic> fixableDiagnostics)
            {
                return DiagnosticSelector?.Invoke(fixableDiagnostics)
                    ?? base.TrySelectDiagnosticToFix(fixableDiagnostics);
            }
        }
    }
}<|MERGE_RESOLUTION|>--- conflicted
+++ resolved
@@ -88,11 +88,7 @@
 
 #if !CODE_STYLE
             protected override AnalyzerOptions GetAnalyzerOptions(Project project)
-<<<<<<< HEAD
-                => new WorkspaceAnalyzerOptions(base.GetAnalyzerOptions(project), project);
-=======
                 => new WorkspaceAnalyzerOptions(base.GetAnalyzerOptions(project), project.Solution, _sharedState.GetIdeAnalyzerOptions(project));
->>>>>>> 80a8ce8d
 #endif
 
             protected override Diagnostic? TrySelectDiagnosticToFix(ImmutableArray<Diagnostic> fixableDiagnostics)
