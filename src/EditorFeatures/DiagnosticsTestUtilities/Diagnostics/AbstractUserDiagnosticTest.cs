﻿// Licensed to the .NET Foundation under one or more agreements.
// The .NET Foundation licenses this file to you under the MIT license.
// See the LICENSE file in the project root for more information.

#nullable disable

using System.Collections.Generic;
using System.Collections.Immutable;
using System.Linq;
using System.Threading;
using System.Threading.Tasks;
using Microsoft.CodeAnalysis.CodeActions;
using Microsoft.CodeAnalysis.CodeFixes;
using Microsoft.CodeAnalysis.Editor.UnitTests.CodeActions;
using Microsoft.CodeAnalysis.Editor.UnitTests.Workspaces;
using Microsoft.CodeAnalysis.Shared.Utilities;
using Microsoft.CodeAnalysis.Test.Utilities;
using Microsoft.CodeAnalysis.Text;
using Microsoft.CodeAnalysis.UnitTests.Diagnostics;
using Roslyn.Test.Utilities;
using Roslyn.Utilities;
using Xunit;
using Microsoft.CodeAnalysis.Diagnostics;
using Microsoft.CodeAnalysis.Remote.Testing;
using Xunit.Abstractions;
using Microsoft.CodeAnalysis.Shared.Extensions;
using Microsoft.CodeAnalysis.CodeFixesAndRefactorings;

namespace Microsoft.CodeAnalysis.Editor.UnitTests.Diagnostics
{
    public abstract partial class AbstractUserDiagnosticTest : AbstractCodeActionOrUserDiagnosticTest
    {
        protected AbstractUserDiagnosticTest(ITestOutputHelper logger)
           : base(logger)
        {
        }

        internal abstract Task<(ImmutableArray<Diagnostic>, ImmutableArray<CodeAction>, CodeAction actionToInvoke)> GetDiagnosticAndFixesAsync(
            TestWorkspace workspace, TestParameters parameters);

        internal abstract Task<IEnumerable<Diagnostic>> GetDiagnosticsAsync(
            TestWorkspace workspace, TestParameters parameters);

        private protected async Task TestDiagnosticsAsync(
            string initialMarkup, TestParameters parameters = null, params DiagnosticDescription[] expected)
        {
            var ps = parameters ?? TestParameters.Default;
            using var workspace = CreateWorkspaceFromOptions(initialMarkup, ps);

            var diagnostics = await GetDiagnosticsAsync(workspace, ps).ConfigureAwait(false);

            // Special case for single diagnostic reported with annotated span.
            if (expected.Length == 1 && !expected[0].HasLocation)
            {
                var hostDocumentsWithAnnotations = workspace.Documents.Where(d => d.SelectedSpans.Any());
                if (hostDocumentsWithAnnotations.Count() == 1)
                {
                    var expectedSpan = hostDocumentsWithAnnotations.Single().SelectedSpans.Single();

                    Assert.Equal(1, diagnostics.Count());
                    var diagnostic = diagnostics.Single();

                    var actualSpan = diagnostic.Location.SourceSpan;
                    Assert.Equal(expectedSpan, actualSpan);

                    Assert.Equal(expected[0].Code, diagnostic.Id);
                    return;
                }
            }

            DiagnosticExtensions.Verify(diagnostics, expected);
        }

        protected override async Task<(ImmutableArray<CodeAction>, CodeAction actionToInvoke)> GetCodeActionsAsync(
            TestWorkspace workspace, TestParameters parameters)
        {
            var (_, actions, actionToInvoke) = await GetDiagnosticAndFixesAsync(workspace, parameters);
            return (actions, actionToInvoke);
        }

        protected override async Task<ImmutableArray<Diagnostic>> GetDiagnosticsWorkerAsync(
            TestWorkspace workspace, TestParameters parameters)
        {
            var (dxs, _, _) = await GetDiagnosticAndFixesAsync(workspace, parameters);
            return dxs;
        }

        protected static void AddAnalyzerToWorkspace(Workspace workspace, DiagnosticAnalyzer analyzer, TestParameters parameters)
        {
            AnalyzerReference[] analyzeReferences;
            if (analyzer != null)
            {
                Contract.ThrowIfTrue(parameters.testHost == TestHost.OutOfProcess, $"Out-of-proc testing is not supported since {analyzer} can't be serialized.");

                analyzeReferences = new[] { new AnalyzerImageReference(ImmutableArray.Create(analyzer)) };
            }
            else
            {
                // create a serializable analyzer reference:
                analyzeReferences = new[]
                {
                    new AnalyzerFileReference(DiagnosticExtensions.GetCompilerDiagnosticAnalyzer(LanguageNames.CSharp).GetType().Assembly.Location, TestAnalyzerAssemblyLoader.LoadFromFile),
                    new AnalyzerFileReference(DiagnosticExtensions.GetCompilerDiagnosticAnalyzer(LanguageNames.VisualBasic).GetType().Assembly.Location, TestAnalyzerAssemblyLoader.LoadFromFile)
                };
            }

            workspace.TryApplyChanges(workspace.CurrentSolution.WithAnalyzerReferences(analyzeReferences));
        }

        protected static Document GetDocumentAndSelectSpan(TestWorkspace workspace, out TextSpan span)
        {
            var hostDocument = workspace.Documents.Single(d => d.SelectedSpans.Any());
            span = hostDocument.SelectedSpans.Single();
            return workspace.CurrentSolution.GetDocument(hostDocument.Id);
        }

        internal async Task<(ImmutableArray<Diagnostic>, ImmutableArray<CodeAction>, CodeAction actionToInvoke)> GetDiagnosticAndFixesAsync(
            IEnumerable<Diagnostic> diagnostics,
            CodeFixProvider fixer,
            TestDiagnosticAnalyzerDriver testDriver,
            Document document,
            TextSpan span,
            CodeActionOptions options,
            string annotation,
            int index)
        {
            if (diagnostics.IsEmpty())
            {
                return (ImmutableArray<Diagnostic>.Empty, ImmutableArray<CodeAction>.Empty, null);
            }

            var scope = GetFixAllScope(annotation);
<<<<<<< HEAD
=======

            if (scope is FixAllScope.ContainingMember or FixAllScope.ContainingType &&
                document.GetLanguageService<IFixAllSpanMappingService>() is IFixAllSpanMappingService spanMappingService)
            {
                var documentsAndSpansToFix = await spanMappingService.GetFixAllSpansAsync(
                    document, span, scope.Value, CancellationToken.None).ConfigureAwait(false);
                if (documentsAndSpansToFix.IsEmpty)
                {
                    return (ImmutableArray<Diagnostic>.Empty, ImmutableArray<CodeAction>.Empty, null);
                }
            }
>>>>>>> 80a8ce8d

            var intersectingDiagnostics = diagnostics.Where(d => d.Location.SourceSpan.IntersectsWith(span))
                                                     .ToImmutableArray();

            var fixes = new List<CodeFix>();

            foreach (var diagnostic in intersectingDiagnostics)
            {
                var context = new CodeFixContext(
                    document,
                    diagnostic.Location.SourceSpan,
                    ImmutableArray.Create(diagnostic),
                    (a, d) => fixes.Add(new CodeFix(document.Project, a, d)),
<<<<<<< HEAD
                    options,
=======
                    testDriver.FallbackOptions,
                    isBlocking: false,
>>>>>>> 80a8ce8d
                    CancellationToken.None);

                await fixer.RegisterCodeFixesAsync(context);
            }

            VerifyCodeActionsRegisteredByProvider(fixer, fixes);

            var actions = MassageActions(fixes.SelectAsArray(f => f.Action));

            if (scope == null)
            {
                // Simple code fix.
                return (intersectingDiagnostics, actions, actions.Length == 0 ? null : actions[index]);
            }

            var equivalenceKey = actions[index].EquivalenceKey;

            // Fix all fix.
            var fixAllProvider = fixer.GetFixAllProvider();
            Assert.NotNull(fixAllProvider);

            var fixAllState = GetFixAllState(
                fixAllProvider, diagnostics, fixer, testDriver, document,
<<<<<<< HEAD
                scope.Value, equivalenceKey, _ => options);
=======
                scope.Value, equivalenceKey, testDriver.FallbackOptions);
>>>>>>> 80a8ce8d
            var fixAllContext = new FixAllContext(fixAllState, new ProgressTracker(), CancellationToken.None);
            var fixAllFix = await fixAllProvider.GetFixAsync(fixAllContext);

            // We have collapsed the fixes down to the single fix-all fix, so we just let our
            // caller know they should pull that entry out of the result.
            return (intersectingDiagnostics, ImmutableArray.Create(fixAllFix), fixAllFix);
        }

        private static FixAllState GetFixAllState(
            FixAllProvider fixAllProvider,
            IEnumerable<Diagnostic> diagnostics,
            CodeFixProvider fixer,
            TestDiagnosticAnalyzerDriver testDriver,
            Document document,
            FixAllScope scope,
            string equivalenceKey,
            CodeActionOptionsProvider optionsProvider)
        {
            Assert.NotEmpty(diagnostics);

            if (scope == FixAllScope.Custom)
            {
                // Bulk fixing diagnostics in selected scope.                    
                var diagnosticsToFix = ImmutableDictionary.CreateRange(SpecializedCollections.SingletonEnumerable(KeyValuePairUtil.Create(document, diagnostics.ToImmutableArray())));
                return FixAllState.Create(fixAllProvider, diagnosticsToFix, fixer, equivalenceKey, optionsProvider);
            }

            var diagnostic = diagnostics.First();
            var diagnosticIds = ImmutableHashSet.Create(diagnostic.Id);
            var fixAllDiagnosticProvider = new FixAllDiagnosticProvider(testDriver, diagnosticIds);

            return diagnostic.Location.IsInSource
<<<<<<< HEAD
                ? new FixAllState(fixAllProvider, document, document.Project, fixer, scope, equivalenceKey, diagnosticIds, fixAllDiagnosticProvider, optionsProvider)
                : new FixAllState(fixAllProvider, document: null, document.Project, fixer, scope, equivalenceKey, diagnosticIds, fixAllDiagnosticProvider, optionsProvider);
=======
                ? new FixAllState(fixAllProvider, diagnostic.Location.SourceSpan, document, document.Project, fixer, scope, equivalenceKey, diagnosticIds, fixAllDiagnosticProvider, optionsProvider)
                : new FixAllState(fixAllProvider, diagnosticSpan: null, document: null, document.Project, fixer, scope, equivalenceKey, diagnosticIds, fixAllDiagnosticProvider, optionsProvider);
>>>>>>> 80a8ce8d
        }

        private protected Task TestActionCountInAllFixesAsync(
            string initialMarkup,
            int count,
            ParseOptions parseOptions = null,
            CompilationOptions compilationOptions = null,
            OptionsCollection options = null,
            OptionsCollection globalOptions = null,
            object fixProviderData = null)
        {
            return TestActionCountInAllFixesAsync(
                initialMarkup,
<<<<<<< HEAD
                new TestParameters(parseOptions, compilationOptions, options, CodeActionOptions.Default, fixProviderData),
=======
                new TestParameters(parseOptions, compilationOptions, options, globalOptions, fixProviderData),
>>>>>>> 80a8ce8d
                count);
        }

        private async Task TestActionCountInAllFixesAsync(
            string initialMarkup,
            TestParameters parameters,
            int count)
        {
            using var workspace = CreateWorkspaceFromOptions(initialMarkup, parameters);

            var (_, actions, _) = await GetDiagnosticAndFixesAsync(workspace, parameters);
            Assert.Equal(count, actions.Length);
        }

        internal async Task TestSpansAsync(
            string initialMarkup,
            string diagnosticId = null,
            TestParameters parameters = null)
        {
            MarkupTestFile.GetSpans(initialMarkup, out var unused, out ImmutableArray<TextSpan> spansList);

            var ps = parameters ?? TestParameters.Default;
            var expectedTextSpans = spansList.ToSet();
            using var workspace = CreateWorkspaceFromOptions(initialMarkup, ps);

            ISet<TextSpan> actualTextSpans;
            if (diagnosticId == null)
            {
                var (diagnostics, _, _) = await GetDiagnosticAndFixesAsync(workspace, ps);
                actualTextSpans = diagnostics.Select(d => d.Location.SourceSpan).ToSet();
            }
            else
            {
                var diagnostics = await GetDiagnosticsAsync(workspace, ps);
                actualTextSpans = diagnostics.Where(d => d.Id == diagnosticId).Select(d => d.Location.SourceSpan).ToSet();
            }

            Assert.True(expectedTextSpans.SetEquals(actualTextSpans));
        }
    }
}<|MERGE_RESOLUTION|>--- conflicted
+++ resolved
@@ -120,7 +120,6 @@
             TestDiagnosticAnalyzerDriver testDriver,
             Document document,
             TextSpan span,
-            CodeActionOptions options,
             string annotation,
             int index)
         {
@@ -130,8 +129,6 @@
             }
 
             var scope = GetFixAllScope(annotation);
-<<<<<<< HEAD
-=======
 
             if (scope is FixAllScope.ContainingMember or FixAllScope.ContainingType &&
                 document.GetLanguageService<IFixAllSpanMappingService>() is IFixAllSpanMappingService spanMappingService)
@@ -143,7 +140,6 @@
                     return (ImmutableArray<Diagnostic>.Empty, ImmutableArray<CodeAction>.Empty, null);
                 }
             }
->>>>>>> 80a8ce8d
 
             var intersectingDiagnostics = diagnostics.Where(d => d.Location.SourceSpan.IntersectsWith(span))
                                                      .ToImmutableArray();
@@ -157,12 +153,8 @@
                     diagnostic.Location.SourceSpan,
                     ImmutableArray.Create(diagnostic),
                     (a, d) => fixes.Add(new CodeFix(document.Project, a, d)),
-<<<<<<< HEAD
-                    options,
-=======
                     testDriver.FallbackOptions,
                     isBlocking: false,
->>>>>>> 80a8ce8d
                     CancellationToken.None);
 
                 await fixer.RegisterCodeFixesAsync(context);
@@ -186,11 +178,7 @@
 
             var fixAllState = GetFixAllState(
                 fixAllProvider, diagnostics, fixer, testDriver, document,
-<<<<<<< HEAD
-                scope.Value, equivalenceKey, _ => options);
-=======
                 scope.Value, equivalenceKey, testDriver.FallbackOptions);
->>>>>>> 80a8ce8d
             var fixAllContext = new FixAllContext(fixAllState, new ProgressTracker(), CancellationToken.None);
             var fixAllFix = await fixAllProvider.GetFixAsync(fixAllContext);
 
@@ -223,13 +211,8 @@
             var fixAllDiagnosticProvider = new FixAllDiagnosticProvider(testDriver, diagnosticIds);
 
             return diagnostic.Location.IsInSource
-<<<<<<< HEAD
-                ? new FixAllState(fixAllProvider, document, document.Project, fixer, scope, equivalenceKey, diagnosticIds, fixAllDiagnosticProvider, optionsProvider)
-                : new FixAllState(fixAllProvider, document: null, document.Project, fixer, scope, equivalenceKey, diagnosticIds, fixAllDiagnosticProvider, optionsProvider);
-=======
                 ? new FixAllState(fixAllProvider, diagnostic.Location.SourceSpan, document, document.Project, fixer, scope, equivalenceKey, diagnosticIds, fixAllDiagnosticProvider, optionsProvider)
                 : new FixAllState(fixAllProvider, diagnosticSpan: null, document: null, document.Project, fixer, scope, equivalenceKey, diagnosticIds, fixAllDiagnosticProvider, optionsProvider);
->>>>>>> 80a8ce8d
         }
 
         private protected Task TestActionCountInAllFixesAsync(
@@ -243,11 +226,7 @@
         {
             return TestActionCountInAllFixesAsync(
                 initialMarkup,
-<<<<<<< HEAD
-                new TestParameters(parseOptions, compilationOptions, options, CodeActionOptions.Default, fixProviderData),
-=======
                 new TestParameters(parseOptions, compilationOptions, options, globalOptions, fixProviderData),
->>>>>>> 80a8ce8d
                 count);
         }
 
