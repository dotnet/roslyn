--- conflicted
+++ resolved
@@ -407,15 +407,11 @@
             IntegrationHelper.KillProcess("VsJITDebugger");
             IntegrationHelper.KillProcess("dexplore");
 
-<<<<<<< HEAD
             var process = Process.Start(CreateStartInfo(vsExeFile, silent: false, vsLaunchArgs));
-=======
-            var process = Process.Start(vsExeFile, vsLaunchArgs);
 
             // Run the snapshot collection operation, but don't block on its completion for the actual test execution
             _ = Task.Run(() => TakeSnapshotEveryTimeSpanUntilProcessExit(process, $"devenv{process.Id}"));
 
->>>>>>> fe588322
             Debug.WriteLine($"Launched a new instance of Visual Studio. (ID: {process.Id})");
 
             return process;
