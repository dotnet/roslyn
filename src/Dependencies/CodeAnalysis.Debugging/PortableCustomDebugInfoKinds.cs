﻿// Licensed to the .NET Foundation under one or more agreements.
// The .NET Foundation licenses this file to you under the MIT license.
// See the LICENSE file in the project root for more information.

using System;

namespace Microsoft.CodeAnalysis.Debugging
{
    internal static class PortableCustomDebugInfoKinds
    {
        public static readonly Guid AsyncMethodSteppingInformationBlob = new Guid("54FD2AC5-E925-401A-9C2A-F94F171072F8");
        public static readonly Guid StateMachineHoistedLocalScopes = new Guid("6DA9A61E-F8C7-4874-BE62-68BC5630DF71");
        public static readonly Guid DynamicLocalVariables = new Guid("83C563C4-B4F3-47D5-B824-BA5441477EA8");
        public static readonly Guid TupleElementNames = new Guid("ED9FDF71-8879-4747-8ED3-FE5EDE3CE710");
        public static readonly Guid DefaultNamespace = new Guid("58b2eab6-209f-4e4e-a22c-b2d0f910c782");
        public static readonly Guid EncLocalSlotMap = new Guid("755F52A8-91C5-45BE-B4B8-209571E552BD");
        public static readonly Guid EncLambdaAndClosureMap = new Guid("A643004C-0240-496F-A783-30D64F4979DE");
        public static readonly Guid SourceLink = new Guid("CC110556-A091-4D38-9FEC-25AB9A351A6A");
        public static readonly Guid EmbeddedSource = new Guid("0E8A571B-6926-466E-B4AD-8AB04611F5FE");
<<<<<<< HEAD
        public static readonly Guid MetadataReferenceInfo = new Guid("7E4D4708-096E-4C5C-AEDA-CB10BA6A740D");
=======
        public static readonly Guid CompilationMetadataReferences = new Guid("7E4D4708-096E-4C5C-AEDA-CB10BA6A740D");
>>>>>>> 67dfdee4
        public static readonly Guid CompilationOptions = new Guid("B5FEEC05-8CD0-4A83-96DA-466284BB4BD8");
    }
}<|MERGE_RESOLUTION|>--- conflicted
+++ resolved
@@ -17,11 +17,7 @@
         public static readonly Guid EncLambdaAndClosureMap = new Guid("A643004C-0240-496F-A783-30D64F4979DE");
         public static readonly Guid SourceLink = new Guid("CC110556-A091-4D38-9FEC-25AB9A351A6A");
         public static readonly Guid EmbeddedSource = new Guid("0E8A571B-6926-466E-B4AD-8AB04611F5FE");
-<<<<<<< HEAD
-        public static readonly Guid MetadataReferenceInfo = new Guid("7E4D4708-096E-4C5C-AEDA-CB10BA6A740D");
-=======
         public static readonly Guid CompilationMetadataReferences = new Guid("7E4D4708-096E-4C5C-AEDA-CB10BA6A740D");
->>>>>>> 67dfdee4
         public static readonly Guid CompilationOptions = new Guid("B5FEEC05-8CD0-4A83-96DA-466284BB4BD8");
     }
 }