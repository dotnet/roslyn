﻿// Copyright (c) Microsoft.  All Rights Reserved.  Licensed under the Apache License, Version 2.0.  See License.txt in the project root for license information.

using System;
using System.Collections.Generic;
using System.Diagnostics;

namespace Microsoft.CodeAnalysis.PooledObjects
{
    // HashSet that can be recycled via an object pool
    // NOTE: these HashSets always have the default comparer.
<<<<<<< HEAD
    internal class PooledHashSet<T> : HashSet<T>, IDisposable
=======
    internal sealed class PooledHashSet<T> : HashSet<T>
>>>>>>> 553503d9
    {
        private readonly ObjectPool<PooledHashSet<T>> _pool;

        private PooledHashSet(ObjectPool<PooledHashSet<T>> pool, IEqualityComparer<T> equalityComparer) :
            base(equalityComparer)
        {
            _pool = pool;
        }

        public void Free()
        {
            this.Clear();
            _pool?.Free(this);
        }

        // global pool
        private static readonly ObjectPool<PooledHashSet<T>> s_poolInstance = CreatePool(EqualityComparer<T>.Default);

        // if someone needs to create a pool;
        public static ObjectPool<PooledHashSet<T>> CreatePool(IEqualityComparer<T> equalityComparer)
        {
            ObjectPool<PooledHashSet<T>> pool = null;
            pool = new ObjectPool<PooledHashSet<T>>(() => new PooledHashSet<T>(pool, equalityComparer), 128);
            return pool;
        }

        public static PooledHashSet<T> GetInstance()
        {
            var instance = s_poolInstance.Allocate();
            Debug.Assert(instance.Count == 0);
            return instance;
        }

        public void Dispose() => Free();
    }
}<|MERGE_RESOLUTION|>--- conflicted
+++ resolved
@@ -8,11 +8,7 @@
 {
     // HashSet that can be recycled via an object pool
     // NOTE: these HashSets always have the default comparer.
-<<<<<<< HEAD
-    internal class PooledHashSet<T> : HashSet<T>, IDisposable
-=======
-    internal sealed class PooledHashSet<T> : HashSet<T>
->>>>>>> 553503d9
+    sealed internal class PooledHashSet<T> : HashSet<T>, IDisposable
     {
         private readonly ObjectPool<PooledHashSet<T>> _pool;
 
