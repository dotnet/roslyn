﻿// Copyright (c) Microsoft.  All Rights Reserved.  Licensed under the MIT license.  See License.txt in the project root for license information.

using System;
using System.Collections.Immutable;
using System.Diagnostics;
using System.IO;
using System.Linq;
using System.Threading;
using System.Xml.Linq;
using Analyzer.Utilities.Extensions;
using Analyzer.Utilities.PooledObjects;
using Microsoft.CodeAnalysis.Diagnostics;
using Microsoft.CodeAnalysis.Text;

namespace Microsoft.CodeAnalysis.Analyzers.MetaAnalyzers
{
    using PooledResourcesDataValueConcurrentDictionary = PooledConcurrentDictionary<string, ImmutableDictionary<string, (string value, Location location)>>;

    public sealed partial class DiagnosticDescriptorCreationAnalyzer
    {
        private static bool HasResxAdditionalFiles(AnalyzerOptions options)
        {
            foreach (var file in options.AdditionalFiles)
            {
                if (string.Equals(".resx", Path.GetExtension(file.Path), StringComparison.OrdinalIgnoreCase))
                {
                    return true;
                }
            }

            return false;
        }

        private static ImmutableDictionary<string, (string value, Location location)> GetOrCreateResourceMap(
            AnalyzerOptions options,
            string resourceFileName,
            PooledResourcesDataValueConcurrentDictionary resourceMap,
            CancellationToken cancellationToken)
        {
            Debug.Assert(HasResxAdditionalFiles(options));
            Debug.Assert(!resourceFileName.EndsWith(".resx", StringComparison.OrdinalIgnoreCase));

            resourceFileName += ".resx";
            if (resourceMap.TryGetValue(resourceFileName, out var map))
            {
                return map;
            }

            map = CreateResourceMap(options, resourceFileName, cancellationToken);
            return resourceMap.GetOrAdd(resourceFileName, map);
        }

        private static ImmutableDictionary<string, (string value, Location location)> CreateResourceMap(AnalyzerOptions options, string resourceFileName, CancellationToken cancellationToken)
        {
            foreach (var file in options.AdditionalFiles)
            {
                var fileName = Path.GetFileName(file.Path);
                if (string.Equals(resourceFileName, fileName, StringComparison.OrdinalIgnoreCase))
                {
                    return CreateResourceMapForFile(file, cancellationToken);
                }
            }

            return ImmutableDictionary<string, (string value, Location location)>.Empty;

            static ImmutableDictionary<string, (string value, Location location)> CreateResourceMapForFile(AdditionalText file, CancellationToken cancellationToken)
            {
                const string valueTagPrefix = @"<value>";
                const string valueTagSuffix = @"</value>";
                var builder = ImmutableDictionary.CreateBuilder<string, (string value, Location location)>();
<<<<<<< HEAD
                var sourceText = file.GetText(cancellationToken)!;
=======
                var sourceText = file.GetTextOrEmpty(cancellationToken);
>>>>>>> 30969353
                var sourceTextStr = sourceText.ToString();
                var parsedDocument = XDocument.Parse(sourceTextStr, LoadOptions.PreserveWhitespace);
                foreach (var dataElement in parsedDocument.Descendants("data"))
                {
                    if (!(dataElement.Attribute("name")?.Value is { } name) ||
                        !(dataElement.Elements("value").FirstOrDefault() is { } valueElement))
                    {
                        continue;
                    }

                    var dataElementStr = dataElement.ToString();
                    var valueElementStr = valueElement.ToString();

                    var indexOfDataElement = sourceTextStr.IndexOf(dataElementStr, StringComparison.Ordinal);
                    if (indexOfDataElement < 0 ||
                        !valueElementStr.StartsWith(valueTagPrefix, StringComparison.OrdinalIgnoreCase) ||
                        !valueElementStr.EndsWith(valueTagSuffix, StringComparison.OrdinalIgnoreCase))
                    {
                        continue;
                    }

                    var indexOfValue = indexOfDataElement +
                        dataElementStr.IndexOf(valueElementStr, StringComparison.Ordinal) +
                        valueTagPrefix.Length;
                    var valueLength = valueElementStr.Length - (valueTagPrefix.Length + valueTagSuffix.Length);
                    var span = new TextSpan(indexOfValue, valueLength);
                    var linePositionSpan = sourceText.Lines.GetLinePositionSpan(span);
                    var location = Location.Create(file.Path, span, linePositionSpan);

                    var value = valueElementStr.Substring(valueTagPrefix.Length, valueLength);
                    builder[name] = (value, location);
                }

                return builder.ToImmutable();
            }
        }
    }
}<|MERGE_RESOLUTION|>--- conflicted
+++ resolved
@@ -68,11 +68,7 @@
                 const string valueTagPrefix = @"<value>";
                 const string valueTagSuffix = @"</value>";
                 var builder = ImmutableDictionary.CreateBuilder<string, (string value, Location location)>();
-<<<<<<< HEAD
-                var sourceText = file.GetText(cancellationToken)!;
-=======
                 var sourceText = file.GetTextOrEmpty(cancellationToken);
->>>>>>> 30969353
                 var sourceTextStr = sourceText.ToString();
                 var parsedDocument = XDocument.Parse(sourceTextStr, LoadOptions.PreserveWhitespace);
                 foreach (var dataElement in parsedDocument.Descendants("data"))
