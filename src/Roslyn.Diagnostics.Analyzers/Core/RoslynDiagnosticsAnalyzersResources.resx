﻿<?xml version="1.0" encoding="utf-8"?>
<root>
  <!-- 
    Microsoft ResX Schema 
    
    Version 2.0
    
    The primary goals of this format is to allow a simple XML format 
    that is mostly human readable. The generation and parsing of the 
    various data types are done through the TypeConverter classes 
    associated with the data types.
    
    Example:
    
    ... ado.net/XML headers & schema ...
    <resheader name="resmimetype">text/microsoft-resx</resheader>
    <resheader name="version">2.0</resheader>
    <resheader name="reader">System.Resources.ResXResourceReader, System.Windows.Forms, ...</resheader>
    <resheader name="writer">System.Resources.ResXResourceWriter, System.Windows.Forms, ...</resheader>
    <data name="Name1"><value>this is my long string</value><comment>this is a comment</comment></data>
    <data name="Color1" type="System.Drawing.Color, System.Drawing">Blue</data>
    <data name="Bitmap1" mimetype="application/x-microsoft.net.object.binary.base64">
        <value>[base64 mime encoded serialized .NET Framework object]</value>
    </data>
    <data name="Icon1" type="System.Drawing.Icon, System.Drawing" mimetype="application/x-microsoft.net.object.bytearray.base64">
        <value>[base64 mime encoded string representing a byte array form of the .NET Framework object]</value>
        <comment>This is a comment</comment>
    </data>
                
    There are any number of "resheader" rows that contain simple 
    name/value pairs.
    
    Each data row contains a name, and value. The row also contains a 
    type or mimetype. Type corresponds to a .NET class that support 
    text/value conversion through the TypeConverter architecture. 
    Classes that don't support this are serialized and stored with the 
    mimetype set.
    
    The mimetype is used for serialized objects, and tells the 
    ResXResourceReader how to depersist the object. This is currently not 
    extensible. For a given mimetype the value must be set accordingly:
    
    Note - application/x-microsoft.net.object.binary.base64 is the format 
    that the ResXResourceWriter will generate, however the reader can 
    read any of the formats listed below.
    
    mimetype: application/x-microsoft.net.object.binary.base64
    value   : The object must be serialized with 
            : System.Runtime.Serialization.Formatters.Binary.BinaryFormatter
            : and then encoded with base64 encoding.
    
    mimetype: application/x-microsoft.net.object.soap.base64
    value   : The object must be serialized with 
            : System.Runtime.Serialization.Formatters.Soap.SoapFormatter
            : and then encoded with base64 encoding.

    mimetype: application/x-microsoft.net.object.bytearray.base64
    value   : The object must be serialized into a byte array 
            : using a System.ComponentModel.TypeConverter
            : and then encoded with base64 encoding.
    -->
  <xsd:schema id="root" xmlns="" xmlns:xsd="http://www.w3.org/2001/XMLSchema" xmlns:msdata="urn:schemas-microsoft-com:xml-msdata">
    <xsd:import namespace="http://www.w3.org/XML/1998/namespace" />
    <xsd:element name="root" msdata:IsDataSet="true">
      <xsd:complexType>
        <xsd:choice maxOccurs="unbounded">
          <xsd:element name="metadata">
            <xsd:complexType>
              <xsd:sequence>
                <xsd:element name="value" type="xsd:string" minOccurs="0" />
              </xsd:sequence>
              <xsd:attribute name="name" use="required" type="xsd:string" />
              <xsd:attribute name="type" type="xsd:string" />
              <xsd:attribute name="mimetype" type="xsd:string" />
              <xsd:attribute ref="xml:space" />
            </xsd:complexType>
          </xsd:element>
          <xsd:element name="assembly">
            <xsd:complexType>
              <xsd:attribute name="alias" type="xsd:string" />
              <xsd:attribute name="name" type="xsd:string" />
            </xsd:complexType>
          </xsd:element>
          <xsd:element name="data">
            <xsd:complexType>
              <xsd:sequence>
                <xsd:element name="value" type="xsd:string" minOccurs="0" msdata:Ordinal="1" />
                <xsd:element name="comment" type="xsd:string" minOccurs="0" msdata:Ordinal="2" />
              </xsd:sequence>
              <xsd:attribute name="name" type="xsd:string" use="required" msdata:Ordinal="1" />
              <xsd:attribute name="type" type="xsd:string" msdata:Ordinal="3" />
              <xsd:attribute name="mimetype" type="xsd:string" msdata:Ordinal="4" />
              <xsd:attribute ref="xml:space" />
            </xsd:complexType>
          </xsd:element>
          <xsd:element name="resheader">
            <xsd:complexType>
              <xsd:sequence>
                <xsd:element name="value" type="xsd:string" minOccurs="0" msdata:Ordinal="1" />
              </xsd:sequence>
              <xsd:attribute name="name" type="xsd:string" use="required" />
            </xsd:complexType>
          </xsd:element>
        </xsd:choice>
      </xsd:complexType>
    </xsd:element>
  </xsd:schema>
  <resheader name="resmimetype">
    <value>text/microsoft-resx</value>
  </resheader>
  <resheader name="version">
    <value>2.0</value>
  </resheader>
  <resheader name="reader">
    <value>System.Resources.ResXResourceReader, System.Windows.Forms, Version=4.0.0.0, Culture=neutral, PublicKeyToken=b77a5c561934e089</value>
  </resheader>
  <resheader name="writer">
    <value>System.Resources.ResXResourceWriter, System.Windows.Forms, Version=4.0.0.0, Culture=neutral, PublicKeyToken=b77a5c561934e089</value>
  </resheader>
  <data name="UseSpecializedCollectionsEmptyEnumerableTitle" xml:space="preserve">
    <value>Use 'SpecializedCollections.EmptyEnumerable()'</value>
  </data>
  <data name="UseSpecializedCollectionsEmptyEnumerableDescription" xml:space="preserve">
    <value>#N/A</value>
  </data>
  <data name="UseSpecializedCollectionsEmptyEnumerableMessage" xml:space="preserve">
    <value>Use 'SpecializedCollections.EmptyEnumerable()'</value>
  </data>
  <data name="UseSpecializedCollectionsSingletonEnumerableTitle" xml:space="preserve">
    <value>Use 'SpecializedCollections.SingletonEnumerable()'</value>
  </data>
  <data name="UseSpecializedCollectionsSingletonEnumerableDescription" xml:space="preserve">
    <value>#N/A</value>
  </data>
  <data name="UseSpecializedCollectionsSingletonEnumerableMessage" xml:space="preserve">
    <value>Use 'SpecializedCollections.SingletonEnumerable()'</value>
  </data>
  <data name="InvokeTheCorrectPropertyToEnsureCorrectUseSiteDiagnosticsTitle" xml:space="preserve">
    <value>Invoke the correct property to ensure correct use site diagnostics</value>
  </data>
  <data name="InvokeTheCorrectPropertyToEnsureCorrectUseSiteDiagnosticsDescription" xml:space="preserve">
    <value>#N/A</value>
  </data>
  <data name="InvokeTheCorrectPropertyToEnsureCorrectUseSiteDiagnosticsMessage" xml:space="preserve">
    <value>Invoke the correct property to ensure correct use site diagnostics</value>
  </data>
  <data name="DoNotUseGenericCodeActionCreateToCreateCodeActionTitle" xml:space="preserve">
    <value>Do not use generic 'CodeAction.Create' to create 'CodeAction'</value>
  </data>
  <data name="DoNotUseGenericCodeActionCreateToCreateCodeActionDescription" xml:space="preserve">
    <value>#N/A</value>
  </data>
  <data name="DoNotUseGenericCodeActionCreateToCreateCodeActionMessage" xml:space="preserve">
    <value>Do not use generic 'CodeAction.Create' to create 'CodeAction'</value>
  </data>
  <data name="OverrideObjectEqualsObjectWhenImplementingIequatableTitle" xml:space="preserve">
    <value>Override 'Object.Equals(object)' when implementing 'IEquatable'</value>
  </data>
  <data name="OverrideObjectEqualsObjectWhenImplementingIequatableDescription" xml:space="preserve">
    <value>#N/A</value>
  </data>
  <data name="OverrideObjectEqualsObjectWhenImplementingIequatableMessage" xml:space="preserve">
    <value>Override 'Object.Equals(object)' when implementing 'IEquatable'</value>
  </data>
  <data name="SymbolDeclaredEventMustBeGeneratedForSourceSymbolsTitle" xml:space="preserve">
    <value>'SymbolDeclaredEvent' must be generated for source symbols</value>
  </data>
  <data name="SymbolDeclaredEventMustBeGeneratedForSourceSymbolsDescription" xml:space="preserve">
    <value>Compilation event queue is required to generate symbol declared events for all declared source symbols. Hence, every source symbol type or one of its base types must generate a symbol declared event.</value>
  </data>
  <data name="SymbolDeclaredEventMustBeGeneratedForSourceSymbolsMessage" xml:space="preserve">
    <value>'SymbolDeclaredEvent' must be generated for source symbols</value>
  </data>
  <data name="DoNotMixAttributesFromDifferentVersionsOfMEFTitle" xml:space="preserve">
    <value>Do not mix attributes from different versions of MEF</value>
  </data>
  <data name="DoNotMixAttributesFromDifferentVersionsOfMEFDescription" xml:space="preserve">
    <value>Do not mix attributes from different versions of MEF.</value>
  </data>
  <data name="DoNotMixAttributesFromDifferentVersionsOfMEFMessage" xml:space="preserve">
    <value>Attribute '{0}' comes from a different version of MEF than the export attribute on '{1}'</value>
  </data>
  <data name="PartsExportedWithMEFv2MustBeMarkedAsSharedTitle" xml:space="preserve">
    <value>Parts exported with MEFv2 must be marked with 'SharedAttribute'</value>
  </data>
  <data name="PartsExportedWithMEFv2MustBeMarkedAsSharedDescription" xml:space="preserve">
    <value>Part exported with MEFv2 must be marked with the 'SharedAttribute'.</value>
  </data>
  <data name="PartsExportedWithMEFv2MustBeMarkedAsSharedMessage" xml:space="preserve">
    <value>'{0}' is exported with MEFv2 and hence must be marked with 'SharedAttribute'</value>
  </data>
  <data name="ExportedPartsShouldHaveImportingConstructorDescription" xml:space="preserve">
    <value>Exported parts should be marked with 'ImportingConstructorAttribute'.</value>
  </data>
  <data name="ExportedPartsShouldHaveImportingConstructorMessage" xml:space="preserve">
    <value>'{0}' is MEF-exported and should have a single importing constructor of the correct form</value>
  </data>
  <data name="ExportedPartsShouldHaveImportingConstructorTitle" xml:space="preserve">
    <value>Exported parts should be marked with 'ImportingConstructorAttribute'</value>
  </data>
  <data name="ImportingConstructorShouldBeObsoleteDescription" xml:space="preserve">
    <value>Importing constructor should be marked with 'ObsoleteAttribute'.</value>
  </data>
  <data name="ImportingConstructorShouldBeObsoleteMessage" xml:space="preserve">
    <value>Importing constructor should be marked with 'ObsoleteAttribute'</value>
  </data>
  <data name="ImportingConstructorShouldBeObsoleteTitle" xml:space="preserve">
    <value>Importing constructor should be marked with 'ObsoleteAttribute'</value>
  </data>
  <data name="TestExportsShouldNotBeDiscoverableDescription" xml:space="preserve">
    <value>Test exports should not be discoverable.</value>
  </data>
  <data name="TestExportsShouldNotBeDiscoverableMessage" xml:space="preserve">
    <value>'{0}' is exported for test purposes and should be marked with 'PartNotDiscoverableAttribute'</value>
  </data>
  <data name="TestExportsShouldNotBeDiscoverableTitle" xml:space="preserve">
    <value>Test exports should not be discoverable</value>
  </data>
  <data name="ExportedPartsShouldHaveImportingConstructorCodeFix_ImplicitConstructor" xml:space="preserve">
    <value>Explicitly define the importing constructor</value>
  </data>
  <data name="ExportedPartsShouldHaveImportingConstructorCodeFix_MissingAttribute" xml:space="preserve">
    <value>Add 'ImportingConstructor' attribute</value>
  </data>
  <data name="ExportedPartsShouldHaveImportingConstructorCodeFix_NonPublicConstructor" xml:space="preserve">
    <value>Make constructor public</value>
  </data>
  <data name="ImportingConstructorShouldBeObsoleteCodeFix_ErrorSetToFalse" xml:space="preserve">
    <value>Set 'ObsoleteAttribute.Error' to 'true'</value>
  </data>
  <data name="ImportingConstructorShouldBeObsoleteCodeFix_IncorrectDescription" xml:space="preserve">
    <value>Use correct 'ObsoleteAttribute' message.</value>
  </data>
  <data name="ImportingConstructorShouldBeObsoleteCodeFix_MissingAttribute" xml:space="preserve">
    <value>Add 'ObsoleteAttribute'</value>
  </data>
  <data name="ImportingConstructorShouldBeObsoleteCodeFix_MissingDescription" xml:space="preserve">
    <value>Configure 'ObsoleteAttribute' for importing constructor.</value>
  </data>
  <data name="ImportingConstructorShouldBeObsoleteCodeFix_MissingError" xml:space="preserve">
    <value>Set 'ObsoleteAttribute.Error' to 'true'</value>
  </data>
  <data name="TestExportsShouldNotBeDiscoverableCodeFix" xml:space="preserve">
    <value>Apply 'PartNotDiscoverableAttribute'</value>
  </data>
  <data name="FixNumberedComments" xml:space="preserve">
    <value>Fix numbered comments</value>
  </data>
  <data name="PreferNullLiteralDescription" xml:space="preserve">
    <value>Use 'null' instead of 'default' for nullable types.</value>
  </data>
  <data name="PreferNullLiteralMessage" xml:space="preserve">
    <value>Use 'null' instead of 'default' for nullable types</value>
  </data>
  <data name="PreferNullLiteralTitle" xml:space="preserve">
    <value>Prefer null literal</value>
  </data>
  <data name="PreferNullLiteralCodeFix" xml:space="preserve">
    <value>Use 'null' instead of 'default'</value>
  </data>
  <data name="RelaxTestNamingSuppressorJustification" xml:space="preserve">
    <value>Asynchronous test methods do not require the 'Async' suffix</value>
  </data>
  <data name="DefaultableTypeShouldHaveDefaultableFieldsDescription" xml:space="preserve">
    <value>Defaultable types should have defaultable fields.</value>
  </data>
  <data name="DefaultableTypeShouldHaveDefaultableFieldsMessage" xml:space="preserve">
    <value>Defaultable type '{0}' has a non-defaultable field or auto-property '{1}'</value>
  </data>
  <data name="DefaultableTypeShouldHaveDefaultableFieldsTitle" xml:space="preserve">
    <value>Defaultable types should have defaultable fields</value>
  </data>
  <data name="DoNotCopyValueDescription" xml:space="preserve">
    <value>Do not copy value.</value>
  </data>
  <data name="DoNotCopyValueMessage" xml:space="preserve">
    <value>Do not copy value</value>
  </data>
  <data name="DoNotCopyValueTitle" xml:space="preserve">
    <value>Do not copy value</value>
  </data>
  <data name="DoNotCopyValueNoBoxingDescription" xml:space="preserve">
    <value>Do not box non-copyable value types.</value>
  </data>
  <data name="DoNotCopyValueNoBoxingMessage" xml:space="preserve">
    <value>Do not box non-copyable type '{0}'</value>
  </data>
  <data name="DoNotCopyValueUnsupportedUseDescription" xml:space="preserve">
    <value>Unsupported use of non-copyable type.</value>
  </data>
  <data name="DoNotCopyValueUnsupportedUseMessage" xml:space="preserve">
    <value>Unsupported use of non-copyable type '{0}' in '{1}' operation</value>
  </data>
  <data name="DoNotCopyValueNoUnboxingDescription" xml:space="preserve">
    <value>Do not unbox non-copyable value types.</value>
  </data>
  <data name="DoNotCopyValueNoUnboxingMessage" xml:space="preserve">
    <value>Do not unbox non-copyable type '{0}'</value>
  </data>
  <data name="DoNotCopyValueAvoidNullableWrapperDescription" xml:space="preserve">
    <value>Avoid nullable wrapper.</value>
  </data>
  <data name="DoNotCopyValueAvoidNullableWrapperMessage" xml:space="preserve">
    <value>Do not wrap non-copyable type '{0}' in '{1}' operation</value>
  </data>
  <data name="DoNotCallGetTestAccessorDescription" xml:space="preserve">
    <value>'GetTestAccessor()' is a helper method reserved for testing. Production code must not call this member.</value>
  </data>
  <data name="DoNotCallGetTestAccessorMessage" xml:space="preserve">
    <value>Do not call 'GetTestAccessor()' from production code</value>
  </data>
  <data name="DoNotCallGetTestAccessorTitle" xml:space="preserve">
    <value>Do not call 'GetTestAccessor()'</value>
  </data>
  <data name="CreateTestAccessorDescription" xml:space="preserve">
    <value>This is a refactoring which simplifies the process of creating test accessors using the 'TestAccessor' pattern.</value>
  </data>
  <data name="CreateTestAccessorMessage" xml:space="preserve">
    <value>Create test accessor</value>
  </data>
  <data name="CreateTestAccessorTitle" xml:space="preserve">
    <value>Create test accessor</value>
  </data>
  <data name="ExposeMemberForTestingDescription" xml:space="preserve">
    <value>Expose member for testing.</value>
  </data>
  <data name="ExposeMemberForTestingMessage" xml:space="preserve">
    <value>Expose member for testing</value>
  </data>
  <data name="ExposeMemberForTestingTitle" xml:space="preserve">
    <value>Expose member for testing</value>
  </data>
  <data name="AvoidOptSuffixForNullableEnableCodeDescription" xml:space="preserve">
    <value>Avoid the 'Opt' suffix in a nullable-enabled code.</value>
  </data>
  <data name="AvoidOptSuffixForNullableEnableCodeMessage" xml:space="preserve">
    <value>Avoid the 'Opt' suffix in a nullable-enabled code</value>
  </data>
  <data name="AvoidOptSuffixForNullableEnableCodeTitle" xml:space="preserve">
    <value>Avoid the 'Opt' suffix</value>
  </data>
  <data name="BracePlacementMessage" xml:space="preserve">
    <value>Braces must not have blank lines between them</value>
  </data>
  <data name="Remove_blank_lines_between_braces" xml:space="preserve">
    <value>Remove blank lines between braces</value>
  </data>
  <data name="BlankLinesMessage" xml:space="preserve">
    <value>Avoid multiple blank lines</value>
  </data>
  <data name="Remove_extra_blank_lines" xml:space="preserve">
    <value>Remove extra blank lines</value>
  </data>
  <data name="WrapStatementsMessage" xml:space="preserve">
    <value>Statements must be placed on their own line</value>
  </data>
  <data name="Place_statement_on_following_line" xml:space="preserve">
    <value>Place statement on following line</value>
  </data>
  <data name="AvoidOptSuffixForNullableEnableCodeCodeFixTitle" xml:space="preserve">
    <value>Remove the 'Opt' suffix</value>
  </data>
  <data name="NamedTypeFullNameNotNullSuppressorJustification" xml:space="preserve">
    <value>The 'Type.FullName' property is never null when using the syntax 'typeof(T).FullName'</value>
  </data>
  <data name="BlankLinesTitle" xml:space="preserve">
    <value>Avoid multiple blank lines</value>
  </data>
<<<<<<< HEAD
  <data name="DoNotCopyValueNoAssignValueFromReferenceDescription" xml:space="preserve">
    <value>Cannot assign a value from a reference to a non-copyable type.</value>
  </data>
  <data name="DoNotCopyValueNoAssignValueFromReferenceMessage" xml:space="preserve">
    <value>Cannot assign a value from a reference to non-copyable type '{0}'</value>
  </data>
  <data name="DoNotCopyValueNoReturnValueFromReferenceDescription" xml:space="preserve">
    <value>Cannot return a value from a reference to a non-copyable type.</value>
  </data>
  <data name="DoNotCopyValueNoReturnValueFromReferenceMessage" xml:space="preserve">
    <value>Cannot return a value from a reference to non-copyable type '{0}'</value>
=======
  <data name="TemporaryArrayAsRefDescription" xml:space="preserve">
    <value>Instance of TemporaryArray&lt;T&gt;.AsRef() must be a 'using' variable.</value>
    <comment>{Locked="TemporaryArray&lt;T&gt;.AsRef()"}{Locked="using"}</comment>
  </data>
  <data name="TemporaryArrayAsRefMessage" xml:space="preserve">
    <value>Instance of TemporaryArray&lt;T&gt;.AsRef() must be a 'using' variable</value>
    <comment>{Locked="TemporaryArray&lt;T&gt;.AsRef()"}{Locked="using"}</comment>
  </data>
  <data name="TemporaryArrayAsRefTitle" xml:space="preserve">
    <value>Instance of TemporaryArray&lt;T&gt;.AsRef() must be a 'using' variable</value>
    <comment>{Locked="TemporaryArray&lt;T&gt;.AsRef()"}{Locked="using"}</comment>
>>>>>>> af1a3154
  </data>
</root><|MERGE_RESOLUTION|>--- conflicted
+++ resolved
@@ -366,19 +366,6 @@
   <data name="BlankLinesTitle" xml:space="preserve">
     <value>Avoid multiple blank lines</value>
   </data>
-<<<<<<< HEAD
-  <data name="DoNotCopyValueNoAssignValueFromReferenceDescription" xml:space="preserve">
-    <value>Cannot assign a value from a reference to a non-copyable type.</value>
-  </data>
-  <data name="DoNotCopyValueNoAssignValueFromReferenceMessage" xml:space="preserve">
-    <value>Cannot assign a value from a reference to non-copyable type '{0}'</value>
-  </data>
-  <data name="DoNotCopyValueNoReturnValueFromReferenceDescription" xml:space="preserve">
-    <value>Cannot return a value from a reference to a non-copyable type.</value>
-  </data>
-  <data name="DoNotCopyValueNoReturnValueFromReferenceMessage" xml:space="preserve">
-    <value>Cannot return a value from a reference to non-copyable type '{0}'</value>
-=======
   <data name="TemporaryArrayAsRefDescription" xml:space="preserve">
     <value>Instance of TemporaryArray&lt;T&gt;.AsRef() must be a 'using' variable.</value>
     <comment>{Locked="TemporaryArray&lt;T&gt;.AsRef()"}{Locked="using"}</comment>
@@ -390,6 +377,17 @@
   <data name="TemporaryArrayAsRefTitle" xml:space="preserve">
     <value>Instance of TemporaryArray&lt;T&gt;.AsRef() must be a 'using' variable</value>
     <comment>{Locked="TemporaryArray&lt;T&gt;.AsRef()"}{Locked="using"}</comment>
->>>>>>> af1a3154
+  </data>
+  <data name="DoNotCopyValueNoAssignValueFromReferenceDescription" xml:space="preserve">
+    <value>Cannot assign a value from a reference to a non-copyable type.</value>
+  </data>
+  <data name="DoNotCopyValueNoAssignValueFromReferenceMessage" xml:space="preserve">
+    <value>Cannot assign a value from a reference to non-copyable type '{0}'</value>
+  </data>
+  <data name="DoNotCopyValueNoReturnValueFromReferenceDescription" xml:space="preserve">
+    <value>Cannot return a value from a reference to a non-copyable type.</value>
+  </data>
+  <data name="DoNotCopyValueNoReturnValueFromReferenceMessage" xml:space="preserve">
+    <value>Cannot return a value from a reference to non-copyable type '{0}'</value>
   </data>
 </root>