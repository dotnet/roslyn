// This file is automatically generated by `Build.ps1 generate-scripts`.

// Both Swabra and swabra need to be imported
import jetbrains.buildServer.configs.kotlin.*
import jetbrains.buildServer.configs.kotlin.buildFeatures.sshAgent
import jetbrains.buildServer.configs.kotlin.buildFeatures.Swabra
import jetbrains.buildServer.configs.kotlin.buildFeatures.swabra
import jetbrains.buildServer.configs.kotlin.buildSteps.powerShell
import jetbrains.buildServer.configs.kotlin.failureConditions.*
import jetbrains.buildServer.configs.kotlin.triggers.*

version = "2024.03"

project {

<<<<<<< HEAD
   buildType(DebugBuild)
   buildType(ReleaseBuild)
   buildType(PublicBuild)
   buildType(PublicDeployment)
   buildType(VersionBump)
   buildTypesOrder = arrayListOf(DebugBuild,ReleaseBuild,PublicBuild,PublicDeployment,VersionBump)
=======
    buildType(DebugBuild)
    buildType(ReleaseBuild)
    buildType(PublicBuild)
    buildType(PublicDeployment)
    buildType(VersionBump)
    buildType(DownstreamMerge)

    buildTypesOrder = arrayListOf(DebugBuild,ReleaseBuild,PublicBuild,PublicDeployment,VersionBump,DownstreamMerge)

>>>>>>> 34e42c48
}

object DebugBuild : BuildType({

    name = "Build [Debug]"

    artifactRules = "+:artifacts/publish/public/**/*=>artifacts/publish/public\n+:artifacts/packages/Debug/Shipping/**/*=>artifacts/packages/Debug/Shipping\n+:artifacts/testResults/**/*=>artifacts/testResults\n"

    params {
        text("BuildArguments", "", label = "Build Arguments", description = "Arguments to append to the 'Build' build step.", allowEmpty = true)
        text("TimeOut", "300", label = "Time-Out Threshold", description = "Seconds after the duration of the last successful build.", regex = """\d+""", validationMessage = "The timeout has to be an integer number.")
    }
    vcs {
        root(DslContext.settingsRoot)
    }

    steps {
        powerShell {
            name = "Kill background processes before cleanup"
            scriptMode = file {
                path = "Build.ps1"
            }
            noProfile = false
            param("jetbrains_powershell_scriptArguments", "tools kill")
        }
        powerShell {
            name = "Build"
            scriptMode = file {
                path = "Build.ps1"
            }
            noProfile = false
            param("jetbrains_powershell_scriptArguments", "test --configuration Debug --buildNumber %build.number% --buildType %system.teamcity.buildType.id% %BuildArguments%")
        }
    }

    failureConditions {
        failOnMetricChange {
            metric = BuildFailureOnMetric.MetricType.BUILD_DURATION
            units = BuildFailureOnMetric.MetricUnit.DEFAULT_UNIT
            comparison = BuildFailureOnMetric.MetricComparison.MORE
            compareTo = build {
                buildRule = lastSuccessful()
            }
            stopBuildOnFailure = true
            param("metricThreshold", "%TimeOut%")
        }
    }

    requirements {
        equals("env.BuildAgentType", "caravela04cloud")
    }

    features {
        swabra {
            lockingProcesses = Swabra.LockingProcessPolicy.KILL
            verbose = true
        }
    }

    triggers {
        vcs {
            watchChangesInDependencies = true
            branchFilter = "+:<default>"
            // Build will not trigger automatically if the commit message contains comment value.
            triggerRules = "-:comment=<<VERSION_BUMP>>|<<DEPENDENCIES_UPDATED>>:**"
        }
    }

})

object ReleaseBuild : BuildType({

    name = "Build [Release]"

    artifactRules = "+:artifacts/publish/public/**/*=>artifacts/publish/public\n+:artifacts/packages/Release/Shipping/**/*=>artifacts/packages/Release/Shipping\n+:artifacts/testResults/**/*=>artifacts/testResults\n"

    params {
        text("BuildArguments", "", label = "Build Arguments", description = "Arguments to append to the 'Build' build step.", allowEmpty = true)
        text("TimeOut", "300", label = "Time-Out Threshold", description = "Seconds after the duration of the last successful build.", regex = """\d+""", validationMessage = "The timeout has to be an integer number.")
    }
    vcs {
        root(DslContext.settingsRoot)
    }

    steps {
        powerShell {
            name = "Kill background processes before cleanup"
            scriptMode = file {
                path = "Build.ps1"
            }
            noProfile = false
            param("jetbrains_powershell_scriptArguments", "tools kill")
        }
        powerShell {
            name = "Build"
            scriptMode = file {
                path = "Build.ps1"
            }
            noProfile = false
            param("jetbrains_powershell_scriptArguments", "test --configuration Release --buildNumber %build.number% --buildType %system.teamcity.buildType.id% %BuildArguments%")
        }
    }

    failureConditions {
        failOnMetricChange {
            metric = BuildFailureOnMetric.MetricType.BUILD_DURATION
            units = BuildFailureOnMetric.MetricUnit.DEFAULT_UNIT
            comparison = BuildFailureOnMetric.MetricComparison.MORE
            compareTo = build {
                buildRule = lastSuccessful()
            }
            stopBuildOnFailure = true
            param("metricThreshold", "%TimeOut%")
        }
    }

    requirements {
        equals("env.BuildAgentType", "caravela04cloud")
    }

    features {
        swabra {
            lockingProcesses = Swabra.LockingProcessPolicy.KILL
            verbose = true
        }
    }

})

object PublicBuild : BuildType({

    name = "Build [Public]"

    artifactRules = "+:artifacts/publish/public/**/*=>artifacts/publish/public\n+:artifacts/packages/Release/Shipping/**/*=>artifacts/packages/Release/Shipping\n+:artifacts/testResults/**/*=>artifacts/testResults\n"

    params {
        text("UpstreamCheckArguments", "", label = "Check pending upstream changes Arguments", description = "Arguments to append to the 'Check pending upstream changes' build step.", allowEmpty = true)
        text("BuildArguments", "", label = "Build Arguments", description = "Arguments to append to the 'Build' build step.", allowEmpty = true)
        text("TimeOut", "300", label = "Time-Out Threshold", description = "Seconds after the duration of the last successful build.", regex = """\d+""", validationMessage = "The timeout has to be an integer number.")
    }
    vcs {
        root(DslContext.settingsRoot)
    }

    steps {
        powerShell {
            name = "Kill background processes before cleanup"
            scriptMode = file {
                path = "Build.ps1"
            }
            noProfile = false
            param("jetbrains_powershell_scriptArguments", "tools kill")
        }
        powerShell {
            name = "Check pending upstream changes"
            scriptMode = file {
                path = "Build.ps1"
            }
            noProfile = false
            param("jetbrains_powershell_scriptArguments", "tools git check-upstream %UpstreamCheckArguments%")
        }
        powerShell {
            name = "Build"
            scriptMode = file {
                path = "Build.ps1"
            }
            noProfile = false
            param("jetbrains_powershell_scriptArguments", "test --configuration Public --buildNumber %build.number% --buildType %system.teamcity.buildType.id% %BuildArguments%")
        }
    }

    failureConditions {
        failOnMetricChange {
            metric = BuildFailureOnMetric.MetricType.BUILD_DURATION
            units = BuildFailureOnMetric.MetricUnit.DEFAULT_UNIT
            comparison = BuildFailureOnMetric.MetricComparison.MORE
            compareTo = build {
                buildRule = lastSuccessful()
            }
            stopBuildOnFailure = true
            param("metricThreshold", "%TimeOut%")
        }
    }

    requirements {
        equals("env.BuildAgentType", "caravela04cloud")
    }

    features {
        swabra {
            lockingProcesses = Swabra.LockingProcessPolicy.KILL
            verbose = true
        }
        sshAgent {
            // By convention, the SSH key name is always PostSharp.Engineering for all repositories using SSH to connect.
            teamcitySshKey = "PostSharp.Engineering"
        }
    }

})

object PublicDeployment : BuildType({

    name = "Deploy [Public]"

    type = Type.DEPLOYMENT

    params {
        text("PublishArguments", "", label = "Publish Arguments", description = "Arguments to append to the 'Publish' build step.", allowEmpty = true)
        text("TimeOut", "300", label = "Time-Out Threshold", description = "Seconds after the duration of the last successful build.", regex = """\d+""", validationMessage = "The timeout has to be an integer number.")
    }
    vcs {
        root(DslContext.settingsRoot)
    }

    steps {
        powerShell {
            name = "Publish"
            scriptMode = file {
                path = "Build.ps1"
            }
            noProfile = false
            param("jetbrains_powershell_scriptArguments", "publish --configuration Public %PublishArguments%")
        }
    }

    failureConditions {
        failOnMetricChange {
            metric = BuildFailureOnMetric.MetricType.BUILD_DURATION
            units = BuildFailureOnMetric.MetricUnit.DEFAULT_UNIT
            comparison = BuildFailureOnMetric.MetricComparison.MORE
            compareTo = build {
                buildRule = lastSuccessful()
            }
            stopBuildOnFailure = true
            param("metricThreshold", "%TimeOut%")
        }
    }

    requirements {
        equals("env.BuildAgentType", "caravela04cloud")
    }

    features {
        swabra {
            lockingProcesses = Swabra.LockingProcessPolicy.KILL
            verbose = true
        }
        sshAgent {
            // By convention, the SSH key name is always PostSharp.Engineering for all repositories using SSH to connect.
            teamcitySshKey = "PostSharp.Engineering"
        }
    }

    dependencies {
        dependency(PublicBuild) {
            snapshot {
                     onDependencyFailure = FailureAction.FAIL_TO_START
            }

            artifacts {
                cleanDestination = true
                artifactRules = "+:artifacts/publish/public/**/*=>artifacts/publish/public\n+:artifacts/packages/Release/Shipping/**/*=>artifacts/packages/Release/Shipping\n+:artifacts/testResults/**/*=>artifacts/testResults"
            }
        }

     }

})

object VersionBump : BuildType({

    name = "Version Bump"

    params {
        text("BumpArguments", "", label = "Bump Arguments", description = "Arguments to append to the 'Bump' build step.", allowEmpty = true)
        text("TimeOut", "300", label = "Time-Out Threshold", description = "Seconds after the duration of the last successful build.", regex = """\d+""", validationMessage = "The timeout has to be an integer number.")
    }
    vcs {
        root(DslContext.settingsRoot)
    }

    steps {
        powerShell {
            name = "Bump"
            scriptMode = file {
                path = "Build.ps1"
            }
            noProfile = false
            param("jetbrains_powershell_scriptArguments", "bump %BumpArguments%")
        }
    }

    failureConditions {
        failOnMetricChange {
            metric = BuildFailureOnMetric.MetricType.BUILD_DURATION
            units = BuildFailureOnMetric.MetricUnit.DEFAULT_UNIT
            comparison = BuildFailureOnMetric.MetricComparison.MORE
            compareTo = build {
                buildRule = lastSuccessful()
            }
            stopBuildOnFailure = true
            param("metricThreshold", "%TimeOut%")
        }
    }

    requirements {
        equals("env.BuildAgentType", "caravela04cloud")
    }

    features {
        swabra {
            lockingProcesses = Swabra.LockingProcessPolicy.KILL
            verbose = true
        }
        sshAgent {
            // By convention, the SSH key name is always PostSharp.Engineering for all repositories using SSH to connect.
            teamcitySshKey = "PostSharp.Engineering"
        }
    }

})
<|MERGE_RESOLUTION|>--- conflicted
+++ resolved
@@ -13,24 +13,14 @@
 
 project {
 
-<<<<<<< HEAD
-   buildType(DebugBuild)
-   buildType(ReleaseBuild)
-   buildType(PublicBuild)
-   buildType(PublicDeployment)
-   buildType(VersionBump)
-   buildTypesOrder = arrayListOf(DebugBuild,ReleaseBuild,PublicBuild,PublicDeployment,VersionBump)
-=======
     buildType(DebugBuild)
     buildType(ReleaseBuild)
     buildType(PublicBuild)
     buildType(PublicDeployment)
     buildType(VersionBump)
-    buildType(DownstreamMerge)
-
-    buildTypesOrder = arrayListOf(DebugBuild,ReleaseBuild,PublicBuild,PublicDeployment,VersionBump,DownstreamMerge)
-
->>>>>>> 34e42c48
+
+    buildTypesOrder = arrayListOf(DebugBuild,ReleaseBuild,PublicBuild,PublicDeployment,VersionBump)
+
 }
 
 object DebugBuild : BuildType({
