// This file is automatically generated by `Build.ps1 generate-scripts`.

// Both Swabra and swabra need to be imported
import jetbrains.buildServer.configs.kotlin.*
import jetbrains.buildServer.configs.kotlin.buildFeatures.sshAgent
import jetbrains.buildServer.configs.kotlin.buildFeatures.Swabra
import jetbrains.buildServer.configs.kotlin.buildFeatures.swabra
import jetbrains.buildServer.configs.kotlin.buildSteps.powerShell
import jetbrains.buildServer.configs.kotlin.failureConditions.*
import jetbrains.buildServer.configs.kotlin.triggers.*

version = "2024.03"

project {

    buildType(DebugBuild)
    buildType(ReleaseBuild)
    buildType(PublicBuild)
    buildType(PublicDeployment)
    buildType(DownstreamMerge)

    buildTypesOrder = arrayListOf(DebugBuild,ReleaseBuild,PublicBuild,PublicDeployment,DownstreamMerge)

}

object DebugBuild : BuildType({

    name = "Build [Debug]"

    artifactRules = "+:artifacts/publish/public/**/*=>artifacts/publish/public\n+:artifacts/packages/Debug/Shipping/**/*=>artifacts/packages/Debug/Shipping\n+:artifacts/testResults/**/*=>artifacts/testResults\n+:artifacts/logs/**/*=>logs\n"

    params {
        text("BuildArguments", "", label = "Build Arguments", description = "Arguments to append to the 'Build' build step.", allowEmpty = true)
<<<<<<< HEAD
        text("DefaultBranch", "develop/2025.1", label = "Default Branch", description = "The default branch of this build configuration.")
        text("TimeOut", "300", label = "Time-Out Threshold", description = "Seconds after the duration of the last successful build.", regex = """\d+""", validationMessage = "The timeout has to be an integer number.")
=======
        text("DefaultBranch", "develop/2025.0", label = "Default Branch", description = "The default branch of this build configuration.")
        text("TimeOut", "60", label = "Time-Out", description = "Timeout, in minutes.", regex = """\d+""", validationMessage = "The timeout has to be an integer number.")
>>>>>>> 43d3aa5a
    }

    vcs {
        root(AbsoluteId("Metalama_Metalama20251_MetalamaCompiler"))
    }

    steps {
        powerShell {
            name = "Prepare Docker image metalamacompiler-2025.0"
            id = "PrepareImage"
            scriptMode = file {
                path = "DockerBuild.ps1"
            }
            noProfile = false
            scriptArgs = "-BuildImage -ImageName metalamacompiler-2025.0"
        }
        powerShell {
            name = "Build"
            id = "Build"
            scriptMode = file {
                path = "DockerBuild.ps1"
            }
            noProfile = false
            scriptArgs = "-ImageName metalamacompiler-2025.0 -NoBuildImage test --configuration Debug --buildNumber %build.number% --buildType %system.teamcity.buildType.id% %BuildArguments%"
        }
    }
    failureConditions {
         executionTimeoutMin = 60
    }

    requirements {
        equals("env.BuildAgentType", "docker-win-x64-md")
    }

    features {
        swabra {
            lockingProcesses = Swabra.LockingProcessPolicy.KILL
            verbose = true
        }
    }

    triggers {
        vcs {
            watchChangesInDependencies = true
            branchFilter = "+:develop/2025.1"
            // Build will not trigger automatically if the commit message contains comment value.
            triggerRules = "-:comment=<<VERSION_BUMP>>|<<DEPENDENCIES_UPDATED>>:**"
        }
    }

})

object ReleaseBuild : BuildType({

    name = "Build [Release]"

    artifactRules = "+:artifacts/publish/public/**/*=>artifacts/publish/public\n+:artifacts/packages/Release/Shipping/**/*=>artifacts/packages/Release/Shipping\n+:artifacts/testResults/**/*=>artifacts/testResults\n+:artifacts/logs/**/*=>logs\n"

    params {
        text("BuildArguments", "", label = "Build Arguments", description = "Arguments to append to the 'Build' build step.", allowEmpty = true)
<<<<<<< HEAD
        text("DefaultBranch", "develop/2025.1", label = "Default Branch", description = "The default branch of this build configuration.")
        text("TimeOut", "300", label = "Time-Out Threshold", description = "Seconds after the duration of the last successful build.", regex = """\d+""", validationMessage = "The timeout has to be an integer number.")
=======
        text("DefaultBranch", "develop/2025.0", label = "Default Branch", description = "The default branch of this build configuration.")
        text("TimeOut", "60", label = "Time-Out", description = "Timeout, in minutes.", regex = """\d+""", validationMessage = "The timeout has to be an integer number.")
>>>>>>> 43d3aa5a
    }

    vcs {
        root(AbsoluteId("Metalama_Metalama20251_MetalamaCompiler"))
    }

    steps {
        powerShell {
            name = "Prepare Docker image metalamacompiler-2025.0"
            id = "PrepareImage"
            scriptMode = file {
                path = "DockerBuild.ps1"
            }
            noProfile = false
            scriptArgs = "-BuildImage -ImageName metalamacompiler-2025.0"
        }
        powerShell {
            name = "Build"
            id = "Build"
            scriptMode = file {
                path = "DockerBuild.ps1"
            }
            noProfile = false
            scriptArgs = "-ImageName metalamacompiler-2025.0 -NoBuildImage test --configuration Release --buildNumber %build.number% --buildType %system.teamcity.buildType.id% %BuildArguments%"
        }
    }
    failureConditions {
         executionTimeoutMin = 60
    }

    requirements {
        equals("env.BuildAgentType", "docker-win-x64-md")
    }

    features {
        swabra {
            lockingProcesses = Swabra.LockingProcessPolicy.KILL
            verbose = true
        }
    }

})

object PublicBuild : BuildType({

    name = "Build [Public]"

    artifactRules = "+:artifacts/publish/public/**/*=>artifacts/publish/public\n+:artifacts/packages/Release/Shipping/**/*=>artifacts/packages/Release/Shipping\n+:artifacts/testResults/**/*=>artifacts/testResults\n+:artifacts/logs/**/*=>logs\n"

    params {
        text("BuildArguments", "", label = "Build Arguments", description = "Arguments to append to the 'Build' build step.", allowEmpty = true)
<<<<<<< HEAD
        text("DefaultBranch", "develop/2025.1", label = "Default Branch", description = "The default branch of this build configuration.")
        text("TimeOut", "300", label = "Time-Out Threshold", description = "Seconds after the duration of the last successful build.", regex = """\d+""", validationMessage = "The timeout has to be an integer number.")
=======
        text("DefaultBranch", "develop/2025.0", label = "Default Branch", description = "The default branch of this build configuration.")
        text("TimeOut", "60", label = "Time-Out", description = "Timeout, in minutes.", regex = """\d+""", validationMessage = "The timeout has to be an integer number.")
>>>>>>> 43d3aa5a
    }

    vcs {
        root(AbsoluteId("Metalama_Metalama20251_MetalamaCompiler"))
    }

    steps {
        powerShell {
            name = "Prepare Docker image metalamacompiler-2025.0"
            id = "PrepareImage"
            scriptMode = file {
                path = "DockerBuild.ps1"
            }
            noProfile = false
            scriptArgs = "-BuildImage -ImageName metalamacompiler-2025.0"
        }
        powerShell {
            name = "Build"
            id = "Build"
            scriptMode = file {
                path = "DockerBuild.ps1"
            }
            noProfile = false
            scriptArgs = "-ImageName metalamacompiler-2025.0 -NoBuildImage test --configuration Public --buildNumber %build.number% --buildType %system.teamcity.buildType.id% %BuildArguments%"
        }
    }
    failureConditions {
         executionTimeoutMin = 60
    }

    requirements {
        equals("env.BuildAgentType", "docker-win-x64-md")
    }

    features {
        swabra {
            lockingProcesses = Swabra.LockingProcessPolicy.KILL
            verbose = true
        }
    }

})

object PublicDeployment : BuildType({

    name = "Deploy [Public]"

    type = Type.DEPLOYMENT

    params {
        text("PublishArguments", "", label = "Publish Arguments", description = "Arguments to append to the 'Publish' build step.", allowEmpty = true)
<<<<<<< HEAD
        text("DefaultBranch", "release/2025.1", label = "Default Branch", description = "The default branch of this build configuration.")
        text("TimeOut", "300", label = "Time-Out Threshold", description = "Seconds after the duration of the last successful build.", regex = """\d+""", validationMessage = "The timeout has to be an integer number.")
=======
        text("DefaultBranch", "release/2025.0", label = "Default Branch", description = "The default branch of this build configuration.")
        text("TimeOut", "30", label = "Time-Out", description = "Timeout, in minutes.", regex = """\d+""", validationMessage = "The timeout has to be an integer number.")
>>>>>>> 43d3aa5a
    }

    vcs {
        root(AbsoluteId("Metalama_Metalama20251_MetalamaCompiler"))
    }

    steps {
        powerShell {
            name = "Prepare Docker image metalamacompiler-2025.0"
            id = "PrepareImage"
            scriptMode = file {
                path = "DockerBuild.ps1"
            }
            noProfile = false
            scriptArgs = "-BuildImage -ImageName metalamacompiler-2025.0"
        }
        powerShell {
            name = "Publish"
            id = "Publish"
            scriptMode = file {
                path = "DockerBuild.ps1"
            }
            noProfile = false
            scriptArgs = "-ImageName metalamacompiler-2025.0 -NoBuildImage publish --configuration Public %PublishArguments%"
        }
    }
    failureConditions {
         executionTimeoutMin = 30
    }

    requirements {
        equals("env.BuildAgentType", "docker-win-x64-md")
    }

    features {
        swabra {
            lockingProcesses = Swabra.LockingProcessPolicy.KILL
            verbose = true
        }
    }

    dependencies {
        dependency(PublicBuild) {
            snapshot {
                     onDependencyFailure = FailureAction.FAIL_TO_START
            }

            artifacts {
                cleanDestination = true
                artifactRules = "+:artifacts/publish/public/**/*=>artifacts/publish/public\n+:artifacts/packages/Release/Shipping/**/*=>artifacts/packages/Release/Shipping"
            }
        }
     }

})

object DownstreamMerge : BuildType({

    name = "Downstream Merge"

    params {
        text("DownstreamMergeArguments", "", label = "Merge downstream Arguments", description = "Arguments to append to the 'Merge downstream' build step.", allowEmpty = true)
        text("DefaultBranch", "develop/2025.1", label = "Default Branch", description = "The default branch of this build configuration.")
        text("TimeOut", "300", label = "Time-Out Threshold", description = "Seconds after the duration of the last successful build.", regex = """\d+""", validationMessage = "The timeout has to be an integer number.")
    }

    vcs {
        root(AbsoluteId("Metalama_Metalama20251_MetalamaCompiler"))
    }

    steps {
        powerShell {
            name = "Merge downstream"
            id = "DownstreamMerge"
            scriptMode = file {
                path = "Build.ps1"
            }
            noProfile = false
            scriptArgs = "tools git merge-downstream %DownstreamMergeArguments%"
        }
    }

    failureConditions {
        failOnMetricChange {
            metric = BuildFailureOnMetric.MetricType.BUILD_DURATION
            units = BuildFailureOnMetric.MetricUnit.DEFAULT_UNIT
            comparison = BuildFailureOnMetric.MetricComparison.MORE
            compareTo = build {
                buildRule = lastSuccessful()
            }
            stopBuildOnFailure = true
            param("metricThreshold", "%TimeOut%")
        }
    }

    requirements {
        equals("env.BuildAgentType", "caravela04cloud")
    }

    features {
        swabra {
            lockingProcesses = Swabra.LockingProcessPolicy.KILL
            verbose = true
        }
        sshAgent {
            // By convention, the SSH key name is always PostSharp.Engineering for all repositories using SSH to connect.
            teamcitySshKey = "PostSharp.Engineering"
        }
    }

    triggers {
        vcs {
            watchChangesInDependencies = true
            branchFilter = "+:develop/2025.1"
            // Build will not trigger automatically if the commit message contains comment value.
            triggerRules = "-:comment=<<VERSION_BUMP>>|<<DEPENDENCIES_UPDATED>>:**"
        }
    }

    dependencies {
        dependency(DebugBuild) {
            snapshot {
                     onDependencyFailure = FailureAction.FAIL_TO_START
            }
        }
     }

})
<|MERGE_RESOLUTION|>--- conflicted
+++ resolved
@@ -31,28 +31,23 @@
 
     params {
         text("BuildArguments", "", label = "Build Arguments", description = "Arguments to append to the 'Build' build step.", allowEmpty = true)
-<<<<<<< HEAD
         text("DefaultBranch", "develop/2025.1", label = "Default Branch", description = "The default branch of this build configuration.")
-        text("TimeOut", "300", label = "Time-Out Threshold", description = "Seconds after the duration of the last successful build.", regex = """\d+""", validationMessage = "The timeout has to be an integer number.")
-=======
-        text("DefaultBranch", "develop/2025.0", label = "Default Branch", description = "The default branch of this build configuration.")
         text("TimeOut", "60", label = "Time-Out", description = "Timeout, in minutes.", regex = """\d+""", validationMessage = "The timeout has to be an integer number.")
->>>>>>> 43d3aa5a
-    }
-
-    vcs {
-        root(AbsoluteId("Metalama_Metalama20251_MetalamaCompiler"))
-    }
-
-    steps {
-        powerShell {
-            name = "Prepare Docker image metalamacompiler-2025.0"
-            id = "PrepareImage"
-            scriptMode = file {
-                path = "DockerBuild.ps1"
-            }
-            noProfile = false
-            scriptArgs = "-BuildImage -ImageName metalamacompiler-2025.0"
+    }
+
+    vcs {
+        root(AbsoluteId("Metalama_Metalama20251_MetalamaCompiler"))
+    }
+
+    steps {
+        powerShell {
+            name = "Prepare Docker image metalamacompiler-2025.1"
+            id = "PrepareImage"
+            scriptMode = file {
+                path = "DockerBuild.ps1"
+            }
+            noProfile = false
+            scriptArgs = "-BuildImage -ImageName metalamacompiler-2025.1"
         }
         powerShell {
             name = "Build"
@@ -61,7 +56,7 @@
                 path = "DockerBuild.ps1"
             }
             noProfile = false
-            scriptArgs = "-ImageName metalamacompiler-2025.0 -NoBuildImage test --configuration Debug --buildNumber %build.number% --buildType %system.teamcity.buildType.id% %BuildArguments%"
+            scriptArgs = "-ImageName metalamacompiler-2025.1 -NoBuildImage test --configuration Debug --buildNumber %build.number% --buildType %system.teamcity.buildType.id% %BuildArguments%"
         }
     }
     failureConditions {
@@ -98,28 +93,23 @@
 
     params {
         text("BuildArguments", "", label = "Build Arguments", description = "Arguments to append to the 'Build' build step.", allowEmpty = true)
-<<<<<<< HEAD
         text("DefaultBranch", "develop/2025.1", label = "Default Branch", description = "The default branch of this build configuration.")
-        text("TimeOut", "300", label = "Time-Out Threshold", description = "Seconds after the duration of the last successful build.", regex = """\d+""", validationMessage = "The timeout has to be an integer number.")
-=======
-        text("DefaultBranch", "develop/2025.0", label = "Default Branch", description = "The default branch of this build configuration.")
         text("TimeOut", "60", label = "Time-Out", description = "Timeout, in minutes.", regex = """\d+""", validationMessage = "The timeout has to be an integer number.")
->>>>>>> 43d3aa5a
-    }
-
-    vcs {
-        root(AbsoluteId("Metalama_Metalama20251_MetalamaCompiler"))
-    }
-
-    steps {
-        powerShell {
-            name = "Prepare Docker image metalamacompiler-2025.0"
-            id = "PrepareImage"
-            scriptMode = file {
-                path = "DockerBuild.ps1"
-            }
-            noProfile = false
-            scriptArgs = "-BuildImage -ImageName metalamacompiler-2025.0"
+    }
+
+    vcs {
+        root(AbsoluteId("Metalama_Metalama20251_MetalamaCompiler"))
+    }
+
+    steps {
+        powerShell {
+            name = "Prepare Docker image metalamacompiler-2025.1"
+            id = "PrepareImage"
+            scriptMode = file {
+                path = "DockerBuild.ps1"
+            }
+            noProfile = false
+            scriptArgs = "-BuildImage -ImageName metalamacompiler-2025.1"
         }
         powerShell {
             name = "Build"
@@ -128,7 +118,7 @@
                 path = "DockerBuild.ps1"
             }
             noProfile = false
-            scriptArgs = "-ImageName metalamacompiler-2025.0 -NoBuildImage test --configuration Release --buildNumber %build.number% --buildType %system.teamcity.buildType.id% %BuildArguments%"
+            scriptArgs = "-ImageName metalamacompiler-2025.1 -NoBuildImage test --configuration Release --buildNumber %build.number% --buildType %system.teamcity.buildType.id% %BuildArguments%"
         }
     }
     failureConditions {
@@ -156,28 +146,23 @@
 
     params {
         text("BuildArguments", "", label = "Build Arguments", description = "Arguments to append to the 'Build' build step.", allowEmpty = true)
-<<<<<<< HEAD
         text("DefaultBranch", "develop/2025.1", label = "Default Branch", description = "The default branch of this build configuration.")
-        text("TimeOut", "300", label = "Time-Out Threshold", description = "Seconds after the duration of the last successful build.", regex = """\d+""", validationMessage = "The timeout has to be an integer number.")
-=======
-        text("DefaultBranch", "develop/2025.0", label = "Default Branch", description = "The default branch of this build configuration.")
         text("TimeOut", "60", label = "Time-Out", description = "Timeout, in minutes.", regex = """\d+""", validationMessage = "The timeout has to be an integer number.")
->>>>>>> 43d3aa5a
-    }
-
-    vcs {
-        root(AbsoluteId("Metalama_Metalama20251_MetalamaCompiler"))
-    }
-
-    steps {
-        powerShell {
-            name = "Prepare Docker image metalamacompiler-2025.0"
-            id = "PrepareImage"
-            scriptMode = file {
-                path = "DockerBuild.ps1"
-            }
-            noProfile = false
-            scriptArgs = "-BuildImage -ImageName metalamacompiler-2025.0"
+    }
+
+    vcs {
+        root(AbsoluteId("Metalama_Metalama20251_MetalamaCompiler"))
+    }
+
+    steps {
+        powerShell {
+            name = "Prepare Docker image metalamacompiler-2025.1"
+            id = "PrepareImage"
+            scriptMode = file {
+                path = "DockerBuild.ps1"
+            }
+            noProfile = false
+            scriptArgs = "-BuildImage -ImageName metalamacompiler-2025.1"
         }
         powerShell {
             name = "Build"
@@ -186,7 +171,7 @@
                 path = "DockerBuild.ps1"
             }
             noProfile = false
-            scriptArgs = "-ImageName metalamacompiler-2025.0 -NoBuildImage test --configuration Public --buildNumber %build.number% --buildType %system.teamcity.buildType.id% %BuildArguments%"
+            scriptArgs = "-ImageName metalamacompiler-2025.1 -NoBuildImage test --configuration Public --buildNumber %build.number% --buildType %system.teamcity.buildType.id% %BuildArguments%"
         }
     }
     failureConditions {
@@ -214,28 +199,23 @@
 
     params {
         text("PublishArguments", "", label = "Publish Arguments", description = "Arguments to append to the 'Publish' build step.", allowEmpty = true)
-<<<<<<< HEAD
         text("DefaultBranch", "release/2025.1", label = "Default Branch", description = "The default branch of this build configuration.")
-        text("TimeOut", "300", label = "Time-Out Threshold", description = "Seconds after the duration of the last successful build.", regex = """\d+""", validationMessage = "The timeout has to be an integer number.")
-=======
-        text("DefaultBranch", "release/2025.0", label = "Default Branch", description = "The default branch of this build configuration.")
         text("TimeOut", "30", label = "Time-Out", description = "Timeout, in minutes.", regex = """\d+""", validationMessage = "The timeout has to be an integer number.")
->>>>>>> 43d3aa5a
-    }
-
-    vcs {
-        root(AbsoluteId("Metalama_Metalama20251_MetalamaCompiler"))
-    }
-
-    steps {
-        powerShell {
-            name = "Prepare Docker image metalamacompiler-2025.0"
-            id = "PrepareImage"
-            scriptMode = file {
-                path = "DockerBuild.ps1"
-            }
-            noProfile = false
-            scriptArgs = "-BuildImage -ImageName metalamacompiler-2025.0"
+    }
+
+    vcs {
+        root(AbsoluteId("Metalama_Metalama20251_MetalamaCompiler"))
+    }
+
+    steps {
+        powerShell {
+            name = "Prepare Docker image metalamacompiler-2025.1"
+            id = "PrepareImage"
+            scriptMode = file {
+                path = "DockerBuild.ps1"
+            }
+            noProfile = false
+            scriptArgs = "-BuildImage -ImageName metalamacompiler-2025.1"
         }
         powerShell {
             name = "Publish"
@@ -244,7 +224,7 @@
                 path = "DockerBuild.ps1"
             }
             noProfile = false
-            scriptArgs = "-ImageName metalamacompiler-2025.0 -NoBuildImage publish --configuration Public %PublishArguments%"
+            scriptArgs = "-ImageName metalamacompiler-2025.1 -NoBuildImage publish --configuration Public %PublishArguments%"
         }
     }
     failureConditions {
@@ -284,50 +264,45 @@
     params {
         text("DownstreamMergeArguments", "", label = "Merge downstream Arguments", description = "Arguments to append to the 'Merge downstream' build step.", allowEmpty = true)
         text("DefaultBranch", "develop/2025.1", label = "Default Branch", description = "The default branch of this build configuration.")
-        text("TimeOut", "300", label = "Time-Out Threshold", description = "Seconds after the duration of the last successful build.", regex = """\d+""", validationMessage = "The timeout has to be an integer number.")
-    }
-
-    vcs {
-        root(AbsoluteId("Metalama_Metalama20251_MetalamaCompiler"))
-    }
-
-    steps {
+        text("TimeOut", "15", label = "Time-Out", description = "Timeout, in minutes.", regex = """\d+""", validationMessage = "The timeout has to be an integer number.")
+    }
+
+    vcs {
+        root(AbsoluteId("Metalama_Metalama20251_MetalamaCompiler"))
+    }
+
+    steps {
+        powerShell {
+            name = "Prepare Docker image metalamacompiler-2025.1"
+            id = "PrepareImage"
+            scriptMode = file {
+                path = "DockerBuild.ps1"
+            }
+            noProfile = false
+            scriptArgs = "-BuildImage -ImageName metalamacompiler-2025.1"
+        }
         powerShell {
             name = "Merge downstream"
             id = "DownstreamMerge"
             scriptMode = file {
-                path = "Build.ps1"
-            }
-            noProfile = false
-            scriptArgs = "tools git merge-downstream %DownstreamMergeArguments%"
-        }
-    }
-
-    failureConditions {
-        failOnMetricChange {
-            metric = BuildFailureOnMetric.MetricType.BUILD_DURATION
-            units = BuildFailureOnMetric.MetricUnit.DEFAULT_UNIT
-            comparison = BuildFailureOnMetric.MetricComparison.MORE
-            compareTo = build {
-                buildRule = lastSuccessful()
-            }
-            stopBuildOnFailure = true
-            param("metricThreshold", "%TimeOut%")
-        }
-    }
-
-    requirements {
-        equals("env.BuildAgentType", "caravela04cloud")
-    }
-
-    features {
-        swabra {
-            lockingProcesses = Swabra.LockingProcessPolicy.KILL
-            verbose = true
-        }
-        sshAgent {
-            // By convention, the SSH key name is always PostSharp.Engineering for all repositories using SSH to connect.
-            teamcitySshKey = "PostSharp.Engineering"
+                path = "DockerBuild.ps1"
+            }
+            noProfile = false
+            scriptArgs = "-ImageName metalamacompiler-2025.1 -NoBuildImage tools git merge-downstream %DownstreamMergeArguments%"
+        }
+    }
+    failureConditions {
+         executionTimeoutMin = 15
+    }
+
+    requirements {
+        equals("env.BuildAgentType", "docker-win-x64-md")
+    }
+
+    features {
+        swabra {
+            lockingProcesses = Swabra.LockingProcessPolicy.KILL
+            verbose = true
         }
     }
 
