--- conflicted
+++ resolved
@@ -210,10 +210,26 @@
   <ItemGroup Condition="'$(IsPackable)' == 'true' and '$(IsShipping)' == 'true'">
     <None Include="$(ThirdPartyNoticesFilePath)" PackagePath="THIRD-PARTY-NOTICES.txt" Visible="false" Pack="true"/>
   </ItemGroup>
-  <ItemGroup>    
+  <ItemGroup>
     <None Include="$(PackageLicenseFullPath)" PackagePath="LICENSE.md" Visible="false" Pack="true"/>
   </ItemGroup>
   <!-- </Metalama> -->
+
+  <!--
+    Append common text to package specific PackageDescription.
+  -->
+  <Target Name="_AppendCommonPackageDescription" 
+          BeforeTargets="InitializeStandardNuspecProperties;GenerateNuspec" 
+          DependsOnTargets="InitializeSourceControlInformation"
+          Condition="'$(IsPackable)' == 'true' AND '$(SourceControlInformationFeatureSupported)' == 'true'">
+    <PropertyGroup>
+      <PackageDescription>
+      $(PackageDescription)
+      More details at https://aka.ms/roslyn-packages
+      This package was built from the source at $(PrivateRepositoryUrl)/commit/$(SourceRevisionId).
+      </PackageDescription>
+    </PropertyGroup>
+  </Target>
 
   <!-- Make sure additional files show up in Solution Explorer -->
   <ItemGroup>
@@ -357,13 +373,12 @@
       <Reference Remove="@(Reference)" Condition=" '%(FileName)' == 'Microsoft.VisualBasic' or '%(FileName)' == 'Microsoft.VisualBasic.Core' " />
     </ItemGroup>
   </Target>
-<<<<<<< HEAD
+
   <!-- Override Arcade. -->
   <PropertyGroup>
     <Copyright>$(CopyrightPostSharp)</Copyright>
   </PropertyGroup>
 
-=======
 
   <!-- Workaround for https://github.com/dotnet/msbuild/issues/7161 -->
   <Target Name="WorkaroundDotnetMsbuild7161"
@@ -373,5 +388,4 @@
            AlwaysCreate="true"
            Condition="'@(ReferencesCopiedInThisBuild)' != ''"/>
   </Target>
->>>>>>> a430206b
 </Project>