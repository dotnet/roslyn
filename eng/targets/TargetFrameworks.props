<?xml version="1.0" encoding="utf-8"?>
<Project>

  <!--
    This props file manages the target framework properties for Roslyn. The strategy for these properties
    is covered in "docs/contributing/target-framework-strategy.md". Please see that for documentation
    on what these values mean.

    Requirements:
      - NetVSShared must include both NetVS and NetVSCode
      - NetRoslynSourceBuild must include NetRoslyn
      - NetRoslynAll must include all .NET Core TFMS in any property below
  -->
  <PropertyGroup>
    <NetRoslyn>net9.0</NetRoslyn>
    <NetRoslynAll>net8.0;net9.0</NetRoslynAll>
    <NetVS>net8.0</NetVS>
    <NetVSCode>net9.0</NetVSCode>
    <NetVSShared>net8.0</NetVSShared>
<<<<<<< HEAD
    <NetRoslynBuildHostNetCoreVersion>net6.0</NetRoslynBuildHostNetCoreVersion>
=======
    <NetRoslynBuildHostNetCoreVersion>net8.0</NetRoslynBuildHostNetCoreVersion>
>>>>>>> 93eb9f21
    <NetRoslynNext>net10.0</NetRoslynNext>
  </PropertyGroup>

  <!--
    There are effectively three modes that are needed for our source build TFMs and this is where
    we calculate them
  -->
  <Choose>
    <!--
      1. CI source build leg: this needs to build the current and previous source build TFM. Both are
         necessary as the output of this leg is used in other CI source build legs. Those could be
         targeting NetCurrent or NetPrevious hence we must produce both.

        However the toolset package we produce must target NetPrevious. This package gets used as the
        bootstrap toolset in other repos doing (1). Those can be using a NetPrevious runtime hence
        the toolset must support that.
    -->
    <When Condition="'$(DotNetBuildSourceOnly)' == 'true' AND '$(DotNetBuildFromVMR)' != 'true'">
      <PropertyGroup>
        <!-- TODO until we figure out what is up with NetPrevious -->
        <NetPrevious>$(NetMinimum)</NetPrevious>
        <NetRoslyn>$(NetPrevious)</NetRoslyn>
        <NetRoslynSourceBuild>$(NetCurrent);$(NetPrevious)</NetRoslynSourceBuild>
        <NetRoslynAll>$(NetCurrent);$(NetPrevious)</NetRoslynAll>
        <NetRoslynBuildHostNetCoreVersion>$(NetPrevious)</NetRoslynBuildHostNetCoreVersion>
        <NetRoslynNext>$(NetPrevious)</NetRoslynNext>
      </PropertyGroup>
    </When>

    <!--
      2. Source build the product: this is the all up build of the product which needs only NetCurrent
    -->
    <When Condition="'$(DotNetBuildSourceOnly)' == 'true' AND '$(DotNetBuildFromVMR)' == 'true'">
      <PropertyGroup>
        <NetRoslyn>$(NetCurrent)</NetRoslyn>
        <NetRoslynSourceBuild>$(NetCurrent)</NetRoslynSourceBuild>
        <NetRoslynAll>$(NetCurrent)</NetRoslynAll>
        <NetRoslynBuildHostNetCoreVersion>$(NetCurrent)</NetRoslynBuildHostNetCoreVersion>
        <NetRoslynNext>$(NetCurrent)</NetRoslynNext>
      </PropertyGroup>
    </When>

    <!--
      3. Everything else including normal CI, developer machines and official builds. This brings in enough
         TFM that source build will go smoothly but doesn't bring in all source build TFMs to avoid adding
         too many extra compiles to our builds
    -->
    <Otherwise>
      <PropertyGroup>
        <NetRoslynSourceBuild>$(NetRoslynAll)</NetRoslynSourceBuild>
      </PropertyGroup>
    </Otherwise>
  </Choose>
</Project><|MERGE_RESOLUTION|>--- conflicted
+++ resolved
@@ -17,11 +17,7 @@
     <NetVS>net8.0</NetVS>
     <NetVSCode>net9.0</NetVSCode>
     <NetVSShared>net8.0</NetVSShared>
-<<<<<<< HEAD
-    <NetRoslynBuildHostNetCoreVersion>net6.0</NetRoslynBuildHostNetCoreVersion>
-=======
     <NetRoslynBuildHostNetCoreVersion>net8.0</NetRoslynBuildHostNetCoreVersion>
->>>>>>> 93eb9f21
     <NetRoslynNext>net10.0</NetRoslynNext>
   </PropertyGroup>
 
