--- conflicted
+++ resolved
@@ -64,16 +64,12 @@
   <ToolsetDependencies>
     <Dependency Name="Microsoft.DotNet.Arcade.Sdk" Version="8.0.0-beta.24081.5">
       <Uri>https://github.com/dotnet/arcade</Uri>
-<<<<<<< HEAD
       <Sha>be88b08c41971b52ec11aec05ef31e72185d4a1f</Sha>
-=======
-      <Sha>61ae141d2bf3534619265c8f691fd55dc3e75147</Sha>
     </Dependency>
     <!-- Intermediate is necessary for source build. -->
-    <Dependency Name="Microsoft.SourceBuild.Intermediate.arcade" Version="8.0.0-beta.24059.4">
+    <Dependency Name="Microsoft.SourceBuild.Intermediate.arcade" Version="8.0.0-beta.24081.5">
       <Uri>https://github.com/dotnet/arcade</Uri>
-      <Sha>61ae141d2bf3534619265c8f691fd55dc3e75147</Sha>
->>>>>>> 40d3f69e
+      <Sha>be88b08c41971b52ec11aec05ef31e72185d4a1f</Sha>
       <SourceBuild RepoName="arcade" ManagedOnly="true" />
     </Dependency>
     <Dependency Name="Microsoft.DotNet.XliffTasks" Version="1.0.0-beta.23475.1" CoherentParentDependency="Microsoft.DotNet.Arcade.Sdk">
