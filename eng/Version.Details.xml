<?xml version="1.0" encoding="utf-8"?>
<Dependencies>
  <ProductDependencies>
    <Dependency Name="XliffTasks" Version="1.0.0-beta.21215.1">
      <Uri>https://github.com/dotnet/xliff-tasks</Uri>
      <Sha>7e80445ee82adbf9a8e6ae601ac5e239d982afaa</Sha>
      <SourceBuild RepoName="xliff-tasks" ManagedOnly="true" />
    </Dependency>
    <Dependency Name="Microsoft.SourceBuild.Intermediate.source-build" Version="0.1.0-alpha.1.21377.1">
      <Uri>https://github.com/dotnet/source-build</Uri>
      <Sha>3855598428e676010315576808fcca0a29363cfc</Sha>
      <SourceBuild RepoName="source-build" ManagedOnly="true" />
    </Dependency>
  </ProductDependencies>
  <ToolsetDependencies>
<<<<<<< HEAD
    <Dependency Name="Microsoft.DotNet.Arcade.Sdk" Version="6.0.0-beta.21376.4">
      <Uri>https://github.com/dotnet/arcade</Uri>
      <Sha>e6abc186425e675e0f201acc1c33e183a0e51c86</Sha>
=======
    <Dependency Name="Microsoft.DotNet.Arcade.Sdk" Version="6.0.0-beta.21377.2">
      <Uri>https://github.com/dotnet/arcade</Uri>
      <Sha>cab4a3c50fd042677ea17cfc5171b4ce8b29930f</Sha>
      <SourceBuild RepoName="arcade" ManagedOnly="true" />
>>>>>>> 7ffb9182
    </Dependency>
    <Dependency Name="Microsoft.Net.Compilers.Toolset" Version="4.0.0-3.21373.8">
      <Uri>https://github.com/dotnet/roslyn</Uri>
      <Sha>5f124755232afa7b9903d6bdfcaeb47f39c8838e</Sha>
    </Dependency>
<<<<<<< HEAD
    <Dependency Name="Microsoft.DotNet.Helix.Sdk" Version="6.0.0-beta.21376.4">
      <Uri>https://github.com/dotnet/arcade</Uri>
      <Sha>e6abc186425e675e0f201acc1c33e183a0e51c86</Sha>
=======
    <Dependency Name="Microsoft.DotNet.Helix.Sdk" Version="6.0.0-beta.21377.2">
      <Uri>https://github.com/dotnet/arcade</Uri>
      <Sha>cab4a3c50fd042677ea17cfc5171b4ce8b29930f</Sha>
>>>>>>> 7ffb9182
    </Dependency>
  </ToolsetDependencies>
</Dependencies><|MERGE_RESOLUTION|>--- conflicted
+++ resolved
@@ -13,30 +13,18 @@
     </Dependency>
   </ProductDependencies>
   <ToolsetDependencies>
-<<<<<<< HEAD
-    <Dependency Name="Microsoft.DotNet.Arcade.Sdk" Version="6.0.0-beta.21376.4">
-      <Uri>https://github.com/dotnet/arcade</Uri>
-      <Sha>e6abc186425e675e0f201acc1c33e183a0e51c86</Sha>
-=======
     <Dependency Name="Microsoft.DotNet.Arcade.Sdk" Version="6.0.0-beta.21377.2">
       <Uri>https://github.com/dotnet/arcade</Uri>
       <Sha>cab4a3c50fd042677ea17cfc5171b4ce8b29930f</Sha>
       <SourceBuild RepoName="arcade" ManagedOnly="true" />
->>>>>>> 7ffb9182
     </Dependency>
     <Dependency Name="Microsoft.Net.Compilers.Toolset" Version="4.0.0-3.21373.8">
       <Uri>https://github.com/dotnet/roslyn</Uri>
       <Sha>5f124755232afa7b9903d6bdfcaeb47f39c8838e</Sha>
     </Dependency>
-<<<<<<< HEAD
-    <Dependency Name="Microsoft.DotNet.Helix.Sdk" Version="6.0.0-beta.21376.4">
-      <Uri>https://github.com/dotnet/arcade</Uri>
-      <Sha>e6abc186425e675e0f201acc1c33e183a0e51c86</Sha>
-=======
     <Dependency Name="Microsoft.DotNet.Helix.Sdk" Version="6.0.0-beta.21377.2">
       <Uri>https://github.com/dotnet/arcade</Uri>
       <Sha>cab4a3c50fd042677ea17cfc5171b4ce8b29930f</Sha>
->>>>>>> 7ffb9182
     </Dependency>
   </ToolsetDependencies>
 </Dependencies>