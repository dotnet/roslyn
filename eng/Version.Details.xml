--- conflicted
+++ resolved
@@ -60,7 +60,6 @@
       <Uri>https://github.com/dotnet/runtime</Uri>
       <Sha>5535e31a712343a63f5d7d796cd874e563e5ac14</Sha>
     </Dependency>
-<<<<<<< HEAD
     <Dependency Name="System.Diagnostics.DiagnosticSource" Version="8.0.0">
       <Uri>https://github.com/dotnet/runtime</Uri>
       <Sha>5535e31a712343a63f5d7d796cd874e563e5ac14</Sha>
@@ -78,7 +77,9 @@
       <Sha>5535e31a712343a63f5d7d796cd874e563e5ac14</Sha>
     </Dependency>
     <Dependency Name="System.Reflection.Metadata" Version="8.0.0">
-=======
+      <Uri>https://github.com/dotnet/runtime</Uri>
+      <Sha>5535e31a712343a63f5d7d796cd874e563e5ac14</Sha>
+    </Dependency>
     <Dependency Name="System.Configuration.ConfigurationManager" Version="8.0.0">
       <Uri>https://github.com/dotnet/runtime</Uri>
       <Sha>5535e31a712343a63f5d7d796cd874e563e5ac14</Sha>
@@ -96,7 +97,6 @@
       <Sha>5535e31a712343a63f5d7d796cd874e563e5ac14</Sha>
     </Dependency>
     <Dependency Name="System.Windows.Extensions" Version="8.0.0">
->>>>>>> 6b40ff8a
       <Uri>https://github.com/dotnet/runtime</Uri>
       <Sha>5535e31a712343a63f5d7d796cd874e563e5ac14</Sha>
     </Dependency>
