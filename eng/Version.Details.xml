<?xml version="1.0" encoding="utf-8"?>
<Dependencies>
<<<<<<< HEAD
  <Source Uri="https://github.com/dotnet/dotnet" Mapping="roslyn" Sha="77ee357638bcd8fa66a1c16fa588dcd5818068d2" BarId="289869" />
=======
  <Source Uri="https://github.com/dotnet/dotnet" Mapping="roslyn" Sha="be28ec777bf12db631725399c442448d52093087" BarId="287454" />
>>>>>>> b28fc311
  <ProductDependencies>
    <!-- RoslynAnalyzers reference older builds of Roslyn and this is necessary for SourceBuild. -->
    <Dependency Name="Microsoft.CodeAnalysis" Version="3.11.0">
      <Uri>https://github.com/dotnet/roslyn</Uri>
      <Sha>ae1fff344d46976624e68ae17164e0607ab68b10</Sha>
    </Dependency>
<<<<<<< HEAD
    <Dependency Name="System.CommandLine" Version="2.0.0-rc.3.25556.111">
      <Uri>https://github.com/dotnet/dotnet</Uri>
      <Sha>77ee357638bcd8fa66a1c16fa588dcd5818068d2</Sha>
=======
    <Dependency Name="System.CommandLine" Version="2.0.0-rc.1.25515.110">
      <Uri>https://github.com/dotnet/dotnet</Uri>
      <Sha>be28ec777bf12db631725399c442448d52093087</Sha>
>>>>>>> b28fc311
    </Dependency>
    <!-- Necessary for source-build. This allows the live version of the package to be used by source-build. -->
    <Dependency Name="Microsoft.Bcl.AsyncInterfaces" Version="9.0.0">
      <Uri>https://github.com/dotnet/runtime</Uri>
      <Sha>9d5a6a9aa463d6d10b0b0ba6d5982cc82f363dc3</Sha>
    </Dependency>
    <Dependency Name="Microsoft.Extensions.Configuration" Version="9.0.0">
      <Uri>https://github.com/dotnet/runtime</Uri>
      <Sha>9d5a6a9aa463d6d10b0b0ba6d5982cc82f363dc3</Sha>
    </Dependency>
    <Dependency Name="Microsoft.Extensions.DependencyInjection" Version="9.0.0">
      <Uri>https://github.com/dotnet/runtime</Uri>
      <Sha>9d5a6a9aa463d6d10b0b0ba6d5982cc82f363dc3</Sha>
    </Dependency>
    <Dependency Name="Microsoft.Extensions.FileSystemGlobbing" Version="8.0.0">
      <Uri>https://github.com/dotnet/runtime</Uri>
      <Sha>5535e31a712343a63f5d7d796cd874e563e5ac14</Sha>
    </Dependency>
    <Dependency Name="Microsoft.Extensions.Logging" Version="9.0.0">
      <Uri>https://github.com/dotnet/runtime</Uri>
      <Sha>9d5a6a9aa463d6d10b0b0ba6d5982cc82f363dc3</Sha>
    </Dependency>
    <Dependency Name="Microsoft.Extensions.Logging.Abstractions" Version="9.0.0">
      <Uri>https://github.com/dotnet/runtime</Uri>
      <Sha>9d5a6a9aa463d6d10b0b0ba6d5982cc82f363dc3</Sha>
    </Dependency>
    <Dependency Name="Microsoft.Extensions.Logging.Console" Version="9.0.0">
      <Uri>https://github.com/dotnet/runtime</Uri>
      <Sha>9d5a6a9aa463d6d10b0b0ba6d5982cc82f363dc3</Sha>
    </Dependency>
    <Dependency Name="Microsoft.Extensions.Options.ConfigurationExtension" Version="8.0.0">
      <Uri>https://github.com/dotnet/runtime</Uri>
      <Sha>5535e31a712343a63f5d7d796cd874e563e5ac14</Sha>
    </Dependency>
    <Dependency Name="Microsoft.Extensions.Options" Version="9.0.0">
      <Uri>https://github.com/dotnet/runtime</Uri>
      <Sha>9d5a6a9aa463d6d10b0b0ba6d5982cc82f363dc3</Sha>
    </Dependency>
    <Dependency Name="Microsoft.Extensions.Primitives" Version="9.0.0">
      <Uri>https://github.com/dotnet/runtime</Uri>
      <Sha>9d5a6a9aa463d6d10b0b0ba6d5982cc82f363dc3</Sha>
    </Dependency>
    <Dependency Name="System.Collections.Immutable" Version="9.0.0">
      <Uri>https://github.com/dotnet/runtime</Uri>
      <Sha>9d5a6a9aa463d6d10b0b0ba6d5982cc82f363dc3</Sha>
    </Dependency>
    <Dependency Name="System.ComponentModel.Composition" Version="9.0.0">
      <Uri>https://github.com/dotnet/runtime</Uri>
      <Sha>9d5a6a9aa463d6d10b0b0ba6d5982cc82f363dc3</Sha>
    </Dependency>
    <Dependency Name="System.Diagnostics.DiagnosticSource" Version="9.0.0">
      <Uri>https://github.com/dotnet/runtime</Uri>
      <Sha>9d5a6a9aa463d6d10b0b0ba6d5982cc82f363dc3</Sha>
    </Dependency>
    <Dependency Name="System.IO.Hashing" Version="9.0.0">
      <Uri>https://github.com/dotnet/runtime</Uri>
      <Sha>9d5a6a9aa463d6d10b0b0ba6d5982cc82f363dc3</Sha>
    </Dependency>
    <Dependency Name="System.IO.Pipelines" Version="9.0.0">
      <Uri>https://github.com/dotnet/runtime</Uri>
      <Sha>9d5a6a9aa463d6d10b0b0ba6d5982cc82f363dc3</Sha>
    </Dependency>
    <Dependency Name="System.Resources.Extensions" Version="9.0.0">
      <Uri>https://github.com/dotnet/runtime</Uri>
      <Sha>9d5a6a9aa463d6d10b0b0ba6d5982cc82f363dc3</Sha>
    </Dependency>
    <Dependency Name="System.Text.Encodings.Web" Version="9.0.0">
      <Uri>https://github.com/dotnet/runtime</Uri>
      <Sha>9d5a6a9aa463d6d10b0b0ba6d5982cc82f363dc3</Sha>
    </Dependency>
    <!-- Note: When updating SystemTextJsonVersion ensure that the version is no higher than what is used by MSBuild in VS (would lead to NGEN failures on insertion). -->
    <Dependency Name="System.Text.Json" Version="9.0.0">
      <Uri>https://github.com/dotnet/runtime</Uri>
      <Sha>9d5a6a9aa463d6d10b0b0ba6d5982cc82f363dc3</Sha>
    </Dependency>
    <Dependency Name="System.Threading.Tasks.Dataflow" Version="9.0.0">
      <Uri>https://github.com/dotnet/runtime</Uri>
      <Sha>9d5a6a9aa463d6d10b0b0ba6d5982cc82f363dc3</Sha>
    </Dependency>
    <Dependency Name="System.Reflection.Metadata" Version="9.0.0">
      <Uri>https://github.com/dotnet/runtime</Uri>
      <Sha>9d5a6a9aa463d6d10b0b0ba6d5982cc82f363dc3</Sha>
    </Dependency>
    <Dependency Name="System.Configuration.ConfigurationManager" Version="9.0.0">
      <Uri>https://github.com/dotnet/runtime</Uri>
      <Sha>9d5a6a9aa463d6d10b0b0ba6d5982cc82f363dc3</Sha>
    </Dependency>
    <Dependency Name="System.Diagnostics.EventLog" Version="9.0.0">
      <Uri>https://github.com/dotnet/runtime</Uri>
      <Sha>9d5a6a9aa463d6d10b0b0ba6d5982cc82f363dc3</Sha>
    </Dependency>
    <Dependency Name="System.Security.Cryptography.ProtectedData" Version="9.0.0">
      <Uri>https://github.com/dotnet/runtime</Uri>
      <Sha>9d5a6a9aa463d6d10b0b0ba6d5982cc82f363dc3</Sha>
    </Dependency>
    <Dependency Name="System.Security.Permissions" Version="9.0.0">
      <Uri>https://github.com/dotnet/runtime</Uri>
      <Sha>9d5a6a9aa463d6d10b0b0ba6d5982cc82f363dc3</Sha>
    </Dependency>
    <Dependency Name="System.Windows.Extensions" Version="9.0.0">
      <Uri>https://github.com/dotnet/runtime</Uri>
      <Sha>9d5a6a9aa463d6d10b0b0ba6d5982cc82f363dc3</Sha>
    </Dependency>
  </ProductDependencies>
  <ToolsetDependencies>
    <Dependency Name="Microsoft.DotNet.Arcade.Sdk" Version="11.0.0-beta.25556.3">
      <Uri>https://github.com/dotnet/arcade</Uri>
      <Sha>36fa2ff1495d2b55b5cb9e2a42514d94c6af10b9</Sha>
    </Dependency>
    <Dependency Name="Microsoft.DotNet.XliffTasks" Version="11.0.0-beta.25556.3">
      <Uri>https://github.com/dotnet/arcade</Uri>
      <Sha>36fa2ff1495d2b55b5cb9e2a42514d94c6af10b9</Sha>
    </Dependency>
    <Dependency Name="Microsoft.DiaSymReader" Version="2.0.0">
      <Uri>https://github.com/dotnet/symreader</Uri>
      <Sha>27e584661980ee6d82c419a2a471ae505b7d122e</Sha>
    </Dependency>
    <Dependency Name="Microsoft.Net.Compilers.Toolset" Version="4.10.0-1.24061.4">
      <Uri>https://github.com/dotnet/roslyn</Uri>
      <Sha>5d10d428050c0d6afef30a072c4ae68776621877</Sha>
    </Dependency>
    <Dependency Name="Microsoft.DotNet.Helix.Sdk" Version="11.0.0-beta.25556.3">
      <Uri>https://github.com/dotnet/arcade</Uri>
      <Sha>36fa2ff1495d2b55b5cb9e2a42514d94c6af10b9</Sha>
    </Dependency>
    <Dependency Name="Microsoft.DotNet.DarcLib" Version="1.1.0-beta.25503.1">
      <Uri>https://github.com/dotnet/arcade-services</Uri>
      <Sha>cc62b9386f210bc9e9498ee2fc55f3005c90db30</Sha>
    </Dependency>
    <Dependency Name="Microsoft.CodeAnalysis.NetAnalyzers" Version="10.0.0-preview.25375.1">
      <Uri>https://github.com/dotnet/roslyn-analyzers</Uri>
      <Sha>dd67b33c8b4164fa2c2c1dd13b616aea3948f7da</Sha>
    </Dependency>
    <!-- Entries below are necessary for source-build. This allows the packages to be retrieved from previously-source-built
         artifacts and flow in as dependencies of the packages produced by roslyn. -->
    <Dependency Name="System.Composition" Version="9.0.0">
      <Uri>https://github.com/dotnet/runtime</Uri>
      <Sha>9d5a6a9aa463d6d10b0b0ba6d5982cc82f363dc3</Sha>
    </Dependency>
    <Dependency Name="Microsoft.CodeAnalysis.Analyzers" Version="3.11.0">
      <Uri>https://github.com/dotnet/roslyn-analyzers</Uri>
      <Sha>f2384e61845314d0e8ad74cc0fe67d1bd4e9f102</Sha>
    </Dependency>
    <Dependency Name="Microsoft.CodeAnalysis.AnalyzerUtilities" Version="3.3.0">
      <Uri>https://github.com/dotnet/roslyn-analyzers</Uri>
      <Sha>596f8f422003d89b65e2bd50dc5a1aea7ce4ce91</Sha>
    </Dependency>
  </ToolsetDependencies>
</Dependencies><|MERGE_RESOLUTION|>--- conflicted
+++ resolved
@@ -1,25 +1,15 @@
 <?xml version="1.0" encoding="utf-8"?>
 <Dependencies>
-<<<<<<< HEAD
   <Source Uri="https://github.com/dotnet/dotnet" Mapping="roslyn" Sha="77ee357638bcd8fa66a1c16fa588dcd5818068d2" BarId="289869" />
-=======
-  <Source Uri="https://github.com/dotnet/dotnet" Mapping="roslyn" Sha="be28ec777bf12db631725399c442448d52093087" BarId="287454" />
->>>>>>> b28fc311
   <ProductDependencies>
     <!-- RoslynAnalyzers reference older builds of Roslyn and this is necessary for SourceBuild. -->
     <Dependency Name="Microsoft.CodeAnalysis" Version="3.11.0">
       <Uri>https://github.com/dotnet/roslyn</Uri>
       <Sha>ae1fff344d46976624e68ae17164e0607ab68b10</Sha>
     </Dependency>
-<<<<<<< HEAD
     <Dependency Name="System.CommandLine" Version="2.0.0-rc.3.25556.111">
       <Uri>https://github.com/dotnet/dotnet</Uri>
       <Sha>77ee357638bcd8fa66a1c16fa588dcd5818068d2</Sha>
-=======
-    <Dependency Name="System.CommandLine" Version="2.0.0-rc.1.25515.110">
-      <Uri>https://github.com/dotnet/dotnet</Uri>
-      <Sha>be28ec777bf12db631725399c442448d52093087</Sha>
->>>>>>> b28fc311
     </Dependency>
     <!-- Necessary for source-build. This allows the live version of the package to be used by source-build. -->
     <Dependency Name="Microsoft.Bcl.AsyncInterfaces" Version="9.0.0">
