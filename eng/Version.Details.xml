<?xml version="1.0" encoding="utf-8"?>
<Dependencies>
  <ProductDependencies>
    <Dependency Name="XliffTasks" Version="1.0.0-beta.21215.1">
      <Uri>https://github.com/dotnet/xliff-tasks</Uri>
      <Sha>7e80445ee82adbf9a8e6ae601ac5e239d982afaa</Sha>
      <SourceBuild RepoName="xliff-tasks" ManagedOnly="true" />
    </Dependency>
    <Dependency Name="Microsoft.SourceBuild.Intermediate.source-build-externals" Version="7.0.0-alpha.1.22369.2">
      <Uri>https://github.com/dotnet/source-build-externals</Uri>
      <Sha>3a88d1dbd4557702aa2cb89d5f8bf927bb263a3b</Sha>
      <SourceBuild RepoName="source-build-externals" ManagedOnly="true" />
    </Dependency>
  </ProductDependencies>
  <ToolsetDependencies>
<<<<<<< HEAD
    <Dependency Name="Microsoft.DotNet.Arcade.Sdk" Version="7.0.0-beta.22371.8">
      <Uri>https://github.com/dotnet/arcade</Uri>
      <Sha>3535001b78eff45df99b991571e84efbd7a8bbbd</Sha>
=======
    <Dependency Name="Microsoft.DotNet.Arcade.Sdk" Version="7.0.0-beta.22376.3">
      <Uri>https://github.com/dotnet/arcade</Uri>
      <Sha>37e6d5179448c5255f1517834463210dcc45963a</Sha>
>>>>>>> 1ac12583
      <SourceBuild RepoName="arcade" ManagedOnly="true" />
    </Dependency>
    <Dependency Name="Microsoft.Net.Compilers.Toolset" Version="4.1.0-5.22128.4">
      <Uri>https://github.com/dotnet/roslyn</Uri>
      <Sha>5d10d428050c0d6afef30a072c4ae68776621877</Sha>
    </Dependency>
<<<<<<< HEAD
    <Dependency Name="Microsoft.DotNet.Helix.Sdk" Version="7.0.0-beta.22371.8">
      <Uri>https://github.com/dotnet/arcade</Uri>
      <Sha>3535001b78eff45df99b991571e84efbd7a8bbbd</Sha>
=======
    <Dependency Name="Microsoft.DotNet.Helix.Sdk" Version="7.0.0-beta.22376.3">
      <Uri>https://github.com/dotnet/arcade</Uri>
      <Sha>37e6d5179448c5255f1517834463210dcc45963a</Sha>
>>>>>>> 1ac12583
    </Dependency>
  </ToolsetDependencies>
</Dependencies><|MERGE_RESOLUTION|>--- conflicted
+++ resolved
@@ -13,30 +13,18 @@
     </Dependency>
   </ProductDependencies>
   <ToolsetDependencies>
-<<<<<<< HEAD
-    <Dependency Name="Microsoft.DotNet.Arcade.Sdk" Version="7.0.0-beta.22371.8">
-      <Uri>https://github.com/dotnet/arcade</Uri>
-      <Sha>3535001b78eff45df99b991571e84efbd7a8bbbd</Sha>
-=======
     <Dependency Name="Microsoft.DotNet.Arcade.Sdk" Version="7.0.0-beta.22376.3">
       <Uri>https://github.com/dotnet/arcade</Uri>
       <Sha>37e6d5179448c5255f1517834463210dcc45963a</Sha>
->>>>>>> 1ac12583
       <SourceBuild RepoName="arcade" ManagedOnly="true" />
     </Dependency>
     <Dependency Name="Microsoft.Net.Compilers.Toolset" Version="4.1.0-5.22128.4">
       <Uri>https://github.com/dotnet/roslyn</Uri>
       <Sha>5d10d428050c0d6afef30a072c4ae68776621877</Sha>
     </Dependency>
-<<<<<<< HEAD
-    <Dependency Name="Microsoft.DotNet.Helix.Sdk" Version="7.0.0-beta.22371.8">
-      <Uri>https://github.com/dotnet/arcade</Uri>
-      <Sha>3535001b78eff45df99b991571e84efbd7a8bbbd</Sha>
-=======
     <Dependency Name="Microsoft.DotNet.Helix.Sdk" Version="7.0.0-beta.22376.3">
       <Uri>https://github.com/dotnet/arcade</Uri>
       <Sha>37e6d5179448c5255f1517834463210dcc45963a</Sha>
->>>>>>> 1ac12583
     </Dependency>
   </ToolsetDependencies>
 </Dependencies>