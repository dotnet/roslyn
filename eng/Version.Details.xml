--- conflicted
+++ resolved
@@ -15,12 +15,8 @@
   <ToolsetDependencies>
     <Dependency Name="Microsoft.DotNet.Arcade.Sdk" Version="6.0.0-beta.21260.1">
       <Uri>https://github.com/dotnet/arcade</Uri>
-<<<<<<< HEAD
       <Sha>44324e2d3563921f60b1522fccf3fef45dcfe636</Sha>
-=======
-      <Sha>0cfaf935894a4c98ff7445c903f1b4c32990b127</Sha>
       <SourceBuild RepoName="arcade" ManagedOnly="true"/>
->>>>>>> 6366f5a8
     </Dependency>
     <Dependency Name="Microsoft.Net.Compilers.Toolset" Version="4.0.0-2.21253.8">
       <Uri>https://github.com/dotnet/roslyn</Uri>
