--- conflicted
+++ resolved
@@ -3,15 +3,9 @@
   <ProductDependencies>
   </ProductDependencies>
   <ToolsetDependencies>
-<<<<<<< HEAD
-    <Dependency Name="Microsoft.DotNet.Arcade.Sdk" Version="1.0.0-beta.20465.6">
-      <Uri>https://github.com/dotnet/arcade</Uri>
-      <Sha>4f384ab6a49fc642aec2acc4bcc938172a0744d1</Sha>
-=======
     <Dependency Name="Microsoft.DotNet.Arcade.Sdk" Version="1.0.0-beta.20569.8">
       <Uri>https://github.com/dotnet/arcade</Uri>
       <Sha>c8e0cc19e7406ab0e2b2998b9c7a9249ef801b19</Sha>
->>>>>>> dc3f4eef
     </Dependency>
     <Dependency Name="Microsoft.Net.Compilers.Toolset" Version="3.8.0-1.20361.1">
       <Uri>https://github.com/dotnet/roslyn</Uri>
