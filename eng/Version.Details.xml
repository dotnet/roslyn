--- conflicted
+++ resolved
@@ -114,20 +114,14 @@
     </Dependency>
   </ProductDependencies>
   <ToolsetDependencies>
-<<<<<<< HEAD
-    <Dependency Name="Microsoft.DotNet.Arcade.Sdk" Version="8.0.0-beta.24470.2">
-      <Uri>https://github.com/dotnet/arcade</Uri>
-      <Sha>ff79f814c1cd7bcc9902fb713fe016e6534418b4</Sha>
-    </Dependency>
-    <!-- Intermediate is necessary for source build. -->
-    <Dependency Name="Microsoft.SourceBuild.Intermediate.arcade" Version="8.0.0-beta.24470.2">
-      <Uri>https://github.com/dotnet/arcade</Uri>
-      <Sha>ff79f814c1cd7bcc9902fb713fe016e6534418b4</Sha>
-=======
     <Dependency Name="Microsoft.DotNet.Arcade.Sdk" Version="8.0.0-beta.24475.3">
       <Uri>https://github.com/dotnet/arcade</Uri>
       <Sha>69abe6b2063083c0b35fc3a5b16cb2bdbaf5e8b0</Sha>
->>>>>>> c65862cf
+    </Dependency>
+    <!-- Intermediate is necessary for source build. -->
+    <Dependency Name="Microsoft.SourceBuild.Intermediate.arcade" Version="8.0.0-beta.24475.3">
+      <Uri>https://github.com/dotnet/arcade</Uri>
+      <Sha>69abe6b2063083c0b35fc3a5b16cb2bdbaf5e8b0</Sha>
       <SourceBuild RepoName="arcade" ManagedOnly="true" />
     </Dependency>
     <Dependency Name="Microsoft.DotNet.XliffTasks" Version="1.0.0-beta.23475.1" CoherentParentDependency="Microsoft.DotNet.Arcade.Sdk">
@@ -154,15 +148,9 @@
       <Uri>https://github.com/dotnet/roslyn</Uri>
       <Sha>5d10d428050c0d6afef30a072c4ae68776621877</Sha>
     </Dependency>
-<<<<<<< HEAD
-    <Dependency Name="Microsoft.DotNet.Helix.Sdk" Version="8.0.0-beta.24470.2">
-      <Uri>https://github.com/dotnet/arcade</Uri>
-      <Sha>ff79f814c1cd7bcc9902fb713fe016e6534418b4</Sha>
-=======
     <Dependency Name="Microsoft.DotNet.Helix.Sdk" Version="8.0.0-beta.24475.3">
       <Uri>https://github.com/dotnet/arcade</Uri>
       <Sha>69abe6b2063083c0b35fc3a5b16cb2bdbaf5e8b0</Sha>
->>>>>>> c65862cf
     </Dependency>
     <Dependency Name="Microsoft.CodeAnalysis.NetAnalyzers" Version="8.0.0-preview.23468.1">
       <Uri>https://github.com/dotnet/roslyn-analyzers</Uri>
