--- conflicted
+++ resolved
@@ -3,15 +3,9 @@
   <ProductDependencies>
   </ProductDependencies>
   <ToolsetDependencies>
-<<<<<<< HEAD
-    <Dependency Name="Microsoft.DotNet.Arcade.Sdk" Version="5.0.0-beta.20103.5">
-      <Uri>https://github.com/dotnet/arcade</Uri>
-      <Sha>27c8467294a4e64ac6642b4c12ca63495ff126c8</Sha>
-=======
     <Dependency Name="Microsoft.DotNet.Arcade.Sdk" Version="1.0.0-beta.20077.3">
       <Uri>https://github.com/dotnet/arcade</Uri>
       <Sha>69a67461460d99125742d5c2dd94dad83add84a3</Sha>
->>>>>>> e596ebc4
     </Dependency>
   </ToolsetDependencies>
 </Dependencies>