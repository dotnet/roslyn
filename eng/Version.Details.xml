<?xml version="1.0" encoding="utf-8"?>
<Dependencies>
  <ProductDependencies>
  </ProductDependencies>
  <ToolsetDependencies>
<<<<<<< HEAD
    <Dependency Name="Microsoft.DotNet.Arcade.Sdk" Version="6.0.0-beta.21152.1">
      <Uri>https://github.com/dotnet/arcade</Uri>
      <Sha>f95dc73e2028d630d67b782c9dcccbe464cf9677</Sha>
=======
    <Dependency Name="Microsoft.DotNet.Arcade.Sdk" Version="1.0.0-beta.21158.9">
      <Uri>https://github.com/dotnet/arcade</Uri>
      <Sha>ab42d248928f65dd174a2383f3256e68d9379bb7</Sha>
>>>>>>> 1f56b5fc
    </Dependency>
    <Dependency Name="Microsoft.Net.Compilers.Toolset" Version="3.10.0-2.21156.4">
      <Uri>https://github.com/dotnet/roslyn</Uri>
      <Sha>9f95d538a8836b5f36c7ec374eb8be917824fee3</Sha>
    </Dependency>
<<<<<<< HEAD
    <Dependency Name="Microsoft.DotNet.Helix.Sdk" Version="6.0.0-beta.21152.1">
      <Uri>https://github.com/dotnet/arcade</Uri>
      <Sha>f95dc73e2028d630d67b782c9dcccbe464cf9677</Sha>
=======
    <Dependency Name="Microsoft.DotNet.Helix.Sdk" Version="2.0.0-beta.21158.9">
      <Uri>https://github.com/dotnet/arcade</Uri>
      <Sha>ab42d248928f65dd174a2383f3256e68d9379bb7</Sha>
>>>>>>> 1f56b5fc
    </Dependency>
  </ToolsetDependencies>
</Dependencies><|MERGE_RESOLUTION|>--- conflicted
+++ resolved
@@ -3,29 +3,17 @@
   <ProductDependencies>
   </ProductDependencies>
   <ToolsetDependencies>
-<<<<<<< HEAD
     <Dependency Name="Microsoft.DotNet.Arcade.Sdk" Version="6.0.0-beta.21152.1">
       <Uri>https://github.com/dotnet/arcade</Uri>
       <Sha>f95dc73e2028d630d67b782c9dcccbe464cf9677</Sha>
-=======
-    <Dependency Name="Microsoft.DotNet.Arcade.Sdk" Version="1.0.0-beta.21158.9">
-      <Uri>https://github.com/dotnet/arcade</Uri>
-      <Sha>ab42d248928f65dd174a2383f3256e68d9379bb7</Sha>
->>>>>>> 1f56b5fc
     </Dependency>
     <Dependency Name="Microsoft.Net.Compilers.Toolset" Version="3.10.0-2.21156.4">
       <Uri>https://github.com/dotnet/roslyn</Uri>
       <Sha>9f95d538a8836b5f36c7ec374eb8be917824fee3</Sha>
     </Dependency>
-<<<<<<< HEAD
     <Dependency Name="Microsoft.DotNet.Helix.Sdk" Version="6.0.0-beta.21152.1">
       <Uri>https://github.com/dotnet/arcade</Uri>
       <Sha>f95dc73e2028d630d67b782c9dcccbe464cf9677</Sha>
-=======
-    <Dependency Name="Microsoft.DotNet.Helix.Sdk" Version="2.0.0-beta.21158.9">
-      <Uri>https://github.com/dotnet/arcade</Uri>
-      <Sha>ab42d248928f65dd174a2383f3256e68d9379bb7</Sha>
->>>>>>> 1f56b5fc
     </Dependency>
   </ToolsetDependencies>
 </Dependencies>