--- conflicted
+++ resolved
@@ -29,11 +29,7 @@
       displayName: Build
       inputs:
         filePath: eng/build.ps1
-<<<<<<< HEAD
-        arguments: -configuration ${{ parameters.configuration }} -prepareMachine -ci -build -publish -binaryLog "/p:ROSLYNUSEHARDLINKS=true"
-=======
-        arguments: -configuration ${{ parameters.configuration }} -prepareMachine -ci -build -publish -binaryLog -skipDocumentation
->>>>>>> 80e9227e
+        arguments: -configuration ${{ parameters.configuration }} -prepareMachine -ci -build -publish -binaryLog -skipDocumentation "/p:ROSLYNUSEHARDLINKS=true"
 
     - task: PowerShell@2 
       displayName: Prepare Unit Tests
