--- conflicted
+++ resolved
@@ -26,11 +26,7 @@
 - job: ${{ parameters.jobName }}
   dependsOn: ${{ parameters.buildJobName }}
   pool:
-<<<<<<< HEAD
     name: NetCore1ESPool-Svc-Public
-=======
-    name: NetCore-Svc-Public
->>>>>>> 337fb55b
     demands: ImageOverride -equals ${{ parameters.queueName }}
   timeoutInMinutes: 120
   variables:
