--- conflicted
+++ resolved
@@ -47,7 +47,6 @@
     - name: GuardianVersion
       value: ${{ coalesce(parameters.overrideGuardianVersion, '$(DefaultGuardianVersion)') }}
   pool:
-<<<<<<< HEAD
     # We don't use the collection uri here because it might vary (.visualstudio.com vs. dev.azure.com)
     ${{ if eq(variables['System.TeamProject'], 'DevDiv') }}:
       name: VSEngSS-MicroBuild2022-1ES
@@ -56,9 +55,6 @@
     ${{ if ne(variables['System.TeamProject'], 'DevDiv') }}:
       name: NetCore1ESPool-Internal
       demands: ImageOverride -equals Build.Server.Amd64.VS2019
-=======
-    vmImage: windows-2019
->>>>>>> 57c2c166
   steps:
   - checkout: self
     clean: true
@@ -124,8 +120,7 @@
         -ExtractPath $(Build.ArtifactStagingDirectory)\artifacts
       displayName: Extract Archive Artifacts
       continueOnError: ${{ parameters.sdlContinueOnError }}
-<<<<<<< HEAD
-  
+
   - template: /eng/common/templates/steps/execute-sdl.yml
     parameters:
       overrideGuardianVersion: ${{ parameters.overrideGuardianVersion }}
@@ -133,14 +128,4 @@
       overrideParameters: ${{ parameters.overrideParameters }}
       additionalParameters: ${{ parameters.additionalParameters }}
       publishGuardianDirectoryToPipeline: ${{ parameters.publishGuardianDirectoryToPipeline }}
-      sdlContinueOnError: ${{ parameters.sdlContinueOnError }}
-=======
-  - ${{ if eq(parameters.overrideParameters, '') }}:
-    - powershell: eng/common/sdl/execute-all-sdl-tools.ps1
-        -GuardianPackageName Microsoft.Guardian.Cli.0.110.1
-        -NugetPackageDirectory $(Build.SourcesDirectory)\.packages
-        -AzureDevOpsAccessToken $(dn-bot-dotnet-build-rw-code-rw)
-        ${{ parameters.additionalParameters }}
-      displayName: Execute SDL
-      continueOnError: ${{ parameters.sdlContinueOnError }}
->>>>>>> 57c2c166
+      sdlContinueOnError: ${{ parameters.sdlContinueOnError }}