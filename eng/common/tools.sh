#!/usr/bin/env bash

# Initialize variables if they aren't already defined.

# CI mode - set to true on CI server for PR validation build or official build.
ci=${ci:-false}

# Set to true to use the pipelines logger which will enable Azure logging output.
# https://github.com/Microsoft/azure-pipelines-tasks/blob/master/docs/authoring/commands.md
# This flag is meant as a temporary opt-opt for the feature while validate it across
# our consumers. It will be deleted in the future.
if [[ "$ci" == true ]]; then
  pipelines_log=${pipelines_log:-true}
else
  pipelines_log=${pipelines_log:-false}
fi

# Build configuration. Common values include 'Debug' and 'Release', but the repository may use other names.
configuration=${configuration:-'Debug'}

# Set to true to opt out of outputting binary log while running in CI
exclude_ci_binary_log=${exclude_ci_binary_log:-false}

if [[ "$ci" == true && "$exclude_ci_binary_log" == false ]]; then
  binary_log_default=true
else
  binary_log_default=false
fi

# Set to true to output binary log from msbuild. Note that emitting binary log slows down the build.
binary_log=${binary_log:-$binary_log_default}

# Turns on machine preparation/clean up code that changes the machine state (e.g. kills build processes).
prepare_machine=${prepare_machine:-false}

# True to restore toolsets and dependencies.
restore=${restore:-true}

# Allows restoring .NET Core Runtimes and SDKs from alternative feeds
runtimeSourceFeed=${runtimeSourceFeed:-""}
runtimeSourceFeedKey=${runtimeSourceFeedKey:-""}

# Adjusts msbuild verbosity level.
verbosity=${verbosity:-'minimal'}

# Set to true to reuse msbuild nodes. Recommended to not reuse on CI.
if [[ "$ci" == true ]]; then
  node_reuse=${node_reuse:-false}
else
  node_reuse=${node_reuse:-true}
fi

# Configures warning treatment in msbuild.
warn_as_error=${warn_as_error:-true}

# True to attempt using .NET Core already that meets requirements specified in global.json
# installed on the machine instead of downloading one.
use_installed_dotnet_cli=${use_installed_dotnet_cli:-true}

# Enable repos to use a particular version of the on-line dotnet-install scripts.
#    default URL: https://dot.net/v1/dotnet-install.sh
dotnetInstallScriptVersion=${dotnetInstallScriptVersion:-'v1'}

# True to use global NuGet cache instead of restoring packages to repository-local directory.
if [[ "$ci" == true ]]; then
  use_global_nuget_cache=${use_global_nuget_cache:-false}
else
  use_global_nuget_cache=${use_global_nuget_cache:-true}
fi

# Used when restoring .NET SDK from alternative feeds
runtime_source_feed=${runtime_source_feed:-''}
runtime_source_feed_key=${runtime_source_feed_key:-''}

# Resolve any symlinks in the given path.
function ResolvePath {
  local path=$1

  while [[ -h $path ]]; do
    local dir="$( cd -P "$( dirname "$path" )" && pwd )"
    path="$(readlink "$path")"

    # if $path was a relative symlink, we need to resolve it relative to the path where the
    # symlink file was located
    [[ $path != /* ]] && path="$dir/$path"
  done

  # return value
  _ResolvePath="$path"
}

# ReadVersionFromJson [json key]
function ReadGlobalVersion {
  local key=$1

  if command -v jq &> /dev/null; then
    _ReadGlobalVersion="$(jq -r ".[] | select(has(\"$key\")) | .\"$key\"" "$global_json_file")"
  elif [[ "$(cat "$global_json_file")" =~ \"$key\"[[:space:]\:]*\"([^\"]+) ]]; then
    _ReadGlobalVersion=${BASH_REMATCH[1]}
  fi

  if [[ -z "$_ReadGlobalVersion" ]]; then
    Write-PipelineTelemetryError -category 'Build' "Error: Cannot find \"$key\" in $global_json_file"
    ExitWithExitCode 1
  fi
}

function InitializeDotNetCli {
  if [[ -n "${_InitializeDotNetCli:-}" ]]; then
    return
  fi

  local install=$1
  local runtimeSourceFeedArg=""
  local runtimeSourceFeedKeyArg=""
  if [[ $# == 3 ]]; then
    runtimeSourceFeedArg=$2
    runtimeSourceFeedKeyArg=$3
  fi

  # Don't resolve runtime, shared framework, or SDK from other locations to ensure build determinism
  export DOTNET_MULTILEVEL_LOOKUP=0

  # Disable first run since we want to control all package sources
  export DOTNET_SKIP_FIRST_TIME_EXPERIENCE=1

  # Disable telemetry on CI
  if [[ $ci == true ]]; then
    export DOTNET_CLI_TELEMETRY_OPTOUT=1
  fi

  # LTTNG is the logging infrastructure used by Core CLR. Need this variable set
  # so it doesn't output warnings to the console.
  export LTTNG_HOME="$HOME"

  # Source Build uses DotNetCoreSdkDir variable
  if [[ -n "${DotNetCoreSdkDir:-}" ]]; then
    export DOTNET_INSTALL_DIR="$DotNetCoreSdkDir"
  fi

  # Find the first path on $PATH that contains the dotnet.exe
  if [[ "$use_installed_dotnet_cli" == true && $global_json_has_runtimes == false && -z "${DOTNET_INSTALL_DIR:-}" ]]; then
    local dotnet_path=`command -v dotnet`
    if [[ -n "$dotnet_path" ]]; then
      ResolvePath "$dotnet_path"
      export DOTNET_INSTALL_DIR=`dirname "$_ResolvePath"`
    fi
  fi

  ReadGlobalVersion "dotnet"
  local dotnet_sdk_version=$_ReadGlobalVersion
  local dotnet_root=""

  # Use dotnet installation specified in DOTNET_INSTALL_DIR if it contains the required SDK version,
  # otherwise install the dotnet CLI and SDK to repo local .dotnet directory to avoid potential permission issues.
  if [[ $global_json_has_runtimes == false && -n "${DOTNET_INSTALL_DIR:-}" && -d "$DOTNET_INSTALL_DIR/sdk/$dotnet_sdk_version" ]]; then
    dotnet_root="$DOTNET_INSTALL_DIR"
  else
    dotnet_root="$repo_root/.dotnet"

    export DOTNET_INSTALL_DIR="$dotnet_root"

    if [[ ! -d "$DOTNET_INSTALL_DIR/sdk/$dotnet_sdk_version" ]]; then
      if [[ "$install" == true ]]; then
        InstallDotNetSdk "$dotnet_root" "$dotnet_sdk_version" "unset" $runtimeSourceFeedArg $runtimeSourceFeedKeyArg
      else
        Write-PipelineTelemetryError -category 'InitializeToolset' "Unable to find dotnet with SDK version '$dotnet_sdk_version'"
        ExitWithExitCode 1
      fi
    fi
  fi

  # Add dotnet to PATH. This prevents any bare invocation of dotnet in custom
  # build steps from using anything other than what we've downloaded.
  Write-PipelinePrependPath -path "$dotnet_root"

  Write-PipelineSetVariable -name "DOTNET_MULTILEVEL_LOOKUP" -value "0"
  Write-PipelineSetVariable -name "DOTNET_SKIP_FIRST_TIME_EXPERIENCE" -value "1"

  # return value
  _InitializeDotNetCli="$dotnet_root"
}

function InstallDotNetSdk {
  local root=$1
  local version=$2
  local architecture="unset"
<<<<<<< HEAD
  if [[ $# -ge 3 ]]; then
    architecture=$3
  fi
  InstallDotNet "$root" "$version" $architecture 'sdk' 'false' $runtime_source_feed $runtime_source_feed_key
=======
  if [[ $# == 3 ]]; then
    architecture=$3
  fi
  InstallDotNet "$root" "$version" $architecture "not-a-runtime" 0 $runtimeSourceFeed $runtimeSourceFeedKey
>>>>>>> 1f56b5fc
}

function InstallDotNet {
  local root=$1
  local version=$2

  GetDotNetInstallScript "$root"
  local install_script=$_GetDotNetInstallScript

  local archArg=''
<<<<<<< HEAD
  if [[ -n "${3:-}" ]] && [ "$3" != 'unset' ]; then
    archArg="--architecture $3"
  fi
  local runtimeArg=''
  if [[ -n "${4:-}" ]] && [ "$4" != 'sdk' ]; then
=======
  if [[ -n "${3:-}" && "$3" != "unset"  ]]; then
    archArg="--architecture $3"
  fi
  local runtimeArg=''
  if [[ -n "${4:-}" && "$4" != "not-a-runtime" ]]; then
>>>>>>> 1f56b5fc
    runtimeArg="--runtime $4"
  fi
  local skipNonVersionedFilesArg=""
  if [[ "$#" -ge "5" ]] && [[ "$5" != 'false' ]]; then
    skipNonVersionedFilesArg="--skip-non-versioned-files"
  fi
  bash "$install_script" --version $version --install-dir "$root" $archArg $runtimeArg $skipNonVersionedFilesArg || {
    local exit_code=$?
<<<<<<< HEAD
    echo "Failed to install dotnet SDK from public location (exit code '$exit_code')."
=======
>>>>>>> 1f56b5fc

    local runtimeSourceFeed=''
    if [[ -n "${6:-}" ]]; then
      runtimeSourceFeed="--azure-feed $6"
    fi

    local runtimeSourceFeedKey=''
    if [[ -n "${7:-}" ]]; then
      # The 'base64' binary on alpine uses '-d' and doesn't support '--decode'
      # '-d'. To work around this, do a simple detection and switch the parameter
      # accordingly.
      decodeArg="--decode"
      if base64 --help 2>&1 | grep -q "BusyBox"; then
          decodeArg="-d"
      fi
      decodedFeedKey=`echo $7 | base64 $decodeArg`
      runtimeSourceFeedKey="--feed-credential $decodedFeedKey"
<<<<<<< HEAD
=======
    else
      Write-PipelineTelemetryError -category 'InitializeToolset' "Failed to install dotnet SDK from public location (exit code '$exit_code')."
>>>>>>> 1f56b5fc
    fi

    if [[ -n "$runtimeSourceFeed" || -n "$runtimeSourceFeedKey" ]]; then
      bash "$install_script" --version $version --install-dir "$root" $archArg $runtimeArg $skipNonVersionedFilesArg $runtimeSourceFeed $runtimeSourceFeedKey || {
        local exit_code=$?
        Write-PipelineTelemetryError -category 'InitializeToolset' "Failed to install dotnet SDK from custom location '$runtimeSourceFeed' (exit code '$exit_code')."
        ExitWithExitCode $exit_code
      }
    else
<<<<<<< HEAD
      if [[ $exit_code != 0 ]]; then
        Write-PipelineTelemetryError -category 'InitializeToolset' "Failed to install dotnet SDK from public location (exit code '$exit_code')."
      fi
=======
>>>>>>> 1f56b5fc
      ExitWithExitCode $exit_code
    fi
  }
}

function with_retries {
  local maxRetries=5
  local retries=1
  echo "Trying to run '$@' for maximum of $maxRetries attempts."
  while [[ $((retries++)) -le $maxRetries ]]; do
    "$@"

    if [[ $? == 0 ]]; then
      echo "Ran '$@' successfully."
      return 0
    fi

    timeout=$((3**$retries-1))
    echo "Failed to execute '$@'. Waiting $timeout seconds before next attempt ($retries out of $maxRetries)." 1>&2
    sleep $timeout
  done

  echo "Failed to execute '$@' for $maxRetries times." 1>&2

  return 1
}

function GetDotNetInstallScript {
  local root=$1
  local install_script="$root/dotnet-install.sh"
  local install_script_url="https://dot.net/$dotnetInstallScriptVersion/dotnet-install.sh"

  if [[ ! -a "$install_script" ]]; then
    mkdir -p "$root"

    echo "Downloading '$install_script_url'"

    # Use curl if available, otherwise use wget
    if command -v curl > /dev/null; then
      # first, try directly, if this fails we will retry with verbose logging
      curl "$install_script_url" -sSL --retry 10 --create-dirs -o "$install_script" || {
        if command -v openssl &> /dev/null; then
          echo "Curl failed; dumping some information about dotnet.microsoft.com for later investigation"
          echo | openssl s_client -showcerts -servername dotnet.microsoft.com  -connect dotnet.microsoft.com:443
        fi
        echo "Will now retry the same URL with verbose logging."
        with_retries curl "$install_script_url" -sSL --verbose --retry 10 --create-dirs -o "$install_script" || {
          local exit_code=$?
          Write-PipelineTelemetryError -category 'InitializeToolset' "Failed to acquire dotnet install script (exit code '$exit_code')."
          ExitWithExitCode $exit_code
        }
      }
    else
      with_retries wget -v -O "$install_script" "$install_script_url" || {
        local exit_code=$?
        Write-PipelineTelemetryError -category 'InitializeToolset' "Failed to acquire dotnet install script (exit code '$exit_code')."
        ExitWithExitCode $exit_code
      }
    fi
  fi
  # return value
  _GetDotNetInstallScript="$install_script"
}

function InitializeBuildTool {
  if [[ -n "${_InitializeBuildTool:-}" ]]; then
    return
  fi
  
  InitializeDotNetCli $restore $runtimeSourceFeed $runtimeSourceFeedKey

  # return values
  _InitializeBuildTool="$_InitializeDotNetCli/dotnet"
  _InitializeBuildToolCommand="msbuild"
  _InitializeBuildToolFramework="netcoreapp3.1"
}

# Set RestoreNoCache as a workaround for https://github.com/NuGet/Home/issues/3116
function GetNuGetPackageCachePath {
  if [[ -z ${NUGET_PACKAGES:-} ]]; then
    if [[ "$use_global_nuget_cache" == true ]]; then
      export NUGET_PACKAGES="$HOME/.nuget/packages"
    else
      export NUGET_PACKAGES="$repo_root/.packages"
      export RESTORENOCACHE=true
    fi
  fi

  # return value
  _GetNuGetPackageCachePath=$NUGET_PACKAGES
}

function InitializeNativeTools() {
  if [[ -n "${DisableNativeToolsetInstalls:-}" ]]; then
    return
  fi
  if grep -Fq "native-tools" $global_json_file
  then
    local nativeArgs=""
    if [[ "$ci" == true ]]; then
      nativeArgs="--installDirectory $tools_dir"
    fi
    "$_script_dir/init-tools-native.sh" $nativeArgs
  fi
}

function InitializeToolset {
  if [[ -n "${_InitializeToolset:-}" ]]; then
    return
  fi

  GetNuGetPackageCachePath

  ReadGlobalVersion "Microsoft.DotNet.Arcade.Sdk"

  local toolset_version=$_ReadGlobalVersion
  local toolset_location_file="$toolset_dir/$toolset_version.txt"

  if [[ -a "$toolset_location_file" ]]; then
    local path=`cat "$toolset_location_file"`
    if [[ -a "$path" ]]; then
      # return value
      _InitializeToolset="$path"
      return
    fi
  fi

  if [[ "$restore" != true ]]; then
    Write-PipelineTelemetryError -category 'InitializeToolset' "Toolset version $toolset_version has not been restored."
    ExitWithExitCode 2
  fi

  local proj="$toolset_dir/restore.proj"

  local bl=""
  if [[ "$binary_log" == true ]]; then
    bl="/bl:$log_dir/ToolsetRestore.binlog"
  fi

  echo '<Project Sdk="Microsoft.DotNet.Arcade.Sdk"/>' > "$proj"
  MSBuild-Core "$proj" $bl /t:__WriteToolsetLocation /clp:ErrorsOnly\;NoSummary /p:__ToolsetLocationOutputFile="$toolset_location_file"

  local toolset_build_proj=`cat "$toolset_location_file"`

  if [[ ! -a "$toolset_build_proj" ]]; then
    Write-PipelineTelemetryError -category 'Build' "Invalid toolset path: $toolset_build_proj"
    ExitWithExitCode 3
  fi

  # return value
  _InitializeToolset="$toolset_build_proj"
}

function ExitWithExitCode {
  if [[ "$ci" == true && "$prepare_machine" == true ]]; then
    StopProcesses
  fi
  exit $1
}

function StopProcesses {
  echo "Killing running build processes..."
  pkill -9 "dotnet" || true
  pkill -9 "vbcscompiler" || true
  return 0
}

function MSBuild {
  local args=$@
  if [[ "$pipelines_log" == true ]]; then
    InitializeBuildTool
    InitializeToolset

    if [[ "$ci" == true ]]; then
      export NUGET_PLUGIN_HANDSHAKE_TIMEOUT_IN_SECONDS=20
      export NUGET_PLUGIN_REQUEST_TIMEOUT_IN_SECONDS=20
      Write-PipelineSetVariable -name "NUGET_PLUGIN_HANDSHAKE_TIMEOUT_IN_SECONDS" -value "20"
      Write-PipelineSetVariable -name "NUGET_PLUGIN_REQUEST_TIMEOUT_IN_SECONDS" -value "20"
    fi

    local toolset_dir="${_InitializeToolset%/*}"
    # new scripts need to work with old packages, so we need to look for the old names/versions
    local selectedPath=
    local possiblePaths=()
    possiblePaths+=( "$toolset_dir/$_InitializeBuildToolFramework/Microsoft.DotNet.ArcadeLogging.dll" )
    possiblePaths+=( "$toolset_dir/$_InitializeBuildToolFramework/Microsoft.DotNet.Arcade.Sdk.dll" )
    possiblePaths+=( "$toolset_dir/netcoreapp2.1/Microsoft.DotNet.ArcadeLogging.dll" )
    possiblePaths+=( "$toolset_dir/netcoreapp2.1/Microsoft.DotNet.Arcade.Sdk.dll" )
    for path in "${possiblePaths[@]}"; do
      if [[ -f $path ]]; then
        selectedPath=$path
        break
      fi
    done
    if [[ -z "$selectedPath" ]]; then
      Write-PipelineTelemetryError -category 'Build'  "Unable to find arcade sdk logger assembly."
      ExitWithExitCode 1
    fi
    args+=( "-logger:$selectedPath" )
  fi

  MSBuild-Core ${args[@]}
}

function MSBuild-Core {
  if [[ "$ci" == true ]]; then
    if [[ "$binary_log" != true && "$exclude_ci_binary_log" != true ]]; then
      Write-PipelineTelemetryError -category 'Build'  "Binary log must be enabled in CI build, or explicitly opted-out from with the -noBinaryLog switch."
      ExitWithExitCode 1
    fi

    if [[ "$node_reuse" == true ]]; then
      Write-PipelineTelemetryError -category 'Build'  "Node reuse must be disabled in CI build."
      ExitWithExitCode 1
    fi
  fi

  InitializeBuildTool

  local warnaserror_switch=""
  if [[ $warn_as_error == true ]]; then
    warnaserror_switch="/warnaserror"
  fi

  function RunBuildTool {
    export ARCADE_BUILD_TOOL_COMMAND="$_InitializeBuildTool $@"

    "$_InitializeBuildTool" "$@" || {
      local exit_code=$?
      # We should not Write-PipelineTaskError here because that message shows up in the build summary
      # The build already logged an error, that's the reason it failed. Producing an error here only adds noise.
      echo "Build failed with exit code $exit_code. Check errors above."
      if [[ "$ci" == "true" ]]; then
        Write-PipelineSetResult -result "Failed" -message "msbuild execution failed."
        # Exiting with an exit code causes the azure pipelines task to log yet another "noise" error
        # The above Write-PipelineSetResult will cause the task to be marked as failure without adding yet another error
        ExitWithExitCode 0
      else
        ExitWithExitCode $exit_code
      fi
    }
  }

  RunBuildTool "$_InitializeBuildToolCommand" /m /nologo /clp:Summary /v:$verbosity /nr:$node_reuse $warnaserror_switch /p:TreatWarningsAsErrors=$warn_as_error /p:ContinuousIntegrationBuild=$ci "$@"
}

ResolvePath "${BASH_SOURCE[0]}"
_script_dir=`dirname "$_ResolvePath"`

. "$_script_dir/pipeline-logging-functions.sh"

eng_root=`cd -P "$_script_dir/.." && pwd`
repo_root=`cd -P "$_script_dir/../.." && pwd`
artifacts_dir="$repo_root/artifacts"
toolset_dir="$artifacts_dir/toolset"
tools_dir="$repo_root/.tools"
log_dir="$artifacts_dir/log/$configuration"
temp_dir="$artifacts_dir/tmp/$configuration"

global_json_file="$repo_root/global.json"
# determine if global.json contains a "runtimes" entry
global_json_has_runtimes=false
if command -v jq &> /dev/null; then
  if jq -er '. | select(has("runtimes"))' "$global_json_file" &> /dev/null; then
    global_json_has_runtimes=true
  fi
elif [[ "$(cat "$global_json_file")" =~ \"runtimes\"[[:space:]\:]*\{ ]]; then
  global_json_has_runtimes=true
fi

# HOME may not be defined in some scenarios, but it is required by NuGet
if [[ -z $HOME ]]; then
  export HOME="$repo_root/artifacts/.home/"
  mkdir -p "$HOME"
fi

mkdir -p "$toolset_dir"
mkdir -p "$temp_dir"
mkdir -p "$log_dir"

Write-PipelineSetVariable -name "Artifacts" -value "$artifacts_dir"
Write-PipelineSetVariable -name "Artifacts.Toolset" -value "$toolset_dir"
Write-PipelineSetVariable -name "Artifacts.Log" -value "$log_dir"
Write-PipelineSetVariable -name "Temp" -value "$temp_dir"
Write-PipelineSetVariable -name "TMP" -value "$temp_dir"

# Import custom tools configuration, if present in the repo.
if [ -z "${disable_configure_toolset_import:-}" ]; then
  configure_toolset_script="$eng_root/configure-toolset.sh"
  if [[ -a "$configure_toolset_script" ]]; then
    . "$configure_toolset_script"
  fi
fi

# TODO: https://github.com/dotnet/arcade/issues/1468
# Temporary workaround to avoid breaking change.
# Remove once repos are updated.
if [[ -n "${useInstalledDotNetCli:-}" ]]; then
  use_installed_dotnet_cli="$useInstalledDotNetCli"
fi<|MERGE_RESOLUTION|>--- conflicted
+++ resolved
@@ -185,17 +185,10 @@
   local root=$1
   local version=$2
   local architecture="unset"
-<<<<<<< HEAD
   if [[ $# -ge 3 ]]; then
     architecture=$3
   fi
   InstallDotNet "$root" "$version" $architecture 'sdk' 'false' $runtime_source_feed $runtime_source_feed_key
-=======
-  if [[ $# == 3 ]]; then
-    architecture=$3
-  fi
-  InstallDotNet "$root" "$version" $architecture "not-a-runtime" 0 $runtimeSourceFeed $runtimeSourceFeedKey
->>>>>>> 1f56b5fc
 }
 
 function InstallDotNet {
@@ -206,19 +199,11 @@
   local install_script=$_GetDotNetInstallScript
 
   local archArg=''
-<<<<<<< HEAD
   if [[ -n "${3:-}" ]] && [ "$3" != 'unset' ]; then
     archArg="--architecture $3"
   fi
   local runtimeArg=''
   if [[ -n "${4:-}" ]] && [ "$4" != 'sdk' ]; then
-=======
-  if [[ -n "${3:-}" && "$3" != "unset"  ]]; then
-    archArg="--architecture $3"
-  fi
-  local runtimeArg=''
-  if [[ -n "${4:-}" && "$4" != "not-a-runtime" ]]; then
->>>>>>> 1f56b5fc
     runtimeArg="--runtime $4"
   fi
   local skipNonVersionedFilesArg=""
@@ -227,10 +212,7 @@
   fi
   bash "$install_script" --version $version --install-dir "$root" $archArg $runtimeArg $skipNonVersionedFilesArg || {
     local exit_code=$?
-<<<<<<< HEAD
     echo "Failed to install dotnet SDK from public location (exit code '$exit_code')."
-=======
->>>>>>> 1f56b5fc
 
     local runtimeSourceFeed=''
     if [[ -n "${6:-}" ]]; then
@@ -248,11 +230,6 @@
       fi
       decodedFeedKey=`echo $7 | base64 $decodeArg`
       runtimeSourceFeedKey="--feed-credential $decodedFeedKey"
-<<<<<<< HEAD
-=======
-    else
-      Write-PipelineTelemetryError -category 'InitializeToolset' "Failed to install dotnet SDK from public location (exit code '$exit_code')."
->>>>>>> 1f56b5fc
     fi
 
     if [[ -n "$runtimeSourceFeed" || -n "$runtimeSourceFeedKey" ]]; then
@@ -262,12 +239,9 @@
         ExitWithExitCode $exit_code
       }
     else
-<<<<<<< HEAD
       if [[ $exit_code != 0 ]]; then
         Write-PipelineTelemetryError -category 'InitializeToolset' "Failed to install dotnet SDK from public location (exit code '$exit_code')."
       fi
-=======
->>>>>>> 1f56b5fc
       ExitWithExitCode $exit_code
     fi
   }
