[CmdletBinding(PositionalBinding=$false)]
Param(
  [string] $verbosity = 'minimal',
  [bool] $warnAsError = $true,
  [bool] $nodeReuse = $true,
  [switch] $ci,
  [switch] $prepareMachine,
  [switch] $excludePrereleaseVS,
<<<<<<< HEAD
=======
  [string] $msbuildEngine = $null,
>>>>>>> 79aefe0a
  [Parameter(ValueFromRemainingArguments=$true)][String[]]$extraArgs
)

. $PSScriptRoot\tools.ps1

try {
  if ($ci) {
    $nodeReuse = $false
  }

  MSBuild @extraArgs
} 
catch {
  Write-Host $_.ScriptStackTrace
  Write-PipelineTelemetryError -Category 'Build' -Message $_
  ExitWithExitCode 1
}

ExitWithExitCode 0<|MERGE_RESOLUTION|>--- conflicted
+++ resolved
@@ -6,10 +6,7 @@
   [switch] $ci,
   [switch] $prepareMachine,
   [switch] $excludePrereleaseVS,
-<<<<<<< HEAD
-=======
   [string] $msbuildEngine = $null,
->>>>>>> 79aefe0a
   [Parameter(ValueFromRemainingArguments=$true)][String[]]$extraArgs
 )
 
@@ -21,7 +18,7 @@
   }
 
   MSBuild @extraArgs
-} 
+}
 catch {
   Write-Host $_.ScriptStackTrace
   Write-PipelineTelemetryError -Category 'Build' -Message $_
