<!-- Whenever altering this or other Source Build files, please include @dotnet/source-build-internal as a reviewer. -->
<!-- See aka.ms/dotnet/prebuilts for guidance on what pre-builts are and how to eliminate them. -->

<UsageData>
  <IgnorePatterns>
    <UsagePattern IdentityGlob="Microsoft.SourceBuild.Intermediate.*/*" />

    <!-- These are cases where the component chooses, when built in isolation, to 
         remain dependent on stable versions. These versions may not have source build intermediates associated with them.
         They cannot be source build reference packages because they actually provide functionality. In full source build, these versions are
         overridden by previous repo outputs or come from previously source-built artifacts.  --> 
    <UsagePattern IdentityGlob="Microsoft.CodeAnalysis.Analyzers/*" />
    <UsagePattern IdentityGlob="Microsoft.CodeAnalysis.AnalyzerUtilities/*" />
    <UsagePattern IdentityGlob="Microsoft.CodeAnalysis.CSharp.CodeStyle/*" />
    <UsagePattern IdentityGlob="Microsoft.CodeAnalysis.VisualBasic.CodeStyle/*" />
    <UsagePattern IdentityGlob="Microsoft.Net.Compilers.Toolset/*" />

    <!-- Roslyn's source-build CI builds both NetPrevious and NetCurrent. This 7.0 ref pack shows up as
         prebuilt only for the repo CI build but not full source-build. -->
    <UsagePattern IdentityGlob="Microsoft.AspNetCore.App.Ref/7.0*" />

    <!-- Roslyn's source-build CI builds both NetPrevious and NetCurrent. This 7.0 ref pack shows up as
         prebuilt only for the repo CI build but not full source-build. -->
    <UsagePattern IdentityGlob="Microsoft.NETCore.App.Ref/7.0*" />
  </IgnorePatterns>
  <Usages>
<<<<<<< HEAD
=======
    <Usage Id="Microsoft.Build" Version="17.3.4" IsDirectDependency="true" />
    <Usage Id="Microsoft.Build.Framework" Version="17.3.4" IsDirectDependency="true" />
    <Usage Id="Microsoft.Build.Tasks.Core" Version="17.3.4" IsDirectDependency="true" />
    <Usage Id="Microsoft.Build.Utilities.Core" Version="17.3.4" />
    <Usage Id="Microsoft.NET.StringTools" Version="17.3.4" />
>>>>>>> de75b3c7
    <Usage Id="System.Composition" Version="7.0.0" />
    <Usage Id="System.Composition.AttributedModel" Version="7.0.0" />
    <Usage Id="System.Composition.Convention" Version="7.0.0" />
    <Usage Id="System.Composition.Hosting" Version="7.0.0" />
    <Usage Id="System.Composition.Runtime" Version="7.0.0" />
    <Usage Id="System.Composition.TypedParts" Version="7.0.0" />
  </Usages>
</UsageData><|MERGE_RESOLUTION|>--- conflicted
+++ resolved
@@ -24,14 +24,11 @@
     <UsagePattern IdentityGlob="Microsoft.NETCore.App.Ref/7.0*" />
   </IgnorePatterns>
   <Usages>
-<<<<<<< HEAD
-=======
     <Usage Id="Microsoft.Build" Version="17.3.4" IsDirectDependency="true" />
     <Usage Id="Microsoft.Build.Framework" Version="17.3.4" IsDirectDependency="true" />
     <Usage Id="Microsoft.Build.Tasks.Core" Version="17.3.4" IsDirectDependency="true" />
     <Usage Id="Microsoft.Build.Utilities.Core" Version="17.3.4" />
     <Usage Id="Microsoft.NET.StringTools" Version="17.3.4" />
->>>>>>> de75b3c7
     <Usage Id="System.Composition" Version="7.0.0" />
     <Usage Id="System.Composition.AttributedModel" Version="7.0.0" />
     <Usage Id="System.Composition.Convention" Version="7.0.0" />
