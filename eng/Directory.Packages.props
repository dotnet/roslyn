<Project>
  <PropertyGroup>
    <!-- Versions used by several individual references below -->
    <RoslynDiagnosticsNugetPackageVersion>3.11.0-beta1.24081.1</RoslynDiagnosticsNugetPackageVersion>
    <MicrosoftCodeAnalysisTestingVersion>1.1.3-beta1.24319.1</MicrosoftCodeAnalysisTestingVersion>
    <MicrosoftVisualStudioExtensibilityTestingVersion>0.1.796-beta</MicrosoftVisualStudioExtensibilityTestingVersion>
    <_BasicReferenceAssembliesVersion>1.8.3</_BasicReferenceAssembliesVersion>
    <!-- CodeStyleAnalyzerVersion should we updated together with version of dotnet-format in dotnet-tools.json -->
    <CodeStyleAnalyzerVersion>4.8.0-3.final</CodeStyleAnalyzerVersion>
    <VisualStudioEditorPackagesVersion>18.0.332-preview</VisualStudioEditorPackagesVersion>
    <ILAsmPackageVersion>9.0.0-rc.2.24462.10</ILAsmPackageVersion>
    <ILDAsmPackageVersion>6.0.0-rtm.21518.12</ILDAsmPackageVersion>
    <MicrosoftILVerificationVersion>7.0.0-alpha.1.22060.1</MicrosoftILVerificationVersion>
    <!--
      VS .NET Runtime

      We should try to keep this version in sync with the version of app-local runtime in VS.
    -->
    <MicrosoftNetCoreAppRuntimePackagesVersion>8.0.10</MicrosoftNetCoreAppRuntimePackagesVersion>
    <MicrosoftWindowsDesktopAppRuntimePackagesVersion>8.0.10</MicrosoftWindowsDesktopAppRuntimePackagesVersion>
    <_xunitVersion>2.9.2</_xunitVersion>
    <SqliteVersion>2.1.0</SqliteVersion>
    <!-- HumanizerVersion is referenced from the Text.Analyzers.Package.csproj -->
    <HumanizerVersion>2.14.1</HumanizerVersion>
  </PropertyGroup>

  <!--
    MSBuild - need to use older packages when targeting net7.0 since the newer versions only support net472 and net8.0.
    When tareting the latest .NET the version must also be lower or equal to one specified in
    https://github.com/dotnet/sdk/blob/main/src/Layout/redist/minimumMSBuildVersion#L1
  -->

  <ItemGroup Condition="'$(DotNetBuildSourceOnly)' == 'true'">
    <PackageVersion Include="Microsoft.Build" Version="17.3.4" />
    <PackageVersion Include="Microsoft.Build.Framework" Version="17.3.4" />
    <PackageVersion Include="Microsoft.Build.Tasks.Core" Version="17.3.4" />
    <PackageVersion Include="Microsoft.Build.Utilities.Core" Version="17.3.4" />
  </ItemGroup>

  <ItemGroup Condition="'$(DotNetBuildSourceOnly)' != 'true' and '$(TargetFramework)' != 'net472'">
    <PackageVersion Include="Microsoft.Build" Version="17.11.4" />
    <PackageVersion Include="Microsoft.Build.Framework" Version="17.11.4" />
    <PackageVersion Include="Microsoft.Build.Tasks.Core" Version="17.11.4" />
    <PackageVersion Include="Microsoft.Build.Utilities.Core" Version="17.11.4" />
  </ItemGroup>

  <ItemGroup Condition="'$(DotNetBuildSourceOnly)' != 'true' and '$(TargetFramework)' == 'net472'">
    <PackageVersion Include="Microsoft.Build" Version="17.15.0-preview-25353-11" />
    <PackageVersion Include="Microsoft.Build.Framework" Version="17.15.0-preview-25353-11" />
    <PackageVersion Include="Microsoft.Build.Tasks.Core" Version="17.15.0-preview-25353-11" />
    <PackageVersion Include="Microsoft.Build.Utilities.Core" Version="17.15.0-preview-25353-11" />
  </ItemGroup>

  <ItemGroup>
    <PackageVersion Include="Microsoft.Build.Locator" Version="1.6.10" />

    <!--
      Visual Studio
    -->
<<<<<<< HEAD
    <PackageVersion Include="Microsoft.VisualStudio.SDK" Version="17.13.40008" />
    <PackageVersion Include="Microsoft.Internal.VisualStudio.Shell.Framework" Version="17.12.40391" />
=======
    <PackageVersion Include="Microsoft.VisualStudio.SDK" Version="18.0.2101-preview.1" />
    <PackageVersion Include="Microsoft.Internal.VisualStudio.Shell.Framework" Version="18.0.1211-preview.1" />
>>>>>>> 80f4716c
    <PackageVersion Include="Microsoft.ServiceHub.Client" Version="4.2.1017" />
    <PackageVersion Include="Microsoft.VisualStudio.Extensibility.Sdk" Version="18.0.52-preview1" />
    <PackageVersion Include="Microsoft.VisualStudio.Extensibility" Version="18.0.52-preview1" />
    <PackageVersion Include="Microsoft.VisualStudio.Extensibility.JsonGenerators.Sdk" Version="18.0.52-preview1" />
    <PackageVersion Include="Microsoft.VSSDK.Debugger.VSDConfigTool" Version="17.13.1100801-preview" />
    <PackageVersion Include="Microsoft.VisualStudio.ProjectSystem" Version="17.0.77-pre-g62a6cb5699" />
    <PackageVersion Include="Microsoft.VisualStudio.CallHierarchy.Package.Definitions" Version="15.8.27812-alpha" />
    <PackageVersion Include="Microsoft.VisualStudio.CodeAnalysis.Sdk.UI" Version="15.8.27812-alpha" />
    <PackageVersion Include="Microsoft.VisualStudio.Language.CallHierarchy" Version="15.8.27812-alpha" />
    <PackageVersion Include="Microsoft.VisualStudio.LiveShare" Version="2.18.6" />
    <PackageVersion Include="Microsoft.VisualStudio.LiveShare.LanguageServices" Version="3.0.6" />
    <PackageVersion Include="Microsoft.VisualStudio.LiveShare.LanguageServices.Guest" Version="3.0.6" />
    <PackageVersion Include="Microsoft.VisualStudio.LiveShare.WebEditors" Version="3.0.8" />
    <PackageVersion Include="Microsoft.VisualStudio.InteractiveWindow" Version="4.0.0" />
    <PackageVersion Include="Microsoft.VisualStudio.VsInteractiveWindow" Version="4.0.0" />
    <PackageVersion Include="Microsoft.VisualStudio.Search" Version="17.14.39337" />
    <PackageVersion Include="Microsoft.VisualStudio.WinForms.Interfaces" Version="17.0.0-previews-4-31709-430" />
    <PackageVersion Include="Microsoft.VisualStudio.Workspace.VSIntegration" Version="17.9.29-preview-0001" />
    <PackageVersion Include="VsWebSite.Interop" Version="8.0.50727" />
    <PackageVersion Include="NuGet.VisualStudio" Version="6.0.0-preview.0.15" />
    <PackageVersion Include="NuGet.VisualStudio.Contracts" Version="6.0.0-preview.0.15" />

    <!-- TODO: Move these to the generate-vssdk-versions.csx-generated versions (https://github.com/dotnet/roslyn/issues/71691) -->
    <PackageVersion Include="Microsoft.VisualStudio.Text.Internal" Version="$(VisualStudioEditorPackagesVersion)" />
    <PackageVersion Include="Microsoft.VisualStudio.Platform.VSEditor" Version="$(VisualStudioEditorPackagesVersion)" />

    <!--
      Subset of Microsoft.VisualStudio.Sdk meta-package (run `csi generate-vssdk-versions.csx` to update based on VSSDK meta-package).
      See https://github.com/dotnet/arcade/blob/main/Documentation/MirroringPackages.md if any of these packages fail to restore.
    -->
    <PackageVersion Include="Microsoft.ServiceHub.Framework" Version="4.9.11-beta" />
    <PackageVersion Include="Microsoft.VisualStudio.Composition" Version="17.13.50" />
    <PackageVersion Include="Microsoft.VisualStudio.Composition.Analyzers" Version="17.13.50" />
    <PackageVersion Include="Microsoft.VisualStudio.CoreUtility" Version="18.0.332-preview" />
    <PackageVersion Include="Microsoft.VisualStudio.Editor" Version="18.0.332-preview" />
    <PackageVersion Include="Microsoft.VisualStudio.ImageCatalog" Version="18.0.2101-preview.1" />
    <PackageVersion Include="Microsoft.VisualStudio.Imaging" Version="18.0.2101-preview.1" />
    <PackageVersion Include="Microsoft.VisualStudio.Imaging.Interop.14.0.DesignTime" Version="18.0.2077-preview.1" />
    <PackageVersion Include="Microsoft.VisualStudio.Language" Version="18.0.332-preview" />
    <PackageVersion Include="Microsoft.VisualStudio.Language.NavigateTo.Interfaces" Version="18.0.332-preview" />
    <PackageVersion Include="Microsoft.VisualStudio.Language.StandardClassification" Version="18.0.332-preview" />
    <PackageVersion Include="Microsoft.VisualStudio.LanguageServer.Client" Version="18.0.14-preview" />
    <PackageVersion Include="Microsoft.VisualStudio.RemoteControl" Version="16.3.52" />
    <PackageVersion Include="Microsoft.VisualStudio.RpcContracts" Version="17.15.25-pre" />
    <PackageVersion Include="Microsoft.VisualStudio.Shell.15.0" Version="18.0.2101-preview.1" />
    <PackageVersion Include="Microsoft.VisualStudio.Telemetry" Version="18.0.22" />
    <PackageVersion Include="Microsoft.VisualStudio.Text.Data" Version="18.0.332-preview" />
    <PackageVersion Include="Microsoft.VisualStudio.Text.Logic" Version="18.0.332-preview" />
    <PackageVersion Include="Microsoft.VisualStudio.Text.UI" Version="18.0.332-preview" />
    <PackageVersion Include="Microsoft.VisualStudio.Text.UI.Wpf" Version="18.0.332-preview" />
    <PackageVersion Include="Microsoft.VisualStudio.Threading" Version="17.15.20-alpha" />
    <PackageVersion Include="Microsoft.VisualStudio.Threading.Analyzers" Version="17.15.20-alpha" />
    <PackageVersion Include="Microsoft.VisualStudio.Utilities" Version="18.0.2101-preview.1" />
    <PackageVersion Include="Microsoft.VisualStudio.Utilities.Internal" Version="16.3.90" />
    <PackageVersion Include="Nerdbank.Streams" Version="2.12.87" />
    <PackageVersion Include="Newtonsoft.Json" Version="13.0.3" />
    <PackageVersion Include="StreamJsonRpc" Version="2.23.39-alpha" />

    <!--
      VS Debugger
    -->
    <PackageVersion Include="Microsoft.VisualStudio.Debugger.Contracts" Version="18.0.0-beta.25359.1" />
    <PackageVersion Include="Microsoft.VisualStudio.Debugger.Engine-implementation" Version="17.13.1121201-preview" />
    <PackageVersion Include="Microsoft.VisualStudio.Debugger.Metadata-implementation" Version="17.13.1121201-preview" />

    <!--
      VS .NET Runtime

      We should try to keep this version in sync with the version of app-local runtime in VS.
    -->

    <PackageVersion Include="Microsoft.NETCore.App.Runtime.win-arm64" Version="$(MicrosoftNetCoreAppRuntimePackagesVersion)" />
    <PackageVersion Include="Microsoft.NETCore.App.Runtime.win-x64" Version="$(MicrosoftNetCoreAppRuntimePackagesVersion)" />
    <PackageVersion Include="Microsoft.NETCore.App.crossgen2.win-x64" Version="$(MicrosoftNetCoreAppRuntimePackagesVersion)" />
    <PackageVersion Include="Microsoft.WindowsDesktop.App.Runtime.win-arm64" Version="$(MicrosoftWindowsDesktopAppRuntimePackagesVersion)" />
    <PackageVersion Include="Microsoft.WindowsDesktop.App.Runtime.win-x64" Version="$(MicrosoftWindowsDesktopAppRuntimePackagesVersion)" />

    <!--
      Language Server
    -->
    <PackageVersion Include="Microsoft.VisualStudio.LanguageServer.Client.Implementation" Version="17.10.72-preview" />
    <PackageVersion Include="NuGet.ProjectModel" Version="6.8.0-rc.112" />
    <PackageVersion Include="Microsoft.TestPlatform.TranslationLayer" Version="$(MicrosoftNETTestSdkVersion)" />
    <PackageVersion Include="Microsoft.TestPlatform.ObjectModel" Version="$(MicrosoftNETTestSdkVersion)" />

    <!--
      MSBuildWorkspace
    -->
    <PackageVersion Include="Microsoft.VisualStudio.SolutionPersistence" Version="1.0.52" />

    <!--
      Analyzers
    -->

    <!--
      Since the Microsoft.CodeAnalysis.Analyzers package is a public dependency of our NuGet
      packages we will keep it untied to the RoslynDiagnosticsNugetPackageVersion we use for
      other analyzers to ensure it stays on a release version.
    -->
    <PackageVersion Include="Microsoft.CodeAnalysis.Analyzers" Version="$(MicrosoftCodeAnalysisAnalyzersVersion)" />
    <PackageVersion Include="Microsoft.CodeAnalysis.NetAnalyzers" Version="$(MicrosoftCodeAnalysisNetAnalyzersVersion)" />
    <PackageVersion Include="Microsoft.CodeAnalysis.CSharp.CodeStyle" Version="$(CodeStyleAnalyzerVersion)" />
    <PackageVersion Include="Microsoft.CodeAnalysis.VisualBasic.CodeStyle" Version="$(CodeStyleAnalyzerVersion)" />
    <PackageVersion Include="Microsoft.CodeAnalysis.PerformanceSensitiveAnalyzers" Version="3.3.4-beta1.22504.1" />

    <!--
      Framework
    -->
    <PackageVersion Include="Microsoft.Bcl.AsyncInterfaces" Version="$(MicrosoftBclAsyncInterfacesVersion)" />
    <PackageVersion Include="Microsoft.CSharp" Version="4.7.0" />
    <PackageVersion Include="Microsoft.VisualBasic" Version="10.3.0" />
    <PackageVersion Include="Microsoft.DiaSymReader" Version="$(MicrosoftDiaSymReaderVersion)" />
    <PackageVersion Include="Microsoft.DiaSymReader.Native" Version="17.0.0-beta1.21524.1" />
    <PackageVersion Include="Microsoft.DiaSymReader.PortablePdb" Version="1.7.0-beta-21528-01" />
    <PackageVersion Include="Microsoft.Extensions.Configuration" Version="$(MicrosoftExtensionsConfigurationVersion)" />
    <PackageVersion Include="Microsoft.Extensions.DependencyInjection" Version="$(MicrosoftExtensionsDependencyInjectionVersion)" />
    <PackageVersion Include="Microsoft.Extensions.FileSystemGlobbing" Version="$(MicrosoftExtensionsFileSystemGlobbingVersion)" />
    <PackageVersion Include="Microsoft.Extensions.Logging" Version="$(MicrosoftExtensionsLoggingVersion)" />
    <PackageVersion Include="Microsoft.Extensions.Logging.Abstractions" Version="$(MicrosoftExtensionsLoggingAbstractionsVersion)" />
    <PackageVersion Include="Microsoft.Extensions.Logging.Console" Version="$(MicrosoftExtensionsLoggingConsoleVersion)" />
    <PackageVersion Include="Microsoft.Extensions.Options.ConfigurationExtension" Version="$(MicrosoftExtensionsOptionsConfigurationExtensionVersion)" />
    <PackageVersion Include="Microsoft.Extensions.Options" Version="$(MicrosoftExtensionsOptionsVersion)" />
    <PackageVersion Include="Microsoft.Extensions.Primitives" Version="$(MicrosoftExtensionsPrimitivesVersion)" />
    <PackageVersion Include="Microsoft.Internal.Performance.CodeMarkers.DesignTime" Version="15.8.27812-alpha" />
    <PackageVersion Include="Microsoft.NETFramework.ReferenceAssemblies.net472" Version="1.0.3" />
    <PackageVersion Include="Microsoft.NETFramework.ReferenceAssemblies.net461" Version="1.0.3" />
    <PackageVersion Include="Microsoft.NETFramework.ReferenceAssemblies.net45" Version="1.0.3" />
    <PackageVersion Include="System.Buffers" Version="$(SystemBuffersVersion)" />
    <PackageVersion Include="System.CommandLine" Version="$(SystemCommandLineVersion)" />
    <PackageVersion Include="System.Configuration.ConfigurationManager" Version="$(SystemConfigurationConfigurationManagerVersion)" />
    <PackageVersion Include="System.Composition" Version="$(SystemCompositionVersion)" />
    <PackageVersion Include="System.ComponentModel.Composition" Version="$(SystemComponentModelCompositionVersion)" />
    <PackageVersion Include="System.Diagnostics.DiagnosticSource" Version="$(SystemDiagnosticsDiagnosticSourceVersion)" />
    <PackageVersion Include="System.Diagnostics.EventLog" Version="$(SystemDiagnosticsEventLogVersion)" />
    <PackageVersion Include="System.IO.Hashing" Version="$(SystemIOHashingVersion)" />
    <PackageVersion Include="System.IO.Pipelines" Version="$(SystemIOPipelinesVersion)" />
    <PackageVersion Include="System.IO.Pipes.AccessControl" Version="5.0.0" />
    <PackageVersion Include="System.Memory" Version="$(SystemMemoryVersion)" />
    <PackageVersion Include="System.Numerics.Vectors" Version="$(SystemNumericsVectorsVersion)" />
    <PackageVersion Include="System.Resources.Extensions" Version="$(SystemResourcesExtensionsVersion)" />
    <PackageVersion Include="System.Runtime.CompilerServices.Unsafe" Version="$(SystemRuntimeCompilerServicesUnsafeVersion)" />
    <PackageVersion Include="System.Security.Cryptography.ProtectedData" Version="$(SystemSecurityCryptographyProtectedDataVersion)" />
    <PackageVersion Include="System.Security.Permissions" Version="$(SystemSecurityPermissionsVersion)" />
    <PackageVersion Include="System.Text.Encoding.CodePages" Version="8.0.0" />
    <PackageVersion Include="System.Threading.Tasks.Dataflow" Version="$(SystemThreadingTasksDataflowVersion)" />
    <PackageVersion Include="System.Threading.Tasks.Extensions" Version="$(SystemThreadingTasksExtensionsVersion)" />
    <PackageVersion Include="System.ValueTuple" Version="$(SystemValueTupleVersion)" />
    <PackageVersion Include="System.Windows.Extensions" Version="$(SystemWindowsExtensionsVersion)" />

    <!--
      When updating the S.C.I or S.R.M version please let the MSBuild team know in advance so they
      can update to the same version. Version changes require a VS test insertion for validation.
    -->
    <PackageVersion Include="System.Collections.Immutable" Version="$(SystemCollectionsImmutableVersion)" />
    <PackageVersion Include="System.Reflection.Metadata" Version="$(SystemReflectionMetadataVersion)" />

    <PackageVersion Include="System.Text.Encodings.Web" Version="$(SystemTextEncodingsWebVersion)" />
    <!-- Note: When updating SystemTextJsonVersion ensure that the version is no higher than what is used by MSBuild. -->
    <PackageVersion Include="System.Text.Json" Version="$(SystemTextJsonVersion)" />
    <PackageVersion Include="System.Threading.Channels" Version="8.0.0" />

    <PackageVersion Include="Microsoft.IO.Redist" Version="$(MicrosoftIORedistVersion)" />

    <PackageVersion Include="SQLitePCLRaw.core" Version="$(SqliteVersion)" />
    <PackageVersion Include="SQLitePCLRaw.bundle_green" Version="$(SqliteVersion)" />
    <PackageVersion Include="SQLitePCLRaw.lib.e_sqlite3" Version="$(SqliteVersion)" />
    <PackageVersion Include="SQLitePCLRaw.provider.dynamic_cdecl" Version="$(SqliteVersion)" />
    <PackageVersion Include="SQLitePCLRaw.lib.e_sqlite3.linux" Version="$(SqliteVersion)" />
    <PackageVersion Include="SQLitePCLRaw.lib.e_sqlite3.osx" Version="$(SqliteVersion)" />
    <PackageVersion Include="SQLitePCLRaw.lib.e_sqlite3.v110_xp" Version="$(SqliteVersion)" />
    <PackageVersion Include="SQLitePCLRaw.provider.e_sqlite3.net45" Version="$(SqliteVersion)" />

    <PackageVersion Include="Humanizer.Core" Version="$(HumanizerVersion)" />
    <PackageVersion Include="ICSharpCode.Decompiler" Version="9.1.0.7988" />
    <PackageVersion Include="Microsoft.CodeAnalysis.Elfie" Version="1.0.0" />

    <!--
      Testing.
    -->
    <PackageVersion Include="BenchmarkDotNet" Version="0.13.0" />
    <PackageVersion Include="BenchmarkDotNet.Diagnostics.Windows" Version="0.13.0" />
    <PackageVersion Include="BasicUndo" Version="0.9.3" />
    <PackageVersion Include="Microsoft.CodeAnalysis.CSharp.Analyzer.Testing.XUnit" Version="$(MicrosoftCodeAnalysisTestingVersion)" />
    <PackageVersion Include="Microsoft.CodeAnalysis.CSharp.CodeFix.Testing" Version="$(MicrosoftCodeAnalysisTestingVersion)" />
    <PackageVersion Include="Microsoft.CodeAnalysis.CSharp.CodeFix.Testing.XUnit" Version="$(MicrosoftCodeAnalysisTestingVersion)" />
    <PackageVersion Include="Microsoft.CodeAnalysis.CSharp.CodeRefactoring.Testing" Version="$(MicrosoftCodeAnalysisTestingVersion)" />
    <PackageVersion Include="Microsoft.CodeAnalysis.CSharp.CodeRefactoring.Testing.XUnit" Version="$(MicrosoftCodeAnalysisTestingVersion)" />
    <PackageVersion Include="Microsoft.CodeAnalysis.Test.Resources.Proprietary" Version="2.0.0-pre-20160714" />
    <PackageVersion Include="Microsoft.CodeAnalysis.VisualBasic.Analyzer.Testing.XUnit" Version="$(MicrosoftCodeAnalysisTestingVersion)" />
    <PackageVersion Include="Microsoft.CodeAnalysis.VisualBasic.CodeFix.Testing" Version="$(MicrosoftCodeAnalysisTestingVersion)" />
    <PackageVersion Include="Microsoft.CodeAnalysis.VisualBasic.CodeFix.Testing.XUnit" Version="$(MicrosoftCodeAnalysisTestingVersion)" />
    <PackageVersion Include="Microsoft.CodeAnalysis.VisualBasic.CodeRefactoring.Testing" Version="$(MicrosoftCodeAnalysisTestingVersion)" />
    <PackageVersion Include="Microsoft.CodeAnalysis.VisualBasic.CodeRefactoring.Testing.XUnit" Version="$(MicrosoftCodeAnalysisTestingVersion)" />
    <PackageVersion Include="Microsoft.DiaSymReader.Converter" Version="1.1.0-beta2-22302-02" />
    <PackageVersion Include="Microsoft.DiaSymReader.Converter.Xml" Version="1.1.0-beta2-22302-02" />
    <PackageVersion Include="Microsoft.Metadata.Visualizer" Version="1.0.0-beta3.21075.2" />
    <PackageVersion Include="Microsoft.ILVerification" Version="9.0.7" />
    <PackageVersion Include="Microsoft.NETCore.Platforms" Version="5.0.0" />
    <PackageVersion Include="Microsoft.VisualStudio.Cache" Version="17.3.26-alpha" />
    <PackageVersion Include="Microsoft.VisualStudio.Diagnostics.Measurement" Version="17.9.36343-preview.3" />
    <PackageVersion Include="Microsoft.VisualStudio.Diagnostics.PerformanceProvider" Version="17.8.36726" />
    <PackageVersion Include="Microsoft.VisualStudio.Extensibility.Testing.SourceGenerator" Version="$(MicrosoftVisualStudioExtensibilityTestingVersion)" />
    <PackageVersion Include="Microsoft.VisualStudio.Extensibility.Testing.Xunit" Version="$(MicrosoftVisualStudioExtensibilityTestingVersion)" />
    <PackageVersion Include="System.Management" Version="7.0.0" />
    <PackageVersion Include="System.Drawing.Common" Version="9.0.0" />
    <PackageVersion Include="NuGet.SolutionRestoreManager.Interop" Version="4.8.0" />
    <PackageVersion Include="Moq" Version="4.10.1" />
    <PackageVersion Include="System.CodeDom" Version="8.0.0" />
    <PackageVersion Include="InputSimulatorPlus" Version="1.0.7" />
    <PackageVersion Include="UIAComWrapper" Version="1.1.0.14" />
    <PackageVersion Include="DiffPlex" Version="1.7.2" />
    <PackageVersion Include="xunit" Version="$(_xunitVersion)" />
    <PackageVersion Include="xunit.analyzers" Version="1.17.0" />
    <PackageVersion Include="xunit.assert" Version="$(_xunitVersion)" />
    <PackageVersion Include="xunit.core" Version="$(_xunitVersion)" />
    <PackageVersion Include="Xunit.Combinatorial" Version="1.6.24" />
    <PackageVersion Include="xunit.extensibility.core" Version="$(_xunitVersion)" />
    <PackageVersion Include="xunit.runner.visualstudio" Version="3.1.3" />
    <PackageVersion Include="xunit.runner.utility" Version="$(_xunitVersion)" />
    <PackageVersion Include="xunit.abstractions" Version="2.0.3" />
    <PackageVersion Include="xunit.extensibility.execution" Version="$(_xunitVersion)" />
    <PackageVersion Include="XunitXml.TestLogger" Version="3.1.17" />
    <PackageVersion Include="runtime.win-x64.Microsoft.NETCore.ILDAsm" Version="$(ILDAsmPackageVersion)" />
    <PackageVersion Include="runtime.linux-arm64.Microsoft.NETCore.ILDAsm" Version="$(ILDAsmPackageVersion)" />
    <PackageVersion Include="runtime.linux-x64.Microsoft.NETCore.ILDAsm" Version="$(ILDAsmPackageVersion)" />
    <PackageVersion Include="runtime.osx-x64.Microsoft.NETCore.ILDAsm" Version="$(ILDAsmPackageVersion)" />
    <PackageVersion Include="runtime.win-x64.Microsoft.NETCore.ILAsm" Version="$(ILAsmPackageVersion)" />
    <PackageVersion Include="runtime.linux-arm64.Microsoft.NETCore.ILAsm" Version="$(ILAsmPackageVersion)" />
    <PackageVersion Include="runtime.linux-x64.Microsoft.NETCore.ILAsm" Version="$(ILAsmPackageVersion)" />
    <PackageVersion Include="runtime.osx-x64.Microsoft.NETCore.ILAsm" Version="$(ILAsmPackageVersion)" />
    <PackageVersion Include="Basic.CompilerLog.Util" Version="0.6.1" />
    <PackageVersion Include="Basic.Reference.Assemblies.NetStandard20" Version="$(_BasicReferenceAssembliesVersion)" />
    <PackageVersion Include="Basic.Reference.Assemblies.Net20" Version="$(_BasicReferenceAssembliesVersion)" />
    <PackageVersion Include="Basic.Reference.Assemblies.Net40" Version="$(_BasicReferenceAssembliesVersion)" />
    <PackageVersion Include="Basic.Reference.Assemblies.Net50" Version="$(_BasicReferenceAssembliesVersion)" />
    <PackageVersion Include="Basic.Reference.Assemblies.Net60" Version="$(_BasicReferenceAssembliesVersion)" />
    <PackageVersion Include="Basic.Reference.Assemblies.Net70" Version="$(_BasicReferenceAssembliesVersion)" />
    <PackageVersion Include="Basic.Reference.Assemblies.Net80" Version="$(_BasicReferenceAssembliesVersion)" />
    <PackageVersion Include="Basic.Reference.Assemblies.Net461" Version="$(_BasicReferenceAssembliesVersion)" />
    <PackageVersion Include="Basic.Reference.Assemblies.NetStandard13" Version="$(_BasicReferenceAssembliesVersion)" />
    <PackageVersion Include="Basic.Reference.Assemblies.Net90" Version="$(_BasicReferenceAssembliesVersion)" />
    <PackageVersion Include="Basic.Reference.Assemblies.Net100" Version="$(_BasicReferenceAssembliesVersion)" />
    <PackageVersion Include="Microsoft.TeamFoundationServer.Client" Version="19.232.0-preview" />
    <PackageVersion Include="System.Data.SqlClient" Version="$(SystemDataSqlClientVersion)" />
    <!-- fix of vulnerability in 6.0.0 coming via Microsoft.TeamFoundationServer.Client -->
    <PackageVersion Include="System.Security.Cryptography.Xml" Version="8.0.0" />
    <PackageVersion Include="System.Security.Cryptography.Pkcs" Version="8.0.0" />
    <!--
      Infra
    -->
    <PackageVersion Include="Microsoft.Win32.Registry" Version="5.0.0" />
    <PackageVersion Include="MSBuild.StructuredLogger" Version="2.2.386" />
    <PackageVersion Include="Mono.Options" Version="6.6.0.161" />
    <PackageVersion Include="Roslyn.Diagnostics.Analyzers" Version="$(RoslynDiagnosticsNugetPackageVersion)" />
    <PackageVersion Include="SourceBrowser" Version="1.0.21" />
    <PackageVersion Include="RoslynTools.VSIXExpInstaller" Version="1.1.0-beta3.22474.1" />
    <PackageVersion Include="MicroBuildPluginsSwixBuild" Version="1.1.87" />
    <PackageVersion Include="vswhere" Version="$(vswhereVersion)" />
    <!--
      The version of Roslyn we build Source Generators against that are built in this
      repository. This must be lower than MicrosoftNetCompilersToolsetVersion,
      but not higher than our minimum dogfoodable Visual Studio version, or else
      the generators we build would load on the command line but not load in IDEs.
    -->
    <PackageVersion Include="Microsoft.CodeAnalysis.Common" Version="4.12.0" />
    <!--
      The version of Roslyn used in the RoslynAnalyzers varies. These are defaults that
      will be overridden in the RoslynAnalyzer project files.
    -->
    <!--<PackageVersion Include="Microsoft.CodeAnalysis" Version="4.12.0" /> -->
    <PackageVersion Include="Microsoft.CodeAnalysis.CSharp" Version="4.12.0" />
    <PackageVersion Include="Microsoft.CodeAnalysis.CSharp.Workspaces" Version="4.12.0" />
    <PackageVersion Include="Microsoft.CodeAnalysis.VisualBasic" Version="4.12.0" />
    <PackageVersion Include="Microsoft.CodeAnalysis.VisualBasic.Workspaces" Version="4.12.0" />
    <PackageVersion Include="Microsoft.CodeAnalysis.Workspaces.Common" Version="4.12.0" />
 </ItemGroup>
</Project><|MERGE_RESOLUTION|>--- conflicted
+++ resolved
@@ -57,13 +57,8 @@
     <!--
       Visual Studio
     -->
-<<<<<<< HEAD
-    <PackageVersion Include="Microsoft.VisualStudio.SDK" Version="17.13.40008" />
-    <PackageVersion Include="Microsoft.Internal.VisualStudio.Shell.Framework" Version="17.12.40391" />
-=======
     <PackageVersion Include="Microsoft.VisualStudio.SDK" Version="18.0.2101-preview.1" />
     <PackageVersion Include="Microsoft.Internal.VisualStudio.Shell.Framework" Version="18.0.1211-preview.1" />
->>>>>>> 80f4716c
     <PackageVersion Include="Microsoft.ServiceHub.Client" Version="4.2.1017" />
     <PackageVersion Include="Microsoft.VisualStudio.Extensibility.Sdk" Version="18.0.52-preview1" />
     <PackageVersion Include="Microsoft.VisualStudio.Extensibility" Version="18.0.52-preview1" />
