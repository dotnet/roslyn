<Project>
  <PropertyGroup>
    <!-- Versions used by several individual references below -->
    <RoslynDiagnosticsNugetPackageVersion>3.11.0-beta1.24081.1</RoslynDiagnosticsNugetPackageVersion>
    <MicrosoftCodeAnalysisNetAnalyzersVersion>8.0.0-preview.23468.1</MicrosoftCodeAnalysisNetAnalyzersVersion>
    <MicrosoftCodeAnalysisTestingVersion>1.1.3-beta1.24319.1</MicrosoftCodeAnalysisTestingVersion>
    <MicrosoftVisualStudioExtensibilityTestingVersion>0.1.187-beta</MicrosoftVisualStudioExtensibilityTestingVersion>
    <_BasicReferenceAssembliesVersion>1.7.9</_BasicReferenceAssembliesVersion>
    <!-- CodeStyleAnalyzerVersion should we updated together with version of dotnet-format in dotnet-tools.json -->
    <CodeStyleAnalyzerVersion>4.8.0-3.final</CodeStyleAnalyzerVersion>
    <VisualStudioEditorPackagesVersion>17.13.226</VisualStudioEditorPackagesVersion>
    <ILAsmPackageVersion>9.0.0-rc.2.24462.10</ILAsmPackageVersion>
    <ILDAsmPackageVersion>6.0.0-rtm.21518.12</ILDAsmPackageVersion>
    <MicrosoftILVerificationVersion>7.0.0-alpha.1.22060.1</MicrosoftILVerificationVersion>
    <_MicrosoftTestPlatformVersion>17.5.0</_MicrosoftTestPlatformVersion>
    <!--
      VS .NET Runtime

      We should try to keep this version in sync with the version of app-local runtime in VS.
    -->
    <MicrosoftNetCoreAppRuntimePackagesVersion>8.0.10</MicrosoftNetCoreAppRuntimePackagesVersion>
    <MicrosoftWindowsDesktopAppRuntimePackagesVersion>8.0.10</MicrosoftWindowsDesktopAppRuntimePackagesVersion>
    <_xunitVersion>2.9.2</_xunitVersion>
    <SqliteVersion>2.1.0</SqliteVersion>
  </PropertyGroup>

  <!--
    MSBuild - need to use older packages when targeting net7.0 since the newer versions only support net472 and net8.0.
    When tareting the latest .NET the version must also be lower or equal to one specified in
    https://github.com/dotnet/sdk/blob/main/src/Layout/redist/minimumMSBuildVersion#L1
  -->

  <ItemGroup Condition="'$(DotNetBuildSourceOnly)' == 'true'">
    <PackageVersion Include="Microsoft.Build" Version="17.3.4" />
    <PackageVersion Include="Microsoft.Build.Framework" Version="17.3.4" />
    <PackageVersion Include="Microsoft.Build.Tasks.Core" Version="17.3.4" />
    <PackageVersion Include="Microsoft.Build.Utilities.Core" Version="17.3.4" />
  </ItemGroup>

  <!-- <Metalama> downgraded to a version that supports .Net 6 -->
  <ItemGroup Condition="'$(DotNetBuildSourceOnly)' != 'true' and '$(TargetFramework)' != 'net472'">
    <PackageVersion Include="Microsoft.Build" Version="17.3.2" />
    <PackageVersion Include="Microsoft.Build.Framework" Version="17.3.2" />
    <PackageVersion Include="Microsoft.Build.Tasks.Core" Version="17.3.2" />
    <PackageVersion Include="Microsoft.Build.Utilities.Core" Version="17.3.2" />
  </ItemGroup>
  <!-- </Metalama> -->

  <ItemGroup Condition="'$(DotNetBuildSourceOnly)' != 'true' and '$(TargetFramework)' == 'net472'">
    <PackageVersion Include="Microsoft.Build" Version="17.13.9" />
    <PackageVersion Include="Microsoft.Build.Framework" Version="17.13.9" />
    <PackageVersion Include="Microsoft.Build.Tasks.Core" Version="17.13.9" />
    <PackageVersion Include="Microsoft.Build.Utilities.Core" Version="17.13.9" />
  </ItemGroup>

  <ItemGroup>
    <PackageVersion Include="Microsoft.Build.Locator" Version="1.6.10" />

    <!--
      Visual Studio
    -->
    <PackageVersion Include="Microsoft.VisualStudio.SDK" Version="17.13.40008" />
    <PackageVersion Include="Microsoft.Internal.VisualStudio.Shell.Framework" Version="17.9.36524" />
    <PackageVersion Include="Microsoft.ServiceHub.Client" Version="4.2.1017" />
    <PackageVersion Include="Microsoft.VisualStudio.Extensibility.Sdk" Version="17.13.40008" />
    <PackageVersion Include="Microsoft.VisualStudio.Extensibility" Version="17.12.2037-preview3" />
    <PackageVersion Include="Microsoft.VisualStudio.Extensibility.JsonGenerators.Sdk" Version="17.12.2037-preview3" />
    <PackageVersion Include="Microsoft.VSSDK.Debugger.VSDConfigTool" Version="17.13.1100801-preview" />
    <PackageVersion Include="Microsoft.VisualStudio.ProjectSystem" Version="17.0.77-pre-g62a6cb5699" />
    <PackageVersion Include="Microsoft.VisualStudio.Progression.CodeSchema" Version="15.8.27812-alpha" />
    <PackageVersion Include="Microsoft.VisualStudio.Progression.Common" Version="15.8.27812-alpha" />
    <PackageVersion Include="Microsoft.VisualStudio.Progression.Interfaces" Version="15.8.27812-alpha" />
    <PackageVersion Include="Microsoft.VisualStudio.CallHierarchy.Package.Definitions" Version="15.8.27812-alpha" />
    <PackageVersion Include="Microsoft.VisualStudio.CodeAnalysis.Sdk.UI" Version="15.8.27812-alpha" />
    <PackageVersion Include="Microsoft.VisualStudio.Language.CallHierarchy" Version="15.8.27812-alpha" />
    <PackageVersion Include="Microsoft.VisualStudio.LiveShare" Version="2.18.6" />
    <PackageVersion Include="Microsoft.VisualStudio.LiveShare.LanguageServices" Version="3.0.6" />
    <PackageVersion Include="Microsoft.VisualStudio.LiveShare.LanguageServices.Guest" Version="3.0.6" />
    <PackageVersion Include="Microsoft.VisualStudio.LiveShare.WebEditors" Version="3.0.8" />
    <PackageVersion Include="Microsoft.VisualStudio.InteractiveWindow" Version="4.0.0" />
    <PackageVersion Include="Microsoft.VisualStudio.VsInteractiveWindow" Version="4.0.0" />
    <PackageVersion Include="Microsoft.VisualStudio.Search" Version="17.10.961-preview.2" />
    <PackageVersion Include="Microsoft.VisualStudio.WinForms.Interfaces" Version="17.0.0-previews-4-31709-430" />
    <PackageVersion Include="Microsoft.VisualStudio.Workspace.VSIntegration" Version="17.9.29-preview-0001" />
    <PackageVersion Include="VsWebSite.Interop" Version="8.0.50727" />
    <PackageVersion Include="NuGet.VisualStudio" Version="6.0.0-preview.0.15" />
    <PackageVersion Include="NuGet.VisualStudio.Contracts" Version="6.0.0-preview.0.15" />

    <!-- TODO: Move these to the generate-vssdk-versions.csx-generated versions (https://github.com/dotnet/roslyn/issues/71691) -->
    <PackageVersion Include="Microsoft.VisualStudio.Text.Internal" Version="$(VisualStudioEditorPackagesVersion)" />
    <PackageVersion Include="Microsoft.VisualStudio.Platform.VSEditor" Version="$(VisualStudioEditorPackagesVersion)" />

    <!--
      Subset of Microsoft.VisualStudio.Sdk meta-package (run `csi generate-vssdk-versions.csx` to update based on VSSDK meta-package).
      See https://github.com/dotnet/arcade/blob/main/Documentation/MirroringPackages.md if any of these packages fail to restore.
    -->
    <PackageVersion Include="Microsoft.ServiceHub.Framework" Version="4.8.3" />
    <PackageVersion Include="Microsoft.VisualStudio.Composition" Version="17.12.20" />
    <PackageVersion Include="Microsoft.VisualStudio.Composition.Analyzers" Version="17.12.20" />
    <PackageVersion Include="Microsoft.VisualStudio.CoreUtility" Version="17.13.226" />
    <PackageVersion Include="Microsoft.VisualStudio.Editor" Version="17.13.226" />
    <PackageVersion Include="Microsoft.VisualStudio.ImageCatalog" Version="17.13.40008" />
    <PackageVersion Include="Microsoft.VisualStudio.Imaging.Interop.14.0.DesignTime" Version="17.13.40008" />
    <PackageVersion Include="Microsoft.VisualStudio.Language" Version="17.13.226" />
    <PackageVersion Include="Microsoft.VisualStudio.Language.NavigateTo.Interfaces" Version="17.13.226" />
    <PackageVersion Include="Microsoft.VisualStudio.Language.StandardClassification" Version="17.13.226" />
    <PackageVersion Include="Microsoft.VisualStudio.LanguageServer.Client" Version="17.13.33" />
    <PackageVersion Include="Microsoft.VisualStudio.RemoteControl" Version="16.3.52" />
    <PackageVersion Include="Microsoft.VisualStudio.RpcContracts" Version="17.13.7" />
    <PackageVersion Include="Microsoft.VisualStudio.Shell.15.0" Version="17.13.40008" />
    <PackageVersion Include="Microsoft.VisualStudio.Telemetry" Version="17.14.2" />
    <PackageVersion Include="Microsoft.VisualStudio.Text.Data" Version="17.13.226" />
    <PackageVersion Include="Microsoft.VisualStudio.Text.Logic" Version="17.13.226" />
    <PackageVersion Include="Microsoft.VisualStudio.Text.UI" Version="17.13.226" />
    <PackageVersion Include="Microsoft.VisualStudio.Text.UI.Wpf" Version="17.13.226" />
    <PackageVersion Include="Microsoft.VisualStudio.Threading" Version="17.13.2" />
    <PackageVersion Include="Microsoft.VisualStudio.Threading.Analyzers" Version="17.13.2" />
    <PackageVersion Include="Microsoft.VisualStudio.Utilities.Internal" Version="16.3.90" />
    <PackageVersion Include="Nerdbank.Streams" Version="2.11.79" />
    <PackageVersion Include="Newtonsoft.Json" Version="13.0.3" />
    <PackageVersion Include="StreamJsonRpc" Version="2.21.10" />
    
    <!--
      VS Debugger
    -->
    <PackageVersion Include="Microsoft.VisualStudio.Debugger.Contracts" Version="17.13.0-beta.24561.1" />
    <PackageVersion Include="Microsoft.VisualStudio.Debugger.Engine-implementation" Version="17.13.1110101-preview" />
    <PackageVersion Include="Microsoft.VisualStudio.Debugger.Metadata-implementation" Version="17.13.1110101-preview" />

    <!--
      VS .NET Runtime

      We should try to keep this version in sync with the version of app-local runtime in VS.
    -->

    <PackageVersion Include="Microsoft.NETCore.App.Runtime.win-arm64" Version="$(MicrosoftNetCoreAppRuntimePackagesVersion)" />
    <PackageVersion Include="Microsoft.NETCore.App.Runtime.win-x64" Version="$(MicrosoftNetCoreAppRuntimePackagesVersion)" />
    <PackageVersion Include="Microsoft.NETCore.App.crossgen2.win-x64" Version="$(MicrosoftNetCoreAppRuntimePackagesVersion)" />
    <PackageVersion Include="Microsoft.WindowsDesktop.App.Runtime.win-arm64" Version="$(MicrosoftWindowsDesktopAppRuntimePackagesVersion)" />
    <PackageVersion Include="Microsoft.WindowsDesktop.App.Runtime.win-x64" Version="$(MicrosoftWindowsDesktopAppRuntimePackagesVersion)" />

    <!--
      Language Server
    -->
    <PackageVersion Include="Microsoft.VisualStudio.LanguageServer.Client.Implementation" Version="17.10.72-preview" />
    <PackageVersion Include="NuGet.ProjectModel" Version="6.8.0-rc.112" />
    <PackageVersion Include="Microsoft.TestPlatform.TranslationLayer" Version="$(_MicrosoftTestPlatformVersion)" />
    <PackageVersion Include="Microsoft.TestPlatform.ObjectModel" Version="$(_MicrosoftTestPlatformVersion)" />
    <PackageVersion Include="Microsoft.AspNetCore.Razor.ExternalAccess.RoslynWorkspace" Version="9.0.0-preview.24555.12" />

    <!--
      Analyzers
    -->

    <!--
      Since the Microsoft.CodeAnalysis.Analyzers package is a public dependency of our NuGet
      packages we will keep it untied to the RoslynDiagnosticsNugetPackageVersion we use for
      other analyzers to ensure it stays on a release version.
    -->
    <PackageVersion Include="Microsoft.CodeAnalysis.Analyzers" Version="$(MicrosoftCodeAnalysisAnalyzersVersion)" />
    <PackageVersion Include="Microsoft.CodeAnalysis.NetAnalyzers" Version="$(MicrosoftCodeAnalysisNetAnalyzersVersion)" />
    <PackageVersion Include="Microsoft.CodeAnalysis.CSharp.CodeStyle" Version="$(CodeStyleAnalyzerVersion)" />
    <PackageVersion Include="Microsoft.CodeAnalysis.VisualBasic.CodeStyle" Version="$(CodeStyleAnalyzerVersion)" />
    <PackageVersion Include="Microsoft.CodeAnalysis.AnalyzerUtilities" Version="$(MicrosoftCodeAnalysisAnalyzerUtilitiesVersion)" />
    <PackageVersion Include="Microsoft.CodeAnalysis.PerformanceSensitiveAnalyzers" Version="3.3.4-beta1.22504.1" />

    <!--
      Framework
    -->
    <PackageVersion Include="Microsoft.Bcl.AsyncInterfaces" Version="$(MicrosoftBclAsyncInterfacesVersion)" />
    <PackageVersion Include="Microsoft.CSharp" Version="4.7.0" />
    <PackageVersion Include="Microsoft.VisualBasic" Version="10.3.0" />
    <PackageVersion Include="Microsoft.DiaSymReader" Version="$(MicrosoftDiaSymReaderVersion)" />
    <PackageVersion Include="Microsoft.DiaSymReader.Native" Version="17.0.0-beta1.21524.1" />
    <PackageVersion Include="Microsoft.DiaSymReader.PortablePdb" Version="1.7.0-beta-21528-01" />
    <PackageVersion Include="Microsoft.Extensions.Configuration" Version="$(MicrosoftExtensionsConfigurationVersion)" />
    <PackageVersion Include="Microsoft.Extensions.DependencyInjection" Version="$(MicrosoftExtensionsDependencyInjectionVersion)" />
    <PackageVersion Include="Microsoft.Extensions.FileSystemGlobbing" Version="$(MicrosoftExtensionsFileSystemGlobbingVersion)" />
    <PackageVersion Include="Microsoft.Extensions.Logging" Version="$(MicrosoftExtensionsLoggingVersion)" />
    <PackageVersion Include="Microsoft.Extensions.Logging.Abstractions" Version="$(MicrosoftExtensionsLoggingAbstractionsVersion)" />
    <PackageVersion Include="Microsoft.Extensions.Logging.Console" Version="$(MicrosoftExtensionsLoggingConsoleVersion)" />
    <PackageVersion Include="Microsoft.Extensions.Options.ConfigurationExtension" Version="$(MicrosoftExtensionsOptionsConfigurationExtensionVersion)" />
    <PackageVersion Include="Microsoft.Extensions.Options" Version="$(MicrosoftExtensionsOptionsVersion)" />
    <PackageVersion Include="Microsoft.Extensions.Primitives" Version="$(MicrosoftExtensionsPrimitivesVersion)" />
    <PackageVersion Include="Microsoft.Internal.Performance.CodeMarkers.DesignTime" Version="15.8.27812-alpha" />
    <PackageVersion Include="Microsoft.NETFramework.ReferenceAssemblies.net472" Version="1.0.3" />
    <PackageVersion Include="Microsoft.NETFramework.ReferenceAssemblies.net461" Version="1.0.3" />
    <PackageVersion Include="Microsoft.NETFramework.ReferenceAssemblies.net45" Version="1.0.3" />
    <PackageVersion Include="System.Buffers" Version="$(SystemBuffersVersion)" />
    <PackageVersion Include="System.CommandLine" Version="$(SystemCommandLineVersion)" />
    <PackageVersion Include="System.Configuration.ConfigurationManager" Version="$(SystemConfigurationConfigurationManagerVersion)" />
    <PackageVersion Include="System.Composition" Version="$(SystemCompositionVersion)" />
    <!-- <Metalama> -->
    <PackageVersion Include="System.Composition.AttributedModel" Version="$(SystemCompositionVersion)" />
    <PackageVersion Include="System.Composition.Convention" Version="$(SystemCompositionVersion)" />
    <PackageVersion Include="System.Composition.Hosting" Version="$(SystemCompositionVersion)" />
    <PackageVersion Include="System.Composition.Runtime" Version="$(SystemCompositionVersion)" />
    <PackageVersion Include="System.Composition.TypedParts" Version="$(SystemCompositionVersion)" />
    <!-- </Metalama> -->
    <PackageVersion Include="System.ComponentModel.Composition" Version="$(SystemComponentModelCompositionVersion)" />
    <PackageVersion Include="System.Diagnostics.DiagnosticSource" Version="$(SystemDiagnosticsDiagnosticSourceVersion)" />
    <PackageVersion Include="System.Diagnostics.EventLog" Version="$(SystemDiagnosticsEventLogVersion)" />
    <PackageVersion Include="System.IO.Hashing" Version="$(SystemIOHashingVersion)" />
    <PackageVersion Include="System.IO.Pipelines" Version="$(SystemIOPipelinesVersion)" />
    <PackageVersion Include="System.IO.Pipes.AccessControl" Version="5.0.0" />
    <PackageVersion Include="System.Memory" Version="$(SystemMemoryVersion)" />
    <PackageVersion Include="System.Numerics.Vectors" Version="$(SystemNumericsVectorsVersion)" />
    <PackageVersion Include="System.Runtime.CompilerServices.Unsafe" Version="$(SystemRuntimeCompilerServicesUnsafeVersion)" />
    <PackageVersion Include="System.Resources.Extensions" Version="$(SystemResourcesExtensionsVersion)" />
    <PackageVersion Include="System.Security.Cryptography.ProtectedData" Version="$(SystemSecurityCryptographyProtectedDataVersion)" />
    <PackageVersion Include="System.Security.Permissions" Version="$(SystemSecurityPermissionsVersion)" />
    <PackageVersion Include="System.Text.Encoding.CodePages" Version="7.0.0" />
    <PackageVersion Include="System.Threading.Tasks.Dataflow" Version="$(SystemThreadingTasksDataflowVersion)" />
    <PackageVersion Include="System.Threading.Tasks.Extensions" Version="$(SystemThreadingTasksExtensionsVersion)" />
    <PackageVersion Include="System.Windows.Extensions" Version="$(SystemWindowsExtensionsVersion)" />

    <!-- We need System.ValueTuple assembly version at least 4.0.3.0 on net47 to make F5 work against Dev15 - see https://github.com/dotnet/roslyn/issues/29705 -->
    <PackageVersion Include="System.ValueTuple" Version="4.5.0" />

    <!--
      When updating the S.C.I or S.R.M version please let the MSBuild team know in advance so they
      can update to the same version. Version changes require a VS test insertion for validation.
    -->
    <PackageVersion Include="System.Collections.Immutable" Version="$(SystemCollectionsImmutableVersion)" />
    <PackageVersion Include="System.Reflection.Metadata" Version="$(SystemReflectionMetadataVersion)" />

    <PackageVersion Include="System.Text.Encodings.Web" Version="$(SystemTextEncodingsWebVersion)" />
    <!-- Note: When updating SystemTextJsonVersion ensure that the version is no higher than what is used by MSBuild. -->
    <PackageVersion Include="System.Text.Json" Version="$(SystemTextJsonVersion)" />
    <PackageVersion Include="System.Threading.Channels" Version="7.0.0" />

    <PackageVersion Include="Microsoft.IO.Redist" Version="$(MicrosoftIORedistVersion)" />

    <PackageVersion Include="SQLitePCLRaw.core" Version="$(SqliteVersion)" />
    <PackageVersion Include="SQLitePCLRaw.bundle_green" Version="$(SqliteVersion)" />
    <PackageVersion Include="SQLitePCLRaw.lib.e_sqlite3" Version="$(SqliteVersion)" />
    <PackageVersion Include="SQLitePCLRaw.provider.dynamic_cdecl" Version="$(SqliteVersion)" />

    <PackageVersion Include="Humanizer.Core" Version="2.14.1" />
    <PackageVersion Include="ICSharpCode.Decompiler" Version="8.1.1.7464" />
    <PackageVersion Include="Microsoft.CodeAnalysis.Elfie" Version="1.0.0" />

    <!--
      Testing.
    -->
    <PackageVersion Include="BenchmarkDotNet" Version="0.13.0" />
    <PackageVersion Include="BenchmarkDotNet.Diagnostics.Windows" Version="0.13.0" />
    <PackageVersion Include="BasicUndo" Version="0.9.3" />
    <PackageVersion Include="Microsoft.CodeAnalysis.CSharp.Analyzer.Testing.XUnit" Version="$(MicrosoftCodeAnalysisTestingVersion)" />
    <PackageVersion Include="Microsoft.CodeAnalysis.CSharp.CodeFix.Testing.XUnit" Version="$(MicrosoftCodeAnalysisTestingVersion)" />
    <PackageVersion Include="Microsoft.CodeAnalysis.CSharp.CodeRefactoring.Testing.XUnit" Version="$(MicrosoftCodeAnalysisTestingVersion)" />
    <PackageVersion Include="Microsoft.CodeAnalysis.VisualBasic.Analyzer.Testing.XUnit" Version="$(MicrosoftCodeAnalysisTestingVersion)" />
    <PackageVersion Include="Microsoft.CodeAnalysis.VisualBasic.CodeFix.Testing.XUnit" Version="$(MicrosoftCodeAnalysisTestingVersion)" />
    <PackageVersion Include="Microsoft.CodeAnalysis.VisualBasic.CodeRefactoring.Testing.XUnit" Version="$(MicrosoftCodeAnalysisTestingVersion)" />
    <PackageVersion Include="Microsoft.DiaSymReader.Converter" Version="1.1.0-beta2-22302-02" />
    <PackageVersion Include="Microsoft.DiaSymReader.Converter.Xml" Version="1.1.0-beta2-22302-02" />
    <PackageVersion Include="Microsoft.Metadata.Visualizer" Version="1.0.0-beta3.21075.2" />
    <PackageVersion Include="Microsoft.ILVerification" Version="8.0.0-rtm.23523.3" />
    <PackageVersion Include="Microsoft.NETCore.Platforms" Version="5.0.0" />
    <PackageVersion Include="Microsoft.VisualStudio.Cache" Version="17.3.26-alpha" />
    <PackageVersion Include="Microsoft.VisualStudio.Diagnostics.Measurement" Version="17.9.36343-preview.3" />
    <PackageVersion Include="Microsoft.VisualStudio.Diagnostics.PerformanceProvider" Version="17.8.36726" />
    <PackageVersion Include="Microsoft.VisualStudio.Extensibility.Testing.SourceGenerator" Version="$(MicrosoftVisualStudioExtensibilityTestingVersion)" />
    <PackageVersion Include="Microsoft.VisualStudio.Extensibility.Testing.Xunit" Version="$(MicrosoftVisualStudioExtensibilityTestingVersion)" />
    <PackageVersion Include="System.Management" Version="7.0.0" />
    <PackageVersion Include="System.Drawing.Common" Version="8.0.8" />
    <PackageVersion Include="NuGet.SolutionRestoreManager.Interop" Version="4.8.0" />
    <PackageVersion Include="Moq" Version="4.10.1" />
    <PackageVersion Include="System.CodeDom" Version="7.0.0" />
    <PackageVersion Include="InputSimulatorPlus" Version="1.0.7" />
    <PackageVersion Include="UIAComWrapper" Version="1.1.0.14" />
    <PackageVersion Include="DiffPlex" Version="1.7.2" />
    <PackageVersion Include="xunit" Version="$(_xunitVersion)" />
    <PackageVersion Include="xunit.analyzers" Version="1.17.0" />
    <PackageVersion Include="xunit.assert" Version="$(_xunitVersion)" />
    <PackageVersion Include="xunit.core" Version="$(_xunitVersion)" />
    <PackageVersion Include="Xunit.Combinatorial" Version="1.6.24" />
    <PackageVersion Include="xunit.extensibility.core" Version="$(_xunitVersion)" />
    <PackageVersion Include="xunit.runner.visualstudio" Version="2.4.5 " />
    <PackageVersion Include="xunit.runner.utility" Version="$(_xunitVersion)" />
    <PackageVersion Include="xunit.abstractions" Version="2.0.3" />
    <PackageVersion Include="xunit.extensibility.execution" Version="$(_xunitVersion)" />
    <PackageVersion Include="XunitXml.TestLogger" Version="3.1.17" />
    <PackageVersion Include="runtime.win-x64.Microsoft.NETCore.ILDAsm" Version="$(ILDAsmPackageVersion)" />
    <PackageVersion Include="runtime.linux-arm64.Microsoft.NETCore.ILDAsm" Version="$(ILDAsmPackageVersion)" />
    <PackageVersion Include="runtime.linux-x64.Microsoft.NETCore.ILDAsm" Version="$(ILDAsmPackageVersion)" />
    <PackageVersion Include="runtime.osx-x64.Microsoft.NETCore.ILDAsm" Version="$(ILDAsmPackageVersion)" />
    <PackageVersion Include="runtime.win-x64.Microsoft.NETCore.ILAsm" Version="$(ILAsmPackageVersion)" />
    <PackageVersion Include="runtime.linux-arm64.Microsoft.NETCore.ILAsm" Version="$(ILAsmPackageVersion)" />
    <PackageVersion Include="runtime.linux-x64.Microsoft.NETCore.ILAsm" Version="$(ILAsmPackageVersion)" />
    <PackageVersion Include="runtime.osx-x64.Microsoft.NETCore.ILAsm" Version="$(ILAsmPackageVersion)" />
    <PackageVersion Include="Basic.CompilerLog.Util" Version="0.6.1" />
    <PackageVersion Include="Basic.Reference.Assemblies.NetStandard20" Version="$(_BasicReferenceAssembliesVersion)" />
    <PackageVersion Include="Basic.Reference.Assemblies.Net20" Version="$(_BasicReferenceAssembliesVersion)" />
    <PackageVersion Include="Basic.Reference.Assemblies.Net40" Version="$(_BasicReferenceAssembliesVersion)" />
    <PackageVersion Include="Basic.Reference.Assemblies.Net50" Version="$(_BasicReferenceAssembliesVersion)" />
    <PackageVersion Include="Basic.Reference.Assemblies.Net60" Version="$(_BasicReferenceAssembliesVersion)" />
    <PackageVersion Include="Basic.Reference.Assemblies.Net70" Version="$(_BasicReferenceAssembliesVersion)" />
    <PackageVersion Include="Basic.Reference.Assemblies.Net80" Version="$(_BasicReferenceAssembliesVersion)" />
    <PackageVersion Include="Basic.Reference.Assemblies.Net461" Version="$(_BasicReferenceAssembliesVersion)" />
    <PackageVersion Include="Basic.Reference.Assemblies.NetStandard13" Version="$(_BasicReferenceAssembliesVersion)" />
    <PackageVersion Include="Basic.Reference.Assemblies.Net90" Version="$(_BasicReferenceAssembliesVersion)" />
    <PackageVersion Include="Microsoft.TeamFoundationServer.Client" Version="19.232.0-preview" />
    <PackageVersion Include="System.Data.SqlClient" Version="$(SystemDataSqlClientVersion)" />
    <!-- fix of vulnerability in 6.0.0 coming via Microsoft.TeamFoundationServer.Client -->
    <PackageVersion Include="System.Security.Cryptography.Xml" Version="7.0.1" />
    <PackageVersion Include="System.Security.Cryptography.Pkcs" Version="7.0.2" />
    <!--
      Infra
    -->
    <PackageVersion Include="Microsoft.Win32.Registry" Version="5.0.0" />
<<<<<<< HEAD
    <!-- <Metalama> downgraded to version that depends on version of MSBuild that supports .Net 6 -->
    <PackageVersion Include="MSBuild.StructuredLogger" Version="2.1.815" />
    <!-- </Metalama> -->
=======
    <PackageVersion Include="MSBuild.StructuredLogger" Version="2.2.386" />
>>>>>>> 73eff2b5
    <PackageVersion Include="Mono.Options" Version="6.6.0.161" />
    <PackageVersion Include="RichCodeNav.EnvVarDump" Version="0.1.1643-alpha" />
    <PackageVersion Include="Roslyn.Diagnostics.Analyzers" Version="$(RoslynDiagnosticsNugetPackageVersion)" />
    <PackageVersion Include="SourceBrowser" Version="1.0.21" />
    <PackageVersion Include="RoslynTools.VSIXExpInstaller" Version="1.1.0-beta3.22474.1" />
    <PackageVersion Include="MicroBuildPluginsSwixBuild" Version="1.1.87" />
    <PackageVersion Include="vswhere" Version="$(vswhereVersion)" />
    <!--
      The version of Roslyn we build Source Generators against that are built in this
      repository. This must be lower than MicrosoftNetCompilersToolsetVersion,
      but not higher than our minimum dogfoodable Visual Studio version, or else
      the generators we build would load on the command line but not load in IDEs.
    -->
    <PackageVersion Include="Microsoft.CodeAnalysis.Common" Version="4.1.0" />

    <!-- <Metalama> -->
    <PackageVersion Include="System.Reflection.MetadataLoadContext" Version="8.0.0" />
    <!-- </Metalama> -->
  </ItemGroup>
</Project><|MERGE_RESOLUTION|>--- conflicted
+++ resolved
@@ -309,13 +309,9 @@
       Infra
     -->
     <PackageVersion Include="Microsoft.Win32.Registry" Version="5.0.0" />
-<<<<<<< HEAD
     <!-- <Metalama> downgraded to version that depends on version of MSBuild that supports .Net 6 -->
-    <PackageVersion Include="MSBuild.StructuredLogger" Version="2.1.815" />
+    <PackageVersion Include="MSBuild.StructuredLogger" Version="2.1.858" />
     <!-- </Metalama> -->
-=======
-    <PackageVersion Include="MSBuild.StructuredLogger" Version="2.2.386" />
->>>>>>> 73eff2b5
     <PackageVersion Include="Mono.Options" Version="6.6.0.161" />
     <PackageVersion Include="RichCodeNav.EnvVarDump" Version="0.1.1643-alpha" />
     <PackageVersion Include="Roslyn.Diagnostics.Analyzers" Version="$(RoslynDiagnosticsNugetPackageVersion)" />
