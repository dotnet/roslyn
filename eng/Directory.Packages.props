--- conflicted
+++ resolved
@@ -38,20 +38,12 @@
     <PackageVersion Include="Microsoft.Build.Utilities.Core" Version="17.3.4" />
   </ItemGroup>
 
-<<<<<<< HEAD
   <!-- <Metalama> downgraded to a version that supports .Net 6 -->
-  <ItemGroup Condition="'$(DotnetBuildFromSource)' != 'true' and '$(TargetFramework)' != 'net472'">
+  <ItemGroup Condition="'$(DotNetBuildSourceOnly)' != 'true' and '$(TargetFramework)' != 'net472'">
     <PackageVersion Include="Microsoft.Build" Version="17.3.2" />
     <PackageVersion Include="Microsoft.Build.Framework" Version="17.3.2" />
     <PackageVersion Include="Microsoft.Build.Tasks.Core" Version="17.3.2" />
     <PackageVersion Include="Microsoft.Build.Utilities.Core" Version="17.3.2" />
-=======
-  <ItemGroup Condition="'$(DotNetBuildSourceOnly)' != 'true' and '$(TargetFramework)' != 'net472'">
-    <PackageVersion Include="Microsoft.Build" Version="17.7.2" />
-    <PackageVersion Include="Microsoft.Build.Framework" Version="17.7.2" />
-    <PackageVersion Include="Microsoft.Build.Tasks.Core" Version="17.7.2" />
-    <PackageVersion Include="Microsoft.Build.Utilities.Core" Version="17.7.2" />
->>>>>>> 5ef52ae3
   </ItemGroup>
   <!-- </Metalama> -->
 
