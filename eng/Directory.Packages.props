<Project>
  <PropertyGroup>
    <!-- Versions used by several individual references below -->
    <RoslynDiagnosticsNugetPackageVersion>3.11.0-beta1.24081.1</RoslynDiagnosticsNugetPackageVersion>
    <MicrosoftCodeAnalysisNetAnalyzersVersion>8.0.0-preview.23468.1</MicrosoftCodeAnalysisNetAnalyzersVersion>
    <MicrosoftCodeAnalysisTestingVersion>1.1.3-beta1.24319.1</MicrosoftCodeAnalysisTestingVersion>
    <MicrosoftVisualStudioExtensibilityTestingVersion>0.1.187-beta</MicrosoftVisualStudioExtensibilityTestingVersion>
    <_BasicReferenceAssembliesVersion>1.7.9</_BasicReferenceAssembliesVersion>
    <!-- CodeStyleAnalyzerVersion should we updated together with version of dotnet-format in dotnet-tools.json -->
    <CodeStyleAnalyzerVersion>4.8.0-3.final</CodeStyleAnalyzerVersion>
    <VisualStudioEditorPackagesVersion>17.13.226</VisualStudioEditorPackagesVersion>
    <ILAsmPackageVersion>9.0.0-rc.2.24462.10</ILAsmPackageVersion>
    <ILDAsmPackageVersion>6.0.0-rtm.21518.12</ILDAsmPackageVersion>
    <MicrosoftILVerificationVersion>7.0.0-alpha.1.22060.1</MicrosoftILVerificationVersion>
    <!--
      VS .NET Runtime

      We should try to keep this version in sync with the version of app-local runtime in VS.
    -->
    <MicrosoftNetCoreAppRuntimePackagesVersion>8.0.10</MicrosoftNetCoreAppRuntimePackagesVersion>
    <MicrosoftWindowsDesktopAppRuntimePackagesVersion>8.0.10</MicrosoftWindowsDesktopAppRuntimePackagesVersion>
    <_xunitVersion>2.9.2</_xunitVersion>
    <SqliteVersion>2.1.0</SqliteVersion>
  </PropertyGroup>

  <!--
    MSBuild - need to use older packages when targeting net7.0 since the newer versions only support net472 and net8.0.
    When tareting the latest .NET the version must also be lower or equal to one specified in
    https://github.com/dotnet/sdk/blob/main/src/Layout/redist/minimumMSBuildVersion#L1
  -->

  <ItemGroup Condition="'$(DotNetBuildSourceOnly)' == 'true'">
    <PackageVersion Include="Microsoft.Build" Version="17.3.4" />
    <PackageVersion Include="Microsoft.Build.Framework" Version="17.3.4" />
    <PackageVersion Include="Microsoft.Build.Tasks.Core" Version="17.3.4" />
    <PackageVersion Include="Microsoft.Build.Utilities.Core" Version="17.3.4" />
  </ItemGroup>

  <ItemGroup Condition="'$(DotNetBuildSourceOnly)' != 'true' and '$(TargetFramework)' != 'net472'">
    <PackageVersion Include="Microsoft.Build" Version="17.7.2" />
    <PackageVersion Include="Microsoft.Build.Framework" Version="17.7.2" />
    <PackageVersion Include="Microsoft.Build.Tasks.Core" Version="17.7.2" />
    <PackageVersion Include="Microsoft.Build.Utilities.Core" Version="17.7.2" />
  </ItemGroup>

  <ItemGroup Condition="'$(DotNetBuildSourceOnly)' != 'true' and '$(TargetFramework)' == 'net472'">
    <PackageVersion Include="Microsoft.Build" Version="17.13.9" />
    <PackageVersion Include="Microsoft.Build.Framework" Version="17.13.9" />
    <PackageVersion Include="Microsoft.Build.Tasks.Core" Version="17.13.9" />
    <PackageVersion Include="Microsoft.Build.Utilities.Core" Version="17.13.9" />
  </ItemGroup>

  <ItemGroup>
    <PackageVersion Include="Microsoft.Build.Locator" Version="1.6.10" />

    <!--
      Visual Studio
    -->
    <PackageVersion Include="Microsoft.VisualStudio.SDK" Version="17.13.40008" />
    <PackageVersion Include="Microsoft.Internal.VisualStudio.Shell.Framework" Version="17.9.36524" />
    <PackageVersion Include="Microsoft.ServiceHub.Client" Version="4.2.1017" />
    <PackageVersion Include="Microsoft.VisualStudio.Extensibility.Sdk" Version="17.13.40008" />
    <PackageVersion Include="Microsoft.VisualStudio.Extensibility" Version="17.12.2037-preview3" />
    <PackageVersion Include="Microsoft.VisualStudio.Extensibility.JsonGenerators.Sdk" Version="17.12.2037-preview3" />
    <PackageVersion Include="Microsoft.VSSDK.Debugger.VSDConfigTool" Version="17.13.1100801-preview" />
    <PackageVersion Include="Microsoft.VisualStudio.ProjectSystem" Version="17.0.77-pre-g62a6cb5699" />
    <PackageVersion Include="Microsoft.VisualStudio.Progression.CodeSchema" Version="15.8.27812-alpha" />
    <PackageVersion Include="Microsoft.VisualStudio.Progression.Common" Version="15.8.27812-alpha" />
    <PackageVersion Include="Microsoft.VisualStudio.Progression.Interfaces" Version="15.8.27812-alpha" />
    <PackageVersion Include="Microsoft.VisualStudio.CallHierarchy.Package.Definitions" Version="15.8.27812-alpha" />
    <PackageVersion Include="Microsoft.VisualStudio.CodeAnalysis.Sdk.UI" Version="15.8.27812-alpha" />
    <PackageVersion Include="Microsoft.VisualStudio.Language.CallHierarchy" Version="15.8.27812-alpha" />
    <PackageVersion Include="Microsoft.VisualStudio.LiveShare" Version="2.18.6" />
    <PackageVersion Include="Microsoft.VisualStudio.LiveShare.LanguageServices" Version="3.0.6" />
    <PackageVersion Include="Microsoft.VisualStudio.LiveShare.LanguageServices.Guest" Version="3.0.6" />
    <PackageVersion Include="Microsoft.VisualStudio.LiveShare.WebEditors" Version="3.0.8" />
    <PackageVersion Include="Microsoft.VisualStudio.InteractiveWindow" Version="4.0.0" />
    <PackageVersion Include="Microsoft.VisualStudio.VsInteractiveWindow" Version="4.0.0" />
    <PackageVersion Include="Microsoft.VisualStudio.Search" Version="17.10.961-preview.2" />
    <PackageVersion Include="Microsoft.VisualStudio.WinForms.Interfaces" Version="17.0.0-previews-4-31709-430" />
    <PackageVersion Include="Microsoft.VisualStudio.Workspace.VSIntegration" Version="17.9.29-preview-0001" />
    <PackageVersion Include="VsWebSite.Interop" Version="8.0.50727" />
    <PackageVersion Include="NuGet.VisualStudio" Version="6.0.0-preview.0.15" />
    <PackageVersion Include="NuGet.VisualStudio.Contracts" Version="6.0.0-preview.0.15" />

    <!-- TODO: Move these to the generate-vssdk-versions.csx-generated versions (https://github.com/dotnet/roslyn/issues/71691) -->
    <PackageVersion Include="Microsoft.VisualStudio.Text.Internal" Version="$(VisualStudioEditorPackagesVersion)" />
    <PackageVersion Include="Microsoft.VisualStudio.Platform.VSEditor" Version="$(VisualStudioEditorPackagesVersion)" />

    <!--
      Subset of Microsoft.VisualStudio.Sdk meta-package (run `csi generate-vssdk-versions.csx` to update based on VSSDK meta-package).
      See https://github.com/dotnet/arcade/blob/main/Documentation/MirroringPackages.md if any of these packages fail to restore.
    -->
    <PackageVersion Include="Microsoft.ServiceHub.Framework" Version="4.8.3" />
    <PackageVersion Include="Microsoft.VisualStudio.Composition" Version="17.12.20" />
    <PackageVersion Include="Microsoft.VisualStudio.Composition.Analyzers" Version="17.12.20" />
    <PackageVersion Include="Microsoft.VisualStudio.CoreUtility" Version="17.13.226" />
    <PackageVersion Include="Microsoft.VisualStudio.Editor" Version="17.13.226" />
    <PackageVersion Include="Microsoft.VisualStudio.ImageCatalog" Version="17.13.40008" />
    <PackageVersion Include="Microsoft.VisualStudio.Imaging.Interop.14.0.DesignTime" Version="17.13.40008" />
    <PackageVersion Include="Microsoft.VisualStudio.Language" Version="17.13.226" />
    <PackageVersion Include="Microsoft.VisualStudio.Language.NavigateTo.Interfaces" Version="17.13.226" />
    <PackageVersion Include="Microsoft.VisualStudio.Language.StandardClassification" Version="17.13.226" />
    <PackageVersion Include="Microsoft.VisualStudio.LanguageServer.Client" Version="17.13.33" />
    <PackageVersion Include="Microsoft.VisualStudio.RemoteControl" Version="16.3.52" />
    <PackageVersion Include="Microsoft.VisualStudio.RpcContracts" Version="17.13.7" />
    <PackageVersion Include="Microsoft.VisualStudio.Shell.15.0" Version="17.13.40008" />
    <PackageVersion Include="Microsoft.VisualStudio.Telemetry" Version="17.14.2" />
    <PackageVersion Include="Microsoft.VisualStudio.Text.Data" Version="17.13.226" />
    <PackageVersion Include="Microsoft.VisualStudio.Text.Logic" Version="17.13.226" />
    <PackageVersion Include="Microsoft.VisualStudio.Text.UI" Version="17.13.226" />
    <PackageVersion Include="Microsoft.VisualStudio.Text.UI.Wpf" Version="17.13.226" />
    <PackageVersion Include="Microsoft.VisualStudio.Threading" Version="17.13.2" />
    <PackageVersion Include="Microsoft.VisualStudio.Threading.Analyzers" Version="17.13.2" />
    <PackageVersion Include="Microsoft.VisualStudio.Utilities.Internal" Version="16.3.90" />
    <PackageVersion Include="Nerdbank.Streams" Version="2.11.79" />
    <PackageVersion Include="Newtonsoft.Json" Version="13.0.3" />
<<<<<<< HEAD
    <PackageVersion Include="StreamJsonRpc" Version="2.20.8-beta" />

=======
    <PackageVersion Include="StreamJsonRpc" Version="2.21.10" />
    
>>>>>>> f3016418
    <!--
      VS Debugger
    -->
    <PackageVersion Include="Microsoft.VisualStudio.Debugger.Contracts" Version="17.13.0-beta.25105.1" />
    <PackageVersion Include="Microsoft.VisualStudio.Debugger.Engine-implementation" Version="17.13.1121201-preview" />
    <PackageVersion Include="Microsoft.VisualStudio.Debugger.Metadata-implementation" Version="17.13.1121201-preview" />

    <!--
      VS .NET Runtime

      We should try to keep this version in sync with the version of app-local runtime in VS.
    -->

    <PackageVersion Include="Microsoft.NETCore.App.Runtime.win-arm64" Version="$(MicrosoftNetCoreAppRuntimePackagesVersion)" />
    <PackageVersion Include="Microsoft.NETCore.App.Runtime.win-x64" Version="$(MicrosoftNetCoreAppRuntimePackagesVersion)" />
    <PackageVersion Include="Microsoft.NETCore.App.crossgen2.win-x64" Version="$(MicrosoftNetCoreAppRuntimePackagesVersion)" />
    <PackageVersion Include="Microsoft.WindowsDesktop.App.Runtime.win-arm64" Version="$(MicrosoftWindowsDesktopAppRuntimePackagesVersion)" />
    <PackageVersion Include="Microsoft.WindowsDesktop.App.Runtime.win-x64" Version="$(MicrosoftWindowsDesktopAppRuntimePackagesVersion)" />

    <!--
      Language Server
    -->
    <PackageVersion Include="Microsoft.VisualStudio.LanguageServer.Client.Implementation" Version="17.10.72-preview" />
    <PackageVersion Include="NuGet.ProjectModel" Version="6.8.0-rc.112" />
    <PackageVersion Include="Microsoft.TestPlatform.TranslationLayer" Version="$(MicrosoftNETTestSdkVersion)" />
    <PackageVersion Include="Microsoft.TestPlatform.ObjectModel" Version="$(MicrosoftNETTestSdkVersion)" />
    <PackageVersion Include="Microsoft.AspNetCore.Razor.ExternalAccess.RoslynWorkspace" Version="9.0.0-preview.25064.4" />

    <!--
      Analyzers
    -->

    <!--
      Since the Microsoft.CodeAnalysis.Analyzers package is a public dependency of our NuGet
      packages we will keep it untied to the RoslynDiagnosticsNugetPackageVersion we use for
      other analyzers to ensure it stays on a release version.
    -->
    <PackageVersion Include="Microsoft.CodeAnalysis.Analyzers" Version="$(MicrosoftCodeAnalysisAnalyzersVersion)" />
    <PackageVersion Include="Microsoft.CodeAnalysis.NetAnalyzers" Version="$(MicrosoftCodeAnalysisNetAnalyzersVersion)" />
    <PackageVersion Include="Microsoft.CodeAnalysis.CSharp.CodeStyle" Version="$(CodeStyleAnalyzerVersion)" />
    <PackageVersion Include="Microsoft.CodeAnalysis.VisualBasic.CodeStyle" Version="$(CodeStyleAnalyzerVersion)" />
    <PackageVersion Include="Microsoft.CodeAnalysis.AnalyzerUtilities" Version="$(MicrosoftCodeAnalysisAnalyzerUtilitiesVersion)" />
    <PackageVersion Include="Microsoft.CodeAnalysis.PerformanceSensitiveAnalyzers" Version="3.3.4-beta1.22504.1" />

    <!--
      Framework
    -->
    <PackageVersion Include="Microsoft.Bcl.AsyncInterfaces" Version="$(MicrosoftBclAsyncInterfacesVersion)" />
    <PackageVersion Include="Microsoft.CSharp" Version="4.7.0" />
    <PackageVersion Include="Microsoft.VisualBasic" Version="10.3.0" />
    <PackageVersion Include="Microsoft.DiaSymReader" Version="$(MicrosoftDiaSymReaderVersion)" />
    <PackageVersion Include="Microsoft.DiaSymReader.Native" Version="17.0.0-beta1.21524.1" />
    <PackageVersion Include="Microsoft.DiaSymReader.PortablePdb" Version="1.7.0-beta-21528-01" />
    <PackageVersion Include="Microsoft.Extensions.Configuration" Version="$(MicrosoftExtensionsConfigurationVersion)" />
    <PackageVersion Include="Microsoft.Extensions.DependencyInjection" Version="$(MicrosoftExtensionsDependencyInjectionVersion)" />
    <PackageVersion Include="Microsoft.Extensions.FileSystemGlobbing" Version="$(MicrosoftExtensionsFileSystemGlobbingVersion)" />
    <PackageVersion Include="Microsoft.Extensions.Logging" Version="$(MicrosoftExtensionsLoggingVersion)" />
    <PackageVersion Include="Microsoft.Extensions.Logging.Abstractions" Version="$(MicrosoftExtensionsLoggingAbstractionsVersion)" />
    <PackageVersion Include="Microsoft.Extensions.Logging.Console" Version="$(MicrosoftExtensionsLoggingConsoleVersion)" />
    <PackageVersion Include="Microsoft.Extensions.Options.ConfigurationExtension" Version="$(MicrosoftExtensionsOptionsConfigurationExtensionVersion)" />
    <PackageVersion Include="Microsoft.Extensions.Options" Version="$(MicrosoftExtensionsOptionsVersion)" />
    <PackageVersion Include="Microsoft.Extensions.Primitives" Version="$(MicrosoftExtensionsPrimitivesVersion)" />
    <PackageVersion Include="Microsoft.Internal.Performance.CodeMarkers.DesignTime" Version="15.8.27812-alpha" />
    <PackageVersion Include="Microsoft.NETFramework.ReferenceAssemblies.net472" Version="1.0.3" />
    <PackageVersion Include="Microsoft.NETFramework.ReferenceAssemblies.net461" Version="1.0.3" />
    <PackageVersion Include="Microsoft.NETFramework.ReferenceAssemblies.net45" Version="1.0.3" />
    <PackageVersion Include="System.Buffers" Version="$(SystemBuffersVersion)" />
    <PackageVersion Include="System.CommandLine" Version="$(SystemCommandLineVersion)" />
    <PackageVersion Include="System.Configuration.ConfigurationManager" Version="$(SystemConfigurationConfigurationManagerVersion)" />
    <PackageVersion Include="System.Composition" Version="$(SystemCompositionVersion)" />
    <PackageVersion Include="System.ComponentModel.Composition" Version="$(SystemComponentModelCompositionVersion)" />
    <PackageVersion Include="System.Diagnostics.DiagnosticSource" Version="$(SystemDiagnosticsDiagnosticSourceVersion)" />
    <PackageVersion Include="System.Diagnostics.EventLog" Version="$(SystemDiagnosticsEventLogVersion)" />
    <PackageVersion Include="System.IO.Hashing" Version="$(SystemIOHashingVersion)" />
    <PackageVersion Include="System.IO.Pipelines" Version="$(SystemIOPipelinesVersion)" />
    <PackageVersion Include="System.IO.Pipes.AccessControl" Version="5.0.0" />
    <PackageVersion Include="System.Memory" Version="$(SystemMemoryVersion)" />
    <PackageVersion Include="System.Numerics.Vectors" Version="$(SystemNumericsVectorsVersion)" />
    <PackageVersion Include="System.Runtime.CompilerServices.Unsafe" Version="$(SystemRuntimeCompilerServicesUnsafeVersion)" />
    <PackageVersion Include="System.Resources.Extensions" Version="$(SystemResourcesExtensionsVersion)" />
    <PackageVersion Include="System.Security.Cryptography.ProtectedData" Version="$(SystemSecurityCryptographyProtectedDataVersion)" />
    <PackageVersion Include="System.Security.Permissions" Version="$(SystemSecurityPermissionsVersion)" />
    <PackageVersion Include="System.Text.Encoding.CodePages" Version="7.0.0" />
    <PackageVersion Include="System.Threading.Tasks.Dataflow" Version="$(SystemThreadingTasksDataflowVersion)" />
    <PackageVersion Include="System.Threading.Tasks.Extensions" Version="$(SystemThreadingTasksExtensionsVersion)" />
    <PackageVersion Include="System.Windows.Extensions" Version="$(SystemWindowsExtensionsVersion)" />

    <!-- We need System.ValueTuple assembly version at least 4.0.3.0 on net47 to make F5 work against Dev15 - see https://github.com/dotnet/roslyn/issues/29705 -->
    <PackageVersion Include="System.ValueTuple" Version="4.5.0" />

    <!--
      When updating the S.C.I or S.R.M version please let the MSBuild team know in advance so they
      can update to the same version. Version changes require a VS test insertion for validation.
    -->
    <PackageVersion Include="System.Collections.Immutable" Version="$(SystemCollectionsImmutableVersion)" />
    <PackageVersion Include="System.Reflection.Metadata" Version="$(SystemReflectionMetadataVersion)" />

    <PackageVersion Include="System.Text.Encodings.Web" Version="$(SystemTextEncodingsWebVersion)" />
    <!-- Note: When updating SystemTextJsonVersion ensure that the version is no higher than what is used by MSBuild. -->
    <PackageVersion Include="System.Text.Json" Version="$(SystemTextJsonVersion)" />
    <PackageVersion Include="System.Threading.Channels" Version="7.0.0" />

    <PackageVersion Include="Microsoft.IO.Redist" Version="$(MicrosoftIORedistVersion)" />

    <PackageVersion Include="SQLitePCLRaw.core" Version="$(SqliteVersion)" />
    <PackageVersion Include="SQLitePCLRaw.bundle_green" Version="$(SqliteVersion)" />
    <PackageVersion Include="SQLitePCLRaw.lib.e_sqlite3" Version="$(SqliteVersion)" />
    <PackageVersion Include="SQLitePCLRaw.provider.dynamic_cdecl" Version="$(SqliteVersion)" />
    <PackageVersion Include="SQLitePCLRaw.lib.e_sqlite3.linux" Version="$(SqliteVersion)" />
    <PackageVersion Include="SQLitePCLRaw.lib.e_sqlite3.osx" Version="$(SqliteVersion)" />
    <PackageVersion Include="SQLitePCLRaw.lib.e_sqlite3.v110_xp" Version="$(SqliteVersion)" />
    <PackageVersion Include="SQLitePCLRaw.provider.e_sqlite3.net45" Version="$(SqliteVersion)" />

    <PackageVersion Include="Humanizer.Core" Version="2.14.1" />
    <PackageVersion Include="ICSharpCode.Decompiler" Version="8.2.0.7535" />
    <PackageVersion Include="Microsoft.CodeAnalysis.Elfie" Version="1.0.0" />

    <!--
      Testing.
    -->
    <PackageVersion Include="BenchmarkDotNet" Version="0.13.0" />
    <PackageVersion Include="BenchmarkDotNet.Diagnostics.Windows" Version="0.13.0" />
    <PackageVersion Include="BasicUndo" Version="0.9.3" />
    <PackageVersion Include="Microsoft.CodeAnalysis.CSharp.Analyzer.Testing.XUnit" Version="$(MicrosoftCodeAnalysisTestingVersion)" />
    <PackageVersion Include="Microsoft.CodeAnalysis.CSharp.CodeFix.Testing" Version="$(MicrosoftCodeAnalysisTestingVersion)" />
    <PackageVersion Include="Microsoft.CodeAnalysis.CSharp.CodeFix.Testing.XUnit" Version="$(MicrosoftCodeAnalysisTestingVersion)" />
    <PackageVersion Include="Microsoft.CodeAnalysis.CSharp.CodeRefactoring.Testing" Version="$(MicrosoftCodeAnalysisTestingVersion)" />
    <PackageVersion Include="Microsoft.CodeAnalysis.CSharp.CodeRefactoring.Testing.XUnit" Version="$(MicrosoftCodeAnalysisTestingVersion)" />
    <PackageVersion Include="Microsoft.CodeAnalysis.Test.Resources.Proprietary" Version="2.0.0-pre-20160714" />
    <PackageVersion Include="Microsoft.CodeAnalysis.VisualBasic.Analyzer.Testing.XUnit" Version="$(MicrosoftCodeAnalysisTestingVersion)" />
    <PackageVersion Include="Microsoft.CodeAnalysis.VisualBasic.CodeFix.Testing" Version="$(MicrosoftCodeAnalysisTestingVersion)" />
    <PackageVersion Include="Microsoft.CodeAnalysis.VisualBasic.CodeFix.Testing.XUnit" Version="$(MicrosoftCodeAnalysisTestingVersion)" />
    <PackageVersion Include="Microsoft.CodeAnalysis.VisualBasic.CodeRefactoring.Testing" Version="$(MicrosoftCodeAnalysisTestingVersion)" />
    <PackageVersion Include="Microsoft.CodeAnalysis.VisualBasic.CodeRefactoring.Testing.XUnit" Version="$(MicrosoftCodeAnalysisTestingVersion)" />
    <PackageVersion Include="Microsoft.DiaSymReader.Converter" Version="1.1.0-beta2-22302-02" />
    <PackageVersion Include="Microsoft.DiaSymReader.Converter.Xml" Version="1.1.0-beta2-22302-02" />
    <PackageVersion Include="Microsoft.Metadata.Visualizer" Version="1.0.0-beta3.21075.2" />
    <PackageVersion Include="Microsoft.ILVerification" Version="8.0.0-rtm.23523.3" />
    <PackageVersion Include="Microsoft.NETCore.Platforms" Version="5.0.0" />
    <PackageVersion Include="Microsoft.VisualStudio.Cache" Version="17.3.26-alpha" />
    <PackageVersion Include="Microsoft.VisualStudio.Diagnostics.Measurement" Version="17.9.36343-preview.3" />
    <PackageVersion Include="Microsoft.VisualStudio.Diagnostics.PerformanceProvider" Version="17.8.36726" />
    <PackageVersion Include="Microsoft.VisualStudio.Extensibility.Testing.SourceGenerator" Version="$(MicrosoftVisualStudioExtensibilityTestingVersion)" />
    <PackageVersion Include="Microsoft.VisualStudio.Extensibility.Testing.Xunit" Version="$(MicrosoftVisualStudioExtensibilityTestingVersion)" />
    <PackageVersion Include="System.Management" Version="7.0.0" />
    <PackageVersion Include="System.Drawing.Common" Version="8.0.8" />
    <PackageVersion Include="NuGet.SolutionRestoreManager.Interop" Version="4.8.0" />
    <PackageVersion Include="Moq" Version="4.10.1" />
    <PackageVersion Include="System.CodeDom" Version="7.0.0" />
    <PackageVersion Include="InputSimulatorPlus" Version="1.0.7" />
    <PackageVersion Include="UIAComWrapper" Version="1.1.0.14" />
    <PackageVersion Include="DiffPlex" Version="1.7.2" />
    <PackageVersion Include="xunit" Version="$(_xunitVersion)" />
    <PackageVersion Include="xunit.analyzers" Version="1.17.0" />
    <PackageVersion Include="xunit.assert" Version="$(_xunitVersion)" />
    <PackageVersion Include="xunit.core" Version="$(_xunitVersion)" />
    <PackageVersion Include="Xunit.Combinatorial" Version="1.6.24" />
    <PackageVersion Include="xunit.extensibility.core" Version="$(_xunitVersion)" />
    <PackageVersion Include="xunit.runner.visualstudio" Version="2.4.5 " />
    <PackageVersion Include="xunit.runner.utility" Version="$(_xunitVersion)" />
    <PackageVersion Include="xunit.abstractions" Version="2.0.3" />
    <PackageVersion Include="xunit.extensibility.execution" Version="$(_xunitVersion)" />
    <PackageVersion Include="XunitXml.TestLogger" Version="3.1.17" />
    <PackageVersion Include="runtime.win-x64.Microsoft.NETCore.ILDAsm" Version="$(ILDAsmPackageVersion)" />
    <PackageVersion Include="runtime.linux-arm64.Microsoft.NETCore.ILDAsm" Version="$(ILDAsmPackageVersion)" />
    <PackageVersion Include="runtime.linux-x64.Microsoft.NETCore.ILDAsm" Version="$(ILDAsmPackageVersion)" />
    <PackageVersion Include="runtime.osx-x64.Microsoft.NETCore.ILDAsm" Version="$(ILDAsmPackageVersion)" />
    <PackageVersion Include="runtime.win-x64.Microsoft.NETCore.ILAsm" Version="$(ILAsmPackageVersion)" />
    <PackageVersion Include="runtime.linux-arm64.Microsoft.NETCore.ILAsm" Version="$(ILAsmPackageVersion)" />
    <PackageVersion Include="runtime.linux-x64.Microsoft.NETCore.ILAsm" Version="$(ILAsmPackageVersion)" />
    <PackageVersion Include="runtime.osx-x64.Microsoft.NETCore.ILAsm" Version="$(ILAsmPackageVersion)" />
    <PackageVersion Include="Basic.CompilerLog.Util" Version="0.6.1" />
    <PackageVersion Include="Basic.Reference.Assemblies.NetStandard20" Version="$(_BasicReferenceAssembliesVersion)" />
    <PackageVersion Include="Basic.Reference.Assemblies.Net20" Version="$(_BasicReferenceAssembliesVersion)" />
    <PackageVersion Include="Basic.Reference.Assemblies.Net40" Version="$(_BasicReferenceAssembliesVersion)" />
    <PackageVersion Include="Basic.Reference.Assemblies.Net50" Version="$(_BasicReferenceAssembliesVersion)" />
    <PackageVersion Include="Basic.Reference.Assemblies.Net60" Version="$(_BasicReferenceAssembliesVersion)" />
    <PackageVersion Include="Basic.Reference.Assemblies.Net70" Version="$(_BasicReferenceAssembliesVersion)" />
    <PackageVersion Include="Basic.Reference.Assemblies.Net80" Version="$(_BasicReferenceAssembliesVersion)" />
    <PackageVersion Include="Basic.Reference.Assemblies.Net461" Version="$(_BasicReferenceAssembliesVersion)" />
    <PackageVersion Include="Basic.Reference.Assemblies.NetStandard13" Version="$(_BasicReferenceAssembliesVersion)" />
    <PackageVersion Include="Basic.Reference.Assemblies.Net90" Version="$(_BasicReferenceAssembliesVersion)" />
    <PackageVersion Include="Microsoft.TeamFoundationServer.Client" Version="19.232.0-preview" />
    <PackageVersion Include="System.Data.SqlClient" Version="$(SystemDataSqlClientVersion)" />
    <!-- fix of vulnerability in 6.0.0 coming via Microsoft.TeamFoundationServer.Client -->
    <PackageVersion Include="System.Security.Cryptography.Xml" Version="7.0.1" />
    <PackageVersion Include="System.Security.Cryptography.Pkcs" Version="7.0.2" />
    <!--
      Infra
    -->
    <PackageVersion Include="Microsoft.Win32.Registry" Version="5.0.0" />
    <PackageVersion Include="MSBuild.StructuredLogger" Version="2.2.386" />
    <PackageVersion Include="Mono.Options" Version="6.6.0.161" />
    <PackageVersion Include="RichCodeNav.EnvVarDump" Version="0.1.1643-alpha" />
    <PackageVersion Include="Roslyn.Diagnostics.Analyzers" Version="$(RoslynDiagnosticsNugetPackageVersion)" />
    <PackageVersion Include="SourceBrowser" Version="1.0.21" />
    <PackageVersion Include="RoslynTools.VSIXExpInstaller" Version="1.1.0-beta3.22474.1" />
    <PackageVersion Include="MicroBuildPluginsSwixBuild" Version="1.1.87" />
    <PackageVersion Include="vswhere" Version="$(vswhereVersion)" />
    <!--
      The version of Roslyn we build Source Generators against that are built in this
      repository. This must be lower than MicrosoftNetCompilersToolsetVersion,
      but not higher than our minimum dogfoodable Visual Studio version, or else
      the generators we build would load on the command line but not load in IDEs.
    -->
    <PackageVersion Include="Microsoft.CodeAnalysis.Common" Version="4.1.0" />
    <!--
      The version of Roslyn used in the RoslynAnalyzers varies. These are defaults that
      will be overridden in the RoslynAnalyzer project files.
    -->
    <PackageVersion Include="Microsoft.CodeAnalysis" Version="4.1.0" />
    <PackageVersion Include="Microsoft.CodeAnalysis.CSharp" Version="4.1.0" />
    <PackageVersion Include="Microsoft.CodeAnalysis.CSharp.Workspaces" Version="4.1.0" />
    <PackageVersion Include="Microsoft.CodeAnalysis.VisualBasic" Version="4.1.0" />
    <PackageVersion Include="Microsoft.CodeAnalysis.VisualBasic.Workspaces" Version="4.1.0" />
    <PackageVersion Include="Microsoft.CodeAnalysis.Workspaces.Common" Version="4.1.0" />
 </ItemGroup>
</Project><|MERGE_RESOLUTION|>--- conflicted
+++ resolved
@@ -115,13 +115,8 @@
     <PackageVersion Include="Microsoft.VisualStudio.Utilities.Internal" Version="16.3.90" />
     <PackageVersion Include="Nerdbank.Streams" Version="2.11.79" />
     <PackageVersion Include="Newtonsoft.Json" Version="13.0.3" />
-<<<<<<< HEAD
-    <PackageVersion Include="StreamJsonRpc" Version="2.20.8-beta" />
-
-=======
     <PackageVersion Include="StreamJsonRpc" Version="2.21.10" />
-    
->>>>>>> f3016418
+
     <!--
       VS Debugger
     -->
