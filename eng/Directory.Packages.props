<Project>
  <PropertyGroup>
    <!-- Versions used by several individual references below -->
    <RoslynDiagnosticsNugetPackageVersion>3.11.0-beta1.24081.1</RoslynDiagnosticsNugetPackageVersion>
    <MicrosoftCodeAnalysisNetAnalyzersVersion>8.0.0-preview.23468.1</MicrosoftCodeAnalysisNetAnalyzersVersion>
    <MicrosoftCodeAnalysisTestingVersion>1.1.3-beta1.24319.1</MicrosoftCodeAnalysisTestingVersion>
    <MicrosoftVisualStudioExtensibilityTestingVersion>0.1.785-beta</MicrosoftVisualStudioExtensibilityTestingVersion>
    <_BasicReferenceAssembliesVersion>1.7.9</_BasicReferenceAssembliesVersion>
    <!-- CodeStyleAnalyzerVersion should we updated together with version of dotnet-format in dotnet-tools.json -->
    <CodeStyleAnalyzerVersion>4.8.0-3.final</CodeStyleAnalyzerVersion>
    <VisualStudioEditorPackagesVersion>17.13.226</VisualStudioEditorPackagesVersion>
    <ILAsmPackageVersion>9.0.0-rc.2.24462.10</ILAsmPackageVersion>
    <ILDAsmPackageVersion>6.0.0-rtm.21518.12</ILDAsmPackageVersion>
    <MicrosoftILVerificationVersion>7.0.0-alpha.1.22060.1</MicrosoftILVerificationVersion>
    <!--
      VS .NET Runtime

      We should try to keep this version in sync with the version of app-local runtime in VS.
    -->
    <MicrosoftNetCoreAppRuntimePackagesVersion>8.0.10</MicrosoftNetCoreAppRuntimePackagesVersion>
    <MicrosoftWindowsDesktopAppRuntimePackagesVersion>8.0.10</MicrosoftWindowsDesktopAppRuntimePackagesVersion>
    <_xunitVersion>2.9.2</_xunitVersion>
    <SqliteVersion>2.1.0</SqliteVersion>
    <!-- HumanizerVersion is referenced from the Text.Analyzers.Package.csproj -->
    <HumanizerVersion>2.14.1</HumanizerVersion>
  </PropertyGroup>

  <!--
    MSBuild - need to use older packages when targeting net7.0 since the newer versions only support net472 and net8.0.
    When tareting the latest .NET the version must also be lower or equal to one specified in
    https://github.com/dotnet/sdk/blob/main/src/Layout/redist/minimumMSBuildVersion#L1
  -->

  <ItemGroup Condition="'$(DotNetBuildSourceOnly)' == 'true'">
    <PackageVersion Include="Microsoft.Build" Version="17.3.4" />
    <PackageVersion Include="Microsoft.Build.Framework" Version="17.3.4" />
    <PackageVersion Include="Microsoft.Build.Tasks.Core" Version="17.3.4" />
    <PackageVersion Include="Microsoft.Build.Utilities.Core" Version="17.3.4" />
  </ItemGroup>

  <ItemGroup Condition="'$(DotNetBuildSourceOnly)' != 'true' and '$(TargetFramework)' != 'net472'">
    <PackageVersion Include="Microsoft.Build" Version="17.11.4" />
    <PackageVersion Include="Microsoft.Build.Framework" Version="17.11.4" />
    <PackageVersion Include="Microsoft.Build.Tasks.Core" Version="17.11.4" />
    <PackageVersion Include="Microsoft.Build.Utilities.Core" Version="17.11.4" />
  </ItemGroup>

  <ItemGroup Condition="'$(DotNetBuildSourceOnly)' != 'true' and '$(TargetFramework)' == 'net472'">
    <PackageVersion Include="Microsoft.Build" Version="17.13.9" />
    <PackageVersion Include="Microsoft.Build.Framework" Version="17.13.9" />
    <PackageVersion Include="Microsoft.Build.Tasks.Core" Version="17.13.9" />
    <PackageVersion Include="Microsoft.Build.Utilities.Core" Version="17.13.9" />
  </ItemGroup>

  <ItemGroup>
    <PackageVersion Include="Microsoft.Build.Locator" Version="1.6.10" />

    <!--
      Visual Studio
    -->
    <PackageVersion Include="Microsoft.VisualStudio.SDK" Version="17.13.40008" />
    <PackageVersion Include="Microsoft.Internal.VisualStudio.Shell.Framework" Version="17.9.36524" />
    <PackageVersion Include="Microsoft.ServiceHub.Client" Version="4.2.1017" />
    <PackageVersion Include="Microsoft.VisualStudio.Extensibility.Sdk" Version="17.13.40008" />
    <PackageVersion Include="Microsoft.VisualStudio.Extensibility" Version="17.12.2037-preview3" />
    <PackageVersion Include="Microsoft.VisualStudio.Extensibility.JsonGenerators.Sdk" Version="17.12.2037-preview3" />
    <PackageVersion Include="Microsoft.VSSDK.Debugger.VSDConfigTool" Version="17.13.1100801-preview" />
    <PackageVersion Include="Microsoft.VisualStudio.ProjectSystem" Version="17.0.77-pre-g62a6cb5699" />
    <PackageVersion Include="Microsoft.VisualStudio.CallHierarchy.Package.Definitions" Version="15.8.27812-alpha" />
    <PackageVersion Include="Microsoft.VisualStudio.CodeAnalysis.Sdk.UI" Version="15.8.27812-alpha" />
    <PackageVersion Include="Microsoft.VisualStudio.Language.CallHierarchy" Version="15.8.27812-alpha" />
    <PackageVersion Include="Microsoft.VisualStudio.LiveShare" Version="2.18.6" />
    <PackageVersion Include="Microsoft.VisualStudio.LiveShare.LanguageServices" Version="3.0.6" />
    <PackageVersion Include="Microsoft.VisualStudio.LiveShare.LanguageServices.Guest" Version="3.0.6" />
    <PackageVersion Include="Microsoft.VisualStudio.LiveShare.WebEditors" Version="3.0.8" />
    <PackageVersion Include="Microsoft.VisualStudio.InteractiveWindow" Version="4.0.0" />
    <PackageVersion Include="Microsoft.VisualStudio.VsInteractiveWindow" Version="4.0.0" />
    <PackageVersion Include="Microsoft.VisualStudio.Search" Version="17.10.961-preview.2" />
    <PackageVersion Include="Microsoft.VisualStudio.WinForms.Interfaces" Version="17.0.0-previews-4-31709-430" />
    <PackageVersion Include="Microsoft.VisualStudio.Workspace.VSIntegration" Version="17.9.29-preview-0001" />
    <PackageVersion Include="VsWebSite.Interop" Version="8.0.50727" />
    <PackageVersion Include="NuGet.VisualStudio" Version="6.0.0-preview.0.15" />
    <PackageVersion Include="NuGet.VisualStudio.Contracts" Version="6.0.0-preview.0.15" />

    <!-- TODO: Move these to the generate-vssdk-versions.csx-generated versions (https://github.com/dotnet/roslyn/issues/71691) -->
    <PackageVersion Include="Microsoft.VisualStudio.Text.Internal" Version="$(VisualStudioEditorPackagesVersion)" />
    <PackageVersion Include="Microsoft.VisualStudio.Platform.VSEditor" Version="$(VisualStudioEditorPackagesVersion)" />

    <!--
      Subset of Microsoft.VisualStudio.Sdk meta-package (run `csi generate-vssdk-versions.csx` to update based on VSSDK meta-package).
      See https://github.com/dotnet/arcade/blob/main/Documentation/MirroringPackages.md if any of these packages fail to restore.
    -->
    <PackageVersion Include="Microsoft.ServiceHub.Framework" Version="4.8.3" />
    <PackageVersion Include="Microsoft.VisualStudio.Composition" Version="17.12.20" />
    <PackageVersion Include="Microsoft.VisualStudio.Composition.Analyzers" Version="17.12.20" />
    <PackageVersion Include="Microsoft.VisualStudio.CoreUtility" Version="17.13.226" />
    <PackageVersion Include="Microsoft.VisualStudio.Editor" Version="17.13.226" />
    <PackageVersion Include="Microsoft.VisualStudio.ImageCatalog" Version="17.13.40008" />
    <PackageVersion Include="Microsoft.VisualStudio.Language" Version="17.13.226" />
    <PackageVersion Include="Microsoft.VisualStudio.Language.NavigateTo.Interfaces" Version="17.13.226" />
    <PackageVersion Include="Microsoft.VisualStudio.Language.StandardClassification" Version="17.13.226" />
    <PackageVersion Include="Microsoft.VisualStudio.LanguageServer.Client" Version="17.13.33" />
    <PackageVersion Include="Microsoft.VisualStudio.RemoteControl" Version="16.3.52" />
    <PackageVersion Include="Microsoft.VisualStudio.RpcContracts" Version="17.13.7" />
    <PackageVersion Include="Microsoft.VisualStudio.Telemetry" Version="17.14.8" />
    <PackageVersion Include="Microsoft.VisualStudio.Text.Data" Version="17.13.226" />
    <PackageVersion Include="Microsoft.VisualStudio.Text.Logic" Version="17.13.226" />
    <PackageVersion Include="Microsoft.VisualStudio.Text.UI" Version="17.13.226" />
    <PackageVersion Include="Microsoft.VisualStudio.Text.UI.Wpf" Version="17.13.226" />
    <PackageVersion Include="Microsoft.VisualStudio.Threading" Version="17.13.2" />
    <PackageVersion Include="Microsoft.VisualStudio.Threading.Analyzers" Version="17.13.2" />
    <PackageVersion Include="Microsoft.VisualStudio.Utilities.Internal" Version="16.3.90" />
    <PackageVersion Include="Nerdbank.Streams" Version="2.11.79" />
    <PackageVersion Include="Newtonsoft.Json" Version="13.0.3" />
    <PackageVersion Include="StreamJsonRpc" Version="2.21.10" />
    <!--
      VS Debugger
    -->
    <PackageVersion Include="Microsoft.VisualStudio.Debugger.Contracts" Version="17.13.0-beta.25105.1" />
    <PackageVersion Include="Microsoft.VisualStudio.Debugger.Engine-implementation" Version="17.13.1121201-preview" />
    <PackageVersion Include="Microsoft.VisualStudio.Debugger.Metadata-implementation" Version="17.13.1121201-preview" />

    <!--
      VS .NET Runtime

      We should try to keep this version in sync with the version of app-local runtime in VS.
    -->

    <PackageVersion Include="Microsoft.NETCore.App.Runtime.win-arm64" Version="$(MicrosoftNetCoreAppRuntimePackagesVersion)" />
    <PackageVersion Include="Microsoft.NETCore.App.Runtime.win-x64" Version="$(MicrosoftNetCoreAppRuntimePackagesVersion)" />
    <PackageVersion Include="Microsoft.NETCore.App.crossgen2.win-x64" Version="$(MicrosoftNetCoreAppRuntimePackagesVersion)" />
    <PackageVersion Include="Microsoft.WindowsDesktop.App.Runtime.win-arm64" Version="$(MicrosoftWindowsDesktopAppRuntimePackagesVersion)" />
    <PackageVersion Include="Microsoft.WindowsDesktop.App.Runtime.win-x64" Version="$(MicrosoftWindowsDesktopAppRuntimePackagesVersion)" />

    <!--
      Language Server
    -->
    <PackageVersion Include="Microsoft.VisualStudio.LanguageServer.Client.Implementation" Version="17.10.72-preview" />
    <PackageVersion Include="NuGet.ProjectModel" Version="6.8.0-rc.112" />
    <PackageVersion Include="Microsoft.TestPlatform.TranslationLayer" Version="$(MicrosoftNETTestSdkVersion)" />
    <PackageVersion Include="Microsoft.TestPlatform.ObjectModel" Version="$(MicrosoftNETTestSdkVersion)" />

    <!--
      MSBuildWorkspace
    -->
    <PackageVersion Include="Microsoft.VisualStudio.SolutionPersistence" Version="1.0.52" />

    <!--
      Analyzers
    -->

    <!--
      Since the Microsoft.CodeAnalysis.Analyzers package is a public dependency of our NuGet
      packages we will keep it untied to the RoslynDiagnosticsNugetPackageVersion we use for
      other analyzers to ensure it stays on a release version.
    -->
    <PackageVersion Include="Microsoft.CodeAnalysis.Analyzers" Version="$(MicrosoftCodeAnalysisAnalyzersVersion)" />
    <PackageVersion Include="Microsoft.CodeAnalysis.NetAnalyzers" Version="$(MicrosoftCodeAnalysisNetAnalyzersVersion)" />
    <PackageVersion Include="Microsoft.CodeAnalysis.CSharp.CodeStyle" Version="$(CodeStyleAnalyzerVersion)" />
    <PackageVersion Include="Microsoft.CodeAnalysis.VisualBasic.CodeStyle" Version="$(CodeStyleAnalyzerVersion)" />
    <PackageVersion Include="Microsoft.CodeAnalysis.PerformanceSensitiveAnalyzers" Version="3.3.4-beta1.22504.1" />

    <!--
      Framework
    -->
    <PackageVersion Include="Microsoft.Bcl.AsyncInterfaces" Version="$(MicrosoftBclAsyncInterfacesVersion)" />
    <PackageVersion Include="Microsoft.CSharp" Version="4.7.0" />
    <PackageVersion Include="Microsoft.VisualBasic" Version="10.3.0" />
    <PackageVersion Include="Microsoft.DiaSymReader" Version="$(MicrosoftDiaSymReaderVersion)" />
    <PackageVersion Include="Microsoft.DiaSymReader.Native" Version="17.0.0-beta1.21524.1" />
    <PackageVersion Include="Microsoft.DiaSymReader.PortablePdb" Version="1.7.0-beta-21528-01" />
    <PackageVersion Include="Microsoft.Extensions.Configuration" Version="$(MicrosoftExtensionsConfigurationVersion)" />
    <PackageVersion Include="Microsoft.Extensions.DependencyInjection" Version="$(MicrosoftExtensionsDependencyInjectionVersion)" />
    <PackageVersion Include="Microsoft.Extensions.FileSystemGlobbing" Version="$(MicrosoftExtensionsFileSystemGlobbingVersion)" />
    <PackageVersion Include="Microsoft.Extensions.Logging" Version="$(MicrosoftExtensionsLoggingVersion)" />
    <PackageVersion Include="Microsoft.Extensions.Logging.Abstractions" Version="$(MicrosoftExtensionsLoggingAbstractionsVersion)" />
    <PackageVersion Include="Microsoft.Extensions.Logging.Console" Version="$(MicrosoftExtensionsLoggingConsoleVersion)" />
    <PackageVersion Include="Microsoft.Extensions.Options.ConfigurationExtension" Version="$(MicrosoftExtensionsOptionsConfigurationExtensionVersion)" />
    <PackageVersion Include="Microsoft.Extensions.Options" Version="$(MicrosoftExtensionsOptionsVersion)" />
    <PackageVersion Include="Microsoft.Extensions.Primitives" Version="$(MicrosoftExtensionsPrimitivesVersion)" />
    <PackageVersion Include="Microsoft.Internal.Performance.CodeMarkers.DesignTime" Version="15.8.27812-alpha" />
    <PackageVersion Include="Microsoft.NETFramework.ReferenceAssemblies.net472" Version="1.0.3" />
    <PackageVersion Include="Microsoft.NETFramework.ReferenceAssemblies.net461" Version="1.0.3" />
    <PackageVersion Include="Microsoft.NETFramework.ReferenceAssemblies.net45" Version="1.0.3" />
    <PackageVersion Include="System.Buffers" Version="$(SystemBuffersVersion)" />
    <PackageVersion Include="System.CommandLine" Version="$(SystemCommandLineVersion)" />
    <PackageVersion Include="System.Configuration.ConfigurationManager" Version="$(SystemConfigurationConfigurationManagerVersion)" />
    <PackageVersion Include="System.Composition" Version="$(SystemCompositionVersion)" />
    <!-- <Metalama> -->
    <PackageVersion Include="System.Composition.AttributedModel" Version="$(SystemCompositionVersion)" />
    <PackageVersion Include="System.Composition.Convention" Version="$(SystemCompositionVersion)" />
    <PackageVersion Include="System.Composition.Hosting" Version="$(SystemCompositionVersion)" />
    <PackageVersion Include="System.Composition.Runtime" Version="$(SystemCompositionVersion)" />
    <PackageVersion Include="System.Composition.TypedParts" Version="$(SystemCompositionVersion)" />
    <PackageVersion Include="Microsoft.CodeAnalysis.AnalyzerUtilities" Version="3.3.0" /> <!-- The version is set in Version.Details.xml but I can't see an exported property -->
    <!-- </Metalama> -->
    <PackageVersion Include="System.ComponentModel.Composition" Version="$(SystemComponentModelCompositionVersion)" />
    <PackageVersion Include="System.Diagnostics.DiagnosticSource" Version="$(SystemDiagnosticsDiagnosticSourceVersion)" />
    <PackageVersion Include="System.Diagnostics.EventLog" Version="$(SystemDiagnosticsEventLogVersion)" />
    <PackageVersion Include="System.IO.Hashing" Version="$(SystemIOHashingVersion)" />
    <PackageVersion Include="System.IO.Pipelines" Version="$(SystemIOPipelinesVersion)" />
    <PackageVersion Include="System.IO.Pipes.AccessControl" Version="5.0.0" />
    <PackageVersion Include="System.Memory" Version="$(SystemMemoryVersion)" />
    <PackageVersion Include="System.Numerics.Vectors" Version="$(SystemNumericsVectorsVersion)" />
    <PackageVersion Include="System.Resources.Extensions" Version="$(SystemResourcesExtensionsVersion)" />
    <PackageVersion Include="System.Runtime.CompilerServices.Unsafe" Version="$(SystemRuntimeCompilerServicesUnsafeVersion)" />
    <PackageVersion Include="System.Security.Cryptography.ProtectedData" Version="$(SystemSecurityCryptographyProtectedDataVersion)" />
    <PackageVersion Include="System.Security.Permissions" Version="$(SystemSecurityPermissionsVersion)" />
    <PackageVersion Include="System.Text.Encoding.CodePages" Version="8.0.0" />
    <PackageVersion Include="System.Threading.Tasks.Dataflow" Version="$(SystemThreadingTasksDataflowVersion)" />
    <PackageVersion Include="System.Threading.Tasks.Extensions" Version="$(SystemThreadingTasksExtensionsVersion)" />
    <PackageVersion Include="System.ValueTuple" Version="$(SystemValueTupleVersion)" />
    <PackageVersion Include="System.Windows.Extensions" Version="$(SystemWindowsExtensionsVersion)" />

    <!--
      When updating the S.C.I or S.R.M version please let the MSBuild team know in advance so they
      can update to the same version. Version changes require a VS test insertion for validation.
    -->
    <PackageVersion Include="System.Collections.Immutable" Version="$(SystemCollectionsImmutableVersion)" />
    <PackageVersion Include="System.Reflection.Metadata" Version="$(SystemReflectionMetadataVersion)" />

    <PackageVersion Include="System.Text.Encodings.Web" Version="$(SystemTextEncodingsWebVersion)" />
    <!-- Note: When updating SystemTextJsonVersion ensure that the version is no higher than what is used by MSBuild. -->
    <PackageVersion Include="System.Text.Json" Version="$(SystemTextJsonVersion)" />
    <PackageVersion Include="System.Threading.Channels" Version="8.0.0" />

    <PackageVersion Include="Microsoft.IO.Redist" Version="$(MicrosoftIORedistVersion)" />

    <PackageVersion Include="SQLitePCLRaw.core" Version="$(SqliteVersion)" />
    <PackageVersion Include="SQLitePCLRaw.bundle_green" Version="$(SqliteVersion)" />
    <PackageVersion Include="SQLitePCLRaw.lib.e_sqlite3" Version="$(SqliteVersion)" />
    <PackageVersion Include="SQLitePCLRaw.provider.dynamic_cdecl" Version="$(SqliteVersion)" />
    <PackageVersion Include="SQLitePCLRaw.lib.e_sqlite3.linux" Version="$(SqliteVersion)" />
    <PackageVersion Include="SQLitePCLRaw.lib.e_sqlite3.osx" Version="$(SqliteVersion)" />
    <PackageVersion Include="SQLitePCLRaw.lib.e_sqlite3.v110_xp" Version="$(SqliteVersion)" />
    <PackageVersion Include="SQLitePCLRaw.provider.e_sqlite3.net45" Version="$(SqliteVersion)" />

    <PackageVersion Include="Humanizer.Core" Version="$(HumanizerVersion)" />
    <PackageVersion Include="ICSharpCode.Decompiler" Version="9.1.0.7988" />
    <PackageVersion Include="Microsoft.CodeAnalysis.Elfie" Version="1.0.0" />

    <!--
      Testing.
    -->
    <PackageVersion Include="BenchmarkDotNet" Version="0.13.0" />
    <PackageVersion Include="BenchmarkDotNet.Diagnostics.Windows" Version="0.13.0" />
    <PackageVersion Include="BasicUndo" Version="0.9.3" />
    <PackageVersion Include="Microsoft.CodeAnalysis.CSharp.Analyzer.Testing.XUnit" Version="$(MicrosoftCodeAnalysisTestingVersion)" />
    <PackageVersion Include="Microsoft.CodeAnalysis.CSharp.CodeFix.Testing" Version="$(MicrosoftCodeAnalysisTestingVersion)" />
    <PackageVersion Include="Microsoft.CodeAnalysis.CSharp.CodeFix.Testing.XUnit" Version="$(MicrosoftCodeAnalysisTestingVersion)" />
    <PackageVersion Include="Microsoft.CodeAnalysis.CSharp.CodeRefactoring.Testing" Version="$(MicrosoftCodeAnalysisTestingVersion)" />
    <PackageVersion Include="Microsoft.CodeAnalysis.CSharp.CodeRefactoring.Testing.XUnit" Version="$(MicrosoftCodeAnalysisTestingVersion)" />
    <PackageVersion Include="Microsoft.CodeAnalysis.Test.Resources.Proprietary" Version="2.0.0-pre-20160714" />
    <PackageVersion Include="Microsoft.CodeAnalysis.VisualBasic.Analyzer.Testing.XUnit" Version="$(MicrosoftCodeAnalysisTestingVersion)" />
    <PackageVersion Include="Microsoft.CodeAnalysis.VisualBasic.CodeFix.Testing" Version="$(MicrosoftCodeAnalysisTestingVersion)" />
    <PackageVersion Include="Microsoft.CodeAnalysis.VisualBasic.CodeFix.Testing.XUnit" Version="$(MicrosoftCodeAnalysisTestingVersion)" />
    <PackageVersion Include="Microsoft.CodeAnalysis.VisualBasic.CodeRefactoring.Testing" Version="$(MicrosoftCodeAnalysisTestingVersion)" />
    <PackageVersion Include="Microsoft.CodeAnalysis.VisualBasic.CodeRefactoring.Testing.XUnit" Version="$(MicrosoftCodeAnalysisTestingVersion)" />
    <PackageVersion Include="Microsoft.DiaSymReader.Converter" Version="1.1.0-beta2-22302-02" />
    <PackageVersion Include="Microsoft.DiaSymReader.Converter.Xml" Version="1.1.0-beta2-22302-02" />
    <PackageVersion Include="Microsoft.Metadata.Visualizer" Version="1.0.0-beta3.21075.2" />
    <PackageVersion Include="Microsoft.ILVerification" Version="8.0.0-rtm.23523.3" />
    <PackageVersion Include="Microsoft.NETCore.Platforms" Version="5.0.0" />
    <PackageVersion Include="Microsoft.VisualStudio.Cache" Version="17.3.26-alpha" />
    <PackageVersion Include="Microsoft.VisualStudio.Diagnostics.Measurement" Version="17.9.36343-preview.3" />
    <PackageVersion Include="Microsoft.VisualStudio.Diagnostics.PerformanceProvider" Version="17.8.36726" />
    <PackageVersion Include="Microsoft.VisualStudio.Extensibility.Testing.SourceGenerator" Version="$(MicrosoftVisualStudioExtensibilityTestingVersion)" />
    <PackageVersion Include="Microsoft.VisualStudio.Extensibility.Testing.Xunit" Version="$(MicrosoftVisualStudioExtensibilityTestingVersion)" />
    <PackageVersion Include="System.Management" Version="7.0.0" />
    <PackageVersion Include="System.Drawing.Common" Version="8.0.8" />
    <PackageVersion Include="NuGet.SolutionRestoreManager.Interop" Version="4.8.0" />
    <PackageVersion Include="Moq" Version="4.10.1" />
    <PackageVersion Include="System.CodeDom" Version="8.0.0" />
    <PackageVersion Include="InputSimulatorPlus" Version="1.0.7" />
    <PackageVersion Include="UIAComWrapper" Version="1.1.0.14" />
    <PackageVersion Include="DiffPlex" Version="1.7.2" />
    <PackageVersion Include="xunit" Version="$(_xunitVersion)" />
    <PackageVersion Include="xunit.analyzers" Version="1.17.0" />
    <PackageVersion Include="xunit.assert" Version="$(_xunitVersion)" />
    <PackageVersion Include="xunit.core" Version="$(_xunitVersion)" />
    <PackageVersion Include="Xunit.Combinatorial" Version="1.6.24" />
    <PackageVersion Include="xunit.extensibility.core" Version="$(_xunitVersion)" />
    <PackageVersion Include="xunit.runner.visualstudio" Version="3.1.3" />
    <PackageVersion Include="xunit.runner.utility" Version="$(_xunitVersion)" />
    <PackageVersion Include="xunit.abstractions" Version="2.0.3" />
    <PackageVersion Include="xunit.extensibility.execution" Version="$(_xunitVersion)" />
    <PackageVersion Include="XunitXml.TestLogger" Version="3.1.17" />
    <PackageVersion Include="runtime.win-x64.Microsoft.NETCore.ILDAsm" Version="$(ILDAsmPackageVersion)" />
    <PackageVersion Include="runtime.linux-arm64.Microsoft.NETCore.ILDAsm" Version="$(ILDAsmPackageVersion)" />
    <PackageVersion Include="runtime.linux-x64.Microsoft.NETCore.ILDAsm" Version="$(ILDAsmPackageVersion)" />
    <PackageVersion Include="runtime.osx-x64.Microsoft.NETCore.ILDAsm" Version="$(ILDAsmPackageVersion)" />
    <PackageVersion Include="runtime.win-x64.Microsoft.NETCore.ILAsm" Version="$(ILAsmPackageVersion)" />
    <PackageVersion Include="runtime.linux-arm64.Microsoft.NETCore.ILAsm" Version="$(ILAsmPackageVersion)" />
    <PackageVersion Include="runtime.linux-x64.Microsoft.NETCore.ILAsm" Version="$(ILAsmPackageVersion)" />
    <PackageVersion Include="runtime.osx-x64.Microsoft.NETCore.ILAsm" Version="$(ILAsmPackageVersion)" />
    <PackageVersion Include="Basic.CompilerLog.Util" Version="0.6.1" />
    <PackageVersion Include="Basic.Reference.Assemblies.NetStandard20" Version="$(_BasicReferenceAssembliesVersion)" />
    <PackageVersion Include="Basic.Reference.Assemblies.Net20" Version="$(_BasicReferenceAssembliesVersion)" />
    <PackageVersion Include="Basic.Reference.Assemblies.Net40" Version="$(_BasicReferenceAssembliesVersion)" />
    <PackageVersion Include="Basic.Reference.Assemblies.Net50" Version="$(_BasicReferenceAssembliesVersion)" />
    <PackageVersion Include="Basic.Reference.Assemblies.Net60" Version="$(_BasicReferenceAssembliesVersion)" />
    <PackageVersion Include="Basic.Reference.Assemblies.Net70" Version="$(_BasicReferenceAssembliesVersion)" />
    <PackageVersion Include="Basic.Reference.Assemblies.Net80" Version="$(_BasicReferenceAssembliesVersion)" />
    <PackageVersion Include="Basic.Reference.Assemblies.Net461" Version="$(_BasicReferenceAssembliesVersion)" />
    <PackageVersion Include="Basic.Reference.Assemblies.NetStandard13" Version="$(_BasicReferenceAssembliesVersion)" />
    <PackageVersion Include="Basic.Reference.Assemblies.Net90" Version="$(_BasicReferenceAssembliesVersion)" />
    <PackageVersion Include="Microsoft.TeamFoundationServer.Client" Version="19.232.0-preview" />
    <PackageVersion Include="System.Data.SqlClient" Version="$(SystemDataSqlClientVersion)" />
    <!-- fix of vulnerability in 6.0.0 coming via Microsoft.TeamFoundationServer.Client -->
    <PackageVersion Include="System.Security.Cryptography.Xml" Version="8.0.0" />
    <PackageVersion Include="System.Security.Cryptography.Pkcs" Version="8.0.0" />
    <!--
      Infra
    -->
    <PackageVersion Include="Microsoft.Win32.Registry" Version="5.0.0" />
    <PackageVersion Include="MSBuild.StructuredLogger" Version="2.2.386" />
    <PackageVersion Include="Mono.Options" Version="6.6.0.161" />
    <PackageVersion Include="Roslyn.Diagnostics.Analyzers" Version="$(RoslynDiagnosticsNugetPackageVersion)" />
    <PackageVersion Include="SourceBrowser" Version="1.0.21" />
    <PackageVersion Include="RoslynTools.VSIXExpInstaller" Version="1.1.0-beta3.22474.1" />
    <PackageVersion Include="MicroBuildPluginsSwixBuild" Version="1.1.87" />
    <PackageVersion Include="vswhere" Version="$(vswhereVersion)" />
    <!--
      The version of Roslyn we build Source Generators against that are built in this
      repository. This must be lower than MicrosoftNetCompilersToolsetVersion,
      but not higher than our minimum dogfoodable Visual Studio version, or else
      the generators we build would load on the command line but not load in IDEs.
    -->
<<<<<<< HEAD
    <PackageVersion Include="Microsoft.CodeAnalysis.Common" Version="4.1.0" />

    <!-- <Metalama> -->
    <PackageVersion Include="System.Reflection.MetadataLoadContext" Version="8.0.0" />
    <!-- </Metalama> -->
  <!--
=======
    <PackageVersion Include="Microsoft.CodeAnalysis.Common" Version="4.12.0" />
    <!--
>>>>>>> 37a47b7e
      The version of Roslyn used in the RoslynAnalyzers varies. These are defaults that
      will be overridden in the RoslynAnalyzer project files.
    -->
    <!--<PackageVersion Include="Microsoft.CodeAnalysis" Version="4.12.0" /> -->
    <PackageVersion Include="Microsoft.CodeAnalysis.CSharp" Version="4.12.0" />
    <PackageVersion Include="Microsoft.CodeAnalysis.CSharp.Workspaces" Version="4.12.0" />
    <PackageVersion Include="Microsoft.CodeAnalysis.VisualBasic" Version="4.12.0" />
    <PackageVersion Include="Microsoft.CodeAnalysis.VisualBasic.Workspaces" Version="4.12.0" />
    <PackageVersion Include="Microsoft.CodeAnalysis.Workspaces.Common" Version="4.12.0" />
 </ItemGroup>
</Project><|MERGE_RESOLUTION|>--- conflicted
+++ resolved
@@ -326,17 +326,12 @@
       but not higher than our minimum dogfoodable Visual Studio version, or else
       the generators we build would load on the command line but not load in IDEs.
     -->
-<<<<<<< HEAD
-    <PackageVersion Include="Microsoft.CodeAnalysis.Common" Version="4.1.0" />
+    <PackageVersion Include="Microsoft.CodeAnalysis.Common" Version="4.12.0" />
 
     <!-- <Metalama> -->
     <PackageVersion Include="System.Reflection.MetadataLoadContext" Version="8.0.0" />
     <!-- </Metalama> -->
   <!--
-=======
-    <PackageVersion Include="Microsoft.CodeAnalysis.Common" Version="4.12.0" />
-    <!--
->>>>>>> 37a47b7e
       The version of Roslyn used in the RoslynAnalyzers varies. These are defaults that
       will be overridden in the RoslynAnalyzer project files.
     -->
