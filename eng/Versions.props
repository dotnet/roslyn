﻿<?xml version="1.0" encoding="utf-8"?>
<!-- Licensed to the .NET Foundation under one or more agreements. The .NET Foundation licenses this file to you under the MIT license. See the LICENSE file in the project root for more information. -->
<Project>
  <!-- <Metalama> -->
  <!-- Set the default versions of dependencies -->
  <PropertyGroup>
    <PostSharpEngineeringVersion>2023.2.32</PostSharpEngineeringVersion>
  </PropertyGroup>

<<<<<<< HEAD
<!-- <Metalama> -->
<PropertyGroup>
    <MetalamaBackstageVersion>2023.2.2-rc</MetalamaBackstageVersion>
    <PostSharpEngineeringVersion>2023.2.24</PostSharpEngineeringVersion>
</PropertyGroup>
=======
  <!-- Set the deafult versions of auto-updated dependencies -->
  <Import Project="..\eng-Metalama\AutoUpdatedVersions.props" />
>>>>>>> df41101c

  <!-- Set the default version -->
  <Import Project="..\eng-Metalama\MainVersion.props" />
  
  <!-- Import overrides for the local build -->
  <!-- Unlike in other projects using PostSharp.Engineering, we must import it here, otherwise the properties defined immediately below
       would not be properly defined.  -->
  <Import Project="..\eng-Metalama\Versions.g.props" Condition="Exists('..\eng-Metalama\Versions.g.props')" />
  <!-- </Metalama> -->

<!--
  Roslyn version
--> 
  <PropertyGroup>
  <!-- The Roslyn version must be changed in ..\eng-Metalama\MainVersion.props.

    <MajorVersion>4</MajorVersion>
    <MinorVersion>6</MinorVersion>
    <PatchVersion>0</PatchVersion>

   -->
    <!-- The PreReleaseVersionLabel property must be non-empty otherwise a random suffix is generated instead of 'preview'. -->
    <PreReleaseVersionLabel>6</PreReleaseVersionLabel>
    <VersionPrefix>$(MetalamaCompilerVersionPrefix)</VersionPrefix>
    <VersionSuffix>$(MetalamaCompilerVersionSuffix)</VersionSuffix>
    <PatchVersion>$(MetalamaCompilerVersionPatchNumber)</PatchVersion>
    <!-- RoslynVersion is the version of the vanilla Roslyn nuget packages -->
    <DotNetFinalVersionKind>metalama</DotNetFinalVersionKind>
    <!--
      By default the assembly version in official builds is "$(MajorVersion).$(MinorVersion).0.0".
      ~~Keep the setting conditional.~~ The toolset sets the assembly version to 42.42.42.42 if not set explicitly.
      In Metalama, we have removed the condition.
    -->
    <AssemblyVersion Condition="'$(OfficialBuild)' == 'true' or '$(DotNetUseShippingVersions)' == 'true'">$(MajorVersion).$(MinorVersion).0.0</AssemblyVersion>
    <MicrosoftNetCompilersToolsetVersion>4.5.0</MicrosoftNetCompilersToolsetVersion>
    <AssemblyVersion>$(MetalamaCompilerAssemblyVersion)</AssemblyVersion>
    <Version>$(MetalamaCompilerVersionWithoutSuffix)</Version>
    <!-- </Metalama> -->

  </PropertyGroup>
  <PropertyGroup>
    <!-- Versions used by several individual references below -->
    <RoslynDiagnosticsNugetPackageVersion>3.3.4-beta1.22579.2</RoslynDiagnosticsNugetPackageVersion>
    <MicrosoftCodeAnalysisNetAnalyzersVersion>8.0.0-preview1.23111.1</MicrosoftCodeAnalysisNetAnalyzersVersion>
    <MicrosoftCodeAnalysisTestingVersion>1.1.2-beta1.23163.2</MicrosoftCodeAnalysisTestingVersion>
    <MicrosoftVisualStudioExtensibilityTestingVersion>0.1.149-beta</MicrosoftVisualStudioExtensibilityTestingVersion>
    <!-- CodeStyleAnalyzerVersion should we updated together with version of dotnet-format in dotnet-tools.json -->
    <CodeStyleAnalyzerVersion>4.3.0-1.final</CodeStyleAnalyzerVersion>
    <VisualStudioEditorPackagesVersion>17.6.252</VisualStudioEditorPackagesVersion>
    <!-- This should generally be set to $(VisualStudioEditorPackagesVersion),
         but sometimes EditorFeatures.Cocoa specifically requires a newer editor build. -->
    <VisualStudioMacEditorPackagesVersion>$(VisualStudioEditorPackagesVersion)</VisualStudioMacEditorPackagesVersion>
    <ILAsmPackageVersion>6.0.0-rtm.21518.12</ILAsmPackageVersion>
    <ILDAsmPackageVersion>6.0.0-rtm.21518.12</ILDAsmPackageVersion>
    <MicrosoftVisualStudioLanguageServerClientPackagesVersion>17.6.26-preview</MicrosoftVisualStudioLanguageServerClientPackagesVersion>
    <MicrosoftVisualStudioLanguageServerProtocolPackagesVersion>17.6.22</MicrosoftVisualStudioLanguageServerProtocolPackagesVersion>
    <MicrosoftVisualStudioShellPackagesVersion>17.6.35829</MicrosoftVisualStudioShellPackagesVersion>
    <RefOnlyMicrosoftBuildPackagesVersion>16.10.0</RefOnlyMicrosoftBuildPackagesVersion>
    <!-- The version of Roslyn we build Source Generators against that are built in this
         repository. This must be lower than MicrosoftNetCompilersToolsetVersion,
         but not higher than our minimum dogfoodable Visual Studio version, or else
         the generators we build would load on the command line but not load in IDEs. -->
    <SourceGeneratorMicrosoftCodeAnalysisVersion>4.1.0</SourceGeneratorMicrosoftCodeAnalysisVersion>
    <MicrosoftILVerificationVersion>7.0.0-alpha.1.22060.1</MicrosoftILVerificationVersion>
    <MicrosoftVisualStudioThreadingPackagesVersion>17.6.40</MicrosoftVisualStudioThreadingPackagesVersion>
    <MicrosoftTestPlatformVersion>17.4.0-preview-20220707-01</MicrosoftTestPlatformVersion>
    
    <!-- <Metalama> -->
    
    <!-- this needs to be undefined, not sure why -->
    <MajorVersion>
    </MajorVersion>
    <MinorVersion>
    </MinorVersion>

    <!-- </Metalama> -->
  </PropertyGroup>
  <!--
    Dependency versions
  -->
  <PropertyGroup>
    <BasicUndoVersion>0.9.3</BasicUndoVersion>
    <BasicReferenceAssembliesNetStandard20Version>1.2.4</BasicReferenceAssembliesNetStandard20Version>
    <BasicReferenceAssembliesNet50Version>1.2.4</BasicReferenceAssembliesNet50Version>
    <BasicReferenceAssembliesNet60Version>1.2.4</BasicReferenceAssembliesNet60Version>
    <BasicReferenceAssembliesNet70Version>1.3.0</BasicReferenceAssembliesNet70Version>
    <BasicReferenceAssembliesNet461Version>1.3.0</BasicReferenceAssembliesNet461Version>
    <BasicReferenceAssembliesNetStandard13Version>1.2.4</BasicReferenceAssembliesNetStandard13Version>
    <BenchmarkDotNetVersion>0.13.0</BenchmarkDotNetVersion>
    <BenchmarkDotNetDiagnosticsWindowsVersion>0.13.0</BenchmarkDotNetDiagnosticsWindowsVersion>
    <DiffPlexVersion>1.5.0</DiffPlexVersion>
    <FakeSignVersion>0.9.2</FakeSignVersion>
    <HumanizerCoreVersion>2.14.1</HumanizerCoreVersion>
    <ICSharpCodeDecompilerVersion>7.1.0.6543</ICSharpCodeDecompilerVersion>
    <InputSimulatorPlusVersion>1.0.7</InputSimulatorPlusVersion>
    <MicrosoftBuildLocatorVersion>1.5.5</MicrosoftBuildLocatorVersion>
    <MicrosoftExtensionsDependencyInjectionVersion>6.0.0</MicrosoftExtensionsDependencyInjectionVersion>
    <!--
      SourceBuild will requires that all dependencies also be source buildable. We are referencing a
      version of MSBuild that is not SourceBuild compatible, which makes our build incompatible. Since we only
      use these dependencies as reference assemblies, we can opt them out of this behavior by having their
      version variable be prefixed with `RefOnly`. This will allow us to reference these libraries and remain
      Source Build compatible.
    -->
    <RefOnlyMicrosoftBuildVersion>$(RefOnlyMicrosoftBuildPackagesVersion)</RefOnlyMicrosoftBuildVersion>
    <RefOnlyMicrosoftBuildFrameworkVersion>$(RefOnlyMicrosoftBuildPackagesVersion)</RefOnlyMicrosoftBuildFrameworkVersion>
    <RefOnlyMicrosoftBuildRuntimeVersion>$(RefOnlyMicrosoftBuildPackagesVersion)</RefOnlyMicrosoftBuildRuntimeVersion>
    <RefOnlyMicrosoftBuildTasksCoreVersion>$(RefOnlyMicrosoftBuildPackagesVersion)</RefOnlyMicrosoftBuildTasksCoreVersion>
    <RefOnlyMicrosoftBuildUtilitiesCoreVersion>$(RefOnlyMicrosoftBuildPackagesVersion)</RefOnlyMicrosoftBuildUtilitiesCoreVersion>
    <NuGetVisualStudioContractsVersion>6.0.0-preview.0.15</NuGetVisualStudioContractsVersion>
    <MicrosoftVisualStudioRpcContractsVersion>17.2.31</MicrosoftVisualStudioRpcContractsVersion>
    <!--
      Since the Microsoft.CodeAnalysis.Analyzers package is a public dependency of our NuGet
      packages we will keep it untied to the RoslynDiagnosticsNugetPackageVersion we use for
      other analyzers to ensure it stays on a release version.
    -->
    <MicrosoftCodeAnalysisAnalyzersVersion>3.3.4</MicrosoftCodeAnalysisAnalyzersVersion>
    <MicrosoftCodeAnalysisBuildTasksVersion>2.0.0-rc2-61102-09</MicrosoftCodeAnalysisBuildTasksVersion>
    <MicrosoftCodeAnalysisCSharpAnalyzerTestingXUnitVersion>$(MicrosoftCodeAnalysisTestingVersion)</MicrosoftCodeAnalysisCSharpAnalyzerTestingXUnitVersion>
    <MicrosoftCodeAnalysisCSharpCodeFixTestingXUnitVersion>$(MicrosoftCodeAnalysisTestingVersion)</MicrosoftCodeAnalysisCSharpCodeFixTestingXUnitVersion>
    <MicrosoftCodeAnalysisCSharpCodeRefactoringTestingXUnitVersion>$(MicrosoftCodeAnalysisTestingVersion)</MicrosoftCodeAnalysisCSharpCodeRefactoringTestingXUnitVersion>
    <MicrosoftCodeAnalysisCSharpCodeStyleVersion>$(CodeStyleAnalyzerVersion)</MicrosoftCodeAnalysisCSharpCodeStyleVersion>
    <MicrosoftCodeAnalysisElfieVersion>1.0.0</MicrosoftCodeAnalysisElfieVersion>
    <MicrosoftCodeAnalysisTestResourcesProprietaryVersion>2.0.44</MicrosoftCodeAnalysisTestResourcesProprietaryVersion>
    <MicrosoftCodeAnalysisVisualBasicAnalyzerTestingXUnitVersion>$(MicrosoftCodeAnalysisTestingVersion)</MicrosoftCodeAnalysisVisualBasicAnalyzerTestingXUnitVersion>
    <MicrosoftCodeAnalysisVisualBasicCodeFixTestingXUnitVersion>$(MicrosoftCodeAnalysisTestingVersion)</MicrosoftCodeAnalysisVisualBasicCodeFixTestingXUnitVersion>
    <MicrosoftCodeAnalysisVisualBasicCodeRefactoringTestingXUnitVersion>$(MicrosoftCodeAnalysisTestingVersion)</MicrosoftCodeAnalysisVisualBasicCodeRefactoringTestingXUnitVersion>
    <MicrosoftCodeAnalysisVisualBasicCodeStyleVersion>$(CodeStyleAnalyzerVersion)</MicrosoftCodeAnalysisVisualBasicCodeStyleVersion>
    <MicrosoftCodeAnalysisAnalyzerUtilitiesVersion>3.3.0</MicrosoftCodeAnalysisAnalyzerUtilitiesVersion>
    <MicrosoftCodeAnalysisPerformanceSensitiveAnalyzersVersion>3.3.4-beta1.22504.1</MicrosoftCodeAnalysisPerformanceSensitiveAnalyzersVersion>
    <MicrosoftCSharpVersion>4.7.0</MicrosoftCSharpVersion>
    <MicrosoftDevDivOptimizationDataPowerShellVersion>1.0.339</MicrosoftDevDivOptimizationDataPowerShellVersion>
    <MicrosoftDiagnosticsRuntimeVersion>0.8.31-beta</MicrosoftDiagnosticsRuntimeVersion>
    <MicrosoftDiagnosticsTracingTraceEventVersion>1.0.35</MicrosoftDiagnosticsTracingTraceEventVersion>
    <MicrosoftDiaSymReaderVersion>1.4.0</MicrosoftDiaSymReaderVersion>
    <MicrosoftDiaSymReaderConverterVersion>1.1.0-beta2-22302-02</MicrosoftDiaSymReaderConverterVersion>
    <MicrosoftDiaSymReaderConverterXmlVersion>1.1.0-beta2-22302-02</MicrosoftDiaSymReaderConverterXmlVersion>
    <MicrosoftDiaSymReaderNativeVersion>17.0.0-beta1.21524.1</MicrosoftDiaSymReaderNativeVersion>
    <MicrosoftDiaSymReaderPortablePdbVersion>1.7.0-beta-21528-01</MicrosoftDiaSymReaderPortablePdbVersion>
    <MicrosoftExtensionsLoggingVersion>5.0.0</MicrosoftExtensionsLoggingVersion>
    <MicrosoftExtensionsLoggingConsoleVersion>5.0.0</MicrosoftExtensionsLoggingConsoleVersion>
    <MicrosoftIdentityModelClientsActiveDirectoryVersion>3.13.8</MicrosoftIdentityModelClientsActiveDirectoryVersion>
    <MicrosoftInternalPerformanceCodeMarkersDesignTimeVersion>15.8.27812-alpha</MicrosoftInternalPerformanceCodeMarkersDesignTimeVersion>
    <MicrosoftInternalVisualStudioInteropVersion>$(MicrosoftVisualStudioShellPackagesVersion)</MicrosoftInternalVisualStudioInteropVersion>
    <MicrosoftInternalVisualStudioShellFrameworkVersion>$(MicrosoftVisualStudioShellPackagesVersion)</MicrosoftInternalVisualStudioShellFrameworkVersion>
    <MicrosoftmacOSRefVersion>12.3.300-rc.3.83</MicrosoftmacOSRefVersion>
    <MicrosoftIORedistVersion>6.0.0</MicrosoftIORedistVersion>
    <MicrosoftMetadataVisualizerVersion>1.0.0-beta3.21075.2</MicrosoftMetadataVisualizerVersion>
    <MicrosoftNETBuildExtensionsVersion>2.2.101</MicrosoftNETBuildExtensionsVersion>
    <MicrosoftNETCorePlatformsVersion>2.1.2</MicrosoftNETCorePlatformsVersion>
    <MicrosoftNETCoreAppRefVersion>5.0.0</MicrosoftNETCoreAppRefVersion>
    <MicrosoftNETFrameworkReferenceAssembliesnet461Version>1.0.0</MicrosoftNETFrameworkReferenceAssembliesnet461Version>
    <MicrosoftNETFrameworkReferenceAssembliesnet451Version>1.0.0</MicrosoftNETFrameworkReferenceAssembliesnet451Version>
    <MicrosoftNETFrameworkReferenceAssembliesnet40Version>1.0.0</MicrosoftNETFrameworkReferenceAssembliesnet40Version>
    <MicrosoftNETFrameworkReferenceAssembliesnet20Version>1.0.0</MicrosoftNETFrameworkReferenceAssembliesnet20Version>
    <jnm2ReferenceAssembliesnet35Version>1.0.1</jnm2ReferenceAssembliesnet35Version>
    <MicrosoftNETCoreTestHostVersion>1.1.0</MicrosoftNETCoreTestHostVersion>
    <MicrosoftNETFrameworkReferenceAssembliesVersion>1.0.0</MicrosoftNETFrameworkReferenceAssembliesVersion>
    <MicrosoftNetSdkVersion>2.0.0-alpha-20170405-2</MicrosoftNetSdkVersion>
    <MicrosoftNuGetBuildTasksVersion>0.1.0</MicrosoftNuGetBuildTasksVersion>
    <MicrosoftPortableTargetsVersion>0.1.2-dev</MicrosoftPortableTargetsVersion>
    <MicrosoftServiceHubClientVersion>4.2.1009</MicrosoftServiceHubClientVersion>
    <MicrosoftServiceHubFrameworkVersion>4.2.100</MicrosoftServiceHubFrameworkVersion>
    <MicrosoftSourceLinkToolsVersion>1.1.1-beta-21566-01</MicrosoftSourceLinkToolsVersion>
    <MicrosoftTeamFoundationServerClientVersion>16.170.0</MicrosoftTeamFoundationServerClientVersion>
    <MicrosoftTestPlatformTranslationLayerVersion>$(MicrosoftTestPlatformVersion)</MicrosoftTestPlatformTranslationLayerVersion>
    <MicrosoftTestPlatformObjectModelVersion>$(MicrosoftTestPlatformVersion)</MicrosoftTestPlatformObjectModelVersion>
    <MicrosoftVisualBasicVersion>10.3.0</MicrosoftVisualBasicVersion>
    <MicrosoftVisualStudioCacheVersion>17.3.26-alpha</MicrosoftVisualStudioCacheVersion>
    <MicrosoftVisualStudioCallHierarchyPackageDefinitionsVersion>15.8.27812-alpha</MicrosoftVisualStudioCallHierarchyPackageDefinitionsVersion>
    <MicrosoftVisualStudioCodeAnalysisSdkUIVersion>15.8.27812-alpha</MicrosoftVisualStudioCodeAnalysisSdkUIVersion>
    <MicrosoftVisualStudioComponentModelHostVersion>17.6.199-preview</MicrosoftVisualStudioComponentModelHostVersion>
    <MicrosoftVisualStudioCompositionVersion>17.6.6</MicrosoftVisualStudioCompositionVersion>
    <MicrosoftVisualStudioCoreUtilityVersion>$(VisualStudioEditorPackagesVersion)</MicrosoftVisualStudioCoreUtilityVersion>
    <MicrosoftVisualStudioDebuggerUIInterfacesVersion>17.4.0-beta.22368.1</MicrosoftVisualStudioDebuggerUIInterfacesVersion>
    <MicrosoftVisualStudioDebuggerContractsVersion>17.4.0-beta.22368.1</MicrosoftVisualStudioDebuggerContractsVersion>
    <MicrosoftVisualStudioDebuggerEngineimplementationVersion>17.5.1120201-preview</MicrosoftVisualStudioDebuggerEngineimplementationVersion>
    <MicrosoftVisualStudioDebuggerMetadataimplementationVersion>17.5.1120201-preview</MicrosoftVisualStudioDebuggerMetadataimplementationVersion>
    <MicrosoftVisualStudioDesignerInterfacesVersion>$(MicrosoftVisualStudioShellPackagesVersion)</MicrosoftVisualStudioDesignerInterfacesVersion>
    <MicrosoftVisualStudioDiagnosticsMeasurementVersion>17.0.0-preview-1-30928-1112</MicrosoftVisualStudioDiagnosticsMeasurementVersion>
    <MicrosoftVisualStudioDiagnosticsPerformanceProviderVersion>$(MicrosoftVisualStudioShellPackagesVersion)</MicrosoftVisualStudioDiagnosticsPerformanceProviderVersion>
    <MicrosoftVisualStudioSDKEmbedInteropTypesVersion>15.0.36</MicrosoftVisualStudioSDKEmbedInteropTypesVersion>
    <MicrosoftVisualStudioEditorVersion>$(VisualStudioEditorPackagesVersion)</MicrosoftVisualStudioEditorVersion>
    <MicrosoftVisualStudioExtensibilityTestingSourceGeneratorVersion>$(MicrosoftVisualStudioExtensibilityTestingVersion)</MicrosoftVisualStudioExtensibilityTestingSourceGeneratorVersion>
    <MicrosoftVisualStudioExtensibilityTestingXunitVersion>$(MicrosoftVisualStudioExtensibilityTestingVersion)</MicrosoftVisualStudioExtensibilityTestingXunitVersion>
    <MicrosoftVisualStudioFPFPresentationCoreVersion>$(VisualStudioMacEditorPackagesVersion)</MicrosoftVisualStudioFPFPresentationCoreVersion>
    <MicrosoftVisualStudioFPFPresentationFrameworkVersion>$(VisualStudioMacEditorPackagesVersion)</MicrosoftVisualStudioFPFPresentationFrameworkVersion>
    <MicrosoftVisualStudioFPFWindowsBaseVersion>$(VisualStudioMacEditorPackagesVersion)</MicrosoftVisualStudioFPFWindowsBaseVersion>
    <MicrosoftVisualStudioGraphModelVersion>$(MicrosoftVisualStudioShellPackagesVersion)</MicrosoftVisualStudioGraphModelVersion>
    <MicrosoftVisualStudioImageCatalogVersion>$(MicrosoftVisualStudioShellPackagesVersion)</MicrosoftVisualStudioImageCatalogVersion>
    <MicrosoftVisualStudioImagingVersion>$(MicrosoftVisualStudioShellPackagesVersion)</MicrosoftVisualStudioImagingVersion>
    <MicrosoftVisualStudioImagingInterop140DesignTimeVersion>$(MicrosoftVisualStudioShellPackagesVersion)</MicrosoftVisualStudioImagingInterop140DesignTimeVersion>
    <MicrosoftVisualStudioInteropVersion>$(MicrosoftVisualStudioShellPackagesVersion)</MicrosoftVisualStudioInteropVersion>
    <MicrosoftVisualStudioLanguageVersion>$(VisualStudioEditorPackagesVersion)</MicrosoftVisualStudioLanguageVersion>
    <MicrosoftVisualStudioLanguageCallHierarchyVersion>15.8.27812-alpha</MicrosoftVisualStudioLanguageCallHierarchyVersion>
    <MicrosoftVisualStudioLanguageIntellisenseVersion>$(VisualStudioEditorPackagesVersion)</MicrosoftVisualStudioLanguageIntellisenseVersion>
    <MicrosoftVisualStudioLanguageNavigateToInterfacesVersion>$(VisualStudioEditorPackagesVersion)</MicrosoftVisualStudioLanguageNavigateToInterfacesVersion>
    <MicrosoftVisualStudioLanguageServerProtocolVersion>$(MicrosoftVisualStudioLanguageServerProtocolPackagesVersion)</MicrosoftVisualStudioLanguageServerProtocolVersion>
    <MicrosoftVisualStudioLanguageServerProtocolExtensionsVersion>$(MicrosoftVisualStudioLanguageServerProtocolPackagesVersion)</MicrosoftVisualStudioLanguageServerProtocolExtensionsVersion>
    <MicrosoftVisualStudioLanguageServerProtocolInternalVersion>$(MicrosoftVisualStudioLanguageServerProtocolPackagesVersion)</MicrosoftVisualStudioLanguageServerProtocolInternalVersion>
    <MicrosoftVisualStudioLanguageServerClientVersion>$(MicrosoftVisualStudioLanguageServerClientPackagesVersion)</MicrosoftVisualStudioLanguageServerClientVersion>
    <MicrosoftVisualStudioLanguageServerClientImplementationVersion>$(MicrosoftVisualStudioLanguageServerClientPackagesVersion)</MicrosoftVisualStudioLanguageServerClientImplementationVersion>
    <MicrosoftVisualStudioLanguageStandardClassificationVersion>$(VisualStudioEditorPackagesVersion)</MicrosoftVisualStudioLanguageStandardClassificationVersion>
    <MicrosoftVisualStudioLiveShareVersion>2.18.6</MicrosoftVisualStudioLiveShareVersion>
    <MicrosoftVisualStudioLiveShareLanguageServicesVersion>3.0.6</MicrosoftVisualStudioLiveShareLanguageServicesVersion>
    <MicrosoftVisualStudioLiveShareLanguageServicesGuestVersion>3.0.6</MicrosoftVisualStudioLiveShareLanguageServicesGuestVersion>
    <MicrosoftVisualStudioLiveShareWebEditorsVersion>3.0.8</MicrosoftVisualStudioLiveShareWebEditorsVersion>
    <MicrosoftVisualStudioPlatformVSEditorVersion>$(VisualStudioEditorPackagesVersion)</MicrosoftVisualStudioPlatformVSEditorVersion>
    <MicrosoftVisualStudioProgressionCodeSchemaVersion>15.8.27812-alpha</MicrosoftVisualStudioProgressionCodeSchemaVersion>
    <MicrosoftVisualStudioProgressionCommonVersion>15.8.27812-alpha</MicrosoftVisualStudioProgressionCommonVersion>
    <MicrosoftVisualStudioProgressionInterfacesVersion>15.8.27812-alpha</MicrosoftVisualStudioProgressionInterfacesVersion>
    <MicrosoftVisualStudioProjectSystemVersion>17.0.77-pre-g62a6cb5699</MicrosoftVisualStudioProjectSystemVersion>
    <MicrosoftVisualStudioRemoteControlVersion>16.3.52</MicrosoftVisualStudioRemoteControlVersion>
    <MicrosoftVisualStudioSDKAnalyzersVersion>16.10.10</MicrosoftVisualStudioSDKAnalyzersVersion>
    <MicrosoftVisualStudioSearchVersion>17.5.0-preview-2-33111-081</MicrosoftVisualStudioSearchVersion>
    <MicrosoftVisualStudioSetupConfigurationInteropVersion>3.6.2080</MicrosoftVisualStudioSetupConfigurationInteropVersion>
    <MicrosoftVisualStudioShell150Version>$(MicrosoftVisualStudioShellPackagesVersion)</MicrosoftVisualStudioShell150Version>
    <MicrosoftVisualStudioShellFrameworkVersion>$(MicrosoftVisualStudioShellPackagesVersion)</MicrosoftVisualStudioShellFrameworkVersion>
    <MicrosoftVisualStudioShellDesignVersion>$(MicrosoftVisualStudioShellPackagesVersion)</MicrosoftVisualStudioShellDesignVersion>
    <MicrosoftVisualStudioTelemetryVersion>17.6.46</MicrosoftVisualStudioTelemetryVersion>
    <MicrosoftVisualStudioTemplateWizardInterfaceVersion>8.0.0.0-alpha</MicrosoftVisualStudioTemplateWizardInterfaceVersion>
    <MicrosoftVisualStudioTextDataVersion>$(VisualStudioEditorPackagesVersion)</MicrosoftVisualStudioTextDataVersion>
    <MicrosoftVisualStudioTextInternalVersion>$(VisualStudioEditorPackagesVersion)</MicrosoftVisualStudioTextInternalVersion>
    <MicrosoftVisualStudioTextLogicVersion>$(VisualStudioEditorPackagesVersion)</MicrosoftVisualStudioTextLogicVersion>
    <MicrosoftVisualStudioTextUIVersion>$(VisualStudioEditorPackagesVersion)</MicrosoftVisualStudioTextUIVersion>
    <MicrosoftVisualStudioTextUIWpfVersion>$(VisualStudioEditorPackagesVersion)</MicrosoftVisualStudioTextUIWpfVersion>
    <MicrosoftVisualStudioTextUICocoaVersion>$(VisualStudioMacEditorPackagesVersion)</MicrosoftVisualStudioTextUICocoaVersion>
    <MicrosoftVisualStudioThreadingAnalyzersVersion>$(MicrosoftVisualStudioThreadingPackagesVersion)</MicrosoftVisualStudioThreadingAnalyzersVersion>
    <MicrosoftVisualStudioThreadingVersion>$(MicrosoftVisualStudioThreadingPackagesVersion)</MicrosoftVisualStudioThreadingVersion>
    <MicrosoftVisualStudioUtilitiesVersion>$(MicrosoftVisualStudioShellPackagesVersion)</MicrosoftVisualStudioUtilitiesVersion>
    <MicrosoftVisualStudioValidationVersion>17.6.11</MicrosoftVisualStudioValidationVersion>
    <MicrosoftVisualStudioInteractiveWindowVersion>4.0.0</MicrosoftVisualStudioInteractiveWindowVersion>
    <MicrosoftVisualStudioVsInteractiveWindowVersion>4.0.0</MicrosoftVisualStudioVsInteractiveWindowVersion>
    <MicrosoftVisualStudioWinFormsInterfacesVersion>17.0.0-previews-4-31709-430</MicrosoftVisualStudioWinFormsInterfacesVersion>
    <MicrosoftVisualStudioWorkspaceVSIntegrationVersion>17.1.11-preview-0002</MicrosoftVisualStudioWorkspaceVSIntegrationVersion>
    <MicrosoftWin32PrimitivesVersion>4.3.0</MicrosoftWin32PrimitivesVersion>
    <MicrosoftWin32RegistryVersion>5.0.0</MicrosoftWin32RegistryVersion>
    <MSBuildStructuredLoggerVersion>2.1.790</MSBuildStructuredLoggerVersion>
    <MDbgVersion>0.1.0</MDbgVersion>
    <MonoOptionsVersion>6.6.0.161</MonoOptionsVersion>
    <MoqVersion>4.10.1</MoqVersion>
    <NerdbankStreamsVersion>2.9.112</NerdbankStreamsVersion>
    <NuGetVisualStudioVersion>6.0.0-preview.0.15</NuGetVisualStudioVersion>
    <NuGetSolutionRestoreManagerInteropVersion>4.8.0</NuGetSolutionRestoreManagerInteropVersion>
    <MicrosoftDiaSymReaderPdb2PdbVersion>1.1.0-beta1-62506-02</MicrosoftDiaSymReaderPdb2PdbVersion>
    <RestSharpVersion>105.2.3</RestSharpVersion>
    <RichCodeNavEnvVarDumpVersion>0.1.1643-alpha</RichCodeNavEnvVarDumpVersion>
    <RoslynBuildUtilVersion>0.9.8-beta</RoslynBuildUtilVersion>
    <RoslynDependenciesOptimizationDataVersion>3.0.0-beta2-19053-01</RoslynDependenciesOptimizationDataVersion>
    <RoslynDiagnosticsAnalyzersVersion>$(RoslynDiagnosticsNugetPackageVersion)</RoslynDiagnosticsAnalyzersVersion>
    <!--
      The package "Microsoft.CodeAnalysis.Analyzer.Testing" brings in an earlier version of these NuGet dependencies than
      is expected by the NET SDK used in the Workspace.MSBuild UnitTests. In order to test against the same verion of NuGet
      as our configured SDK, we must set the version to be the same.
     -->
    <NuGetCommonVersion>6.6.0-preview.3.57</NuGetCommonVersion>
    <NuGetConfigurationVersion>$(NuGetCommonVersion)</NuGetConfigurationVersion>
    <NuGetFrameworksVersion>$(NuGetCommonVersion)</NuGetFrameworksVersion>
    <NuGetPackagingVersion>$(NuGetCommonVersion)</NuGetPackagingVersion>
    <NuGetProtocolVersion>$(NuGetCommonVersion)</NuGetProtocolVersion>
    <NuGetVersioningVersion>$(NuGetCommonVersion)</NuGetVersioningVersion>
    <RoslynToolsVSIXExpInstallerVersion>1.1.0-beta3.22474.1</RoslynToolsVSIXExpInstallerVersion>
    <RoslynMicrosoftVisualStudioExtensionManagerVersion>0.0.4</RoslynMicrosoftVisualStudioExtensionManagerVersion>
    <SourceBrowserVersion>1.0.21</SourceBrowserVersion>
    <SystemBuffersVersion>4.5.1</SystemBuffersVersion>
    <SystemCompositionVersion>7.0.0</SystemCompositionVersion>
    <SystemCodeDomVersion>7.0.0</SystemCodeDomVersion>
    <SystemCommandLineVersion>2.0.0-beta1.20574.7</SystemCommandLineVersion>
    <SystemCommandLineExperimentalVersion>0.3.0-alpha.19577.1</SystemCommandLineExperimentalVersion>
    <SystemComponentModelCompositionVersion>7.0.0</SystemComponentModelCompositionVersion>
    <SystemConfigurationConfigurationManagerVersion>7.0.0</SystemConfigurationConfigurationManagerVersion>
    <SystemDrawingCommonVersion>7.0.0</SystemDrawingCommonVersion>
    <SystemIOFileSystemVersion>4.3.0</SystemIOFileSystemVersion>
    <SystemIOFileSystemPrimitivesVersion>4.3.0</SystemIOFileSystemPrimitivesVersion>
    <SystemIOPipesAccessControlVersion>5.0.0</SystemIOPipesAccessControlVersion>
    <SystemIOPipelinesVersion>7.0.0</SystemIOPipelinesVersion>
    <SystemManagementVersion>5.0.0-preview.8.20407.11</SystemManagementVersion>
    <SystemMemoryVersion>4.5.5</SystemMemoryVersion>
    <SystemResourcesExtensionsVersion>7.0.0</SystemResourcesExtensionsVersion>
    <SystemRuntimeCompilerServicesUnsafeVersion>6.0.0</SystemRuntimeCompilerServicesUnsafeVersion>
    <SystemRuntimeInteropServicesNFloatInternalVersion>6.0.1</SystemRuntimeInteropServicesNFloatInternalVersion>
    <SystemRuntimeLoaderVersion>4.3.0</SystemRuntimeLoaderVersion>
    <SystemSecurityPrincipalVersion>4.3.0</SystemSecurityPrincipalVersion>
    <SystemTextEncodingCodePagesVersion>7.0.0</SystemTextEncodingCodePagesVersion>
    <SystemTextEncodingExtensionsVersion>4.3.0</SystemTextEncodingExtensionsVersion>
    <!-- Note: When updating SystemTextJsonVersion ensure that the version is no higher than what is used by MSBuild. -->
    <SystemTextJsonVersion>7.0.0</SystemTextJsonVersion>
    <SystemThreadingChannelsVersion>7.0.0</SystemThreadingChannelsVersion>
    <SystemThreadingTasksDataflowVersion>7.0.0</SystemThreadingTasksDataflowVersion>
    <!-- We need System.ValueTuple assembly version at least 4.0.3.0 on net47 to make F5 work against Dev15 - see https://github.com/dotnet/roslyn/issues/29705 -->
    <SystemValueTupleVersion>4.5.0</SystemValueTupleVersion>
    <SystemThreadingTasksExtensionsVersion>4.5.4</SystemThreadingTasksExtensionsVersion>
    <SQLitePCLRawbundle_greenVersion>2.1.0</SQLitePCLRawbundle_greenVersion>
    <UIAComWrapperVersion>1.1.0.14</UIAComWrapperVersion>
    <MicroBuildPluginsSwixBuildVersion>1.1.87</MicroBuildPluginsSwixBuildVersion>
    <MicrosoftVSSDKBuildToolsVersion>17.0.1056-Dev17PIAs-g9dffd635</MicrosoftVSSDKBuildToolsVersion>
    <MicrosoftVSSDKVSDConfigToolVersion>17.0.1051901-preview</MicrosoftVSSDKVSDConfigToolVersion>
    <VsWebsiteInteropVersion>8.0.50727</VsWebsiteInteropVersion>
    <vswhereVersion>2.4.1</vswhereVersion>
    <XamarinMacVersion>1.0.0</XamarinMacVersion>
    <xunitVersion>2.4.1</xunitVersion>
    <xunitanalyzersVersion>0.12.0-pre.20</xunitanalyzersVersion>
    <xunitassertVersion>$(xunitVersion)</xunitassertVersion>
    <XunitCombinatorialVersion>1.3.2</XunitCombinatorialVersion>
    <XUnitXmlTestLoggerVersion>2.1.26</XUnitXmlTestLoggerVersion>
    <xunitextensibilitycoreVersion>$(xunitVersion)</xunitextensibilitycoreVersion>
    <xunitrunnerconsoleVersion>2.4.5</xunitrunnerconsoleVersion>
    <xunitrunnerwpfVersion>1.0.51</xunitrunnerwpfVersion>
    <xunitrunnervisualstudioVersion>2.4.5</xunitrunnervisualstudioVersion>
    <xunitrunnerutilityVersion>$(xunitVersion)</xunitrunnerutilityVersion>
    <xunitextensibilityexecutionVersion>$(xunitVersion)</xunitextensibilityexecutionVersion>
    <xunitabstractionsVersion>2.0.3</xunitabstractionsVersion>
    <xunitextensibilityexecutionVersion>$(xunitVersion)</xunitextensibilityexecutionVersion>
    <runtimeWinX64MicrosoftNETCoreILAsmPackageVersion>$(ILAsmPackageVersion)</runtimeWinX64MicrosoftNETCoreILAsmPackageVersion>
    <runtimeLinuxX64MicrosoftNETCoreILAsmPackageVersion>$(ILAsmPackageVersion)</runtimeLinuxX64MicrosoftNETCoreILAsmPackageVersion>
    <runtimeOSXX64MicrosoftNETCoreILAsmPackageVersion>$(ILAsmPackageVersion)</runtimeOSXX64MicrosoftNETCoreILAsmPackageVersion>
    <runtimeWinX64MicrosoftNETCoreILDAsmPackageVersion>$(ILDAsmPackageVersion)</runtimeWinX64MicrosoftNETCoreILDAsmPackageVersion>
    <runtimeLinuxX64MicrosoftNETCoreILDAsmPackageVersion>$(ILDAsmPackageVersion)</runtimeLinuxX64MicrosoftNETCoreILDAsmPackageVersion>
    <runtimeOSXX64MicrosoftNETCoreILDAsmPackageVersion>$(ILDAsmPackageVersion)</runtimeOSXX64MicrosoftNETCoreILDAsmPackageVersion>
    <!--
      NOTE: The following dependencies have been identified as particularly problematic to update.
      If you bump their versions, you must push your changes to a dev branch in dotnet/roslyn and
      create a test insertion in Visual Studio to validate.
    -->
    <NewtonsoftJsonVersion>13.0.3</NewtonsoftJsonVersion>
    <StreamJsonRpcVersion>2.15.26</StreamJsonRpcVersion>
    <!--
      When updating the S.C.I or S.R.M version please let the MSBuild team know in advance so they
      can update to the same version. Version changes require a VS test insertion for validation.
    -->
    <SystemCollectionsImmutableVersion>7.0.0</SystemCollectionsImmutableVersion>
    <SystemReflectionMetadataVersion>7.0.0</SystemReflectionMetadataVersion>
    <MicrosoftBclAsyncInterfacesVersion>7.0.0</MicrosoftBclAsyncInterfacesVersion>
  </PropertyGroup>
  <PropertyGroup Condition="$([MSBuild]::IsOSPlatform('Windows'))">
    <UsingToolVSSDK>true</UsingToolVSSDK>
  </PropertyGroup>
  <PropertyGroup>
    <UsingToolPdbConverter>false</UsingToolPdbConverter>
    <UsingToolSymbolUploader>true</UsingToolSymbolUploader>
    <!-- <Metalama> -->
    <UsingToolNuGetRepack>false</UsingToolNuGetRepack>
    <!-- </Metalama> -->
    <UsingToolNetFrameworkReferenceAssemblies>true</UsingToolNetFrameworkReferenceAssemblies>
    <UsingToolIbcOptimization>true</UsingToolIbcOptimization>
    <!-- <Metalama> -->
    <UsingToolVisualStudioIbcTraining>false</UsingToolVisualStudioIbcTraining>
    <!-- </Metalama> -->
    <UsingToolXliff>true</UsingToolXliff>
    <UsingToolXUnit>true</UsingToolXUnit>
    <!--
      When using a bootstrap builder we don't want to use the Microsoft.Net.Compilers.Toolset package but
      rather explicitly override it.
    -->
    <UsingToolMicrosoftNetCompilers Condition="'$(BootstrapBuildPath)' == ''">true</UsingToolMicrosoftNetCompilers>
    <UseVSTestRunner>true</UseVSTestRunner>
  </PropertyGroup>
  <PropertyGroup>
    <!-- We should try to keep this version in sync with the version of app-local runtime in VS. -->
    <MicrosoftNetCoreAppPackagesVersion>6.0.6</MicrosoftNetCoreAppPackagesVersion>
  </PropertyGroup>
</Project><|MERGE_RESOLUTION|>--- conflicted
+++ resolved
@@ -7,16 +7,8 @@
     <PostSharpEngineeringVersion>2023.2.32</PostSharpEngineeringVersion>
   </PropertyGroup>
 
-<<<<<<< HEAD
-<!-- <Metalama> -->
-<PropertyGroup>
-    <MetalamaBackstageVersion>2023.2.2-rc</MetalamaBackstageVersion>
-    <PostSharpEngineeringVersion>2023.2.24</PostSharpEngineeringVersion>
-</PropertyGroup>
-=======
   <!-- Set the deafult versions of auto-updated dependencies -->
   <Import Project="..\eng-Metalama\AutoUpdatedVersions.props" />
->>>>>>> df41101c
 
   <!-- Set the default version -->
   <Import Project="..\eng-Metalama\MainVersion.props" />
