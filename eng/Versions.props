--- conflicted
+++ resolved
@@ -24,13 +24,12 @@
 --> 
   <PropertyGroup>
     <!-- <Metalama> -->
-    <RoslynVersion>4.8.0-3.final</RoslynVersion>
+    <RoslynVersion>4.8.0</RoslynVersion>
     <!-- The Roslyn version must be changed above.
 
     <MajorVersion>4</MajorVersion>
     <MinorVersion>8</MinorVersion>
     <PatchVersion>0</PatchVersion>
-<<<<<<< HEAD
 
     -->
     <!-- The PreReleaseVersionLabel property must be non-empty otherwise a random suffix is generated instead of 'preview'. -->
@@ -40,10 +39,6 @@
     <PatchVersion>$(MetalamaCompilerVersionPatchNumber)</PatchVersion>
     <!-- RoslynVersion is the version of the vanilla Roslyn nuget packages -->
     <DotNetFinalVersionKind>metalama</DotNetFinalVersionKind>
-=======
-    <PreReleaseVersionLabel>7</PreReleaseVersionLabel>
-    <VersionPrefix>$(MajorVersion).$(MinorVersion).$(PatchVersion)</VersionPrefix>
->>>>>>> 7b75981c
     <!--
       By default the assembly version in official builds is "$(MajorVersion).$(MinorVersion).0.0".
       ~~Keep the setting conditional.~~ The toolset sets the assembly version to 42.42.42.42 if not set explicitly.
@@ -52,7 +47,7 @@
     <!--
     <AssemblyVersion Condition="'$(OfficialBuild)' == 'true' or '$(DotNetUseShippingVersions)' == 'true'">$(MajorVersion).$(MinorVersion).0.0</AssemblyVersion>
     -->
-    <MicrosoftNetCompilersToolsetVersion>4.8.0-3.final</MicrosoftNetCompilersToolsetVersion>
+    <MicrosoftNetCompilersToolsetVersion>4.8.0</MicrosoftNetCompilersToolsetVersion>
     <AssemblyVersion>$(MetalamaCompilerAssemblyVersion)</AssemblyVersion>
     <Version>$(MetalamaCompilerVersionWithoutSuffix)</Version>
     <!-- </Metalama> -->
