--- conflicted
+++ resolved
@@ -19,7 +19,7 @@
 --> 
   <PropertyGroup>
     <!-- <Metalama> -->
-    <RoslynVersion>4.13.0</RoslynVersion>
+    <RoslynVersion>4.14.0</RoslynVersion>
     <!-- The Roslyn version must be changed above.
 
     <MajorVersion>4</MajorVersion>
@@ -73,13 +73,12 @@
     <SystemRuntimeCompilerServicesUnsafeVersion>6.0.0</SystemRuntimeCompilerServicesUnsafeVersion>
     <SystemThreadingTasksExtensionsVersion>4.5.4</SystemThreadingTasksExtensionsVersion>
   </PropertyGroup>
-  <PropertyGroup>
   <!--
     Versions managed by Arcade (see Versions.Details.xml)
   -->
-
-    <!-- <Metalama> -->
-    
+  <PropertyGroup>
+    <!-- <Metalama> -->
+
     <!-- this needs to be undefined, not sure why -->
     <MajorVersion>
     </MajorVersion>
@@ -87,8 +86,7 @@
     </MinorVersion>
 
     <!-- </Metalama> -->
-  </PropertyGroup>
-  <PropertyGroup>
+    
     <SystemCommandLineVersion>2.0.0-beta4.24528.1</SystemCommandLineVersion>
     <SystemCompositionVersion>9.0.0</SystemCompositionVersion>
     <SystemConfigurationConfigurationManagerVersion>9.0.0</SystemConfigurationConfigurationManagerVersion>
@@ -191,7 +189,6 @@
     <UsingToolVSSDK Condition="$([MSBuild]::IsOSPlatform('Windows'))">true</UsingToolVSSDK>
     <UsingToolPdbConverter>false</UsingToolPdbConverter>
     <UsingToolSymbolUploader>true</UsingToolSymbolUploader>
-<<<<<<< HEAD
     <!-- <Metalama> -->
     <UsingToolNuGetRepack>false</UsingToolNuGetRepack>
     <!-- </Metalama> -->
@@ -199,12 +196,6 @@
     <!-- <Metalama> -->
     <UsingToolVisualStudioIbcTraining>false</UsingToolVisualStudioIbcTraining>
     <!-- </Metalama> -->
-=======
-    <UsingToolNuGetRepack>true</UsingToolNuGetRepack>
-    <!-- Avoid attempting IBC on platforms where ngen won't work, or the IBC tooling won't work -->
-    <UsingToolIbcOptimization Condition="$([MSBuild]::IsOSPlatform('Windows'))">true</UsingToolIbcOptimization>
-    <UsingToolVisualStudioIbcTraining Condition="$([MSBuild]::IsOSPlatform('Windows'))">true</UsingToolVisualStudioIbcTraining>
->>>>>>> 8edf7bcd
     <UsingToolXliff>true</UsingToolXliff>
     <UsingToolXUnit>false</UsingToolXUnit>
     <UseVSTestRunner>true</UseVSTestRunner>
