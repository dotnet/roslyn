<?xml version="1.0" encoding="utf-8"?>
<!-- Licensed to the .NET Foundation under one or more agreements. The .NET Foundation licenses this file to you under the MIT license. See the LICENSE file in the project root for more information. -->
<Project>
  <!--
    Roslyn version
  -->
  <PropertyGroup>
    <MajorVersion>4</MajorVersion>
    <MinorVersion>14</MinorVersion>
    <PatchVersion>0</PatchVersion>
    <PreReleaseVersionLabel>2</PreReleaseVersionLabel>
    <VersionPrefix>$(MajorVersion).$(MinorVersion).$(PatchVersion)</VersionPrefix>
    <!--
      By default the assembly version in official builds is "$(MajorVersion).$(MinorVersion).0.0".
      Keep the setting conditional. The toolset sets the assembly version to 42.42.42.42 if not set explicitly.
    -->
    <AssemblyVersion Condition="'$(OfficialBuild)' == 'true' or '$(DotNetUseShippingVersions)' == 'true'">$(MajorVersion).$(MinorVersion).0.0</AssemblyVersion>
  </PropertyGroup>
  <!--
    The maintenance-packages dependency versions need to be conditionally selected:
    https://github.com/dotnet/sdk/issues/45155
  -->
  <PropertyGroup Condition="'$(DotNetBuildSourceOnly)' == 'true'">
    <MicrosoftIORedistVersion>6.1.0</MicrosoftIORedistVersion>
    <SystemBuffersVersion>4.6.0</SystemBuffersVersion>
    <SystemDataSqlClientVersion>4.9.0</SystemDataSqlClientVersion>
    <SystemMemoryVersion>4.6.0</SystemMemoryVersion>
    <SystemNumericsVectorsVersion>4.6.0</SystemNumericsVectorsVersion>
    <SystemRuntimeCompilerServicesUnsafeVersion>6.1.0</SystemRuntimeCompilerServicesUnsafeVersion>
    <SystemThreadingTasksExtensionsVersion>4.6.0</SystemThreadingTasksExtensionsVersion>
  </PropertyGroup>
  <PropertyGroup Condition="'$(DotNetBuildSourceOnly)' != 'true'">
    <MicrosoftIORedistVersion>6.0.1</MicrosoftIORedistVersion>
    <SystemBuffersVersion>4.5.1</SystemBuffersVersion>
    <!--
    Microsoft.TeamFoundationServer.Client is referencing System.Data.SqlClient causing CG alert
    When it updates its referenced System.Data.SqlClient version this should be removed
    -->
    <SystemDataSqlClientVersion>4.8.6</SystemDataSqlClientVersion>
    <SystemMemoryVersion>4.5.5</SystemMemoryVersion>
    <SystemNumericsVectorsVersion>4.5.0</SystemNumericsVectorsVersion>
    <SystemRuntimeCompilerServicesUnsafeVersion>6.0.0</SystemRuntimeCompilerServicesUnsafeVersion>
    <SystemThreadingTasksExtensionsVersion>4.5.4</SystemThreadingTasksExtensionsVersion>
  </PropertyGroup>
  <!--
    Versions managed by Arcade (see Versions.Details.xml)
  -->
  <PropertyGroup>
    <SystemCommandLineVersion>2.0.0-beta4.24528.1</SystemCommandLineVersion>
    <SystemCompositionVersion>8.0.0</SystemCompositionVersion>
    <SystemConfigurationConfigurationManagerVersion>8.0.0</SystemConfigurationConfigurationManagerVersion>
    <SystemDiagnosticsEventLogVersion>8.0.0</SystemDiagnosticsEventLogVersion>
    <SystemCollectionsImmutableVersion>8.0.0</SystemCollectionsImmutableVersion>
    <SystemComponentModelCompositionVersion>8.0.0</SystemComponentModelCompositionVersion>
    <SystemDiagnosticsDiagnosticSourceVersion>8.0.1</SystemDiagnosticsDiagnosticSourceVersion>
    <SystemIOHashingVersion>8.0.0</SystemIOHashingVersion>
    <SystemIOPipelinesVersion>8.0.0</SystemIOPipelinesVersion>
    <SystemReflectionMetadataVersion>8.0.0</SystemReflectionMetadataVersion>
    <SystemResourcesExtensionsVersion>8.0.0</SystemResourcesExtensionsVersion>
    <SystemSecurityCryptographyProtectedDataVersion>8.0.0</SystemSecurityCryptographyProtectedDataVersion>
    <SystemSecurityPermissionsVersion>8.0.0</SystemSecurityPermissionsVersion>
    <SystemTextEncodingsWebVersion>8.0.0</SystemTextEncodingsWebVersion>
    <!-- Note: When updating SystemTextJsonVersion ensure that the version is no higher than what is used by MSBuild in VS (would lead to NGEN failures on insertion). -->
    <SystemTextJsonVersion>8.0.5</SystemTextJsonVersion>
    <SystemThreadingTasksDataflowVersion>8.0.0</SystemThreadingTasksDataflowVersion>
    <SystemWindowsExtensionsVersion>8.0.0</SystemWindowsExtensionsVersion>
    <MicrosoftBclAsyncInterfacesVersion>8.0.0</MicrosoftBclAsyncInterfacesVersion>
    <MicrosoftCodeAnalysisAnalyzersVersion>3.11.0</MicrosoftCodeAnalysisAnalyzersVersion>
    <MicrosoftCodeAnalysisAnalyzerUtilitiesVersion>3.3.0</MicrosoftCodeAnalysisAnalyzerUtilitiesVersion>
    <MicrosoftCodeAnalysisNetAnalyzersVersion>8.0.0-preview.23468.1</MicrosoftCodeAnalysisNetAnalyzersVersion>
    <MicrosoftDiaSymReaderVersion>2.0.0</MicrosoftDiaSymReaderVersion>
    <MicrosoftExtensionsConfigurationVersion>8.0.0</MicrosoftExtensionsConfigurationVersion>
    <MicrosoftExtensionsDependencyInjectionVersion>8.0.0</MicrosoftExtensionsDependencyInjectionVersion>
    <MicrosoftExtensionsFileSystemGlobbingVersion>8.0.0</MicrosoftExtensionsFileSystemGlobbingVersion>
    <MicrosoftExtensionsLoggingVersion>8.0.0</MicrosoftExtensionsLoggingVersion>
    <MicrosoftExtensionsLoggingAbstractionsVersion>8.0.0</MicrosoftExtensionsLoggingAbstractionsVersion>
    <MicrosoftExtensionsLoggingConsoleVersion>8.0.0</MicrosoftExtensionsLoggingConsoleVersion>
    <MicrosoftExtensionsOptionsConfigurationExtensionVersion>8.0.0</MicrosoftExtensionsOptionsConfigurationExtensionVersion>
    <MicrosoftExtensionsOptionsVersion>8.0.0</MicrosoftExtensionsOptionsVersion>
    <MicrosoftExtensionsPrimitivesVersion>8.0.0</MicrosoftExtensionsPrimitivesVersion>
    <MicrosoftVSSDKBuildToolsVersion>17.9.3137-preview3</MicrosoftVSSDKBuildToolsVersion>
    <vswhereVersion>2.4.1</vswhereVersion>
    <!--
      MicrosoftDevDivOptimizationDataPowerShellVersion and NewtonsoftJsonVersion are used in eng/InternalTools.props. The file is an extensibility port from eng/common/internal/Tools.csproj (managed by Arcade)
      So it's not affected by our central package management
    -->
    <MicrosoftIdentityClientVersion>4.61.3</MicrosoftIdentityClientVersion>
    <MicrosoftDevDivOptimizationDataPowerShellVersion>1.0.865</MicrosoftDevDivOptimizationDataPowerShellVersion>
    <MicrosoftIdentityModelJsonWebTokensVersion>6.34.0</MicrosoftIdentityModelJsonWebTokensVersion>
    <NewtonsoftJsonVersion>13.0.3</NewtonsoftJsonVersion>
    <SystemIdentityModelTokensJwtVersion>6.34.0</SystemIdentityModelTokensJwtVersion>
    <MicrosoftIdentityClientVersion>4.61.3</MicrosoftIdentityClientVersion>
    <SystemIdentityModelTokensJwtVersion>6.34.0</SystemIdentityModelTokensJwtVersion>
  </PropertyGroup>
  <PropertyGroup>
    <UsingToolVSSDK Condition="$([MSBuild]::IsOSPlatform('Windows'))">true</UsingToolVSSDK>
    <UsingToolPdbConverter>false</UsingToolPdbConverter>
    <UsingToolSymbolUploader>true</UsingToolSymbolUploader>
    <UsingToolNuGetRepack>true</UsingToolNuGetRepack>
    <!-- Avoid attempting IBC on platforms where ngen won't work, or the IBC tooling won't work -->
    <UsingToolIbcOptimization Condition="$([MSBuild]::IsOSPlatform('Windows'))">true</UsingToolIbcOptimization>
    <UsingToolVisualStudioIbcTraining Condition="$([MSBuild]::IsOSPlatform('Windows'))">true</UsingToolVisualStudioIbcTraining>
    <UsingToolXliff>true</UsingToolXliff>
    <UsingToolXUnit>false</UsingToolXUnit>
    <UseVSTestRunner>true</UseVSTestRunner>
    <!-- Prohibit the usage of .NET Standard 1.x dependencies. -->
    <FlagNetStandard1XDependencies Condition="'$(DotNetBuildSourceOnly)' == 'true'">true</FlagNetStandard1XDependencies>
  </PropertyGroup>
<<<<<<< HEAD
  <!-- SolutionPersistence -->
  <PropertyGroup>
    <MicrosoftVisualStudioSolutionPersistenceVersion>1.0.28</MicrosoftVisualStudioSolutionPersistenceVersion>
=======
  <PropertyGroup>
    <!--
      Test SDK should match the version of TestPlatform packages required by this repo and defined
      in Directory.Packages.props - Microsoft.TestPlatform.TranslationLayer and Microsoft.TestPlatform.ObjectModel.
      This version needs to match the Test SDK version consumed by Arcade.
    -->
    <MicrosoftNETTestSdkVersion>17.5.0</MicrosoftNETTestSdkVersion>
>>>>>>> 1e7e07b7
  </PropertyGroup>
</Project><|MERGE_RESOLUTION|>--- conflicted
+++ resolved
@@ -106,11 +106,12 @@
     <!-- Prohibit the usage of .NET Standard 1.x dependencies. -->
     <FlagNetStandard1XDependencies Condition="'$(DotNetBuildSourceOnly)' == 'true'">true</FlagNetStandard1XDependencies>
   </PropertyGroup>
-<<<<<<< HEAD
+
   <!-- SolutionPersistence -->
   <PropertyGroup>
     <MicrosoftVisualStudioSolutionPersistenceVersion>1.0.28</MicrosoftVisualStudioSolutionPersistenceVersion>
-=======
+  </PropertyGroup>
+
   <PropertyGroup>
     <!--
       Test SDK should match the version of TestPlatform packages required by this repo and defined
@@ -118,6 +119,5 @@
       This version needs to match the Test SDK version consumed by Arcade.
     -->
     <MicrosoftNETTestSdkVersion>17.5.0</MicrosoftNETTestSdkVersion>
->>>>>>> 1e7e07b7
   </PropertyGroup>
 </Project>