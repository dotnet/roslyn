﻿<?xml version="1.0" encoding="utf-8"?>
<!-- Licensed to the .NET Foundation under one or more agreements. The .NET Foundation licenses this file to you under the MIT license. See the LICENSE file in the project root for more information. -->
<Project>
  <!-- <Metalama> -->
  <!-- Set the default versions of dependencies -->
  <PropertyGroup>
    <PostSharpEngineeringVersion>2023.2.70</PostSharpEngineeringVersion>
  </PropertyGroup>

  <!-- Set the deafult versions of auto-updated dependencies -->
  <Import Project="..\eng-Metalama\AutoUpdatedVersions.props" />

  <!-- Set the default version -->
  <Import Project="..\eng-Metalama\MainVersion.props" />
  
  <!-- Import overrides for the local build -->
  <!-- Unlike in other projects using PostSharp.Engineering, we must import it here, otherwise the properties defined immediately below
       would not be properly defined.  -->
  <Import Project="..\eng-Metalama\Versions.g.props" Condition="Exists('..\eng-Metalama\Versions.g.props')" />
  <!-- </Metalama> -->

<!--
  Roslyn version
--> 
  <PropertyGroup>
    <!-- <Metalama> -->
    <RoslynVersion>4.8.0</RoslynVersion>
    <!-- The Roslyn version must be changed above.

    <MajorVersion>4</MajorVersion>
    <MinorVersion>9</MinorVersion>
    <PatchVersion>0</PatchVersion>
<<<<<<< HEAD

    -->
    <!-- The PreReleaseVersionLabel property must be non-empty otherwise a random suffix is generated instead of 'preview'. -->
    <PreReleaseVersionLabel>3</PreReleaseVersionLabel>
    <VersionPrefix>$(MetalamaCompilerVersionPrefix)</VersionPrefix>
    <VersionSuffix>$(MetalamaCompilerVersionSuffix)</VersionSuffix>
    <PatchVersion>$(MetalamaCompilerVersionPatchNumber)</PatchVersion>
    <!-- RoslynVersion is the version of the vanilla Roslyn nuget packages -->
    <DotNetFinalVersionKind>metalama</DotNetFinalVersionKind>
=======
    <PreReleaseVersionLabel>3</PreReleaseVersionLabel>
    <VersionPrefix>$(MajorVersion).$(MinorVersion).$(PatchVersion)</VersionPrefix>
>>>>>>> 98911739
    <!--
      By default the assembly version in official builds is "$(MajorVersion).$(MinorVersion).0.0".
      ~~Keep the setting conditional.~~ The toolset sets the assembly version to 42.42.42.42 if not set explicitly.
      In Metalama, we have removed the condition.
    -->
    <!--
    <AssemblyVersion Condition="'$(OfficialBuild)' == 'true' or '$(DotNetUseShippingVersions)' == 'true'">$(MajorVersion).$(MinorVersion).0.0</AssemblyVersion>
<<<<<<< HEAD
    -->
    <MicrosoftNetCompilersToolsetVersion>4.8.0</MicrosoftNetCompilersToolsetVersion>
    <AssemblyVersion>$(MetalamaCompilerAssemblyVersion)</AssemblyVersion>
    <Version>$(MetalamaCompilerVersionWithoutSuffix)</Version>
    <!-- </Metalama> -->

=======
    <MicrosoftNetCompilersToolsetVersion>4.8.0-3.final</MicrosoftNetCompilersToolsetVersion>
>>>>>>> 98911739
  </PropertyGroup>
  <PropertyGroup>
    <!-- Versions used by several individual references below -->
    <RoslynDiagnosticsNugetPackageVersion>3.11.0-beta1.23364.2</RoslynDiagnosticsNugetPackageVersion>
    <MicrosoftCodeAnalysisNetAnalyzersVersion>8.0.0-preview.23468.1</MicrosoftCodeAnalysisNetAnalyzersVersion>
    <MicrosoftCodeAnalysisTestingVersion>1.1.2-beta1.23411.1</MicrosoftCodeAnalysisTestingVersion>
    <MicrosoftVisualStudioExtensibilityTestingVersion>0.1.187-beta</MicrosoftVisualStudioExtensibilityTestingVersion>
    <!-- CodeStyleAnalyzerVersion should we updated together with version of dotnet-format in dotnet-tools.json -->
    <CodeStyleAnalyzerVersion>4.8.0-3.final</CodeStyleAnalyzerVersion>
    <VisualStudioEditorPackagesVersion>17.8.222</VisualStudioEditorPackagesVersion>
    <ILAsmPackageVersion>6.0.0-rtm.21518.12</ILAsmPackageVersion>
    <ILDAsmPackageVersion>6.0.0-rtm.21518.12</ILDAsmPackageVersion>
    <MicrosoftVisualStudioLanguageServerClientPackagesVersion>17.7.4-preview</MicrosoftVisualStudioLanguageServerClientPackagesVersion>
    <MicrosoftVisualStudioShellPackagesVersion>17.8.36711</MicrosoftVisualStudioShellPackagesVersion>
    <!-- The version of MSBuild that we reference for things depending on MSBuildWorkspace -->
    <RefOnlyMicrosoftBuildPackagesVersion>17.3.2</RefOnlyMicrosoftBuildPackagesVersion>
    <!-- The version of MSBuild that matches the version of MSBuild.StructuredLogger for apps using MSBuild as a regular API -->
    <MicrosoftBuildPackagesVersion>17.5.0</MicrosoftBuildPackagesVersion>
    <!-- The version of Roslyn we build Source Generators against that are built in this
         repository. This must be lower than MicrosoftNetCompilersToolsetVersion,
         but not higher than our minimum dogfoodable Visual Studio version, or else
         the generators we build would load on the command line but not load in IDEs. -->
    <SourceGeneratorMicrosoftCodeAnalysisVersion>4.1.0</SourceGeneratorMicrosoftCodeAnalysisVersion>
    <MicrosoftILVerificationVersion>7.0.0-alpha.1.22060.1</MicrosoftILVerificationVersion>
    <MicrosoftVisualStudioThreadingPackagesVersion>17.8.14</MicrosoftVisualStudioThreadingPackagesVersion>
    <MicrosoftVisualStudioThreadingAnalyzersPackagesVersion>17.9.12-alpha</MicrosoftVisualStudioThreadingAnalyzersPackagesVersion>
    <MicrosoftTestPlatformVersion>17.4.1</MicrosoftTestPlatformVersion>
    
    <!-- <Metalama> -->
    
    <!-- this needs to be undefined, not sure why -->
    <MajorVersion>
    </MajorVersion>
    <MinorVersion>
    </MinorVersion>

    <!-- </Metalama> -->
  </PropertyGroup>
  <!--
    Dependency versions
  -->
  <PropertyGroup>
    <BasicUndoVersion>0.9.3</BasicUndoVersion>
    <BasicReferenceAssembliesNetStandard20Version>1.2.4</BasicReferenceAssembliesNetStandard20Version>
    <BasicReferenceAssembliesNet50Version>1.2.4</BasicReferenceAssembliesNet50Version>
    <BasicReferenceAssembliesNet60Version>1.2.4</BasicReferenceAssembliesNet60Version>
    <BasicReferenceAssembliesNet70Version>1.3.0</BasicReferenceAssembliesNet70Version>
    <BasicReferenceAssembliesNet80Version>1.4.5</BasicReferenceAssembliesNet80Version>
    <BasicReferenceAssembliesNet461Version>1.3.0</BasicReferenceAssembliesNet461Version>
    <BasicReferenceAssembliesNetStandard13Version>1.2.4</BasicReferenceAssembliesNetStandard13Version>
    <BenchmarkDotNetVersion>0.13.0</BenchmarkDotNetVersion>
    <BenchmarkDotNetDiagnosticsWindowsVersion>0.13.0</BenchmarkDotNetDiagnosticsWindowsVersion>
    <DiffPlexVersion>1.5.0</DiffPlexVersion>
    <FakeSignVersion>0.9.2</FakeSignVersion>
    <HumanizerCoreVersion>2.14.1</HumanizerCoreVersion>
    <ICSharpCodeDecompilerVersion>8.1.1.7464</ICSharpCodeDecompilerVersion>
    <InputSimulatorPlusVersion>1.0.7</InputSimulatorPlusVersion>
    <MicrosoftBuildLocatorVersion>1.6.10</MicrosoftBuildLocatorVersion>
    <MicrosoftExtensionsDependencyInjectionVersion>6.0.0</MicrosoftExtensionsDependencyInjectionVersion>
    <!--
      SourceBuild will requires that all dependencies also be source buildable. We are referencing a
      version of MSBuild that is not SourceBuild compatible, which makes our build incompatible. Since we only
      use these dependencies as reference assemblies, we can opt them out of this behavior by having their
      version variable be prefixed with `RefOnly`. This will allow us to reference these libraries and remain
      Source Build compatible.
    -->
    <RefOnlyMicrosoftBuildVersion>$(RefOnlyMicrosoftBuildPackagesVersion)</RefOnlyMicrosoftBuildVersion>
    <RefOnlyMicrosoftBuildFrameworkVersion>$(RefOnlyMicrosoftBuildPackagesVersion)</RefOnlyMicrosoftBuildFrameworkVersion>
    <RefOnlyMicrosoftBuildRuntimeVersion>$(RefOnlyMicrosoftBuildPackagesVersion)</RefOnlyMicrosoftBuildRuntimeVersion>
    <RefOnlyMicrosoftBuildTasksCoreVersion>$(RefOnlyMicrosoftBuildPackagesVersion)</RefOnlyMicrosoftBuildTasksCoreVersion>
    <RefOnlyMicrosoftBuildUtilitiesCoreVersion>$(RefOnlyMicrosoftBuildPackagesVersion)</RefOnlyMicrosoftBuildUtilitiesCoreVersion>
    <MicrosoftBuildVersion>$(MicrosoftBuildPackagesVersion)</MicrosoftBuildVersion>
    <MicrosoftBuildFrameworkVersion>$(MicrosoftBuildPackagesVersion)</MicrosoftBuildFrameworkVersion>
    <MicrosoftBuildRuntimeVersion>$(MicrosoftBuildPackagesVersion)</MicrosoftBuildRuntimeVersion>
    <MicrosoftBuildTasksCoreVersion>$(MicrosoftBuildPackagesVersion)</MicrosoftBuildTasksCoreVersion>
    <MicrosoftBuildUtilitiesCoreVersion>$(MicrosoftBuildPackagesVersion)</MicrosoftBuildUtilitiesCoreVersion>
    <NuGetVisualStudioContractsVersion>6.0.0-preview.0.15</NuGetVisualStudioContractsVersion>
    <MicrosoftVisualStudioRpcContractsVersion>17.9.3-alpha</MicrosoftVisualStudioRpcContractsVersion>
    <MicrosoftAspNetCoreRazorExternalAccessRoslynWorkspaceVersion>7.0.0-preview.23525.7</MicrosoftAspNetCoreRazorExternalAccessRoslynWorkspaceVersion>
    <!--
      Since the Microsoft.CodeAnalysis.Analyzers package is a public dependency of our NuGet
      packages we will keep it untied to the RoslynDiagnosticsNugetPackageVersion we use for
      other analyzers to ensure it stays on a release version.
    -->
    <MicrosoftCodeAnalysisAnalyzersVersion>3.3.4</MicrosoftCodeAnalysisAnalyzersVersion>
    <MicrosoftCodeAnalysisBuildTasksVersion>2.0.0-rc2-61102-09</MicrosoftCodeAnalysisBuildTasksVersion>
    <MicrosoftCodeAnalysisCSharpAnalyzerTestingXUnitVersion>$(MicrosoftCodeAnalysisTestingVersion)</MicrosoftCodeAnalysisCSharpAnalyzerTestingXUnitVersion>
    <MicrosoftCodeAnalysisCSharpCodeFixTestingXUnitVersion>$(MicrosoftCodeAnalysisTestingVersion)</MicrosoftCodeAnalysisCSharpCodeFixTestingXUnitVersion>
    <MicrosoftCodeAnalysisCSharpCodeRefactoringTestingXUnitVersion>$(MicrosoftCodeAnalysisTestingVersion)</MicrosoftCodeAnalysisCSharpCodeRefactoringTestingXUnitVersion>
    <MicrosoftCodeAnalysisCSharpCodeStyleVersion>$(CodeStyleAnalyzerVersion)</MicrosoftCodeAnalysisCSharpCodeStyleVersion>
    <MicrosoftCodeAnalysisElfieVersion>1.0.0</MicrosoftCodeAnalysisElfieVersion>
    <MicrosoftCodeAnalysisTestResourcesProprietaryVersion>2.0.44</MicrosoftCodeAnalysisTestResourcesProprietaryVersion>
    <MicrosoftCodeAnalysisVisualBasicAnalyzerTestingXUnitVersion>$(MicrosoftCodeAnalysisTestingVersion)</MicrosoftCodeAnalysisVisualBasicAnalyzerTestingXUnitVersion>
    <MicrosoftCodeAnalysisVisualBasicCodeFixTestingXUnitVersion>$(MicrosoftCodeAnalysisTestingVersion)</MicrosoftCodeAnalysisVisualBasicCodeFixTestingXUnitVersion>
    <MicrosoftCodeAnalysisVisualBasicCodeRefactoringTestingXUnitVersion>$(MicrosoftCodeAnalysisTestingVersion)</MicrosoftCodeAnalysisVisualBasicCodeRefactoringTestingXUnitVersion>
    <MicrosoftCodeAnalysisVisualBasicCodeStyleVersion>$(CodeStyleAnalyzerVersion)</MicrosoftCodeAnalysisVisualBasicCodeStyleVersion>
    <MicrosoftCodeAnalysisAnalyzerUtilitiesVersion>3.3.0</MicrosoftCodeAnalysisAnalyzerUtilitiesVersion>
    <MicrosoftCodeAnalysisPerformanceSensitiveAnalyzersVersion>3.3.4-beta1.22504.1</MicrosoftCodeAnalysisPerformanceSensitiveAnalyzersVersion>
    <MicrosoftCSharpVersion>4.7.0</MicrosoftCSharpVersion>
    <MicrosoftDevDivOptimizationDataPowerShellVersion>1.0.803</MicrosoftDevDivOptimizationDataPowerShellVersion>
    <MicrosoftDiagnosticsRuntimeVersion>0.8.31-beta</MicrosoftDiagnosticsRuntimeVersion>
    <MicrosoftDiagnosticsTracingTraceEventVersion>1.0.35</MicrosoftDiagnosticsTracingTraceEventVersion>
    <MicrosoftDiaSymReaderVersion>2.0.0</MicrosoftDiaSymReaderVersion>
    <MicrosoftDiaSymReaderConverterVersion>1.1.0-beta2-22302-02</MicrosoftDiaSymReaderConverterVersion>
    <MicrosoftDiaSymReaderConverterXmlVersion>1.1.0-beta2-22302-02</MicrosoftDiaSymReaderConverterXmlVersion>
    <MicrosoftDiaSymReaderNativeVersion>17.0.0-beta1.21524.1</MicrosoftDiaSymReaderNativeVersion>
    <MicrosoftDiaSymReaderPortablePdbVersion>1.7.0-beta-21528-01</MicrosoftDiaSymReaderPortablePdbVersion>
    <MicrosoftExtensionsLoggingVersion>7.0.0</MicrosoftExtensionsLoggingVersion>
    <MicrosoftExtensionsLoggingAbstractionsVersion>8.0.0</MicrosoftExtensionsLoggingAbstractionsVersion>
    <MicrosoftExtensionsLoggingConsoleVersion>7.0.0</MicrosoftExtensionsLoggingConsoleVersion>
    <MicrosoftIdentityModelClientsActiveDirectoryVersion>3.13.8</MicrosoftIdentityModelClientsActiveDirectoryVersion>
    <MicrosoftInternalPerformanceCodeMarkersDesignTimeVersion>15.8.27812-alpha</MicrosoftInternalPerformanceCodeMarkersDesignTimeVersion>
    <MicrosoftInternalVisualStudioInteropVersion>17.8.36711</MicrosoftInternalVisualStudioInteropVersion>
    <MicrosoftInternalVisualStudioShellFrameworkVersion>$(MicrosoftVisualStudioShellPackagesVersion)</MicrosoftInternalVisualStudioShellFrameworkVersion>
    <MicrosoftIORedistVersion>6.0.0</MicrosoftIORedistVersion>
    <MicrosoftIORedistVersion>6.0.0</MicrosoftIORedistVersion>
    <MicrosoftMetadataVisualizerVersion>1.0.0-beta3.21075.2</MicrosoftMetadataVisualizerVersion>
    <MicrosoftNETBuildExtensionsVersion>2.2.101</MicrosoftNETBuildExtensionsVersion>
    <MicrosoftNETCorePlatformsVersion>5.0.0</MicrosoftNETCorePlatformsVersion>
    <MicrosoftNETFrameworkReferenceAssembliesnet461Version>1.0.0</MicrosoftNETFrameworkReferenceAssembliesnet461Version>
    <MicrosoftNETFrameworkReferenceAssembliesnet451Version>1.0.0</MicrosoftNETFrameworkReferenceAssembliesnet451Version>
    <MicrosoftNETFrameworkReferenceAssembliesnet40Version>1.0.0</MicrosoftNETFrameworkReferenceAssembliesnet40Version>
    <MicrosoftNETFrameworkReferenceAssembliesnet20Version>1.0.0</MicrosoftNETFrameworkReferenceAssembliesnet20Version>
    <jnm2ReferenceAssembliesnet35Version>1.0.1</jnm2ReferenceAssembliesnet35Version>
    <MicrosoftNETCoreTestHostVersion>1.1.0</MicrosoftNETCoreTestHostVersion>
    <MicrosoftNETFrameworkReferenceAssembliesVersion>1.0.0</MicrosoftNETFrameworkReferenceAssembliesVersion>
    <MicrosoftNetSdkVersion>2.0.0-alpha-20170405-2</MicrosoftNetSdkVersion>
    <MicrosoftNuGetBuildTasksVersion>0.1.0</MicrosoftNuGetBuildTasksVersion>
    <MicrosoftPortableTargetsVersion>0.1.2-dev</MicrosoftPortableTargetsVersion>
    <MicrosoftServiceHubClientVersion>4.2.1017</MicrosoftServiceHubClientVersion>
    <MicrosoftServiceHubFrameworkVersion>4.4.16</MicrosoftServiceHubFrameworkVersion>
    <MicrosoftSourceLinkToolsVersion>1.1.1-beta-21566-01</MicrosoftSourceLinkToolsVersion>
    <MicrosoftTeamFoundationServerClientVersion>16.170.0</MicrosoftTeamFoundationServerClientVersion>
    <MicrosoftTestPlatformTranslationLayerVersion>$(MicrosoftTestPlatformVersion)</MicrosoftTestPlatformTranslationLayerVersion>
    <MicrosoftTestPlatformObjectModelVersion>$(MicrosoftTestPlatformVersion)</MicrosoftTestPlatformObjectModelVersion>
    <MicrosoftVisualBasicVersion>10.3.0</MicrosoftVisualBasicVersion>
    <MicrosoftVisualStudioCacheVersion>17.3.26-alpha</MicrosoftVisualStudioCacheVersion>
    <MicrosoftVisualStudioCallHierarchyPackageDefinitionsVersion>15.8.27812-alpha</MicrosoftVisualStudioCallHierarchyPackageDefinitionsVersion>
    <MicrosoftVisualStudioCodeAnalysisSdkUIVersion>15.8.27812-alpha</MicrosoftVisualStudioCodeAnalysisSdkUIVersion>
    <MicrosoftVisualStudioComponentModelHostVersion>17.8.181</MicrosoftVisualStudioComponentModelHostVersion>
    <MicrosoftVisualStudioCompositionVersion>17.7.26</MicrosoftVisualStudioCompositionVersion>
    <MicrosoftVisualStudioCoreUtilityVersion>$(VisualStudioEditorPackagesVersion)</MicrosoftVisualStudioCoreUtilityVersion>
    <MicrosoftVisualStudioDebuggerUIInterfacesVersion>17.6.0-beta.23252.1</MicrosoftVisualStudioDebuggerUIInterfacesVersion>
    <MicrosoftVisualStudioDebuggerContractsVersion>17.6.0-beta.23252.1</MicrosoftVisualStudioDebuggerContractsVersion>
    <MicrosoftVisualStudioDebuggerEngineimplementationVersion>17.8.1072001-preview</MicrosoftVisualStudioDebuggerEngineimplementationVersion>
    <MicrosoftVisualStudioDebuggerMetadataimplementationVersion>17.8.1072001-preview</MicrosoftVisualStudioDebuggerMetadataimplementationVersion>
    <MicrosoftVisualStudioDesignerInterfacesVersion>$(MicrosoftVisualStudioShellPackagesVersion)</MicrosoftVisualStudioDesignerInterfacesVersion>
    <MicrosoftVisualStudioDiagnosticsMeasurementVersion>17.0.0-preview-1-30928-1112</MicrosoftVisualStudioDiagnosticsMeasurementVersion>
    <MicrosoftVisualStudioDiagnosticsPerformanceProviderVersion>17.8.36726</MicrosoftVisualStudioDiagnosticsPerformanceProviderVersion>
    <MicrosoftVisualStudioSDKEmbedInteropTypesVersion>15.0.36</MicrosoftVisualStudioSDKEmbedInteropTypesVersion>
    <MicrosoftVisualStudioEditorVersion>$(VisualStudioEditorPackagesVersion)</MicrosoftVisualStudioEditorVersion>
    <MicrosoftVisualStudioExtensibilityTestingSourceGeneratorVersion>$(MicrosoftVisualStudioExtensibilityTestingVersion)</MicrosoftVisualStudioExtensibilityTestingSourceGeneratorVersion>
    <MicrosoftVisualStudioExtensibilityTestingXunitVersion>$(MicrosoftVisualStudioExtensibilityTestingVersion)</MicrosoftVisualStudioExtensibilityTestingXunitVersion>
    <MicrosoftVisualStudioGraphModelVersion>$(MicrosoftVisualStudioShellPackagesVersion)</MicrosoftVisualStudioGraphModelVersion>
    <MicrosoftVisualStudioImageCatalogVersion>$(MicrosoftVisualStudioShellPackagesVersion)</MicrosoftVisualStudioImageCatalogVersion>
    <MicrosoftVisualStudioImagingVersion>$(MicrosoftVisualStudioShellPackagesVersion)</MicrosoftVisualStudioImagingVersion>
    <MicrosoftVisualStudioImagingInterop140DesignTimeVersion>17.8.36726</MicrosoftVisualStudioImagingInterop140DesignTimeVersion>
    <MicrosoftVisualStudioInteropVersion>17.8.36711</MicrosoftVisualStudioInteropVersion>
    <MicrosoftVisualStudioLanguageVersion>$(VisualStudioEditorPackagesVersion)</MicrosoftVisualStudioLanguageVersion>
    <MicrosoftVisualStudioLanguageCallHierarchyVersion>15.8.27812-alpha</MicrosoftVisualStudioLanguageCallHierarchyVersion>
    <MicrosoftVisualStudioLanguageIntellisenseVersion>$(VisualStudioEditorPackagesVersion)</MicrosoftVisualStudioLanguageIntellisenseVersion>
    <MicrosoftVisualStudioLanguageNavigateToInterfacesVersion>$(VisualStudioEditorPackagesVersion)</MicrosoftVisualStudioLanguageNavigateToInterfacesVersion>
    <MicrosoftVisualStudioLanguageServerClientVersion>$(MicrosoftVisualStudioLanguageServerClientPackagesVersion)</MicrosoftVisualStudioLanguageServerClientVersion>
    <MicrosoftVisualStudioLanguageServerClientImplementationVersion>$(MicrosoftVisualStudioLanguageServerClientPackagesVersion)</MicrosoftVisualStudioLanguageServerClientImplementationVersion>
    <MicrosoftVisualStudioLanguageStandardClassificationVersion>$(VisualStudioEditorPackagesVersion)</MicrosoftVisualStudioLanguageStandardClassificationVersion>
    <MicrosoftVisualStudioLiveShareVersion>2.18.6</MicrosoftVisualStudioLiveShareVersion>
    <MicrosoftVisualStudioLiveShareLanguageServicesVersion>3.0.6</MicrosoftVisualStudioLiveShareLanguageServicesVersion>
    <MicrosoftVisualStudioLiveShareLanguageServicesGuestVersion>3.0.6</MicrosoftVisualStudioLiveShareLanguageServicesGuestVersion>
    <MicrosoftVisualStudioLiveShareWebEditorsVersion>3.0.8</MicrosoftVisualStudioLiveShareWebEditorsVersion>
    <MicrosoftVisualStudioPlatformVSEditorVersion>$(VisualStudioEditorPackagesVersion)</MicrosoftVisualStudioPlatformVSEditorVersion>
    <MicrosoftVisualStudioProgressionCodeSchemaVersion>15.8.27812-alpha</MicrosoftVisualStudioProgressionCodeSchemaVersion>
    <MicrosoftVisualStudioProgressionCommonVersion>15.8.27812-alpha</MicrosoftVisualStudioProgressionCommonVersion>
    <MicrosoftVisualStudioProgressionInterfacesVersion>15.8.27812-alpha</MicrosoftVisualStudioProgressionInterfacesVersion>
    <MicrosoftVisualStudioProjectSystemVersion>17.0.77-pre-g62a6cb5699</MicrosoftVisualStudioProjectSystemVersion>
    <MicrosoftVisualStudioRemoteControlVersion>16.3.52</MicrosoftVisualStudioRemoteControlVersion>
    <MicrosoftVisualStudioSDKAnalyzersVersion>16.10.10</MicrosoftVisualStudioSDKAnalyzersVersion>
    <MicrosoftVisualStudioSearchVersion>17.5.0-preview-2-33111-081</MicrosoftVisualStudioSearchVersion>
    <MicrosoftVisualStudioSetupConfigurationInteropVersion>3.8.2094</MicrosoftVisualStudioSetupConfigurationInteropVersion>
    <MicrosoftVisualStudioShell150Version>$(MicrosoftVisualStudioShellPackagesVersion)</MicrosoftVisualStudioShell150Version>
    <MicrosoftVisualStudioShellFrameworkVersion>$(MicrosoftVisualStudioShellPackagesVersion)</MicrosoftVisualStudioShellFrameworkVersion>
    <MicrosoftVisualStudioShellDesignVersion>$(MicrosoftVisualStudioShellPackagesVersion)</MicrosoftVisualStudioShellDesignVersion>
    <MicrosoftVisualStudioTelemetryVersion>17.8.138</MicrosoftVisualStudioTelemetryVersion>
    <MicrosoftVisualStudioTemplateWizardInterfaceVersion>8.0.0.0-alpha</MicrosoftVisualStudioTemplateWizardInterfaceVersion>
    <MicrosoftVisualStudioTextDataVersion>$(VisualStudioEditorPackagesVersion)</MicrosoftVisualStudioTextDataVersion>
    <MicrosoftVisualStudioTextInternalVersion>$(VisualStudioEditorPackagesVersion)</MicrosoftVisualStudioTextInternalVersion>
    <MicrosoftVisualStudioTextLogicVersion>$(VisualStudioEditorPackagesVersion)</MicrosoftVisualStudioTextLogicVersion>
    <MicrosoftVisualStudioTextUIVersion>$(VisualStudioEditorPackagesVersion)</MicrosoftVisualStudioTextUIVersion>
    <MicrosoftVisualStudioTextUIWpfVersion>$(VisualStudioEditorPackagesVersion)</MicrosoftVisualStudioTextUIWpfVersion>
    <MicrosoftVisualStudioThreadingAnalyzersVersion>$(MicrosoftVisualStudioThreadingAnalyzersPackagesVersion)</MicrosoftVisualStudioThreadingAnalyzersVersion>
    <MicrosoftVisualStudioThreadingVersion>$(MicrosoftVisualStudioThreadingPackagesVersion)</MicrosoftVisualStudioThreadingVersion>
    <MicrosoftVisualStudioUtilitiesVersion>$(MicrosoftVisualStudioShellPackagesVersion)</MicrosoftVisualStudioUtilitiesVersion>
    <MicrosoftVisualStudioUtilitiesInternalVersion>16.3.53</MicrosoftVisualStudioUtilitiesInternalVersion>
    <MicrosoftVisualStudioValidationVersion>17.8.8</MicrosoftVisualStudioValidationVersion>
    <MicrosoftVisualStudioInteractiveWindowVersion>4.0.0</MicrosoftVisualStudioInteractiveWindowVersion>
    <MicrosoftVisualStudioVsInteractiveWindowVersion>4.0.0</MicrosoftVisualStudioVsInteractiveWindowVersion>
    <MicrosoftVisualStudioWinFormsInterfacesVersion>17.0.0-previews-4-31709-430</MicrosoftVisualStudioWinFormsInterfacesVersion>
    <MicrosoftVisualStudioWorkspaceVSIntegrationVersion>17.1.11-preview-0002</MicrosoftVisualStudioWorkspaceVSIntegrationVersion>
    <MicrosoftWin32PrimitivesVersion>4.3.0</MicrosoftWin32PrimitivesVersion>
    <MicrosoftWin32RegistryVersion>5.0.0</MicrosoftWin32RegistryVersion>
    <MSBuildStructuredLoggerVersion>2.2.100</MSBuildStructuredLoggerVersion>
    <MDbgVersion>0.1.0</MDbgVersion>
    <MonoOptionsVersion>6.6.0.161</MonoOptionsVersion>
    <MoqVersion>4.10.1</MoqVersion>
    <NerdbankStreamsVersion>2.10.69</NerdbankStreamsVersion>
    <NuGetVisualStudioVersion>6.0.0-preview.0.15</NuGetVisualStudioVersion>
    <NuGetVisualStudioContractsVersion>6.0.0-preview.0.15</NuGetVisualStudioContractsVersion>
    <NuGetSolutionRestoreManagerInteropVersion>4.8.0</NuGetSolutionRestoreManagerInteropVersion>
    <MicrosoftDiaSymReaderPdb2PdbVersion>1.1.0-beta1-62506-02</MicrosoftDiaSymReaderPdb2PdbVersion>
    <RestSharpVersion>105.2.3</RestSharpVersion>
    <RichCodeNavEnvVarDumpVersion>0.1.1643-alpha</RichCodeNavEnvVarDumpVersion>
    <RoslynBuildUtilVersion>0.9.8-beta</RoslynBuildUtilVersion>
    <RoslynDependenciesOptimizationDataVersion>3.0.0-beta2-19053-01</RoslynDependenciesOptimizationDataVersion>
    <RoslynDiagnosticsAnalyzersVersion>$(RoslynDiagnosticsNugetPackageVersion)</RoslynDiagnosticsAnalyzersVersion>
    <NuGetProjectModelVersion>6.8.0-rc.112</NuGetProjectModelVersion>
    <RoslynToolsVSIXExpInstallerVersion>1.1.0-beta3.22474.1</RoslynToolsVSIXExpInstallerVersion>
    <RoslynMicrosoftVisualStudioExtensionManagerVersion>0.0.4</RoslynMicrosoftVisualStudioExtensionManagerVersion>
    <SourceBrowserVersion>1.0.21</SourceBrowserVersion>
    <SystemBuffersVersion>4.5.1</SystemBuffersVersion>
    <SystemCompositionVersion>8.0.0</SystemCompositionVersion>
    <SystemCodeDomVersion>7.0.0</SystemCodeDomVersion>
    <SystemCommandLineVersion>2.0.0-beta4.23407.1</SystemCommandLineVersion>
    <SystemComponentModelCompositionVersion>8.0.0</SystemComponentModelCompositionVersion>
    <SystemConfigurationConfigurationManagerVersion>7.0.0</SystemConfigurationConfigurationManagerVersion>
    <SystemDrawingCommonVersion>8.0.0</SystemDrawingCommonVersion>
    <SystemIOFileSystemVersion>4.3.0</SystemIOFileSystemVersion>
    <SystemIOFileSystemPrimitivesVersion>4.3.0</SystemIOFileSystemPrimitivesVersion>
    <SystemIOHashingVersion>8.0.0</SystemIOHashingVersion>
    <SystemIOPipesAccessControlVersion>5.0.0</SystemIOPipesAccessControlVersion>
    <SystemIOPipelinesVersion>8.0.0</SystemIOPipelinesVersion>
    <SystemManagementVersion>7.0.0</SystemManagementVersion>
    <SystemMemoryVersion>4.5.5</SystemMemoryVersion>
    <!--
      System.Net.Http and System.Private.Uri are used to eliminate our reference to old packages with vulnerability.
      They are introduced by other component. Tracked issues:https://github.com/xunit/xunit/issues/2778 and https://devdiv.visualstudio.com/DevDiv/_workitems/edit/1886496
    -->
    <SystemNetHttpVersion>4.3.4</SystemNetHttpVersion>
    <SystemPrivateUriVersion>4.3.2</SystemPrivateUriVersion>
    <SystemResourcesExtensionsVersion>8.0.0</SystemResourcesExtensionsVersion>
    <SystemRuntimeCompilerServicesUnsafeVersion>6.0.0</SystemRuntimeCompilerServicesUnsafeVersion>
    <SystemRuntimeInteropServicesNFloatInternalVersion>6.0.1</SystemRuntimeInteropServicesNFloatInternalVersion>
    <SystemRuntimeLoaderVersion>4.3.0</SystemRuntimeLoaderVersion>
    <SystemSecurityPrincipalVersion>4.3.0</SystemSecurityPrincipalVersion>
    <SystemTextEncodingCodePagesVersion>8.0.0</SystemTextEncodingCodePagesVersion>
    <SystemTextEncodingExtensionsVersion>4.3.0</SystemTextEncodingExtensionsVersion>
    <!-- Note: When updating SystemTextJsonVersion ensure that the version is no higher than what is used by MSBuild. -->
    <SystemTextJsonVersion>8.0.0</SystemTextJsonVersion>
    <SystemThreadingChannelsVersion>8.0.0</SystemThreadingChannelsVersion>
    <SystemThreadingTasksDataflowVersion>8.0.0</SystemThreadingTasksDataflowVersion>
    <!-- We need System.ValueTuple assembly version at least 4.0.3.0 on net47 to make F5 work against Dev15 - see https://github.com/dotnet/roslyn/issues/29705 -->
    <SystemValueTupleVersion>4.5.0</SystemValueTupleVersion>
    <SystemThreadingTasksExtensionsVersion>4.5.4</SystemThreadingTasksExtensionsVersion>
    <SQLitePCLRawbundle_greenVersion>2.1.0</SQLitePCLRawbundle_greenVersion>
    <UIAComWrapperVersion>1.1.0.14</UIAComWrapperVersion>
    <MicroBuildPluginsSwixBuildVersion>1.1.87</MicroBuildPluginsSwixBuildVersion>
    <MicrosoftVSSDKBuildToolsVersion>17.5.4074</MicrosoftVSSDKBuildToolsVersion>
    <MicrosoftVSSDKVSDConfigToolVersion>17.0.1051901-preview</MicrosoftVSSDKVSDConfigToolVersion>
    <VsWebsiteInteropVersion>8.0.50727</VsWebsiteInteropVersion>
    <vswhereVersion>2.4.1</vswhereVersion>
    <xunitVersion>2.4.1</xunitVersion>
    <xunitanalyzersVersion>0.12.0-pre.20</xunitanalyzersVersion>
    <xunitassertVersion>$(xunitVersion)</xunitassertVersion>
    <XunitCombinatorialVersion>1.3.2</XunitCombinatorialVersion>
    <XUnitXmlTestLoggerVersion>2.1.26</XUnitXmlTestLoggerVersion>
    <xunitextensibilitycoreVersion>$(xunitVersion)</xunitextensibilitycoreVersion>
    <xunitrunnerconsoleVersion>2.4.5</xunitrunnerconsoleVersion>
    <xunitrunnerwpfVersion>1.0.51</xunitrunnerwpfVersion>
    <xunitrunnervisualstudioVersion>2.4.5</xunitrunnervisualstudioVersion>
    <xunitrunnerutilityVersion>$(xunitVersion)</xunitrunnerutilityVersion>
    <xunitextensibilityexecutionVersion>$(xunitVersion)</xunitextensibilityexecutionVersion>
    <xunitabstractionsVersion>2.0.3</xunitabstractionsVersion>
    <xunitextensibilityexecutionVersion>$(xunitVersion)</xunitextensibilityexecutionVersion>
    <runtimeWinX64MicrosoftNETCoreILAsmPackageVersion>$(ILAsmPackageVersion)</runtimeWinX64MicrosoftNETCoreILAsmPackageVersion>
    <runtimeLinuxX64MicrosoftNETCoreILAsmPackageVersion>$(ILAsmPackageVersion)</runtimeLinuxX64MicrosoftNETCoreILAsmPackageVersion>
    <runtimeOSXX64MicrosoftNETCoreILAsmPackageVersion>$(ILAsmPackageVersion)</runtimeOSXX64MicrosoftNETCoreILAsmPackageVersion>
    <runtimeWinX64MicrosoftNETCoreILDAsmPackageVersion>$(ILDAsmPackageVersion)</runtimeWinX64MicrosoftNETCoreILDAsmPackageVersion>
    <runtimeLinuxX64MicrosoftNETCoreILDAsmPackageVersion>$(ILDAsmPackageVersion)</runtimeLinuxX64MicrosoftNETCoreILDAsmPackageVersion>
    <runtimeOSXX64MicrosoftNETCoreILDAsmPackageVersion>$(ILDAsmPackageVersion)</runtimeOSXX64MicrosoftNETCoreILDAsmPackageVersion>
    <!--
      NOTE: The following dependencies have been identified as particularly problematic to update.
      If you bump their versions, you must push your changes to a dev branch in dotnet/roslyn and
      create a test insertion in Visual Studio to validate.
    -->
    <NewtonsoftJsonVersion>13.0.3</NewtonsoftJsonVersion>
    <StreamJsonRpcVersion>2.17.8</StreamJsonRpcVersion>
    <!--
      When updating the S.C.I or S.R.M version please let the MSBuild team know in advance so they
      can update to the same version. Version changes require a VS test insertion for validation.
    -->
    <SystemCollectionsImmutableVersion>8.0.0</SystemCollectionsImmutableVersion>
    <SystemReflectionMetadataVersion>8.0.0</SystemReflectionMetadataVersion>
    <MicrosoftBclAsyncInterfacesVersion>8.0.0</MicrosoftBclAsyncInterfacesVersion>
  </PropertyGroup>
  <PropertyGroup Condition="$([MSBuild]::IsOSPlatform('Windows'))">
    <UsingToolVSSDK>true</UsingToolVSSDK>
  </PropertyGroup>
  <PropertyGroup>
    <UsingToolPdbConverter>false</UsingToolPdbConverter>
    <UsingToolSymbolUploader>true</UsingToolSymbolUploader>
    <!-- <Metalama> -->
    <UsingToolNuGetRepack>false</UsingToolNuGetRepack>
    <!-- </Metalama> -->
    <UsingToolNetFrameworkReferenceAssemblies>true</UsingToolNetFrameworkReferenceAssemblies>
    <UsingToolIbcOptimization>true</UsingToolIbcOptimization>
    <!-- <Metalama> -->
    <UsingToolVisualStudioIbcTraining>false</UsingToolVisualStudioIbcTraining>
    <!-- </Metalama> -->
    <UsingToolXliff>true</UsingToolXliff>
    <UsingToolXUnit>true</UsingToolXUnit>
    <!--
      When using a bootstrap builder we don't want to use the Microsoft.Net.Compilers.Toolset package but
      rather explicitly override it.
    -->
    <UsingToolMicrosoftNetCompilers Condition="'$(BootstrapBuildPath)' == ''">true</UsingToolMicrosoftNetCompilers>
    <UseVSTestRunner>true</UseVSTestRunner>
  </PropertyGroup>
  <PropertyGroup>
    <!-- We should try to keep this version in sync with the version of app-local runtime in VS. -->
    <MicrosoftNetCoreAppRuntimePackagesVersion>8.0.0-rc.1.23419.4</MicrosoftNetCoreAppRuntimePackagesVersion>
    <MicrosoftWindowsDesktopAppRuntimePackagesVersion>8.0.0-rc.1.23420.5</MicrosoftWindowsDesktopAppRuntimePackagesVersion>
  </PropertyGroup>
</Project><|MERGE_RESOLUTION|>--- conflicted
+++ resolved
@@ -24,13 +24,12 @@
 --> 
   <PropertyGroup>
     <!-- <Metalama> -->
-    <RoslynVersion>4.8.0</RoslynVersion>
+    <RoslynVersion>4.9.0</RoslynVersion>
     <!-- The Roslyn version must be changed above.
 
     <MajorVersion>4</MajorVersion>
     <MinorVersion>9</MinorVersion>
     <PatchVersion>0</PatchVersion>
-<<<<<<< HEAD
 
     -->
     <!-- The PreReleaseVersionLabel property must be non-empty otherwise a random suffix is generated instead of 'preview'. -->
@@ -40,10 +39,6 @@
     <PatchVersion>$(MetalamaCompilerVersionPatchNumber)</PatchVersion>
     <!-- RoslynVersion is the version of the vanilla Roslyn nuget packages -->
     <DotNetFinalVersionKind>metalama</DotNetFinalVersionKind>
-=======
-    <PreReleaseVersionLabel>3</PreReleaseVersionLabel>
-    <VersionPrefix>$(MajorVersion).$(MinorVersion).$(PatchVersion)</VersionPrefix>
->>>>>>> 98911739
     <!--
       By default the assembly version in official builds is "$(MajorVersion).$(MinorVersion).0.0".
       ~~Keep the setting conditional.~~ The toolset sets the assembly version to 42.42.42.42 if not set explicitly.
@@ -51,16 +46,12 @@
     -->
     <!--
     <AssemblyVersion Condition="'$(OfficialBuild)' == 'true' or '$(DotNetUseShippingVersions)' == 'true'">$(MajorVersion).$(MinorVersion).0.0</AssemblyVersion>
-<<<<<<< HEAD
-    -->
-    <MicrosoftNetCompilersToolsetVersion>4.8.0</MicrosoftNetCompilersToolsetVersion>
+    -->
+    <MicrosoftNetCompilersToolsetVersion>4.8.0-3.final</MicrosoftNetCompilersToolsetVersion>
     <AssemblyVersion>$(MetalamaCompilerAssemblyVersion)</AssemblyVersion>
     <Version>$(MetalamaCompilerVersionWithoutSuffix)</Version>
     <!-- </Metalama> -->
 
-=======
-    <MicrosoftNetCompilersToolsetVersion>4.8.0-3.final</MicrosoftNetCompilersToolsetVersion>
->>>>>>> 98911739
   </PropertyGroup>
   <PropertyGroup>
     <!-- Versions used by several individual references below -->
