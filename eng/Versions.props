--- conflicted
+++ resolved
@@ -24,26 +24,21 @@
 --> 
   <PropertyGroup>
     <!-- <Metalama> -->
-    <RoslynVersion>4.8.0-2.final</RoslynVersion>
+    <RoslynVersion>4.8.0-3.final</RoslynVersion>
     <!-- The Roslyn version must be changed above.
 
     <MajorVersion>4</MajorVersion>
     <MinorVersion>8</MinorVersion>
     <PatchVersion>0</PatchVersion>
-<<<<<<< HEAD
 
     -->
     <!-- The PreReleaseVersionLabel property must be non-empty otherwise a random suffix is generated instead of 'preview'. -->
-    <PreReleaseVersionLabel>6</PreReleaseVersionLabel>
+    <PreReleaseVersionLabel>3</PreReleaseVersionLabel>
     <VersionPrefix>$(MetalamaCompilerVersionPrefix)</VersionPrefix>
     <VersionSuffix>$(MetalamaCompilerVersionSuffix)</VersionSuffix>
     <PatchVersion>$(MetalamaCompilerVersionPatchNumber)</PatchVersion>
     <!-- RoslynVersion is the version of the vanilla Roslyn nuget packages -->
     <DotNetFinalVersionKind>metalama</DotNetFinalVersionKind>
-=======
-    <PreReleaseVersionLabel>3</PreReleaseVersionLabel>
-    <VersionPrefix>$(MajorVersion).$(MinorVersion).$(PatchVersion)</VersionPrefix>
->>>>>>> 81d92746
     <!--
       By default the assembly version in official builds is "$(MajorVersion).$(MinorVersion).0.0".
       ~~Keep the setting conditional.~~ The toolset sets the assembly version to 42.42.42.42 if not set explicitly.
@@ -52,7 +47,7 @@
     <!--
     <AssemblyVersion Condition="'$(OfficialBuild)' == 'true' or '$(DotNetUseShippingVersions)' == 'true'">$(MajorVersion).$(MinorVersion).0.0</AssemblyVersion>
     -->
-    <MicrosoftNetCompilersToolsetVersion>4.8.0-2.final</MicrosoftNetCompilersToolsetVersion>
+    <MicrosoftNetCompilersToolsetVersion>4.8.0-3.final</MicrosoftNetCompilersToolsetVersion>
     <AssemblyVersion>$(MetalamaCompilerAssemblyVersion)</AssemblyVersion>
     <Version>$(MetalamaCompilerVersionWithoutSuffix)</Version>
     <!-- </Metalama> -->
