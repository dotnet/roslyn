﻿<?xml version="1.0" encoding="utf-8"?>
<!-- Licensed to the .NET Foundation under one or more agreements. The .NET Foundation licenses this file to you under the MIT license. See the LICENSE file in the project root for more information. -->
<Project>
  <!-- <Metalama> -->
  <!-- Set the deafult versions of auto-updated dependencies -->
  <Import Project="..\eng-Metalama\AutoUpdatedVersions.props" />

  <!-- Set the default version -->
  <Import Project="..\eng-Metalama\MainVersion.props" />
  
  <!-- Import overrides for the local build -->
  <!-- Unlike in other projects using PostSharp.Engineering, we must import it here, otherwise the properties defined immediately below
       would not be properly defined.  -->
  <Import Project="..\eng-Metalama\Versions.g.props" Condition="Exists('..\eng-Metalama\Versions.g.props')" />
  <!-- </Metalama> -->

<!--
  Roslyn version
--> 
  <PropertyGroup>
<<<<<<< HEAD
    <!-- <Metalama> -->
    <RoslynVersion>4.14.0</RoslynVersion>
    <!-- The Roslyn version must be changed above.

    <MajorVersion>4</MajorVersion>
    <MinorVersion>14</MinorVersion>
    <PatchVersion>0</PatchVersion>

    -->
    <!-- The PreReleaseVersionLabel property must be non-empty otherwise a random suffix is generated instead of 'preview'. -->
    <PreReleaseVersionLabel>3</PreReleaseVersionLabel>
    <VersionPrefix>$(MetalamaCompilerVersionPrefix)</VersionPrefix>
    <VersionSuffix>$(MetalamaCompilerVersionSuffix)</VersionSuffix>
    <PatchVersion>$(MetalamaCompilerVersionPatchNumber)</PatchVersion>
    <!-- RoslynVersion is the version of the vanilla Roslyn nuget packages -->
    <DotNetFinalVersionKind>metalama</DotNetFinalVersionKind>
=======
    <MajorVersion>5</MajorVersion>
    <MinorVersion>0</MinorVersion>
    <PatchVersion>0</PatchVersion>
    <PreReleaseVersionLabel>2</PreReleaseVersionLabel>
    <VersionPrefix>$(MajorVersion).$(MinorVersion).$(PatchVersion)</VersionPrefix>
>>>>>>> 37a47b7e
    <!--
      By default the assembly version in official builds is "$(MajorVersion).$(MinorVersion).0.0".
      ~~Keep the setting conditional.~~ The toolset sets the assembly version to 42.42.42.42 if not set explicitly.
      In Metalama, we have removed the condition.
    -->
    <!--
    <AssemblyVersion Condition="'$(OfficialBuild)' == 'true' or '$(DotNetUseShippingVersions)' == 'true'">$(MajorVersion).$(MinorVersion).0.0</AssemblyVersion>
    -->
    <AssemblyVersion>$(MetalamaCompilerAssemblyVersion)</AssemblyVersion>
    <Version>$(MetalamaCompilerVersionWithoutSuffix)</Version>
    <!-- </Metalama> -->

  </PropertyGroup>
  <!--
    The maintenance-packages dependency versions need to be conditionally selected:
    https://github.com/dotnet/sdk/issues/45155
  -->
  <PropertyGroup Condition="'$(DotNetBuildSourceOnly)' == 'true'">
    <MicrosoftIORedistVersion>6.1.3</MicrosoftIORedistVersion>
    <SystemBuffersVersion>4.6.1</SystemBuffersVersion>
    <SystemDataSqlClientVersion>4.9.0</SystemDataSqlClientVersion>
    <SystemMemoryVersion>4.6.3</SystemMemoryVersion>
    <SystemNumericsVectorsVersion>4.6.1</SystemNumericsVectorsVersion>
    <SystemRuntimeCompilerServicesUnsafeVersion>6.1.2</SystemRuntimeCompilerServicesUnsafeVersion>
    <SystemThreadingTasksExtensionsVersion>4.6.3</SystemThreadingTasksExtensionsVersion>
    <SystemValueTupleVersion>4.6.1</SystemValueTupleVersion>
  </PropertyGroup>
  <PropertyGroup Condition="'$(DotNetBuildSourceOnly)' != 'true'">
    <MicrosoftIORedistVersion>6.0.1</MicrosoftIORedistVersion>
    <SystemBuffersVersion>4.5.1</SystemBuffersVersion>
    <!--
    Microsoft.TeamFoundationServer.Client is referencing System.Data.SqlClient causing CG alert
    When it updates its referenced System.Data.SqlClient version this should be removed
    -->
    <SystemDataSqlClientVersion>4.8.6</SystemDataSqlClientVersion>
    <SystemMemoryVersion>4.5.5</SystemMemoryVersion>
    <SystemNumericsVectorsVersion>4.5.0</SystemNumericsVectorsVersion>
    <SystemRuntimeCompilerServicesUnsafeVersion>6.0.0</SystemRuntimeCompilerServicesUnsafeVersion>
    <SystemThreadingTasksExtensionsVersion>4.5.4</SystemThreadingTasksExtensionsVersion>
    <SystemValueTupleVersion>4.5.0</SystemValueTupleVersion>
  </PropertyGroup>
  <!--
    Versions managed by Arcade (see Versions.Details.xml)
  -->
  <PropertyGroup>
<<<<<<< HEAD
    <!-- <Metalama> -->

    <!-- this needs to be undefined, not sure why -->
    <MajorVersion>
    </MajorVersion>
    <MinorVersion>
    </MinorVersion>

    <!-- </Metalama> -->
    
    <SystemCommandLineVersion>2.0.0-beta4.24528.1</SystemCommandLineVersion>
=======
    <SystemCommandLineVersion>2.0.0-beta5.25210.1</SystemCommandLineVersion>
>>>>>>> 37a47b7e
    <SystemCompositionVersion>9.0.0</SystemCompositionVersion>
    <SystemConfigurationConfigurationManagerVersion>9.0.0</SystemConfigurationConfigurationManagerVersion>
    <SystemDiagnosticsEventLogVersion>9.0.0</SystemDiagnosticsEventLogVersion>
    <SystemCollectionsImmutableVersion>9.0.0</SystemCollectionsImmutableVersion>
    <SystemComponentModelCompositionVersion>9.0.0</SystemComponentModelCompositionVersion>
    <SystemDiagnosticsDiagnosticSourceVersion>9.0.0</SystemDiagnosticsDiagnosticSourceVersion>
    <SystemIOHashingVersion>9.0.0</SystemIOHashingVersion>
    <SystemIOPipelinesVersion>9.0.0</SystemIOPipelinesVersion>
    <SystemReflectionMetadataVersion>9.0.0</SystemReflectionMetadataVersion>
    <SystemResourcesExtensionsVersion>9.0.0</SystemResourcesExtensionsVersion>
    <SystemSecurityCryptographyProtectedDataVersion>9.0.0</SystemSecurityCryptographyProtectedDataVersion>
    <SystemSecurityPermissionsVersion>9.0.0</SystemSecurityPermissionsVersion>
    <SystemTextEncodingsWebVersion>9.0.0</SystemTextEncodingsWebVersion>
    <!-- Note: When updating SystemTextJsonVersion ensure that the version is no higher than what is used by MSBuild in VS (would lead to NGEN failures on insertion). -->
    <SystemTextJsonVersion>9.0.0</SystemTextJsonVersion>
    <SystemThreadingTasksDataflowVersion>9.0.0</SystemThreadingTasksDataflowVersion>
    <SystemWindowsExtensionsVersion>9.0.0</SystemWindowsExtensionsVersion>
    <MicrosoftBclAsyncInterfacesVersion>9.0.0</MicrosoftBclAsyncInterfacesVersion>
<<<<<<< HEAD
    <MicrosoftCodeAnalysisAnalyzersVersion>3.11.0</MicrosoftCodeAnalysisAnalyzersVersion>
=======
    <MicrosoftCodeAnalysisAnalyzersVersion>5.0.0-1.25277.114</MicrosoftCodeAnalysisAnalyzersVersion>
>>>>>>> 37a47b7e
    <MicrosoftCodeAnalysisNetAnalyzersVersion>8.0.0-preview.23468.1</MicrosoftCodeAnalysisNetAnalyzersVersion>
    <MicrosoftDiaSymReaderVersion>2.0.0</MicrosoftDiaSymReaderVersion>
    <MicrosoftExtensionsConfigurationVersion>9.0.0</MicrosoftExtensionsConfigurationVersion>
    <MicrosoftExtensionsDependencyInjectionVersion>9.0.0</MicrosoftExtensionsDependencyInjectionVersion>
    <MicrosoftExtensionsFileSystemGlobbingVersion>8.0.0</MicrosoftExtensionsFileSystemGlobbingVersion>
    <MicrosoftExtensionsLoggingVersion>9.0.0</MicrosoftExtensionsLoggingVersion>
    <MicrosoftExtensionsLoggingAbstractionsVersion>9.0.0</MicrosoftExtensionsLoggingAbstractionsVersion>
    <MicrosoftExtensionsLoggingConsoleVersion>9.0.0</MicrosoftExtensionsLoggingConsoleVersion>
    <MicrosoftExtensionsOptionsConfigurationExtensionVersion>8.0.0</MicrosoftExtensionsOptionsConfigurationExtensionVersion>
    <MicrosoftExtensionsOptionsVersion>9.0.0</MicrosoftExtensionsOptionsVersion>
    <MicrosoftExtensionsPrimitivesVersion>9.0.0</MicrosoftExtensionsPrimitivesVersion>
    <MicrosoftVSSDKBuildToolsVersion>17.14.1043-preview2</MicrosoftVSSDKBuildToolsVersion>
    <vswhereVersion>3.1.7</vswhereVersion>
    <!--
      MicrosoftDevDivOptimizationDataPowerShellVersion and NewtonsoftJsonVersion are used in eng/InternalTools.props. The file is an extensibility port from eng/common/internal/Tools.csproj (managed by Arcade)
      So it's not affected by our central package management
    -->
    <MicrosoftIdentityClientVersion>4.61.3</MicrosoftIdentityClientVersion>
    <MicrosoftDevDivOptimizationDataPowerShellVersion>1.0.865</MicrosoftDevDivOptimizationDataPowerShellVersion>
    <MicrosoftIdentityModelJsonWebTokensVersion>6.34.0</MicrosoftIdentityModelJsonWebTokensVersion>
    <NewtonsoftJsonVersion>13.0.3</NewtonsoftJsonVersion>
    <SystemIdentityModelTokensJwtVersion>6.34.0</SystemIdentityModelTokensJwtVersion>
    <MicrosoftIdentityClientVersion>4.61.3</MicrosoftIdentityClientVersion>
    <SystemIdentityModelTokensJwtVersion>6.34.0</SystemIdentityModelTokensJwtVersion>
  </PropertyGroup>
  <!--
    Microsoft.CodeAnalysis.* versions used by the RoslynAnalyzers.
  -->
  <Choose>
    <!-- Microsoft.CodeAnalysis.* versions. Read this!
        This repo uses a wide variety of M.CA.* package versions. This is an atypical pattern in
        .NET's repositories but a necessary one for roslyn-analyzers.

        Some facts:
        - These versions are chosen on purpose.
        - They often represent the base required surface area of Microsoft.CA to support for a given feature or analyzer.
          This means that the analyzer would be supported in the widest array of C# compilation scenarios.
        - Most of these dependencies only represent target surface area. In some cases, the M.CA libraries are
          redistributed (tools) or used within the build.
        - Some of these versions are used for testing to ensure that analyzers built against older surface area
          still work against new implementations.
        - Linux source-build only builds a single implementation of M.CA.*.
        - Linux source-build does have some ability to provide surface area packages via the source-build-reference-packages repo.
          However, because these reference packages do not provide implementations, they cannot be used in any case
          where the package contents would be redisted or executed. An SBRP may not be created for a version that is used both
          as a reference assembly and redisted.
    -->
    <When Condition="'$(DotNetBuildSourceOnly)' != 'true'">
      <PropertyGroup>
        <!-- Microsoft.CodeAnalysis versions for different purposes. -->
        <!-- Surface area that various projects compile against. These should have source-build reference packages -->
        <MicrosoftCodeAnalysisVersionForAnalyzers>4.12.0</MicrosoftCodeAnalysisVersionForAnalyzers>
        <!-- Versions for tests and general utility execution. -->
        <!-- This version is for utility and executable assemblies. The version here should not overlap with any of the surface
            area versions. -->
        <MicrosoftCodeAnalysisVersionForAnalyzerTests>4.12.0</MicrosoftCodeAnalysisVersionForAnalyzerTests>
        <MicrosoftCodeAnalysisVersionForAnalyzerExecution>4.12.0</MicrosoftCodeAnalysisVersionForAnalyzerExecution>
      </PropertyGroup>
    </When>
    <Otherwise>
      <PropertyGroup>
        <MicrosoftCodeAnalysisVersionFromSbrp>4.12.0</MicrosoftCodeAnalysisVersionFromSbrp>
        <MicrosoftCodeAnalysisVersionForAnalyzers>$(MicrosoftCodeAnalysisVersionFromSbrp)</MicrosoftCodeAnalysisVersionForAnalyzers>
        <MicrosoftCodeAnalysisVersionForAnalyzerTests>$(MicrosoftCodeAnalysisVersionFromSbrp)</MicrosoftCodeAnalysisVersionForAnalyzerTests>
      </PropertyGroup>
    </Otherwise>
  </Choose>
  <PropertyGroup>
    <UsingToolVSSDK Condition="$([MSBuild]::IsOSPlatform('Windows'))">true</UsingToolVSSDK>
    <UsingToolPdbConverter>false</UsingToolPdbConverter>
    <UsingToolSymbolUploader>true</UsingToolSymbolUploader>
    <!-- <Metalama> -->
    <UsingToolNuGetRepack>false</UsingToolNuGetRepack>
    <!-- </Metalama> -->
    <UsingToolIbcOptimization>true</UsingToolIbcOptimization>
    <!-- <Metalama> -->
    <UsingToolVisualStudioIbcTraining>false</UsingToolVisualStudioIbcTraining>
    <!-- </Metalama> -->
    <UsingToolXliff>true</UsingToolXliff>
    <UsingToolXUnit>false</UsingToolXUnit>
    <UseVSTestRunner>true</UseVSTestRunner>
    <!-- Prohibit the usage of .NET Standard 1.x dependencies. -->
    <FlagNetStandard1XDependencies Condition="'$(DotNetBuildSourceOnly)' == 'true' and '$(DotNetBuildOrchestrator)' == 'true'">true</FlagNetStandard1XDependencies>
  </PropertyGroup>
  <PropertyGroup>
    <!--
      Test SDK should match the version of TestPlatform packages required by this repo and defined
      in Directory.Packages.props - Microsoft.TestPlatform.TranslationLayer and Microsoft.TestPlatform.ObjectModel.
      This version needs to match the Test SDK version consumed by Arcade.
    -->
    <MicrosoftNETTestSdkVersion>17.13.0</MicrosoftNETTestSdkVersion>
  </PropertyGroup>
</Project><|MERGE_RESOLUTION|>--- conflicted
+++ resolved
@@ -18,9 +18,8 @@
   Roslyn version
 --> 
   <PropertyGroup>
-<<<<<<< HEAD
-    <!-- <Metalama> -->
-    <RoslynVersion>4.14.0</RoslynVersion>
+    <!-- <Metalama> -->
+    <RoslynVersion>5.0.0</RoslynVersion>
     <!-- The Roslyn version must be changed above.
 
     <MajorVersion>4</MajorVersion>
@@ -35,13 +34,6 @@
     <PatchVersion>$(MetalamaCompilerVersionPatchNumber)</PatchVersion>
     <!-- RoslynVersion is the version of the vanilla Roslyn nuget packages -->
     <DotNetFinalVersionKind>metalama</DotNetFinalVersionKind>
-=======
-    <MajorVersion>5</MajorVersion>
-    <MinorVersion>0</MinorVersion>
-    <PatchVersion>0</PatchVersion>
-    <PreReleaseVersionLabel>2</PreReleaseVersionLabel>
-    <VersionPrefix>$(MajorVersion).$(MinorVersion).$(PatchVersion)</VersionPrefix>
->>>>>>> 37a47b7e
     <!--
       By default the assembly version in official builds is "$(MajorVersion).$(MinorVersion).0.0".
       ~~Keep the setting conditional.~~ The toolset sets the assembly version to 42.42.42.42 if not set explicitly.
@@ -87,7 +79,6 @@
     Versions managed by Arcade (see Versions.Details.xml)
   -->
   <PropertyGroup>
-<<<<<<< HEAD
     <!-- <Metalama> -->
 
     <!-- this needs to be undefined, not sure why -->
@@ -98,10 +89,7 @@
 
     <!-- </Metalama> -->
     
-    <SystemCommandLineVersion>2.0.0-beta4.24528.1</SystemCommandLineVersion>
-=======
     <SystemCommandLineVersion>2.0.0-beta5.25210.1</SystemCommandLineVersion>
->>>>>>> 37a47b7e
     <SystemCompositionVersion>9.0.0</SystemCompositionVersion>
     <SystemConfigurationConfigurationManagerVersion>9.0.0</SystemConfigurationConfigurationManagerVersion>
     <SystemDiagnosticsEventLogVersion>9.0.0</SystemDiagnosticsEventLogVersion>
@@ -120,11 +108,7 @@
     <SystemThreadingTasksDataflowVersion>9.0.0</SystemThreadingTasksDataflowVersion>
     <SystemWindowsExtensionsVersion>9.0.0</SystemWindowsExtensionsVersion>
     <MicrosoftBclAsyncInterfacesVersion>9.0.0</MicrosoftBclAsyncInterfacesVersion>
-<<<<<<< HEAD
-    <MicrosoftCodeAnalysisAnalyzersVersion>3.11.0</MicrosoftCodeAnalysisAnalyzersVersion>
-=======
     <MicrosoftCodeAnalysisAnalyzersVersion>5.0.0-1.25277.114</MicrosoftCodeAnalysisAnalyzersVersion>
->>>>>>> 37a47b7e
     <MicrosoftCodeAnalysisNetAnalyzersVersion>8.0.0-preview.23468.1</MicrosoftCodeAnalysisNetAnalyzersVersion>
     <MicrosoftDiaSymReaderVersion>2.0.0</MicrosoftDiaSymReaderVersion>
     <MicrosoftExtensionsConfigurationVersion>9.0.0</MicrosoftExtensionsConfigurationVersion>
