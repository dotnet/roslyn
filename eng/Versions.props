<?xml version="1.0" encoding="utf-8"?>
<!-- Copyright (c)  Microsoft.  All Rights Reserved.  Licensed under the Apache License, Version 2.0.  See License.txt in the project root for license information. -->
<Project>
  <!--
    Roslyn version
  -->
  <PropertyGroup>
    <MajorVersion>3</MajorVersion>
<<<<<<< HEAD
    <MinorVersion>2</MinorVersion>
    <PatchVersion>2</PatchVersion>
    <PreReleaseVersionLabel>beta4</PreReleaseVersionLabel>
=======
    <MinorVersion>3</MinorVersion>
    <PatchVersion>0</PatchVersion>
    <PreReleaseVersionLabel>beta2</PreReleaseVersionLabel>
>>>>>>> ebf3533f
    <VersionPrefix>$(MajorVersion).$(MinorVersion).$(PatchVersion)</VersionPrefix>
    <SemanticVersioningV1>true</SemanticVersioningV1>
    <!-- 
      By default the assembly version in official builds is "$(MajorVersion).$(MinorVersion).0.0".
      Keep the setting conditional. The toolset sets the assembly version to 42.42.42.42 if not set explicitly.
    -->
    <AssemblyVersion Condition="'$(OfficialBuild)' == 'true' or '$(DotNetUseShippingVersions)' == 'true'">$(MajorVersion).$(MinorVersion).0.0</AssemblyVersion>
    <!--
      Arcade overrides our VersionPrefix when MajorVersion and MinorVersion are specified. Clear them so that
      we can keep the PatchVersion until we are using an SDK that includes https://github.com/dotnet/arcade/pull/3601
    -->
    <MajorVersion></MajorVersion>
    <MinorVersion></MinorVersion>
  </PropertyGroup>
  <PropertyGroup>
    <!-- Versions used by several individual references below -->
    <RoslynDiagnosticsNugetPackageVersion>2.9.3</RoslynDiagnosticsNugetPackageVersion>
    <CodeStyleLayerCodeAnalysisVersion>2.8.2</CodeStyleLayerCodeAnalysisVersion>
    <MicrosoftCodeAnalysisTestingVersion>1.0.0-beta1-63310-01</MicrosoftCodeAnalysisTestingVersion>
    <CodeStyleAnalyzerVersion>3.3.0-beta2-19376-02</CodeStyleAnalyzerVersion>
    <VisualStudioEditorPackagesVersion>16.3.27</VisualStudioEditorPackagesVersion>
    <MicrosoftVisualStudioLanguageServerPackagesVersion>16.3.27-develop-gdd55e997</MicrosoftVisualStudioLanguageServerPackagesVersion>
  </PropertyGroup>
  <!-- 
    Dependency versions
  -->
  <PropertyGroup>
    <BasicUndoVersion>0.9.3</BasicUndoVersion>
    <BenchmarkDotNetVersion>0.11.4</BenchmarkDotNetVersion>
    <CommandLineParserVersion>2.0.273-beta</CommandLineParserVersion>
    <DiffPlexVersion>1.4.4</DiffPlexVersion>
    <DropAppVersion>17.144.28413-buildid7983345</DropAppVersion>
    <EnvDTEVersion>8.0.2</EnvDTEVersion>
    <EnvDTE80Version>8.0.0</EnvDTE80Version>
    <FakeSignVersion>0.9.2</FakeSignVersion>
    <HumanizerCoreVersion>2.2.0</HumanizerCoreVersion>
    <ICSharpCodeDecompilerVersion>4.0.0.4521</ICSharpCodeDecompilerVersion>
    <MicrosoftBuildVersion>15.1.548</MicrosoftBuildVersion>
    <MicrosoftBuildFrameworkVersion>15.1.548</MicrosoftBuildFrameworkVersion>
    <MicrosoftBuildLocatorVersion>1.2.2</MicrosoftBuildLocatorVersion>
    <MicrosoftBuildRuntimeVersion>15.1.548</MicrosoftBuildRuntimeVersion>
    <MicrosoftBuildTasksCoreVersion>15.1.548</MicrosoftBuildTasksCoreVersion>
    <MicrosoftCodeAnalysisAnalyzersVersion>$(RoslynDiagnosticsNugetPackageVersion)</MicrosoftCodeAnalysisAnalyzersVersion>
    <MicrosoftCodeAnalysisBuildTasksVersion>2.0.0-rc2-61102-09</MicrosoftCodeAnalysisBuildTasksVersion>
    <MicrosoftCodeAnalysisCSharpCodeFixTestingXUnitVersion>$(MicrosoftCodeAnalysisTestingVersion)</MicrosoftCodeAnalysisCSharpCodeFixTestingXUnitVersion>
    <MicrosoftCodeAnalysisCSharpCodeStyleVersion>$(CodeStyleAnalyzerVersion)</MicrosoftCodeAnalysisCSharpCodeStyleVersion>
    <MicrosoftCodeAnalysisElfieVersion>0.10.6</MicrosoftCodeAnalysisElfieVersion>
    <MicrosoftCodeAnalysisTestResourcesProprietaryVersion>2.0.18</MicrosoftCodeAnalysisTestResourcesProprietaryVersion>
    <MicrosoftCodeAnalysisVisualBasicCodeFixTestingXUnitVersion>$(MicrosoftCodeAnalysisTestingVersion)</MicrosoftCodeAnalysisVisualBasicCodeFixTestingXUnitVersion>
    <MicrosoftCodeAnalysisVisualBasicCodeStyleVersion>$(CodeStyleAnalyzerVersion)</MicrosoftCodeAnalysisVisualBasicCodeStyleVersion>
    <MicrosoftCodeAnalysisFlowAnalysisUtilitiesVersion>2.9.4-beta2.19365.1+a6bc06eb</MicrosoftCodeAnalysisFlowAnalysisUtilitiesVersion>
    <MicrosoftCodeQualityAnalyzersVersion>$(RoslynDiagnosticsNugetPackageVersion)</MicrosoftCodeQualityAnalyzersVersion>
    <SystemCompositionVersion>1.0.31</SystemCompositionVersion>
    <MicrosoftCSharpVersion>4.3.0</MicrosoftCSharpVersion>
    <MicrosoftDiagnosticsRuntimeVersion>0.8.31-beta</MicrosoftDiagnosticsRuntimeVersion>
    <MicrosoftDiagnosticsTracingTraceEventVersion>1.0.35</MicrosoftDiagnosticsTracingTraceEventVersion>
    <MicrosoftDiaSymReaderVersion>1.3.0</MicrosoftDiaSymReaderVersion>
    <MicrosoftDiaSymReaderConverterVersion>1.1.0-beta1-63314-01</MicrosoftDiaSymReaderConverterVersion>
    <MicrosoftDiaSymReaderConverterXmlVersion>1.1.0-beta1-63314-01</MicrosoftDiaSymReaderConverterXmlVersion>
    <MicrosoftDiaSymReaderNativeVersion>1.7.0</MicrosoftDiaSymReaderNativeVersion>
    <MicrosoftDiaSymReaderPortablePdbVersion>1.5.0</MicrosoftDiaSymReaderPortablePdbVersion>
    <MicrosoftDotNetVersionToolsVersion>3.0.0-preview1-03617-02</MicrosoftDotNetVersionToolsVersion>
    <MicrosoftExtensionsDependencyInjectionVersion>2.1.1</MicrosoftExtensionsDependencyInjectionVersion>
    <MicrosoftExtensionsLoggingVersion>2.1.1</MicrosoftExtensionsLoggingVersion>
    <MicrosoftIdentityModelClientsActiveDirectoryVersion>3.13.8</MicrosoftIdentityModelClientsActiveDirectoryVersion>
    <MicrosoftInternalPerformanceCodeMarkersDesignTimeVersion>15.8.27812-alpha</MicrosoftInternalPerformanceCodeMarkersDesignTimeVersion>
    <MicrosoftInternalVisualStudioShellInterop140DesignTimeVersion>14.3.25407-alpha</MicrosoftInternalVisualStudioShellInterop140DesignTimeVersion>
    <MicrosoftMetadataVisualizerVersion>1.0.0-beta1-63011-01</MicrosoftMetadataVisualizerVersion>
    <MicrosoftMSXMLVersion>8.0.0.0-alpha</MicrosoftMSXMLVersion>
    <MicrosoftNetCoreAnalyzersVersion>$(RoslynDiagnosticsNugetPackageVersion)</MicrosoftNetCoreAnalyzersVersion>
    <MicrosoftNetCoreILAsmVersion>3.0.0-preview6-27721-71</MicrosoftNetCoreILAsmVersion>
    <MicrosoftNetCoreILDasmVersion>3.0.0-preview6-27721-71</MicrosoftNetCoreILDasmVersion>
    <MicrosoftNETCorePlatformsVersion>2.1.2</MicrosoftNETCorePlatformsVersion>
    <MicrosoftNETTestSdkVersion>16.0.1</MicrosoftNETTestSdkVersion>
    <MicrosoftNETCoreTestHostVersion>1.1.0</MicrosoftNETCoreTestHostVersion>
    <MicrosoftNetFX20Version>1.0.3</MicrosoftNetFX20Version>
    <MicrosoftNetFrameworkReferenceAssembliesVersion>1.0.0-alpha-004</MicrosoftNetFrameworkReferenceAssembliesVersion>
    <MicrosoftNetSdkVersion>2.0.0-alpha-20170405-2</MicrosoftNetSdkVersion>
    <MicrosoftNuGetBuildTasksVersion>0.1.0</MicrosoftNuGetBuildTasksVersion>
    <MicrosoftPortableTargetsVersion>0.1.2-dev</MicrosoftPortableTargetsVersion>
    <MicrosoftServiceHubClientVersion>1.3.23</MicrosoftServiceHubClientVersion>
    <MicrosoftVisualBasicVersion>10.1.0</MicrosoftVisualBasicVersion>
    <MicrosoftVisualStudioCallHierarchyPackageDefinitionsVersion>15.8.27812-alpha</MicrosoftVisualStudioCallHierarchyPackageDefinitionsVersion>
    <MicrosoftVisualStudioCodeAnalysisSdkUIVersion>15.8.27812-alpha</MicrosoftVisualStudioCodeAnalysisSdkUIVersion>
    <MicrosoftVisualStudioCodingConventionsVersion>1.1.20180503.2</MicrosoftVisualStudioCodingConventionsVersion>
    <MicrosoftVisualStudioComponentModelHostVersion>16.0.198-g52de9c2988</MicrosoftVisualStudioComponentModelHostVersion>
    <MicrosoftVisualStudioCompositionVersion>15.5.23</MicrosoftVisualStudioCompositionVersion>
    <MicrosoftVisualStudioCoreUtilityVersion>$(VisualStudioEditorPackagesVersion)</MicrosoftVisualStudioCoreUtilityVersion>
    <MicrosoftVisualStudioDebuggerUIInterfacesVersion>16.0.28725.96</MicrosoftVisualStudioDebuggerUIInterfacesVersion>
    <MicrosoftVisualStudioDebuggerEngineimplementationVersion>16.1.1040302-preview</MicrosoftVisualStudioDebuggerEngineimplementationVersion>
    <MicrosoftVisualStudioDebuggerMetadataimplementationVersion>16.1.1040302-preview</MicrosoftVisualStudioDebuggerMetadataimplementationVersion>
    <MicrosoftVisualStudioDesignerInterfacesVersion>1.1.4322</MicrosoftVisualStudioDesignerInterfacesVersion>
    <MicrosoftVisualStudioDiagnosticsPerformanceProviderVersion>16.0.28226-alpha</MicrosoftVisualStudioDiagnosticsPerformanceProviderVersion>
    <MicrosoftVisualStudioSDKEmbedInteropTypesVersion>15.0.27</MicrosoftVisualStudioSDKEmbedInteropTypesVersion>
    <MicrosoftVisualStudioEditorVersion>$(VisualStudioEditorPackagesVersion)</MicrosoftVisualStudioEditorVersion>
    <MicrosoftVisualStudioGraphModelVersion>16.0.28226-alpha</MicrosoftVisualStudioGraphModelVersion>
    <MicrosoftVisualStudioImageCatalogVersion>16.0.28727</MicrosoftVisualStudioImageCatalogVersion>
    <MicrosoftVisualStudioImagingVersion>16.0.28226-pre</MicrosoftVisualStudioImagingVersion>
    <MicrosoftVisualStudioInteractiveWindowVersion>2.8.0</MicrosoftVisualStudioInteractiveWindowVersion>
    <MicrosoftVisualStudioLanguageVersion>$(VisualStudioEditorPackagesVersion)</MicrosoftVisualStudioLanguageVersion>
    <MicrosoftVisualStudioLanguageCallHierarchyVersion>15.8.27812-alpha</MicrosoftVisualStudioLanguageCallHierarchyVersion>
    <MicrosoftVisualStudioLanguageIntellisenseVersion>$(VisualStudioEditorPackagesVersion)</MicrosoftVisualStudioLanguageIntellisenseVersion>
    <MicrosoftVisualStudioLanguageNavigateToInterfacesVersion>16.0.467</MicrosoftVisualStudioLanguageNavigateToInterfacesVersion>
    <MicrosoftVisualStudioLanguageServerProtocolVersion>$(MicrosoftVisualStudioLanguageServerPackagesVersion)</MicrosoftVisualStudioLanguageServerProtocolVersion>
    <MicrosoftVisualStudioLanguageServerProtocolExtensionsVersion>$(MicrosoftVisualStudioLanguageServerPackagesVersion)</MicrosoftVisualStudioLanguageServerProtocolExtensionsVersion>
    <MicrosoftVisualStudioLanguageServerClientVersion>$(MicrosoftVisualStudioLanguageServerPackagesVersion)</MicrosoftVisualStudioLanguageServerClientVersion>
    <MicrosoftVisualStudioLanguageStandardClassificationVersion>$(VisualStudioEditorPackagesVersion)</MicrosoftVisualStudioLanguageStandardClassificationVersion>
    <MicrosoftVisualStudioLiveShareLanguageServicesGuestVersion>2.0.1</MicrosoftVisualStudioLiveShareLanguageServicesGuestVersion>
    <MicrosoftVisualStudioLiveShareWebEditorsVersion>2.2.0-preview1-t001</MicrosoftVisualStudioLiveShareWebEditorsVersion>
    <MicrosoftVisualStudioOLEInteropVersion>7.10.6071</MicrosoftVisualStudioOLEInteropVersion>
    <MicrosoftVisualStudioPlatformVSEditorVersion>$(VisualStudioEditorPackagesVersion)</MicrosoftVisualStudioPlatformVSEditorVersion>
    <MicrosoftVisualStudioProgressionCodeSchemaVersion>15.8.27812-alpha</MicrosoftVisualStudioProgressionCodeSchemaVersion>
    <MicrosoftVisualStudioProgressionCommonVersion>15.8.27812-alpha</MicrosoftVisualStudioProgressionCommonVersion>
    <MicrosoftVisualStudioProgressionInterfacesVersion>15.8.27812-alpha</MicrosoftVisualStudioProgressionInterfacesVersion>
    <MicrosoftVisualStudioProjectSystemVersion>16.2.133-pre</MicrosoftVisualStudioProjectSystemVersion>
    <MicrosoftVisualStudioProjectSystemManagedVersion>2.3.6152103</MicrosoftVisualStudioProjectSystemManagedVersion>
    <MicrosoftVisualStudioRemoteControlVersion>14.1.10</MicrosoftVisualStudioRemoteControlVersion>
    <MicrosoftVisualStudioSDKAnalyzersVersion>15.7.7</MicrosoftVisualStudioSDKAnalyzersVersion>
    <MicrosoftVisualStudioSetupConfigurationInteropVersion>1.16.30</MicrosoftVisualStudioSetupConfigurationInteropVersion>
    <MicrosoftVisualStudioShell150Version>16.0.28226-pre</MicrosoftVisualStudioShell150Version>
    <MicrosoftVisualStudioShellFrameworkVersion>16.1.28917.181</MicrosoftVisualStudioShellFrameworkVersion>
    <MicrosoftVisualStudioShellDesignVersion>15.7.27703</MicrosoftVisualStudioShellDesignVersion>
    <MicrosoftVisualStudioShellImmutable100Version>15.0.25415</MicrosoftVisualStudioShellImmutable100Version>
    <MicrosoftVisualStudioShellImmutable110Version>15.0.25415</MicrosoftVisualStudioShellImmutable110Version>
    <MicrosoftVisualStudioShellInteropVersion>7.10.6072</MicrosoftVisualStudioShellInteropVersion>
    <MicrosoftVisualStudioShellInterop100Version>10.0.30320</MicrosoftVisualStudioShellInterop100Version>
    <MicrosoftVisualStudioShellInterop110Version>11.0.61031</MicrosoftVisualStudioShellInterop110Version>
    <MicrosoftVisualStudioShellInterop121DesignTimeVersion>12.1.30328</MicrosoftVisualStudioShellInterop121DesignTimeVersion>
    <MicrosoftVisualStudioShellInterop157DesignTimeVersion>15.7.1</MicrosoftVisualStudioShellInterop157DesignTimeVersion>
    <MicrosoftVisualStudioShellInterop80Version>8.0.50728</MicrosoftVisualStudioShellInterop80Version>
    <MicrosoftVisualStudioShellInterop90Version>9.0.30729</MicrosoftVisualStudioShellInterop90Version>
    <MicrosoftVisualStudioTelemetryVersion>16.0.233</MicrosoftVisualStudioTelemetryVersion>
    <MicrosoftVisualStudioTemplateWizardInterfaceVersion>8.0.0.0-alpha</MicrosoftVisualStudioTemplateWizardInterfaceVersion>
    <MicrosoftVisualStudioTextDataVersion>$(VisualStudioEditorPackagesVersion)</MicrosoftVisualStudioTextDataVersion>
    <MicrosoftVisualStudioTextInternalVersion>$(VisualStudioEditorPackagesVersion)</MicrosoftVisualStudioTextInternalVersion>
    <MicrosoftVisualStudioTextLogicVersion>$(VisualStudioEditorPackagesVersion)</MicrosoftVisualStudioTextLogicVersion>
    <MicrosoftVisualStudioTextUIVersion>$(VisualStudioEditorPackagesVersion)</MicrosoftVisualStudioTextUIVersion>
    <MicrosoftVisualStudioTextUIWpfVersion>$(VisualStudioEditorPackagesVersion)</MicrosoftVisualStudioTextUIWpfVersion>
    <MicrosoftVisualStudioTextManagerInteropVersion>7.10.6071</MicrosoftVisualStudioTextManagerInteropVersion>
    <MicrosoftVisualStudioTextManagerInterop100Version>10.0.30320</MicrosoftVisualStudioTextManagerInterop100Version>
    <MicrosoftVisualStudioTextManagerInterop120Version>12.0.30110</MicrosoftVisualStudioTextManagerInterop120Version>
    <MicrosoftVisualStudioTextManagerInterop121DesignTimeVersion>12.1.30328</MicrosoftVisualStudioTextManagerInterop121DesignTimeVersion>
    <MicrosoftVisualStudioTextManagerInterop160DesignTimeVersion>16.0.0</MicrosoftVisualStudioTextManagerInterop160DesignTimeVersion>
    <MicrosoftVisualStudioThreadingAnalyzersVersion>15.8.209</MicrosoftVisualStudioThreadingAnalyzersVersion>
    <MicrosoftVisualStudioThreadingVersion>16.0.102</MicrosoftVisualStudioThreadingVersion>
    <MicrosoftVisualStudioUtilitiesVersion>16.1.28917.181</MicrosoftVisualStudioUtilitiesVersion>
    <MicrosoftVisualStudioValidationVersion>15.3.23</MicrosoftVisualStudioValidationVersion>
    <MicrosoftVisualStudioVsInteractiveWindowVersion>2.0.0-rc3-61304-01</MicrosoftVisualStudioVsInteractiveWindowVersion>
    <MicrosoftWin32PrimitivesVersion>4.3.0</MicrosoftWin32PrimitivesVersion>
    <MSBuildStructuredLoggerVersion>2.0.61</MSBuildStructuredLoggerVersion>
    <MDbgVersion>0.1.0</MDbgVersion>
    <MonoOptionsVersion>4.4.0</MonoOptionsVersion>
    <MoqVersion>4.10.1</MoqVersion>
    <NerdbankFullDuplexStreamVersion>1.0.1</NerdbankFullDuplexStreamVersion>
    <NewtonsoftJsonVersion>9.0.1</NewtonsoftJsonVersion>
    <NuGetPackagingVersion>4.9.2</NuGetPackagingVersion>
    <NuGetVisualStudioVersion>4.0.0-rc-2048</NuGetVisualStudioVersion>
    <NuGetSolutionRestoreManagerInteropVersion>4.8.0</NuGetSolutionRestoreManagerInteropVersion>
    <MicrosoftDiaSymReaderPdb2PdbVersion>1.1.0-beta1-62506-02</MicrosoftDiaSymReaderPdb2PdbVersion>
    <RestSharpVersion>105.2.3</RestSharpVersion>
    <RoslynBuildUtilVersion>0.9.8-beta</RoslynBuildUtilVersion>
    <RoslynDependenciesOptimizationDataVersion>3.0.0-beta2-19053-01</RoslynDependenciesOptimizationDataVersion>
    <RoslynDiagnosticsAnalyzersVersion>$(RoslynDiagnosticsNugetPackageVersion)</RoslynDiagnosticsAnalyzersVersion>
    <RoslynToolsVSIXExpInstallerVersion>1.0.0-beta2-63222-01</RoslynToolsVSIXExpInstallerVersion>
    <RoslynToolsOptProfVersion>1.0.0-beta3.19057.1</RoslynToolsOptProfVersion>
    <RoslynOptProfRunSettingsGeneratorVersion>1.0.0-beta3.19057.1</RoslynOptProfRunSettingsGeneratorVersion>
    <RoslynToolsLightUpSystemRuntimeLoaderFixedVersion>4.3.0</RoslynToolsLightUpSystemRuntimeLoaderFixedVersion>
    <RoslynMicrosoftVisualStudioExtensionManagerVersion>0.0.4</RoslynMicrosoftVisualStudioExtensionManagerVersion>
    <SourceBrowserVersion>1.0.21</SourceBrowserVersion>
    <StreamJsonRpcVersion>2.0.187</StreamJsonRpcVersion>
    <SystemBuffersVersion>4.5.0</SystemBuffersVersion>
    <SystemCollectionsImmutableVersion>1.5.0</SystemCollectionsImmutableVersion>
    <SystemCommandLineExperimentalVersion>0.1.0-alpha-63729-01</SystemCommandLineExperimentalVersion>
    <SystemCommandLineRenderingVersion>0.1.0-alpha-63729-01</SystemCommandLineRenderingVersion>
    <SystemDrawingCommonVersion>4.5.0</SystemDrawingCommonVersion>
    <SystemIOFileSystemVersion>4.3.0</SystemIOFileSystemVersion>
    <SystemIOFileSystemPrimitivesVersion>4.3.0</SystemIOFileSystemPrimitivesVersion>
    <SystemIOPipesAccessControlVersion>4.3.0</SystemIOPipesAccessControlVersion>
    <SystemMemoryVersion>4.5.3</SystemMemoryVersion>
    <SystemReflectionMetadataVersion>1.6.0</SystemReflectionMetadataVersion>
    <SystemRuntimeCompilerServicesUnsafeVersion>4.5.2</SystemRuntimeCompilerServicesUnsafeVersion>
    <SystemTextEncodingCodePagesVersion>4.5.1</SystemTextEncodingCodePagesVersion>
    <SystemTextEncodingExtensionsVersion>4.3.0</SystemTextEncodingExtensionsVersion>
    <SystemThreadingTasksDataflowVersion>4.9.0</SystemThreadingTasksDataflowVersion>
    <!-- We need System.ValueTuple assembly version at least 4.0.3.0 on net47 to make F5 work against Dev15 - see https://github.com/dotnet/roslyn/issues/29705 -->
    <SystemValueTupleVersion>4.5.0</SystemValueTupleVersion>
    <SystemThreadingTasksExtensionsVersion>4.5.3</SystemThreadingTasksExtensionsVersion>
    <SQLitePCLRawbundle_greenVersion>1.1.2</SQLitePCLRawbundle_greenVersion>
    <UIAComWrapperVersion>1.1.0.14</UIAComWrapperVersion>
    <MicrosoftVSSDKBuildToolsVersion>15.8.68-develop-g109a00ff</MicrosoftVSSDKBuildToolsVersion>
    <MicrosoftVSSDKVSDConfigToolVersion>16.0.2032702</MicrosoftVSSDKVSDConfigToolVersion>
    <VSLangProjVersion>7.0.3301</VSLangProjVersion>
    <VSLangProj140Version>14.0.25030</VSLangProj140Version>
    <VSLangProj2Version>7.0.5001</VSLangProj2Version>
    <VSLangProj80Version>8.0.50728</VSLangProj80Version>
    <VsWebsiteInteropVersion>8.0.50727</VsWebsiteInteropVersion>
    <vswhereVersion>2.4.1</vswhereVersion>
    <xunitVersion>2.4.1-pre.build.4059</xunitVersion>
    <xunitanalyzersVersion>0.10.0</xunitanalyzersVersion>
    <xunitassertVersion>$(xunitVersion)</xunitassertVersion>
    <XunitCombinatorialVersion>1.2.7</XunitCombinatorialVersion>
    <xunitextensibilitycoreVersion>$(xunitVersion)</xunitextensibilitycoreVersion>
    <xunitrunnerconsoleVersion>2.4.1-pre.build.4059</xunitrunnerconsoleVersion>
    <xunitrunnerwpfVersion>1.0.51</xunitrunnerwpfVersion>
    <xunitrunnervisualstudioVersion>$(xunitVersion)</xunitrunnervisualstudioVersion>
    <xunitextensibilityexecutionVersion>$(xunitVersion)</xunitextensibilityexecutionVersion>
    <!--
      The CodeStyle layer depends on a prior stable release of the CodeAnalysis assemblies so the NuGet packages
      produced by the build can be installed in projects building with those older releases.
    -->
    <MicrosoftCodeAnalysisCommonFixedVersion>$(CodeStyleLayerCodeAnalysisVersion)</MicrosoftCodeAnalysisCommonFixedVersion>
    <MicrosoftCodeAnalysisWorkspacesCommonFixedVersion>$(CodeStyleLayerCodeAnalysisVersion)</MicrosoftCodeAnalysisWorkspacesCommonFixedVersion>
    <MicrosoftCodeAnalysisCSharpFixedVersion>$(CodeStyleLayerCodeAnalysisVersion)</MicrosoftCodeAnalysisCSharpFixedVersion>
    <MicrosoftCodeAnalysisCSharpWorkspacesFixedVersion>$(CodeStyleLayerCodeAnalysisVersion)</MicrosoftCodeAnalysisCSharpWorkspacesFixedVersion>
    <MicrosoftCodeAnalysisVisualBasicFixedVersion>$(CodeStyleLayerCodeAnalysisVersion)</MicrosoftCodeAnalysisVisualBasicFixedVersion>
    <MicrosoftCodeAnalysisVisualBasicWorkspacesFixedVersion>$(CodeStyleLayerCodeAnalysisVersion)</MicrosoftCodeAnalysisVisualBasicWorkspacesFixedVersion>
  </PropertyGroup>
  <!-- 
    The following packages are considered implementation details and will not be included 
    in the list of dependencies of Roslyn packages. They won't flow as package references 
    to the projects that reference Roslyn packages.
  -->
  <ItemGroup>
    <PrivateVisualStudioPackage Include="EnvDTE" />
    <PrivateVisualStudioPackage Include="EnvDTE80" />
    <PrivateVisualStudioPackage Include="Microsoft.Internal.Performance.CodeMarkers.DesignTime" />
    <PrivateVisualStudioPackage Include="Microsoft.Internal.VisualStudio.Shell.Interop.14.0.DesignTime" />
    <PrivateVisualStudioPackage Include="Microsoft.MSXML" />
    <PrivateVisualStudioPackage Include="Microsoft.ServiceHub.Client" />
    <PrivateVisualStudioPackage Include="Microsoft.VisualStudio.CallHierarchy.Package.Definitions" />
    <PrivateVisualStudioPackage Include="Microsoft.VisualStudio.ComponentModelHost" />
    <PrivateVisualStudioPackage Include="Microsoft.VisualStudio.CodingConventions" />
    <PrivateVisualStudioPackage Include="Microsoft.VisualStudio.CoreUtility" />
    <PrivateVisualStudioPackage Include="Microsoft.VisualStudio.Debugger.Engine-implementation" />
    <PrivateVisualStudioPackage Include="Microsoft.VisualStudio.Debugger.Metadata-implementation" />
    <PrivateVisualStudioPackage Include="Microsoft.VisualStudio.Debugger.UI.Interfaces" />
    <PrivateVisualStudioPackage Include="Microsoft.VisualStudio.Designer.Interfaces" />
    <PrivateVisualStudioPackage Include="Microsoft.VisualStudio.Editor" />
    <PrivateVisualStudioPackage Include="Microsoft.VisualStudio.GraphModel" />
    <PrivateVisualStudioPackage Include="Microsoft.VisualStudio.ImageCatalog" />
    <PrivateVisualStudioPackage Include="Microsoft.VisualStudio.Imaging" />
    <PrivateVisualStudioPackage Include="Microsoft.VisualStudio.Language.CallHierarchy" />
    <PrivateVisualStudioPackage Include="Microsoft.VisualStudio.Language.Intellisense" />
    <PrivateVisualStudioPackage Include="Microsoft.VisualStudio.Language.NavigateTo.Interfaces" />
    <PrivateVisualStudioPackage Include="Microsoft.VisualStudio.Language.StandardClassification" />
    <PrivateVisualStudioPackage Include="Microsoft.VisualStudio.OLE.Interop" />
    <PrivateVisualStudioPackage Include="Microsoft.VisualStudio.Progression.CodeSchema" />
    <PrivateVisualStudioPackage Include="Microsoft.VisualStudio.Progression.Common" />
    <PrivateVisualStudioPackage Include="Microsoft.VisualStudio.Progression.Interfaces" />
    <PrivateVisualStudioPackage Include="Microsoft.VisualStudio.RemoteControl" />
    <PrivateVisualStudioPackage Include="Microsoft.VisualStudio.SDK.EmbedInteropTypes" />
    <PrivateVisualStudioPackage Include="Microsoft.VisualStudio.Shell.15.0" />
    <PrivateVisualStudioPackage Include="Microsoft.VisualStudio.Shell.Design" />
    <PrivateVisualStudioPackage Include="Microsoft.VisualStudio.Shell.Framework" />
    <PrivateVisualStudioPackage Include="Microsoft.VisualStudio.Shell.Immutable.10.0" />
    <PrivateVisualStudioPackage Include="Microsoft.VisualStudio.Shell.Interop.9.0" />
    <PrivateVisualStudioPackage Include="Microsoft.VisualStudio.Shell.Interop.10.0" />
    <PrivateVisualStudioPackage Include="Microsoft.VisualStudio.Shell.Interop.11.0" />
    <PrivateVisualStudioPackage Include="Microsoft.VisualStudio.Shell.Interop.12.1.DesignTime" />
    <PrivateVisualStudioPackage Include="Microsoft.VisualStudio.Shell.Interop.14.0.DesignTime" />
    <PrivateVisualStudioPackage Include="Microsoft.VisualStudio.Shell.Interop.15.0.DesignTime" />
    <PrivateVisualStudioPackage Include="Microsoft.VisualStudio.Shell.Interop.15.3.DesignTime" />
    <PrivateVisualStudioPackage Include="Microsoft.VisualStudio.Shell.Interop.15.7.DesignTime" />
    <PrivateVisualStudioPackage Include="Microsoft.VisualStudio.Telemetry" />
    <PrivateVisualStudioPackage Include="Microsoft.VisualStudio.Text.Data" />
    <PrivateVisualStudioPackage Include="Microsoft.VisualStudio.Text.Logic" />
    <PrivateVisualStudioPackage Include="Microsoft.VisualStudio.Text.UI" />
    <PrivateVisualStudioPackage Include="Microsoft.VisualStudio.Text.UI.Wpf" />
    <PrivateVisualStudioPackage Include="Microsoft.VisualStudio.TextManager.Interop.10.0" />
    <PrivateVisualStudioPackage Include="Microsoft.VisualStudio.TextManager.Interop.12.0" />
    <PrivateVisualStudioPackage Include="Microsoft.VisualStudio.TextManager.Interop.12.1.DesignTime" />
    <PrivateVisualStudioPackage Include="Microsoft.VisualStudio.TextManager.Interop.16.0.DesignTime" />
    <PrivateVisualStudioPackage Include="Microsoft.VisualStudio.Utilities" />
    <PrivateVisualStudioPackage Include="Microsoft.VSSDK.BuildTools" />
    <PrivateVisualStudioPackage Include="Newtonsoft.Json" />
    <PrivateVisualStudioPackage Include="NuGet.VisualStudio" />
    <PrivateVisualStudioPackage Include="StreamJsonRpc" />
    <PrivateVisualStudioPackage Include="VSLangProj" />
    <PrivateVisualStudioPackage Include="VSLangProj2" />
    <PrivateVisualStudioPackage Include="VSLangProj80" />
    <PrivateVisualStudioPackage Include="VSLangProj140" />
    <PrivateVisualStudioPackage Include="VsWebsite.Interop" />
  </ItemGroup>
  <PropertyGroup>
    <UsingToolPdbConverter>true</UsingToolPdbConverter>
    <UsingToolSymbolUploader>true</UsingToolSymbolUploader>
    <UsingToolNuGetRepack>true</UsingToolNuGetRepack>
    <UsingToolVSSDK>true</UsingToolVSSDK>
    <UsingToolNetFrameworkReferenceAssemblies>true</UsingToolNetFrameworkReferenceAssemblies>
    <UsingToolIbcOptimization>true</UsingToolIbcOptimization>
    <UsingToolVisualStudioIbcTraining>true</UsingToolVisualStudioIbcTraining>
    <UsingToolXliff>true</UsingToolXliff>
    <UsingToolXUnit>true</UsingToolXUnit>
    <DiscoverEditorConfigFiles>true</DiscoverEditorConfigFiles>
    <!-- 
      When using a bootstrap builder we don't want to use the Microsoft.Net.Compilers.Toolset package but
      rather explicitly override it. 
    -->
    <UsingToolMicrosoftNetCompilers Condition="'$(BootstrapBuildPath)' == ''">true</UsingToolMicrosoftNetCompilers>
  </PropertyGroup>
  <PropertyGroup>
    <RestoreSources>
      $(RestoreSources);
      https://api.nuget.org/v3/index.json;
      https://dotnet.myget.org/F/dotnet-coreclr/api/v3/index.json;
      https://dotnet.myget.org/F/dotnet-core/api/v3/index.json;
      https://dotnet.myget.org/F/dotnet-corefxtestdata/api/v3/index.json;
      https://dotnet.myget.org/F/dotnet-buildtools/api/v3/index.json;
      https://dotnet.myget.org/F/experimental-vs-packages/api/v3/index.json;
      https://dotnet.myget.org/F/symreader/api/v3/index.json;
      https://dotnet.myget.org/F/symreader-portable/api/v3/index.json;
      https://dotnet.myget.org/F/symreader-converter/api/v3/index.json;
      https://dotnet.myget.org/F/symreader-native/api/v3/index.json;
      https://dotnet.myget.org/F/metadata-tools/api/v3/index.json;
      https://dotnet.myget.org/F/interactive-window/api/v3/index.json;
      https://dotnet.myget.org/F/roslyn-master-nightly/api/v3/index.json;
      https://dotnet.myget.org/F/roslyn-tools/api/v3/index.json;
      https://dotnet.myget.org/F/roslyn-analyzers/api/v3/index.json;
      https://dotnet.myget.org/F/roslyn/api/v3/index.json;
      https://dotnet.myget.org/F/sourcelink/api/v3/index.json;
      https://myget.org/F/vs-devcore/api/v3/index.json;
      https://myget.org/F/vs-editor/api/v3/index.json;
      https://myget.org/F/roslyn_concord/api/v3/index.json;
      https://dotnetfeed.blob.core.windows.net/dotnet-core/index.json;
      https://dotnet.myget.org/F/system-commandline/api/v3/index.json;
      https://dotnetfeed.blob.core.windows.net/dotnet-coreclr/index.json;
      https://pkgs.dev.azure.com/azure-public/vside/_packaging/vssdk/nuget/v3/index.json;
      https://pkgs.dev.azure.com/azure-public/vside/_packaging/vs-impl/nuget/v3/index.json;
    </RestoreSources>
  </PropertyGroup>
</Project><|MERGE_RESOLUTION|>--- conflicted
+++ resolved
@@ -6,15 +6,10 @@
   -->
   <PropertyGroup>
     <MajorVersion>3</MajorVersion>
-<<<<<<< HEAD
-    <MinorVersion>2</MinorVersion>
-    <PatchVersion>2</PatchVersion>
-    <PreReleaseVersionLabel>beta4</PreReleaseVersionLabel>
-=======
     <MinorVersion>3</MinorVersion>
     <PatchVersion>0</PatchVersion>
     <PreReleaseVersionLabel>beta2</PreReleaseVersionLabel>
->>>>>>> ebf3533f
+
     <VersionPrefix>$(MajorVersion).$(MinorVersion).$(PatchVersion)</VersionPrefix>
     <SemanticVersioningV1>true</SemanticVersioningV1>
     <!-- 
