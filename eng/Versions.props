<?xml version="1.0" encoding="utf-8"?>
<!-- Licensed to the .NET Foundation under one or more agreements. The .NET Foundation licenses this file to you under the MIT license. See the LICENSE file in the project root for more information. -->
<Project>
  <!--
    Roslyn version
  -->
  <PropertyGroup>
    <MajorVersion>4</MajorVersion>
    <MinorVersion>2</MinorVersion>
    <PatchVersion>0</PatchVersion>
    <PreReleaseVersionLabel>1</PreReleaseVersionLabel>
    <VersionPrefix>$(MajorVersion).$(MinorVersion).$(PatchVersion)</VersionPrefix>
    <!--
      By default the assembly version in official builds is "$(MajorVersion).$(MinorVersion).0.0".
      Keep the setting conditional. The toolset sets the assembly version to 42.42.42.42 if not set explicitly.
    -->
    <AssemblyVersion Condition="'$(OfficialBuild)' == 'true' or '$(DotNetUseShippingVersions)' == 'true'">$(MajorVersion).$(MinorVersion).0.0</AssemblyVersion>
<<<<<<< HEAD
    <!--
      Arcade overrides our VersionPrefix when MajorVersion and MinorVersion are specified. Clear them so that
      we can keep the PatchVersion until we are using an SDK that includes https://github.com/dotnet/arcade/pull/3601
    -->
    <MajorVersion>
    </MajorVersion>
    <MinorVersion>
    </MinorVersion>
    <MicrosoftNetCompilersToolsetVersion>4.1.0-3.22057.9</MicrosoftNetCompilersToolsetVersion>
=======
    <MicrosoftNetCompilersToolsetVersion>4.1.0-2.21609.7</MicrosoftNetCompilersToolsetVersion>
>>>>>>> b13f5870
  </PropertyGroup>
  <PropertyGroup>
    <!-- Versions used by several individual references below -->
    <RoslynDiagnosticsNugetPackageVersion>3.3.3-beta1.21105.3</RoslynDiagnosticsNugetPackageVersion>
    <MicrosoftCodeAnalysisNetAnalyzersVersion>6.0.0-rc1.21366.2</MicrosoftCodeAnalysisNetAnalyzersVersion>
    <MicrosoftCodeAnalysisTestingVersion>1.1.1-beta1.21480.3</MicrosoftCodeAnalysisTestingVersion>
    <MicrosoftVisualStudioExtensibilityTestingVersion>0.1.122-beta</MicrosoftVisualStudioExtensibilityTestingVersion>
    <!-- CodeStyleAnalyzerVersion should we updated together with version of dotnet-format in dotnet-tools.json -->
    <CodeStyleAnalyzerVersion>4.0.0-3.final</CodeStyleAnalyzerVersion>
    <VisualStudioEditorPackagesVersion>16.10.230</VisualStudioEditorPackagesVersion>
    <VisualStudioEditorNewPackagesVersion>17.0.487</VisualStudioEditorNewPackagesVersion>
    <ILAsmPackageVersion>5.0.0-alpha1.19409.1</ILAsmPackageVersion>
    <ILDAsmPackageVersion>5.0.0-preview.1.20112.8</ILDAsmPackageVersion>
    <MicrosoftVisualStudioLanguageServerProtocolPackagesVersion>17.1.3</MicrosoftVisualStudioLanguageServerProtocolPackagesVersion>
    <MicrosoftVisualStudioShellPackagesVersion>17.0.31723.112</MicrosoftVisualStudioShellPackagesVersion>
    <RefOnlyMicrosoftBuildPackagesVersion>16.5.0</RefOnlyMicrosoftBuildPackagesVersion>
    <!-- The version of Roslyn we build Source Generators against that are built in this
         repository. This must be lower than MicrosoftNetCompilersToolsetVersion,
         but not higher than our minimum dogfoodable Visual Studio version, or else
         the generators we build would load on the command line but not load in IDEs. -->
    <SourceGeneratorMicrosoftCodeAnalysisVersion>3.8.0</SourceGeneratorMicrosoftCodeAnalysisVersion>
  </PropertyGroup>
  <!--
    Dependency versions
  -->
  <PropertyGroup>
    <BasicUndoVersion>0.9.3</BasicUndoVersion>
    <BasicReferenceAssembliesNetStandard20Version>1.2.4</BasicReferenceAssembliesNetStandard20Version>
    <BasicReferenceAssembliesNet50Version>1.2.4</BasicReferenceAssembliesNet50Version>
    <BasicReferenceAssembliesNet60Version>1.2.4</BasicReferenceAssembliesNet60Version>
    <BasicReferenceAssembliesNetStandard13Version>1.2.4</BasicReferenceAssembliesNetStandard13Version>
    <BenchmarkDotNetVersion>0.13.0</BenchmarkDotNetVersion>
    <BenchmarkDotNetDiagnosticsWindowsVersion>0.13.0</BenchmarkDotNetDiagnosticsWindowsVersion>
    <DiffPlexVersion>1.5.0</DiffPlexVersion>
    <FakeSignVersion>0.9.2</FakeSignVersion>
    <HumanizerCoreVersion>2.2.0</HumanizerCoreVersion>
    <ICSharpCodeDecompilerVersion>6.1.0.5902</ICSharpCodeDecompilerVersion>
    <MicrosoftBuildLocatorVersion>1.4.1</MicrosoftBuildLocatorVersion>
    <!--
      SourceBuild will requires that all dependencies also be source buildable. We are referencing a
      version of MSBuild that is not SourceBuild compatible, which makes our build incompatible. Since we only
      use these dependencies as reference assemblies, we can opt them out of this behavior by having their
      version variable be prefixed with `RefOnly`. This will allow us to reference these libraries and remain
      Source Build compatible.
    -->
    <RefOnlyMicrosoftBuildVersion>$(RefOnlyMicrosoftBuildPackagesVersion)</RefOnlyMicrosoftBuildVersion>
    <RefOnlyMicrosoftBuildFrameworkVersion>$(RefOnlyMicrosoftBuildPackagesVersion)</RefOnlyMicrosoftBuildFrameworkVersion>
    <RefOnlyMicrosoftBuildRuntimeVersion>$(RefOnlyMicrosoftBuildPackagesVersion)</RefOnlyMicrosoftBuildRuntimeVersion>
    <RefOnlyMicrosoftBuildTasksCoreVersion>$(RefOnlyMicrosoftBuildPackagesVersion)</RefOnlyMicrosoftBuildTasksCoreVersion>
    <NuGetVisualStudioContractsVersion>6.0.0-preview.0.15</NuGetVisualStudioContractsVersion>
    <MicrosoftVisualStudioRpcContractsVersion>16.10.23</MicrosoftVisualStudioRpcContractsVersion>
    <!--
      Since the Microsoft.CodeAnalysis.Analyzers package is a public dependency of our NuGet
      packages we will keep it untied to the RoslynDiagnosticsNugetPackageVersion we use for
      other analyzers to ensure it stays on a release version.
    -->
    <MicrosoftCodeAnalysisAnalyzersVersion>3.3.3</MicrosoftCodeAnalysisAnalyzersVersion>
    <MicrosoftCodeAnalysisBuildTasksVersion>2.0.0-rc2-61102-09</MicrosoftCodeAnalysisBuildTasksVersion>
    <MicrosoftCodeAnalysisCSharpAnalyzerTestingXUnitVersion>$(MicrosoftCodeAnalysisTestingVersion)</MicrosoftCodeAnalysisCSharpAnalyzerTestingXUnitVersion>
    <MicrosoftCodeAnalysisCSharpCodeFixTestingXUnitVersion>$(MicrosoftCodeAnalysisTestingVersion)</MicrosoftCodeAnalysisCSharpCodeFixTestingXUnitVersion>
    <MicrosoftCodeAnalysisCSharpCodeRefactoringTestingXUnitVersion>$(MicrosoftCodeAnalysisTestingVersion)</MicrosoftCodeAnalysisCSharpCodeRefactoringTestingXUnitVersion>
    <MicrosoftCodeAnalysisCSharpCodeStyleVersion>$(CodeStyleAnalyzerVersion)</MicrosoftCodeAnalysisCSharpCodeStyleVersion>
    <MicrosoftCodeAnalysisElfieVersion>1.0.0-rc14</MicrosoftCodeAnalysisElfieVersion>
    <MicrosoftCodeAnalysisTestResourcesProprietaryVersion>2.0.44</MicrosoftCodeAnalysisTestResourcesProprietaryVersion>
    <MicrosoftCodeAnalysisVisualBasicAnalyzerTestingXUnitVersion>$(MicrosoftCodeAnalysisTestingVersion)</MicrosoftCodeAnalysisVisualBasicAnalyzerTestingXUnitVersion>
    <MicrosoftCodeAnalysisVisualBasicCodeFixTestingXUnitVersion>$(MicrosoftCodeAnalysisTestingVersion)</MicrosoftCodeAnalysisVisualBasicCodeFixTestingXUnitVersion>
    <MicrosoftCodeAnalysisVisualBasicCodeRefactoringTestingXUnitVersion>$(MicrosoftCodeAnalysisTestingVersion)</MicrosoftCodeAnalysisVisualBasicCodeRefactoringTestingXUnitVersion>
    <MicrosoftCodeAnalysisVisualBasicCodeStyleVersion>$(CodeStyleAnalyzerVersion)</MicrosoftCodeAnalysisVisualBasicCodeStyleVersion>
    <MicrosoftCodeAnalysisAnalyzerUtilitiesVersion>3.3.0</MicrosoftCodeAnalysisAnalyzerUtilitiesVersion>
    <MicrosoftCodeAnalysisPerformanceSensitiveAnalyzersVersion>$(RoslynDiagnosticsNugetPackageVersion)</MicrosoftCodeAnalysisPerformanceSensitiveAnalyzersVersion>
    <MicrosoftCSharpVersion>4.7.0</MicrosoftCSharpVersion>
    <MicrosoftDevDivOptimizationDataPowerShellVersion>1.0.339</MicrosoftDevDivOptimizationDataPowerShellVersion>
    <MicrosoftDiagnosticsRuntimeVersion>0.8.31-beta</MicrosoftDiagnosticsRuntimeVersion>
    <MicrosoftDiagnosticsTracingTraceEventVersion>1.0.35</MicrosoftDiagnosticsTracingTraceEventVersion>
    <MicrosoftDiaSymReaderVersion>1.4.0-beta2-21528-02</MicrosoftDiaSymReaderVersion>
    <MicrosoftDiaSymReaderConverterVersion>1.1.0-beta2-21528-01</MicrosoftDiaSymReaderConverterVersion>
    <MicrosoftDiaSymReaderConverterXmlVersion>1.1.0-beta2-21528-01</MicrosoftDiaSymReaderConverterXmlVersion>
    <MicrosoftDiaSymReaderNativeVersion>17.0.0-beta1.21524.1</MicrosoftDiaSymReaderNativeVersion>
    <MicrosoftDiaSymReaderPortablePdbVersion>1.7.0-beta-21528-01</MicrosoftDiaSymReaderPortablePdbVersion>
    <MicrosoftExtensionsLoggingVersion>5.0.0</MicrosoftExtensionsLoggingVersion>
    <MicrosoftExtensionsLoggingConsoleVersion>5.0.0</MicrosoftExtensionsLoggingConsoleVersion>
    <MicrosoftIdentityModelClientsActiveDirectoryVersion>3.13.8</MicrosoftIdentityModelClientsActiveDirectoryVersion>
    <MicrosoftInternalPerformanceCodeMarkersDesignTimeVersion>15.8.27812-alpha</MicrosoftInternalPerformanceCodeMarkersDesignTimeVersion>
    <MicrosoftInternalVisualStudioInteropVersion>$(MicrosoftVisualStudioShellPackagesVersion)</MicrosoftInternalVisualStudioInteropVersion>
    <MicrosoftMetadataVisualizerVersion>1.0.0-beta3.21075.2</MicrosoftMetadataVisualizerVersion>
    <MicrosoftNETBuildExtensionsVersion>2.2.101</MicrosoftNETBuildExtensionsVersion>
    <MicrosoftNETCorePlatformsVersion>2.1.2</MicrosoftNETCorePlatformsVersion>
    <MicrosoftNETCoreAppRefVersion>5.0.0</MicrosoftNETCoreAppRefVersion>
    <MicrosoftNETFrameworkReferenceAssembliesnet461Version>1.0.0</MicrosoftNETFrameworkReferenceAssembliesnet461Version>
    <MicrosoftNETFrameworkReferenceAssembliesnet451Version>1.0.0</MicrosoftNETFrameworkReferenceAssembliesnet451Version>
    <MicrosoftNETFrameworkReferenceAssembliesnet40Version>1.0.0</MicrosoftNETFrameworkReferenceAssembliesnet40Version>
    <MicrosoftNETFrameworkReferenceAssembliesnet20Version>1.0.0</MicrosoftNETFrameworkReferenceAssembliesnet20Version>
    <jnm2ReferenceAssembliesnet35Version>1.0.1</jnm2ReferenceAssembliesnet35Version>
    <MicrosoftNETCoreTestHostVersion>1.1.0</MicrosoftNETCoreTestHostVersion>
    <MicrosoftNetFX20Version>1.0.3</MicrosoftNetFX20Version>
    <MicrosoftNETFrameworkReferenceAssembliesVersion>1.0.0</MicrosoftNETFrameworkReferenceAssembliesVersion>
    <MicrosoftNetSdkVersion>2.0.0-alpha-20170405-2</MicrosoftNetSdkVersion>
    <MicrosoftNuGetBuildTasksVersion>0.1.0</MicrosoftNuGetBuildTasksVersion>
    <MicrosoftPortableTargetsVersion>0.1.2-dev</MicrosoftPortableTargetsVersion>
    <MicrosoftServiceHubClientVersion>3.1.4</MicrosoftServiceHubClientVersion>
    <MicrosoftServiceHubFrameworkVersion>3.1.4</MicrosoftServiceHubFrameworkVersion>
    <MicrosoftSourceLinkToolsVersion>1.1.1-beta-21566-01</MicrosoftSourceLinkToolsVersion>
    <MicrosoftVisualBasicVersion>10.1.0</MicrosoftVisualBasicVersion>
    <MicrosoftVisualStudioCacheVersion>17.0.42</MicrosoftVisualStudioCacheVersion>
    <MicrosoftVisualStudioCallHierarchyPackageDefinitionsVersion>15.8.27812-alpha</MicrosoftVisualStudioCallHierarchyPackageDefinitionsVersion>
    <MicrosoftVisualStudioCodeAnalysisSdkUIVersion>15.8.27812-alpha</MicrosoftVisualStudioCodeAnalysisSdkUIVersion>
    <MicrosoftVisualStudioComponentModelHostVersion>$(VisualStudioEditorNewPackagesVersion)</MicrosoftVisualStudioComponentModelHostVersion>
    <MicrosoftVisualStudioCompositionVersion>16.9.20</MicrosoftVisualStudioCompositionVersion>
    <MicrosoftVisualStudioCoreUtilityVersion>$(VisualStudioEditorNewPackagesVersion)</MicrosoftVisualStudioCoreUtilityVersion>
    <MicrosoftVisualStudioDebuggerUIInterfacesVersion>17.2.0-beta.21616.2</MicrosoftVisualStudioDebuggerUIInterfacesVersion>
    <MicrosoftVisualStudioDebuggerContractsVersion>17.2.0-beta.22063.1</MicrosoftVisualStudioDebuggerContractsVersion>
    <MicrosoftVisualStudioDebuggerEngineimplementationVersion>17.0.1042805-preview</MicrosoftVisualStudioDebuggerEngineimplementationVersion>
    <MicrosoftVisualStudioDebuggerMetadataimplementationVersion>17.0.1042805-preview</MicrosoftVisualStudioDebuggerMetadataimplementationVersion>
    <MicrosoftVisualStudioDesignerInterfacesVersion>$(MicrosoftVisualStudioShellPackagesVersion)</MicrosoftVisualStudioDesignerInterfacesVersion>
    <MicrosoftVisualStudioDiagnosticsMeasurementVersion>17.0.0-preview-1-30928-1112</MicrosoftVisualStudioDiagnosticsMeasurementVersion>
    <MicrosoftVisualStudioDiagnosticsPerformanceProviderVersion>$(MicrosoftVisualStudioShellPackagesVersion)</MicrosoftVisualStudioDiagnosticsPerformanceProviderVersion>
    <MicrosoftVisualStudioSDKEmbedInteropTypesVersion>15.0.36</MicrosoftVisualStudioSDKEmbedInteropTypesVersion>
    <MicrosoftVisualStudioEditorVersion>$(VisualStudioEditorNewPackagesVersion)</MicrosoftVisualStudioEditorVersion>
    <MicrosoftVisualStudioExtensibilityTestingSourceGeneratorVersion>$(MicrosoftVisualStudioExtensibilityTestingVersion)</MicrosoftVisualStudioExtensibilityTestingSourceGeneratorVersion>
    <MicrosoftVisualStudioExtensibilityTestingXunitVersion>$(MicrosoftVisualStudioExtensibilityTestingVersion)</MicrosoftVisualStudioExtensibilityTestingXunitVersion>
    <MicrosoftVisualStudioGraphModelVersion>$(MicrosoftVisualStudioShellPackagesVersion)</MicrosoftVisualStudioGraphModelVersion>
    <MicrosoftVisualStudioImageCatalogVersion>$(MicrosoftVisualStudioShellPackagesVersion)</MicrosoftVisualStudioImageCatalogVersion>
    <MicrosoftVisualStudioImagingVersion>$(MicrosoftVisualStudioShellPackagesVersion)</MicrosoftVisualStudioImagingVersion>
    <MicrosoftVisualStudioImagingInterop140DesignTimeVersion>$(MicrosoftVisualStudioShellPackagesVersion)</MicrosoftVisualStudioImagingInterop140DesignTimeVersion>
    <MicrosoftVisualStudioInteropVersion>$(MicrosoftVisualStudioShellPackagesVersion)</MicrosoftVisualStudioInteropVersion>
    <MicrosoftVisualStudioLanguageVersion>$(VisualStudioEditorNewPackagesVersion)</MicrosoftVisualStudioLanguageVersion>
    <MicrosoftVisualStudioLanguageCallHierarchyVersion>15.8.27812-alpha</MicrosoftVisualStudioLanguageCallHierarchyVersion>
    <MicrosoftVisualStudioLanguageIntellisenseVersion>$(VisualStudioEditorNewPackagesVersion)</MicrosoftVisualStudioLanguageIntellisenseVersion>
    <MicrosoftVisualStudioLanguageNavigateToInterfacesVersion>17.0.25-g975cd8c52c</MicrosoftVisualStudioLanguageNavigateToInterfacesVersion>
    <MicrosoftVisualStudioLanguageServerProtocolVersion>$(MicrosoftVisualStudioLanguageServerProtocolPackagesVersion)</MicrosoftVisualStudioLanguageServerProtocolVersion>
    <MicrosoftVisualStudioLanguageServerProtocolExtensionsVersion>$(MicrosoftVisualStudioLanguageServerProtocolPackagesVersion)</MicrosoftVisualStudioLanguageServerProtocolExtensionsVersion>
    <MicrosoftVisualStudioLanguageServerProtocolInternalVersion>$(MicrosoftVisualStudioLanguageServerProtocolPackagesVersion)</MicrosoftVisualStudioLanguageServerProtocolInternalVersion>
    <MicrosoftVisualStudioLanguageServerClientVersion>17.0.5139-g7b8c8bd49d</MicrosoftVisualStudioLanguageServerClientVersion>
    <MicrosoftVisualStudioLanguageStandardClassificationVersion>$(VisualStudioEditorNewPackagesVersion)</MicrosoftVisualStudioLanguageStandardClassificationVersion>
    <MicrosoftVisualStudioLiveShareVersion>2.18.6</MicrosoftVisualStudioLiveShareVersion>
    <MicrosoftVisualStudioLiveShareLanguageServicesVersion>3.0.6</MicrosoftVisualStudioLiveShareLanguageServicesVersion>
    <MicrosoftVisualStudioLiveShareLanguageServicesGuestVersion>3.0.6</MicrosoftVisualStudioLiveShareLanguageServicesGuestVersion>
    <MicrosoftVisualStudioLiveShareWebEditorsVersion>3.0.8</MicrosoftVisualStudioLiveShareWebEditorsVersion>
    <MicrosoftVisualStudioPlatformVSEditorVersion>$(VisualStudioEditorNewPackagesVersion)</MicrosoftVisualStudioPlatformVSEditorVersion>
    <MicrosoftVisualStudioProgressionCodeSchemaVersion>15.8.27812-alpha</MicrosoftVisualStudioProgressionCodeSchemaVersion>
    <MicrosoftVisualStudioProgressionCommonVersion>15.8.27812-alpha</MicrosoftVisualStudioProgressionCommonVersion>
    <MicrosoftVisualStudioProgressionInterfacesVersion>15.8.27812-alpha</MicrosoftVisualStudioProgressionInterfacesVersion>
    <MicrosoftVisualStudioProjectSystemVersion>17.0.77-pre-g62a6cb5699</MicrosoftVisualStudioProjectSystemVersion>
    <MicrosoftVisualStudioProjectSystemManagedVersion>2.3.6152103</MicrosoftVisualStudioProjectSystemManagedVersion>
    <MicrosoftVisualStudioRemoteControlVersion>16.3.44</MicrosoftVisualStudioRemoteControlVersion>
    <MicrosoftVisualStudioSDKAnalyzersVersion>16.10.10</MicrosoftVisualStudioSDKAnalyzersVersion>
    <MicrosoftVisualStudioSetupConfigurationInteropVersion>1.16.30</MicrosoftVisualStudioSetupConfigurationInteropVersion>
    <MicrosoftVisualStudioShell150Version>$(MicrosoftVisualStudioShellPackagesVersion)</MicrosoftVisualStudioShell150Version>
    <MicrosoftVisualStudioShellFrameworkVersion>$(MicrosoftVisualStudioShellPackagesVersion)</MicrosoftVisualStudioShellFrameworkVersion>
    <MicrosoftVisualStudioShellDesignVersion>$(MicrosoftVisualStudioShellPackagesVersion)</MicrosoftVisualStudioShellDesignVersion>
    <MicrosoftVisualStudioTelemetryVersion>16.4.22</MicrosoftVisualStudioTelemetryVersion>
    <MicrosoftVisualStudioTemplateWizardInterfaceVersion>8.0.0.0-alpha</MicrosoftVisualStudioTemplateWizardInterfaceVersion>
    <MicrosoftVisualStudioTextDataVersion>$(VisualStudioEditorNewPackagesVersion)</MicrosoftVisualStudioTextDataVersion>
    <MicrosoftVisualStudioTextInternalVersion>$(VisualStudioEditorNewPackagesVersion)</MicrosoftVisualStudioTextInternalVersion>
    <MicrosoftVisualStudioTextLogicVersion>$(VisualStudioEditorNewPackagesVersion)</MicrosoftVisualStudioTextLogicVersion>
    <MicrosoftVisualStudioTextUIVersion>$(VisualStudioEditorNewPackagesVersion)</MicrosoftVisualStudioTextUIVersion>
    <MicrosoftVisualStudioTextUIWpfVersion>$(VisualStudioEditorNewPackagesVersion)</MicrosoftVisualStudioTextUIWpfVersion>
    <MicrosoftVisualStudioTextUICocoaVersion>$(VisualStudioEditorPackagesVersion)</MicrosoftVisualStudioTextUICocoaVersion>
    <MicrosoftVisualStudioThreadingAnalyzersVersion>17.0.63</MicrosoftVisualStudioThreadingAnalyzersVersion>
    <MicrosoftVisualStudioThreadingVersion>17.0.63</MicrosoftVisualStudioThreadingVersion>
    <MicrosoftVisualStudioUtilitiesVersion>$(MicrosoftVisualStudioShellPackagesVersion)</MicrosoftVisualStudioUtilitiesVersion>
    <MicrosoftVisualStudioValidationVersion>17.0.28</MicrosoftVisualStudioValidationVersion>
    <MicrosoftVisualStudioInteractiveWindowVersion>4.0.0-beta.21267.2</MicrosoftVisualStudioInteractiveWindowVersion>
    <MicrosoftVisualStudioVsInteractiveWindowVersion>4.0.0-beta.21267.2</MicrosoftVisualStudioVsInteractiveWindowVersion>
    <MicrosoftVisualStudioWinFormsInterfacesVersion>17.0.0-previews-4-31709-430</MicrosoftVisualStudioWinFormsInterfacesVersion>
    <MicrosoftVisualStudioWorkspaceVSIntegrationVersion>16.3.43</MicrosoftVisualStudioWorkspaceVSIntegrationVersion>
    <MicrosoftWin32PrimitivesVersion>4.3.0</MicrosoftWin32PrimitivesVersion>
    <MicrosoftWin32RegistryVersion>5.0.0</MicrosoftWin32RegistryVersion>
    <MSBuildStructuredLoggerVersion>2.1.500</MSBuildStructuredLoggerVersion>
    <MDbgVersion>0.1.0</MDbgVersion>
    <MonoOptionsVersion>6.6.0.161</MonoOptionsVersion>
    <MoqVersion>4.10.1</MoqVersion>
    <NerdbankStreamsVersion>2.7.74</NerdbankStreamsVersion>
    <NuGetVisualStudioVersion>6.0.0-preview.0.15</NuGetVisualStudioVersion>
    <NuGetSolutionRestoreManagerInteropVersion>4.8.0</NuGetSolutionRestoreManagerInteropVersion>
    <MicrosoftDiaSymReaderPdb2PdbVersion>1.1.0-beta1-62506-02</MicrosoftDiaSymReaderPdb2PdbVersion>
    <RestSharpVersion>105.2.3</RestSharpVersion>
    <RichCodeNavEnvVarDumpVersion>0.1.1643-alpha</RichCodeNavEnvVarDumpVersion>
    <RoslynBuildUtilVersion>0.9.8-beta</RoslynBuildUtilVersion>
    <RoslynDependenciesOptimizationDataVersion>3.0.0-beta2-19053-01</RoslynDependenciesOptimizationDataVersion>
    <RoslynDiagnosticsAnalyzersVersion>$(RoslynDiagnosticsNugetPackageVersion)</RoslynDiagnosticsAnalyzersVersion>
    <!--
      The package "Microsoft.CodeAnalysis.Analyzer.Testing" brings in an earlier version of these NuGet dependencies than
      is expected by the NET SDK used in the Workspace.MSBuild UnitTests. In order to test against the same verion of NuGet
      as our configured SDK, we must set the version to be the same.
     -->
    <NuGetCommonVersion>6.0.0</NuGetCommonVersion>
    <NuGetConfigurationVersion>$(NuGetCommonVersion)</NuGetConfigurationVersion>
    <NuGetFrameworksVersion>$(NuGetCommonVersion)</NuGetFrameworksVersion>
    <NuGetPackagingVersion>$(NuGetCommonVersion)</NuGetPackagingVersion>
    <NuGetProtocolVersion>$(NuGetCommonVersion)</NuGetProtocolVersion>
    <NuGetVersioningVersion>$(NuGetCommonVersion)</NuGetVersioningVersion>
    <RoslynToolsVSIXExpInstallerVersion>1.1.0-beta3.21418.3</RoslynToolsVSIXExpInstallerVersion>
    <RoslynMicrosoftVisualStudioExtensionManagerVersion>0.0.4</RoslynMicrosoftVisualStudioExtensionManagerVersion>
    <SourceBrowserVersion>1.0.21</SourceBrowserVersion>
    <SystemBuffersVersion>4.5.1</SystemBuffersVersion>
    <SystemCompositionVersion>1.0.31</SystemCompositionVersion>
    <SystemCodeDomVersion>4.7.0</SystemCodeDomVersion>
    <SystemCommandLineVersion>2.0.0-beta1.20574.7</SystemCommandLineVersion>
    <SystemCommandLineExperimentalVersion>0.3.0-alpha.19577.1</SystemCommandLineExperimentalVersion>
    <SystemComponentModelCompositionVersion>4.5.0</SystemComponentModelCompositionVersion>
    <SystemDrawingCommonVersion>6.0.0</SystemDrawingCommonVersion>
    <SystemIOFileSystemVersion>4.3.0</SystemIOFileSystemVersion>
    <SystemIOFileSystemPrimitivesVersion>4.3.0</SystemIOFileSystemPrimitivesVersion>
    <SystemIOPipesAccessControlVersion>4.5.1</SystemIOPipesAccessControlVersion>
    <SystemIOPipelinesVersion>5.0.1</SystemIOPipelinesVersion>
    <SystemManagementVersion>5.0.0-preview.8.20407.11</SystemManagementVersion>
    <SystemMemoryVersion>4.5.4</SystemMemoryVersion>
    <SystemResourcesExtensionsVersion>4.7.1</SystemResourcesExtensionsVersion>
    <SystemRuntimeCompilerServicesUnsafeVersion>5.0.0</SystemRuntimeCompilerServicesUnsafeVersion>
    <SystemRuntimeLoaderVersion>4.3.0</SystemRuntimeLoaderVersion>
    <SystemSecurityPrincipalVersion>4.3.0</SystemSecurityPrincipalVersion>
    <SystemTextEncodingCodePagesVersion>4.5.1</SystemTextEncodingCodePagesVersion>
    <SystemTextEncodingExtensionsVersion>4.3.0</SystemTextEncodingExtensionsVersion>
    <!-- Note: When updating SystemTextJsonVersion ensure that the version is no higher than what is used by MSBuild. -->
    <SystemTextJsonVersion>4.7.0</SystemTextJsonVersion>
    <SystemThreadingTasksDataflowVersion>5.0.0</SystemThreadingTasksDataflowVersion>
    <!-- We need System.ValueTuple assembly version at least 4.0.3.0 on net47 to make F5 work against Dev15 - see https://github.com/dotnet/roslyn/issues/29705 -->
    <SystemValueTupleVersion>4.5.0</SystemValueTupleVersion>
    <SystemThreadingTasksExtensionsVersion>4.5.4</SystemThreadingTasksExtensionsVersion>
    <SQLitePCLRawbundle_greenVersion>2.0.4</SQLitePCLRawbundle_greenVersion>
    <UIAComWrapperVersion>1.1.0.14</UIAComWrapperVersion>
    <MicroBuildPluginsSwixBuildVersion>1.1.33</MicroBuildPluginsSwixBuildVersion>
    <MicrosoftVSSDKBuildToolsVersion>17.0.1056-Dev17PIAs-g9dffd635</MicrosoftVSSDKBuildToolsVersion>
    <MicrosoftVSSDKVSDConfigToolVersion>16.0.2032702</MicrosoftVSSDKVSDConfigToolVersion>
    <VsWebsiteInteropVersion>8.0.50727</VsWebsiteInteropVersion>
    <vswhereVersion>2.4.1</vswhereVersion>
    <XamarinMacVersion>1.0.0</XamarinMacVersion>
    <xunitVersion>2.4.1</xunitVersion>
    <xunitanalyzersVersion>0.10.0</xunitanalyzersVersion>
    <xunitassertVersion>$(xunitVersion)</xunitassertVersion>
    <XunitCombinatorialVersion>1.3.2</XunitCombinatorialVersion>
    <XUnitXmlTestLoggerVersion>2.1.26</XUnitXmlTestLoggerVersion>
    <xunitextensibilitycoreVersion>$(xunitVersion)</xunitextensibilitycoreVersion>
    <xunitrunnerconsoleVersion>2.4.1</xunitrunnerconsoleVersion>
    <xunitrunnerwpfVersion>1.0.51</xunitrunnerwpfVersion>
    <xunitrunnervisualstudioVersion>$(xunitVersion)</xunitrunnervisualstudioVersion>
    <xunitextensibilityexecutionVersion>$(xunitVersion)</xunitextensibilityexecutionVersion>
    <runtimeWinX64MicrosoftNETCoreILAsmPackageVersion>$(ILAsmPackageVersion)</runtimeWinX64MicrosoftNETCoreILAsmPackageVersion>
    <runtimeLinuxX64MicrosoftNETCoreILAsmPackageVersion>$(ILAsmPackageVersion)</runtimeLinuxX64MicrosoftNETCoreILAsmPackageVersion>
    <runtimeOSXX64MicrosoftNETCoreILAsmPackageVersion>$(ILAsmPackageVersion)</runtimeOSXX64MicrosoftNETCoreILAsmPackageVersion>
    <runtimeWinX64MicrosoftNETCoreILDAsmPackageVersion>$(ILDAsmPackageVersion)</runtimeWinX64MicrosoftNETCoreILDAsmPackageVersion>
    <runtimeLinuxX64MicrosoftNETCoreILDAsmPackageVersion>$(ILDAsmPackageVersion)</runtimeLinuxX64MicrosoftNETCoreILDAsmPackageVersion>
    <runtimeOSXX64MicrosoftNETCoreILDAsmPackageVersion>$(ILDAsmPackageVersion)</runtimeOSXX64MicrosoftNETCoreILDAsmPackageVersion>
    <!--
      NOTE: The following dependencies have been identified as particularly problematic to update.
      If you bump their versions, you must push your changes to a dev branch in dotnet/roslyn and
      create a test insertion in Visual Studio to validate.
    -->
    <NewtonsoftJsonVersion>13.0.1</NewtonsoftJsonVersion>
    <StreamJsonRpcVersion>2.8.28</StreamJsonRpcVersion>
    <!--
      When updating the S.C.I or S.R.M version please let the MSBuild team know in advance so they
      can update to the same version. Version changes require a VS test insertion for validation.
    -->
    <SystemCollectionsImmutableVersion>5.0.0</SystemCollectionsImmutableVersion>
    <SystemReflectionMetadataVersion>5.0.0</SystemReflectionMetadataVersion>
    <MicrosoftBclAsyncInterfacesVersion>5.0.0</MicrosoftBclAsyncInterfacesVersion>
  </PropertyGroup>
  <PropertyGroup>
    <UsingToolPdbConverter>true</UsingToolPdbConverter>
    <UsingToolSymbolUploader>true</UsingToolSymbolUploader>
    <UsingToolNuGetRepack>true</UsingToolNuGetRepack>
    <UsingToolVSSDK>true</UsingToolVSSDK>
    <UsingToolNetFrameworkReferenceAssemblies>true</UsingToolNetFrameworkReferenceAssemblies>
    <UsingToolIbcOptimization>true</UsingToolIbcOptimization>
    <UsingToolVisualStudioIbcTraining>true</UsingToolVisualStudioIbcTraining>
    <UsingToolXliff>true</UsingToolXliff>
    <UsingToolXUnit>true</UsingToolXUnit>
    <DiscoverEditorConfigFiles>true</DiscoverEditorConfigFiles>
    <!--
      When using a bootstrap builder we don't want to use the Microsoft.Net.Compilers.Toolset package but
      rather explicitly override it.
    -->
    <UsingToolMicrosoftNetCompilers Condition="'$(BootstrapBuildPath)' == ''">true</UsingToolMicrosoftNetCompilers>
    <UseVSTestRunner>true</UseVSTestRunner>
  </PropertyGroup>
</Project><|MERGE_RESOLUTION|>--- conflicted
+++ resolved
@@ -15,19 +15,7 @@
       Keep the setting conditional. The toolset sets the assembly version to 42.42.42.42 if not set explicitly.
     -->
     <AssemblyVersion Condition="'$(OfficialBuild)' == 'true' or '$(DotNetUseShippingVersions)' == 'true'">$(MajorVersion).$(MinorVersion).0.0</AssemblyVersion>
-<<<<<<< HEAD
-    <!--
-      Arcade overrides our VersionPrefix when MajorVersion and MinorVersion are specified. Clear them so that
-      we can keep the PatchVersion until we are using an SDK that includes https://github.com/dotnet/arcade/pull/3601
-    -->
-    <MajorVersion>
-    </MajorVersion>
-    <MinorVersion>
-    </MinorVersion>
     <MicrosoftNetCompilersToolsetVersion>4.1.0-3.22057.9</MicrosoftNetCompilersToolsetVersion>
-=======
-    <MicrosoftNetCompilersToolsetVersion>4.1.0-2.21609.7</MicrosoftNetCompilersToolsetVersion>
->>>>>>> b13f5870
   </PropertyGroup>
   <PropertyGroup>
     <!-- Versions used by several individual references below -->
