--- conflicted
+++ resolved
@@ -19,11 +19,7 @@
 --> 
   <PropertyGroup>
     <!-- <Metalama> -->
-<<<<<<< HEAD
-    <RoslynVersion>4.12.0-2.final</RoslynVersion>
-=======
     <RoslynVersion>4.12.0-3.final</RoslynVersion>
->>>>>>> a573b409
     <!-- The Roslyn version must be changed above.
 
     <MajorVersion>4</MajorVersion>
