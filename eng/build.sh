--- conflicted
+++ resolved
@@ -155,13 +155,9 @@
     --warnaserror)
       warn_as_error=true
       ;;
-<<<<<<< HEAD
-    --sourcebuild)
-=======
     --sourcebuild|/p:arcadebuildfromsource=true)
       # Arcade specifies /p:ArcadeBuildFromSource=true instead of --sourceBuild, but that's not developer friendly so we
       # have an alias.
->>>>>>> b58a939d
       source_build=true
       ;;
     /p:*)
