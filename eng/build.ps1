--- conflicted
+++ resolved
@@ -471,8 +471,6 @@
       } else {
         Write-Host "No ServiceHub logs found to copy"
       }
-<<<<<<< HEAD
-=======
 
       if ($lspEditor) {
         $lspLogs = Join-Path $TempDir "VisualStudio\LSP"
@@ -491,7 +489,6 @@
           Write-Host "No telemetry logs found to copy"
         }
       }
->>>>>>> beffac2b
     }
   }
 }
