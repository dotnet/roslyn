--- conflicted
+++ resolved
@@ -46,7 +46,9 @@
   [switch]$sourceBuild = $false,
   [switch]$oop64bit = $true,
   [switch]$lspEditor = $false,
-  [string]$solution = "Roslyn.sln",
+  # <Metalama>
+  [string]$solution = "Metalama.Compiler.slnf",
+  # </Metalama> 
 
   # official build settings
   [string]$officialBuildId = "",
@@ -223,12 +225,6 @@
   }
 }
 
-<<<<<<< HEAD
-function BuildSolution() {
-  # <Metalama>
-  $solution = "Metalama.Compiler.slnf"
-  # </Metalama>
-=======
 function RestoreInternalTooling() {
   $internalToolingProject = Join-Path $RepoRoot 'eng/common/internal/Tools.csproj'
   # The restore config file might be set via env var. Ignore that for this operation,
@@ -236,7 +232,6 @@
   $restoreConfigFile = Join-Path $RepoRoot 'eng/common/internal/NuGet.config'
   MSBuild $internalToolingProject /t:Restore /p:RestoreConfigFile=$restoreConfigFile
 }
->>>>>>> 8edf7bcd
 
 function BuildSolution() {
   Write-Host "$($solution):"
