--- conflicted
+++ resolved
@@ -102,27 +102,6 @@
 If your code is impacted by this breaking change, consider adding a reference to an assembly defining `System.Runtime.InteropServices.InAttribute` 
 to your project.
 
-<<<<<<< HEAD
-## `with()` as a collection expression element is treated as collection construction *arguments*
-
-PROTOTYPE: Include proper version number here.
-***Introduced in Visual Studio 2022 version TBD***
-
-`with(...)` when used as an element in a collection expression, and when the LangVersion is set to PROTOTYPE, is bound as arguments passed to constructor or
-factory method used to create the collection, rather than as an invocation expression of a method named `with`.
-
-To bind to a method named `with`, use `@with` instead.
-
-```cs
-object x, y, z = ...;
-object[] items;
-
-items = [with(x, y), z];  // C#14: call to with() method; PROTOTYPE C#14: error args not supported for object[]
-items = [@with(x, y), z]; // call to with() method
-object with(object a, object b) { ... }
-```
-=======
-
 ## Dynamic evaluation of `&&`/`||` operators is not allowed with the left operand statically typed as an interface.
 
 ***Introduced in Visual Studio 2026 version 18.3***
@@ -173,4 +152,22 @@
 ```
 
 See also https://github.com/dotnet/roslyn/issues/80954.
->>>>>>> 9dbae0c7
+
+## `with()` as a collection expression element is treated as collection construction *arguments*
+
+PROTOTYPE: Include proper version number here.
+***Introduced in Visual Studio 2022 version TBD***
+
+`with(...)` when used as an element in a collection expression, and when the LangVersion is set to PROTOTYPE, is bound as arguments passed to constructor or
+factory method used to create the collection, rather than as an invocation expression of a method named `with`.
+
+To bind to a method named `with`, use `@with` instead.
+
+```cs
+object x, y, z = ...;
+object[] items;
+
+items = [with(x, y), z];  // C#14: call to with() method; PROTOTYPE C#14: error args not supported for object[]
+items = [@with(x, y), z]; // call to with() method
+object with(object a, object b) { ... }
+```