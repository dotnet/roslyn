--- conflicted
+++ resolved
@@ -16,8 +16,13 @@
       if (o is _) // warning: The name '_' refers to the type '_', not the discard pattern. Use '@_' for the type, or 'var _' to discard.
   ```
 
-<<<<<<< HEAD
-3. In an *is-pattern-expression*, a warning is now issued when a constant expression does not match the provided pattern because of its value. Such code was previously accepted but gave no warning. For example
+3. In C# 8.0, the parentheses of a switch statement are optional when the expression being switched on is a tuple expression, because the tuple expression has its own parentheses:
+  ``` c#
+      switch (a, b)
+  ```
+   Due to this the `OpenParenToken` and `CloseParenToken` fields of a `SwitchStatementSyntax` node may now sometimes be empty.
+
+4. In an *is-pattern-expression*, a warning is now issued when a constant expression does not match the provided pattern because of its value. Such code was previously accepted but gave no warning. For example
   ``` c#
       if (3 is 4) // warning: the given expression never matches the provided pattern.
   ```
@@ -25,11 +30,4 @@
   ``` c#
       if (3 is 3) // warning: the given expression always matches the provided constant.
   ```
-  Other cases of the pattern always matching (e.g. `e is var t`) do not trigger a warning, even when they are known by the compiler to produce an invariant result.
-=======
-3. In C# 8.0, the parentheses of a switch statement are optional when the expression being switched on is a tuple expression, because the tuple expression has its own parentheses:
-  ``` c#
-      switch (a, b)
-  ```
-   Due to this the `OpenParenToken` and `CloseParenToken` fields of a `SwitchStatementSyntax` node may now sometimes be empty.
->>>>>>> 3cb80a10
+  Other cases of the pattern always matching (e.g. `e is var t`) do not trigger a warning, even when they are known by the compiler to produce an invariant result.