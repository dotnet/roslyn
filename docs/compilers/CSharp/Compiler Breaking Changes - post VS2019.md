## This document lists known breaking changes in Roslyn in *Visual Studio 2019 Update 1* and beyond compared to *Visual Studio 2019*.

*Breaks are formatted with a monotonically increasing numbered list to allow them to referenced via shorthand (i.e., "known break #1").
Each entry should include a short description of the break, followed by either a link to the issue describing the full details of the break or the full details of the break inline.*

1. https://github.com/dotnet/roslyn/issues/34882 A new feature in C# `8.0` will permit using a constant pattern with an open type.  For example, the following code will be permitted:
    ``` c#
    bool M<T>(T t) => t is null;
    ```
    However, in *Visual Studio 2019* we improperly permitted this to compile in language versions `7.0`, `7.1`, `7.2`, and `7.3`.  In *Visual Studio 2019 Update 1* we will make it an error (as it was in *Visual Studio 2017*), and suggest updating to `preview` or `8.0`.

2. https://github.com/dotnet/roslyn/issues/38129 Visual Studio 2019 version 16.3 incorrectly allowed for a `static` local function to call a non-`static` local function. For example:

    ```c#
    void M()
    {
        void Local() {}

        static void StaticLocal()
        {
            Local();
        }
    }
    ```

    Such code will produce an error in version 16.4.

3. https://github.com/dotnet/roslyn/issues/35684 In C# `7.1` the resolution of a binary operator with a `default` literal and unconstrained type parameter could result in using an object equality and giving the literal a type `object`.
    For example, given a variable `t` of an unconstrained type `T`, `t == default` would be improperly allowed and emitted as `t == default(object)`.
    In *Visual Studio 2019 version 16.4* this scenario will now produce an error.

4. In C# `7.1`, `default as TClass` and `using (default)` were allowed. In *Visual Studio 2019 version 16.4* those scenarios will now produce errors.

5. https://github.com/dotnet/roslyn/issues/38240 Visual Studio 2019 version 16.3 incorrectly allowed for a `static` local function to create a delegate using a delegate creation expression whose target requires capturing state. For example:

    ```c#
    void M()
    {
        object local;

        static void F()
        {
            _ = new Func<int>(local.GetHashCode);
        }
    }
    ```

    Such code will produce an error in version 16.4.

6. https://github.com/dotnet/roslyn/issues/37527 The constant folding behavior of the compiler differed depending on your host architecture when converting a floating-point constant to an integral type where that conversion would be a compile-time error if not in an `unchecked` context.  We now yield a zero result for such conversions on all host architectures.

7. https://github.com/dotnet/roslyn/issues/38226 When there exists a common type among those arms of a switch expression that have a type, but there are some arms that have an expression without a type (e.g. `null`) that cannot convert to that common type, the compiler improperly inferred that common type as the natural type of the switch expression. That would cause an error.  In Visual Studio 2019 Update 4, we fixed the compiler to no longer consider such a switch expression to have a common type.  This may permit some programs to compile without error that would produce an error in the previous version.

8. User-defined unary and binary operators are re-inferred from the nullability of the arguments. This may result in additional warnings:
    ```C#
    struct S<T>
    {
        public static S<T> operator~(S<T> s) { ... }
        public T F;
    }
    static S<T> Create<T>(T t) { ... }
    static void F()
    {
        object o = null;
        var s = ~Create(o);
        s.F.ToString(); // warning: s.F may be null
    }
    ```

9. https://github.com/dotnet/roslyn/issues/38469 While looking for a name in an interface in context where only types are allowed,
the compiler didn't look for the name in base interfaces of the interface. Lookup could succeed by finding a type up the containership
hierarchy or through usings. We now look in base interfaces and find types declared within them, if any match the name. The type
could be different than the one that compiler used to find.

10. https://github.com/dotnet/roslyn/issues/38427 C# `7.0` incorrectly allowed duplicate type constraints with tuple name differences. In *Visual Studio 2019 version 16.4* this is an error.
    ```C#
    class C<T> where T : I<(int a, int b)>, I<(int c, int d)> { } // error
    ```

11. Previously, the language version was not checked for `this ref` and `this in` orderings of parameter modifiers. In *Visual Studio 2019 version 16.4* these orderings produce an error with langversion below 7.2. See https://github.com/dotnet/roslyn/issues/38486

<<<<<<< HEAD
12. In Visual Studio version 15.0 and onwards, the compiler would allow compiling some malformed definitions of the `System.ValueTuple` types. For instance, one with a private `Item1` field. In *Visual Studio 2019 version 16.5* such definitions produce warnings.

13. In Visual Studio version 15.0 and onwards, the compiler APIs would produce non-generic tuple symbols (`Arity` would be 0, would have no type arguments, would be original definitions). In *Visual Studio 2019 version 16.5* a 2-tuple symbol has `Arity` 2, and a 9-tuple symbol has `Arity` 8 (since it is a `ValueTuple'8`).
=======
12. https://github.com/dotnet/roslyn/issues/40092 Previously, the compiler allowed `extern event` declarations to have initializers, in violation of the C# language specification. In *Visual Studio 2019 version 16.5* such declarations produce compile errors.
    ```C#
    class C
    {
        extern event System.Action E = null; // error
    }
    ```

13. https://github.com/dotnet/roslyn/issues/10492 Under some circumstances, the compiler would accept an expression that does not obey the rules of the language grammar.  Examples include
    - `e is {} + c`
    - `e is T t + c`

    These all have in common that the left operand is of looser precedence than the `+` operator, but the left operand does not end in an expression so it cannot "consume" the addition.  Such expressions will no longer be permitted in Visual Studio 2019 version 16.5 and later.
>>>>>>> 4cd280b5
<|MERGE_RESOLUTION|>--- conflicted
+++ resolved
@@ -79,11 +79,6 @@
 
 11. Previously, the language version was not checked for `this ref` and `this in` orderings of parameter modifiers. In *Visual Studio 2019 version 16.4* these orderings produce an error with langversion below 7.2. See https://github.com/dotnet/roslyn/issues/38486
 
-<<<<<<< HEAD
-12. In Visual Studio version 15.0 and onwards, the compiler would allow compiling some malformed definitions of the `System.ValueTuple` types. For instance, one with a private `Item1` field. In *Visual Studio 2019 version 16.5* such definitions produce warnings.
-
-13. In Visual Studio version 15.0 and onwards, the compiler APIs would produce non-generic tuple symbols (`Arity` would be 0, would have no type arguments, would be original definitions). In *Visual Studio 2019 version 16.5* a 2-tuple symbol has `Arity` 2, and a 9-tuple symbol has `Arity` 8 (since it is a `ValueTuple'8`).
-=======
 12. https://github.com/dotnet/roslyn/issues/40092 Previously, the compiler allowed `extern event` declarations to have initializers, in violation of the C# language specification. In *Visual Studio 2019 version 16.5* such declarations produce compile errors.
     ```C#
     class C
@@ -97,4 +92,7 @@
     - `e is T t + c`
 
     These all have in common that the left operand is of looser precedence than the `+` operator, but the left operand does not end in an expression so it cannot "consume" the addition.  Such expressions will no longer be permitted in Visual Studio 2019 version 16.5 and later.
->>>>>>> 4cd280b5
+
+14. In Visual Studio version 15.0 and onwards, the compiler would allow compiling some malformed definitions of the `System.ValueTuple` types. For instance, one with a private `Item1` field. In *Visual Studio 2019 version 16.5* such definitions produce warnings.
+
+15. In Visual Studio version 15.0 and onwards, the compiler APIs would produce non-generic tuple symbols (`Arity` would be 0, would have no type arguments, would be original definitions). In *Visual Studio 2019 version 16.5* a 2-tuple symbol has `Arity` 2, and a 9-tuple symbol has `Arity` 8 (since it is a `ValueTuple'8`).
