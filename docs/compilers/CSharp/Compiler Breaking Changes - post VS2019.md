## This document lists known breaking changes in Roslyn in *Visual Studio 2019 Update 1* and beyond compared to *Visual Studio 2019*.

*Breaks are formatted with a monotonically increasing numbered list to allow them to referenced via shorthand (i.e., "known break #1").
Each entry should include a short description of the break, followed by either a link to the issue describing the full details of the break or the full details of the break inline.*

1. https://github.com/dotnet/roslyn/issues/34882 A new feature in C# `8.0` will permit using a constant pattern with an open type.  For example, the following code will be permitted:
    ``` c#
    bool M<T>(T t) => t is null;
    ```
    However, in *Visual Studio 2019* we improperly permitted this to compile in language versions `7.0`, `7.1`, `7.2`, and `7.3`.  In *Visual Studio 2019 Update 1* we will make it an error (as it was in *Visual Studio 2017*), and suggest updating to `preview` or `8.0`.

2. https://github.com/dotnet/roslyn/issues/38129 Visual Studio 2019 version 16.3 incorrectly allowed for a `static` local function to call a non-`static` local function. For example:

    ```c#
    void M()
    {
        void Local() {}

        static void StaticLocal()
        {
            Local();
        }
    }
    ```

    Such code will produce an error in version 16.4.

3. https://github.com/dotnet/roslyn/issues/35684 In C# `7.1` the resolution of a binary operator with a `default` literal could result in using an object equality and giving the literal a type `object`.
    For example, given a variable `t` of an unconstrained type `T`, `t == default` would be improperly allowed and emitted as `t == default(object)`.
    Similarly, for a reference type without a custom `==` operator, `x == default` would be improperly allowed and emitted as `x == default(object)`.
    In *Visual Studio 2019 version 16.4* these scenarios will now produce an error.

4. In C# `7.1`, `default as TClass` and `using (default)` were allowed. In *Visual Studio 2019 version 16.4* those scenarios will now produce errors.

5. https://github.com/dotnet/roslyn/issues/38240 Visual Studio 2019 version 16.3 incorrectly allowed for a `static` local function to create a delegate using a delegate creation expression whose target requires capturing state. For example:

    ```c#
    void M()
    {
        object local;

        static void F()
        {
            _ = new Func<int>(local.GetHashCode);
        }
    }
    ```

    Such code will produce an error in version 16.4.

6. https://github.com/dotnet/roslyn/issues/37527 The constant folding behavior of the compiler differed depending on your host architecture when converting a floating-point constant to an integral type where that conversion would be a compile-time error if not in an `unchecked` context.  We now yield a zero result for such conversions on all host architectures.

<<<<<<< HEAD
7. https://github.com/dotnet/roslyn/issues/38469 While looking for a name in an interface in context where only types are allowed,
compiler didn't look for the name in base interfaces of the interface. Lookup could succeed by finding a type up the containership
hierarchy or through usings. We now look in base interfaces and find types declared within them, if any match the name. The type
could be different than the one that compiler used to find.
=======
7. https://github.com/dotnet/roslyn/issues/38226 When there exists a common type among those arms of a switch expression that have a type, but there are some arms that have an expression without a type (e.g. `null`) that cannot convert to that common type, the compiler improperly inferred that common type as the natural type of the switch expression. That would cause an error.  In Visual Studio 2019 Update 4, we fixed the compiler to no longer consider such a switch expression to have a common type.  This may permit some programs to compile without error that would produce an error in the previous version.
>>>>>>> 65b4f55b
<|MERGE_RESOLUTION|>--- conflicted
+++ resolved
@@ -50,11 +50,9 @@
 
 6. https://github.com/dotnet/roslyn/issues/37527 The constant folding behavior of the compiler differed depending on your host architecture when converting a floating-point constant to an integral type where that conversion would be a compile-time error if not in an `unchecked` context.  We now yield a zero result for such conversions on all host architectures.
 
-<<<<<<< HEAD
-7. https://github.com/dotnet/roslyn/issues/38469 While looking for a name in an interface in context where only types are allowed,
+7. https://github.com/dotnet/roslyn/issues/38226 When there exists a common type among those arms of a switch expression that have a type, but there are some arms that have an expression without a type (e.g. `null`) that cannot convert to that common type, the compiler improperly inferred that common type as the natural type of the switch expression. That would cause an error.  In Visual Studio 2019 Update 4, we fixed the compiler to no longer consider such a switch expression to have a common type.  This may permit some programs to compile without error that would produce an error in the previous version.
+
+8. https://github.com/dotnet/roslyn/issues/38469 While looking for a name in an interface in context where only types are allowed,
 compiler didn't look for the name in base interfaces of the interface. Lookup could succeed by finding a type up the containership
 hierarchy or through usings. We now look in base interfaces and find types declared within them, if any match the name. The type
-could be different than the one that compiler used to find.
-=======
-7. https://github.com/dotnet/roslyn/issues/38226 When there exists a common type among those arms of a switch expression that have a type, but there are some arms that have an expression without a type (e.g. `null`) that cannot convert to that common type, the compiler improperly inferred that common type as the natural type of the switch expression. That would cause an error.  In Visual Studio 2019 Update 4, we fixed the compiler to no longer consider such a switch expression to have a common type.  This may permit some programs to compile without error that would produce an error in the previous version.
->>>>>>> 65b4f55b
+could be different than the one that compiler used to find.