## This document lists known breaking changes in Roslyn in *Visual Studio 2019 Update 1* and beyond compared to *Visual Studio 2019*.

*Breaks are formatted with a monotonically increasing numbered list to allow them to referenced via shorthand (i.e., "known break #1").
Each entry should include a short description of the break, followed by either a link to the issue describing the full details of the break or the full details of the break inline.*

1. https://github.com/dotnet/roslyn/issues/34882 A new feature in C# `8.0` will permit using a constant pattern with an open type.  For example, the following code will be permitted:
    ``` c#
    bool M<T>(T t) => t is null;
    ```
    However, in *Visual Studio 2019* we improperly permitted this to compile in language versions `7.0`, `7.1`, `7.2`, and `7.3`.  In *Visual Studio 2019 Update 1* we will make it an error (as it was in *Visual Studio 2017*), and suggest updating to `preview` or `8.0`.

2. https://github.com/dotnet/roslyn/issues/38129 Visual Studio 2019 version 16.3 incorrectly allowed for a `static` local function to call a non-`static` local function. For example:

    ```c#
    void M()
    {
        void Local() {}

        static void StaticLocal()
        {
            Local();
        }
    }
    ```

    Such code will produce an error in version 16.4.

3. https://github.com/dotnet/roslyn/issues/35684 In C# `7.1` the resolution of a binary operator with a `default` literal could result in using an object equality and giving the literal a type `object`.
    For example, given a variable `t` of an unconstrained type `T`, `t == default` would be improperly allowed and emitted as `t == default(object)`.
    Similarly, for a reference type without a custom `==` operator, `x == default` would be improperly allowed and emitted as `x == default(object)`.
    In *Visual Studio 2019 version 16.4* these scenarios will now produce an error.

4. In C# `7.1`, `default as TClass` and `using (default)` were allowed. In *Visual Studio 2019 version 16.4* those scenarios will now produce errors.

5. https://github.com/dotnet/roslyn/issues/38240 Visual Studio 2019 version 16.3 incorrectly allowed for a `static` local function to create a delegate using a delegate creation expression whose target requires capturing state. For example:

    ```c#
    void M()
    {
        object local;

        static void F()
        {
            _ = new Func<int>(local.GetHashCode);
        }
    }
    ```

    Such code will produce an error in version 16.4.

6. https://github.com/dotnet/roslyn/issues/37527 The constant folding behavior of the compiler differed depending on your host architecture when converting a floating-point constant to an integral type where that conversion would be a compile-time error if not in an `unchecked` context.  We now yield a zero result for such conversions on all host architectures.

7. https://github.com/dotnet/roslyn/issues/38226 When there exists a common type among those arms of a switch expression that have a type, but there are some arms that have an expression without a type (e.g. `null`) that cannot convert to that common type, the compiler improperly inferred that common type as the natural type of the switch expression. That would cause an error.  In Visual Studio 2019 Update 4, we fixed the compiler to no longer consider such a switch expression to have a common type.  This may permit some programs to compile without error that would produce an error in the previous version.

<<<<<<< HEAD
8. https://github.com/dotnet/roslyn/issues/38469 While looking for a name in an interface in context where only types are allowed,
compiler didn't look for the name in base interfaces of the interface. Lookup could succeed by finding a type up the containership
hierarchy or through usings. We now look in base interfaces and find types declared within them, if any match the name. The type
could be different than the one that compiler used to find.
=======
8. User-defined unary and binary operators are re-inferred from the nullability of the arguments. This may result in additional warnings:
    ```C#
    struct S<T>
    {
        public static S<T> operator~(S<T> s) { ... }
        public T F;
    }
    static S<T> Create<T>(T t) { ... }
    static void F()
    {
        object o = null;
        var s = ~Create(o);
        s.F.ToString(); // warning: s.F may be null
    }
    ```
>>>>>>> 619fd0e6
<|MERGE_RESOLUTION|>--- conflicted
+++ resolved
@@ -52,12 +52,6 @@
 
 7. https://github.com/dotnet/roslyn/issues/38226 When there exists a common type among those arms of a switch expression that have a type, but there are some arms that have an expression without a type (e.g. `null`) that cannot convert to that common type, the compiler improperly inferred that common type as the natural type of the switch expression. That would cause an error.  In Visual Studio 2019 Update 4, we fixed the compiler to no longer consider such a switch expression to have a common type.  This may permit some programs to compile without error that would produce an error in the previous version.
 
-<<<<<<< HEAD
-8. https://github.com/dotnet/roslyn/issues/38469 While looking for a name in an interface in context where only types are allowed,
-compiler didn't look for the name in base interfaces of the interface. Lookup could succeed by finding a type up the containership
-hierarchy or through usings. We now look in base interfaces and find types declared within them, if any match the name. The type
-could be different than the one that compiler used to find.
-=======
 8. User-defined unary and binary operators are re-inferred from the nullability of the arguments. This may result in additional warnings:
     ```C#
     struct S<T>
@@ -73,4 +67,8 @@
         s.F.ToString(); // warning: s.F may be null
     }
     ```
->>>>>>> 619fd0e6
+
+9. https://github.com/dotnet/roslyn/issues/38469 While looking for a name in an interface in context where only types are allowed,
+compiler didn't look for the name in base interfaces of the interface. Lookup could succeed by finding a type up the containership
+hierarchy or through usings. We now look in base interfaces and find types declared within them, if any match the name. The type
+could be different than the one that compiler used to find.