## This document lists known breaking changes in Roslyn in *Visual Studio 2019 Update 1* and beyond compared to *Visual Studio 2019*.

*Breaks are formatted with a monotonically increasing numbered list to allow them to referenced via shorthand (i.e., "known break #1").
Each entry should include a short description of the break, followed by either a link to the issue describing the full details of the break or the full details of the break inline.*

1. https://github.com/dotnet/roslyn/issues/34882 A new feature in C# `8.0` will permit using a constant pattern with an open type.  For example, the following code will be permitted:
    ``` c#
    bool M<T>(T t) => t is null;
    ```
    However, in *Visual Studio 2019* we improperly permitted this to compile in language versions `7.0`, `7.1`, `7.2`, and `7.3`.  In *Visual Studio 2019 Update 1* we will make it an error (as it was in *Visual Studio 2017*), and suggest updating to `preview` or `8.0`.

2. https://github.com/dotnet/roslyn/issues/38129 Visual Studio 2019 version 16.3 incorrectly allowed for a `static` local function to call a non-`static` local function. For example:

    ```c#
    void M()
    {
        void Local() {}

        static void StaticLocal()
        {
            Local();
        }
    }
    ```

    Such code will produce an error in version 16.4.

3. https://github.com/dotnet/roslyn/issues/35684 In C# `7.1` the resolution of a binary operator with a `default` literal and unconstrained type parameter could result in using an object equality and giving the literal a type `object`.
    For example, given a variable `t` of an unconstrained type `T`, `t == default` would be improperly allowed and emitted as `t == default(object)`.
    In *Visual Studio 2019 version 16.4* this scenario will now produce an error.

4. In C# `7.1`, `default as TClass` and `using (default)` were allowed. In *Visual Studio 2019 version 16.4* those scenarios will now produce errors.

5. https://github.com/dotnet/roslyn/issues/38240 Visual Studio 2019 version 16.3 incorrectly allowed for a `static` local function to create a delegate using a delegate creation expression whose target requires capturing state. For example:

    ```c#
    void M()
    {
        object local;

        static void F()
        {
            _ = new Func<int>(local.GetHashCode);
        }
    }
    ```

    Such code will produce an error in version 16.4.

6. https://github.com/dotnet/roslyn/issues/37527 The constant folding behavior of the compiler differed depending on your host architecture when converting a floating-point constant to an integral type where that conversion would be a compile-time error if not in an `unchecked` context.  We now yield a zero result for such conversions on all host architectures.

7. https://github.com/dotnet/roslyn/issues/38226 When there exists a common type among those arms of a switch expression that have a type, but there are some arms that have an expression without a type (e.g. `null`) that cannot convert to that common type, the compiler improperly inferred that common type as the natural type of the switch expression. That would cause an error.  In Visual Studio 2019 Update 4, we fixed the compiler to no longer consider such a switch expression to have a common type.  This may permit some programs to compile without error that would produce an error in the previous version.

8. User-defined unary and binary operators are re-inferred from the nullability of the arguments. This may result in additional warnings:
    ```C#
    struct S<T>
    {
        public static S<T> operator~(S<T> s) { ... }
        public T F;
    }
    static S<T> Create<T>(T t) { ... }
    static void F()
    {
        object o = null;
        var s = ~Create(o);
        s.F.ToString(); // warning: s.F may be null
    }
    ```

9. https://github.com/dotnet/roslyn/issues/38469 While looking for a name in an interface in context where only types are allowed,
the compiler didn't look for the name in base interfaces of the interface. Lookup could succeed by finding a type up the containership
hierarchy or through usings. We now look in base interfaces and find types declared within them, if any match the name. The type
could be different than the one that compiler used to find.

10. https://github.com/dotnet/roslyn/issues/38427 C# `7.0` incorrectly allowed duplicate type constraints with tuple name differences. In *Visual Studio 2019 version 16.4* this is an error.
    ```C#
    class C<T> where T : I<(int a, int b)>, I<(int c, int d)> { } // error
    ```

11. Previously, the language version was not checked for `this ref` and `this in` orderings of parameter modifiers. In *Visual Studio 2019 version 16.4* these orderings produce an error with langversion below 7.2. See https://github.com/dotnet/roslyn/issues/38486

12. https://github.com/dotnet/roslyn/issues/40092 Previously, the compiler allowed `extern event` declarations to have initializers, in violation of the C# language specification. In *Visual Studio 2019 version 16.5* such declarations produce compile errors.
    ```C#
    class C
    {
        extern event System.Action E = null; // error
    }
    ```

<<<<<<< HEAD
13. In *Visual Studio 2019 version 16.5* and language version 8.0 and later, the compiler will no longer accept `throw null` when there is no type `System.Exception`.
=======
13. https://github.com/dotnet/roslyn/issues/10492 Under some circumstances, the compiler would accept an expression that does not obey the rules of the language grammar.  Examples include
    - `e is {} + c`
    - `e is T t + c`

    These all have in common that the left operand is of looser precedence than the `+` operator, but the left operand does not end in an expression so it cannot "consume" the addition.  Such expressions will no longer be permitted in Visual Studio 2019 version 16.5 and later.
>>>>>>> 4cd280b5
<|MERGE_RESOLUTION|>--- conflicted
+++ resolved
@@ -87,12 +87,10 @@
     }
     ```
 
-<<<<<<< HEAD
-13. In *Visual Studio 2019 version 16.5* and language version 8.0 and later, the compiler will no longer accept `throw null` when there is no type `System.Exception`.
-=======
 13. https://github.com/dotnet/roslyn/issues/10492 Under some circumstances, the compiler would accept an expression that does not obey the rules of the language grammar.  Examples include
     - `e is {} + c`
     - `e is T t + c`
 
     These all have in common that the left operand is of looser precedence than the `+` operator, but the left operand does not end in an expression so it cannot "consume" the addition.  Such expressions will no longer be permitted in Visual Studio 2019 version 16.5 and later.
->>>>>>> 4cd280b5
+
+14. In *Visual Studio 2019 version 16.5* and language version 8.0 and later, the compiler will no longer accept `throw null` when there is no type `System.Exception`.
