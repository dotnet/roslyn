--- conflicted
+++ resolved
@@ -79,9 +79,6 @@
 
 11. Previously, the language version was not checked for `this ref` and `this in` orderings of parameter modifiers. In *Visual Studio 2019 version 16.4* these orderings produce an error with langversion below 7.2. See https://github.com/dotnet/roslyn/issues/38486
 
-<<<<<<< HEAD
-12. In *Visual Studio 2019 version 16.5* and language version 8.0 and later, the compiler will no longer accept `throw null` when there is no type `System.Exception`.
-=======
 12. https://github.com/dotnet/roslyn/issues/40092 Previously, the compiler allowed `extern event` declarations to have initializers, in violation of the C# language specification. In *Visual Studio 2019 version 16.5* such declarations produce compile errors.
     ```C#
     class C
@@ -89,4 +86,5 @@
         extern event System.Action E = null; // error
     }
     ```
->>>>>>> c7172d2c
+
+13. In *Visual Studio 2019 version 16.5* and language version 8.0 and later, the compiler will no longer accept `throw null` when there is no type `System.Exception`.
