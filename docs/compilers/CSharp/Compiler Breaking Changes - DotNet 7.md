--- conflicted
+++ resolved
@@ -1,6 +1,5 @@
 # This document lists known breaking changes in Roslyn after .NET 6 all the way to .NET 7.
 
-<<<<<<< HEAD
 ## For the purpose of definite assignment analysis, invocations of async local functions are no longer treated as being awaited
 
 ***Introduced in Visual Studio 2022 version 17.5***
@@ -30,7 +29,7 @@
         }
     }
 ```
-=======
+
 ## `INoneOperation` nodes for attributes are now `IAttributeOperation` nodes.
 
 ***Introduced in Visual Studio 2022 version 17.5, .NET SDK version 7.0.200***
@@ -44,7 +43,6 @@
 update to Microsoft.CodeAnalysis.NetAnalyzers 7.0.0-preview1.22464.1 or newer.
 * Suppress any false-positives from the analyzers until they can be updated with a version that takes this change into
 account.
->>>>>>> c50d5e8d
 
 ## Type tests for `ref` structs are not supported.
 
