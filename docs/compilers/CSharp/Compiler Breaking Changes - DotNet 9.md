--- conflicted
+++ resolved
@@ -94,7 +94,17 @@
 }
 ```
 
-<<<<<<< HEAD
+## Declaration of indexers in absence of proper declaration of DefaultMemberAttribute is no longer allowed.
+
+***Introduced in Visual Studio 2022 version 17.13***
+
+```cs
+public interface I1
+{
+    public I1 this[I1 args] { get; } // error CS0656: Missing compiler required member 'System.Reflection.DefaultMemberAttribute..ctor'
+}
+```
+
 ## Default and params parameters are considered in method group natural type
 
 ***Introduced in Visual Studio 2022 version 17.13***
@@ -145,17 +155,4 @@
 }
 ```
 
-A workaround is to use explicit delegate types instead of relying on `var` inference in those cases.
-=======
-
-## Declaration of indexers in absence of proper declaration of DefaultMemberAttribute is no longer allowed.
-
-***Introduced in Visual Studio 2022 version 17.13***
-
-```cs
-public interface I1
-{
-    public I1 this[I1 args] { get; } // error CS0656: Missing compiler required member 'System.Reflection.DefaultMemberAttribute..ctor'
-}
-```
->>>>>>> c5bc3a00
+A workaround is to use explicit delegate types instead of relying on `var` inference in those cases.