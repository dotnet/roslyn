# This document lists known breaking changes in Roslyn after .NET 9 all the way to .NET 10.

## `Span<T>` and `ReadOnlySpan<T>` overloads are applicable in more scenarios in C# 14 and newer

***Introduced in Visual Studio 2022 version 17.13***

C# 14 introduces new [built-in span conversions and type inference rules](https://github.com/dotnet/csharplang/issues/7905).
This means that different overloads might be chosen compared to C# 13, and sometimes an ambiguity compile-time error
might be raised because a new overload is applicable but there is no single best overload.

The following example shows some ambiguities and possible workarounds.
Note that another workaround is for API authors to use the `OverloadResolutionPriorityAttribute`.

```cs
var x = new long[] { 1 };
Assert.Equal([2], x); // previously Assert.Equal<T>(T[], T[]), now ambiguous with Assert.Equal<T>(ReadOnlySpan<T>, Span<T>)
Assert.Equal([2], x.AsSpan()); // workaround

var y = new int[] { 1, 2 };
var s = new ArraySegment<int>(x, 1, 1);
Assert.Equal(y, s); // previously Assert.Equal<T>(T, T), now ambiguous with Assert.Equal<T>(Span<T>, Span<T>)
Assert.Equal(y.AsSpan(), s); // workaround
```

A `Span<T>` overload might be chosen in C# 14 where an overload taking an interface implemented by `T[]` (such as `IEnumerable<T>`) was chosen in C# 13,
and that can lead to an `ArrayTypeMismatchException` at runtime if used with a covariant array:

```cs
string[] s = new[] { "a" };
object[] o = s; // array variance

C.R(o); // wrote 1 previously, now crashes in Span<T> constructor with ArrayTypeMismatchException
C.R(o.AsEnumerable()); // workaround

static class C
{
    public static void R<T>(IEnumerable<T> e) => Console.Write(1);
    public static void R<T>(Span<T> s) => Console.Write(2);
    // another workaround:
    [OverloadResolutionPriority(1)]
    public static void R<T>(ReadOnlySpan<T> s) => Console.Write(3);
}
```

<<<<<<< HEAD
## Diagnostics now reported for pattern-based disposal method in `foreach`

***Introduced in Visual Studio 2022 version 17.13***

For instance, an obsolete `DisposeAsync` method is now reported in `await foreach`.
```csharp
await foreach (var i in new C()) { } // 'C.AsyncEnumerator.DisposeAsync()' is obsolete

class C
{
    public AsyncEnumerator GetAsyncEnumerator(System.Threading.CancellationToken token = default)
    {
        throw null;
    }

    public sealed class AsyncEnumerator : System.IAsyncDisposable
    {
        public int Current { get => throw null; }
        public Task<bool> MoveNextAsync() => throw null;

        [System.Obsolete]
        public ValueTask DisposeAsync() => throw null;
    }
}
```
=======
When using C# 14 or newer and targeting a .NET older than `net10.0`
or .NET Framework with `System.Memory` reference,
there is a breaking change with `Enumerable.Reverse` and arrays:

```cs
int[] x = new[] { 1, 2, 3 };
var y = x.Reverse(); // previously Enumerable.Reverse, now MemoryExtensions.Reverse
```

On `net10.0`, there is `Enumerable.Reverse(this T[])` which takes precedence and hence the break is avoided.
Otherwise, `MemoryExtensions.Reverse(this Span<T>)` is resolved which has different semantics
than `Enumerable.Reverse(this IEnumerable<T>)` (which used to be resolved in C# 13 and lower).
Specifically, the `Span` extension does the reversal in place and returns `void`.
As a workaround, one can define their own `Enumerable.Reverse(this T[])` or use `Enumerable.Reverse` explicitly:

```cs
int[] x = new[] { 1, 2, 3 };
var y = Enumerable.Reverse(x); // instead of 'x.Reverse();'
```
>>>>>>> 5771a500
<|MERGE_RESOLUTION|>--- conflicted
+++ resolved
@@ -42,7 +42,26 @@
 }
 ```
 
-<<<<<<< HEAD
+When using C# 14 or newer and targeting a .NET older than `net10.0`
+or .NET Framework with `System.Memory` reference,
+there is a breaking change with `Enumerable.Reverse` and arrays:
+
+```cs
+int[] x = new[] { 1, 2, 3 };
+var y = x.Reverse(); // previously Enumerable.Reverse, now MemoryExtensions.Reverse
+```
+
+On `net10.0`, there is `Enumerable.Reverse(this T[])` which takes precedence and hence the break is avoided.
+Otherwise, `MemoryExtensions.Reverse(this Span<T>)` is resolved which has different semantics
+than `Enumerable.Reverse(this IEnumerable<T>)` (which used to be resolved in C# 13 and lower).
+Specifically, the `Span` extension does the reversal in place and returns `void`.
+As a workaround, one can define their own `Enumerable.Reverse(this T[])` or use `Enumerable.Reverse` explicitly:
+
+```cs
+int[] x = new[] { 1, 2, 3 };
+var y = Enumerable.Reverse(x); // instead of 'x.Reverse();'
+```
+
 ## Diagnostics now reported for pattern-based disposal method in `foreach`
 
 ***Introduced in Visual Studio 2022 version 17.13***
@@ -67,25 +86,4 @@
         public ValueTask DisposeAsync() => throw null;
     }
 }
-```
-=======
-When using C# 14 or newer and targeting a .NET older than `net10.0`
-or .NET Framework with `System.Memory` reference,
-there is a breaking change with `Enumerable.Reverse` and arrays:
-
-```cs
-int[] x = new[] { 1, 2, 3 };
-var y = x.Reverse(); // previously Enumerable.Reverse, now MemoryExtensions.Reverse
-```
-
-On `net10.0`, there is `Enumerable.Reverse(this T[])` which takes precedence and hence the break is avoided.
-Otherwise, `MemoryExtensions.Reverse(this Span<T>)` is resolved which has different semantics
-than `Enumerable.Reverse(this IEnumerable<T>)` (which used to be resolved in C# 13 and lower).
-Specifically, the `Span` extension does the reversal in place and returns `void`.
-As a workaround, one can define their own `Enumerable.Reverse(this T[])` or use `Enumerable.Reverse` explicitly:
-
-```cs
-int[] x = new[] { 1, 2, 3 };
-var y = Enumerable.Reverse(x); // instead of 'x.Reverse();'
-```
->>>>>>> 5771a500
+```