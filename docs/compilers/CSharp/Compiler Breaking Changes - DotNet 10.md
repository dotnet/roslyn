# Breaking changes in Roslyn after .NET 9.0.100 through .NET 10.0.100

This document lists known breaking changes in Roslyn after .NET 9 general release (.NET SDK version 9.0.100) through .NET 10 general release (.NET SDK version 10.0.100).

## `Span<T>` and `ReadOnlySpan<T>` overloads are applicable in more scenarios in C# 14 and newer

***Introduced in Visual Studio 2022 version 17.13***

C# 14 introduces new [built-in span conversions and type inference rules](https://github.com/dotnet/csharplang/issues/7905).
This means that different overloads might be chosen compared to C# 13, and sometimes an ambiguity compile-time error
might be raised because a new overload is applicable but there is no single best overload.

The following example shows some ambiguities and possible workarounds.
Note that another workaround is for API authors to use the `OverloadResolutionPriorityAttribute`.

```cs
var x = new long[] { 1 };
Assert.Equal([2], x); // previously Assert.Equal<T>(T[], T[]), now ambiguous with Assert.Equal<T>(ReadOnlySpan<T>, Span<T>)
Assert.Equal([2], x.AsSpan()); // workaround

var y = new int[] { 1, 2 };
var s = new ArraySegment<int>(y, 1, 1);
Assert.Equal(y, s); // previously Assert.Equal<T>(T, T), now ambiguous with Assert.Equal<T>(Span<T>, Span<T>)
Assert.Equal(y.AsSpan(), s); // workaround
```

A `Span<T>` overload might be chosen in C# 14 where an overload taking an interface implemented by `T[]` (such as `IEnumerable<T>`) was chosen in C# 13,
and that can lead to an `ArrayTypeMismatchException` at runtime if used with a covariant array:

```cs
string[] s = new[] { "a" };
object[] o = s; // array variance

C.R(o); // wrote 1 previously, now crashes in Span<T> constructor with ArrayTypeMismatchException
C.R(o.AsEnumerable()); // workaround

static class C
{
    public static void R<T>(IEnumerable<T> e) => Console.Write(1);
    public static void R<T>(Span<T> s) => Console.Write(2);
    // another workaround:
    public static void R<T>(ReadOnlySpan<T> s) => Console.Write(3);
}
```

For that reason, `ReadOnlySpan<T>` is generally preferred over `Span<T>` by overload resolution in C# 14.
In some cases, that might lead to compilation breaks,
for example when there are overloads for both `Span<T>` and `ReadOnlySpan<T>`, both taking and returning the same span type:

```cs
double[] x = new double[0];
Span<ulong> y = MemoryMarshal.Cast<double, ulong>(x); // previously worked, now compilation error
Span<ulong> z = MemoryMarshal.Cast<double, ulong>(x.AsSpan()); // workaround

static class MemoryMarshal
{
    public static ReadOnlySpan<TTo> Cast<TFrom, TTo>(ReadOnlySpan<TFrom> span) => default;
    public static Span<TTo> Cast<TFrom, TTo>(Span<TFrom> span) => default;
}
```

When using C# 14 or newer and targeting a .NET older than `net10.0`
or .NET Framework with `System.Memory` reference,
there is a breaking change with `Enumerable.Reverse` and arrays:

```cs
int[] x = new[] { 1, 2, 3 };
var y = x.Reverse(); // previously Enumerable.Reverse, now MemoryExtensions.Reverse
```

On `net10.0`, there is `Enumerable.Reverse(this T[])` which takes precedence and hence the break is avoided.
Otherwise, `MemoryExtensions.Reverse(this Span<T>)` is resolved which has different semantics
than `Enumerable.Reverse(this IEnumerable<T>)` (which used to be resolved in C# 13 and lower).
Specifically, the `Span` extension does the reversal in place and returns `void`.
As a workaround, one can define their own `Enumerable.Reverse(this T[])` or use `Enumerable.Reverse` explicitly:

```cs
int[] x = new[] { 1, 2, 3 };
var y = Enumerable.Reverse(x); // instead of 'x.Reverse();'
```

## Diagnostics now reported for pattern-based disposal method in `foreach`

***Introduced in Visual Studio 2022 version 17.13***

For instance, an obsolete `DisposeAsync` method is now reported in `await foreach`.
```csharp
await foreach (var i in new C()) { } // 'C.AsyncEnumerator.DisposeAsync()' is obsolete

class C
{
    public AsyncEnumerator GetAsyncEnumerator(System.Threading.CancellationToken token = default)
    {
        throw null;
    }

    public sealed class AsyncEnumerator : System.IAsyncDisposable
    {
        public int Current { get => throw null; }
        public Task<bool> MoveNextAsync() => throw null;

        [System.Obsolete]
        public ValueTask DisposeAsync() => throw null;
    }
}
```

## Set state of enumerator object to "after" during disposal

***Introduced in Visual Studio 2022 version 17.13***

The state machine for enumerators incorrectly allowed resuming execution after the enumerator was disposed.  
Now, `MoveNext()` on a disposed enumerator properly returns `false` without executing any more user code.

```csharp
var enumerator = C.GetEnumerator();

Console.Write(enumerator.MoveNext()); // prints True
Console.Write(enumerator.Current); // prints 1

enumerator.Dispose();

Console.Write(enumerator.MoveNext()); // now prints False

class C
{
    public static IEnumerator<int> GetEnumerator()
    {
        yield return 1;
        Console.Write("not executed after disposal")
        yield return 2;
    }
}
```

## `UnscopedRefAttribute` cannot be used with old ref safety rules

***Introduced in Visual Studio 2022 version 17.13***

The `UnscopedRefAttribute` unintentionally affected code compiled by new Roslyn compiler versions
even when the code was compiled in the context of the earlier ref safety rules
(i.e., targeting C# 10 or earlier with net6.0 or earlier).
However, the attribute should not have an effect in that context, and that is now fixed.

Code that previously did not report any errors in C# 10 or earlier with net6.0 or earlier can now fail to compile:

```cs
using System.Diagnostics.CodeAnalysis;
struct S
{
    public int F;

    // previously allowed in C# 10 with net6.0
    // now fails with the same error as if the [UnscopedRef] wasn't there:
    // error CS8170: Struct members cannot return 'this' or other instance members by reference
    [UnscopedRef] public ref int Ref() => ref F;
}
```

To prevent misunderstanding (thinking the attribute has an effect
but it actually does not because your code is compiled with the earlier ref safety rules),
a warning is reported when the attribute is used in C# 10 or earlier with net6.0 or earlier:

```cs
using System.Diagnostics.CodeAnalysis;
struct S
{
    // both are errors in C# 10 with net6.0:
    // warning CS9269: UnscopedRefAttribute is only valid in C# 11 or later or when targeting net7.0 or later.
    [UnscopedRef] public ref int Ref() => throw null!;
    public static void M([UnscopedRef] ref int x) { }
}
```

<<<<<<< HEAD
## `record` and `record struct` types cannot define pointer type members, even when providing their own Equals implementations

PROTOTYPE: Figure what version this is going into

***Introduced in Visual Studio 2022 version 17.14***

The specification for `record class` and `record struct` types indicated that any pointer types are disallowed as instance fields.
However, this was not enforced correctly when the `record class` or `record struct` type defined its own `Equals` implementation.

The compiler now correctly forbids this.

```cs
unsafe record struct R1(
    int* P // Previously fine, now CS8908
)
{
    public bool Equals(R other) => true;
}
=======
## `Microsoft.CodeAnalysis.EmbeddedAttribute` is validated on declaration

***Introduced in Visual Studio 2022 version 17.13***

The compiler now validates the shape of `Microsoft.CodeAnalysis.EmbeddedAttribute` when declared in source. Previously, the compiler
would allow user-defined declarations of this attribute, but only when it didn't need to generate one itself. We now validate that:

1. It must be internal
2. It must be a class
3. It must be sealed
4. It must be non-static
5. It must have an internal or public parameterless constructor
6. It must inherit from System.Attribute.
7. It must be allowed on any type declaration (class, struct, interface, enum, or delegate)

```cs
namespace Microsoft.CodeAnalysis;

// Previously, sometimes allowed. Now, CS9271
public class EmbeddedAttribute : Attribute {}
>>>>>>> c1793be9
```<|MERGE_RESOLUTION|>--- conflicted
+++ resolved
@@ -172,26 +172,6 @@
 }
 ```
 
-<<<<<<< HEAD
-## `record` and `record struct` types cannot define pointer type members, even when providing their own Equals implementations
-
-PROTOTYPE: Figure what version this is going into
-
-***Introduced in Visual Studio 2022 version 17.14***
-
-The specification for `record class` and `record struct` types indicated that any pointer types are disallowed as instance fields.
-However, this was not enforced correctly when the `record class` or `record struct` type defined its own `Equals` implementation.
-
-The compiler now correctly forbids this.
-
-```cs
-unsafe record struct R1(
-    int* P // Previously fine, now CS8908
-)
-{
-    public bool Equals(R other) => true;
-}
-=======
 ## `Microsoft.CodeAnalysis.EmbeddedAttribute` is validated on declaration
 
 ***Introduced in Visual Studio 2022 version 17.13***
@@ -212,5 +192,24 @@
 
 // Previously, sometimes allowed. Now, CS9271
 public class EmbeddedAttribute : Attribute {}
->>>>>>> c1793be9
+```
+
+## `record` and `record struct` types cannot define pointer type members, even when providing their own Equals implementations
+
+PROTOTYPE: Figure what version this is going into
+
+***Introduced in Visual Studio 2022 version 17.14***
+
+The specification for `record class` and `record struct` types indicated that any pointer types are disallowed as instance fields.
+However, this was not enforced correctly when the `record class` or `record struct` type defined its own `Equals` implementation.
+
+The compiler now correctly forbids this.
+
+```cs
+unsafe record struct R1(
+    int* P // Previously fine, now CS8908
+)
+{
+    public bool Equals(R other) => true;
+}
 ```