--- conflicted
+++ resolved
@@ -332,10 +332,34 @@
 class partial { }
 ```
 
-<<<<<<< HEAD
+## `extension` treated as a contextual keyword
+
+PROTOTYPE record which version this break is introduced in
+
+Starting with C# 14, the `extension` keyword serves a special purpose in denoting extension containers. 
+This changes how the compiler interprets certain code constructs.
+
+If you need to use "extension" as an identifier rather than a keyword, escape it with the `@` prefix: `@extension`. This tells the compiler to treat it as a regular identifier instead of a keyword.
+
+The compiler will parse this as an extension container rather than a constructor.
+```csharp
+class extension
+{
+    extension(object o) { } // parsed as an extension container
+}
+```
+
+The compiler will fail to parse this as a method with return type `extension`.
+```csharp
+class extension
+{
+    extension M() { } // will not compile
+}
+```
+
 ## Extended partial members are now virtual
 
-***Introduced in Visual Studio 2022 version 17.14***
+***Introduced in Visual Studio 2022 version 17.15***
 
 We have fixed [an inconsistency](https://github.com/dotnet/roslyn/issues/77346)
 where interface members would not be implicitly `virtual` and `public` if they were also marked `partial`.
@@ -363,30 +387,4 @@
         System.Console.Write(2);
     }
 }
-```
-=======
-## `extension` treated as a contextual keyword
-
-PROTOTYPE record which version this break is introduced in
-
-Starting with C# 14, the `extension` keyword serves a special purpose in denoting extension containers. 
-This changes how the compiler interprets certain code constructs.
-
-If you need to use "extension" as an identifier rather than a keyword, escape it with the `@` prefix: `@extension`. This tells the compiler to treat it as a regular identifier instead of a keyword.
-
-The compiler will parse this as an extension container rather than a constructor.
-```csharp
-class extension
-{
-    extension(object o) { } // parsed as an extension container
-}
-```
-
-The compiler will fail to parse this as a method with return type `extension`.
-```csharp
-class extension
-{
-    extension M() { } // will not compile
-}
-```
->>>>>>> ffd763a2
+```