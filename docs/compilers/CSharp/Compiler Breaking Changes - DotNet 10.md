# Breaking changes in Roslyn after .NET 9.0.100 through .NET 10.0.100

This document lists known breaking changes in Roslyn after .NET 9 general release (.NET SDK version 9.0.100) through .NET 10 general release (.NET SDK version 10.0.100).

## `Span<T>` and `ReadOnlySpan<T>` overloads are applicable in more scenarios in C# 14 and newer

***Introduced in Visual Studio 2022 version 17.13***

C# 14 introduces new [built-in span conversions and type inference rules](https://github.com/dotnet/csharplang/issues/7905).
This means that different overloads might be chosen compared to C# 13, and sometimes an ambiguity compile-time error
might be raised because a new overload is applicable but there is no single best overload.

The following example shows some ambiguities and possible workarounds.
Note that another workaround is for API authors to use the `OverloadResolutionPriorityAttribute`.

```csharp
var x = new long[] { 1 };
Assert.Equal([2], x); // previously Assert.Equal<T>(T[], T[]), now ambiguous with Assert.Equal<T>(ReadOnlySpan<T>, Span<T>)
Assert.Equal([2], x.AsSpan()); // workaround

var y = new int[] { 1, 2 };
var s = new ArraySegment<int>(x, 1, 1);
Assert.Equal(y, s); // previously Assert.Equal<T>(T, T), now ambiguous with Assert.Equal<T>(Span<T>, Span<T>)
Assert.Equal(y.AsSpan(), s); // workaround
```

A `Span<T>` overload might be chosen in C# 14 where an overload taking an interface implemented by `T[]` (such as `IEnumerable<T>`) was chosen in C# 13,
and that can lead to an `ArrayTypeMismatchException` at runtime if used with a covariant array:

```csharp
string[] s = new[] { "a" };
object[] o = s; // array variance

C.R(o); // wrote 1 previously, now crashes in Span<T> constructor with ArrayTypeMismatchException
C.R(o.AsEnumerable()); // workaround

static class C
{
    public static void R<T>(IEnumerable<T> e) => Console.Write(1);
    public static void R<T>(Span<T> s) => Console.Write(2);
    // another workaround:
    [OverloadResolutionPriority(1)]
    public static void R<T>(ReadOnlySpan<T> s) => Console.Write(3);
}
```

When using C# 14 or newer and targeting a .NET older than `net10.0`
or .NET Framework with `System.Memory` reference,
there is a breaking change with `Enumerable.Reverse` and arrays:

```csharp
int[] x = new[] { 1, 2, 3 };
var y = x.Reverse(); // previously Enumerable.Reverse, now MemoryExtensions.Reverse
```

On `net10.0`, there is `Enumerable.Reverse(this T[])` which takes precedence and hence the break is avoided.
Otherwise, `MemoryExtensions.Reverse(this Span<T>)` is resolved which has different semantics
than `Enumerable.Reverse(this IEnumerable<T>)` (which used to be resolved in C# 13 and lower).
Specifically, the `Span` extension does the reversal in place and returns `void`.
As a workaround, one can define their own `Enumerable.Reverse(this T[])` or use `Enumerable.Reverse` explicitly:

```csharp
int[] x = new[] { 1, 2, 3 };
var y = Enumerable.Reverse(x); // instead of 'x.Reverse();'
```

## Diagnostics now reported for pattern-based disposal method in `foreach`

***Introduced in Visual Studio 2022 version 17.13***

For instance, an obsolete `DisposeAsync` method is now reported in `await foreach`.
```csharp
await foreach (var i in new C()) { } // 'C.AsyncEnumerator.DisposeAsync()' is obsolete

class C
{
    public AsyncEnumerator GetAsyncEnumerator(System.Threading.CancellationToken token = default)
    {
        throw null;
    }

    public sealed class AsyncEnumerator : System.IAsyncDisposable
    {
        public int Current { get => throw null; }
        public Task<bool> MoveNextAsync() => throw null;

        [System.Obsolete]
        public ValueTask DisposeAsync() => throw null;
    }
}
```

## Set state of enumerator object to "after" during disposal

***Introduced in Visual Studio 2022 version 17.13***

The state machine for enumerators incorrectly allowed resuming execution after the enumerator was disposed.  
Now, `MoveNext()` on a disposed enumerator properly returns `false` without executing any more user code.

```csharp
var enumerator = C.GetEnumerator();

Console.Write(enumerator.MoveNext()); // prints True
Console.Write(enumerator.Current); // prints 1

enumerator.Dispose();

Console.Write(enumerator.MoveNext()); // now prints False

class C
{
    public static IEnumerator<int> GetEnumerator()
    {
        yield return 1;
        Console.Write("not executed after disposal")
        yield return 2;
    }
}
```

<<<<<<< HEAD

## Warn for redundant pattern in simple `or` patterns

***Introduced in Visual Studio 2022 version 17.13***

TODO2 update description

In a disjunctive `or` pattern such as `is not null or 42` or `is not int or string`
the second pattern is redundant and likely results from misunderstanding the precedence order
of `not` and `or` pattern combinators.  
The compiler provides a warning in common cases of this mistake:

```csharp
_ = o is not null or 42; // warning: pattern "42" is redundant
_ = o is not int or string; // warning: pattern "string" is redundant
```
It is likely that the user meant `is not (null or 42)` or `is not (int or string)` instead.
=======
## `UnscopedRefAttribute` cannot be used with old ref safety rules

***Introduced in Visual Studio 2022 version 17.13***

The `UnscopedRefAttribute` unintentionally affected code compiled by new Roslyn compiler versions
even when the code was compiled in the context of the earlier ref safety rules
(i.e., targeting C# 10 or earlier with net6.0 or earlier).
However, the attribute should not have an effect in that context, and that is now fixed.

Code that previously did not report any errors in C# 10 or earlier with net6.0 or earlier can now fail to compile:

```cs
using System.Diagnostics.CodeAnalysis;
struct S
{
    public int F;

    // previously allowed in C# 10 with net6.0
    // now fails with the same error as if the [UnscopedRef] wasn't there:
    // error CS8170: Struct members cannot return 'this' or other instance members by reference
    [UnscopedRef] public ref int Ref() => ref F;
}
```

To prevent misunderstanding (thinking the attribute has an effect
but it actually does not because your code is compiled with the earlier ref safety rules),
a warning is reported when the attribute is used in C# 10 or earlier with net6.0 or earlier:

```cs
using System.Diagnostics.CodeAnalysis;
struct S
{
    // both are errors in C# 10 with net6.0:
    // warning CS9269: UnscopedRefAttribute is only valid in C# 11 or later or when targeting net7.0 or later.
    [UnscopedRef] public ref int Ref() => throw null!;
    public static void M([UnscopedRef] ref int x) { }
}
```
>>>>>>> 633f34af
<|MERGE_RESOLUTION|>--- conflicted
+++ resolved
@@ -118,7 +118,6 @@
 }
 ```
 
-<<<<<<< HEAD
 
 ## Warn for redundant pattern in simple `or` patterns
 
@@ -136,7 +135,7 @@
 _ = o is not int or string; // warning: pattern "string" is redundant
 ```
 It is likely that the user meant `is not (null or 42)` or `is not (int or string)` instead.
-=======
+
 ## `UnscopedRefAttribute` cannot be used with old ref safety rules
 
 ***Introduced in Visual Studio 2022 version 17.13***
@@ -148,7 +147,7 @@
 
 Code that previously did not report any errors in C# 10 or earlier with net6.0 or earlier can now fail to compile:
 
-```cs
+```csharp
 using System.Diagnostics.CodeAnalysis;
 struct S
 {
@@ -165,7 +164,7 @@
 but it actually does not because your code is compiled with the earlier ref safety rules),
 a warning is reported when the attribute is used in C# 10 or earlier with net6.0 or earlier:
 
-```cs
+```csharp
 using System.Diagnostics.CodeAnalysis;
 struct S
 {
@@ -174,5 +173,4 @@
     [UnscopedRef] public ref int Ref() => throw null!;
     public static void M([UnscopedRef] ref int x) { }
 }
-```
->>>>>>> 633f34af
+```