# Breaking changes in Roslyn after .NET 9.0.100 through .NET 10.0.100

This document lists known breaking changes in Roslyn after .NET 9 general release (.NET SDK version 9.0.100) through .NET 10 general release (.NET SDK version 10.0.100).

## `scoped` in a lambda parameter list is now always a modifier.

***Introduced in Visual Studio 2022 version 17.13***

C# 14 introduces the ability to write a lambda with parameter modifiers, without having to specify a parameter type:
https://github.com/dotnet/csharplang/blob/main/proposals/simple-lambda-parameters-with-modifiers.md

As part of this work, a breaking change was accepted where `scoped` will always be treated as a modifier
in a lambda parameter, even where it might have been accepted as a type name in the past.  For example:

```c#
var v = (scoped scoped s) => { ... };

ref struct @scoped { }
```

In C# 14 this will be an error as both `scoped` tokens are treated as modifiers.  The workaround is to
use `@` in the type name position like so:

```c#
var v = (scoped @scoped s) => { ... };

ref struct @scoped { }
```

## `Span<T>` and `ReadOnlySpan<T>` overloads are applicable in more scenarios in C# 14 and newer

***Introduced in Visual Studio 2022 version 17.13***

C# 14 introduces new [built-in span conversions and type inference rules](https://github.com/dotnet/csharplang/issues/7905).
This means that different overloads might be chosen compared to C# 13, and sometimes an ambiguity compile-time error
might be raised because a new overload is applicable but there is no single best overload.

The following example shows some ambiguities and possible workarounds.
Note that another workaround is for API authors to use the `OverloadResolutionPriorityAttribute`.

```cs
var x = new long[] { 1 };
Assert.Equal([2], x); // previously Assert.Equal<T>(T[], T[]), now ambiguous with Assert.Equal<T>(ReadOnlySpan<T>, Span<T>)
Assert.Equal([2], x.AsSpan()); // workaround

var y = new int[] { 1, 2 };
var s = new ArraySegment<int>(y, 1, 1);
Assert.Equal(y, s); // previously Assert.Equal<T>(T, T), now ambiguous with Assert.Equal<T>(Span<T>, Span<T>)
Assert.Equal(y.AsSpan(), s); // workaround
```

A `Span<T>` overload might be chosen in C# 14 where an overload taking an interface implemented by `T[]` (such as `IEnumerable<T>`) was chosen in C# 13,
and that can lead to an `ArrayTypeMismatchException` at runtime if used with a covariant array:

```cs
string[] s = new[] { "a" };
object[] o = s; // array variance

C.R(o); // wrote 1 previously, now crashes in Span<T> constructor with ArrayTypeMismatchException
C.R(o.AsEnumerable()); // workaround

static class C
{
    public static void R<T>(IEnumerable<T> e) => Console.Write(1);
    public static void R<T>(Span<T> s) => Console.Write(2);
    // another workaround:
    public static void R<T>(ReadOnlySpan<T> s) => Console.Write(3);
}
```

For that reason, `ReadOnlySpan<T>` is generally preferred over `Span<T>` by overload resolution in C# 14.
In some cases, that might lead to compilation breaks,
for example when there are overloads for both `Span<T>` and `ReadOnlySpan<T>`, both taking and returning the same span type:

```cs
double[] x = new double[0];
Span<ulong> y = MemoryMarshal.Cast<double, ulong>(x); // previously worked, now compilation error
Span<ulong> z = MemoryMarshal.Cast<double, ulong>(x.AsSpan()); // workaround

static class MemoryMarshal
{
    public static ReadOnlySpan<TTo> Cast<TFrom, TTo>(ReadOnlySpan<TFrom> span) => default;
    public static Span<TTo> Cast<TFrom, TTo>(Span<TFrom> span) => default;
}
```

When using C# 14 or newer and targeting a .NET older than `net10.0`
or .NET Framework with `System.Memory` reference,
there is a breaking change with `Enumerable.Reverse` and arrays:

```cs
int[] x = new[] { 1, 2, 3 };
var y = x.Reverse(); // previously Enumerable.Reverse, now MemoryExtensions.Reverse
```

On `net10.0`, there is `Enumerable.Reverse(this T[])` which takes precedence and hence the break is avoided.
Otherwise, `MemoryExtensions.Reverse(this Span<T>)` is resolved which has different semantics
than `Enumerable.Reverse(this IEnumerable<T>)` (which used to be resolved in C# 13 and lower).
Specifically, the `Span` extension does the reversal in place and returns `void`.
As a workaround, one can define their own `Enumerable.Reverse(this T[])` or use `Enumerable.Reverse` explicitly:

```cs
int[] x = new[] { 1, 2, 3 };
var y = Enumerable.Reverse(x); // instead of 'x.Reverse();'
```

## Diagnostics now reported for pattern-based disposal method in `foreach`

***Introduced in Visual Studio 2022 version 17.13***

For instance, an obsolete `DisposeAsync` method is now reported in `await foreach`.
```csharp
await foreach (var i in new C()) { } // 'C.AsyncEnumerator.DisposeAsync()' is obsolete

class C
{
    public AsyncEnumerator GetAsyncEnumerator(System.Threading.CancellationToken token = default)
    {
        throw null;
    }

    public sealed class AsyncEnumerator : System.IAsyncDisposable
    {
        public int Current { get => throw null; }
        public Task<bool> MoveNextAsync() => throw null;

        [System.Obsolete]
        public ValueTask DisposeAsync() => throw null;
    }
}
```

## Set state of enumerator object to "after" during disposal

***Introduced in Visual Studio 2022 version 17.13***

The state machine for enumerators incorrectly allowed resuming execution after the enumerator was disposed.  
Now, `MoveNext()` on a disposed enumerator properly returns `false` without executing any more user code.

```csharp
var enumerator = C.GetEnumerator();

Console.Write(enumerator.MoveNext()); // prints True
Console.Write(enumerator.Current); // prints 1

enumerator.Dispose();

Console.Write(enumerator.MoveNext()); // now prints False

class C
{
    public static IEnumerator<int> GetEnumerator()
    {
        yield return 1;
        Console.Write("not executed after disposal")
        yield return 2;
    }
}
```

## `UnscopedRefAttribute` cannot be used with old ref safety rules

***Introduced in Visual Studio 2022 version 17.13***

The `UnscopedRefAttribute` unintentionally affected code compiled by new Roslyn compiler versions
even when the code was compiled in the context of the earlier ref safety rules
(i.e., targeting C# 10 or earlier with net6.0 or earlier).
However, the attribute should not have an effect in that context, and that is now fixed.

Code that previously did not report any errors in C# 10 or earlier with net6.0 or earlier can now fail to compile:

```cs
using System.Diagnostics.CodeAnalysis;
struct S
{
    public int F;

    // previously allowed in C# 10 with net6.0
    // now fails with the same error as if the [UnscopedRef] wasn't there:
    // error CS8170: Struct members cannot return 'this' or other instance members by reference
    [UnscopedRef] public ref int Ref() => ref F;
}
```

To prevent misunderstanding (thinking the attribute has an effect
but it actually does not because your code is compiled with the earlier ref safety rules),
a warning is reported when the attribute is used in C# 10 or earlier with net6.0 or earlier:

```cs
using System.Diagnostics.CodeAnalysis;
struct S
{
    // both are errors in C# 10 with net6.0:
    // warning CS9269: UnscopedRefAttribute is only valid in C# 11 or later or when targeting net7.0 or later.
    [UnscopedRef] public ref int Ref() => throw null!;
    public static void M([UnscopedRef] ref int x) { }
}
```

## `Microsoft.CodeAnalysis.EmbeddedAttribute` is validated on declaration

***Introduced in Visual Studio 2022 version 17.13***

The compiler now validates the shape of `Microsoft.CodeAnalysis.EmbeddedAttribute` when declared in source. Previously, the compiler
would allow user-defined declarations of this attribute, but only when it didn't need to generate one itself. We now validate that:

1. It must be internal
2. It must be a class
3. It must be sealed
4. It must be non-static
5. It must have an internal or public parameterless constructor
6. It must inherit from System.Attribute.
7. It must be allowed on any type declaration (class, struct, interface, enum, or delegate)

```cs
namespace Microsoft.CodeAnalysis;

// Previously, sometimes allowed. Now, CS9271
public class EmbeddedAttribute : Attribute {}
```

## Expression `field` in a property accessor refers to synthesized backing field

***Introduced in Visual Studio 2022 version 17.12***

The expression `field`, when used within a property accessor, refers to a synthesized backing field for the property.

The warning CS9258 is reported when the identifier would have bound to a different symbol with language version 13 or earlier.

To avoid generating a synthesized backing field, and to refer to the existing member, use 'this.field' or '@field' instead.
Alternatively, rename the existing member and the reference to that member to avoid a conflict with `field`.

```csharp
class MyClass
{
    private int field = 0;

    public object Property
    {
        get
        {
            // warning CS9258: The 'field' keyword binds to a synthesized backing field for the property.
            // To avoid generating a synthesized backing field, and to refer to the existing member,
            // use 'this.field' or '@field' instead.
            return field;
        }
    }
}
```

## Variable named `field` disallowed in a property accessor

***Introduced in Visual Studio 2022 version 17.14***

The expression `field`, when used within a property accessor, refers to a synthesized backing field for the property.

The error CS9272 is reported when a local, or a parameter of a nested function, with the name `field` is declared in a property accessor.

To avoid the error, rename the variable, or use `@field` in the declaration.

```csharp
class MyClass
{
    public object Property
    {
        get
        {
            // error CS9272: 'field' is a keyword within a property accessor.
            // Rename the variable or use the identifier '@field' instead.
            int field = 0;
            return @field;
        }
    }
}
```

## `record` and `record struct` types cannot define pointer type members, even when providing their own Equals implementations

***Introduced in Visual Studio 2022 version 17.14***

The specification for `record class` and `record struct` types indicated that any pointer types are disallowed as instance fields.
However, this was not enforced correctly when the `record class` or `record struct` type defined its own `Equals` implementation.

The compiler now correctly forbids this.

```cs
unsafe record struct R(
    int* P // Previously fine, now CS8908
)
{
    public bool Equals(R other) => true;
}
```

<<<<<<< HEAD
## Collection expression uses indexer rather than `Add()` for `KeyValuePair<K, V>` collections

***Introduced in Visual Studio 2022 version 17.14***

For a collection expression where the target type is a `struct` or `class` type where the *iteration type* of the target type is some `KeyValuePair<K, V>`, and where the target type provides an indexer of the form `public V this[K key] { get; set; }`, the collection instance will be constructed using the indexer `set` accessor rather than applicable `Add()` methods.

```csharp
KeyValuePair<string, int> x = ...;
IReadOnlyDictionary<string, int> y = ...;

MyDictionary<string, int> z = [x, ..y]; // previously used Add(), now uses this[K].set

class MyDictionary<K, V> : IEnumerable<KeyValuePair<K, V>>
{
    public IEnumerator<KeyValuePair<K, V>> GetEnumerator();
    public V this[K key] { get; set; }
    public void Add(KeyValuePair<K, V> kvp);
}
=======
## `with()` as a collection expression element is treated as collection *arguments*

***Introduced in Visual Studio 2022 version 17.14***

`with(...)` when used as an element in a collection expression is bound as arguments passed to constructor or
factory method used to create the collection, rather than as an invocation expression of a method named `with`.

To bind to a method named `with`, use `@with` instead.

```cs
object x, y, z = ...;
object[] items;

items = [with(x, y), z];  // C#13: call to with() method; C#14: error args not supported for object[]
items = [@with(x, y), z]; // call to with() method

object with(object a, object b) { ... }
>>>>>>> 21d985e2
```

## Emitting metadata-only executables requires an entrypoint

***Introduced in Visual Studio 2022 version 17.14***

Previously, the entrypoint was [unintentionally unset](https://github.com/dotnet/roslyn/issues/76707)
when emitting executables in metadata-only mode (also known as ref assemblies).
That is now corrected but it also means that a missing entrypoint is a compilation error:

```cs
// previously successful, now fails:
CSharpCompilation.Create("test").Emit(new MemoryStream(),
    options: EmitOptions.Default.WithEmitMetadataOnly(true))

CSharpCompilation.Create("test",
    // workaround - mark as DLL instead of EXE (the default):
    options: new CSharpCompilationOptions(OutputKind.DynamicallyLinkedLibrary))
    .Emit(new MemoryStream(),
        options: EmitOptions.Default.WithEmitMetadataOnly(true))
```

Similarly this can be observed when using the command-line argument `/refonly`
or the `ProduceOnlyReferenceAssembly` MSBuild property.<|MERGE_RESOLUTION|>--- conflicted
+++ resolved
@@ -292,7 +292,25 @@
 }
 ```
 
-<<<<<<< HEAD
+## `with()` as a collection expression element is treated as collection *arguments*
+
+***Introduced in Visual Studio 2022 version 17.14***
+
+`with(...)` when used as an element in a collection expression is bound as arguments passed to constructor or
+factory method used to create the collection, rather than as an invocation expression of a method named `with`.
+
+To bind to a method named `with`, use `@with` instead.
+
+```cs
+object x, y, z = ...;
+object[] items;
+
+items = [with(x, y), z];  // C#13: call to with() method; C#14: error args not supported for object[]
+items = [@with(x, y), z]; // call to with() method
+
+object with(object a, object b) { ... }
+```
+
 ## Collection expression uses indexer rather than `Add()` for `KeyValuePair<K, V>` collections
 
 ***Introduced in Visual Studio 2022 version 17.14***
@@ -311,25 +329,6 @@
     public V this[K key] { get; set; }
     public void Add(KeyValuePair<K, V> kvp);
 }
-=======
-## `with()` as a collection expression element is treated as collection *arguments*
-
-***Introduced in Visual Studio 2022 version 17.14***
-
-`with(...)` when used as an element in a collection expression is bound as arguments passed to constructor or
-factory method used to create the collection, rather than as an invocation expression of a method named `with`.
-
-To bind to a method named `with`, use `@with` instead.
-
-```cs
-object x, y, z = ...;
-object[] items;
-
-items = [with(x, y), z];  // C#13: call to with() method; C#14: error args not supported for object[]
-items = [@with(x, y), z]; // call to with() method
-
-object with(object a, object b) { ... }
->>>>>>> 21d985e2
 ```
 
 ## Emitting metadata-only executables requires an entrypoint
