# Breaking changes in Roslyn after .NET 9.0.100 through .NET 10.0.100

This document lists known breaking changes in Roslyn after .NET 9 general release (.NET SDK version 9.0.100) through .NET 10 general release (.NET SDK version 10.0.100).

## `scoped` in a lambda parameter list is now always a modifier.

***Introduced in Visual Studio 2022 version 17.13***

C# 14 introduces the ability to write a lambda with parameter modifiers, without having to specify a parameter type:
https://github.com/dotnet/csharplang/blob/main/proposals/simple-lambda-parameters-with-modifiers.md

As part of this work, a breaking change was accepted where `scoped` will always be treated as a modifier
in a lambda parameter, even where it might have been accepted as a type name in the past.  For example:

```c#
var v = (scoped scoped s) => { ... };

ref struct @scoped { }
```

In C# 14 this will be an error as both `scoped` tokens are treated as modifiers.  The workaround is to
use `@` in the type name position like so:

```c#
var v = (scoped @scoped s) => { ... };

ref struct @scoped { }
```

## `Span<T>` and `ReadOnlySpan<T>` overloads are applicable in more scenarios in C# 14 and newer

***Introduced in Visual Studio 2022 version 17.13***

C# 14 introduces new [built-in span conversions and type inference rules](https://github.com/dotnet/csharplang/issues/7905).
This means that different overloads might be chosen compared to C# 13, and sometimes an ambiguity compile-time error
might be raised because a new overload is applicable but there is no single best overload.

The following example shows some ambiguities and possible workarounds.
Note that another workaround is for API authors to use the `OverloadResolutionPriorityAttribute`.

```cs
var x = new long[] { 1 };
Assert.Equal([2], x); // previously Assert.Equal<T>(T[], T[]), now ambiguous with Assert.Equal<T>(ReadOnlySpan<T>, Span<T>)
Assert.Equal([2], x.AsSpan()); // workaround

var y = new int[] { 1, 2 };
var s = new ArraySegment<int>(y, 1, 1);
Assert.Equal(y, s); // previously Assert.Equal<T>(T, T), now ambiguous with Assert.Equal<T>(Span<T>, Span<T>)
Assert.Equal(y.AsSpan(), s); // workaround
```

A `Span<T>` overload might be chosen in C# 14 where an overload taking an interface implemented by `T[]` (such as `IEnumerable<T>`) was chosen in C# 13,
and that can lead to an `ArrayTypeMismatchException` at runtime if used with a covariant array:

```cs
string[] s = new[] { "a" };
object[] o = s; // array variance

C.R(o); // wrote 1 previously, now crashes in Span<T> constructor with ArrayTypeMismatchException
C.R(o.AsEnumerable()); // workaround

static class C
{
    public static void R<T>(IEnumerable<T> e) => Console.Write(1);
    public static void R<T>(Span<T> s) => Console.Write(2);
    // another workaround:
    public static void R<T>(ReadOnlySpan<T> s) => Console.Write(3);
}
```

For that reason, `ReadOnlySpan<T>` is generally preferred over `Span<T>` by overload resolution in C# 14.
In some cases, that might lead to compilation breaks,
for example when there are overloads for both `Span<T>` and `ReadOnlySpan<T>`, both taking and returning the same span type:

```cs
double[] x = new double[0];
Span<ulong> y = MemoryMarshal.Cast<double, ulong>(x); // previously worked, now compilation error
Span<ulong> z = MemoryMarshal.Cast<double, ulong>(x.AsSpan()); // workaround

static class MemoryMarshal
{
    public static ReadOnlySpan<TTo> Cast<TFrom, TTo>(ReadOnlySpan<TFrom> span) => default;
    public static Span<TTo> Cast<TFrom, TTo>(Span<TFrom> span) => default;
}
```

When using C# 14 or newer and targeting a .NET older than `net10.0`
or .NET Framework with `System.Memory` reference,
there is a breaking change with `Enumerable.Reverse` and arrays:

```cs
int[] x = new[] { 1, 2, 3 };
var y = x.Reverse(); // previously Enumerable.Reverse, now MemoryExtensions.Reverse
```

On `net10.0`, there is `Enumerable.Reverse(this T[])` which takes precedence and hence the break is avoided.
Otherwise, `MemoryExtensions.Reverse(this Span<T>)` is resolved which has different semantics
than `Enumerable.Reverse(this IEnumerable<T>)` (which used to be resolved in C# 13 and lower).
Specifically, the `Span` extension does the reversal in place and returns `void`.
As a workaround, one can define their own `Enumerable.Reverse(this T[])` or use `Enumerable.Reverse` explicitly:

```cs
int[] x = new[] { 1, 2, 3 };
var y = Enumerable.Reverse(x); // instead of 'x.Reverse();'
```

## Diagnostics now reported for pattern-based disposal method in `foreach`

***Introduced in Visual Studio 2022 version 17.13***

For instance, an obsolete `DisposeAsync` method is now reported in `await foreach`.
```csharp
await foreach (var i in new C()) { } // 'C.AsyncEnumerator.DisposeAsync()' is obsolete

class C
{
    public AsyncEnumerator GetAsyncEnumerator(System.Threading.CancellationToken token = default)
    {
        throw null;
    }

    public sealed class AsyncEnumerator : System.IAsyncDisposable
    {
        public int Current { get => throw null; }
        public Task<bool> MoveNextAsync() => throw null;

        [System.Obsolete]
        public ValueTask DisposeAsync() => throw null;
    }
}
```

## Set state of enumerator object to "after" during disposal

***Introduced in Visual Studio 2022 version 17.13***

The state machine for enumerators incorrectly allowed resuming execution after the enumerator was disposed.  
Now, `MoveNext()` on a disposed enumerator properly returns `false` without executing any more user code.

```csharp
var enumerator = C.GetEnumerator();

Console.Write(enumerator.MoveNext()); // prints True
Console.Write(enumerator.Current); // prints 1

enumerator.Dispose();

Console.Write(enumerator.MoveNext()); // now prints False

class C
{
    public static IEnumerator<int> GetEnumerator()
    {
        yield return 1;
        Console.Write("not executed after disposal")
        yield return 2;
    }
}
```

## `UnscopedRefAttribute` cannot be used with old ref safety rules

***Introduced in Visual Studio 2022 version 17.13***

The `UnscopedRefAttribute` unintentionally affected code compiled by new Roslyn compiler versions
even when the code was compiled in the context of the earlier ref safety rules
(i.e., targeting C# 10 or earlier with net6.0 or earlier).
However, the attribute should not have an effect in that context, and that is now fixed.

Code that previously did not report any errors in C# 10 or earlier with net6.0 or earlier can now fail to compile:

```cs
using System.Diagnostics.CodeAnalysis;
struct S
{
    public int F;

    // previously allowed in C# 10 with net6.0
    // now fails with the same error as if the [UnscopedRef] wasn't there:
    // error CS8170: Struct members cannot return 'this' or other instance members by reference
    [UnscopedRef] public ref int Ref() => ref F;
}
```

To prevent misunderstanding (thinking the attribute has an effect
but it actually does not because your code is compiled with the earlier ref safety rules),
a warning is reported when the attribute is used in C# 10 or earlier with net6.0 or earlier:

```cs
using System.Diagnostics.CodeAnalysis;
struct S
{
    // both are errors in C# 10 with net6.0:
    // warning CS9269: UnscopedRefAttribute is only valid in C# 11 or later or when targeting net7.0 or later.
    [UnscopedRef] public ref int Ref() => throw null!;
    public static void M([UnscopedRef] ref int x) { }
}
```

## `Microsoft.CodeAnalysis.EmbeddedAttribute` is validated on declaration

***Introduced in Visual Studio 2022 version 17.13***

The compiler now validates the shape of `Microsoft.CodeAnalysis.EmbeddedAttribute` when declared in source. Previously, the compiler
would allow user-defined declarations of this attribute, but only when it didn't need to generate one itself. We now validate that:

1. It must be internal
2. It must be a class
3. It must be sealed
4. It must be non-static
5. It must have an internal or public parameterless constructor
6. It must inherit from System.Attribute.
7. It must be allowed on any type declaration (class, struct, interface, enum, or delegate)

```cs
namespace Microsoft.CodeAnalysis;

// Previously, sometimes allowed. Now, CS9271
public class EmbeddedAttribute : Attribute {}
```

## Expression `field` in a property accessor refers to synthesized backing field

***Introduced in Visual Studio 2022 version 17.12***

The expression `field`, when used within a property accessor, refers to a synthesized backing field for the property.

The warning CS9258 is reported when the identifier would have bound to a different symbol with language version 13 or earlier.

To avoid generating a synthesized backing field, and to refer to the existing member, use 'this.field' or '@field' instead.
Alternatively, rename the existing member and the reference to that member to avoid a conflict with `field`.

```csharp
class MyClass
{
    private int field = 0;

    public object Property
    {
        get
        {
            // warning CS9258: The 'field' keyword binds to a synthesized backing field for the property.
            // To avoid generating a synthesized backing field, and to refer to the existing member,
            // use 'this.field' or '@field' instead.
            return field;
        }
    }
}
```

## Variable named `field` disallowed in a property accessor

***Introduced in Visual Studio 2022 version 17.14***

The expression `field`, when used within a property accessor, refers to a synthesized backing field for the property.

The error CS9272 is reported when a local, or a parameter of a nested function, with the name `field` is declared in a property accessor.

To avoid the error, rename the variable, or use `@field` in the declaration.

```csharp
class MyClass
{
    public object Property
    {
        get
        {
            // error CS9272: 'field' is a keyword within a property accessor.
            // Rename the variable or use the identifier '@field' instead.
            int field = 0;
            return @field;
        }
    }
}
```

## `record` and `record struct` types cannot define pointer type members, even when providing their own Equals implementations

***Introduced in Visual Studio 2022 version 17.14***

The specification for `record class` and `record struct` types indicated that any pointer types are disallowed as instance fields.
However, this was not enforced correctly when the `record class` or `record struct` type defined its own `Equals` implementation.

The compiler now correctly forbids this.

```cs
unsafe record struct R(
    int* P // Previously fine, now CS8908
)
{
    public bool Equals(R other) => true;
}
```

## Emitting metadata-only executables requires an entrypoint

***Introduced in Visual Studio 2022 version 17.14***

Previously, the entrypoint was [unintentionally unset](https://github.com/dotnet/roslyn/issues/76707)
when emitting executables in metadata-only mode (also known as ref assemblies).
That is now corrected but it also means that a missing entrypoint is a compilation error:

```cs
// previously successful, now fails:
CSharpCompilation.Create("test").Emit(new MemoryStream(),
    options: EmitOptions.Default.WithEmitMetadataOnly(true))

CSharpCompilation.Create("test",
    // workaround - mark as DLL instead of EXE (the default):
    options: new CSharpCompilationOptions(OutputKind.DynamicallyLinkedLibrary))
    .Emit(new MemoryStream(),
        options: EmitOptions.Default.WithEmitMetadataOnly(true))
```

Similarly this can be observed when using the command-line argument `/refonly`
or the `ProduceOnlyReferenceAssembly` MSBuild property.

## `partial` cannot be a return type of methods

***Introduced in Visual Studio 2022 version 17.14***

The [partial events and constructors](https://github.com/dotnet/csharplang/issues/9058) language feature
allows the `partial` modifier in more places and so it cannot be a return type unless escaped:

```cs
class C
{
    partial F() => new partial(); // previously worked
    @partial F() => new partial(); // workaround
}

class partial { }
```

## `extension` treated as a contextual keyword

***Introduced in Visual Studio 2022 version 17.14.***
Starting with C# 14, the `extension` keyword serves a special purpose in denoting extension containers. 
This changes how the compiler interprets certain code constructs.

If you need to use "extension" as an identifier rather than a keyword, escape it with the `@` prefix: `@extension`. This tells the compiler to treat it as a regular identifier instead of a keyword.

The compiler will parse this as an extension container rather than a constructor.
```csharp
class @extension
{
    extension(object o) { } // parsed as an extension container
}
```

The compiler will fail to parse this as a method with return type `extension`.
```csharp
class @extension
{
    extension M() { } // will not compile
}
```

<<<<<<< HEAD
## Extended partial members are now virtual

***Introduced in Visual Studio 2022 version 17.15***

We have fixed [an inconsistency](https://github.com/dotnet/roslyn/issues/77346)
where interface members would not be implicitly `virtual` and `public` if they were also marked `partial`.
Note that Visual Basic and other languages not supporting default interface members will start requiring to implement such `partial` interface members.

This change has an effect only when language version is set to C# 14 or later.
To keep the previous behavior in C# 14 and later, explicitly mark `partial` interface members as `sealed` and `private`.

```cs
((I)new C()).M(); // wrote 1 previously, writes 2 now

partial interface I
{
    public partial void M();
    public partial void M() // implicitly virtual now
    {
        System.Console.Write(1);
    }
}

class C : I
{
    public void M() // overrides I.M
    {
        System.Console.Write(2);
    }
}
```
=======
***Introduced in Visual Studio 2022 version 17.15.***
The "extension" identifier may not be used as a type name, so the following will not compile:
```csharp
using extension = ...; // alias may not be named "extension"
class extension { } // type may not be named "extension"
class C<extension> { } // type parameter may not be named "extension"
```
>>>>>>> f72da0bd
<|MERGE_RESOLUTION|>--- conflicted
+++ resolved
@@ -356,7 +356,14 @@
 }
 ```
 
-<<<<<<< HEAD
+***Introduced in Visual Studio 2022 version 17.15.***
+The "extension" identifier may not be used as a type name, so the following will not compile:
+```csharp
+using extension = ...; // alias may not be named "extension"
+class extension { } // type may not be named "extension"
+class C<extension> { } // type parameter may not be named "extension"
+```
+
 ## Extended partial members are now virtual
 
 ***Introduced in Visual Studio 2022 version 17.15***
@@ -387,13 +394,4 @@
         System.Console.Write(2);
     }
 }
-```
-=======
-***Introduced in Visual Studio 2022 version 17.15.***
-The "extension" identifier may not be used as a type name, so the following will not compile:
-```csharp
-using extension = ...; // alias may not be named "extension"
-class extension { } // type may not be named "extension"
-class C<extension> { } // type parameter may not be named "extension"
-```
->>>>>>> f72da0bd
+```