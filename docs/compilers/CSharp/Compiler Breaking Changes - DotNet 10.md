# Breaking changes in Roslyn after .NET 9.0.100 through .NET 10.0.100

This document lists known breaking changes in Roslyn after .NET 9 general release (.NET SDK version 9.0.100) through .NET 10 general release (.NET SDK version 10.0.100).

## `Span<T>` and `ReadOnlySpan<T>` overloads are applicable in more scenarios in C# 14 and newer

***Introduced in Visual Studio 2022 version 17.13***

C# 14 introduces new [built-in span conversions and type inference rules](https://github.com/dotnet/csharplang/issues/7905).
This means that different overloads might be chosen compared to C# 13, and sometimes an ambiguity compile-time error
might be raised because a new overload is applicable but there is no single best overload.

The following example shows some ambiguities and possible workarounds.
Note that another workaround is for API authors to use the `OverloadResolutionPriorityAttribute`.

```cs
var x = new long[] { 1 };
Assert.Equal([2], x); // previously Assert.Equal<T>(T[], T[]), now ambiguous with Assert.Equal<T>(ReadOnlySpan<T>, Span<T>)
Assert.Equal([2], x.AsSpan()); // workaround

var y = new int[] { 1, 2 };
var s = new ArraySegment<int>(x, 1, 1);
Assert.Equal(y, s); // previously Assert.Equal<T>(T, T), now ambiguous with Assert.Equal<T>(Span<T>, Span<T>)
Assert.Equal(y.AsSpan(), s); // workaround
```

A `Span<T>` overload might be chosen in C# 14 where an overload taking an interface implemented by `T[]` (such as `IEnumerable<T>`) was chosen in C# 13,
and that can lead to an `ArrayTypeMismatchException` at runtime if used with a covariant array:

```cs
string[] s = new[] { "a" };
object[] o = s; // array variance

C.R(o); // wrote 1 previously, now crashes in Span<T> constructor with ArrayTypeMismatchException
C.R(o.AsEnumerable()); // workaround

static class C
{
    public static void R<T>(IEnumerable<T> e) => Console.Write(1);
    public static void R<T>(Span<T> s) => Console.Write(2);
    // another workaround:
    [OverloadResolutionPriority(1)]
    public static void R<T>(ReadOnlySpan<T> s) => Console.Write(3);
}
```

When using C# 14 or newer and targeting a .NET older than `net10.0`
or .NET Framework with `System.Memory` reference,
there is a breaking change with `Enumerable.Reverse` and arrays:

```cs
int[] x = new[] { 1, 2, 3 };
var y = x.Reverse(); // previously Enumerable.Reverse, now MemoryExtensions.Reverse
```

On `net10.0`, there is `Enumerable.Reverse(this T[])` which takes precedence and hence the break is avoided.
Otherwise, `MemoryExtensions.Reverse(this Span<T>)` is resolved which has different semantics
than `Enumerable.Reverse(this IEnumerable<T>)` (which used to be resolved in C# 13 and lower).
Specifically, the `Span` extension does the reversal in place and returns `void`.
As a workaround, one can define their own `Enumerable.Reverse(this T[])` or use `Enumerable.Reverse` explicitly:

```cs
int[] x = new[] { 1, 2, 3 };
var y = Enumerable.Reverse(x); // instead of 'x.Reverse();'
```

## Diagnostics now reported for pattern-based disposal method in `foreach`

***Introduced in Visual Studio 2022 version 17.13***

For instance, an obsolete `DisposeAsync` method is now reported in `await foreach`.
```csharp
await foreach (var i in new C()) { } // 'C.AsyncEnumerator.DisposeAsync()' is obsolete

class C
{
    public AsyncEnumerator GetAsyncEnumerator(System.Threading.CancellationToken token = default)
    {
        throw null;
    }

    public sealed class AsyncEnumerator : System.IAsyncDisposable
    {
        public int Current { get => throw null; }
        public Task<bool> MoveNextAsync() => throw null;

        [System.Obsolete]
        public ValueTask DisposeAsync() => throw null;
    }
}
```

## Set state of enumerator object to "after" during disposal

***Introduced in Visual Studio 2022 version 17.13***

The state machine for enumerators incorrectly allowed resuming execution after the enumerator was disposed.  
Now, `MoveNext()` on a disposed enumerator properly returns `false` without executing any more user code.

```csharp
var enumerator = C.GetEnumerator();

Console.Write(enumerator.MoveNext()); // prints True
Console.Write(enumerator.Current); // prints 1

enumerator.Dispose();

Console.Write(enumerator.MoveNext()); // now prints False

class C
{
    public static IEnumerator<int> GetEnumerator()
    {
        yield return 1;
        Console.Write("not executed after disposal")
        yield return 2;
    }
}
```

<<<<<<< HEAD
## Variance of `scoped` and `[UnscopedRef]` is more strict

***Introduced in Visual Studio 2022 version 17.13***

Scope can be changed when overriding a method, implementing an interface, or converting a lambda/method to a delegate under
[some conditions](https://github.com/dotnet/csharplang/blob/05064c2a9567b7a58a07e526dff403ece1866541/proposals/csharp-11.0/low-level-struct-improvements.md#scoped-mismatch)
(roughly, `scoped` can be added and `[UnscopedRef]` can be removed).
Previously, the compiler did not report an error/warning for such mismatch under some circumstances, but it is now always reported.
Note that the error is downgraded to a warning in `unsafe` contexts and also (in scenarios where it would be a breaking change) with LangVersion 12 or lower.

```cs
D1 d1 = (ref int i) => { }; // previously no mismatch error reported, now:
                            // error CS8986: The 'scoped' modifier of parameter 'i' doesn't match target 'D1'.

D2 d2 = (ref int i) => ref i; // an error was and continues to be reported:
                              // error CS8986: The 'scoped' modifier of parameter 'i' doesn't match target 'D2'.

delegate void D1(scoped ref int x);
delegate ref int D2(scoped ref int x);
```

```cs
using System.Diagnostics.CodeAnalysis;

D1 d1 = ([UnscopedRef] ref int i) => { }; // previously no mismatch error reported, now:
                                          // error CS8986: The 'scoped' modifier of parameter 'i' doesn't match target 'D1'.

D2 d2 = ([UnscopedRef] ref int i) => ref i; // an error was and continues to be reported:
                                            // error CS8986: The 'scoped' modifier of parameter 'i' doesn't match target 'D2'.

delegate void D1(ref int x);
delegate ref int D2(ref int x);
=======
## `UnscopedRefAttribute` cannot be used with old ref safety rules

***Introduced in Visual Studio 2022 version 17.13***

The `UnscopedRefAttribute` unintentionally affected code compiled by new Roslyn compiler versions
even when the code was compiled in the context of the earlier ref safety rules
(i.e., targeting C# 10 or earlier with net6.0 or earlier).
However, the attribute should not have an effect in that context, and that is now fixed.

Code that previously did not report any errors in C# 10 or earlier with net6.0 or earlier can now fail to compile:

```cs
using System.Diagnostics.CodeAnalysis;
struct S
{
    public int F;

    // previously allowed in C# 10 with net6.0
    // now fails with the same error as if the [UnscopedRef] wasn't there:
    // error CS8170: Struct members cannot return 'this' or other instance members by reference
    [UnscopedRef] public ref int Ref() => ref F;
}
```

To prevent misunderstanding (thinking the attribute has an effect
but it actually does not because your code is compiled with the earlier ref safety rules),
a warning is reported when the attribute is used in C# 10 or earlier with net6.0 or earlier:

```cs
using System.Diagnostics.CodeAnalysis;
struct S
{
    // both are errors in C# 10 with net6.0:
    // warning CS9269: UnscopedRefAttribute is only valid in C# 11 or later or when targeting net7.0 or later.
    [UnscopedRef] public ref int Ref() => throw null!;
    public static void M([UnscopedRef] ref int x) { }
}
>>>>>>> 80b91e90
```<|MERGE_RESOLUTION|>--- conflicted
+++ resolved
@@ -118,40 +118,6 @@
 }
 ```
 
-<<<<<<< HEAD
-## Variance of `scoped` and `[UnscopedRef]` is more strict
-
-***Introduced in Visual Studio 2022 version 17.13***
-
-Scope can be changed when overriding a method, implementing an interface, or converting a lambda/method to a delegate under
-[some conditions](https://github.com/dotnet/csharplang/blob/05064c2a9567b7a58a07e526dff403ece1866541/proposals/csharp-11.0/low-level-struct-improvements.md#scoped-mismatch)
-(roughly, `scoped` can be added and `[UnscopedRef]` can be removed).
-Previously, the compiler did not report an error/warning for such mismatch under some circumstances, but it is now always reported.
-Note that the error is downgraded to a warning in `unsafe` contexts and also (in scenarios where it would be a breaking change) with LangVersion 12 or lower.
-
-```cs
-D1 d1 = (ref int i) => { }; // previously no mismatch error reported, now:
-                            // error CS8986: The 'scoped' modifier of parameter 'i' doesn't match target 'D1'.
-
-D2 d2 = (ref int i) => ref i; // an error was and continues to be reported:
-                              // error CS8986: The 'scoped' modifier of parameter 'i' doesn't match target 'D2'.
-
-delegate void D1(scoped ref int x);
-delegate ref int D2(scoped ref int x);
-```
-
-```cs
-using System.Diagnostics.CodeAnalysis;
-
-D1 d1 = ([UnscopedRef] ref int i) => { }; // previously no mismatch error reported, now:
-                                          // error CS8986: The 'scoped' modifier of parameter 'i' doesn't match target 'D1'.
-
-D2 d2 = ([UnscopedRef] ref int i) => ref i; // an error was and continues to be reported:
-                                            // error CS8986: The 'scoped' modifier of parameter 'i' doesn't match target 'D2'.
-
-delegate void D1(ref int x);
-delegate ref int D2(ref int x);
-=======
 ## `UnscopedRefAttribute` cannot be used with old ref safety rules
 
 ***Introduced in Visual Studio 2022 version 17.13***
@@ -189,5 +155,38 @@
     [UnscopedRef] public ref int Ref() => throw null!;
     public static void M([UnscopedRef] ref int x) { }
 }
->>>>>>> 80b91e90
+```
+
+## Variance of `scoped` and `[UnscopedRef]` is more strict
+
+***Introduced in Visual Studio 2022 version 17.13***
+
+Scope can be changed when overriding a method, implementing an interface, or converting a lambda/method to a delegate under
+[some conditions](https://github.com/dotnet/csharplang/blob/05064c2a9567b7a58a07e526dff403ece1866541/proposals/csharp-11.0/low-level-struct-improvements.md#scoped-mismatch)
+(roughly, `scoped` can be added and `[UnscopedRef]` can be removed).
+Previously, the compiler did not report an error/warning for such mismatch under some circumstances, but it is now always reported.
+Note that the error is downgraded to a warning in `unsafe` contexts and also (in scenarios where it would be a breaking change) with LangVersion 12 or lower.
+
+```cs
+D1 d1 = (ref int i) => { }; // previously no mismatch error reported, now:
+                            // error CS8986: The 'scoped' modifier of parameter 'i' doesn't match target 'D1'.
+
+D2 d2 = (ref int i) => ref i; // an error was and continues to be reported:
+                              // error CS8986: The 'scoped' modifier of parameter 'i' doesn't match target 'D2'.
+
+delegate void D1(scoped ref int x);
+delegate ref int D2(scoped ref int x);
+```
+
+```cs
+using System.Diagnostics.CodeAnalysis;
+
+D1 d1 = ([UnscopedRef] ref int i) => { }; // previously no mismatch error reported, now:
+                                          // error CS8986: The 'scoped' modifier of parameter 'i' doesn't match target 'D1'.
+
+D2 d2 = ([UnscopedRef] ref int i) => ref i; // an error was and continues to be reported:
+                                            // error CS8986: The 'scoped' modifier of parameter 'i' doesn't match target 'D2'.
+
+delegate void D1(ref int x);
+delegate ref int D2(ref int x);
 ```