--- conflicted
+++ resolved
@@ -19,10 +19,7 @@
 
 | Warning ID | warning level | Description |
 |------------|---------|-------------|
-<<<<<<< HEAD
-=======
 | CS7023 | 5 | [A static type is used in an 'is' or 'as' expression](https://github.com/dotnet/roslyn/issues/30198) |
->>>>>>> 5df17fbc
 | CS8073 | 5 | [Expression always true (or false) when comparing a struct to null](https://github.com/dotnet/roslyn/issues/45744) |
 | CS8822 | 5 | [Struct constructor does not assign auto property (imported struct type with private fields)](https://github.com/dotnet/roslyn/issues/30194) |
 | CS8823 | 5 | [Struct constructor does not assign field (imported struct type with private fields)](https://github.com/dotnet/roslyn/issues/30194) |
