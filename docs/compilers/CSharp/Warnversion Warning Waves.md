﻿# /warn warning "waves"

The C# compiler flag `/warn` controls optional warnings.
When we introduce new warnings that can be reported on existing code,
we do so under an opt-in system so that programmers do not see new warnings
without taking action to enable them.
For that purpose, we have the compiler flag "`/warn:n`"
where `n` is a whole number.

The compiler shipped with dotnet 5 (the C# 9 compiler) contains some warnings, documented below, that
are reported only under `/warn:5` or higher.

The default warning level when the command-line compiler is used is `4`.

If you want the compiler to produce all applicable warnings, you can specify
`/warn:9999`.

The table below describes all of the warnings controlled by warning levels `5` or greater.

| Warning ID | warning level | Description |
|------------|---------|-------------|
<<<<<<< HEAD
| CS8073 | 5 | [Expression always true (or false) when comparing a struct to null](https://github.com/dotnet/roslyn/issues/45744) |
| CS8848 | 5 | [Diagnose precedence error with query expression](https://github.com/dotnet/roslyn/issues/30231) |
=======
| CS7023 | 5 | [A static type is used in an 'is' or 'as' expression](https://github.com/dotnet/roslyn/issues/30198) |
| CS8073 | 5 | [Expression always true (or false) when comparing a struct to null](https://github.com/dotnet/roslyn/issues/45744) |
>>>>>>> 11e3c508
<|MERGE_RESOLUTION|>--- conflicted
+++ resolved
@@ -19,10 +19,6 @@
 
 | Warning ID | warning level | Description |
 |------------|---------|-------------|
-<<<<<<< HEAD
-| CS8073 | 5 | [Expression always true (or false) when comparing a struct to null](https://github.com/dotnet/roslyn/issues/45744) |
-| CS8848 | 5 | [Diagnose precedence error with query expression](https://github.com/dotnet/roslyn/issues/30231) |
-=======
 | CS7023 | 5 | [A static type is used in an 'is' or 'as' expression](https://github.com/dotnet/roslyn/issues/30198) |
 | CS8073 | 5 | [Expression always true (or false) when comparing a struct to null](https://github.com/dotnet/roslyn/issues/45744) |
->>>>>>> 11e3c508
+| CS8848 | 5 | [Diagnose precedence error with query expression](https://github.com/dotnet/roslyn/issues/30231) |