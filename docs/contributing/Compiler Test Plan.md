This document provides guidance for thinking about language interactions and testing compiler changes.

# General concerns:
- Completeness of the specification as a guide for testing (is the spec complete enough to suggest what the compiler should do in each scenario?)
- Other external documentation
- Backward and forward compatibility (interoperation with previous and future compilers, each in both directions)
- Error handling/recovery (missing libraries, including missing types in mscorlib; errors in parsing, ambiguous lookup, inaccessible lookup, wrong kind of thing found, instance vs static thing found, wrong type for the context, value vs variable)
- BCL (including mono) and other customer impact
- Determinism
- Loading from metadata (source vs. loaded from metadata)
- Public interface of compiler APIs (including semantic model APIs listed below):
    - GetDeclaredSymbol 
    - GetEnclosingSymbol 
    - GetSymbolInfo 
    - GetSpeculativeSymbolInfo 
    - GetTypeInfo 
    - GetSpeculativeTypeInfo 
    - GetMethodGroup 
    - GetConstantValue 
    - GetAliasInfo 
    - GetSpeculativeAliasInfo 
    - LookupSymbols 
    - AnalyzeStatementsControlFlow 
    - AnalyzeStatementControlFlow 
    - AnalyzeExpressionDataFlow 
    - AnalyzeStatementsDataFlow 
    - AnalyzeStatementDataFlow 
    - ClassifyConversion
    - GetOperation (`IOperation`)
    - GetCFG (`ControlFlowGraph`)
- VB/F# interop
- C++/CLI interop (particularly for metadata format changes, e.g. DIMs, static abstracts in interfaces, or generic attributes)
- Performance and stress testing
- Can build VS
- Check that `Obsolete` is honored for members used in binding/lowering
 
# Type and members
- Access modifiers (public, protected, internal, protected internal, private protected, private), static, ref
- type declarations (class, record class/struct with or without positional members, struct, interface, type parameter)
- methods
- fields
- properties (including get/set/init accessors)
- events (including add/remove accessors)
- Parameter modifiers (ref, out, in, params)
- Attributes (including generic attributes and security attributes)
- Generics (type arguments, variance, constraints including `class`, `struct`, `new()`, `unmanaged`, `notnull`, types and interfaces with nullability)
- Default and constant values
- Partial classes
- Literals
- Enum (implicit vs. explicit underlying type)
- Expression trees
- Iterators
- Initializers (object, collection, dictionary)
- Array (single- or multi-dimensional, jagged, initializer, fixed)
- Expression-bodied methods/properties/...
- Extension methods
- Partial method
- Named and optional parameters
- String interpolation
- Properties (read-write, read-only, init-only, write-only, auto-property, expression-bodied)
- Interfaces (implicit vs. explicit interface member implementation)
- Delegates
- Multi-declaration
- NoPIA
- Dynamic
- Ref structs, Readonly structs
- Readonly members on structs (methods, property/indexer accessors, custom event accessors)
- SkipLocalsInit
- Method override or explicit implementation with `where T : { class, struct, default }`
 
# Code
- Operators (see Eric's list below)
- Lambdas (capture of parameters or locals, target typing)
- Execution order
- Target typing (var, lambdas, integrals)
- Conversions (boxing/unboxing)
- Nullable (wrapping, unwrapping)
- Overload resolution, override/hide/implement (OHI)
- Inheritance (virtual, override, abstract, new)
- Anonymous types
- Tuple types and literals (elements with explicit or inferred names, long tuples), tuple equality
- Range literals (`1..2`) and Index operator (`^1`) 
- Deconstructions
- Local functions
- Unsafe code
- LINQ
- Constructors, properties, indexers, events, operators, and destructors.
- Async (task-like types) and async-iterator methods
- Lvalues: the synthesized fields are mutable 
    - Ref / out parameters
    - Compound operators (`+=`, `/=`, etc ..) 
    - Assignment exprs
- Ref return, ref readonly return, ref ternary, ref readonly local, ref local re-assignment, ref foreach
- `this = e;` in `struct` .ctor
- Stackalloc (including initializers)
<<<<<<< HEAD
- Patterns (constant, declaration, `var`, positional, property and extended property, discard, parenthesized, type, relational, `and`/`or`/`not`)
=======
- Patterns (constant, declaration, `var`, positional, property and extended property, discard, parenthesized, type, relational, `and`/`or`/`not`, list, slice)
>>>>>>> 67d940c4
- Switch expressions
- With expressions (on record classes and on value types)
- Nullability annotations (`?`, attributes) and analysis
- If you add a place an expression can appear in code, make sure `SpillSequenceSpiller` handles it. Test with a `switch` expression or `stackalloc` in that place.
- If you add a new expression form that requires spilling, test it in the catch filter.
- extension based Dispose, DisposeAsync, GetEnumerator, GetAsyncEnumerator, Deconstruct, GetAwaiter etc.

# Misc
- reserved keywords (sometimes contextual)
- pre-processing directives
- COM interop
- modopt and modreq
- ref assemblies
- extern alias
- UnmanagedCallersOnly
- telemetry

# Testing in interaction with other components
Interaction with IDE, Debugger, and EnC should be worked out with relevant teams. A few highlights:
- IDE
    - Colorization and formatting
    - Typing experience and dealing with incomplete code
    - Intellisense (squiggles, dot completion)
    - "go to", Find All References, and renaming
    - cref comments
    - UpgradeProject code fixer
    - More: [IDE Test Plan](https://github.com/dotnet/roslyn/blob/main/docs/contributing/IDE%20Test%20Plan.md)

- Debugger / EE
    - Stepping, setting breakpoints
    - Displaying Locals/Autos windows
        - Type and Value display
        - Expanding instance members
        - Locals/parameters/this in closure classes
        - Attributes on locals and expressions (e.g.: [Dynamic], [TupleElementNames])
    - Compiling expressions in Immediate/Watch windows or hovering over an expression
    - Compiling expressions in [DebuggerDisplay("...")]
	- Assigning values in Locals/Autos/Watch windows
 
- Edit-and-continue

- Live Unit Testing (instrumentation)

- Engage with VS Templates team (if applicable)

# Eric's cheatsheet

## Statements 
```
{ … }  
;   
label : … 
T x = whatever; // including `using` and `await` using variants
M(); 
++x; 
x++; 
--x; 
x--; 
new C(); 
if (…) … else … 
switch(…) { … case (…) when (…): … } 
while(…) … 
do … while(…); 
for( … ; … ; … ) … 
foreach(…) … // including `await` variant
fixed(…) … // (plain, or custom with `GetPinnableReference`)
goto … ; 
throw … ; 
return … ; 
try  { … } catch (…) when (…) { … } finally { … } 
checked { … } 
unchecked { … } 
lock(…) … 
using (…) … // including `await` variant
yield return …; 
yield break; 
break; 
continue; 
```

## Expression classifications 
  
Every expression can be classified as exactly one of these: 
  
- Value 
- Variable 
- Namespace 
- Type 
- Method group 
- Null literal
- Default literal
- Anonymous function 
- Property 
- Indexer 
- Event 
- Void-returning method call 
- Array initializer (\*) 
- __arglist (\*)  

(\*) Technically not an expression according to the spec. 
  
Note that only values, variables, properties, indexers and events have a type. 
  
## Variable classifications 
  
A variable is a storage location. These are all the different ways to refer to a storage location: 

- Static field 
- Instance field 
- Array element 
- Formal param, value 
- Formal param, ref 
- Formal param, out 
- Local variable 
- Pointer dereference 
- __refvalue 

## Operators 

``` c#
x.y 
f( ) 
a[e] 
x++ 
x-- 
new X() 
new() 
typeof(T) 
default(T)
default 
checked(e) 
unchecked(e) 
delegate ( ) { } 
+x 
-x 
!x 
~x 
^x
++x 
--x 
(X)x 
x * y 
x / y 
x % y 
x + y 
x - y 
x << y 
x >> y 
x < y 
x > y 
x <= y 
x >= y 
x is X 
x as X 
x == y 
x != y 
x & y 
x ^ y 
x | y 
x && y 
x || y 
x ?? y 
x ? : y : z
x = y 
x *= y 
x /= y 
x %= y 
x += y 
x -= y 
x <<= y 
x >>= y 
x &= y 
x ^= y 
x |= y 
x ??= y
x => { } 
sizeof( ) 
*x 
& x 
x->y 
e is pattern
e switch { ... }
await x
__arglist( ) 
__refvalue( x, X ) 
__reftype( x )
__makeref( x )
```

## Explicit conversions 
  
- Numeric 
- Enum 
- Nullable 
- Reference  
- Unboxing 
- Dynamic 
- Type parameter 
- User defined 
- Pointer to pointer 
- Pointer to integral 
- Integral to pointer 
- Tuple literal
- Tuple

## Implicit conversions 
  
- Identity 
- Numeric 
- Literal zero to enum (we actually do constant zero, not literal zero) 
- Nullable 
- Null literal 
- Reference 
- Boxing 
- Dynamic 
- Constant 
- Type parameter 
- User defined 
- Anonymous function 
- Method group  
- Pointer to void pointer 
- Null literal to pointer
- Interpolated string
- Tuple literal
- Tuple
- Default literal
- Implicit object creation (target-typed new)
- Function type (in type inference comparing function types of lambdas or method groups)

## Types 

- Class
- Interface 
- Delegate 
- Struct 
- Enum
- Nullable 
- Pointer
- Type parameter

## Members

- Class
- Struct
- Interface 
- Enum
- Delegate
- Namespace 
- Property 
- Event
- Constructor 
- Destructor 
- Method
- Interface method 
- Field
- User-defined indexer
- User-defined operator
- User-defined conversion

## Patterns
- Discard Pattern
- Var Pattern
- Declaration Pattern
- Constant Pattern
- Recursive Pattern
- Parenthesized Pattern
- `and` Pattern
- `or` Pattern
- `not` Pattern
- Relational Pattern
- Type Pattern

## Metadata table numbers / token prefixes 
 
If you look at a 32 bit integer token as a hex number, the first two digits identify the “table number” and the last six digits are an offset into that table. The table numbers are: 
```
00 Module 
01 TypeRef 
02 TypeDef 
03 FieldPtr 
04 Field 
05 MethodPtr 
06 Method 
07 ParamPtr 
08 Param 
09 InterfaceImpl 
0A MemberRef 
0B Constant 
0C CustomAttr 
0D FieldMarshal 
0E DeclSecurity 
0F ClassLayout 
10 FieldLayout 
11 StandAloneSig 
12 EventMap 
13 EventPtr 
14 Event 
15 PropertyMap 
16 PropertyPtr 
17 Property 
18 MethodSemantics 
19 MethodImpl 
1A ModuleRef 
1B TypeSpec 
1C ImplMap 
1D FieldRVA 
1E ENCLog 
1F ENCMap 
20 Assembly 
21 AssemblyProcessor 
22 AssemblyOS 
23 AssemblyRef 
24 AssemblyRefProcessor 
25 AssemblyRefOS 
26 File 
27 ExportedType 
28 ManifestResource 
29 NestedClass 
2A GenericParam 
2B MethodSpec 
2C GenericConstraint 
```<|MERGE_RESOLUTION|>--- conflicted
+++ resolved
@@ -93,11 +93,7 @@
 - Ref return, ref readonly return, ref ternary, ref readonly local, ref local re-assignment, ref foreach
 - `this = e;` in `struct` .ctor
 - Stackalloc (including initializers)
-<<<<<<< HEAD
-- Patterns (constant, declaration, `var`, positional, property and extended property, discard, parenthesized, type, relational, `and`/`or`/`not`)
-=======
 - Patterns (constant, declaration, `var`, positional, property and extended property, discard, parenthesized, type, relational, `and`/`or`/`not`, list, slice)
->>>>>>> 67d940c4
 - Switch expressions
 - With expressions (on record classes and on value types)
 - Nullability annotations (`?`, attributes) and analysis
