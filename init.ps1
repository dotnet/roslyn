--- conflicted
+++ resolved
@@ -28,7 +28,8 @@
     No effect if -NoPrerequisites is specified.
 .PARAMETER NoRestore
     Skips the package restore step.
-<<<<<<< HEAD
+.PARAMETER NoToolRestore
+    Skips the dotnet tool restore step.
 .PARAMETER Signing
     Install the MicroBuild signing plugin for building test-signed builds on desktop machines.
 .PARAMETER Localization
@@ -42,10 +43,6 @@
     Install the MicroBuild OptProf plugin for building optimized assemblies on desktop machines.
 .PARAMETER Sbom
     Install the MicroBuild SBOM plugin.
-=======
-.PARAMETER NoToolRestore
-    Skips the dotnet tool restore step.
->>>>>>> aeda7323
 .PARAMETER AccessToken
     An optional access token for authenticating to Azure Artifacts authenticated feeds.
 .PARAMETER Interactive
@@ -64,7 +61,8 @@
     [Parameter()]
     [switch]$NoRestore,
     [Parameter()]
-<<<<<<< HEAD
+    [switch]$NoToolRestore,
+    [Parameter()]
     [switch]$Signing,
     [Parameter()]
     [switch]$Localization,
@@ -74,9 +72,6 @@
     [switch]$OptProf,
     [Parameter()]
     [switch]$SBOM,
-=======
-    [switch]$NoToolRestore,
->>>>>>> aeda7323
     [Parameter()]
     [string]$AccessToken,
     [Parameter()]
@@ -125,7 +120,13 @@
         }
     }
 
-<<<<<<< HEAD
+    if (!$NoToolRestore -and $PSCmdlet.ShouldProcess("dotnet tool", "restore")) {
+      dotnet tool restore @RestoreArguments
+      if ($lastexitcode -ne 0) {
+          throw "Failure while restoring dotnet CLI tools."
+      }
+    }
+
     $InstallNuGetPkgScriptPath = "$PSScriptRoot\azure-pipelines\Install-NuGetPackage.ps1"
     $nugetVerbosity = 'quiet'
     if ($Verbose) { $nugetVerbosity = 'normal' }
@@ -160,13 +161,6 @@
         $PkgMicrosoft_ManifestTool_CrossPlatform = & $InstallNuGetPkgScriptPath Microsoft.ManifestTool.CrossPlatform -source 'https://1essharedassets.pkgs.visualstudio.com/1esPkgs/_packaging/SBOMTool/nuget/v3/index.json' -Verbosity $nugetVerbosity
         $EnvVars['GenerateSBOM'] = "true"
         $EnvVars['PkgMicrosoft_ManifestTool_CrossPlatform'] = $PkgMicrosoft_ManifestTool_CrossPlatform
-=======
-    if (!$NoToolRestore -and $PSCmdlet.ShouldProcess("dotnet tool", "restore")) {
-      dotnet tool restore @RestoreArguments
-      if ($lastexitcode -ne 0) {
-          throw "Failure while restoring dotnet CLI tools."
-      }
->>>>>>> aeda7323
     }
 
     & "$PSScriptRoot/tools/Set-EnvVars.ps1" -Variables $EnvVars -PrependPath $PrependPath | Out-Null
