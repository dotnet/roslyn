# Branches that trigger a build on commit
trigger:
- main
- main-vs-deps
- release/*
- features/*
- demos/*

# Branches that trigger builds on PR
pr:
- main
- main-vs-deps
- release/*
- features/*
- demos/*

jobs:
- job: VS_Integration
  pool:
    name: NetCorePublic-Pool
<<<<<<< HEAD
    queue: BuildPool.Windows.VS2019.Pre.Scouting.Open
=======
    queue: BuildPool.Windows.Amd64.VS2022.Pre.Open
>>>>>>> 54337e0d
  strategy:
    maxParallel: 4
    matrix:
      debug_32:
        _configuration: Debug
        _oop64bit: false
      debug_64:
        _configuration: Debug
        _oop64bit: true
      release_32:
        _configuration: Release
        _oop64bit: false
      release_64:
        _configuration: Release
        _oop64bit: true
  timeoutInMinutes: 135

  steps:
    - template: eng/pipelines/test-integration-job.yml
      parameters:
        configuration: $(_configuration)
        oop64bit: $(_oop64bit)
        lspEditor: false<|MERGE_RESOLUTION|>--- conflicted
+++ resolved
@@ -18,11 +18,7 @@
 - job: VS_Integration
   pool:
     name: NetCorePublic-Pool
-<<<<<<< HEAD
-    queue: BuildPool.Windows.VS2019.Pre.Scouting.Open
-=======
-    queue: BuildPool.Windows.Amd64.VS2022.Pre.Open
->>>>>>> 54337e0d
+    queue: $(queueName)
   strategy:
     maxParallel: 4
     matrix:
