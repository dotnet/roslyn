// Groovy Script: http://www.groovy-lang.org/syntax.html
// Jenkins DSL: https://github.com/jenkinsci/job-dsl-plugin/wiki

import jobs.generation.*;

// The input project name (e.g. dotnet/corefx)
def projectName = GithubProject
// The input branch name (e.g. master)
def branchName = GithubBranchName
// Folder that the project jobs reside in (project/branch)
def projectFoldername = Utilities.getFolderName(projectName) + '/' + Utilities.getFolderName(branchName)

static void addRoslynJob(def myJob, String jobName, String branchName, Boolean isPr, String triggerPhraseExtra, Boolean triggerPhraseOnly = false) {
  def archiveSettings = new ArchivalSettings()
  archiveSettings.addFiles('Binaries/**/*.pdb')
  archiveSettings.addFiles('Binaries/**/*.xml')
  archiveSettings.addFiles('Binaries/**/*.log')
  archiveSettings.addFiles('Binaries/**/*.dmp')
  archiveSettings.addFiles('Binaries/**/*.zip')
  archiveSettings.addFiles('Binaries/**/*.png')
  archiveSettings.addFiles('Binaries/**/*.buildlog')
  archiveSettings.addFiles('Binaries/**/*.binlog')
  archiveSettings.excludeFiles('Binaries/Obj/**')
  archiveSettings.excludeFiles('Binaries/Bootstrap/**')
  archiveSettings.excludeFiles('Binaries/**/nuget*.zip')
  // Only archive if failed/aborted
  archiveSettings.setArchiveOnFailure()
  archiveSettings.setFailIfNothingArchived()
  Utilities.addArchival(myJob, archiveSettings)

  // Create the standard job.  This will setup parameter, SCM, timeout, etc ...
  def projectName = 'dotnet/roslyn'

  // Need to setup the triggers for the job
  if (isPr) {
    // Note the use of ' vs " for the 4th argument. We don't want groovy to interpolate this string (the ${ghprbPullId}
    // is resolved when the job is run based on an environment variable set by the Jenkins Pull Request Builder plugin.
    Utilities.standardJobSetupPR(myJob, projectName, null, '+refs/pull/${ghprbPullId}/*:refs/remotes/origin/pr/${ghprbPullId}/*');
    def triggerCore = "open|all|${jobName}"
    if (triggerPhraseExtra) {
      triggerCore = "${triggerCore}|${triggerPhraseExtra}"
    }
    def triggerPhrase = "(?im)^\\s*(@?dotnet-bot\\,?\\s+)?(re)?test\\s+(${triggerCore})(\\s+please\\.?)?\\s*\$";
    def contextName = jobName
    Utilities.addGithubPRTriggerForBranch(myJob, branchName, contextName, triggerPhrase, triggerPhraseOnly)
  } else {
    Utilities.standardJobSetupPush(myJob, projectName, "*/${branchName}");
    Utilities.addGithubPushTrigger(myJob)
    // TODO: Add once external email sending is available again
    // addEmailPublisher(myJob)
  }
}

// True when this is a PR job, false for commit.  On feature branches we do PR jobs only. 
def commitPullList = [false, true]
if (branchName.startsWith("features/")) {
  commitPullList = [true]
} 

// Windows Desktop CLR
commitPullList.each { isPr -> 
  ['debug', 'release'].each { configuration ->
        ['unit32', 'unit64'].each { buildTarget ->
      def jobName = Utilities.getFullJobName(projectName, "windows_${configuration}_${buildTarget}", isPr)
            def myJob = job(jobName) {
        description("Windows ${configuration} tests on ${buildTarget}")
                  steps {
                    batchFile(""".\\build\\scripts\\cibuild.cmd ${(configuration == 'debug') ? '-debug' : '-release'} ${(buildTarget == 'unit32') ? '-test32' : '-test64'} -testDesktop""")
                  }
                }

      def triggerPhraseOnly = false
      def triggerPhraseExtra = ""
      Utilities.setMachineAffinity(myJob, 'Windows_NT', 'win2016-base')
      Utilities.addXUnitDotNETResults(myJob, '**/xUnitResults/*.xml')
      addRoslynJob(myJob, jobName, branchName, isPr, triggerPhraseExtra, triggerPhraseOnly)
    }
  }
}

// Windows CoreCLR
commitPullList.each { isPr ->
  ['debug', 'release'].each { configuration ->
    def jobName = Utilities.getFullJobName(projectName, "windows_coreclr_test", isPr)
    def myJob = job(jobName) {
      description("Windows CoreCLR unit tests")
            steps {
              batchFile(""".\\build\\scripts\\cibuild.cmd ${(configuration == 'debug') ? '-debug' : '-release'} -testCoreClr""")
            }
    }

    def triggerPhraseOnly = false
    def triggerPhraseExtra = ""
    Utilities.setMachineAffinity(myJob, 'Windows_NT', 'win2016-base')
    Utilities.addXUnitDotNETResults(myJob, '**/xUnitResults/*.xml')
    addRoslynJob(myJob, jobName, branchName, isPr, triggerPhraseExtra, triggerPhraseOnly)
  }
}

// Ubuntu 14.04
commitPullList.each { isPr -> 
  def jobName = Utilities.getFullJobName(projectName, "ubuntu_14_debug", isPr)
  def myJob = job(jobName) {
    description("Ubuntu 14.04 tests")
                  steps {
                    shell("./cibuild.sh --debug")
                  }
                }

  def triggerPhraseOnly = false
  def triggerPhraseExtra = "linux"
  Utilities.setMachineAffinity(myJob, 'Ubuntu14.04', 'latest-or-auto')
  Utilities.addXUnitDotNETResults(myJob, '**/xUnitResults/*.xml')
  addRoslynJob(myJob, jobName, branchName, isPr, triggerPhraseExtra, triggerPhraseOnly)
}

// Ubuntu 16.04
commitPullList.each { isPr -> 
  def jobName = Utilities.getFullJobName(projectName, "ubuntu_16_debug", isPr)
  def myJob = job(jobName) {
    description("Ubuntu 16.04 tests")
                  steps {
                    shell("./cibuild.sh --debug")
                  }
                }

  def triggerPhraseOnly = false
  def triggerPhraseExtra = "linux"
  Utilities.setMachineAffinity(myJob, 'Ubuntu16.04', 'latest-or-auto')
  Utilities.addXUnitDotNETResults(myJob, '**/xUnitResults/*.xml')
  addRoslynJob(myJob, jobName, branchName, isPr, triggerPhraseExtra, triggerPhraseOnly)
}

// Mac
commitPullList.each { isPr -> 
  def jobName = Utilities.getFullJobName(projectName, "mac_debug", isPr)
  def myJob = job(jobName) {
    description("Mac tests")
    steps {
      shell("./cibuild.sh --debug")
    }
  }

  def triggerPhraseOnly = true
  def triggerPhraseExtra = "mac"
  Utilities.setMachineAffinity(myJob, 'OSX10.12', 'latest-or-auto')
  Utilities.addXUnitDotNETResults(myJob, '**/xUnitResults/*.xml')
  addRoslynJob(myJob, jobName, branchName, isPr, triggerPhraseExtra, triggerPhraseOnly)
  }

// Determinism
commitPullList.each { isPr -> 
  def jobName = Utilities.getFullJobName(projectName, "windows_determinism", isPr)
  def myJob = job(jobName) {
    description('Determinism tests')
    steps {
      batchFile(""".\\build\\scripts\\cibuild.cmd -testDeterminism""")
    }
  }

  def triggerPhraseOnly = false
  def triggerPhraseExtra = "determinism"
  Utilities.setMachineAffinity(myJob, 'Windows_NT', 'win2016-base')
  addRoslynJob(myJob, jobName, branchName, isPr, triggerPhraseExtra, triggerPhraseOnly)
}

// Build correctness tests
commitPullList.each { isPr -> 
  def jobName = Utilities.getFullJobName(projectName, "windows_build_correctness", isPr)
  def myJob = job(jobName) {
    description('Build correctness tests')
    steps {
      batchFile(""".\\build\\scripts\\cibuild.cmd -testBuildCorrectness""")
    }
  }

  def triggerPhraseOnly = false
  def triggerPhraseExtra = ""
  Utilities.setMachineAffinity(myJob, 'Windows_NT', 'win2016-base')
  addRoslynJob(myJob, jobName, branchName, isPr, triggerPhraseExtra, triggerPhraseOnly)
}

// Perf Correctness
commitPullList.each { isPr ->
  def jobName = Utilities.getFullJobName(projectName, "perf_correctness", isPr)
  def myJob = job(jobName) {
    description('perf test correctness')
    steps {
      batchFile(""".\\build\\scripts\\cibuild.cmd -testPerfCorrectness""")
    }
  }

  def triggerPhraseOnly = false
  def triggerPhraseExtra = "perf-correctness"
  Utilities.setMachineAffinity(myJob, 'Windows_NT', 'latest-dev15-3-preview2')
  addRoslynJob(myJob, jobName, branchName, isPr, triggerPhraseExtra, triggerPhraseOnly)
}

// Microbuild
commitPullList.each { isPr ->
  def jobName = Utilities.getFullJobName(projectName, "microbuild", isPr)
  def myJob = job(jobName) {
    description('MicroBuild test')
    steps {
      batchFile(""".\\src\\Tools\\MicroBuild\\cibuild.cmd""")
    }
  }

  def triggerPhraseOnly = false
  def triggerPhraseExtra = "microbuild"
  Utilities.setMachineAffinity(myJob, 'Windows_NT', 'win2016-base')
  addRoslynJob(myJob, jobName, branchName, isPr, triggerPhraseExtra, triggerPhraseOnly)
}

// VS Integration Tests
commitPullList.each { isPr ->
  ['debug', 'release'].each { configuration ->
    ['vs-integration'].each { buildTarget ->
      def jobName = Utilities.getFullJobName(projectName, "windows_${configuration}_${buildTarget}", isPr)
      def myJob = job(jobName) {
        description("Windows ${configuration} tests on ${buildTarget}")
        steps {
          batchFile(""".\\build\\scripts\\cibuild.cmd ${(configuration == 'debug') ? '-debug' : '-release'} -testVsi""")
        }
      }

      def triggerPhraseOnly = false
      def triggerPhraseExtra = ""
<<<<<<< HEAD
      Utilities.setMachineAffinity(myJob, 'Windows_NT', 'latest-dev15-3')
=======
      Utilities.setMachineAffinity(myJob, 'Windows_NT', 'latest-dev15-3-preview7')
>>>>>>> 2fc43441
      Utilities.addXUnitDotNETResults(myJob, '**/xUnitResults/*.xml')
      addRoslynJob(myJob, jobName, branchName, isPr, triggerPhraseExtra, triggerPhraseOnly)
    }
  }
}

JobReport.Report.generateJobReport(out)

// Make the call to generate the help job
Utilities.createHelperJob(this, projectName, branchName,
    "Welcome to the ${projectName} Repository",  // This is prepended to the help message
    "Have a nice day!")  // This is appended to the help message.  You might put known issues here.<|MERGE_RESOLUTION|>--- conflicted
+++ resolved
@@ -226,11 +226,7 @@
 
       def triggerPhraseOnly = false
       def triggerPhraseExtra = ""
-<<<<<<< HEAD
       Utilities.setMachineAffinity(myJob, 'Windows_NT', 'latest-dev15-3')
-=======
-      Utilities.setMachineAffinity(myJob, 'Windows_NT', 'latest-dev15-3-preview7')
->>>>>>> 2fc43441
       Utilities.addXUnitDotNETResults(myJob, '**/xUnitResults/*.xml')
       addRoslynJob(myJob, jobName, branchName, isPr, triggerPhraseExtra, triggerPhraseOnly)
     }
