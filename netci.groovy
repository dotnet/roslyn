--- conflicted
+++ resolved
@@ -193,10 +193,6 @@
   }
 }
 
-<<<<<<< HEAD
-['master', 'future', 'stabilization', 'future-stabilization', 'hotfixes', 'prtest'].each { branchName ->
-  // folder("${branchName.substring(0, 6)}")
-=======
 def branchNames = []
 ['master', 'future', 'stabilization', 'future-stabilization', 'hotfixes', 'prtest'].each { branchName ->
   def shortBranchName = branchName.substring(0, 6)
@@ -204,7 +200,6 @@
   branchNames << jobBranchName
 
   // folder("${jobBranchName}")
->>>>>>> 108a1a88
   ['win', 'linux', 'mac'].each { opsys ->
     // folder("${jobBranchName}/${opsys.substring(0, 3)}")
     ['dbg', 'rel'].each { configuration ->
