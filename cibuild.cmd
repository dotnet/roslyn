@setlocal enabledelayedexpansion

REM Parse Arguments.

set RoslynRoot=%~dp0
set BuildConfiguration=Debug
:ParseArguments
if "%1" == "" goto :DoneParsing
if /I "%1" == "/?" call :Usage && exit /b 1
if /I "%1" == "/debug" set BuildConfiguration=Debug&&shift&& goto :ParseArguments
if /I "%1" == "/release" set BuildConfiguration=Release&&shift&& goto :ParseArguments
if /I "%1" == "/test32" set Test64=false&&shift&& goto :ParseArguments
if /I "%1" == "/test64" set Test64=true&&shift&& goto :ParseArguments
if /I "%1" == "/perf" set Perf=true&&shift&& goto :ParseArguments
call :Usage && exit /b 1
:DoneParsing

if defined Perf (
  if defined Test64 (
    echo ERROR: Cannot combine /perf with either /test32 or /test64
    call :Usage && exit /b 1
  )

  if "%BuildConfiguration%" == "Debug" (
    echo Warning: Running perf tests on a Debug build is not recommended. Use /release for a Release build.
  )
)

call "C:\Program Files (x86)\Microsoft Visual Studio 14.0\Common7\Tools\VsDevCmd.bat"

REM Build the compiler so we can self host it for the full build
nuget.exe restore -nocache -verbosity quiet %RoslynRoot%build/ToolsetPackages/project.json
nuget.exe restore -nocache -verbosity quiet %RoslynRoot%build/Toolset.sln
REM Set the build version only so the assembly version is set to the semantic version,
REM which allows analyzers to laod because the compiler has binding redirects to the
REM semantic version
msbuild /nologo /v:m /m /p:BuildVersion=0.0.0.0 %RoslynRoot%build/Toolset.sln /p:Configuration=%BuildConfiguration%

mkdir %RoslynRoot%Binaries\Bootstrap
move Binaries\%BuildConfiguration%\* %RoslynRoot%Binaries\Bootstrap
msbuild /v:m /t:Clean build/Toolset.sln /p:Configuration=%BuildConfiguration%
taskkill /F /IM vbcscompiler.exe

if defined Perf (
  set Target=Build
) else (
  set Target=BuildAndTest
)

<<<<<<< HEAD
nuget.exe restore -nocache %RoslynRoot%build\ToolsetPackages\project.json
nuget.exe restore -nocache %RoslynRoot%Roslyn.sln
nuget.exe restore -nocache %RoslynRoot%src\Samples\Samples.sln
msbuild /v:m /m /p:BootstrapBuildPath=%RoslynRoot%Binaries\Bootstrap BuildAndTest.proj /t:%Target% /p:Configuration=%BuildConfiguration% /p:Test64=%Test64%
=======
msbuild /v:m /m /p:BootstrapBuildPath=%RoslynRoot%Binaries\Bootstrap BuildAndTest.proj /t:%Target% /p:Configuration=%BuildConfiguration% /p:Test64=%Test64%

>>>>>>> fb912f29
if ERRORLEVEL 1 (
    taskkill /F /IM vbcscompiler.exe
    echo Build failed
    exit /b 1
)

REM Kill any instances of VBCSCompiler.exe to release locked files;
REM otherwise future CI runs may fail while trying to delete those files.
taskkill /F /IM vbcscompiler.exe

if defined Perf (

  if DEFINED JenkinsCIPerfCredentials (
    powershell .\ciperf.ps1 -BinariesDirectory %RoslynRoot%Binaries\%BuildConfiguration% %JenkinsCIPerfCredentials%
    ) else (
    powershell .\ciperf.ps1 -BinariesDirectory %RoslynRoot%Binaries\%BuildConfiguration% -StorageAccountName roslynscratch -StorageContainer drops -SCRAMScope 'Roslyn\Azure'
    )

)

REM Verify that our project.lock.json files didn't change as a result of 
REM restore.  If they do then the commit changed the dependencies without 
REM updating the lock files.
REM git diff --exit-code --quiet
REM if ERRORLEVEL 1 (
REM    echo Commit changed dependencies without updating project.lock.json
REM    git diff --exit-code
REM    exit /b 1
REM )

if defined Perf (
  if DEFINED JenkinsCIPerfCredentials (
    powershell .\ciperf.ps1 -BinariesDirectory %RoslynRoot%Binaries\%BuildConfiguration% %JenkinsCIPerfCredentials%
  ) else (
    powershell .\ciperf.ps1 -BinariesDirectory %RoslynRoot%Binaries\%BuildConfiguration% -StorageAccountName roslynscratch -StorageContainer drops -SCRAMScope 'Roslyn\Azure'
  )
)

REM It is okay and expected for taskkill to fail (it's a cleanup routine).  Ensure
REM caller sees successful exit.
exit /b 0

:Usage
@echo Usage: cibuild.cmd [/debug^|/release] [/test32^|/test64^|/perf]
@echo   /debug   Perform debug build.  This is the default.
@echo   /release Perform release build.
@echo   /test32  Run unit tests in the 32-bit runner.  This is the default.
@echo   /test64  Run units tests in the 64-bit runner.
@echo   /perf    Submit a job to the performance test system. Usually combined
@echo            with /release. May not be combined with /test32 or /test64.
@echo.
@goto :eof<|MERGE_RESOLUTION|>--- conflicted
+++ resolved
@@ -47,15 +47,10 @@
   set Target=BuildAndTest
 )
 
-<<<<<<< HEAD
 nuget.exe restore -nocache %RoslynRoot%build\ToolsetPackages\project.json
 nuget.exe restore -nocache %RoslynRoot%Roslyn.sln
 nuget.exe restore -nocache %RoslynRoot%src\Samples\Samples.sln
 msbuild /v:m /m /p:BootstrapBuildPath=%RoslynRoot%Binaries\Bootstrap BuildAndTest.proj /t:%Target% /p:Configuration=%BuildConfiguration% /p:Test64=%Test64%
-=======
-msbuild /v:m /m /p:BootstrapBuildPath=%RoslynRoot%Binaries\Bootstrap BuildAndTest.proj /t:%Target% /p:Configuration=%BuildConfiguration% /p:Test64=%Test64%
-
->>>>>>> fb912f29
 if ERRORLEVEL 1 (
     taskkill /F /IM vbcscompiler.exe
     echo Build failed
@@ -66,25 +61,15 @@
 REM otherwise future CI runs may fail while trying to delete those files.
 taskkill /F /IM vbcscompiler.exe
 
-if defined Perf (
-
-  if DEFINED JenkinsCIPerfCredentials (
-    powershell .\ciperf.ps1 -BinariesDirectory %RoslynRoot%Binaries\%BuildConfiguration% %JenkinsCIPerfCredentials%
-    ) else (
-    powershell .\ciperf.ps1 -BinariesDirectory %RoslynRoot%Binaries\%BuildConfiguration% -StorageAccountName roslynscratch -StorageContainer drops -SCRAMScope 'Roslyn\Azure'
-    )
-
-)
-
 REM Verify that our project.lock.json files didn't change as a result of 
 REM restore.  If they do then the commit changed the dependencies without 
 REM updating the lock files.
-REM git diff --exit-code --quiet
-REM if ERRORLEVEL 1 (
-REM    echo Commit changed dependencies without updating project.lock.json
-REM    git diff --exit-code
-REM    exit /b 1
-REM )
+git diff --exit-code --quiet
+if ERRORLEVEL 1 (
+    echo Commit changed dependencies without updating project.lock.json
+    git diff --exit-code
+    exit /b 1
+)
 
 if defined Perf (
   if DEFINED JenkinsCIPerfCredentials (
