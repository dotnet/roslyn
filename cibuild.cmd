@setlocal enabledelayedexpansion

REM Parse Arguments.

set RoslynRoot=%~dp0
set BuildConfiguration=Debug
:ParseArguments
if "%1" == "" goto :DoneParsing
if /I "%1" == "/?" call :Usage && exit /b 1
if /I "%1" == "/debug" set BuildConfiguration=Debug&&shift&& goto :ParseArguments
if /I "%1" == "/release" set BuildConfiguration=Release&&shift&& goto :ParseArguments
if /I "%1" == "/test32" set Test64=false&&shift&& goto :ParseArguments
if /I "%1" == "/test64" set Test64=true&&shift&& goto :ParseArguments
if /I "%1" == "/perf" set Perf=true&&shift&& goto :ParseArguments
call :Usage && exit /b 1
:DoneParsing

if defined Perf (
  if defined Test64 (
    echo ERROR: Cannot combine /perf with either /test32 or /test64
    call :Usage && exit /b 1
  )

  if "%BuildConfiguration%" == "Debug" (
    echo Warning: Running perf tests on a Debug build is not recommended. Use /release for a Release build.
  )
)

call "C:\Program Files (x86)\Microsoft Visual Studio 14.0\Common7\Tools\VsDevCmd.bat"

REM Build the compiler so we can self host it for the full build
nuget.exe restore -nocache -verbosity quiet %RoslynRoot%build/ToolsetPackages/project.json
nuget.exe restore -nocache -verbosity quiet %RoslynRoot%build/Toolset.sln
msbuild /nologo /v:m /m %RoslynRoot%build/Toolset.sln /p:Configuration=%BuildConfiguration%

mkdir %RoslynRoot%Binaries\Bootstrap
move Binaries\%BuildConfiguration%\core-clr\* %RoslynRoot%Binaries\Bootstrap
msbuild /v:m /t:Clean build/Toolset.sln /p:Configuration=%BuildConfiguration%
taskkill /F /IM vbcscompiler.exe

if defined Perf (
  set Target=Build
) else (
  set Target=BuildAndTest
)

msbuild /v:m /m /p:BootstrapBuildPath=%RoslynRoot%Binaries\Bootstrap BuildAndTest.proj /t:%Target% /p:Configuration=%BuildConfiguration% /p:Test64=%Test64%

if ERRORLEVEL 1 (
    taskkill /F /IM vbcscompiler.exe
    echo Build failed
    exit /b 1
)

REM Kill any instances of VBCSCompiler.exe to release locked files;
REM otherwise future CI runs may fail while trying to delete those files.
taskkill /F /IM vbcscompiler.exe

<<<<<<< HEAD
if defined Perf (

  if DEFINED JenkinsCIPerfCredentials (
    powershell .\ciperf.ps1 -BinariesDirectory %RoslynRoot%Binaries\%BuildConfiguration% %JenkinsCIPerfCredentials%
    ) else (
    powershell .\ciperf.ps1 -BinariesDirectory %RoslynRoot%Binaries\%BuildConfiguration% -StorageAccountName roslynscratch -StorageContainer drops -SCRAMScope 'Roslyn\Azure'
    )

=======
REM Verify that our project.lock.json files didn't change as a result of 
REM restore.  If they do then the commit changed the dependencies without 
REM updating the lock files.
git diff --exit-code --quiet
if ERRORLEVEL 1 (
    echo Commit changed dependencies without updating project.lock.json
    git diff --exit-code
    exit /b 1
>>>>>>> 4e70dc18
)

REM It is okay and expected for taskkill to fail (it's a cleanup routine).  Ensure
REM caller sees successful exit.
exit /b 0

:Usage
@echo Usage: cibuild.cmd [/debug^|/release] [/test32^|/test64^|/perf]
@echo   /debug   Perform debug build.  This is the default.
@echo   /release Perform release build.
@echo   /test32  Run unit tests in the 32-bit runner.  This is the default.
@echo   /test64  Run units tests in the 64-bit runner.
@echo   /perf    Submit a job to the performance test system. Usually combined
@echo            with /release. May not be combined with /test32 or /test64.
@echo.
@goto :eof<|MERGE_RESOLUTION|>--- conflicted
+++ resolved
@@ -56,16 +56,6 @@
 REM otherwise future CI runs may fail while trying to delete those files.
 taskkill /F /IM vbcscompiler.exe
 
-<<<<<<< HEAD
-if defined Perf (
-
-  if DEFINED JenkinsCIPerfCredentials (
-    powershell .\ciperf.ps1 -BinariesDirectory %RoslynRoot%Binaries\%BuildConfiguration% %JenkinsCIPerfCredentials%
-    ) else (
-    powershell .\ciperf.ps1 -BinariesDirectory %RoslynRoot%Binaries\%BuildConfiguration% -StorageAccountName roslynscratch -StorageContainer drops -SCRAMScope 'Roslyn\Azure'
-    )
-
-=======
 REM Verify that our project.lock.json files didn't change as a result of 
 REM restore.  If they do then the commit changed the dependencies without 
 REM updating the lock files.
@@ -74,7 +64,14 @@
     echo Commit changed dependencies without updating project.lock.json
     git diff --exit-code
     exit /b 1
->>>>>>> 4e70dc18
+)
+
+if defined Perf (
+  if DEFINED JenkinsCIPerfCredentials (
+    powershell .\ciperf.ps1 -BinariesDirectory %RoslynRoot%Binaries\%BuildConfiguration% %JenkinsCIPerfCredentials%
+  ) else (
+    powershell .\ciperf.ps1 -BinariesDirectory %RoslynRoot%Binaries\%BuildConfiguration% -StorageAccountName roslynscratch -StorageContainer drops -SCRAMScope 'Roslyn\Azure'
+  )
 )
 
 REM It is okay and expected for taskkill to fail (it's a cleanup routine).  Ensure
