﻿<?xml version="1.0" encoding="utf-8"?>
<!-- Copyright (c)  Microsoft.  All Rights Reserved.  Licensed under the Apache License, Version 2.0.  See License.txt in the project root for license information. -->

<configuration>
  <solution>
    <add key="disableSourceControlIntegration" value="true" />
  </solution>
  <config>
    <add key="repositoryPath" value="../packages" />
  </config>
  <packageSources>

    <add key="myget.org dotnet-coreclr" value="https://www.myget.org/F/dotnet-coreclr/" />

    <add key="myget.org dotnet-corefx" value="https://www.myget.org/F/dotnet-corefx/" />

    <add key="myget.org dotnet-core" value="https://www.myget.org/F/dotnet-core/" />

    <add key="myget.org dotnet-corefxtestdata" value="https://www.myget.org/F/dotnet-corefxtestdata/" />

    <add key="myget.org dotnet-buildtools" value="https://www.myget.org/F/dotnet-buildtools/" />
<<<<<<< HEAD
=======

    <add key="myget.org xunit-performance" value="https://www.myget.org/F/dotnet-xunit-performance" />

>>>>>>> 851494a5
    <add key="nuget.org" value="https://www.nuget.org/api/v2/" />

  </packageSources>

  <disabledPackageSources />
<<<<<<< HEAD
=======

  <packageSourceCredentials>

    <myget.org_x0020_xunit-performance>

      <add key="Username" value="pharring" />

      <add key="Password" value="AQAAANCMnd8BFdERjHoAwE/Cl+sBAAAAwobvtAyHWEOFoe9h95Cg5gAAAAACAAAAAAADZgAAwAAAABAAAADmFWqXOAcTpBeWXWl8eLBnAAAAAASAAACgAAAAEAAAAATlrj1ExuY/rDko9RbfP8AYAAAAyYhFEWptpQ+y81rBHL4WQb3PcFLzbg8+FAAAAGTYG+2UZ1QbocNkgDLT3SysNdF9" />

    </myget.org_x0020_xunit-performance>

  </packageSourceCredentials>

>>>>>>> 851494a5
</configuration><|MERGE_RESOLUTION|>--- conflicted
+++ resolved
@@ -19,31 +19,10 @@
     <add key="myget.org dotnet-corefxtestdata" value="https://www.myget.org/F/dotnet-corefxtestdata/" />
 
     <add key="myget.org dotnet-buildtools" value="https://www.myget.org/F/dotnet-buildtools/" />
-<<<<<<< HEAD
-=======
 
-    <add key="myget.org xunit-performance" value="https://www.myget.org/F/dotnet-xunit-performance" />
-
->>>>>>> 851494a5
     <add key="nuget.org" value="https://www.nuget.org/api/v2/" />
 
   </packageSources>
 
   <disabledPackageSources />
-<<<<<<< HEAD
-=======
-
-  <packageSourceCredentials>
-
-    <myget.org_x0020_xunit-performance>
-
-      <add key="Username" value="pharring" />
-
-      <add key="Password" value="AQAAANCMnd8BFdERjHoAwE/Cl+sBAAAAwobvtAyHWEOFoe9h95Cg5gAAAAACAAAAAAADZgAAwAAAABAAAADmFWqXOAcTpBeWXWl8eLBnAAAAAASAAACgAAAAEAAAAATlrj1ExuY/rDko9RbfP8AYAAAAyYhFEWptpQ+y81rBHL4WQb3PcFLzbg8+FAAAAGTYG+2UZ1QbocNkgDLT3SysNdF9" />
-
-    </myget.org_x0020_xunit-performance>
-
-  </packageSourceCredentials>
-
->>>>>>> 851494a5
 </configuration>