--- conflicted
+++ resolved
@@ -6,11 +6,7 @@
   </PropertyGroup>
 <!-- <Metalama> -->
   <PropertyGroup>
-<<<<<<< HEAD
-    <PostSharpEngineeringVersion>2023.2.130</PostSharpEngineeringVersion>
-=======
     <PostSharpEngineeringVersion>2023.2.135</PostSharpEngineeringVersion>
->>>>>>> 1389d2ad
   </PropertyGroup>
 <!-- </Metalama> -->
   <Import Project="eng\Directory.Packages.props" />
