--- conflicted
+++ resolved
@@ -6,11 +6,7 @@
   </PropertyGroup>
 <!-- <Metalama> -->
   <PropertyGroup>
-<<<<<<< HEAD
-    <PostSharpEngineeringVersion>2023.2.178</PostSharpEngineeringVersion>
-=======
     <PostSharpEngineeringVersion>2023.2.201</PostSharpEngineeringVersion>
->>>>>>> 43d3aa5a
   </PropertyGroup>
 <!-- </Metalama> -->
   <Import Project="eng\Directory.Packages.props" />
