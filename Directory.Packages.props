﻿<?xml version="1.0" encoding="utf-8"?>
<Project>
  <PropertyGroup>
    <ManagePackageVersionsCentrally>true</ManagePackageVersionsCentrally>
    <CentralPackageTransitivePinningEnabled>true</CentralPackageTransitivePinningEnabled>
  </PropertyGroup>
<<<<<<< HEAD

  <!-- <Metalama> -->
  <PropertyGroup>
    <PostSharpEngineeringVersion Condition="'$(PostSharpEngineeringVersion)'==''">2023.2.257</PostSharpEngineeringVersion>
  </PropertyGroup>
  <!-- </Metalama> -->


  <Import Project="eng\Directory.Packages.props" />
=======
  <Import Project="eng\Packages.props" />
>>>>>>> ebf60fd9
</Project><|MERGE_RESOLUTION|>--- conflicted
+++ resolved
@@ -4,7 +4,6 @@
     <ManagePackageVersionsCentrally>true</ManagePackageVersionsCentrally>
     <CentralPackageTransitivePinningEnabled>true</CentralPackageTransitivePinningEnabled>
   </PropertyGroup>
-<<<<<<< HEAD
 
   <!-- <Metalama> -->
   <PropertyGroup>
@@ -13,8 +12,5 @@
   <!-- </Metalama> -->
 
 
-  <Import Project="eng\Directory.Packages.props" />
-=======
   <Import Project="eng\Packages.props" />
->>>>>>> ebf60fd9
 </Project>