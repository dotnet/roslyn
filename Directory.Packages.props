<?xml version="1.0" encoding="utf-8"?>
<Project>
  <!-- https://learn.microsoft.com/nuget/consume-packages/central-package-management -->
  <PropertyGroup>
    <ManagePackageVersionsCentrally>true</ManagePackageVersionsCentrally>
    <CentralPackageTransitivePinningEnabled>true</CentralPackageTransitivePinningEnabled>

    <MicroBuildVersion>2.0.165</MicroBuildVersion>
  </PropertyGroup>
  <ItemGroup>
<<<<<<< HEAD
    <PackageVersion Include="Microsoft.NET.Test.Sdk" Version="17.10.0" />
    <PackageVersion Include="Microsoft.VisualStudio.Internal.MicroBuild.NonShipping" Version="$(MicroBuildVersion)" />
=======
    <PackageVersion Include="Microsoft.NET.Test.Sdk" Version="17.11.0" />
>>>>>>> bebfc917
    <PackageVersion Include="xunit.runner.visualstudio" Version="2.8.2" />
    <PackageVersion Include="xunit" Version="2.9.0" />
  </ItemGroup>
  <ItemGroup>
    <GlobalPackageReference Include="CSharpIsNullAnalyzer" Version="0.1.593" />
    <GlobalPackageReference Include="DotNetAnalyzers.DocumentationAnalyzers" Version="1.0.0-beta.59" />
    <GlobalPackageReference Include="Microsoft.VisualStudio.Internal.MicroBuild.VisualStudio" Version="$(MicroBuildVersion)" />
    <GlobalPackageReference Include="Nerdbank.GitVersioning" Version="3.6.141" />
    <GlobalPackageReference Include="Nullable" Version="1.3.1" />
    <GlobalPackageReference Include="StyleCop.Analyzers.Unstable" Version="1.2.0.556" />
  </ItemGroup>
</Project><|MERGE_RESOLUTION|>--- conflicted
+++ resolved
@@ -8,12 +8,8 @@
     <MicroBuildVersion>2.0.165</MicroBuildVersion>
   </PropertyGroup>
   <ItemGroup>
-<<<<<<< HEAD
-    <PackageVersion Include="Microsoft.NET.Test.Sdk" Version="17.10.0" />
+    <PackageVersion Include="Microsoft.NET.Test.Sdk" Version="17.11.0" />
     <PackageVersion Include="Microsoft.VisualStudio.Internal.MicroBuild.NonShipping" Version="$(MicroBuildVersion)" />
-=======
-    <PackageVersion Include="Microsoft.NET.Test.Sdk" Version="17.11.0" />
->>>>>>> bebfc917
     <PackageVersion Include="xunit.runner.visualstudio" Version="2.8.2" />
     <PackageVersion Include="xunit" Version="2.9.0" />
   </ItemGroup>
